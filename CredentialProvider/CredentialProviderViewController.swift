--- conflicted
+++ resolved
@@ -12,57 +12,6 @@
 import Storage
 import Sync
 
-<<<<<<< HEAD
-
-class CredentialProviderViewController: ASCredentialProviderViewController {
-    var profile = ExtensionProfile(localName: "profile")
-//    var profile = LightProfile(localName: "profile")
-
-    private var currentViewController: UIViewController? {
-        didSet {
-            if let currentViewController = self.currentViewController {
-                self.addChild(currentViewController)
-                currentViewController.view.frame = self.view.bounds
-                self.view.addSubview(currentViewController.view)
-                currentViewController.didMove(toParent: self)
-            }
-            
-            guard let oldViewController = oldValue else {
-                return
-            }
-            oldViewController.willMove(toParent: nil)
-            oldViewController.view.removeFromSuperview()
-            oldViewController.removeFromParent()
-        }
-    }
-    
-    override func prepareInterfaceForExtensionConfiguration() {
-        displayWelcome()
-        displayNotLoggedInMessage()
-    }
-    private func navigateToCredentialList(serviceIdentifiers: [ASCredentialServiceIdentifier]) {
-        let storyboard = UIStoryboard(name: "CredentialList", bundle: nil)
-        let credentialListVC = storyboard.instantiateViewController(withIdentifier: "itemlist") as! CredentialListViewController
-        
-        let openError = self.profile.logins.reopenIfClosed()
-        if let error = openError {
-            
-        } else {
-            profile.logins.list().upon { result in
-                switch result {
-                case .failure(_):
-                    ()
-                case .success(let loginRecods):
-                    let dataSource = loginRecods.map { ($0.passwordCredentialIdentity, $0.passwordCredential) }
-                    credentialListVC.dataSource = dataSource
-                }
-            }
-        }
-        
-        
-        self.currentViewController = UINavigationController(rootViewController: credentialListVC)
-    }
-=======
 @available(iOS 12, *)
 protocol CredentialProviderViewProtocol: AnyObject, AlertControllerView, SpinnerAlertView {
     var extensionContext: ASCredentialProviderExtensionContext { get }
@@ -70,7 +19,6 @@
     func displayWelcome()
     func display(itemList: [(ASPasswordCredentialIdentity, ASPasswordCredential)])
 }
->>>>>>> 42e31851
 
 class CredentialProviderViewController: ASCredentialProviderViewController {
     
@@ -108,158 +56,6 @@
      'serviceIdentifiers' describe the service the user is logging in to, so your extension can
      prioritize the most relevant credentials in the list.
      */
-<<<<<<< HEAD
-    override func prepareCredentialList(for serviceIdentifiers: [ASCredentialServiceIdentifier]) {
-        navigateToCredentialList(serviceIdentifiers: serviceIdentifiers)
-    }
-    
-    //     Implement this method if your extension supports showing credentials in the QuickType bar.
-    //     When the user selects a credential from your app, this method will be called with the
-    //     ASPasswordCredentialIdentity your app has previously saved to the ASCredentialIdentityStore.
-    //     Provide the password by completing the extension request with the associated ASPasswordCredential.
-    //     If using the credential would require showing custom UI for authenticating the user, cancel
-    //     the request with error code ASExtensionError.userInteractionRequired.
-    
-    override func provideCredentialWithoutUserInteraction(for credentialIdentity: ASPasswordCredentialIdentity) {
-//        let databaseIsUnlocked = false
-//        if (databaseIsUnlocked) {
-//            let passwordCredential = ASPasswordCredential(user: "j_appleseed", password: "apple1234")
-//            self.extensionContext.completeRequest(withSelectedCredential: passwordCredential, completionHandler: nil)
-//        } else {
-//            self.extensionContext.cancelRequest(withError: NSError(domain: ASExtensionErrorDomain, code:ASExtensionError.userInteractionRequired.rawValue))
-//        }
-        
-
-        let openError = self.profile.logins.reopenIfClosed()
-        if let error = openError {
-            
-        } else if let id = credentialIdentity.recordIdentifier {
-            
-            profile.logins.get(id: id).upon { result in
-                switch result {
-                case .failure(_):
-                    ()
-                case .success(let record):
-                    if let passwordCredential = record?.passwordCredential {
-                        self.extensionContext.completeRequest(withSelectedCredential: passwordCredential, completionHandler: nil)
-                    } else {
-                        self.extensionContext.cancelRequest(withError: NSError(domain: ASExtensionErrorDomain, code:ASExtensionError.userInteractionRequired.rawValue))
-                    }
-                }
-            }
-        }
-    }
-    
-    
-    
-    //     Implement this method if provideCredentialWithoutUserInteraction(for:) can fail with
-    //     ASExtensionError.userInteractionRequired. In this case, the system may present your extension's
-    //     UI and call this method. Show appropriate UI for authenticating the user then provide the password
-    //     by completing the extension request with the associated ASPasswordCredential.
-    
-    override func prepareInterfaceToProvideCredential(for credentialIdentity: ASPasswordCredentialIdentity) {
-        
-    }
-    
-    
-    @IBAction func cancel(_ sender: AnyObject?) {
-        self.extensionContext.cancelRequest(withError: NSError(domain: ASExtensionErrorDomain, code: ASExtensionError.userCanceled.rawValue))
-    }
-    
-    @IBAction func passwordSelected(_ sender: AnyObject?) {
-        let passwordCredential = ASPasswordCredential(user: "j_appleseed", password: "apple1234")
-        self.extensionContext.completeRequest(withSelectedCredential: passwordCredential, completionHandler: nil)
-    }
-}
-
-extension CredentialProviderViewController: CredentialProviderViewProtocol {
-    func displayWelcome() {
-        let welcomeView = UIStoryboard(name: "CredentialWelcome", bundle: nil)
-            .instantiateViewController(withIdentifier: "welcome")
-        self.currentViewController = welcomeView
-    }
-    
-    func displayItemList() {
-        let viewController = UIStoryboard(name: "ItemList", bundle: nil)
-            .instantiateViewController(withIdentifier: "itemlist")
-        
-        self.currentViewController = UINavigationController(rootViewController: viewController)
-    }
-    
-    private func displayNotLoggedInMessage() {
-        displayAlertController(
-            buttons: [AlertActionButtonConfiguration(
-                        title: "OK",
-                        style: UIAlertAction.Style.default)],
-            title: "NOt signed in",
-            message: String(format: "needs sign in", "prodname", "maess"),
-            style: .alert,
-            barButtonItem: nil)
-    }
-}
-
-@available(iOS 12, *)
-protocol CredentialProviderViewProtocol: AnyObject, AlertControllerView {
-    var extensionContext: ASCredentialProviderExtensionContext { get }
-    
-    func displayWelcome()
-    func displayItemList()
-}
-
-struct AlertActionButtonConfiguration {
-    let title: String
-    //    let tapObserver: AnyObserver<Void>?
-    let style: UIAlertAction.Style
-    let checked: Bool
-    
-    init(title: String, style: UIAlertAction.Style) {
-        self.init(title: title, style: style, checked: false)
-    }
-    
-    init(title: String, style: UIAlertAction.Style, checked: Bool) {
-        self.title = title
-        self.style = style
-        self.checked = checked
-    }
-}
-
-protocol AlertControllerView {
-    func displayAlertController(buttons: [AlertActionButtonConfiguration],
-                                title: String?,
-                                message: String?,
-                                style: UIAlertController.Style,
-                                barButtonItem: UIBarButtonItem?)
-}
-
-extension UIViewController: AlertControllerView {
-    func displayAlertController(buttons: [AlertActionButtonConfiguration],
-                                title: String?,
-                                message: String?,
-                                style: UIAlertController.Style,
-                                barButtonItem: UIBarButtonItem?) {
-        let alertController = UIAlertController(title: title, message: message, preferredStyle: style)
-        
-        if let barButtonItem = barButtonItem {
-            let presentationController = alertController.popoverPresentationController
-            presentationController?.barButtonItem = barButtonItem
-        }
-        
-        for buttonConfig in buttons {
-            let action = UIAlertAction(title: buttonConfig.title, style: buttonConfig.style) { _ in
-                //                buttonConfig.tapObserver?.onNext(())
-                //                buttonConfig.tapObserver?.onCompleted()
-            }
-            
-            action.setValue(buttonConfig.checked, forKey: "checked")
-            
-            alertController.addAction(action)
-        }
-        
-        DispatchQueue.main.async {
-            self.present(alertController, animated: true)
-        }
-    }
-=======
     
     override func prepareCredentialList(for serviceIdentifiers: [ASCredentialServiceIdentifier]) {
         self.presenter?.credentialList(for: serviceIdentifiers)
@@ -302,5 +98,4 @@
         credentialListVC.dataSource = itemList
         self.currentViewController = UINavigationController(rootViewController: credentialListVC)
     }
->>>>>>> 42e31851
 }