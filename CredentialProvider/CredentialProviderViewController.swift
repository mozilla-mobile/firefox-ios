--- conflicted
+++ resolved
@@ -14,7 +14,6 @@
 
 
 class CredentialProviderViewController: ASCredentialProviderViewController {
-<<<<<<< HEAD
     var profile = ExtensionProfile(localName: "profile")
 //    var profile = LightProfile(localName: "profile")
 
@@ -40,34 +39,19 @@
         displayWelcome()
         displayNotLoggedInMessage()
     }
-    
-=======
-    private var currentViewController: UIViewController? {
-           didSet {
-               if let currentViewController = self.currentViewController {
-                   self.addChild(currentViewController)
-                   currentViewController.view.frame = self.view.bounds
-                   self.view.addSubview(currentViewController.view)
-                   currentViewController.didMove(toParent: self)
-               }
-
-               guard let oldViewController = oldValue else {
-                   return
-               }
-               oldViewController.willMove(toParent: nil)
-               oldViewController.view.removeFromSuperview()
-               oldViewController.removeFromParent()
-           }
-       }
->>>>>>> 374ade51
+    private func navigateToCredentialList() {
+        let storyboard = UIStoryboard(name: "CredentialList", bundle: nil)
+        let credentialListVC = storyboard.instantiateViewController(withIdentifier: "itemlist")
+        self.currentViewController = UINavigationController(rootViewController: credentialListVC)
+    }
+
     /*
      Prepare your UI to list available credentials for the user to choose from. The items in
      'serviceIdentifiers' describe the service the user is logging in to, so your extension can
      prioritize the most relevant credentials in the list.
-<<<<<<< HEAD
      */
     override func prepareCredentialList(for serviceIdentifiers: [ASCredentialServiceIdentifier]) {
-        
+        navigateToCredentialList()
     }
     
     //     Implement this method if your extension supports showing credentials in the QuickType bar.
@@ -77,29 +61,6 @@
     //     If using the credential would require showing custom UI for authenticating the user, cancel
     //     the request with error code ASExtensionError.userInteractionRequired.
     
-=======
-    */
-    
-    override func prepareCredentialList(for serviceIdentifiers: [ASCredentialServiceIdentifier]) {
-        /* This code is only here now to test if things properly link and compile. Logins should be available through profile.logins
-         
-         let profile = ExtensionProfile(localName: "profile")
-         print("This is the \(profile.localName()) profile")
-         print (profile.logins)
-         */
-        //TODO: check if data base is locked and provide authentication functionality
-        navigateToCredentialList()
-    }
-
-    /*
-     Implement this method if your extension supports showing credentials in the QuickType bar.
-     When the user selects a credential from your app, this method will be called with the
-     ASPasswordCredentialIdentity your app has previously saved to the ASCredentialIdentityStore.
-     Provide the password by completing the extension request with the associated ASPasswordCredential.
-     If using the credential would require showing custom UI for authenticating the user, cancel
-     the request with error code ASExtensionError.userInteractionRequired.
-*/
->>>>>>> 374ade51
     override func provideCredentialWithoutUserInteraction(for credentialIdentity: ASPasswordCredentialIdentity) {
 //        let databaseIsUnlocked = false
 //        if (databaseIsUnlocked) {
@@ -130,38 +91,18 @@
         }
     }
     
-<<<<<<< HEAD
     
     
     //     Implement this method if provideCredentialWithoutUserInteraction(for:) can fail with
     //     ASExtensionError.userInteractionRequired. In this case, the system may present your extension's
     //     UI and call this method. Show appropriate UI for authenticating the user then provide the password
     //     by completing the extension request with the associated ASPasswordCredential.
-=======
-
-    /*
-     Implement this method if provideCredentialWithoutUserInteraction(for:) can fail with
-     ASExtensionError.userInteractionRequired. In this case, the system may present your extension's
-     UI and call this method. Show appropriate UI for authenticating the user then provide the password
-     by completing the extension request with the associated ASPasswordCredential.
-
-     */
->>>>>>> 374ade51
     
     override func prepareInterfaceToProvideCredential(for credentialIdentity: ASPasswordCredentialIdentity) {
         
     }
     
     
-<<<<<<< HEAD
-=======
-    private func navigateToCredentialList() {
-        let storyboard = UIStoryboard(name: "CredentialList", bundle: nil)
-        let credentialListVC = storyboard.instantiateViewController(withIdentifier: "itemlist")
-        self.currentViewController = UINavigationController(rootViewController: credentialListVC)
-    }
-
->>>>>>> 374ade51
     @IBAction func cancel(_ sender: AnyObject?) {
         self.extensionContext.cancelRequest(withError: NSError(domain: ASExtensionErrorDomain, code: ASExtensionError.userCanceled.rawValue))
     }
