/* This Source Code Form is subject to the terms of the Mozilla Public
 * License, v. 2.0. If a copy of the MPL was not distributed with this
 * file, You can obtain one at http://mozilla.org/MPL/2.0/. */

import AuthenticationServices

import Shared
import Storage
import Sync

@available(iOS 12, *)
protocol CredentialProviderViewProtocol: AnyObject, AlertControllerView, SpinnerAlertView {
    var extensionContext: ASCredentialProviderExtensionContext { get }

<<<<<<< HEAD
    func displayWelcome()
    func display(itemList: [(ASPasswordCredentialIdentity, ASPasswordCredential)])
=======
    func showWelcome()
    func showPassword(completion: @escaping (Bool) -> Void)
    func show(itemList: [(ASPasswordCredentialIdentity, ASPasswordCredential)])
>>>>>>> 11e265a7
}

class CredentialProviderViewController: ASCredentialProviderViewController {
    
    private var presenter: CredentialProviderPresenter?
    
    required init?(coder aDecoder: NSCoder) {
        super.init(coder: aDecoder)
        self.presenter = CredentialProviderPresenter(view: self)
    }
    
    var currentViewController: UIViewController? {
        didSet {
            if let currentViewController = self.currentViewController {
                self.addChild(currentViewController)
                currentViewController.view.frame = self.view.bounds
                self.view.addSubview(currentViewController.view)
                currentViewController.didMove(toParent: self)
            }
            
            guard let oldViewController = oldValue else {
                return
            }
            oldViewController.willMove(toParent: nil)
            oldViewController.view.removeFromSuperview()
            oldViewController.removeFromParent()
        }
    }
    
    override func prepareInterfaceForExtensionConfiguration() {
        self.presenter?.extensionConfigurationRequested()
    }
    
    /*
     Prepare your UI to list available credentials for the user to choose from. The items in
     'serviceIdentifiers' describe the service the user is logging in to, so your extension can
     prioritize the most relevant credentials in the list.
     */
    
    override func prepareCredentialList(for serviceIdentifiers: [ASCredentialServiceIdentifier]) {
        self.presenter?.credentialList(for: serviceIdentifiers)
    }
    
    /*
     Implement this method if provideCredentialWithoutUserInteraction(for:) can fail with
     ASExtensionError.userInteractionRequired. In this case, the system may present your extension's
     UI and call this method. Show appropriate UI for authenticating the user then provide the password
     by completing the extension request with the associated ASPasswordCredential.
     */
    override func prepareInterfaceToProvideCredential(for credentialIdentity: ASPasswordCredentialIdentity) {
        self.presenter?.prepareAuthentication(for: credentialIdentity)
    }
    
    /*
     Implement this method if your extension supports showing credentials in the QuickType bar.
     When the user selects a credential from your app, this method will be called with the
     ASPasswordCredentialIdentity your app has previously saved to the ASCredentialIdentityStore.
     Provide the password by completing the extension request with the associated ASPasswordCredential.
     If using the credential would require showing custom UI for authenticating the user, cancel
     the request with error code ASExtensionError.userInteractionRequired.
     */
    
    override func provideCredentialWithoutUserInteraction(for credentialIdentity: ASPasswordCredentialIdentity) {
        self.presenter?.credentialProvisionRequested(for: credentialIdentity)
<<<<<<< HEAD
    }
}

extension CredentialProviderViewController: CredentialProviderViewProtocol {
    func displayWelcome() {
        let welcomeView = UIStoryboard(name: "CredentialWelcome", bundle: nil)
            .instantiateViewController(withIdentifier: "welcome") as! CredentialWelcomeViewController
        self.currentViewController = welcomeView
    }
    
    func display(itemList: [(ASPasswordCredentialIdentity, ASPasswordCredential)]) {
=======
    }
}

extension CredentialProviderViewController: CredentialProviderViewProtocol {
    func showPassword(completion: @escaping (Bool) -> Void) {
        let passcodeVC = PasscodeEntryViewController(passcodeCompletion: completion)
        self.currentViewController = passcodeVC
    }
    
    func showWelcome() {
        let welcomeView = UIStoryboard(name: "CredentialWelcome", bundle: nil)
            .instantiateViewController(withIdentifier: "welcome")
        self.currentViewController = welcomeView
    }
    
    func show(itemList: [(ASPasswordCredentialIdentity, ASPasswordCredential)]) {
>>>>>>> 11e265a7
        let storyboard = UIStoryboard(name: "CredentialList", bundle: nil)
        let credentialListVC = storyboard.instantiateViewController(withIdentifier: "itemlist") as! CredentialListViewController
        credentialListVC.dataSource = itemList
        self.currentViewController = UINavigationController(rootViewController: credentialListVC)
    }
}<|MERGE_RESOLUTION|>--- conflicted
+++ resolved
@@ -12,14 +12,9 @@
 protocol CredentialProviderViewProtocol: AnyObject, AlertControllerView, SpinnerAlertView {
     var extensionContext: ASCredentialProviderExtensionContext { get }
 
-<<<<<<< HEAD
-    func displayWelcome()
-    func display(itemList: [(ASPasswordCredentialIdentity, ASPasswordCredential)])
-=======
     func showWelcome()
     func showPassword(completion: @escaping (Bool) -> Void)
     func show(itemList: [(ASPasswordCredentialIdentity, ASPasswordCredential)])
->>>>>>> 11e265a7
 }
 
 class CredentialProviderViewController: ASCredentialProviderViewController {
@@ -84,19 +79,6 @@
     
     override func provideCredentialWithoutUserInteraction(for credentialIdentity: ASPasswordCredentialIdentity) {
         self.presenter?.credentialProvisionRequested(for: credentialIdentity)
-<<<<<<< HEAD
-    }
-}
-
-extension CredentialProviderViewController: CredentialProviderViewProtocol {
-    func displayWelcome() {
-        let welcomeView = UIStoryboard(name: "CredentialWelcome", bundle: nil)
-            .instantiateViewController(withIdentifier: "welcome") as! CredentialWelcomeViewController
-        self.currentViewController = welcomeView
-    }
-    
-    func display(itemList: [(ASPasswordCredentialIdentity, ASPasswordCredential)]) {
-=======
     }
 }
 
@@ -113,7 +95,6 @@
     }
     
     func show(itemList: [(ASPasswordCredentialIdentity, ASPasswordCredential)]) {
->>>>>>> 11e265a7
         let storyboard = UIStoryboard(name: "CredentialList", bundle: nil)
         let credentialListVC = storyboard.instantiateViewController(withIdentifier: "itemlist") as! CredentialListViewController
         credentialListVC.dataSource = itemList
