// This Source Code Form is subject to the terms of the Mozilla Public
// License, v. 2.0. If a copy of the MPL was not distributed with this
// file, You can obtain one at http://mozilla.org/MPL/2.0/

@testable import Client
import Common
import XCTest

class AddressToolbarContainerModelTests: XCTestCase {
    private var viewModel: AddressToolbarContainerModel!
    private var mockProfile: MockProfile!
    private var searchEnginesManager: SearchEnginesManager!
    private let windowUUID: WindowUUID = .XCTestDefaultUUID

    override func setUp() {
        super.setUp()
        DependencyHelperMock().bootstrapDependencies()
        mockProfile = MockProfile()

        let addressState = AddressBarState(windowUUID: windowUUID,
                                           navigationActions: [],
                                           pageActions: [],
                                           browserActions: [],
                                           borderPosition: nil,
                                           url: nil,
<<<<<<< HEAD
                                           searchTerm: nil,
                                           lockIconImageName: nil,
                                           safeListedURLImageName: nil,
                                           isEditing: false,
                                           isScrollingDuringEdit: false,
                                           shouldSelectSearchTerm: true,
                                           isLoading: false,
                                           readerModeState: nil,
                                           didStartTyping: false,
                                           showQRPageAction: true)
=======
                                           lockIconImageName: "",
                                           lockIconNeedsTheming: true)
>>>>>>> 4e01f185
        let navigationState = NavigationBarState(windowUUID: windowUUID, actions: [], displayBorder: false)
        let state = ToolbarState(windowUUID: windowUUID,
                                 toolbarPosition: .top,
                                 isPrivateMode: false,
                                 addressToolbar: addressState,
                                 navigationToolbar: navigationState,
                                 isShowingNavigationToolbar: true,
                                 isShowingTopTabs: true,
                                 canGoBack: true,
                                 canGoForward: true,
                                 numberOfTabs: 1,
                                 showMenuWarningBadge: false,
                                 isNewTabFeatureEnabled: false,
                                 canShowDataClearanceAction: false,
                                 canShowNavigationHint: false)
        viewModel = AddressToolbarContainerModel(state: state,
                                                 profile: mockProfile,
                                                 windowUUID: windowUUID)

        let mockSearchEngineProvider = MockSearchEngineProvider()
        searchEnginesManager = SearchEnginesManager(
            prefs: mockProfile.prefs,
            files: mockProfile.files,
            engineProvider: mockSearchEngineProvider
        )
    }

    override func tearDown() {
        super.tearDown()
        viewModel = nil
        mockProfile = nil
        searchEnginesManager = nil
    }

    func testSearchWordFromURLWhenUrlIsNilThenSearchWordIsNil() {
        XCTAssertNil(viewModel.searchTermFromURL(nil, searchEnginesManager: searchEnginesManager))
    }

    func testSearchWordFromURLWhenUsingGoogleSearchThenSearchWordIsCorrect() {
        let searchTerm = "test"
        let url = URL(string: "http://firefox.com/find?q=\(searchTerm)")
        let result = viewModel.searchTermFromURL(url, searchEnginesManager: searchEnginesManager)
        XCTAssertEqual(searchTerm, result)
    }

    func testSearchWordFromURLWhenUsingInternalUrlThenSearchWordIsNil() {
        let searchTerm = "test"
        let url = URL(string: "internal://local?q=\(searchTerm)")
        XCTAssertNil(viewModel.searchTermFromURL(url, searchEnginesManager: searchEnginesManager))
    }
}<|MERGE_RESOLUTION|>--- conflicted
+++ resolved
@@ -23,7 +23,6 @@
                                            browserActions: [],
                                            borderPosition: nil,
                                            url: nil,
-<<<<<<< HEAD
                                            searchTerm: nil,
                                            lockIconImageName: nil,
                                            safeListedURLImageName: nil,
@@ -34,10 +33,8 @@
                                            readerModeState: nil,
                                            didStartTyping: false,
                                            showQRPageAction: true)
-=======
                                            lockIconImageName: "",
                                            lockIconNeedsTheming: true)
->>>>>>> 4e01f185
         let navigationState = NavigationBarState(windowUUID: windowUUID, actions: [], displayBorder: false)
         let state = ToolbarState(windowUUID: windowUUID,
                                  toolbarPosition: .top,
