// This Source Code Form is subject to the terms of the Mozilla Public
// License, v. 2.0. If a copy of the MPL was not distributed with this
// file, You can obtain one at http://mozilla.org/MPL/2.0/

import Common
import Shared
import XCTest
import OnboardingKit
@testable import Client

final class LaunchScreenViewModelTests: XCTestCase {
    private var messageManager: MockGleanPlumbMessageManagerProtocol!
    private var profile: MockProfile!
    private var delegate: MockLaunchFinishedLoadingDelegate!
    let windowUUID: WindowUUID = .XCTestDefaultUUID

    override func setUp() {
        super.setUp()
        DependencyHelperMock().bootstrapDependencies()
        profile = MockProfile()
        delegate = MockLaunchFinishedLoadingDelegate()
        LegacyFeatureFlagsManager.shared.initializeDeveloperFeatures(with: profile)
        messageManager = MockGleanPlumbMessageManagerProtocol()

        UserDefaults.standard.set(true, forKey: PrefsKeys.NimbusUserEnabledFeatureTestsOverride)
    }

    override func tearDown() {
        super.tearDown()
        AppContainer.shared.reset()
        profile = nil
        messageManager = nil
        delegate = nil

        UserDefaults.standard.removeObject(forKey: PrefsKeys.NimbusUserEnabledFeatureTestsOverride)
    }

    func testLaunchDoesntCallLoadedIfNotStarted() {
        let subject = createSubject()
        subject.delegate = delegate

        XCTAssertEqual(delegate.launchBrowserCalled, 0)
        XCTAssertEqual(delegate.finishedLoadingLaunchOrderCalled, 0)
    }

    @MainActor
    func testLaunchType_intro() {
        profile.prefs.setInt(1, forKey: PrefsKeys.TermsOfServiceAccepted)
        let subject = createSubject()
        subject.delegate = delegate
        subject.startLoading(appVersion: "112.0")

        XCTAssertEqual(delegate.launchBrowserCalled, 0)
        XCTAssertEqual(delegate.finishedLoadingLaunchOrderCalled, 1)

        subject.loadNextLaunchType()

        guard case .intro = delegate.savedLaunchType else {
            XCTFail("Expected intro, but was \(String(describing: delegate.savedLaunchType))")
            return
        }
        XCTAssertEqual(delegate.launchWithTypeCalled, 1)
    }

    @MainActor
    func testLaunchType_termsOfService() {
        FxNimbus.shared.features.tosFeature.with(initializer: { _, _ in
            TosFeature(status: true)
        })

        let subject = createSubject()
        subject.delegate = delegate
        subject.startLoading(appVersion: "112.0")

        XCTAssertEqual(delegate.launchBrowserCalled, 0)
        XCTAssertEqual(delegate.finishedLoadingLaunchOrderCalled, 1)

        subject.loadNextLaunchType()

        guard case .termsOfService = delegate.savedLaunchType else {
            XCTFail("Expected terms of service, but was \(String(describing: delegate.savedLaunchType))")
            return
        }
        XCTAssertEqual(delegate.launchWithTypeCalled, 1)
    }

    @MainActor
    func testLaunchType_update() {
        profile.prefs.setString("112.0", forKey: PrefsKeys.AppVersion.Latest)
        profile.prefs.setInt(1, forKey: PrefsKeys.IntroSeen)

        let subject = createSubject()
        subject.delegate = delegate
        subject.startLoading(appVersion: "113.0")

        XCTAssertEqual(delegate.launchBrowserCalled, 0)
        XCTAssertEqual(delegate.finishedLoadingLaunchOrderCalled, 1)

        subject.loadNextLaunchType()

        guard case .update = delegate.savedLaunchType else {
            XCTFail("Expected update, but was \(String(describing: delegate.savedLaunchType))")
            return
        }
        XCTAssertEqual(delegate.launchWithTypeCalled, 1)
    }

    @MainActor
    func testLaunchType_survey() {
        profile.prefs.setString("112.0", forKey: PrefsKeys.AppVersion.Latest)
        profile.prefs.setInt(1, forKey: PrefsKeys.IntroSeen)
        let message = createMessage()
        messageManager.message = message

        let subject = createSubject()
        subject.delegate = delegate
        subject.startLoading(appVersion: "112.0")

        XCTAssertEqual(delegate.launchBrowserCalled, 0)
        XCTAssertEqual(delegate.finishedLoadingLaunchOrderCalled, 1)

        subject.loadNextLaunchType()

        guard case .survey = delegate.savedLaunchType else {
            XCTFail("Expected survey, but was \(String(describing: delegate.savedLaunchType))")
            return
        }
        XCTAssertEqual(delegate.launchWithTypeCalled, 1)
    }

    func testSplashScreenExperiment_afterShown_returnsTrue() {
        let subject = createSubject()
        let value = subject.getSplashScreenExperimentHasShown()
        XCTAssertFalse(value)

        subject.setSplashScreenExperimentHasShown()

        let updatedValue = subject.getSplashScreenExperimentHasShown()
        XCTAssertTrue(updatedValue)
    }

    // MARK: - Helpers
    private func createSubject(file: StaticString = #filePath,
                               line: UInt = #line) -> LaunchScreenViewModel {
        let onboardingModel = createOnboardingViewModel()

        let subject = LaunchScreenViewModel(windowUUID: windowUUID,
                                            profile: profile,
                                            messageManager: messageManager,
                                            onboardingModel: onboardingModel)
        trackForMemoryLeaks(subject, file: file, line: line)
        return subject
    }

    private func createMessage(
        for surface: MessageSurfaceId = .survey,
        action: String = "OPEN_NEW_TAB"
    ) -> GleanPlumbMessage {
        let metadata = GleanPlumbMessageMetaData(id: "",
                                                 impressions: 0,
                                                 dismissals: 0,
                                                 isExpired: false)

        return GleanPlumbMessage(id: "test-notification",
                                 data: MockNotificationMessageDataProtocol(surface: surface),
                                 action: action,
                                 triggerIfAll: [],
                                 exceptIfAny: [],
                                 style: MockStyleDataProtocol(),
                                 metadata: metadata)
    }

    func createOnboardingViewModel() -> OnboardingViewModel {
        let cards: [OnboardingCardInfoModel] = [
            createCard(index: 1),
            createCard(index: 2)
        ]

        return OnboardingViewModel(cards: cards,
                                   isDismissible: true)
    }

    func createCard(index: Int) -> OnboardingCardInfoModel {
<<<<<<< HEAD
        let buttons = OnboardingKit.OnboardingButtons<Client.OnboardingActions>(
            primary: OnboardingKit.OnboardingButtonInfoModel<Client.OnboardingActions>(
=======
        let buttons = OnboardingButtons<OnboardingActions>(
            primary: OnboardingButtonInfoModel<OnboardingActions>(
>>>>>>> 8df5b6f5
                title: "Button title \(index)",
                action: .forwardOneCard))
        return OnboardingCardInfoModel(cardType: .basic,
                                       name: "Name \(index)",
                                       order: index,
                                       title: "Title \(index)",
                                       body: "Body \(index)",
                                       link: nil,
                                       buttons: buttons,
                                       multipleChoiceButtons: [],
                                       onboardingType: .upgrade,
                                       a11yIdRoot: "A11y id \(index)",
                                       imageID: "Image id \(index)",
                                       instructionsPopup: nil)
    }
}<|MERGE_RESOLUTION|>--- conflicted
+++ resolved
@@ -181,13 +181,8 @@
     }
 
     func createCard(index: Int) -> OnboardingCardInfoModel {
-<<<<<<< HEAD
-        let buttons = OnboardingKit.OnboardingButtons<Client.OnboardingActions>(
-            primary: OnboardingKit.OnboardingButtonInfoModel<Client.OnboardingActions>(
-=======
         let buttons = OnboardingButtons<OnboardingActions>(
             primary: OnboardingButtonInfoModel<OnboardingActions>(
->>>>>>> 8df5b6f5
                 title: "Button title \(index)",
                 action: .forwardOneCard))
         return OnboardingCardInfoModel(cardType: .basic,
