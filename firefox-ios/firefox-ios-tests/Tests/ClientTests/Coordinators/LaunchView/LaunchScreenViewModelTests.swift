--- conflicted
+++ resolved
@@ -180,13 +180,8 @@
     }
 
     func createCard(index: Int) -> OnboardingCardInfoModel {
-<<<<<<< HEAD
-        let buttons = OnboardingKit.OnboardingButtons<Client.OnboardingActions>(
-            primary: OnboardingKit.OnboardingButtonInfoModel<Client.OnboardingActions>(
-=======
         let buttons = OnboardingButtons<OnboardingActions>(
             primary: OnboardingButtonInfoModel<OnboardingActions>(
->>>>>>> 14f8d1ea
                 title: "Button title \(index)",
                 action: .forwardOneCard))
         return OnboardingCardInfoModel(cardType: .basic,
@@ -200,7 +195,6 @@
                                        onboardingType: .upgrade,
                                        a11yIdRoot: "A11y id \(index)",
                                        imageID: "Image id \(index)",
-                                       instructionsPopup: nil,
-                                       embededLinkText: [])
+                                       instructionsPopup: nil)
     }
 }