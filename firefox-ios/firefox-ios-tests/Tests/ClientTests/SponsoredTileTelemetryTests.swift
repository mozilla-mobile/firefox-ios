--- conflicted
+++ resolved
@@ -42,15 +42,8 @@
             XCTFail("savedPing is not of type Ping<NoReasonCodes>")
             return
         }
-<<<<<<< HEAD
-
-        SponsoredTileTelemetry.sendImpressionTelemetry(tileSite: topSite, position: 2)
-
-        waitForExpectations(timeout: 5.0)
-=======
         XCTAssertEqual(asAnyHashable(savedPing), asAnyHashable(GleanMetrics.Pings.shared.topsitesImpression))
         XCTAssertEqual(gleanWrapper.savedEvents?.count, 4)
->>>>>>> 89f932f6
     }
 
     // MARK: Click
@@ -72,36 +65,6 @@
             XCTFail("savedPing is not of type Ping<NoReasonCodes>")
             return
         }
-<<<<<<< HEAD
-
-        SponsoredTileTelemetry.sendClickTelemetry(tileSite: topSite, position: 3)
-
-        waitForExpectations(timeout: 5.0)
-    }
-
-    // MARK: ContextId
-    func testContextIdImpressionTopSite() {
-        TelemetryContextualIdentifier.setupContextId()
-        let contile = ContileProviderMock.defaultSuccessData[0]
-        let topSite = Site.createSponsoredSite(fromContile: contile)
-
-        let expectation = expectation(description: "The top sites ping was sent")
-        GleanMetrics.Pings.shared.topsitesImpression.testBeforeNextSubmit { _ in
-            guard let contextId = TelemetryContextualIdentifier.contextId,
-                    let uuid = UUID(uuidString: contextId) else {
-                XCTFail("Expected contextId to be configured")
-                return
-            }
-
-            self.testUuidMetricSuccess(metric: GleanMetrics.TopSites.contextId,
-                                       expectedValue: uuid,
-                                       failureMessage: "Should have contextId of \(uuid)")
-            expectation.fulfill()
-        }
-
-        SponsoredTileTelemetry.sendImpressionTelemetry(tileSite: topSite, position: 2)
-        waitForExpectations(timeout: 5.0)
-=======
         XCTAssertEqual(asAnyHashable(savedPing), asAnyHashable(GleanMetrics.Pings.shared.topsitesImpression))
         XCTAssertEqual(gleanWrapper.savedEvents?.count, 4)
     }
@@ -110,7 +73,6 @@
 
     func createSubject() -> SponsoredTileTelemetry {
         return DefaultSponsoredTileTelemetry(gleanWrapper: gleanWrapper)
->>>>>>> 89f932f6
     }
 
     func clearTest() {
