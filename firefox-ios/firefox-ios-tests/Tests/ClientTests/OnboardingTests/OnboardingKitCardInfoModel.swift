// This Source Code Form is subject to the terms of the Mozilla Public
// License, v. 2.0. If a copy of the MPL was not distributed with this
// file, You can obtain one at http://mozilla.org/MPL/2.0/

import XCTest
import UIKit
import OnboardingKit
@testable import Client

class OnboardingKitCardInfoModelTests: XCTestCase {
    func testDefaultSelectedButton_EmptyButtonsArray() {
        let model = createModel(multipleChoiceButtons: [])

        XCTAssertNil(model.defaultSelectedButton, "Should return nil when no buttons are available")
    }

    func testDefaultSelectedButton_VersionedLayout_PrioritizesToolbarBottom() {
        let buttons = [
            createMockMultipleChoiceButton(action: .toolbarTop),     // Priority 2
            createMockMultipleChoiceButton(action: .toolbarBottom) // Priority 1 (highest)
        ]
        let model = createModel(multipleChoiceButtons: buttons)

        // Should return toolbarBottom due to highest priority (1)
        XCTAssertEqual(model.defaultSelectedButton?.action, .toolbarBottom)
    }

    func testDefaultSelectedButton_VersionedLayout_PrioritizesToolbarTop_WhenBottomNotAvailable() {
        let buttons = [
            createMockMultipleChoiceButton(action: .themeDark),
            createMockMultipleChoiceButton(action: .toolbarTop),     // Priority 2
            createMockMultipleChoiceButton(action: .themeLight)
        ]
        let model = createModel(multipleChoiceButtons: buttons)

        // Should return toolbarTop as it's the only selectable option
        XCTAssertEqual(model.defaultSelectedButton?.action, .toolbarTop)
    }

    func testDefaultSelectedButton_VersionedLayout_NoSelectableButtons_ReturnsFirst() {
        let buttons = [
            createMockMultipleChoiceButton(action: .themeDark),
            createMockMultipleChoiceButton(action: .themeLight)
        ]
        let model = createModel(multipleChoiceButtons: buttons)

        // When no buttons have default selection, should return first button
        XCTAssertEqual(model.defaultSelectedButton?.action, .themeDark)
    }

    func testDefaultSelectedButton_VersionedLayout_OnlyToolbarBottom() {
        let buttons = [
            createMockMultipleChoiceButton(action: .toolbarBottom)
        ]
        let model = createModel(multipleChoiceButtons: buttons)

        XCTAssertEqual(model.defaultSelectedButton?.action, .toolbarBottom)
    }

    func testDefaultSelectedButton_VersionedLayout_OnlyToolbarTop() {
        let buttons = [
            createMockMultipleChoiceButton(action: .toolbarTop)
        ]
        let model = createModel(multipleChoiceButtons: buttons)

        XCTAssertEqual(model.defaultSelectedButton?.action, .toolbarTop)
    }

    func testDefaultSelectedButton_VersionedLayout_MultipleToolbarBottomButtons() {
        let buttons = [
            createMockMultipleChoiceButton(action: .toolbarBottom), // First with priority 1
            createMockMultipleChoiceButton(action: .toolbarTop),    // Priority 2
            createMockMultipleChoiceButton(action: .toolbarBottom)  // Second with priority 1
        ]
        let model = createModel(multipleChoiceButtons: buttons)

        // Should return the first toolbarBottom button (both have same priority)
        XCTAssertEqual(model.defaultSelectedButton?.action, .toolbarBottom)
    }

    // MARK: - Edge Cases

    func testDefaultSelectedButton_SingleNonSelectableButton() {
        let buttons = [
            createMockMultipleChoiceButton(action: .themeDark)
        ]
        let model = createModel(multipleChoiceButtons: buttons)

        // Should return the only available button
        XCTAssertEqual(model.defaultSelectedButton?.action, .themeDark)
    }

    func testDefaultSelectedButton_OrderMatters() {
        let buttons = [
            createMockMultipleChoiceButton(action: .toolbarTop),    // Priority 2
            createMockMultipleChoiceButton(action: .toolbarBottom) // Priority 1
        ]
        let model = createModel(multipleChoiceButtons: buttons)

        // Should return toolbarBottom despite being second in array
        XCTAssertEqual(model.defaultSelectedButton?.action, .toolbarBottom)
    }

    // MARK: - Test Helpers

<<<<<<< HEAD
    private func createMockButtons() -> OnboardingKit.OnboardingButtons<Client.OnboardingActions> {
        return OnboardingKit.OnboardingButtons<Client.OnboardingActions>(
            primary: OnboardingKit.OnboardingButtonInfoModel<Client.OnboardingActions>(
=======
    private func createMockButtons() -> OnboardingKit.OnboardingButtons<OnboardingActions> {
        return OnboardingKit.OnboardingButtons<OnboardingActions>(
            primary: OnboardingButtonInfoModel<OnboardingActions>(
>>>>>>> 14f8d1ea
                title: "Primary",
                action: .forwardOneCard
            ),
            secondary: nil
        )
    }

    private func createMockMultipleChoiceButton(
        action: Client.OnboardingMultipleChoiceAction
    ) -> OnboardingKit.OnboardingMultipleChoiceButtonModel<Client.OnboardingMultipleChoiceAction> {
        return OnboardingKit.OnboardingMultipleChoiceButtonModel<Client.OnboardingMultipleChoiceAction>(
            title: "title",
            action: action,
            imageID: "imageID"
        )
    }

    private func createModel(
        multipleChoiceButtons: [OnboardingKit.OnboardingMultipleChoiceButtonModel<Client.OnboardingMultipleChoiceAction>]
    ) -> OnboardingKitCardInfoModel {
        return OnboardingKitCardInfoModel(
            cardType: .basic,
            name: "Test Card",
            order: 1,
            title: "Test Title",
            body: "Test Body",
            buttons: createMockButtons(),
            multipleChoiceButtons: multipleChoiceButtons,
            a11yIdRoot: "test_card",
            imageID: "test_image"
        )
    }
}<|MERGE_RESOLUTION|>--- conflicted
+++ resolved
@@ -103,15 +103,9 @@
 
     // MARK: - Test Helpers
 
-<<<<<<< HEAD
-    private func createMockButtons() -> OnboardingKit.OnboardingButtons<Client.OnboardingActions> {
-        return OnboardingKit.OnboardingButtons<Client.OnboardingActions>(
-            primary: OnboardingKit.OnboardingButtonInfoModel<Client.OnboardingActions>(
-=======
     private func createMockButtons() -> OnboardingKit.OnboardingButtons<OnboardingActions> {
         return OnboardingKit.OnboardingButtons<OnboardingActions>(
             primary: OnboardingButtonInfoModel<OnboardingActions>(
->>>>>>> 14f8d1ea
                 title: "Primary",
                 action: .forwardOneCard
             ),
