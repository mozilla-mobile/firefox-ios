// This Source Code Form is subject to the terms of the Mozilla Public
// License, v. 2.0. If a copy of the MPL was not distributed with this
// file, You can obtain one at http://mozilla.org/MPL/2.0/

import XCTest
import OnboardingKit
@testable import Client

// MARK: - Mock Classes

class MockOnboardingServiceDelegate: OnboardingServiceDelegate {
    var presentCalled = false
    var dismissCalled = false
    var presentedViewController: UIViewController?
    var animatedValue: Bool?
    var completionCalled = false

    func present(_ viewController: UIViewController, animated: Bool, completion: (() -> Void)?) {
        presentCalled = true
        presentedViewController = viewController
        animatedValue = animated
        completion?()
        completionCalled = true
    }

    func dismiss(animated: Bool, completion: (() -> Void)?) {
        dismissCalled = true
        animatedValue = animated
        completion?()
        completionCalled = true
    }
}

class MockOnboardingNavigationDelegate: OnboardingNavigationDelegate {
    var finishOnboardingFlowCalled = false

    func finishOnboardingFlow() {
        finishOnboardingFlowCalled = true
    }
}

final class MockIntroScreenManager: IntroScreenManagerProtocol {
    /// Controls what `shouldShowIntroScreen` returns
    var stubShouldShowIntroScreen: Bool

    /// Controls what `isModernOnboardingEnabled` returns
    var stubIsModernOnboardingEnabled: Bool

    /// Records whether `didSeeIntroScreen()` was invoked
    var didSeeIntroScreenCalled = false

    init(
        shouldShowIntro: Bool = false,
        isModernEnabled: Bool = false
    ) {
        self.stubShouldShowIntroScreen = shouldShowIntro
        self.stubIsModernOnboardingEnabled = isModernEnabled
    }

    var shouldShowIntroScreen: Bool {
        return stubShouldShowIntroScreen
    }

    var isModernOnboardingEnabled: Bool {
        return stubIsModernOnboardingEnabled
    }

    func didSeeIntroScreen() {
        didSeeIntroScreenCalled = true
    }
}

class MockSearchBarLocationSaver: SearchBarLocationSaverProtocol {
    var saveUserSearchBarLocationCalled = false
    var savedProfile: Profile?

    func saveUserSearchBarLocation(profile: Profile, userInterfaceIdiom: UIUserInterfaceIdiom) {
        saveUserSearchBarLocationCalled = true
        savedProfile = profile
    }
}

class MockActivityEventHelper: ActivityEventHelper {
    var chosenOption: [IntroViewModel.OnboardingOptions] = []
    var updateOnboardingUserActivationEventCalled = false

    override func updateOnboardingUserActivationEvent() {
        updateOnboardingUserActivationEventCalled = true
    }
}

// MARK: - Test Class

@MainActor
final class OnboardingServiceTests: XCTestCase {
    var sut: OnboardingService!
    var mockDelegate: MockOnboardingServiceDelegate!
    var mockNavigationDelegate: MockOnboardingNavigationDelegate!
    var mockUserDefaults: MockUserDefaults!
    var mockNotificationManager: MockNotificationManager!
    var mockDefaultApplicationHelper: MockApplicationHelper!
    var mockNotificationCenter: MockNotificationCenter!
    var mockSearchBarLocationSaver: MockSearchBarLocationSaver!
    var mockProfile: MockProfile!
    var mockThemeManager: MockThemeManager!

    override func setUp() {
        super.setUp()

        mockDelegate = MockOnboardingServiceDelegate()
        mockNavigationDelegate = MockOnboardingNavigationDelegate()
        mockUserDefaults = MockUserDefaults()
        mockNotificationManager = MockNotificationManager()
        mockDefaultApplicationHelper = MockApplicationHelper()
        mockNotificationCenter = MockNotificationCenter()
        mockSearchBarLocationSaver = MockSearchBarLocationSaver()
        mockProfile = MockProfile(databasePrefix: "OnboardingServiceTests")
        mockThemeManager = MockThemeManager()

        sut = OnboardingService(
            userDefaults: mockUserDefaults,
            windowUUID: .DefaultUITestingUUID,
            profile: mockProfile,
            themeManager: mockThemeManager,
            delegate: mockDelegate,
            navigationDelegate: mockNavigationDelegate,
            qrCodeNavigationHandler: nil,
            notificationManager: mockNotificationManager,
            defaultApplicationHelper: mockDefaultApplicationHelper,
            notificationCenter: mockNotificationCenter,
            searchBarLocationSaver: mockSearchBarLocationSaver
        )
        DependencyHelperMock().bootstrapDependencies()
    }

    override func tearDown() {
        super.tearDown()
        DependencyHelperMock().reset()
        sut = nil
        mockDelegate = nil
        mockNavigationDelegate = nil
        mockUserDefaults = nil
        mockNotificationManager = nil
        mockDefaultApplicationHelper = nil
        mockNotificationCenter = nil
        mockSearchBarLocationSaver = nil
        mockProfile = nil
        mockThemeManager = nil
        super.tearDown()
    }

    // MARK: - Request Notifications Tests

    func testHandleAction_RequestNotifications_CallsNotificationManager() {
        // Given
        let activityEventHelper = MockActivityEventHelper()
        let expectation = XCTestExpectation(description: "Completion called")

        // When
        sut.handleAction(
            .requestNotifications,
            from: "testCard",
            cards: [],
            with: activityEventHelper
<<<<<<< HEAD
        ) { _ in
=======
        ) { result in
            self.assertOnMainThread()
>>>>>>> b3476d1c
            expectation.fulfill()
        }

        // Then
        XCTAssertTrue(mockNotificationManager.requestAuthorizationCalled)
        XCTAssertTrue(activityEventHelper.chosenOptions.contains(.askForNotificationPermission))
        XCTAssertTrue(activityEventHelper.updateOnboardingUserActivationEventCalled)

        wait(for: [expectation], timeout: 1.0)
    }

    func testAskForNotificationPermission_GrantedPermission_SetsUserDefaults() {
        // Given
        let activityEventHelper = MockActivityEventHelper()
        mockNotificationManager.shouldGrantPermission = true
        let expectation = XCTestExpectation(description: "Async completion")

        // When
        sut.handleAction(
            .requestNotifications,
            from: "testCard",
            cards: [],
            with: activityEventHelper
        ) { _ in
            self.assertOnMainThread()
        }

        // Wait for async completion
        DispatchQueue.main.async {
            expectation.fulfill()
        }

        wait(for: [expectation], timeout: 1.0)

        // Then
        XCTAssertTrue(mockUserDefaults.setCalledCount > 0)
        XCTAssertTrue(mockNotificationCenter.postCallCount > 0)
        XCTAssertEqual(mockNotificationCenter.savePostName, .RegisterForPushNotifications)
    }

    func testAskForNotificationPermission_DeniedPermission_DoesNotSetUserDefaults() {
        // Given
        let activityEventHelper = MockActivityEventHelper()
        mockNotificationManager.shouldGrantPermission = false
        let expectation = XCTestExpectation(description: "Async completion")

        // When
        sut.handleAction(
            .requestNotifications,
            from: "testCard",
            cards: [],
            with: activityEventHelper
        ) { _ in
            self.assertOnMainThread()
            expectation.fulfill()
        }

        wait(for: [expectation], timeout: 1.0)

        // Then
        XCTAssertFalse(mockNotificationCenter.postCallCount > 0)
    }

    // MARK: - Forward Card Tests

    func testHandleAction_ForwardOneCard_ReturnsCorrectTabAction() {
        // Given
        let activityEventHelper = MockActivityEventHelper()
        let expectation = XCTestExpectation(description: "Completion called")
        var resultTabAction: OnboardingFlowViewModel<OnboardingKitCardInfoModel>.TabAction?

        // When
        sut.handleAction(
            .forwardOneCard,
            from: "testCard",
            cards: [],
            with: activityEventHelper
        ) { result in
            self.assertOnMainThread()
            if case .success(let tabAction) = result {
                resultTabAction = tabAction
            }
            expectation.fulfill()
        }

        wait(for: [expectation], timeout: 1.0)

        // Then
        if case .advance(let numberOfPages) = resultTabAction {
            XCTAssertEqual(numberOfPages, 1)
        } else {
            XCTFail("Expected advance tab action with 1 page")
        }
    }

    func testHandleAction_ForwardTwoCard_ReturnsCorrectTabAction() {
        // Given
        let activityEventHelper = MockActivityEventHelper()
        let expectation = XCTestExpectation(description: "Completion called")
        var resultTabAction: OnboardingFlowViewModel<OnboardingKitCardInfoModel>.TabAction?

        // When
        sut.handleAction(
            .forwardTwoCard,
            from: "testCard",
            cards: [],
            with: activityEventHelper
        ) { result in
            self.assertOnMainThread()
            if case .success(let tabAction) = result {
                resultTabAction = tabAction
            }
            expectation.fulfill()
        }

        wait(for: [expectation], timeout: 1.0)

        // Then
        if case .advance(let numberOfPages) = resultTabAction {
            XCTAssertEqual(numberOfPages, 2)
        } else {
            XCTFail("Expected advance tab action with 2 pages")
        }
    }

    func testHandleAction_ForwardThreeCard_ReturnsCorrectTabAction() {
        // Given
        let activityEventHelper = MockActivityEventHelper()
        let expectation = XCTestExpectation(description: "Completion called")
        var resultTabAction: OnboardingFlowViewModel<OnboardingKitCardInfoModel>.TabAction?

        // When
        sut.handleAction(
            .forwardThreeCard,
            from: "testCard",
            cards: [],
            with: activityEventHelper
        ) { result in
            self.assertOnMainThread()
            if case .success(let tabAction) = result {
                resultTabAction = tabAction
            }
            expectation.fulfill()
        }

        wait(for: [expectation], timeout: 1.0)

        // Then
        if case .advance(let numberOfPages) = resultTabAction {
            XCTAssertEqual(numberOfPages, 3)
        } else {
            XCTFail("Expected advance tab action with 3 pages")
        }
    }

    // MARK: - Sync Sign In Tests

    func testHandleAction_SyncSignIn_UpdatesActivityEventHelper() {
        // Given
        let activityEventHelper = MockActivityEventHelper()
        let expectation = XCTestExpectation(description: "Completion called")

        // When
        sut.handleAction(
            .syncSignIn,
            from: "testCard",
            cards: [],
            with: activityEventHelper
        ) { _ in
            self.assertOnMainThread()
            expectation.fulfill()
        }

        guard let presented = mockDelegate.presentedViewController else {
            XCTFail("Expected a view controller to be presented")
            return
        }
        presented.dismiss(animated: false, completion: nil)
        presented.beginAppearanceTransition(false, animated: false)
        presented.endAppearanceTransition()

        wait(for: [expectation], timeout: 1.0)

        // Then
        XCTAssertTrue(activityEventHelper.chosenOptions.contains(.syncSignIn))
        XCTAssertTrue(activityEventHelper.updateOnboardingUserActivationEventCalled)
        XCTAssertTrue(mockDelegate.presentCalled)
        XCTAssertNotNil(mockDelegate.presentedViewController)
        XCTAssertEqual(mockDelegate.animatedValue, true)
    }

    // MARK: - Set Default Browser Tests

    func testHandleAction_SetDefaultBrowser_OpensSettings() {
        // Given
        let activityEventHelper = MockActivityEventHelper()
        let expectation = XCTestExpectation(description: "Completion called")

        // When
        sut.handleAction(
            .setDefaultBrowser,
            from: "testCard",
            cards: [],
            with: activityEventHelper
        ) { _ in
            self.assertOnMainThread()
            expectation.fulfill()
        }

        wait(for: [expectation], timeout: 1.0)

        // Then
        XCTAssertTrue(activityEventHelper.chosenOptions.contains(.setAsDefaultBrowser))
        XCTAssertTrue(activityEventHelper.updateOnboardingUserActivationEventCalled)
        XCTAssertTrue(mockDefaultApplicationHelper.openSettingsCalled > 0)
    }

    // MARK: - Open iOS Fx Settings Tests

    func testHandleAction_OpenIosFxSettings_OpensSettings() {
        // Given
        let activityEventHelper = MockActivityEventHelper()
        let expectation = XCTestExpectation(description: "Completion called")

        // When
        sut.handleAction(
            .openIosFxSettings,
            from: "testCard",
            cards: [],
            with: activityEventHelper
        ) { _ in
            self.assertOnMainThread()
            expectation.fulfill()
        }

        wait(for: [expectation], timeout: 1.0)

        // Then
        XCTAssertTrue(mockDefaultApplicationHelper.openSettingsCalled > 0)
    }

    // MARK: - End Onboarding Tests

    func testHandleAction_EndOnboarding_CallsRequiredMethods() {
        // Given
        let activityEventHelper = MockActivityEventHelper()
        let expectation = XCTestExpectation(description: "Completion called")

        // When
        sut.handleAction(
            .endOnboarding,
            from: "testCard",
            cards: [],
            with: activityEventHelper
        ) { _ in
            self.assertOnMainThread()
            expectation.fulfill()
        }

        wait(for: [expectation], timeout: 1.0)

        // Then
        XCTAssertTrue(mockSearchBarLocationSaver.saveUserSearchBarLocationCalled)
//        XCTAssertEqual((mockSearchBarLocationSaver.savedProfile as? MockProfile)., mockProfile)
        XCTAssertTrue(mockNavigationDelegate.finishOnboardingFlowCalled)
    }

    // MARK: - Read Privacy Policy Tests

    func testHandleAction_ReadPrivacyPolicy_WithValidURL_PresentsViewController() {
        // Given
        let activityEventHelper = MockActivityEventHelper()
        let testURL = URL(string: "https://example.com/privacy")!
        let mockCard = createMockCard(name: "testCard", url: testURL)
        let expectation = XCTestExpectation(description: "Completion called")

        // When
        sut.handleAction(
            .readPrivacyPolicy,
            from: "testCard",
            cards: [mockCard],
            with: activityEventHelper
        ) { _ in
            self.assertOnMainThread()
            expectation.fulfill()
        }

        guard let presented = mockDelegate.presentedViewController else {
            XCTFail("Expected a view controller to be presented")
            return
        }
        presented.dismiss(animated: false, completion: nil)
        presented.beginAppearanceTransition(false, animated: false)
        presented.endAppearanceTransition()

        wait(for: [expectation], timeout: 1.0)

        // Then
        XCTAssertTrue(mockDelegate.presentCalled)
        XCTAssertNotNil(mockDelegate.presentedViewController)
        XCTAssertEqual(mockDelegate.animatedValue, true)
    }

    func testHandleAction_ReadPrivacyPolicy_WithInvalidCard_DoesNotPresentViewController() {
        // Given
        let activityEventHelper = MockActivityEventHelper()
        let expectation = XCTestExpectation(description: "Completion called")

        // When
        sut.handleAction(
            .readPrivacyPolicy,
            from: "nonExistentCard",
            cards: [],
            with: activityEventHelper
        ) { _ in
            self.assertOnMainThread()
            expectation.fulfill()
        }

        wait(for: [expectation], timeout: 1.0)

        // Then
        XCTAssertFalse(mockDelegate.presentCalled)
    }

    // MARK: - Helper Methods

    private func createMockCard(name: String, url: URL?) -> OnboardingKitCardInfoModel {
        let linkModel = url != nil ? OnboardingKit.OnboardingLinkInfoModel(title: "Link", url: url!) : nil
        return OnboardingKitCardInfoModel(
            cardType: .multipleChoice,
            name: name,
            order: 41,
            title: "Toolbar Position",
            body: "Where should the toolbar appear?",
            link: linkModel,
            buttons: .init(
                primary: .init(title: "Continue", action: OnboardingActions.forwardOneCard),
                secondary: nil
            ),
            multipleChoiceButtons: [
                .init(title: "Top", action: OnboardingMultipleChoiceAction.toolbarTop, imageID: "toolbarTop"),
                .init(title: "Bottom", action: OnboardingMultipleChoiceAction.toolbarBottom, imageID: "toolbarBottom")
            ],
            onboardingType: .freshInstall,
            a11yIdRoot: "onboarding_customizationToolbar",
            imageID: "toolbar",
            instructionsPopup: nil
        )
    }

    private func assertOnMainThread(
      file: StaticString = #filePath,
      line: UInt = #line
    ) {
        XCTAssertTrue(
            Thread.isMainThread,
            "Not on main thread",
            file: file,
            line: line
        )
    }
}<|MERGE_RESOLUTION|>--- conflicted
+++ resolved
@@ -162,12 +162,8 @@
             from: "testCard",
             cards: [],
             with: activityEventHelper
-<<<<<<< HEAD
-        ) { _ in
-=======
         ) { result in
             self.assertOnMainThread()
->>>>>>> b3476d1c
             expectation.fulfill()
         }
 
