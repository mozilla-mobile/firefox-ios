--- conflicted
+++ resolved
@@ -54,16 +54,8 @@
             presentPrivacyPolicy(from: cardName,
                                  selector: nil,
                                  completion: {})
-<<<<<<< HEAD
-<<<<<<< HEAD
-=======
         case .endOnboarding:
             self.action = .endOnboarding
->>>>>>> 6d7a5de70 (Bugfix [Onboarding Customization] Fix typo (#19741))
-=======
-        case .endOndboarding:
-            self.action = .endOndboarding
->>>>>>> 08d8123c
         }
     }
 
