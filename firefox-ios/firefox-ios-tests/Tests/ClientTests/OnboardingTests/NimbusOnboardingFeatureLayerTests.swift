--- conflicted
+++ resolved
@@ -98,15 +98,6 @@
             order: 10,
             title: CardElementNames.title + " 1",
             body: CardElementNames.body + " 1",
-<<<<<<< HEAD
-            link: OnboardingKit.OnboardingLinkInfoModel(title: CardElementNames.linkTitle,
-                                                        url: URL(string: CardElementNames.linkURL)!),
-            buttons: OnboardingKit.OnboardingButtons<Client.OnboardingActions>(
-                primary: OnboardingKit.OnboardingButtonInfoModel<Client.OnboardingActions>(
-                    title: CardElementNames.primaryButtonTitle,
-                    action: .forwardOneCard),
-                secondary: OnboardingKit.OnboardingButtonInfoModel<Client.OnboardingActions>(
-=======
             link: OnboardingLinkInfoModel(title: CardElementNames.linkTitle,
                                           url: URL(string: CardElementNames.linkURL)!),
             buttons: OnboardingButtons<OnboardingActions>(
@@ -114,7 +105,6 @@
                     title: CardElementNames.primaryButtonTitle,
                     action: .forwardOneCard),
                 secondary: OnboardingButtonInfoModel<OnboardingActions>(
->>>>>>> 8df5b6f5
                     title: CardElementNames.secondaryButtonTitle,
                     action: .forwardOneCard)),
             multipleChoiceButtons: [],
