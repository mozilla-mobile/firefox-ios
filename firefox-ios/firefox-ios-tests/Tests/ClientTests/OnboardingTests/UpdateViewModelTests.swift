--- conflicted
+++ resolved
@@ -208,13 +208,8 @@
     }
 
     func createCard(index: Int) -> OnboardingCardInfoModel {
-<<<<<<< HEAD
-        let buttons = OnboardingKit.OnboardingButtons<Client.OnboardingActions>(
-            primary: OnboardingKit.OnboardingButtonInfoModel<Client.OnboardingActions>(
-=======
         let buttons = OnboardingButtons<OnboardingActions>(
             primary: OnboardingButtonInfoModel<OnboardingActions>(
->>>>>>> 8df5b6f5
                 title: "Button title \(index)",
                 action: .forwardOneCard))
         return OnboardingCardInfoModel(
