// This Source Code Form is subject to the terms of the Mozilla Public
// License, v. 2.0. If a copy of the MPL was not distributed with this
// file, You can obtain one at http://mozilla.org/MPL/2.0/

import Common
import Redux
import Storage
import Shared
import XCTest

@testable import Client

final class TabPanelStateTests: XCTestCase {
    override func setUp() {
        super.setUp()
        DependencyHelperMock().bootstrapDependencies()
    }

    override func tearDown() {
        super.tearDown()
        DependencyHelperMock().reset()
    }
    // MARK: - TabPanelMiddlewareActionType
    func testTabsState_DidLoadTabPanel() {
        testTabsState_newTabsIsEmptyHelper(actionType: TabPanelMiddlewareActionType.didLoadTabPanel)
    }

    func testTabsState_didChangeTabPanel() {
        testTabsState_newTabsIsEmptyHelper(actionType: TabPanelMiddlewareActionType.didChangeTabPanel)
    }

    private func testTabsState_newTabsIsEmptyHelper(actionType: TabPanelMiddlewareActionType,
                                                    file: StaticString = #file,
                                                    line: UInt = #line) {
        let initialState = createInitialState()
        XCTAssertTrue(initialState.tabs.isEmpty, file: file, line: line)
        let reducer = tabsPanelReducer()
        let tabs = createTabs()
        let tabDisplayModel = TabDisplayModel(isPrivateMode: false,
                                              tabs: tabs,
                                              normalTabsCount: "\(tabs.count)",
                                              inactiveTabs: [InactiveTabsModel](),
                                              isInactiveTabsExpanded: false)
        let action = TabPanelMiddlewareAction(tabDisplayModel: tabDisplayModel,
                                              windowUUID: .XCTestDefaultUUID,
                                              actionType: TabPanelMiddlewareActionType.didChangeTabPanel)
        let newState = reducer(initialState, action)
        XCTAssertFalse(newState.tabs.isEmpty, file: file, line: line)
    }

    func testTabsState_willAppearTabPanel() throws {
        let tabs = createOneSelectedTab()
        let tabDisplayModel = TabDisplayModel(isPrivateMode: false,
                                              tabs: tabs,
                                              normalTabsCount: "\(tabs.count)",
                                              inactiveTabs: [InactiveTabsModel](),
                                              isInactiveTabsExpanded: false,
                                              shouldScrollToTab: false)
        try testTabsState_scrollToIndexHelper(actionType: .willAppearTabPanel, tabDisplayModel: tabDisplayModel)
    }

    func testTabsState_refreshTabs() throws {
        let tabs = createOneSelectedTab()
        let tabDisplayModel = TabDisplayModel(isPrivateMode: false,
                                              tabs: tabs,
                                              normalTabsCount: "\(tabs.count)",
                                              inactiveTabs: [InactiveTabsModel](),
                                              isInactiveTabsExpanded: false,
                                              shouldScrollToTab: true)
        try testTabsState_scrollToIndexHelper(actionType: .refreshTabs, tabDisplayModel: tabDisplayModel)
    }

    func testTabsState_scrollToIndexHelper(actionType: TabPanelMiddlewareActionType,
                                           tabDisplayModel: TabDisplayModel,
                                           file: StaticString = #file,
                                           line: UInt = #line) throws {
        let initialState = createInitialState()
        XCTAssertNil(initialState.scrollToIndex, file: file, line: line)
        let selectedIndex = try XCTUnwrap(tabDisplayModel.tabs.firstIndex(where: \.isSelected), file: file, line: line)
        let reducer = tabsPanelReducer()
        let action = TabPanelMiddlewareAction(
            tabDisplayModel: tabDisplayModel,
            windowUUID: .XCTestDefaultUUID,
            actionType: actionType
        )
        let newState = reducer(initialState, action)
        XCTAssertEqual(newState.scrollToIndex, selectedIndex, "Expected index was: \(selectedIndex)", file: file, line: line)
    }

    func testTabsState_refreshInactiveTabs() throws {
        let initialState = createInitialState()
        XCTAssertTrue(initialState.inactiveTabs.isEmpty)
        let reducer = tabsPanelReducer()
        let tabs = createTabs()
        let inactiveTabs = createInactiveTabs()
        let tabDisplayModel = TabDisplayModel(isPrivateMode: false,
                                              tabs: tabs,
                                              normalTabsCount: "\(tabs.count)",
                                              inactiveTabs: [InactiveTabsModel](),
                                              isInactiveTabsExpanded: false,
                                              shouldScrollToTab: false)
        let action = TabPanelMiddlewareAction(
            tabDisplayModel: tabDisplayModel,
            inactiveTabModels: inactiveTabs,
            windowUUID: .XCTestDefaultUUID,
            actionType: TabPanelMiddlewareActionType.refreshInactiveTabs
        )
        let newState = reducer(initialState, action)
        XCTAssertEqual(newState.inactiveTabs, inactiveTabs, "Expected inactive tabs were: \(inactiveTabs)")
    }

    func testTabsState_showToast() {
        for toastType in toastTypes() {
            let initialState = createInitialState()
            XCTAssertNil(initialState.toastType)
            let reducer = tabsPanelReducer()
            let action = TabPanelMiddlewareAction(
                toastType: toastType,
                windowUUID: .XCTestDefaultUUID,
                actionType: TabPanelMiddlewareActionType.showToast
            )
            let newState = reducer(initialState, action)
            XCTAssertEqual(newState.toastType, toastType, "Failed toast type: \(toastType)")
        }
    }

    func testTabsState_IsInactiveTabsExpanded() {
        let initialState = createInitialState()
        XCTAssertFalse(initialState.isInactiveTabsExpanded)
        let reducer = tabsPanelReducer()
        let action = TabPanelViewAction(panelType: .tabs,
                                        windowUUID: .XCTestDefaultUUID,
                                        actionType: TabPanelViewActionType.toggleInactiveTabs)
        let newState = reducer(initialState, action)
        XCTAssertTrue(newState.isInactiveTabsExpanded)
    }

    // MARK: - createTabScrollBehavior

    func testCreateTabScrollBehavior_forScrollToSelectedTab_noTabs() {
        let scrollBehavior: TabScrollBehavior = .scrollToSelectedTab(shouldAnimate: false)

        let initialState = TabsPanelState(
            windowUUID: .XCTestDefaultUUID,
            isPrivateMode: false,
            tabs: [],
            inactiveTabs: [],
            isInactiveTabsExpanded: true
        )

        let scrollState = TabsPanelState.createTabScrollBehavior(forState: initialState, withScrollBehavior: scrollBehavior)

        XCTAssertNil(scrollState)
    }

    func testCreateTabScrollBehavior_forScrollToSelectedTab_forOnlyInactiveTabs() {
        let inactiveTabModels = createInactiveTabs()
        let scrollBehavior: TabScrollBehavior = .scrollToSelectedTab(shouldAnimate: false)

        let initialState = TabsPanelState(
            windowUUID: .XCTestDefaultUUID,
            isPrivateMode: false,
            tabs: [],
            inactiveTabs: inactiveTabModels,
            isInactiveTabsExpanded: true
        )

        let scrollState = TabsPanelState.createTabScrollBehavior(forState: initialState, withScrollBehavior: scrollBehavior)

        XCTAssertNil(scrollState)
    }

    func testCreateTabScrollBehavior_forScrollToSelectedTab_forTabsAndInactiveTabs() {
        let tabCount = 3
        var tabModels = createTabs(count: tabCount)
        let selectedTab = TabModel.emptyState(tabUUID: createTabUUID(), title: "Selected Tab", isSelected: true)
        tabModels.append(selectedTab) // At index tabCount

        let inactiveTabModels = createInactiveTabs()
        let scrollBehavior: TabScrollBehavior = .scrollToSelectedTab(shouldAnimate: false)

        let initialState = TabsPanelState(
            windowUUID: .XCTestDefaultUUID,
            isPrivateMode: false,
            tabs: tabModels,
            inactiveTabs: inactiveTabModels,
            isInactiveTabsExpanded: true
        )

        let scrollState = TabsPanelState.createTabScrollBehavior(forState: initialState, withScrollBehavior: scrollBehavior)

        XCTAssertNotNil(scrollState)
        XCTAssertEqual(scrollState?.toIndex, tabCount)
        XCTAssertEqual(scrollState?.isInactiveTabSection, false)
    }

    func testCreateTabScrollBehavior_forScrollToSelectedTab_noSelectedTab_returnsLastTab_ifTabsNotEmpty() {
        let tabCount = 3
        let tabModels: [TabModel] = createTabs(count: tabCount)
        let scrollBehavior: TabScrollBehavior = .scrollToSelectedTab(shouldAnimate: false)

        let initialState = TabsPanelState(
            windowUUID: .XCTestDefaultUUID,
            isPrivateMode: false,
            tabs: tabModels,
            inactiveTabs: [],
            isInactiveTabsExpanded: true
        )

        let scrollState = TabsPanelState.createTabScrollBehavior(forState: initialState, withScrollBehavior: scrollBehavior)

        XCTAssertNotNil(scrollState)
        XCTAssertEqual(scrollState?.toIndex, tabCount - 1, "Should return the last tab if there is no selected tab")
        XCTAssertEqual(scrollState?.isInactiveTabSection, false)
    }

    func testCreateTabScrollBehavior_forScrollToSelectedTab_noSelectedTab_returnsNil_ifTabsEmpty() {
        let inactiveTabModels = createInactiveTabs()
        let scrollBehavior: TabScrollBehavior = .scrollToSelectedTab(shouldAnimate: false)

        let initialState = TabsPanelState(
            windowUUID: .XCTestDefaultUUID,
            isPrivateMode: false,
            tabs: [],
            inactiveTabs: inactiveTabModels,
            isInactiveTabsExpanded: true
        )

        let scrollState = TabsPanelState.createTabScrollBehavior(forState: initialState, withScrollBehavior: scrollBehavior)

        XCTAssertNil(scrollState)
    }

    func testCreateTabScrollBehavior_forScrollToTab_noTabs() {
        let scrollBehavior: TabScrollBehavior = .scrollToTab(withTabUUID: createTabUUID(), shouldAnimate: false)

        let initialState = TabsPanelState(
            windowUUID: .XCTestDefaultUUID,
            isPrivateMode: false,
            tabs: [],
            inactiveTabs: [],
            isInactiveTabsExpanded: true
        )

        let scrollState = TabsPanelState.createTabScrollBehavior(forState: initialState, withScrollBehavior: scrollBehavior)

        XCTAssertNil(scrollState)
    }

    func testCreateTabScrollBehavior_forScrollToTab_anInactiveTab_forOnlyInactiveTabs() {
        let inactiveTabCount = 3
        let testTabUUID = createTabUUID()
        var inactiveTabModels = createInactiveTabs(count: inactiveTabCount)
        let inactiveTab = InactiveTabsModel.emptyState(tabUUID: testTabUUID, title: "Special")
        inactiveTabModels.append(inactiveTab) // At index inactiveTabCount
        let scrollBehavior: TabScrollBehavior = .scrollToTab(withTabUUID: testTabUUID, shouldAnimate: false)

        let initialState = TabsPanelState(
            windowUUID: .XCTestDefaultUUID,
            isPrivateMode: false,
            tabs: [],
            inactiveTabs: inactiveTabModels,
            isInactiveTabsExpanded: true
        )

        let scrollState = TabsPanelState.createTabScrollBehavior(forState: initialState, withScrollBehavior: scrollBehavior)

        XCTAssertNotNil(scrollState)
        XCTAssertEqual(scrollState?.toIndex, inactiveTabCount)
        XCTAssertEqual(scrollState?.isInactiveTabSection, true)
    }

    func testCreateTabScrollBehavior_forScrollToTab_anInactiveTab_forTabsAndInactiveTabs() {
        let inactiveTabCount = 3
        let testTabUUID = createTabUUID()
        let tabs = createTabs()
        var inactiveTabModels = createInactiveTabs(count: inactiveTabCount)
        let inactiveTab = InactiveTabsModel.emptyState(tabUUID: testTabUUID, title: "Special")
        inactiveTabModels.append(inactiveTab) // At index inactiveTabCount
        let scrollBehavior: TabScrollBehavior = .scrollToTab(withTabUUID: testTabUUID, shouldAnimate: false)

        let initialState = TabsPanelState(
            windowUUID: .XCTestDefaultUUID,
            isPrivateMode: false,
            tabs: tabs,
            inactiveTabs: inactiveTabModels,
            isInactiveTabsExpanded: true
        )

        let scrollState = TabsPanelState.createTabScrollBehavior(forState: initialState, withScrollBehavior: scrollBehavior)

        XCTAssertNotNil(scrollState)
        XCTAssertEqual(scrollState?.toIndex, inactiveTabCount)
        XCTAssertEqual(scrollState?.isInactiveTabSection, true)
    }

    func testCreateTabScrollBehavior_forScrollToTab_aNormalOrPrivateTab_forTabsAndInactiveTabs() {
        let testTabUUID = createTabUUID()
        let tabCount = 3
        var tabModels = createTabs(count: tabCount)
        let selectedTab = TabModel.emptyState(tabUUID: testTabUUID, title: "Selected Tab", isSelected: true)
        tabModels.append(selectedTab) // At index tabCount

        let inactiveTabModels = createInactiveTabs()
        let scrollBehavior: TabScrollBehavior = .scrollToTab(withTabUUID: testTabUUID, shouldAnimate: false)

        let initialState = TabsPanelState(
            windowUUID: .XCTestDefaultUUID,
            isPrivateMode: false,
            tabs: tabModels,
            inactiveTabs: inactiveTabModels,
            isInactiveTabsExpanded: true
        )

        let scrollState = TabsPanelState.createTabScrollBehavior(forState: initialState, withScrollBehavior: scrollBehavior)

        XCTAssertNotNil(scrollState)
        XCTAssertEqual(scrollState?.toIndex, tabCount)
        XCTAssertEqual(scrollState?.isInactiveTabSection, false)
    }

    func testCreateTabScrollBehavior_forScrollToTab_tabDoesntExist() {
        let tabModels = createTabs()
        let inactiveTabModels = createInactiveTabs()
        let scrollBehavior: TabScrollBehavior = .scrollToTab(withTabUUID: createTabUUID(), shouldAnimate: false)

        let initialState = TabsPanelState(
            windowUUID: .XCTestDefaultUUID,
            isPrivateMode: false,
            tabs: tabModels,
            inactiveTabs: inactiveTabModels,
            isInactiveTabsExpanded: true
        )

        let scrollState = TabsPanelState.createTabScrollBehavior(forState: initialState, withScrollBehavior: scrollBehavior)

        XCTAssertNil(scrollState)
    }

    // MARK: - Private
    private func createTabUUID() -> TabUUID {
        return UUID().uuidString
    }

    private func tabsPanelReducer() -> Reducer<TabsPanelState> {
        return TabsPanelState.reducer
    }

    private func createInitialState() -> TabsPanelState {
        return TabsPanelState(windowUUID: .XCTestDefaultUUID)
    }

<<<<<<< HEAD
    private func createOneSelectedTab() -> [TabModel] {
        return [
            MockTabModel(tabTitle: "Tab 0"),
            MockTabModel(isSelected: true, tabTitle: "Tab 1"),
            MockTabModel(tabTitle: "Tab 2")
        ]
    }

    private func createTabs() -> [TabModel] {
        return (0...2).map { index in
            MockTabModel(tabTitle: "Tab\(index)")
=======
    private func createTabs(count: Int = 3, isPrivate: Bool = false) -> [TabModel] {
        var tabs = [TabModel]()
        for index in 0..<count {
            let tab = TabModel.emptyState(tabUUID: createTabUUID(), title: "Tab\(index)", isPrivate: isPrivate)
            tabs.append(tab)
>>>>>>> 38f01728
        }
    }

<<<<<<< HEAD
    private func createInactiveTabs() -> [InactiveTabsModel] {
        return (0...2).map { index in
            InactiveTabsModel(tabUUID: "4233-2323-3578",
                              title: "InactiveTab\(index)",
                              url: URL(string: "https://www.test\(index).com"))
=======
    private func createInactiveTabs(count: Int = 3) -> [InactiveTabsModel] {
        var inactiveTabs = [InactiveTabsModel]()
        for index in 0..<count {
            let inactiveTab = InactiveTabsModel.emptyState(tabUUID: createTabUUID(), title: "InactiveTab\(index)")
            inactiveTabs.append(inactiveTab)
>>>>>>> 38f01728
        }
    }

    private func MockTabModel(tabUUID: TabUUID = "",
                              isSelected: Bool = false,
                              isPrivate: Bool = false,
                              isFxHomeTab: Bool = false,
                              tabTitle: String = "",
                              url: URL? = nil,
                              screenshot: UIImage? = nil,
                              hasHomeScreenshot: Bool = false) -> TabModel {
        TabModel(tabUUID: tabUUID,
                 isSelected: isSelected,
                 isPrivate: isPrivate,
                 isFxHomeTab: isFxHomeTab,
                 tabTitle: tabTitle,
                 url: url,
                 screenshot: screenshot,
                 hasHomeScreenshot: hasHomeScreenshot)
    }

    private func toastTypes() -> [ToastType] {
        return [
            .addBookmark,
            .addToReadingList,
            .addShortcut,
            .closedSingleTab,
            .closedSingleInactiveTab,
            .closedAllTabs(count: 3),
            .closedAllInactiveTabs(count: 3),
            .copyURL,
            .removeFromReadingList,
            .removeShortcut
        ]
    }
}<|MERGE_RESOLUTION|>--- conflicted
+++ resolved
@@ -350,7 +350,6 @@
         return TabsPanelState(windowUUID: .XCTestDefaultUUID)
     }
 
-<<<<<<< HEAD
     private func createOneSelectedTab() -> [TabModel] {
         return [
             MockTabModel(tabTitle: "Tab 0"),
@@ -362,29 +361,14 @@
     private func createTabs() -> [TabModel] {
         return (0...2).map { index in
             MockTabModel(tabTitle: "Tab\(index)")
-=======
-    private func createTabs(count: Int = 3, isPrivate: Bool = false) -> [TabModel] {
-        var tabs = [TabModel]()
-        for index in 0..<count {
-            let tab = TabModel.emptyState(tabUUID: createTabUUID(), title: "Tab\(index)", isPrivate: isPrivate)
-            tabs.append(tab)
->>>>>>> 38f01728
         }
     }
 
-<<<<<<< HEAD
     private func createInactiveTabs() -> [InactiveTabsModel] {
         return (0...2).map { index in
             InactiveTabsModel(tabUUID: "4233-2323-3578",
                               title: "InactiveTab\(index)",
                               url: URL(string: "https://www.test\(index).com"))
-=======
-    private func createInactiveTabs(count: Int = 3) -> [InactiveTabsModel] {
-        var inactiveTabs = [InactiveTabsModel]()
-        for index in 0..<count {
-            let inactiveTab = InactiveTabsModel.emptyState(tabUUID: createTabUUID(), title: "InactiveTab\(index)")
-            inactiveTabs.append(inactiveTab)
->>>>>>> 38f01728
         }
     }
 
