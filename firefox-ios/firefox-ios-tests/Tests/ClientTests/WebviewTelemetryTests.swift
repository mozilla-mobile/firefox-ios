--- conflicted
+++ resolved
@@ -49,10 +49,7 @@
         XCTAssertEqual(mockGleanWrapper.cancelTimingCalled, 1)
         XCTAssertEqual(mockGleanWrapper.stopAndAccumulateCalled, 0)
         XCTAssert(savedMetric === metric, "Received \(savedMetric) instead of \(metric)")
-    }
 
-<<<<<<< HEAD
-=======
         let savedMetric = try XCTUnwrap(
             mockGleanWrapper.savedEvents.first as? TimingDistributionMetricType
         )
@@ -62,7 +59,6 @@
         XCTAssert(savedMetric === metric, "Received \(savedMetric) instead of \(metric)")
     }
 
->>>>>>> 594d4148
     private func createSubject() -> WebViewLoadMeasurementTelemetry {
         return WebViewLoadMeasurementTelemetry(gleanWrapper: mockGleanWrapper)
     }
