--- conflicted
+++ resolved
@@ -23,11 +23,8 @@
     override func setUp() {
         super.setUp()
         setIsSwipingTabsEnabled(false)
-<<<<<<< HEAD
-=======
         setIsAppleSummarizerEnabled(false)
         setIsHostedSummarizerEnabled(false)
->>>>>>> 866369a3
         DependencyHelperMock().bootstrapDependencies()
         TelemetryContextualIdentifier.setupContextId()
         // Due to changes allow certain custom pings to implement their own opt-out
@@ -238,10 +235,6 @@
     }
 
     // MARK: - Shake motion
-<<<<<<< HEAD
-    func testMotionEnded_withShakeGesture_showSummarizePanel() {
-        let subject = createSubject()
-=======
     func testMotionEnded_withShakeGesture_whenTabIsHomepageDoesntShowSummarize() {
         setIsAppleSummarizerEnabled(true)
         let subject = createSubject()
@@ -255,7 +248,6 @@
         setIsHostedSummarizerEnabled(true)
         let subject = createSubject()
         tabManager.selectedTab = MockTab(profile: profile, windowUUID: .XCTestDefaultUUID)
->>>>>>> 866369a3
         subject.motionEnded(.motionShake, with: nil)
 
         XCTAssertEqual(browserCoordinator.showSummarizePanelCalled, 1)
@@ -390,8 +382,6 @@
         }
     }
 
-<<<<<<< HEAD
-=======
     private func setIsAppleSummarizerEnabled(_ isEnabled: Bool) {
         FxNimbus.shared.features.appleSummarizerFeature.with { _, _ in
             return AppleSummarizerFeature(enabled: isEnabled)
@@ -404,7 +394,6 @@
         }
     }
 
->>>>>>> 866369a3
     /// We need to set up the state for the homepage search bar in order to test method that relies on this state.
     func setupStoreForSearchBar() {
         let initialHomepageState = HomepageState
