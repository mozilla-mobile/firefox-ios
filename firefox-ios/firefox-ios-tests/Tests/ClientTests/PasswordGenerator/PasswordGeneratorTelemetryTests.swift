// This Source Code Form is subject to the terms of the Mozilla Public
// License, v. 2.0. If a copy of the MPL was not distributed with this
// file, You can obtain one at http://mozilla.org/MPL/2.0/

import Glean
import Redux
import XCTest

@testable import Client

final class PasswordGeneratorTelemetryTests: XCTestCase {
    var gleanWrapper: MockGleanWrapper!

    override func setUp() {
        super.setUp()
<<<<<<< HEAD
        gleanWrapper = MockGleanWrapper()
=======
        // Due to changes allow certain custom pings to implement their own opt-out
        // independent of Glean, custom pings may need to be registered manually in
        // tests in order to put them in a state in which they can collect data.
        Glean.shared.registerPings(GleanMetrics.Pings.shared)
        Glean.shared.resetGlean(clearStores: true)
        DependencyHelperMock().bootstrapDependencies()
>>>>>>> c2f5244a
    }

    override func tearDown() {
        gleanWrapper = nil
        super.tearDown()
    }

    func testShowPasswordGeneratorDialog() {
        let subject = createSubject(gleanWrapper: gleanWrapper)
        subject.passwordGeneratorDialogShown()
        XCTAssertEqual(gleanWrapper.incrementCounterCalled, 1)
    }

    func testUsePasswordButtonPressed() {
        let subject = createSubject(gleanWrapper: gleanWrapper)
        subject.usePasswordButtonPressed()
        XCTAssertEqual(gleanWrapper.incrementCounterCalled, 1)
    }

    private func createSubject(gleanWrapper: GleanWrapper) -> PasswordGeneratorTelemetry {
        PasswordGeneratorTelemetry(gleanWrapper: gleanWrapper)
    }
}<|MERGE_RESOLUTION|>--- conflicted
+++ resolved
@@ -13,16 +13,13 @@
 
     override func setUp() {
         super.setUp()
-<<<<<<< HEAD
         gleanWrapper = MockGleanWrapper()
-=======
         // Due to changes allow certain custom pings to implement their own opt-out
         // independent of Glean, custom pings may need to be registered manually in
         // tests in order to put them in a state in which they can collect data.
         Glean.shared.registerPings(GleanMetrics.Pings.shared)
         Glean.shared.resetGlean(clearStores: true)
         DependencyHelperMock().bootstrapDependencies()
->>>>>>> c2f5244a
     }
 
     override func tearDown() {
