// This Source Code Form is subject to the terms of the Mozilla Public
// License, v. 2.0. If a copy of the MPL was not distributed with this
// file, You can obtain one at http://mozilla.org/MPL/2.0/

import XCTest

private let LabelPrompt: String = "Turn on search suggestions?"
private let SuggestedSite: String = "foobar meaning"
private let SuggestedSite2: String = "foobar google"
private let SuggestedSite3: String = "foobar2000"

private let SuggestedSite4: String = "foobar buffer length"
private let SuggestedSite5: String = "foobar burn cd"
private let SuggestedSite6: String = "foobar bomb baby"

class SearchTests: BaseTestCase {
    private func typeOnSearchBar(text: String) {
        app.textFields.firstMatch.waitAndTap()
        app.textFields.firstMatch.tap()
        app.textFields.firstMatch.typeText(text)
    }

    private func suggestionsOnOff() {
        navigator.goto(SearchSettings)
        app.tables.switches["Show Search Suggestions"].tap()
        app.navigationBars["Search"].buttons["Settings"].tap()
        app.navigationBars["Settings"].buttons[AccessibilityIdentifiers.Settings.navigationBarItem].tap()
    }

    private func validateSearchSuggestionText(typeText: String) {
        // Open a new tab and start typing "text"
        navigator.createNewTab()
        navigator.nowAt(NewTabScreen)
        typeOnSearchBar(text: typeText)

        // In the search suggestion, "text" should be displayed
        let predicate = NSPredicate(format: "label CONTAINS[c] %@", "http://localhost:")
        let elementQuery = app.staticTexts.containing(predicate)
        mozWaitForElementToExist(elementQuery.element)
    }

    // https://mozilla.testrail.io/index.php?/cases/view/2436093
    func testPromptPresence() {
        // Suggestion is on by default (starting on Oct 24th 2017), so the prompt should not appear
        navigator.goto(URLBarOpen)
        typeOnSearchBar(text: "foobar")
        mozWaitForElementToNotExist(app.staticTexts[LabelPrompt])

        // Suggestions should be shown
        mozWaitForElementToExist(app.tables["SiteTable"].cells.firstMatch)

        // Disable Search suggestion
        app.buttons[AccessibilityIdentifiers.Browser.UrlBar.cancelButton].tap()

        waitForTabsButton()
        app.buttons[AccessibilityIdentifiers.Toolbar.settingsMenuButton].tap()
        navigator.nowAt(BrowserTabMenu)
        suggestionsOnOff()

        // Suggestions should not be shown
        mozWaitForElementToNotExist(app.tables["SiteTable"].cells.firstMatch)
        navigator.nowAt(BrowserTab)
        navigator.goto(URLBarOpen)
        typeOnSearchBar(text: "foobar")
        mozWaitForElementToNotExist(app.tables["SiteTable"].cells.firstMatch)

        // Verify that previous choice is remembered
        app.buttons[AccessibilityIdentifiers.Browser.UrlBar.cancelButton].tap()
        navigator.nowAt(HomePanelsScreen)
        waitForTabsButton()

        typeOnSearchBar(text: "foobar")
        mozWaitForElementToNotExist(app.tables["SiteTable"].cells[SuggestedSite])

        app.buttons[AccessibilityIdentifiers.Browser.UrlBar.cancelButton].tap()
        waitForTabsButton()
        app.buttons[AccessibilityIdentifiers.Toolbar.settingsMenuButton].tap()
        navigator.nowAt(BrowserTabMenu)

        // Reset suggestion button, set it to on
        suggestionsOnOff()
        navigator.nowAt(HomePanelsScreen)
        waitForTabsButton()

        // Suggestions prompt should appear
        typeOnSearchBar(text: "foobar")
        mozWaitForElementToExist(app.tables["SiteTable"].cells.firstMatch)
    }

    // https://mozilla.testrail.io/index.php?/cases/view/2436094
    func testDoNotShowSuggestionsWhenEnteringURL() {
        // According to bug 1192155 if a string contains /, do not show suggestions, if there a space an a string,
        // the suggestions are shown again
        navigator.goto(URLBarOpen)
        typeOnSearchBar(text: "foobar")
        mozWaitForElementToNotExist(app.staticTexts[LabelPrompt])

        // Suggestions should be shown
        mozWaitForElementToExist(app.tables["SiteTable"])
        if !(app.tables["SiteTable"].cells.staticTexts[SuggestedSite].exists) {
            if !(app.tables["SiteTable"].cells.staticTexts[SuggestedSite2].exists) {
                mozWaitForElementToExist(
                    app.tables["SiteTable"].cells.staticTexts[SuggestedSite3]
                )
            }
        }

        // Typing / should stop showing suggestions
        urlBarAddress.typeText("/")
        mozWaitForElementToNotExist(app.tables["SiteTable"].cells[SuggestedSite])

        // Typing space and char after / should show suggestions again
        urlBarAddress.typeText(" b")
        mozWaitForElementToExist(app.tables["SiteTable"])
        if !(app.tables["SiteTable"].cells.staticTexts[SuggestedSite4].exists) {
            if !(app.tables["SiteTable"].cells.staticTexts[SuggestedSite5].exists) {
                if #available(iOS 16, *) {
                    mozWaitForElementToExist(app.tables["SiteTable"].cells.staticTexts[SuggestedSite6])
                }
            }
        }
    }

    // https://mozilla.testrail.io/index.php?/cases/view/2436095
    func testCopyPasteComplete() {
        // Copy, Paste and Go to url
        navigator.goto(URLBarOpen)
        typeOnSearchBar(text: "www.mozilla.org")
        urlBarAddress.press(forDuration: 5)
        app.menuItems["Select All"].tap()
        app.menuItems["Copy"].waitAndTap()
        app.buttons[AccessibilityIdentifiers.Browser.UrlBar.cancelButton].waitAndTap()

        navigator.nowAt(HomePanelsScreen)
        mozWaitForElementToExist(
            app.collectionViews.cells[AccessibilityIdentifiers.FirefoxHomepage.TopSites.itemCell]
        )
<<<<<<< HEAD
        app.textFields[AccessibilityIdentifiers.Browser.UrlBar.url].waitAndTap()
        app.textFields["address"].waitAndTap()
=======
        mozWaitForElementToExist(app.textFields[AccessibilityIdentifiers.Browser.UrlBar.url])
        app.textFields[AccessibilityIdentifiers.Browser.UrlBar.url].tap()
        mozWaitForElementToExist(urlBarAddress)
        urlBarAddress.tap()
>>>>>>> 899136c5

        app.menuItems["Paste"].waitAndTap()

        // Verify that the Paste shows the search controller with prompt
        mozWaitForElementToNotExist(app.staticTexts[LabelPrompt])
        app.typeText("\r")
        waitUntilPageLoad()

        // Check that the website is loaded
        let url = app.textFields[AccessibilityIdentifiers.Browser.UrlBar.url]
        mozWaitForValueContains(url, value: "www.mozilla.org")
        waitUntilPageLoad()

        // Go back, write part of moz, check the autocompletion
        app.buttons[AccessibilityIdentifiers.Toolbar.backButton].tap()
        navigator.nowAt(HomePanelsScreen)
        waitForTabsButton()
        typeOnSearchBar(text: "moz")
        mozWaitForValueContains(urlBarAddress, value: "mozilla.org")
        let value = urlBarAddress.value
        XCTAssertEqual(value as? String, "mozilla.org")
    }

    private func changeSearchEngine(searchEngine: String) {
        sleep(2)
        mozWaitForElementToExist(app.buttons[AccessibilityIdentifiers.Toolbar.settingsMenuButton])
        navigator.goto(SearchSettings)
        // Open the list of default search engines and select the desired
        app.tables.cells.element(boundBy: 0).tap()
        let tablesQuery2 = app.tables
        tablesQuery2.staticTexts[searchEngine].tap()

        navigator.openURL("foo bar")
        mozWaitForElementToExist(app.webViews.firstMatch)
        let url = app.textFields[AccessibilityIdentifiers.Browser.UrlBar.url]
        mozWaitForValueContains(url, value: searchEngine.lowercased())
    }

    // https://mozilla.testrail.io/index.php?/cases/view/2306940
    // Smoketest
    func testSearchEngine() {
        navigator.nowAt(NewTabScreen)
        // Change to the each search engine and verify the search uses it
        changeSearchEngine(searchEngine: "Bing")
        changeSearchEngine(searchEngine: "DuckDuckGo")
        changeSearchEngine(searchEngine: "Google")
        changeSearchEngine(searchEngine: "eBay")
        changeSearchEngine(searchEngine: "Wikipedia")
    }

    // https://mozilla.testrail.io/index.php?/cases/view/2353246
    func testDefaultSearchEngine() {
        navigator.nowAt(NewTabScreen)
        navigator.goto(SearchSettings)
        XCTAssert(app.tables.staticTexts["Google"].exists)
    }

    // https://mozilla.testrail.io/index.php?/cases/view/2436091
    func testSearchWithFirefoxOption() {
        navigator.nowAt(NewTabScreen)
        navigator.openURL(path(forTestPage: "test-mozilla-book.html"))
        waitUntilPageLoad()
        mozWaitForElementToExist(app.webViews.staticTexts["cloud"])
        // Select some text and long press to find the option
        app.webViews.staticTexts["cloud"].press(forDuration: 1)
        // Click on the > button to get to that option only on iPhone
        if #available(iOS 16, *) {
            while !app.collectionViews.menuItems["Search with Firefox"].exists {
                app.buttons["Forward"].firstMatch.tap()
                mozWaitForElementToExist(app.collectionViews.menuItems.firstMatch)
                mozWaitForElementToExist(app.buttons["Forward"])
            }
        } else {
            while !app.menuItems["Search with Firefox"].exists {
                app.menuItems["Show more items"].firstMatch.tap()
                mozWaitForElementToExist(app.menuItems.firstMatch)
                mozWaitForElementToExist(app.menuItems["Show more items"])
            }
        }

        app.menuItems["Search with Firefox"].waitAndTap()
        waitUntilPageLoad()
        let url = app.textFields[AccessibilityIdentifiers.Browser.UrlBar.url]
        mozWaitForValueContains(url, value: "google")
        // Now there should be two tabs open
        let numTab = app.buttons["Show Tabs"].value as? String
        XCTAssertEqual("2", numTab)
    }

    // https://mozilla.testrail.io/index.php?/cases/view/2436092
    // Smoketest
    func testSearchStartAfterTypingTwoWords() {
        navigator.goto(URLBarOpen)
        mozWaitForElementToExist(app.textFields[AccessibilityIdentifiers.Browser.UrlBar.url])
        app.typeText("foo bar")
        app.typeText(XCUIKeyboardKey.return.rawValue)
        let url = app.textFields[AccessibilityIdentifiers.Browser.UrlBar.url]
        mozWaitForElementToExist(url)
        mozWaitForValueContains(url, value: "google")
    }

    // https://mozilla.testrail.io/index.php?/cases/view/2306943
    func testSearchIconOnAboutHome() throws {
        if iPad() {
            throw XCTSkip("iPad does not have search icon")
        } else {
            waitForTabsButton()

            // Search icon is displayed.
            mozWaitForElementToExist(app.buttons[AccessibilityIdentifiers.Toolbar.searchButton])
            XCTAssertEqual(app.buttons[AccessibilityIdentifiers.Toolbar.searchButton].label, "Search")
            app.buttons[AccessibilityIdentifiers.Toolbar.searchButton].waitAndTap()

            let addressBar = urlBarAddress
            mozWaitForElementToExist(addressBar)
            XCTAssertTrue(addressBar.value(forKey: "hasKeyboardFocus") as? Bool ?? false)
            let keyboardCount = app.keyboards.count
            XCTAssert(keyboardCount > 0, "The keyboard is not shown")

            urlBarAddress.typeText("www.google.com\n")
            waitUntilPageLoad()

            // Reload icon is displayed.
            mozWaitForElementToExist(app.buttons[AccessibilityIdentifiers.Toolbar.homeButton])
            XCTAssertEqual(app.buttons[AccessibilityIdentifiers.Toolbar.homeButton].label, "Home")
            app.buttons[AccessibilityIdentifiers.Toolbar.homeButton].tap()
            app.buttons[AccessibilityIdentifiers.Toolbar.backButton].waitAndTap()

            mozWaitForElementToExist(app.buttons[AccessibilityIdentifiers.Toolbar.homeButton])
            XCTAssertEqual(app.buttons[AccessibilityIdentifiers.Toolbar.homeButton].label, "Home")
            app.buttons[AccessibilityIdentifiers.Toolbar.homeButton].tap()
            XCTAssertEqual(app.buttons[AccessibilityIdentifiers.Toolbar.searchButton].label, "Search")
            app.buttons[AccessibilityIdentifiers.Toolbar.searchButton].tap()

            mozWaitForElementToExist(addressBar)
            XCTAssertTrue(addressBar.value(forKey: "hasKeyboardFocus") as? Bool ?? false)
            let keyboardsCount = app.keyboards.count
            XCTAssert(keyboardsCount > 0, "The keyboard is not shown")
        }
    }

    // https://mozilla.testrail.io/index.php?/cases/view/2306989
    // Smoketest
    func testOpenTabsInSearchSuggestions() throws {
        if #unavailable(iOS 16) {
            throw XCTSkip("Test fails intermittently for iOS 15")
        }
        // Go to localhost website and check the page displays correctly
        navigator.openURL("http://localhost:\(serverPort)/test-fixture/find-in-page-test.html")
        waitUntilPageLoad()
        // Open new tab
        validateSearchSuggestionText(typeText: "localhost")
        restartInBackground()
        // Open new tab
        mozWaitForElementToExist(
            app.buttons[AccessibilityIdentifiers.Browser.UrlBar.cancelButton]
        )
        navigator.performAction(Action.CloseURLBarOpen)
        waitForTabsButton()
        validateSearchSuggestionText(typeText: "localhost")
    }

    // https://mozilla.testrail.io/index.php?/cases/view/2306886
    // SmokeTest
    func testBottomVIewURLBar() throws {
        if iPad() {
            throw XCTSkip("Toolbar option not available for iPad")
        } else {
            // Tap on toolbar bottom setting
            navigator.nowAt(NewTabScreen)
            navigator.goto(ToolbarSettings)
            navigator.performAction(Action.SelectToolbarBottom)
            navigator.goto(HomePanelsScreen)

            // URL bar is moved to the bottom of the screen
            let customizeHomepageElement = AccessibilityIdentifiers.FirefoxHomepage.MoreButtons.customizeHomePage
            let customizeHomepage = app.cells.otherElements.buttons[customizeHomepageElement]
            let menuSettingsButton = app.buttons[AccessibilityIdentifiers.Toolbar.settingsMenuButton]
            scrollToElement(customizeHomepage)
            mozWaitForElementToExist(customizeHomepage)
            let urlBar = app.textFields[AccessibilityIdentifiers.Browser.UrlBar.url]
            XCTAssertTrue(urlBar.isBelow(element: customizeHomepage))
            XCTAssertTrue(urlBar.isAbove(element: menuSettingsButton))

            // In a new tab, tap on the URL bar
            navigator.goto(NewTabScreen)
            urlBar.tap()

            // The URL bar is focused and the keyboard is displayed
            validateUrlHasFocusAndKeyboardIsDisplayed()

            // Open a website
            navigator.openURL("http://localhost:\(serverPort)/test-fixture/find-in-page-test.html")

            // The keyboard is dismissed and page is correctly loaded
            let keyboardCount = app.keyboards.count
            XCTAssert(keyboardCount == 0, "The keyboard is shown")
            waitUntilPageLoad()

            // Tap on the URL bar
            urlBar.tap()

            // The URL bar is focused, Top Sites panel is displayed and the keyboard pops-up
            validateUrlHasFocusAndKeyboardIsDisplayed()
            mozWaitForElementToExist(app.cells[AccessibilityIdentifiers.FirefoxHomepage.TopSites.itemCell])

            // Tap the back icon <
            app.buttons[AccessibilityIdentifiers.Browser.UrlBar.cancelButton].tap()

            // The focused is dismissed from the URL bar
            let addressBar = app.textFields[AccessibilityIdentifiers.Browser.UrlBar.url]
            XCTAssertFalse(addressBar.value(forKey: "hasKeyboardFocus") as? Bool ?? false)
        }
    }

    // https://mozilla.testrail.io/index.php?/cases/view/2306942
    func testSearchSuggestions() {
        // Tap on URL Bar and type "g"
        navigator.nowAt(NewTabScreen)
        typeTextAndValidateSearchSuggestions(text: "g", isSwitchOn: true)

        // Tap on the "Append Arrow button"
        app.tables.buttons["appendUpLeftLarge"].firstMatch.tap()

        // The search suggestion fills the URL bar but does not conduct the search
        waitForValueContains(urlBarAddress, value: "g")
        XCTAssertEqual(app.tables.cells.count, 4, "There should be 4 search suggestions")

        // Delete the text and type "g"
        app.buttons["Clear text"].waitAndTap()
        typeTextAndValidateSearchSuggestions(text: "g", isSwitchOn: true)

        // Tap on the text letter "g"
        app.tables.cells.firstMatch.tap()
        waitUntilPageLoad()

        // The search is conducted through the default search engine
        let urlBar = app.textFields[AccessibilityIdentifiers.Browser.UrlBar.url]
        waitForValueContains(urlBar, value: "www.google.com/search?q=")

        // Disable "Show search suggestions" from Settings and type text in a new tab
        createNewTabAfterModifyingSearchSuggestions(turnOnSwitch: false)

        // No search suggestions are displayed
        // Firefox suggest adds 2, 3 more cells
        typeTextAndValidateSearchSuggestions(text: "g", isSwitchOn: false)

        // Enable "Show search suggestions" from Settings and type text in a new tab
        app.tables.cells.firstMatch.tap()
        waitUntilPageLoad()
        createNewTabAfterModifyingSearchSuggestions(turnOnSwitch: true)

        // Search suggestions are displayed
        // Firefox suggest adds 2, 3 more cells
        typeTextAndValidateSearchSuggestions(text: "g", isSwitchOn: true)
    }

    private func turnOnOffSearchSuggestions(turnOnSwitch: Bool) {
        let showSearchSuggestions = app.switches[AccessibilityIdentifiers.Settings.Search.showSearchSuggestions]
        mozWaitForElementToExist(showSearchSuggestions)
        let switchValue = showSearchSuggestions.value
        if switchValue as? String == "0", true && turnOnSwitch == true {
            showSearchSuggestions.tap()
        } else if switchValue as? String == "1", true && turnOnSwitch == false {
            showSearchSuggestions.tap()
        }
    }

    private func createNewTabAfterModifyingSearchSuggestions(turnOnSwitch: Bool) {
        navigator.goto(SearchSettings)
        turnOnOffSearchSuggestions(turnOnSwitch: turnOnSwitch)
        navigator.goto(NewTabScreen)
        navigator.createNewTab()
        navigator.nowAt(NewTabScreen)
    }

    private func typeTextAndValidateSearchSuggestions(text: String, isSwitchOn: Bool) {
        typeOnSearchBar(text: text)
        // Search suggestions are shown
        if isSwitchOn {
            mozWaitForElementToExist(app.staticTexts.elementContainingText("google"))
            XCTAssertTrue(app.staticTexts.elementContainingText("google").exists)
            mozWaitForElementToExist(app.tables.cells.staticTexts["g"])
            XCTAssertTrue(app.tables.cells.count >= 4)
        } else {
            mozWaitForElementToNotExist(app.tables.buttons["appendUpLeftLarge"])
            mozWaitForElementToExist(app.tables["SiteTable"].staticTexts["Firefox Suggest"])
            XCTAssertTrue(app.tables.cells.count <= 3)
        }
    }

    private func validateUrlHasFocusAndKeyboardIsDisplayed() {
        let addressBar = urlBarAddress
        XCTAssertTrue(addressBar.value(forKey: "hasKeyboardFocus") as? Bool ?? false)
        let keyboardCount = app.keyboards.count
        XCTAssert(keyboardCount > 0, "The keyboard is not shown")
    }

// TODO: Add UI Tests back when felt privay simplified UI feature flag is enabled or when
// we support feature flags for tests
//    func testPrivateModeSearchSuggestsOnOffAndGeneralSearchSuggestsOn() {
//        navigator.nowAt(NewTabScreen)
//        navigator.goto(SearchSettings)
//        navigator.nowAt(SearchSettings)
//
//        // By default, disable search suggest in private mode
//        let privateModeSearchSuggestSwitch = app.otherElements.tables.cells[
//            AccessibilityIdentifiers.Settings.Search.disableSearchSuggestsInPrivateMode
//        ]
//        mozWaitForElementToExist(privateModeSearchSuggestSwitch)
//
//        app.navigationBars["Search"].buttons["Settings"].tap()
//        app.navigationBars["Settings"].buttons[AccessibilityIdentifiers.Settings.navigationBarItem].tap()
//
//        navigator.nowAt(NewTabScreen)
//        navigator.toggleOn(userState.isPrivate, withAction: Action.TogglePrivateMode)
//        navigator.goto(URLBarOpen)
//        urlBarAddress.typeText("ex")
//
//        let dimmingView = app.otherElements[AccessibilityIdentifiers.PrivateMode.dimmingView]
//        mozWaitForElementToExist(dimmingView)
//
//        // Enable search suggest in private mode
//        navigator.goto(SearchSettings)
//        navigator.nowAt(SearchSettings)
//
//        mozWaitForElementToNotExist(app.tables["SiteTable"])
//        mozWaitForElementToExist(privateModeSearchSuggestSwitch)
//        privateModeSearchSuggestSwitch.tap()
//
//        app.navigationBars["Search"].buttons["Settings"].tap()
//        app.navigationBars["Settings"].buttons[AccessibilityIdentifiers.Settings.navigationBarItem].tap()
//
//        navigator.nowAt(NewTabScreen)
//        navigator.toggleOn(userState.isPrivate, withAction: Action.TogglePrivateMode)
//        navigator.goto(URLBarOpen)
//        urlBarAddress.typeText("ex")
//
//        mozWaitForElementToNotExist(dimmingView)
//        mozWaitForElementToExist(app.tables["SiteTable"])
//    }
//
//    func testPrivateModeSearchSuggestsOnOffAndGeneralSearchSuggestsOff() {
//        // Disable general search suggests
//        suggestionsOnOff()
//        navigator.nowAt(NewTabScreen)
//        navigator.goto(SearchSettings)
//        navigator.nowAt(SearchSettings)
//
//        // By default, disable search suggest in private mode
//        let privateModeSearchSuggestSwitch = app.otherElements.tables.cells[
//            AccessibilityIdentifiers.Settings.Search.disableSearchSuggestsInPrivateMode
//        ]
//        mozWaitForElementToExist(privateModeSearchSuggestSwitch)
//
//        app.navigationBars["Search"].buttons["Settings"].tap()
//        app.navigationBars["Settings"].buttons[AccessibilityIdentifiers.Settings.navigationBarItem].tap()
//
//        navigator.nowAt(NewTabScreen)
//        navigator.toggleOn(userState.isPrivate, withAction: Action.TogglePrivateMode)
//        navigator.goto(URLBarOpen)
//        urlBarAddress.typeText("ex")
//
//        let dimmingView = app.otherElements[AccessibilityIdentifiers.PrivateMode.dimmingView]
//        mozWaitForElementToExist(dimmingView)
//
//        // Enable search suggest in private mode
//        navigator.goto(SearchSettings)
//        navigator.nowAt(SearchSettings)
//
//        mozWaitForElementToNotExist(app.tables["SiteTable"])
//        mozWaitForElementToExist(privateModeSearchSuggestSwitch)
//        privateModeSearchSuggestSwitch.tap()
//
//        app.navigationBars["Search"].buttons["Settings"].tap()
//        app.navigationBars["Settings"].buttons[AccessibilityIdentifiers.Settings.navigationBarItem].tap()
//
//        navigator.nowAt(NewTabScreen)
//        navigator.toggleOn(userState.isPrivate, withAction: Action.TogglePrivateMode)
//        navigator.goto(URLBarOpen)
//        urlBarAddress.typeText("ex")
//
//        mozWaitForElementToNotExist(dimmingView)
//        mozWaitForElementToExist(app.tables["SiteTable"])
//    }
}<|MERGE_RESOLUTION|>--- conflicted
+++ resolved
@@ -135,15 +135,8 @@
         mozWaitForElementToExist(
             app.collectionViews.cells[AccessibilityIdentifiers.FirefoxHomepage.TopSites.itemCell]
         )
-<<<<<<< HEAD
         app.textFields[AccessibilityIdentifiers.Browser.UrlBar.url].waitAndTap()
-        app.textFields["address"].waitAndTap()
-=======
-        mozWaitForElementToExist(app.textFields[AccessibilityIdentifiers.Browser.UrlBar.url])
-        app.textFields[AccessibilityIdentifiers.Browser.UrlBar.url].tap()
-        mozWaitForElementToExist(urlBarAddress)
-        urlBarAddress.tap()
->>>>>>> 899136c5
+        urlBarAddress.waitAndTap()
 
         app.menuItems["Paste"].waitAndTap()
 
