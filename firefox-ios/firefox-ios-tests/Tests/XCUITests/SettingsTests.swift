// This Source Code Form is subject to the terms of the Mozilla Public
// License, v. 2.0. If a copy of the MPL was not distributed with this
// file, You can obtain one at http://mozilla.org/MPL/2.0/

import XCTest

class SettingsTests: BaseTestCase {
    private func checkShowImages(showImages: Bool = true) {
        let noImageStatusMode = app.otherElements.tables.cells.switches["NoImageModeStatus"]
        mozWaitForElementToExist(noImageStatusMode)
        if showImages {
            XCTAssertEqual(noImageStatusMode.value as? String, "0")
        } else {
            XCTAssertEqual(noImageStatusMode.value as? String, "1")
        }
    }

    // https://mozilla.testrail.io/index.php?/cases/view/2334757
    func testHelpOpensSUMOInTab() {
        navigator.nowAt(NewTabScreen)
        navigator.goto(SettingsScreen)
        let settingsTableView = app.tables[AccessibilityIdentifiers.Settings.tableViewController]

        while settingsTableView.staticTexts["Help"].exists == false {
            settingsTableView.swipeUp()
        }
        let helpMenu = settingsTableView.cells["Help"]
        XCTAssertTrue(helpMenu.isEnabled)
        helpMenu.waitAndTap()

        waitUntilPageLoad()
        let url = app.textFields[AccessibilityIdentifiers.Browser.AddressToolbar.searchTextField]
        mozWaitForValueContains(url, value: "support.mozilla.org")
        mozWaitForElementToExist(app.webViews.staticTexts["Firefox for iOS Support"])

        let numTabs = app.buttons[AccessibilityIdentifiers.Toolbar.tabsButton].value
        XCTAssertEqual("2", numTabs as? String, "Sume should be open in a different tab")
    }

    // https://mozilla.testrail.io/index.php?/cases/view/2334760
    func testOpenSiriOption() {
        waitForTabsButton()
        navigator.nowAt(NewTabScreen)
        navigator.performAction(Action.OpenSiriFromSettings)
        mozWaitForElementToExist(app.cells["SiriSettings"])
    }

    // https://mozilla.testrail.io/index.php?/cases/view/2334756
    func testCopiedLinks() {
        navigator.nowAt(NewTabScreen)
        navigator.goto(BrowsingSettings)

        // For iOS 15, we must scroll until the switch is visible.
        if #unavailable(iOS 16) {
            app.swipeUp()
            mozWaitForElementToExist(app.tables.cells.switches["Offer to Open Copied Links, When opening Firefox"])
        }
        // Check Offer to open copied links, when opening firefox is off
        let value = app.tables.cells.switches["Offer to Open Copied Links, When opening Firefox"].value
        XCTAssertEqual(value as? String, "0")

        // Switch on, Offer to open copied links, when opening firefox
        app.tables.cells.switches["Offer to Open Copied Links, When opening Firefox"].waitAndTap()

        // Check Offer to open copied links, when opening firefox is on
        let value2 = app.tables.cells.switches["Offer to Open Copied Links, When opening Firefox"].value
        XCTAssertEqual(value2 as? String, "1")

        navigator.nowAt(BrowsingSettings)
        navigator.goto(NewTabScreen)
        navigator.goto(BrowsingSettings)

        // Check Offer to open copied links, when opening firefox is on
        let value3 = app.tables.cells.switches["Offer to Open Copied Links, When opening Firefox"].value
        XCTAssertEqual(value3 as? String, "1")
    }

    // https://mozilla.testrail.io/index.php?/cases/view/2307041
    func testOpenMailAppSettings() {
        waitForTabsButton()
        navigator.nowAt(NewTabScreen)
        navigator.goto(MailAppSettings)

        // Check that the list is shown
        mozWaitForElementToExist(app.tables["OpenWithPage.Setting.Options"])

        // Check that the list is shown with all elements disabled
        mozWaitForElementToExist(app.tables.staticTexts["OPEN MAIL LINKS WITH"])
        XCTAssertFalse(app.tables.cells.staticTexts["Mail"].isSelected)
        XCTAssertFalse(app.tables.cells.staticTexts["Outlook"].isSelected)
        XCTAssertFalse(app.tables.cells.staticTexts["ProtonMail"].isSelected)
        XCTAssertFalse(app.tables.cells.staticTexts["Airmail"].isSelected)
        XCTAssertFalse(app.tables.cells.staticTexts["myMail"].isSelected)
        XCTAssertFalse(app.tables.cells.staticTexts["Spark"].isSelected)
        XCTAssertFalse(app.tables.cells.staticTexts["YMail!"].isSelected)
        XCTAssertFalse(app.tables.cells.staticTexts["Gmail"].isSelected)
        XCTAssertFalse(app.tables.cells.staticTexts["Fastmail"].isSelected)

        // Check that tapping on an element does nothing
        mozWaitForElementToExist(app.tables["OpenWithPage.Setting.Options"])
        app.tables.cells.staticTexts["Airmail"].waitAndTap()
        XCTAssertFalse(app.tables.cells.staticTexts["Airmail"].isSelected)

        // Check that user can go back from that setting
        navigator.nowAt(MailAppSettings)
        navigator.goto(SettingsScreen)
    }

    // https://mozilla.testrail.io/index.php?/cases/view/2307058
    // Functionality is tested by UITests/NoImageModeTests, here only the UI is updated properly
    // SmokeTest
    func testImageOnOff() {
        // Select no images or hide images, check it's hidden or not
        waitUntilPageLoad()

        // Select hide images under Browsing Settings page
        let blockImagesSwitch = app.otherElements.tables.cells.switches[
            AccessibilityIdentifiers.Settings.BlockImages.title
        ]
        navigator.goto(SettingsScreen)
        navigator.nowAt(SettingsScreen)
        app.cells[AccessibilityIdentifiers.Settings.Browsing.title].waitAndTap()
        mozWaitForElementToExist(app.tables.otherElements[AccessibilityIdentifiers.Settings.Browsing.tabs])

        mozWaitForElementToExist(blockImagesSwitch)
        app.swipeUp()
        navigator.performAction(Action.ToggleNoImageMode)
        checkShowImages(showImages: false)

        // Select show images
        navigator.goto(SettingsScreen)
        navigator.nowAt(SettingsScreen)
        mozWaitForElementToExist(blockImagesSwitch)
        navigator.performAction(Action.ToggleNoImageMode)
        checkShowImages(showImages: true)
    }

    // https://mozilla.testrail.io/index.php?/cases/view/2306808
    // Smoketest
    func testSettingsOptionSubtitles() {
        mozWaitForElementToExist(app.buttons[AccessibilityIdentifiers.Toolbar.settingsMenuButton])
        navigator.nowAt(NewTabScreen)
        navigator.goto(SettingsScreen)
        let table = app.tables.element(boundBy: 0)
        let settingsQuery = AccessibilityIdentifiers.Settings.self
        mozWaitForElementToExist(table)
        let toolbarElement = table.cells[settingsQuery.SearchBar.searchBarSetting]
        let settingsElements = [
            table.cells[settingsQuery.DefaultBrowser.defaultBrowser],
            table.cells[settingsQuery.ConnectSetting.title],
            table.cells[settingsQuery.Search.title],
            table.cells[settingsQuery.NewTab.title],
            table.cells[settingsQuery.Homepage.homeSettings],
            table.cells[settingsQuery.Browsing.title],
            table.cells[settingsQuery.Theme.title],
            table.cells[settingsQuery.Siri.title],
            table.cells[settingsQuery.Logins.title],
            table.cells[settingsQuery.CreditCards.title],
            table.cells[settingsQuery.Address.title],
            table.cells[settingsQuery.ClearData.title],
            app.switches[settingsQuery.ClosePrivateTabs.title],
            table.cells[settingsQuery.ContentBlocker.title],
            table.cells[settingsQuery.Notifications.title],
            table.cells[settingsQuery.PrivacyPolicy.title],
            table.cells[settingsQuery.SendFeedback.title],
            table.cells[settingsQuery.ShowIntroduction.title],
            table.cells[settingsQuery.SendData.sendTechnicalDataTitle],
            table.cells[settingsQuery.SendData.sendDailyUsagePingTitle],
            table.cells[settingsQuery.SendData.sendCrashReportsTitle],
<<<<<<< HEAD
            table.cells[settingsQuery.SendData.studiesTitle], table.cells[settingsQuery.Version.title],
            table.cells[settingsQuery.Help.title], table.cells[settingsQuery.RateOnAppStore.title],
            table.cells[settingsQuery.Licenses.title], table.cells[settingsQuery.YourRights.title]
=======
            table.cells[settingsQuery.StudiesToggle.title],
            table.cells[settingsQuery.Version.title],
            table.cells[settingsQuery.Help.title],
            table.cells[settingsQuery.RateOnAppStore.title],
            table.cells[settingsQuery.Licenses.title],
            table.cells[settingsQuery.YourRights.title]
>>>>>>> 703eee0a
        ]
        if !iPad() {
            mozWaitForElementToExist(toolbarElement)
            XCTAssertTrue(toolbarElement.isVisible())
        }

        for i in settingsElements {
            scrollToElement(i)
            mozWaitForElementToExist(i)
            XCTAssertTrue(i.isVisible())
        }
    }

    func testBrowsingSettingsOptionSubtitles() {
        mozWaitForElementToExist(app.buttons[AccessibilityIdentifiers.Toolbar.settingsMenuButton])
        navigator.nowAt(NewTabScreen)
        navigator.goto(SettingsScreen)
        let table = app.tables.element(boundBy: 0)
        mozWaitForElementToExist(table)

        // Navigate to the Browsing settings screen
        navigator.goto(BrowsingSettings)
        mozWaitForElementToExist(app.tables.otherElements[AccessibilityIdentifiers.Settings.Browsing.tabs])

        let settingsQuery = AccessibilityIdentifiers.Settings.self
        let settingsElements = [
            app.switches[settingsQuery.Browsing.inactiveTabsSwitch],
            table.cells[settingsQuery.OpenWithMail.title],
            app.switches[settingsQuery.OfferToOpen.title],
            table.cells[settingsQuery.BlockPopUp.title],
            table.cells[settingsQuery.NoImageMode.title],
            app.switches[settingsQuery.ShowLink.title],
            app.switches[settingsQuery.BlockExternal.title]
        ]

        for i in settingsElements {
            scrollToElement(i)
            mozWaitForElementToExist(i)
            XCTAssertTrue(i.isVisible())
        }
    }
}<|MERGE_RESOLUTION|>--- conflicted
+++ resolved
@@ -167,18 +167,12 @@
             table.cells[settingsQuery.SendData.sendTechnicalDataTitle],
             table.cells[settingsQuery.SendData.sendDailyUsagePingTitle],
             table.cells[settingsQuery.SendData.sendCrashReportsTitle],
-<<<<<<< HEAD
-            table.cells[settingsQuery.SendData.studiesTitle], table.cells[settingsQuery.Version.title],
-            table.cells[settingsQuery.Help.title], table.cells[settingsQuery.RateOnAppStore.title],
-            table.cells[settingsQuery.Licenses.title], table.cells[settingsQuery.YourRights.title]
-=======
-            table.cells[settingsQuery.StudiesToggle.title],
+            table.cells[settingsQuery.SendData.studiesTitle],
             table.cells[settingsQuery.Version.title],
             table.cells[settingsQuery.Help.title],
             table.cells[settingsQuery.RateOnAppStore.title],
             table.cells[settingsQuery.Licenses.title],
             table.cells[settingsQuery.YourRights.title]
->>>>>>> 703eee0a
         ]
         if !iPad() {
             mozWaitForElementToExist(toolbarElement)
