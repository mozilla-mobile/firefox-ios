--- conflicted
+++ resolved
@@ -44,22 +44,14 @@
         // Swipe to the second screen
         app.buttons["\(rootA11yId)SecondaryButton"].tap()
         currentScreen += 1
-<<<<<<< HEAD
         waitForElementsToExist(
             [
                 app.images["\(rootA11yId)ImageView"],
                 app.staticTexts["\(rootA11yId)TitleLabel"],
                 app.staticTexts["\(rootA11yId)DescriptionLabel"],
                 app.buttons["\(rootA11yId)PrimaryButton"],
-                app.buttons["\(rootA11yId)SecondaryButton"]
             ]
         )
-=======
-        mozWaitForElementToExist(app.images["\(rootA11yId)ImageView"])
-        mozWaitForElementToExist(app.staticTexts["\(rootA11yId)TitleLabel"])
-        mozWaitForElementToExist(app.staticTexts["\(rootA11yId)DescriptionLabel"])
-        mozWaitForElementToExist(app.buttons["\(rootA11yId)PrimaryButton"])
->>>>>>> 0a408355
 
         // Swipe to the third screen
         app.buttons["\(rootA11yId)SecondaryButton"].waitAndTap()
@@ -207,22 +199,12 @@
             value: "www.mozilla.org/en-US/firefox/ios/" + releaseVersion + "/releasenotes/"
         )
         mozWaitForElementToExist(app.staticTexts["Release Notes"])
-<<<<<<< HEAD
-        if iPad() {
-            mozWaitForElementToExist(
-                app.staticTexts["Firefox for iOS \(releaseVersion), See All New Features, Updates and Fixes"]
-            )
-        }
         waitForElementsToExist(
             [
                 app.staticTexts["Firefox for iOS Release"],
+                app.staticTexts["\(releaseVersion)"],
                 app.staticTexts["Get the most recent version"]
             ]
         )
-=======
-        mozWaitForElementToExist(app.staticTexts["Firefox for iOS Release"])
-        mozWaitForElementToExist(app.staticTexts["\(releaseVersion)"])
-        mozWaitForElementToExist(app.staticTexts["Get the most recent version"])
->>>>>>> 0a408355
     }
 }