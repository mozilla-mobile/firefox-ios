--- conflicted
+++ resolved
@@ -37,11 +37,7 @@
         // Switch to Homepage by taping the home button
         app.buttons[AccessibilityIdentifiers.Toolbar.addNewTabButton].waitAndTap()
 
-<<<<<<< HEAD
         validateHomePageAndKeyboardRaisedUp(showKeyboard: true)
-=======
-        validateHomePageAndKeyboardRaisedUp()
->>>>>>> 86f9172b
     }
 
     // https://mozilla.testrail.io/index.php?/cases/view/2306881
@@ -50,7 +46,6 @@
         validateHomePageAndKeyboardRaisedUp()
     }
 
-<<<<<<< HEAD
     private func validateHomePageAndKeyboardRaisedUp(showKeyboard: Bool = false) {
         // The home page is loaded. The keyboard is not raised up
         navigator.nowAt(NewTabScreen)
@@ -60,12 +55,5 @@
         } else {
             XCTAssertTrue(app.keyboards.element.isVisible(), "The keyboard is not shown")
         }
-=======
-    private func validateHomePageAndKeyboardRaisedUp() {
-        // The home page is loaded. The keyboard is not raised up
-        navigator.nowAt(NewTabScreen)
-        waitForTabsButton()
-        XCTAssertTrue(app.keyboards.element.isVisible(), "The keyboard is not shown")
->>>>>>> 86f9172b
     }
 }