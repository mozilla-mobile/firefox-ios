// This Source Code Form is subject to the terms of the Mozilla Public
// License, v. 2.0. If a copy of the MPL was not distributed with this
// file, You can obtain one at http://mozilla.org/MPL/2.0/

import Common
import XCTest
import Shared

let defaultTopSite = ["topSiteLabel": "Wikipedia", "bookmarkLabel": "Wikipedia"]
let newTopSite = [
    "url": "www.mozilla.org",
    "topSiteLabel": "Mozilla",
    "bookmarkLabel": "Mozilla - Internet for people, not profit (US)"
]
let allDefaultTopSites = ["Facebook", "YouTube", "Amazon", "Wikipedia", "X"]
let tabsTray = AccessibilityIdentifiers.TabTray.tabsTray

class ActivityStreamTest: FeatureFlaggedTestBase {
    typealias TopSites = AccessibilityIdentifiers.FirefoxHomepage.TopSites
    let TopSiteCellgroup = XCUIApplication().links[TopSites.itemCell]
    let testWithDB = ["testTopSites2Add", "testTopSitesRemoveAllExceptDefaultClearPrivateData"]
    // Using the DDDBBs created for these tests containing enough entries for the tests that used them listed above
    let pagesVisited = "browserActivityStreamPages-places.db"
    override func setUp() {
        // Test name looks like: "[Class testFunc]", parse out the function name
        let parts = name.replacingOccurrences(of: "]", with: "").split(separator: " ")
        let key = String(parts[1])
        if testWithDB.contains(key) {
            launchArguments = [LaunchArguments.SkipIntro,
                               LaunchArguments.SkipWhatsNew,
                               LaunchArguments.SkipETPCoverSheet,
                               LaunchArguments.LoadDatabasePrefix + pagesVisited,
                               LaunchArguments.SkipContextualHints,
                               LaunchArguments.DisableAnimations]
        }
        launchArguments.append(LaunchArguments.SkipAddingGoogleTopSite)
        launchArguments.append(LaunchArguments.SkipSponsoredShortcuts)
        super.setUp()
    }
    override func tearDown() {
        XCUIDevice.shared.orientation = .portrait
        super.tearDown()
    }

    // https://mozilla.testrail.io/index.php?/cases/view/2273342
    // Smoketest
    func testDefaultSites() throws {
        app.launch()
        XCTExpectFailure("The app was not launched", strict: false) {
            waitForExistence(TopSiteCellgroup, timeout: TIMEOUT_LONG)
        }
        mozWaitForElementToExist(app.collectionViews[AccessibilityIdentifiers.FirefoxHomepage.collectionView])
        // There should be 5 top sites by default
        checkNumberOfExpectedTopSites(numberOfExpectedTopSites: 5)
        // Check their names so that test is added to Smoketest
        waitForElementsToExist(
            [
                app.collectionViews.links.staticTexts["X"],
                app.collectionViews.links.staticTexts["Amazon"],
                app.collectionViews.links.staticTexts["Wikipedia"],
                app.collectionViews.links.staticTexts["YouTube"],
                app.collectionViews.links.staticTexts["Facebook"]
            ]
        )
    }

    // https://mozilla.testrail.io/index.php?/cases/view/2272218
    func testTopSites2Add() {
        app.launch()
        if iPad() {
            checkNumberOfExpectedTopSites(numberOfExpectedTopSites: 12)
        } else {
            checkNumberOfExpectedTopSites(numberOfExpectedTopSites: 8)
        }
    }

    // https://mozilla.testrail.io/index.php?/cases/view/2272219
    func testTopSitesRemoveAllExceptDefaultClearPrivateData() {
        app.launch()
        waitForExistence(app.links.staticTexts["Internet for people, not profit — Mozilla (US)"], timeout: TIMEOUT_LONG)
        // A new site has been added to the top sites
        if iPad() {
            checkNumberOfExpectedTopSites(numberOfExpectedTopSites: 12)
        } else {
            checkNumberOfExpectedTopSites(numberOfExpectedTopSites: 8)
        }
        navigator.nowAt(BrowserTab)
        navigator.goto(ClearPrivateDataSettings)
        navigator.performAction(Action.AcceptClearPrivateData)
        if iPad() {
            navigator.goto(NewTabScreen)
        } else {
            navigator.goto(HomePanelsScreen)
        }
        checkNumberOfExpectedTopSites(numberOfExpectedTopSites: 5)
        mozWaitForElementToNotExist(app.cells.staticTexts[newTopSite["bookmarkLabel"]!])
    }

    // https://mozilla.testrail.io/index.php?/cases/view/2272220
    func testTopSitesRemoveAllExceptPinnedClearPrivateData_tabTrayExperimentOff() {
        addLaunchArgument(jsonFileName: "defaultEnabledOff", featureName: "tab-tray-ui-experiments")
        app.launch()

        waitForExistence(TopSiteCellgroup)
        if iPad() {
            app.textFields.element(boundBy: 0).waitAndTap()
            app.typeText("mozilla.org\n")
        } else {
            navigator.openURL("mozilla.org")
        }
        waitUntilPageLoad()
        // navigator.performAction(Action.AcceptRemovingAllTabs)
        navigator.goto(TabTray)
        app.cells.buttons[StandardImageIdentifiers.Large.cross].firstMatch.waitAndTap()
        navigator.nowAt(HomePanelsScreen)
        navigator.goto(TabTray)
        navigator.performAction(Action.OpenNewTabFromTabTray)
        let topSitesCells = app.collectionViews.links["TopSitesCell"]
        waitForExistence(topSitesCells.staticTexts[newTopSite["bookmarkLabel"]!], timeout: TIMEOUT_LONG)
        checkNumberOfExpectedTopSites(numberOfExpectedTopSites: 6)
        topSitesCells.staticTexts[newTopSite["bookmarkLabel"]!].press(forDuration: 1)
        selectOptionFromContextMenu(option: "Pin")
        waitForExistence(topSitesCells.staticTexts[newTopSite["bookmarkLabel"]!], timeout: TIMEOUT_LONG)
        waitForExistence(app.buttons[AccessibilityIdentifiers.Browser.UrlBar.cancelButton])
        navigator.performAction(Action.CloseURLBarOpen)
        navigator.nowAt(NewTabScreen)
        navigator.goto(SettingsScreen)
        navigator.goto(ClearPrivateDataSettings)
        navigator.performAction(Action.AcceptClearPrivateData)
        navigator.goto(HomePanelsScreen)
        waitForExistence(topSitesCells.staticTexts[newTopSite["bookmarkLabel"]!])
        checkNumberOfExpectedTopSites(numberOfExpectedTopSites: 6)
    }

    // https://mozilla.testrail.io/index.php?/cases/view/2272220
    func testTopSitesRemoveAllExceptPinnedClearPrivateData_tabTrayExperimentOn() {
        addLaunchArgument(jsonFileName: "defaultEnabledOn", featureName: "tab-tray-ui-experiments")
        app.launch()

        waitForExistence(TopSiteCellgroup)
        if iPad() {
            app.textFields.element(boundBy: 0).waitAndTap()
            app.typeText("mozilla.org\n")
        } else {
            navigator.openURL("mozilla.org")
        }
        waitUntilPageLoad()
        // navigator.performAction(Action.AcceptRemovingAllTabs)
        navigator.goto(TabTray)
        if iPad() {
            app.cells.buttons[StandardImageIdentifiers.Large.cross].firstMatch.waitAndTap()
        } else {
            app.cells.buttons[AccessibilityIdentifiers.TabTray.closeButton].firstMatch.waitAndTap()
        }
        navigator.nowAt(HomePanelsScreen)
        navigator.goto(TabTray)
        navigator.performAction(Action.OpenNewTabFromTabTray)
        let topSitesCells = app.collectionViews.links["TopSitesCell"]
        waitForExistence(topSitesCells.staticTexts[newTopSite["bookmarkLabel"]!], timeout: TIMEOUT_LONG)
        checkNumberOfExpectedTopSites(numberOfExpectedTopSites: 6)
        topSitesCells.staticTexts[newTopSite["bookmarkLabel"]!].press(forDuration: 1)
        selectOptionFromContextMenu(option: "Pin")
        waitForExistence(topSitesCells.staticTexts[newTopSite["bookmarkLabel"]!], timeout: TIMEOUT_LONG)
        navigator.nowAt(NewTabScreen)
        navigator.goto(SettingsScreen)
        navigator.goto(ClearPrivateDataSettings)
        navigator.performAction(Action.AcceptClearPrivateData)
        navigator.goto(HomePanelsScreen)
        waitForExistence(topSitesCells.staticTexts[newTopSite["bookmarkLabel"]!])
        checkNumberOfExpectedTopSites(numberOfExpectedTopSites: 6)
    }

    // https://mozilla.testrail.io/index.php?/cases/view/2272514
    func testTopSitesShiftAfterRemovingOne() {
        app.launch()
        // Check top site in first and second cell
        let allTopSites = app.collectionViews.links.matching(identifier: "TopSitesCell")
        let topSiteFirstCell = allTopSites.element(boundBy: 0).label
        let topSiteSecondCell = allTopSites.element(boundBy: 1).label
        mozWaitForElementToExist(allTopSites.firstMatch)
        XCTAssertTrue(topSiteFirstCell == allDefaultTopSites[0])
        XCTAssertTrue(topSiteSecondCell == allDefaultTopSites[1])
        // Remove facebook top sites, first cell
        waitForExistence(allTopSites.element(boundBy: 0))
        allTopSites.element(boundBy: 0).press(forDuration: 1)
        selectOptionFromContextMenu(option: "Remove")
        if #unavailable(iOS 16) {
            mozWaitForElementToNotExist(app.staticTexts[topSiteFirstCell])
        }
        mozWaitForElementToExist(allTopSites.staticTexts[topSiteSecondCell])
        mozWaitForElementToNotExist(allTopSites.staticTexts[topSiteFirstCell])
        checkNumberOfExpectedTopSites(numberOfExpectedTopSites: 4)
        // Check top site in first cell now
        let updatedAllTopSites = app.collectionViews.links.matching(identifier: "TopSitesCell")
        waitForExistence(updatedAllTopSites.element(boundBy: 0))
        let topSiteCells = updatedAllTopSites.staticTexts
        let topSiteFirstCellAfter = updatedAllTopSites.element(boundBy: 0).label
        mozWaitForElementToExist(updatedAllTopSites.element(boundBy: 0))
        XCTAssertTrue(
            topSiteFirstCellAfter == topSiteCells[allDefaultTopSites[1]].label,
            "First top site does not match"
        )
    }

    // https://mozilla.testrail.io/index.php?/cases/view/2273338
    // Smoketest
<<<<<<< HEAD
    func testTopSitesOpenInNewPrivateTab_swipingTabsExperimentOff() throws {
        addLaunchArgument(jsonFileName: "swipingTabsOff", featureName: "toolbar-refactor-feature")
=======
    func testTopSitesOpenInNewPrivateTab_tabTrayExperimentOff() throws {
        addLaunchArgument(jsonFileName: "defaultEnabledOff", featureName: "tab-tray-ui-experiments")
>>>>>>> f882ed2f
        app.launch()
        XCTExpectFailure("The app was not launched", strict: false) {
            waitForExistence(TopSiteCellgroup, timeout: TIMEOUT_LONG)
        }
        waitForExistence(app.buttons[AccessibilityIdentifiers.Toolbar.settingsMenuButton])
        // Long tap on Wikipedia top site
        waitForExistence(app.collectionViews.links.staticTexts["Wikipedia"])
        app.collectionViews.links.staticTexts["Wikipedia"].press(forDuration: 1)
        app.tables["Context Menu"].cells.buttons["Open in a Private Tab"].waitAndTap()
        mozWaitForElementToExist(TopSiteCellgroup)
        navigator.toggleOn(userState.isPrivate, withAction: Action.TogglePrivateMode)
        navigator.goto(TabTray)
        waitForExistence(app.cells.staticTexts.element(boundBy: 0))
        navigator.nowAt(TabTray)
        app.otherElements[tabsTray].collectionViews.cells["Wikipedia"].waitAndTap()
        // The website is open
        mozWaitForElementToNotExist(TopSiteCellgroup)
        waitForValueContains(app.textFields[AccessibilityIdentifiers.Browser.AddressToolbar.searchTextField],
                             value: "wikipedia.org")
    }

    // https://mozilla.testrail.io/index.php?/cases/view/2273338
    // Smoketest
    func testTopSitesOpenInNewPrivateTab_tabTrayExperimentOn() throws {
        addLaunchArgument(jsonFileName: "defaultEnabledOn", featureName: "tab-tray-ui-experiments")
        app.launch()
        XCTExpectFailure("The app was not launched", strict: false) {
            waitForExistence(TopSiteCellgroup, timeout: TIMEOUT_LONG)
        }
        waitForExistence(app.buttons[AccessibilityIdentifiers.Toolbar.settingsMenuButton])
        // Long tap on Wikipedia top site
        waitForExistence(app.collectionViews.links.staticTexts["Wikipedia"])
        app.collectionViews.links.staticTexts["Wikipedia"].press(forDuration: 1)
        app.tables["Context Menu"].cells.buttons["Open in a Private Tab"].waitAndTap()
        mozWaitForElementToExist(TopSiteCellgroup)
        navigator.toggleOn(userState.isPrivate, withAction: Action.ToggleExperimentPrivateMode)
        navigator.goto(TabTray)
        waitForExistence(app.cells.staticTexts.element(boundBy: 0))
        navigator.nowAt(TabTray)
        app.otherElements[tabsTray].collectionViews.cells["Wikipedia"].waitAndTap()
        // The website is open
        mozWaitForElementToNotExist(TopSiteCellgroup)
        waitForValueContains(app.textFields[AccessibilityIdentifiers.Browser.AddressToolbar.searchTextField],
                             value: "wikipedia.org")
    }

    // Smoketest
    func testTopSitesOpenInNewPrivateTabDefaultTopSite_tabTrayExperimentOn() {
        addLaunchArgument(jsonFileName: "defaultEnabledOn", featureName: "tab-tray-ui-experiments")
        app.launch()

        XCTExpectFailure("The app was not launched", strict: false) {
            waitForExistence(TopSiteCellgroup, timeout: TIMEOUT_LONG)
        }
        waitForExistence(app.buttons[AccessibilityIdentifiers.Toolbar.settingsMenuButton])
        navigator.nowAt(NewTabScreen)
        // Open one of the sites from Topsites and wait until page is loaded
        // Long tap on apple top site, second cell
        mozWaitForElementToExist(app.collectionViews["FxCollectionView"].links[defaultTopSite["bookmarkLabel"]!])
        app.collectionViews["FxCollectionView"].links[defaultTopSite["bookmarkLabel"]!].press(forDuration: 1)
        selectOptionFromContextMenu(option: "Open in a Private Tab")
        // Check that two tabs are open and one of them is the default top site one
        navigator.nowAt(HomePanelsScreen)
        waitForTabsButton()
        navigator.toggleOn(userState.isPrivate, withAction: Action.ToggleExperimentPrivateMode)
        waitForExistence(app.staticTexts[defaultTopSite["bookmarkLabel"]!])
        if iPad() {
            navigator.goto(TabTray)
        }
        waitForExistence(app.otherElements[tabsTray].collectionViews.cells.firstMatch)
        let numTabsOpen = app.otherElements[tabsTray].collectionViews.cells.count
        XCTAssertEqual(numTabsOpen, 1, "New tab not open")
    }

    // Smoketest
    func testTopSitesOpenInNewPrivateTabDefaultTopSite_tabTrayExperimentOff() {
        addLaunchArgument(jsonFileName: "defaultEnabledOff", featureName: "tab-tray-ui-experiments")
        app.launch()

        XCTExpectFailure("The app was not launched", strict: false) {
            waitForExistence(TopSiteCellgroup, timeout: TIMEOUT_LONG)
        }
        waitForExistence(app.buttons[AccessibilityIdentifiers.Toolbar.settingsMenuButton])
        navigator.nowAt(NewTabScreen)
        // Open one of the sites from Topsites and wait until page is loaded
        // Long tap on apple top site, second cell
        mozWaitForElementToExist(app.collectionViews["FxCollectionView"].links[defaultTopSite["bookmarkLabel"]!])
        app.collectionViews["FxCollectionView"].links[defaultTopSite["bookmarkLabel"]!].press(forDuration: 1)
        selectOptionFromContextMenu(option: "Open in a Private Tab")
        // Check that two tabs are open and one of them is the default top site one
        navigator.nowAt(HomePanelsScreen)
        waitForTabsButton()
        navigator.toggleOn(userState.isPrivate, withAction: Action.TogglePrivateMode)
        waitForExistence(app.cells.staticTexts[defaultTopSite["bookmarkLabel"]!])
        var numTabsOpen = app.collectionViews.element(boundBy: 1).cells.count
        if iPad() {
            navigator.goto(TabTray)
            numTabsOpen = app.otherElements[tabsTray].collectionViews.cells.count
            waitForExistence(app.otherElements[tabsTray].collectionViews.cells.firstMatch)
        } else {
            waitForExistence(app.collectionViews.element(boundBy: 1).cells.firstMatch)
        }
        XCTAssertEqual(numTabsOpen, 1, "New tab not open")
    }

    private func checkNumberOfExpectedTopSites(numberOfExpectedTopSites: Int) {
        mozWaitForElementToExist(app.links[TopSites.itemCell])
        let numberOfTopSites = app.collectionViews.links.matching(identifier: TopSites.itemCell).count
        mozWaitForElementToExist(app.collectionViews.links.matching(identifier: TopSites.itemCell).firstMatch)
        XCTAssertEqual(numberOfTopSites, numberOfExpectedTopSites, "The number of Top Sites is not correct")
    }

    // https://mozilla.testrail.io/index.php?/cases/view/2273339
    func testContextMenuInLandscape() {
        app.launch()
        // For iPhone test is failing to find top sites in landscape
        // can't scroll only to that area. Needs investigation
        if iPad() {
            XCUIDevice.shared.orientation = .landscapeLeft
            waitForExistence(TopSiteCellgroup)
            app.collectionViews.links.staticTexts["Wikipedia"].press(forDuration: 1)
            waitForElementsToExist(
                [
                    app.tables["Context Menu"],
                    app.otherElements["Action Sheet"]
                ]
            )
            let contextMenuHeight = app.tables["Context Menu"].frame.size.height
            let parentViewHeight = app.otherElements["Action Sheet"].frame.size.height
            XCTAssertLessThanOrEqual(contextMenuHeight, parentViewHeight)
            // Go back to portrait mode
            XCUIDevice.shared.orientation = .portrait
        }
    }

    // https://mozilla.testrail.io/index.php?/cases/view/2436086
    func testLongTapOnTopSiteOptions() {
        app.launch()
        waitForExistence(app.links[TopSites.itemCell])
        app.collectionViews.links.element(boundBy: 3).press(forDuration: 1)
        // Verify options given
        let contextMenuTable = app.tables["Context Menu"]
        waitForElementsToExist(
            [
                contextMenuTable,
                contextMenuTable.cells.buttons[StandardImageIdentifiers.Large.pin],
                contextMenuTable.cells.buttons[StandardImageIdentifiers.Large.plus],
                contextMenuTable.cells.buttons[StandardImageIdentifiers.Large.privateMode],
                contextMenuTable.cells.buttons[StandardImageIdentifiers.Large.cross]
            ]
        )
    }

    // https://mozilla.testrail.io/index.php?/cases/view/2855325
    func testSiteCanBeAddedToShortcuts() {
        app.launch()
        addWebsiteToShortcut(website: url_3)
        let itemCell = app.links[AccessibilityIdentifiers.FirefoxHomepage.TopSites.itemCell]
        let cell = itemCell.staticTexts["Example Domain"]
        mozWaitForElementToExist(cell)
    }

    // https://mozilla.testrail.io/index.php?/cases/view/2861436
    func testShortcutsToggle() {
        app.launch()
        XCTExpectFailure("The app was not launched", strict: false) {
            mozWaitForElementToExist(TopSiteCellgroup, timeout: TIMEOUT_LONG)
        }
        mozWaitForElementToExist(app.buttons[AccessibilityIdentifiers.Toolbar.settingsMenuButton])
        //  Go to customize homepage
        navigator.nowAt(NewTabScreen)
        navigator.goto(HomeSettings)
        navigator.performAction(Action.SelectShortcuts)
        let shortCutSwitch = app.switches["TopSitesUserPrefsKey"]
        mozWaitForElementToExist(shortCutSwitch)
        // Shortcuts toggle is enabled by default
        XCTAssertEqual(shortCutSwitch.value as? String, "1", "The shortcut switch is not on")
        // Access a couple of websites and add them to shortcuts
        navigator.nowAt(Shortcuts)
        navigator.goto(HomeSettings)
        navigator.nowAt(HomeSettings)
        navigator.goto(NewTabScreen)
        addWebsiteToShortcut(website: url_3)
        addWebsiteToShortcut(website: path(forTestPage: url_2["url"]!))
        app.buttons[AccessibilityIdentifiers.Browser.UrlBar.cancelButton].waitAndTap()

        // Verify shortcuts are displayed on the homepage
        let itemCell = app.links[AccessibilityIdentifiers.FirefoxHomepage.TopSites.itemCell]
        let firstWebsite = itemCell.staticTexts["Example Domain"]
        let secondWebsite = itemCell.staticTexts["Internet for people, not profit — Mozilla"]
        mozWaitForElementToExist(firstWebsite)
        mozWaitForElementToExist(secondWebsite)

        // Disable shortcuts toggle
        navigator.goto(HomeSettings)
        navigator.performAction(Action.SelectShortcuts)
        shortCutSwitch.waitAndTap()

        // Verify shortcuts are not displayed on the homepage
        navigator.nowAt(Shortcuts)
        navigator.goto(HomeSettings)
        navigator.nowAt(HomeSettings)
        navigator.goto(BrowserTab)
        mozWaitForElementToNotExist(itemCell)
        mozWaitForElementToNotExist(firstWebsite)
        mozWaitForElementToNotExist(secondWebsite)
    }

    private func addWebsiteToShortcut(website: String) {
        navigator.openURL(website)
        waitUntilPageLoad()
        navigator.goto(BrowserTabMenu)
        navigator.goto(SaveBrowserTabMenu)
        navigator.performAction(Action.PinToTopSitesPAM)
        navigator.performAction(Action.GoToHomePage)
    }
}<|MERGE_RESOLUTION|>--- conflicted
+++ resolved
@@ -204,13 +204,9 @@
 
     // https://mozilla.testrail.io/index.php?/cases/view/2273338
     // Smoketest
-<<<<<<< HEAD
-    func testTopSitesOpenInNewPrivateTab_swipingTabsExperimentOff() throws {
+    func testTopSitesOpenInNewPrivateTab_tabTrayExperimentOff_swipingTabsExperimentOff() throws {
         addLaunchArgument(jsonFileName: "swipingTabsOff", featureName: "toolbar-refactor-feature")
-=======
-    func testTopSitesOpenInNewPrivateTab_tabTrayExperimentOff() throws {
         addLaunchArgument(jsonFileName: "defaultEnabledOff", featureName: "tab-tray-ui-experiments")
->>>>>>> f882ed2f
         app.launch()
         XCTExpectFailure("The app was not launched", strict: false) {
             waitForExistence(TopSiteCellgroup, timeout: TIMEOUT_LONG)
