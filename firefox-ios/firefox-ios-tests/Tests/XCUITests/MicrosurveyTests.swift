--- conflicted
+++ resolved
@@ -50,12 +50,8 @@
         let continueButton = app.buttons[AccessibilityIdentifiers.Microsurvey.Prompt.takeSurveyButton]
         continueButton.tap()
 
-<<<<<<< HEAD
-        mozWaitForElementToExist(app.images[AccessibilityIdentifiers.Microsurvey.Survey.firefoxLogo])
-        mozWaitForElementToExist(app.buttons[AccessibilityIdentifiers.Microsurvey.Survey.closeButton])
-=======
-        XCTAssertTrue(app.images[AccessibilityIdentifiers.Microsurvey.Survey.firefoxLogo].exists)
-        XCTAssertTrue(app.buttons[AccessibilityIdentifiers.Microsurvey.Survey.closeButton].exists)
+        mozWaitForElementToExist(app.images[AccessibilityIdentifiers.Microsurvey.Survey.firefoxLogo].exists)
+        mozWaitForElementToExist(app.buttons[AccessibilityIdentifiers.Microsurvey.Survey.closeButton].exists)
         let tablesQuery = app.scrollViews.otherElements.tables
         let firstOption = tablesQuery.cells.firstMatch
         firstOption.tap()
@@ -67,7 +63,6 @@
         mozWaitForElementToExist(secondOption)
         XCTAssertEqual(secondOption.label, "Neutral")
         mozWaitForValueContains(secondOption, value: "Unselected, 3 out of 6")
->>>>>>> 3292de3e
     }
 
     func testCloseButtonDismissesSurveyAndPrompt() {
