// This Source Code Form is subject to the terms of the Mozilla Public
// License, v. 2.0. If a copy of the MPL was not distributed with this
// file, You can obtain one at http://mozilla.org/MPL/2.0/

import Common
import Foundation
import XCTest

let domain = "http://localhost:\(serverPort)"
let domainLogin = "test@example.com"
let domainSecondLogin = "test2@example.com"
let testLoginPage = path(forTestPage: "test-password.html")
let testSecondLoginPage = path(forTestPage: "test-password-2.html")
let savedLoginEntry = "test@example.com, http://localhost:\(serverPort)"
let urlLogin = path(forTestPage: "empty-login-form.html")
let mailLogin = "iosmztest@mailinator.com"
// The following seem to be labels that change a lot and make the tests break; aka volatile. Let's keep them in one place.
let loginsListURLLabel = "Website, \(domain)"
let loginsListUsernameLabel = "Username, test@example.com"
let loginsListPasswordLabel = "Password"
let defaultNumRowsLoginsList = 2
let defaultNumRowsEmptyFilterList = 0
let searchPasswords = "Search passwords"

class LoginTest: BaseTestCase {
    private func saveLogin(givenUrl: String) {
        navigator.openURL(givenUrl)
        waitUntilPageLoad()
        mozWaitForElementToExist(app.buttons["submit"], timeout: 10)
        app.buttons["submit"].tap()
        mozWaitForElementToExist(app.buttons["SaveLoginPrompt.saveLoginButton"], timeout: 10)
        app.buttons["SaveLoginPrompt.saveLoginButton"].tap()
    }

    private func openLoginsSettings() {
        navigator.goto(SettingsScreen)
        mozWaitForElementToExist(app.cells["SignInToSync"], timeout: 5)
        app.cells["SignInToSync"].swipeUp()
        navigator.goto(LoginsSettings)

        unlockLoginsView()
        mozWaitForElementToExist(app.tables["Login List"])
    }

    private func openLoginsSettingsFromBrowserTab() {
        waitForExistence(app.buttons["TabToolbar.menuButton"], timeout: TIMEOUT)
        navigator.goto(BrowserTabMenu)
        waitForExistence(app.tables.otherElements[StandardImageIdentifiers.Large.login], timeout: 5)
        navigator.goto(LoginsSettings)

        unlockLoginsView()
        waitForExistence(app.tables["Login List"])
        navigator.nowAt(LoginsSettings)
    }

    // https://testrail.stage.mozaws.net/index.php?/cases/view/2306961
    func testLoginsListFromBrowserTabMenu() {
        closeURLBar()
        // Make sure you can access empty Login List from Browser Tab Menu
        navigator.goto(LoginsSettings)
        unlockLoginsView()
        mozWaitForElementToExist(app.tables["Login List"])
<<<<<<< HEAD
        XCTAssertTrue(app.searchFields["Search passwords"].exists)
=======
        XCTAssertTrue(app.searchFields[searchPasswords].exists)
>>>>>>> 35985ff7
        XCTAssertEqual(app.tables["Login List"].cells.count, defaultNumRowsLoginsList)
        app.buttons["Settings"].tap()
        navigator.performAction(Action.OpenNewTabFromTabTray)
        saveLogin(givenUrl: testLoginPage)
        // Make sure you can access populated Login List from Browser Tab Menu
        navigator.goto(LoginsSettings)
        unlockLoginsView()
        mozWaitForElementToExist(app.tables["Login List"])
<<<<<<< HEAD
        XCTAssertTrue(app.searchFields["Search passwords"].exists)
=======
        XCTAssertTrue(app.searchFields[searchPasswords].exists)
>>>>>>> 35985ff7
        XCTAssertTrue(app.staticTexts[domain].exists)
        XCTAssertTrue(app.staticTexts[domainLogin].exists)
        XCTAssertEqual(app.tables["Login List"].cells.count, defaultNumRowsLoginsList + 1)
    }

    // https://testrail.stage.mozaws.net/index.php?/cases/view/2306951
    // Smoketest
    func testSaveLogin() {
        closeURLBar()
        // Initially the login list should be empty
        openLoginsSettingsFromBrowserTab()
        XCTAssertEqual(app.tables["Login List"].cells.count, defaultNumRowsLoginsList)
        // Save a login and check that it appears on the list from BrowserTabMenu
        app.buttons["Settings"].tap()
        navigator.nowAt(SettingsScreen)
        waitForExistence(app.buttons["Done"])
        app.buttons["Done"].tap()
        navigator.nowAt(HomePanelsScreen)

        saveLogin(givenUrl: testLoginPage)
        openLoginsSettings()
        mozWaitForElementToExist(app.tables["Login List"])
        XCTAssertTrue(app.staticTexts[domain].exists)
        // XCTAssertTrue(app.staticTexts[domainLogin].exists)
        XCTAssertEqual(app.tables["Login List"].cells.count, defaultNumRowsLoginsList + 1)
        // Check to see how it works with multiple entries in the list- in this case, two for now
        app.buttons["Settings"].tap()
        navigator.nowAt(SettingsScreen)
        waitForExistence(app.buttons["Done"])
        app.buttons["Done"].tap()

        navigator.nowAt(HomePanelsScreen)
        saveLogin(givenUrl: testSecondLoginPage)
        openLoginsSettings()
        mozWaitForElementToExist(app.tables["Login List"])
        XCTAssertTrue(app.staticTexts[domain].exists)
        // XCTAssertTrue(app.staticTexts[domainSecondLogin].exists)
        // Workaround for Bitrise specific issue. "vagrant" user is used in Bitrise.
        if (ProcessInfo.processInfo.environment["HOME"]!).contains(String("vagrant")) {
            XCTAssertEqual(app.tables["Login List"].cells.count, defaultNumRowsLoginsList + 1)
        } else {
            XCTAssertEqual(app.tables["Login List"].cells.count, defaultNumRowsLoginsList + 2)
        }
    }

    // https://testrail.stage.mozaws.net/index.php?/cases/view/2306965
    func testDoNotSaveLogin() {
        navigator.openURL(testLoginPage)
        waitUntilPageLoad()
        app.buttons["submit"].tap()
        app.buttons["SaveLoginPrompt.dontSaveButton"].tap()
        // There should not be any login saved
        openLoginsSettings()
        XCTAssertFalse(app.staticTexts[domain].exists)
        XCTAssertFalse(app.staticTexts[domainLogin].exists)
        XCTAssertEqual(app.tables["Login List"].cells.count, defaultNumRowsLoginsList)
    }

    // https://testrail.stage.mozaws.net/index.php?/cases/view/2306962
    func testSavedLoginSelectUnselect() {
        saveLogin(givenUrl: testLoginPage)
        navigator.goto(SettingsScreen)
        openLoginsSettings()
        XCTAssertTrue(app.staticTexts[domain].exists)
        XCTAssertTrue(app.staticTexts[domainLogin].exists)
        XCTAssertTrue(app.buttons["Edit"].isHittable)
        app.buttons["Edit"].tap()

        XCTAssertTrue(app.buttons["Select All"].exists)
        XCTAssertTrue(app.staticTexts[domain].exists)
        XCTAssertTrue(app.staticTexts[domainLogin].exists)

        app.staticTexts[domain].tap()
        mozWaitForElementToExist(app.buttons["Deselect All"])

        XCTAssertTrue(app.buttons["Deselect All"].exists)
        XCTAssertTrue(app.buttons["Delete"].exists)
    }

    // https://testrail.stage.mozaws.net/index.php?/cases/view/2306963
    func testDeleteLogin() {
        saveLogin(givenUrl: testLoginPage)
        openLoginsSettings()
        mozWaitForElementToExist(app.staticTexts[domain])
        mozWaitForElementToExist(app.staticTexts[domainLogin])
        app.staticTexts[domain].tap()
        app.cells.staticTexts["Delete"].tap()
<<<<<<< HEAD
        print(app.debugDescription)
=======
>>>>>>> 35985ff7
        mozWaitForElementToExist(app.alerts["Remove Password?"])
        app.alerts.buttons["Remove"].tap()
        mozWaitForElementToExist(app.tables["Login List"])
        XCTAssertFalse(app.staticTexts[domain].exists)
        XCTAssertFalse(app.staticTexts[domainLogin].exists)
        XCTAssertEqual(app.tables["Login List"].cells.count, defaultNumRowsLoginsList)
    }

    // https://testrail.stage.mozaws.net/index.php?/cases/view/2306966
    func testEditOneLoginEntry() throws {
        throw XCTSkip("This test has been disabled for some time now, investigation required")
            /*
            saveLogin(givenUrl: testLoginPage)
            openLoginsSettings()
            XCTAssertTrue(app.staticTexts[domain].exists)
            XCTAssertTrue(app.staticTexts[domainLogin].exists)
            app.staticTexts[domain].tap()
            waitForExistence(app.tables["Login Detail List"])
            XCTAssertTrue(app.tables.cells[loginsListURLLabel].exists)
            XCTAssertTrue(app.tables.cells[loginsListUsernameLabel].exists)
            XCTAssertTrue(app.tables.cells[loginsListPasswordLabel].exists)
            XCTAssertTrue(app.tables.cells.staticTexts["Delete"].exists)
            */
    }

    // https://testrail.stage.mozaws.net/index.php?/cases/view/2306964
    func testSearchLogin() {
        saveLogin(givenUrl: testLoginPage)
        openLoginsSettings()
        // Enter on Search mode
<<<<<<< HEAD
        mozWaitForElementToExist(app.searchFields["Search passwords"])
        XCTAssert(app.searchFields["Search passwords"].isEnabled)
        app.searchFields["Search passwords"].tap()
        // Type Text that matches user, website
        app.searchFields["Search passwords"].typeText("test")
=======
        mozWaitForElementToExist(app.searchFields[searchPasswords])
        XCTAssert(app.searchFields[searchPasswords].isEnabled)
        app.searchFields[searchPasswords].tap()
        // Type Text that matches user, website
        app.searchFields[searchPasswords].typeText("test")
>>>>>>> 35985ff7
        XCTAssertEqual(app.tables["Login List"].cells.count, defaultNumRowsLoginsList + 1)

        // Type Text that does not match
        app.typeText("b")
        XCTAssertEqual(app.tables["Login List"].cells.count, defaultNumRowsEmptyFilterList)
        // mozWaitForElementToExist(app.tables["No logins found"])

        // Clear Text
        app.buttons["Clear text"].tap()
        XCTAssertEqual(app.tables["Login List"].cells.count, defaultNumRowsLoginsList + 1)
    }

    // https://testrail.stage.mozaws.net/index.php?/cases/view/2306952
    // Smoketest
    func testSavedLoginAutofilled() {
        navigator.openURL(urlLogin)
        waitUntilPageLoad()
        // Provided text fields are completely empty
        mozWaitForElementToExist(app.webViews.staticTexts["Username:"], timeout: 15)

        // Fill in the username text box
        app.webViews.textFields.element(boundBy: 0).tap()
        app.webViews.textFields.element(boundBy: 0).typeText(mailLogin)
        // Fill in the password text box
        app.webViews.secureTextFields.element(boundBy: 0).tap()
        app.webViews.secureTextFields.element(boundBy: 0).typeText("test15mz")

        // Submit form and choose to save the logins
        app.buttons["submit"].tap()
        mozWaitForElementToExist(app.buttons["SaveLoginPrompt.saveLoginButton"], timeout: 5)
        app.buttons["SaveLoginPrompt.saveLoginButton"].tap()

        // Clear Data and go to test page, fields should be filled in
        navigator.goto(SettingsScreen)
        navigator.performAction(Action.AcceptClearPrivateData)

        navigator.goto(TabTray)
        navigator.performAction(Action.OpenNewTabFromTabTray)
        navigator.openURL(urlLogin)
        waitUntilPageLoad()
        mozWaitForElementToExist(app.webViews.textFields.element(boundBy: 0), timeout: 3)
        // let emailValue = app.webViews.textFields.element(boundBy: 0).value!
        // XCTAssertEqual(emailValue as! String, mailLogin)
        // let passwordValue = app.webViews.secureTextFields.element(boundBy: 0).value!
        // XCTAssertEqual(passwordValue as! String, "••••••••")
    }

    // https://testrail.stage.mozaws.net/index.php?/cases/view/2306953
    // Smoketest
    func testCreateLoginManually() {
        closeURLBar()
        navigator.goto(LoginsSettings)
        unlockLoginsView()
        mozWaitForElementToExist(app.tables["Login List"], timeout: 15)
        mozWaitForElementToExist(app.navigationBars["Passwords"])
        mozWaitForElementToExist(app.staticTexts["No passwords found"])
        mozWaitForElementToExist(app.buttons["Add"])
        mozWaitForElementToExist(app.buttons["Edit"])
        XCTAssertFalse(app.buttons["Edit"].isEnabled)
        XCTAssertTrue(app.buttons["Add"].isEnabled)
        app.buttons["Add"].tap()
        mozWaitForElementToExist(app.tables["Add Credential"], timeout: 15)
        XCTAssertTrue(app.tables["Add Credential"].cells.staticTexts["Website"].exists)
        XCTAssertTrue(app.tables["Add Credential"].cells.staticTexts["Username"].exists)
        XCTAssertTrue(app.tables["Add Credential"].cells.staticTexts["Password"].exists)

        app.tables["Add Credential"].cells["Website, "].tap()
        enterTextInField(typedText: "testweb")

        app.tables["Add Credential"].cells["Username, "].tap()
        enterTextInField(typedText: "foo")

        app.tables["Add Credential"].cells["Password"].tap()
        enterTextInField(typedText: "bar")

        app.buttons["Save"].tap()
        mozWaitForElementToExist(app.tables["Login List"].otherElements["SAVED PASSWORDS"])
        // XCTAssertTrue(app.cells.staticTexts["foo"].exists)
    }

    func enterTextInField(typedText: String) {
        for letter in typedText {
            print("\(letter)")
            app.keyboards.keys["\(letter)"].tap()
        }
    }

    func closeURLBar () {
        waitForTabsButton()
        navigator.nowAt(NewTabScreen)
    }
}<|MERGE_RESOLUTION|>--- conflicted
+++ resolved
@@ -60,11 +60,7 @@
         navigator.goto(LoginsSettings)
         unlockLoginsView()
         mozWaitForElementToExist(app.tables["Login List"])
-<<<<<<< HEAD
-        XCTAssertTrue(app.searchFields["Search passwords"].exists)
-=======
         XCTAssertTrue(app.searchFields[searchPasswords].exists)
->>>>>>> 35985ff7
         XCTAssertEqual(app.tables["Login List"].cells.count, defaultNumRowsLoginsList)
         app.buttons["Settings"].tap()
         navigator.performAction(Action.OpenNewTabFromTabTray)
@@ -73,11 +69,7 @@
         navigator.goto(LoginsSettings)
         unlockLoginsView()
         mozWaitForElementToExist(app.tables["Login List"])
-<<<<<<< HEAD
-        XCTAssertTrue(app.searchFields["Search passwords"].exists)
-=======
         XCTAssertTrue(app.searchFields[searchPasswords].exists)
->>>>>>> 35985ff7
         XCTAssertTrue(app.staticTexts[domain].exists)
         XCTAssertTrue(app.staticTexts[domainLogin].exists)
         XCTAssertEqual(app.tables["Login List"].cells.count, defaultNumRowsLoginsList + 1)
@@ -165,10 +157,6 @@
         mozWaitForElementToExist(app.staticTexts[domainLogin])
         app.staticTexts[domain].tap()
         app.cells.staticTexts["Delete"].tap()
-<<<<<<< HEAD
-        print(app.debugDescription)
-=======
->>>>>>> 35985ff7
         mozWaitForElementToExist(app.alerts["Remove Password?"])
         app.alerts.buttons["Remove"].tap()
         mozWaitForElementToExist(app.tables["Login List"])
@@ -199,19 +187,11 @@
         saveLogin(givenUrl: testLoginPage)
         openLoginsSettings()
         // Enter on Search mode
-<<<<<<< HEAD
-        mozWaitForElementToExist(app.searchFields["Search passwords"])
-        XCTAssert(app.searchFields["Search passwords"].isEnabled)
-        app.searchFields["Search passwords"].tap()
-        // Type Text that matches user, website
-        app.searchFields["Search passwords"].typeText("test")
-=======
         mozWaitForElementToExist(app.searchFields[searchPasswords])
         XCTAssert(app.searchFields[searchPasswords].isEnabled)
         app.searchFields[searchPasswords].tap()
         // Type Text that matches user, website
         app.searchFields[searchPasswords].typeText("test")
->>>>>>> 35985ff7
         XCTAssertEqual(app.tables["Login List"].cells.count, defaultNumRowsLoginsList + 1)
 
         // Type Text that does not match
