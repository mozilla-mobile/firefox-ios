// This Source Code Form is subject to the terms of the Mozilla Public
// License, v. 2.0. If a copy of the MPL was not distributed with this
// file, You can obtain one at http://mozilla.org/MPL/2.0/

import XCTest

final class ToolbarScreen {
    private let app: XCUIApplication
    private let sel: ToolbarSelectorsSet

    init(app: XCUIApplication, selectors: ToolbarSelectorsSet = ToolbarSelectors()) {
        self.app = app
        self.sel = selectors
    }

    private var tabsButton: XCUIElement { sel.TABS_BUTTON.element(in: app) }
    private var newTabButton: XCUIElement { sel.NEW_TAB_BUTTON.element(in: app)}
    private var backButton: XCUIElement { sel.BACK_BUTTON.element(in: app)}
    private var tabToolbarMenuButton: XCUIElement { sel.TABTOOLBAR_MENUBUTTON.element(in: app) }
    private var shareButton: XCUIElement { sel.SHARE_BUTTON.element(in: app) }

    func assertSettingsButtonExists(timeout: TimeInterval = TIMEOUT) {
        let settingsButton = sel.SETTINGS_MENU_BUTTON.element(in: app)
        BaseTestCase().mozWaitForElementToExist(settingsButton, timeout: timeout)
    }

    func assertTabsButtonExists(timeout: TimeInterval = TIMEOUT) {
        BaseTestCase().mozWaitForElementToExist(tabsButton)
    }

    func pressTabsButton(duration: TimeInterval) {
        tabsButton.press(forDuration: duration)
    }

    func assertTabsOpened(expectedCount: Int) {
        BaseTestCase().mozWaitForElementToExist(tabsButton)

        guard let tabsOpen = tabsButton.value as? String, tabsOpen == "\(expectedCount)" else {
            XCTFail("Tabs button counter is not showing the correct count. Expected: \(expectedCount)")
            return
        }
    }

    func tapOnTabsButton() {
        tabsButton.waitAndTap()
    }

    func assertNewTabButtonExists() {
        BaseTestCase().mozWaitForElementToExist(newTabButton)
    }

    func assertTabsButtonValue(expectedCount: String) {
        let tabsButtonValue = tabsButton.value as? String
        XCTAssertEqual(expectedCount, tabsButtonValue, "Expected \(expectedCount) open tabs after switching")
    }

    func pressBackButton(duration: TimeInterval) {
        BaseTestCase().mozWaitForElementToExist(backButton)
        backButton.press(forDuration: duration)
    }

    func pressForwardButton(duration: TimeInterval) {
        let forward = sel.FORWARD_BUTTON.element(in: app)
        BaseTestCase().mozWaitForElementToExist(forward)
        forward.press(forDuration: duration)
    }

    func waitUntilBackButtonHittable(timeout: TimeInterval = 2.0) {
        BaseTestCase().mozWaitElementHittable(element: backButton, timeout: timeout)
    }

    func assertBackButtonExists() {
        BaseTestCase().mozWaitForElementToExist(backButton)
    }

    func tapBackButton() {
        backButton.waitAndTap()
    }

    func assertBackButtonIsDisabled() {
        XCTAssertFalse(backButton.isEnabled, "Expected Back button to be disabled")
    }

    func assertTabToolbarMenuButtonExists(timeout: TimeInterval = TIMEOUT) {
        BaseTestCase().mozWaitForElementToExist(tabToolbarMenuButton, timeout: timeout)
    }

    func assertMultipleTabsOpen() {
        BaseTestCase().mozWaitForElementToExist(tabsButton)
        let value = tabsButton.value as? String
        XCTAssertNotEqual(
            value,
            "1",
            "Expected several tabs to be open, but found only one."
        )
    }

    func openBrowserMenu() {
        tabToolbarMenuButton.waitAndTap()
    }

    func assertTabToolbarMenuExists() {
        BaseTestCase().mozWaitForElementToExist(tabToolbarMenuButton)
    }

    func tapReloadButton() {
        sel.RELOAD_BUTTON.element(in: app).waitAndTap()
    }

    func getToolbarSettingsMenuButtonElement() -> XCUIElement {
        let settingMenuButton = sel.SETTINGS_MENU_BUTTON.element(in: app)
        BaseTestCase().mozWaitForElementToExist(settingMenuButton, timeout: TIMEOUT)
        return settingMenuButton
    }

<<<<<<< HEAD
    func tapShareButton() {
        shareButton.waitAndTap()
=======
    func tapOnNewTabButton() {
        newTabButton.waitAndTap()
>>>>>>> 345a964c
    }
}<|MERGE_RESOLUTION|>--- conflicted
+++ resolved
@@ -113,12 +113,11 @@
         return settingMenuButton
     }
 
-<<<<<<< HEAD
     func tapShareButton() {
         shareButton.waitAndTap()
-=======
+    }
+ 
     func tapOnNewTabButton() {
         newTabButton.waitAndTap()
->>>>>>> 345a964c
     }
 }