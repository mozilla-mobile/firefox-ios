// This Source Code Form is subject to the terms of the Mozilla Public
// License, v. 2.0. If a copy of the MPL was not distributed with this
// file, You can obtain one at http://mozilla.org/MPL/2.0/

final class HomepageSearchBarTests: FeatureFlaggedTestBase {
<<<<<<< HEAD
    func testDoesNotShowSearchBar_homepageSearchBarExperimentOff() {
=======
    func test_homepageSearchBar_tabTrayToolbarOnHomepageOff() {
        addLaunchArgument(jsonFileName: "defaultEnabledOn", featureName: "toolbar-refactor-feature")
        addLaunchArgument(jsonFileName: "defaultEnabledOn", featureName: "tab-tray-ui-experiments")
>>>>>>> a9f95439
        addLaunchArgument(jsonFileName: "homepageSearchBarOff", featureName: "homepage-redesign-feature")
        addLaunchArgument(jsonFileName: "storiesRedesignOff", featureName: "homepage-redesign-feature")
        app.launch()
        navigator.nowAt(NewTabScreen)
        let homepageSearchBar = app.collectionViews
            .cells.matching(identifier: AccessibilityIdentifiers.FirefoxHomepage.SearchBar.itemCell).element
        let searchTextFieldA11y = AccessibilityIdentifiers.Browser.AddressToolbar.searchTextField

        mozWaitForElementToNotExist(homepageSearchBar)
        mozWaitForElementToExist(app.textFields[searchTextFieldA11y])
    }

    func testSwitchFromTopToBottomToolbarShowsExpectedBehavior_homepageSearchBarExperimentOn() {
        addLaunchArgument(jsonFileName: "homepageSearchBarOn", featureName: "homepage-redesign-feature")
        app.launch()
        guard !iPad() else { return }
        navigator.nowAt(NewTabScreen)
        navigator.goto(ToolbarSettings)
        navigator.performAction(Action.SelectToolbarBottom)
        navigator.goto(HomePanelsScreen)

        let homepageSearchBar = app.collectionViews
            .cells.matching(identifier: AccessibilityIdentifiers.FirefoxHomepage.SearchBar.itemCell).element
        let searchTextFieldA11y = AccessibilityIdentifiers.Browser.AddressToolbar.searchTextField

        mozWaitForElementToExist(homepageSearchBar)
        mozWaitForElementToNotExist(app.textFields[searchTextFieldA11y])

        navigator.goto(ToolbarSettings)
        navigator.performAction(Action.SelectToolbarTop)
        navigator.goto(HomePanelsScreen)

        mozWaitForElementToExist(homepageSearchBar)
        mozWaitForElementToNotExist(app.textFields[searchTextFieldA11y])
    }

    func testSwitchFromBottomToTopToolbarShowsExpectedBehavior_homepageSearchBarExperimentOn() {
        addLaunchArgument(jsonFileName: "homepageSearchBarOn", featureName: "homepage-redesign-feature")
        app.launch()
        guard !iPad() else { return }
        navigator.nowAt(NewTabScreen)

        let homepageSearchBar = app.collectionViews
            .cells.matching(identifier: AccessibilityIdentifiers.FirefoxHomepage.SearchBar.itemCell).element
        let searchTextFieldA11y = AccessibilityIdentifiers.Browser.AddressToolbar.searchTextField

        if iPad() {
            mozWaitForElementToNotExist(homepageSearchBar)
            mozWaitForElementToExist(app.textFields[searchTextFieldA11y])
        } else {
            mozWaitForElementToExist(homepageSearchBar)
            mozWaitForElementToNotExist(app.textFields[searchTextFieldA11y])
        }

        navigator.goto(ToolbarSettings)
        navigator.performAction(Action.SelectToolbarBottom)
        navigator.goto(HomePanelsScreen)

        mozWaitForElementToExist(homepageSearchBar)
        mozWaitForElementToNotExist(app.textFields[searchTextFieldA11y])
    }

    func testFromPortraitToLandscapeShowsOnlyInPortrait_homepageSearchBarExperimentOn() {
        addLaunchArgument(jsonFileName: "homepageSearchBarOn", featureName: "homepage-redesign-feature")
        app.launch()
        guard !iPad() else { return }
        let homepageSearchBar = app.collectionViews
            .cells.matching(identifier: AccessibilityIdentifiers.FirefoxHomepage.SearchBar.itemCell).element
        let searchTextFieldA11y = AccessibilityIdentifiers.Browser.AddressToolbar.searchTextField

        XCUIDevice.shared.orientation = .landscapeLeft

        mozWaitForElementToNotExist(homepageSearchBar)
        mozWaitForElementToExist(app.textFields[searchTextFieldA11y])

        XCUIDevice.shared.orientation = .portrait

        mozWaitForElementToExist(homepageSearchBar)
        mozWaitForElementToNotExist(app.textFields[searchTextFieldA11y])
    }

    func testTappingOnShowsZeroSearchState_homepageSearchBarExperimentOn() {
        addLaunchArgument(jsonFileName: "homepageSearchBarOn", featureName: "homepage-redesign-feature")
        app.launch()
        guard !iPad() else { return }
        navigator.nowAt(NewTabScreen)

        let homepageSearchBar = app.collectionViews
            .cells.matching(identifier: AccessibilityIdentifiers.FirefoxHomepage.SearchBar.itemCell).element
        let searchTextFieldA11y = AccessibilityIdentifiers.Browser.AddressToolbar.searchTextField

        mozWaitForElementToExist(homepageSearchBar)
        homepageSearchBar.tap()

        let zeroSearchScrimDimmingView = app.otherElements[AccessibilityIdentifiers.ZeroSearch.dimmingView]
        mozWaitForElementToExist(zeroSearchScrimDimmingView)
        mozWaitForElementToNotExist(homepageSearchBar)
        mozWaitForElementToExist(app.textFields[searchTextFieldA11y])

        app.buttons[AccessibilityIdentifiers.Browser.UrlBar.cancelButton].waitAndTap()
        mozWaitForElementToExist(homepageSearchBar)
        mozWaitForElementToNotExist(zeroSearchScrimDimmingView)
        mozWaitForElementToNotExist(app.textFields[searchTextFieldA11y])
    }

    func test_tappingOnHomepageSearchBar_showsZeroSearchState_experimentOn() {
        addLaunchArgument(jsonFileName: "homepageSearchBarOn", featureName: "homepage-redesign-feature")
        app.launch()
        guard !iPad() else { return }
        navigator.nowAt(NewTabScreen)

        let homepageSearchBar = app.collectionViews
            .cells.matching(identifier: AccessibilityIdentifiers.FirefoxHomepage.SearchBar.itemCell).element
        let searchTextFieldA11y = AccessibilityIdentifiers.Browser.AddressToolbar.searchTextField

        mozWaitForElementToExist(homepageSearchBar)
        homepageSearchBar.tap()

        let zeroSearchScrimDimmingView = app.otherElements[AccessibilityIdentifiers.ZeroSearch.dimmingView]
        mozWaitForElementToExist(zeroSearchScrimDimmingView)
        mozWaitForElementToNotExist(homepageSearchBar)
        mozWaitForElementToExist(app.textFields[searchTextFieldA11y])

        app.buttons[AccessibilityIdentifiers.Browser.UrlBar.cancelButton].waitAndTap()
        mozWaitForElementToExist(homepageSearchBar)
        mozWaitForElementToNotExist(zeroSearchScrimDimmingView)
        mozWaitForElementToNotExist(app.textFields[searchTextFieldA11y])
    }

    func test_tappingOnSearchButton_forNavigationToolbar_showsZeroSearchState_experimentOn() {
        addLaunchArgument(jsonFileName: "homepageSearchBarOn", featureName: "homepage-redesign-feature")
        app.launch()
        guard !iPad() else { return }
        navigator.nowAt(NewTabScreen)

        let homepageSearchBar = app.collectionViews
            .cells.matching(identifier: AccessibilityIdentifiers.FirefoxHomepage.SearchBar.itemCell).element
        let searchTextFieldA11y = AccessibilityIdentifiers.Browser.AddressToolbar.searchTextField

        let searchButton = app.buttons[AccessibilityIdentifiers.Toolbar.searchButton]
        mozWaitForElementToExist(searchButton)
        searchButton.tap()

        let zeroSearchScrimDimmingView = app.otherElements[AccessibilityIdentifiers.ZeroSearch.dimmingView]
        mozWaitForElementToExist(zeroSearchScrimDimmingView)
        mozWaitForElementToNotExist(homepageSearchBar)
        mozWaitForElementToExist(app.textFields[searchTextFieldA11y])

        app.buttons[AccessibilityIdentifiers.Browser.UrlBar.cancelButton].waitAndTap()
        mozWaitForElementToExist(homepageSearchBar)
        mozWaitForElementToNotExist(zeroSearchScrimDimmingView)
        mozWaitForElementToNotExist(app.textFields[searchTextFieldA11y])
    }

    func test_openNewTabFromTabTray_hidesSearchBar_experimentOn() {
        addLaunchArgument(jsonFileName: "homepageSearchBarOn", featureName: "homepage-redesign-feature")
        app.launch()
        guard !iPad() else { return }
        navigator.nowAt(NewTabScreen)

        let homepageSearchBar = app.collectionViews
            .cells.matching(identifier: AccessibilityIdentifiers.FirefoxHomepage.SearchBar.itemCell).element
        let searchTextFieldA11y = AccessibilityIdentifiers.Browser.AddressToolbar.searchTextField

        mozWaitForElementToExist(homepageSearchBar)
        mozWaitForElementToNotExist(app.textFields[searchTextFieldA11y])

        navigator.goto(TabTray)
        navigator.performAction(Action.OpenNewTabFromTabTray)

        mozWaitForElementToExist(homepageSearchBar)
        mozWaitForElementToNotExist(app.textFields[searchTextFieldA11y])
    }

    func test_openNewTabFromMenu_hidesSearchBar_experimentOn() {
        addLaunchArgument(jsonFileName: "homepageSearchBarOn", featureName: "homepage-redesign-feature")
        app.launch()
        guard !iPad() else { return }
        navigator.nowAt(NewTabScreen)

        let homepageSearchBar = app.collectionViews
            .cells.matching(identifier: AccessibilityIdentifiers.FirefoxHomepage.SearchBar.itemCell).element
        let searchTextFieldA11y = AccessibilityIdentifiers.Browser.AddressToolbar.searchTextField

        mozWaitForElementToExist(homepageSearchBar)
        mozWaitForElementToNotExist(app.textFields[searchTextFieldA11y])

        app.buttons[AccessibilityIdentifiers.Toolbar.settingsMenuButton].firstMatch.waitAndTap()
        app.tables.cells[AccessibilityIdentifiers.MainMenu.newTab].waitAndTap()

        mozWaitForElementToNotExist(homepageSearchBar)
        mozWaitForElementToExist(app.textFields[searchTextFieldA11y])
    }

    func test_openNewTabFromLongPress_hidesSearchBar_experimentOn() {
        addLaunchArgument(jsonFileName: "homepageSearchBarOn", featureName: "homepage-redesign-feature")
        app.launch()
        guard !iPad() else { return }
        navigator.nowAt(NewTabScreen)

        let homepageSearchBar = app.collectionViews
            .cells.matching(identifier: AccessibilityIdentifiers.FirefoxHomepage.SearchBar.itemCell).element
        let searchTextFieldA11y = AccessibilityIdentifiers.Browser.AddressToolbar.searchTextField

        mozWaitForElementToExist(homepageSearchBar)
        mozWaitForElementToNotExist(app.textFields[searchTextFieldA11y])

        navigator.nowAt(BrowserTab)
        waitForTabsButton()
        navigator.performAction(Action.OpenNewTabLongPressTabsButton)

        mozWaitForElementToNotExist(homepageSearchBar)
        mozWaitForElementToExist(app.textFields[searchTextFieldA11y])
    }

    func test_openNewTabFromNavigationToolbar_FromWebpage_hidesSearchBar_experimentOn() {
        addLaunchArgument(jsonFileName: "homepageSearchBarOn", featureName: "homepage-redesign-feature")
        app.launch()
        guard !iPad() else { return }

        let homepageSearchBar = app.collectionViews
            .cells.matching(identifier: AccessibilityIdentifiers.FirefoxHomepage.SearchBar.itemCell).element
        let searchTextFieldA11y = AccessibilityIdentifiers.Browser.AddressToolbar.searchTextField

        navigateToWebPage(with: homepageSearchBar, searchTextFieldA11y: searchTextFieldA11y)

        mozWaitForElementToExist(app.buttons[AccessibilityIdentifiers.Toolbar.addNewTabButton])
        app.buttons[AccessibilityIdentifiers.Toolbar.addNewTabButton].waitAndTap()

        mozWaitForElementToNotExist(homepageSearchBar)
        mozWaitForElementToExist(app.textFields[searchTextFieldA11y])
    }

    func test_openNewTabFromTabTray_FromWebpage_hidesSearchBar_experimentOn() {
        addLaunchArgument(jsonFileName: "homepageSearchBarOn", featureName: "homepage-redesign-feature")
        app.launch()
        guard !iPad() else { return }
        let homepageSearchBar = app.collectionViews
            .cells.matching(identifier: AccessibilityIdentifiers.FirefoxHomepage.SearchBar.itemCell).element
        let searchTextFieldA11y = AccessibilityIdentifiers.Browser.AddressToolbar.searchTextField

        navigateToWebPage(with: homepageSearchBar, searchTextFieldA11y: searchTextFieldA11y)

        navigator.goto(TabTray)
        navigator.performAction(Action.OpenNewTabFromTabTray)

        mozWaitForElementToExist(homepageSearchBar)
        mozWaitForElementToNotExist(app.textFields[searchTextFieldA11y])
    }

    func test_openNewTabFromMenu_FromWebpage_hidesSearchBar_experimentOn() {
        addLaunchArgument(jsonFileName: "homepageSearchBarOn", featureName: "homepage-redesign-feature")
        app.launch()
        guard !iPad() else { return }
        let homepageSearchBar = app.collectionViews
            .cells.matching(identifier: AccessibilityIdentifiers.FirefoxHomepage.SearchBar.itemCell).element
        let searchTextFieldA11y = AccessibilityIdentifiers.Browser.AddressToolbar.searchTextField

        navigateToWebPage(with: homepageSearchBar, searchTextFieldA11y: searchTextFieldA11y)

        app.buttons[AccessibilityIdentifiers.Toolbar.settingsMenuButton].firstMatch.waitAndTap()
        app.tables.cells[AccessibilityIdentifiers.MainMenu.newTab].waitAndTap()

        mozWaitForElementToNotExist(homepageSearchBar)
        mozWaitForElementToExist(app.textFields[searchTextFieldA11y])
    }

    func test_openNewTabFromLongPress_FromWebpage_hidesSearchBar_experimentOn() {
        addLaunchArgument(jsonFileName: "homepageSearchBarOn", featureName: "homepage-redesign-feature")
        app.launch()
        guard !iPad() else { return }
        let homepageSearchBar = app.collectionViews
            .cells.matching(identifier: AccessibilityIdentifiers.FirefoxHomepage.SearchBar.itemCell).element
        let searchTextFieldA11y = AccessibilityIdentifiers.Browser.AddressToolbar.searchTextField

        navigateToWebPage(with: homepageSearchBar, searchTextFieldA11y: searchTextFieldA11y)

        navigator.nowAt(BrowserTab)
        waitForTabsButton()
        navigator.performAction(Action.OpenNewTabLongPressTabsButton)

        mozWaitForElementToNotExist(homepageSearchBar)
        mozWaitForElementToExist(app.textFields[searchTextFieldA11y])
    }

    // MARK: - Bottom Toolbar
    func testHomepageSearchBarBottom_tabTrayToolbarOnHomepageOff() {
        addLaunchArgument(jsonFileName: "defaultEnabledOn", featureName: "toolbar-refactor-feature")
        addLaunchArgument(jsonFileName: "defaultEnabledOn", featureName: "tab-tray-ui-experiments")
        addLaunchArgument(jsonFileName: "homepageSearchBarOff", featureName: "homepage-redesign-feature")
        addLaunchArgument(jsonFileName: "storiesRedesignOff", featureName: "homepage-redesign-feature")
        app.launch()
        navigator.nowAt(NewTabScreen)
        navigator.performAction(Action.SelectToolbarBottom)
        navigator.goto(HomePanelsScreen)
        let homepageSearchBar = app.collectionViews
            .cells.matching(identifier: AccessibilityIdentifiers.FirefoxHomepage.SearchBar.itemCell).element
        let searchTextFieldA11y = AccessibilityIdentifiers.Browser.AddressToolbar.searchTextField

        mozWaitForElementToNotExist(homepageSearchBar)
        mozWaitForElementToExist(app.textFields[searchTextFieldA11y])
    }

    func test_homepageSearchBar_forBottomToolbar_showsOnlyInPortrait() {
        addLaunchArgument(jsonFileName: "homepageSearchBarOn", featureName: "homepage-redesign-feature")
        app.launch()
        guard !iPad() else { return }
        navigator.performAction(Action.SelectToolbarBottom)
        navigator.goto(HomePanelsScreen)

        let homepageSearchBar = app.collectionViews
            .cells.matching(identifier: AccessibilityIdentifiers.FirefoxHomepage.SearchBar.itemCell).element
        let searchTextFieldA11y = AccessibilityIdentifiers.Browser.AddressToolbar.searchTextField

        XCUIDevice.shared.orientation = .landscapeLeft

        mozWaitForElementToNotExist(homepageSearchBar)
        mozWaitForElementToExist(app.textFields[searchTextFieldA11y])

        XCUIDevice.shared.orientation = .portrait

        mozWaitForElementToExist(homepageSearchBar)
        mozWaitForElementToNotExist(app.textFields[searchTextFieldA11y])
    }

    func test_tappingOnHomepageSearchBar_experimentOn_forBottomToolbar_showsZeroSearchState() {
        addLaunchArgument(jsonFileName: "homepageSearchBarOn", featureName: "homepage-redesign-feature")
        app.launch()
        guard !iPad() else { return }
        navigator.nowAt(NewTabScreen)
        navigator.performAction(Action.SelectToolbarBottom)
        navigator.goto(HomePanelsScreen)

        let homepageSearchBar = app.collectionViews
            .cells.matching(identifier: AccessibilityIdentifiers.FirefoxHomepage.SearchBar.itemCell).element
        let searchTextFieldA11y = AccessibilityIdentifiers.Browser.AddressToolbar.searchTextField

        mozWaitForElementToExist(homepageSearchBar)
        homepageSearchBar.tap()

        let zeroSearchScrimDimmingView = app.otherElements[AccessibilityIdentifiers.ZeroSearch.dimmingView]
        mozWaitForElementToExist(zeroSearchScrimDimmingView)
        mozWaitForElementToNotExist(homepageSearchBar)
        mozWaitForElementToExist(app.textFields[searchTextFieldA11y])

        app.buttons[AccessibilityIdentifiers.Browser.UrlBar.cancelButton].waitAndTap()
        mozWaitForElementToExist(homepageSearchBar)
        mozWaitForElementToNotExist(zeroSearchScrimDimmingView)
        mozWaitForElementToNotExist(app.textFields[searchTextFieldA11y])
    }

    func test_tappingOnSearchButton_forNavigationToolbar_forBottomToolbar_experimentOn_showsZeroSearchState() {
        addLaunchArgument(jsonFileName: "homepageSearchBarOn", featureName: "homepage-redesign-feature")
        app.launch()
        guard !iPad() else { return }
        navigator.nowAt(NewTabScreen)
        navigator.performAction(Action.SelectToolbarBottom)
        navigator.goto(HomePanelsScreen)
        let homepageSearchBar = app.collectionViews
            .cells.matching(identifier: AccessibilityIdentifiers.FirefoxHomepage.SearchBar.itemCell).element
        let searchTextFieldA11y = AccessibilityIdentifiers.Browser.AddressToolbar.searchTextField

        let searchButton = app.buttons[AccessibilityIdentifiers.Toolbar.searchButton]
        mozWaitForElementToExist(searchButton)
        searchButton.tap()

        let zeroSearchScrimDimmingView = app.otherElements[AccessibilityIdentifiers.ZeroSearch.dimmingView]
        mozWaitForElementToExist(zeroSearchScrimDimmingView)
        mozWaitForElementToNotExist(homepageSearchBar)
        mozWaitForElementToExist(app.textFields[searchTextFieldA11y])

        app.buttons[AccessibilityIdentifiers.Browser.UrlBar.cancelButton].waitAndTap()
        mozWaitForElementToExist(homepageSearchBar)
        mozWaitForElementToNotExist(zeroSearchScrimDimmingView)
        mozWaitForElementToNotExist(app.textFields[searchTextFieldA11y])
    }

    func test_openNewTabFromTabTray_experimentOn_forBottomToolbar_hidesSearchBar() {
        addLaunchArgument(jsonFileName: "homepageSearchBarOn", featureName: "homepage-redesign-feature")
        app.launch()
        guard !iPad() else { return }
        navigator.nowAt(NewTabScreen)
        navigator.performAction(Action.SelectToolbarBottom)
        navigator.goto(HomePanelsScreen)
        let homepageSearchBar = app.collectionViews
            .cells.matching(identifier: AccessibilityIdentifiers.FirefoxHomepage.SearchBar.itemCell).element
        let searchTextFieldA11y = AccessibilityIdentifiers.Browser.AddressToolbar.searchTextField

        mozWaitForElementToExist(homepageSearchBar)
        mozWaitForElementToNotExist(app.textFields[searchTextFieldA11y])

        navigator.goto(TabTray)
        navigator.performAction(Action.OpenNewTabFromTabTray)

        mozWaitForElementToExist(homepageSearchBar)
        mozWaitForElementToNotExist(app.textFields[searchTextFieldA11y])
    }

    func test_openNewTabFromMenu_experimentOn_forBottomToolbar_hidesSearchBar() {
        addLaunchArgument(jsonFileName: "homepageSearchBarOn", featureName: "homepage-redesign-feature")
        app.launch()
        guard !iPad() else { return }
        navigator.nowAt(NewTabScreen)
        navigator.performAction(Action.SelectToolbarBottom)
        navigator.goto(HomePanelsScreen)
        let homepageSearchBar = app.collectionViews
            .cells.matching(identifier: AccessibilityIdentifiers.FirefoxHomepage.SearchBar.itemCell).element
        let searchTextFieldA11y = AccessibilityIdentifiers.Browser.AddressToolbar.searchTextField

        mozWaitForElementToExist(homepageSearchBar)
        mozWaitForElementToNotExist(app.textFields[searchTextFieldA11y])

        app.buttons[AccessibilityIdentifiers.Toolbar.settingsMenuButton].firstMatch.waitAndTap()
        app.tables.cells[AccessibilityIdentifiers.MainMenu.newTab].waitAndTap()

        mozWaitForElementToNotExist(homepageSearchBar)
        mozWaitForElementToExist(app.textFields[searchTextFieldA11y])
    }

    func test_openNewTabFromLongPress_experimentOn_forBottomToolbar_hidesSearchBar() {
        addLaunchArgument(jsonFileName: "homepageSearchBarOn", featureName: "homepage-redesign-feature")
        app.launch()
        guard !iPad() else { return }
        navigator.nowAt(NewTabScreen)
        navigator.performAction(Action.SelectToolbarBottom)
        navigator.goto(HomePanelsScreen)
        let homepageSearchBar = app.collectionViews
            .cells.matching(identifier: AccessibilityIdentifiers.FirefoxHomepage.SearchBar.itemCell).element
        let searchTextFieldA11y = AccessibilityIdentifiers.Browser.AddressToolbar.searchTextField

        mozWaitForElementToExist(homepageSearchBar)
        mozWaitForElementToNotExist(app.textFields[searchTextFieldA11y])

        navigator.nowAt(BrowserTab)
        waitForTabsButton()
        navigator.performAction(Action.OpenNewTabLongPressTabsButton)

        mozWaitForElementToNotExist(homepageSearchBar)
        mozWaitForElementToExist(app.textFields[searchTextFieldA11y])
    }

    func test_openNewTabFromNavigationToolbar_FromWebpage_experimentOn_forBottomToolbar_hidesSearchBar() {
        addLaunchArgument(jsonFileName: "homepageSearchBarOn", featureName: "homepage-redesign-feature")
        app.launch()
        guard !iPad() else { return }
        navigator.performAction(Action.SelectToolbarBottom)
        navigator.goto(HomePanelsScreen)
        let homepageSearchBar = app.collectionViews
            .cells.matching(identifier: AccessibilityIdentifiers.FirefoxHomepage.SearchBar.itemCell).element
        let searchTextFieldA11y = AccessibilityIdentifiers.Browser.AddressToolbar.searchTextField

        navigateToWebPage(with: homepageSearchBar, searchTextFieldA11y: searchTextFieldA11y)

        mozWaitForElementToExist(app.buttons[AccessibilityIdentifiers.Toolbar.addNewTabButton])
        app.buttons[AccessibilityIdentifiers.Toolbar.addNewTabButton].waitAndTap()

        mozWaitForElementToNotExist(homepageSearchBar)
        mozWaitForElementToExist(app.textFields[searchTextFieldA11y])
    }

    func test_openNewTabFromTabTray_FromWebpage_experimentOn_forBottomToolbar_hidesSearchBar() {
        addLaunchArgument(jsonFileName: "homepageSearchBarOn", featureName: "homepage-redesign-feature")
        app.launch()
        guard !iPad() else { return }
        navigator.performAction(Action.SelectToolbarBottom)
        navigator.goto(HomePanelsScreen)
        let homepageSearchBar = app.collectionViews
            .cells.matching(identifier: AccessibilityIdentifiers.FirefoxHomepage.SearchBar.itemCell).element
        let searchTextFieldA11y = AccessibilityIdentifiers.Browser.AddressToolbar.searchTextField

        navigateToWebPage(with: homepageSearchBar, searchTextFieldA11y: searchTextFieldA11y)

        navigator.goto(TabTray)
        navigator.performAction(Action.OpenNewTabFromTabTray)

        mozWaitForElementToExist(homepageSearchBar)
        mozWaitForElementToNotExist(app.textFields[searchTextFieldA11y])
    }

    func test_openNewTabFromMenu_FromWebpage_experimentOn_forBottomToolbar_hidesSearchBar() {
        addLaunchArgument(jsonFileName: "homepageSearchBarOn", featureName: "homepage-redesign-feature")
        app.launch()
        guard !iPad() else { return }
        navigator.performAction(Action.SelectToolbarBottom)
        navigator.goto(HomePanelsScreen)
        let homepageSearchBar = app.collectionViews
            .cells.matching(identifier: AccessibilityIdentifiers.FirefoxHomepage.SearchBar.itemCell).element
        let searchTextFieldA11y = AccessibilityIdentifiers.Browser.AddressToolbar.searchTextField

        navigateToWebPage(with: homepageSearchBar, searchTextFieldA11y: searchTextFieldA11y)

        app.buttons[AccessibilityIdentifiers.Toolbar.settingsMenuButton].firstMatch.waitAndTap()
        app.tables.cells[AccessibilityIdentifiers.MainMenu.newTab].waitAndTap()

        mozWaitForElementToNotExist(homepageSearchBar)
        mozWaitForElementToExist(app.textFields[searchTextFieldA11y])
    }

    func test_openNewTabFromLongPress_FromWebpage_experimentOn_forBottomToolbar_hidesSearchBar() {
        addLaunchArgument(jsonFileName: "homepageSearchBarOn", featureName: "homepage-redesign-feature")
        app.launch()
        guard !iPad() else { return }
        navigator.performAction(Action.SelectToolbarBottom)
        navigator.goto(HomePanelsScreen)
        let homepageSearchBar = app.collectionViews
            .cells.matching(identifier: AccessibilityIdentifiers.FirefoxHomepage.SearchBar.itemCell).element
        let searchTextFieldA11y = AccessibilityIdentifiers.Browser.AddressToolbar.searchTextField

        navigateToWebPage(with: homepageSearchBar, searchTextFieldA11y: searchTextFieldA11y)

        navigator.nowAt(BrowserTab)
        waitForTabsButton()
        navigator.performAction(Action.OpenNewTabLongPressTabsButton)

        mozWaitForElementToNotExist(homepageSearchBar)
        mozWaitForElementToExist(app.textFields[searchTextFieldA11y])
    }

    private func navigateToWebPage(with homepageSearchBar: XCUIElement, searchTextFieldA11y: String) {
        navigator.nowAt(NewTabScreen)
        mozWaitForElementToExist(homepageSearchBar)
        homepageSearchBar.tap()
        navigator.openURL("mozilla.org")
        waitUntilPageLoad()

        mozWaitForElementToNotExist(homepageSearchBar)
        mozWaitForElementToExist(app.textFields[searchTextFieldA11y])
    }
}<|MERGE_RESOLUTION|>--- conflicted
+++ resolved
@@ -3,13 +3,9 @@
 // file, You can obtain one at http://mozilla.org/MPL/2.0/
 
 final class HomepageSearchBarTests: FeatureFlaggedTestBase {
-<<<<<<< HEAD
-    func testDoesNotShowSearchBar_homepageSearchBarExperimentOff() {
-=======
-    func test_homepageSearchBar_tabTrayToolbarOnHomepageOff() {
+    func testDoesNotShowSearchBar_tabTrayToolbarOnHomepageOffHomepageSearchBarExperimentOff() {
         addLaunchArgument(jsonFileName: "defaultEnabledOn", featureName: "toolbar-refactor-feature")
         addLaunchArgument(jsonFileName: "defaultEnabledOn", featureName: "tab-tray-ui-experiments")
->>>>>>> a9f95439
         addLaunchArgument(jsonFileName: "homepageSearchBarOff", featureName: "homepage-redesign-feature")
         addLaunchArgument(jsonFileName: "storiesRedesignOff", featureName: "homepage-redesign-feature")
         app.launch()
