// This Source Code Form is subject to the terms of the Mozilla Public
// License, v. 2.0. If a copy of the MPL was not distributed with this
// file, You can obtain one at http://mozilla.org/MPL/2.0/

final class HomepageSearchBarTests: FeatureFlaggedTestBase {
    // https://mozilla.testrail.io/index.php?/cases/view/3090297
    func testDoesNotShowSearchBarTabTrayToolbarOnHomepageOff_homepageSearchBarExperimentOff() {
        addLaunchArgument(jsonFileName: "defaultEnabledOn", featureName: "toolbar-refactor-feature")
        addLaunchArgument(jsonFileName: "defaultEnabledOn", featureName: "tab-tray-ui-experiments")
        addLaunchArgument(jsonFileName: "homepageSearchBarOff", featureName: "homepage-redesign-feature")
        addLaunchArgument(jsonFileName: "storiesRedesignOff", featureName: "homepage-redesign-feature")
        app.launch()
        navigator.nowAt(NewTabScreen)
        let homepageSearchBar = app.collectionViews
            .cells.matching(identifier: AccessibilityIdentifiers.FirefoxHomepage.SearchBar.itemCell).element
        let searchTextFieldA11y = AccessibilityIdentifiers.Browser.AddressToolbar.searchTextField

        mozWaitForElementToNotExist(homepageSearchBar)
        mozWaitForElementToExist(app.textFields[searchTextFieldA11y])
    }

    // https://mozilla.testrail.io/index.php?/cases/view/3090298
    func testSwitchFromTopToBottomToolbarShowsExpectedBehavior_homepageSearchBarExperimentOn() {
        addLaunchArgument(jsonFileName: "homepageSearchBarOn", featureName: "homepage-redesign-feature")
        app.launch()
        guard !iPad() else { return }
        navigator.nowAt(NewTabScreen)
        navigator.goto(ToolbarSettings)
        navigator.performAction(Action.SelectToolbarBottom)
        navigator.goto(HomePanelsScreen)

        let homepageSearchBar = app.collectionViews
            .cells.matching(identifier: AccessibilityIdentifiers.FirefoxHomepage.SearchBar.itemCell).element
        let searchTextFieldA11y = AccessibilityIdentifiers.Browser.AddressToolbar.searchTextField

        mozWaitForElementToExist(homepageSearchBar)
        mozWaitForElementToNotExist(app.textFields[searchTextFieldA11y])

        navigator.goto(ToolbarSettings)
        navigator.performAction(Action.SelectToolbarTop)
        navigator.goto(HomePanelsScreen)

        mozWaitForElementToExist(homepageSearchBar)
        mozWaitForElementToNotExist(app.textFields[searchTextFieldA11y])
    }

    // https://mozilla.testrail.io/index.php?/cases/view/3090299
    func testSwitchFromBottomToTopToolbarShowsExpectedBehavior_homepageSearchBarExperimentOn() {
        addLaunchArgument(jsonFileName: "homepageSearchBarOn", featureName: "homepage-redesign-feature")
        app.launch()
        guard !iPad() else { return }
        navigator.nowAt(NewTabScreen)

        let homepageSearchBar = app.collectionViews
            .cells.matching(identifier: AccessibilityIdentifiers.FirefoxHomepage.SearchBar.itemCell).element
        let searchTextFieldA11y = AccessibilityIdentifiers.Browser.AddressToolbar.searchTextField

        if iPad() {
            mozWaitForElementToNotExist(homepageSearchBar)
            mozWaitForElementToExist(app.textFields[searchTextFieldA11y])
        } else {
            mozWaitForElementToExist(homepageSearchBar)
            mozWaitForElementToNotExist(app.textFields[searchTextFieldA11y])
        }

        navigator.goto(ToolbarSettings)
        navigator.performAction(Action.SelectToolbarBottom)
        navigator.goto(HomePanelsScreen)

        mozWaitForElementToExist(homepageSearchBar)
        mozWaitForElementToNotExist(app.textFields[searchTextFieldA11y])
    }

    // https://mozilla.testrail.io/index.php?/cases/view/3090300
    func testFromPortraitToLandscapeShowsOnlyInPortrait_homepageSearchBarExperimentOn() {
        addLaunchArgument(jsonFileName: "homepageSearchBarOn", featureName: "homepage-redesign-feature")
        app.launch()
        guard !iPad() else { return }
        let homepageSearchBar = app.collectionViews
            .cells.matching(identifier: AccessibilityIdentifiers.FirefoxHomepage.SearchBar.itemCell).element
        let searchTextFieldA11y = AccessibilityIdentifiers.Browser.AddressToolbar.searchTextField

        XCUIDevice.shared.orientation = .landscapeLeft

        mozWaitForElementToNotExist(homepageSearchBar)
        mozWaitForElementToExist(app.textFields[searchTextFieldA11y])

        XCUIDevice.shared.orientation = .portrait

        mozWaitForElementToExist(homepageSearchBar)
        mozWaitForElementToNotExist(app.textFields[searchTextFieldA11y])
    }

    // https://mozilla.testrail.io/index.php?/cases/view/3090301
    func testTappingOnShowsZeroSearchState_homepageSearchBarExperimentOn() {
        addLaunchArgument(jsonFileName: "homepageSearchBarOn", featureName: "homepage-redesign-feature")
        app.launch()
        guard !iPad() else { return }
        navigator.nowAt(NewTabScreen)

        let homepageSearchBar = app.collectionViews
            .cells.matching(identifier: AccessibilityIdentifiers.FirefoxHomepage.SearchBar.itemCell).element
        let searchTextFieldA11y = AccessibilityIdentifiers.Browser.AddressToolbar.searchTextField

        mozWaitForElementToExist(homepageSearchBar)
        homepageSearchBar.tap()

        let zeroSearchScrimDimmingView = app.otherElements[AccessibilityIdentifiers.ZeroSearch.dimmingView]
        mozWaitForElementToExist(zeroSearchScrimDimmingView)
        mozWaitForElementToNotExist(homepageSearchBar)
        mozWaitForElementToExist(app.textFields[searchTextFieldA11y])

        app.buttons[AccessibilityIdentifiers.Browser.UrlBar.cancelButton].waitAndTap()
        mozWaitForElementToExist(homepageSearchBar)
        mozWaitForElementToNotExist(zeroSearchScrimDimmingView)
        mozWaitForElementToNotExist(app.textFields[searchTextFieldA11y])
    }

    // https://mozilla.testrail.io/index.php?/cases/view/3090302
    func testTappingOnHomepageSearchBarShowsZeroSearchState_homepageSearchBarExperimentOn() {
        addLaunchArgument(jsonFileName: "homepageSearchBarOn", featureName: "homepage-redesign-feature")
        app.launch()
        guard !iPad() else { return }
        navigator.nowAt(NewTabScreen)

        let homepageSearchBar = app.collectionViews
            .cells.matching(identifier: AccessibilityIdentifiers.FirefoxHomepage.SearchBar.itemCell).element
        let searchTextFieldA11y = AccessibilityIdentifiers.Browser.AddressToolbar.searchTextField

        mozWaitForElementToExist(homepageSearchBar)
        homepageSearchBar.tap()

        let zeroSearchScrimDimmingView = app.otherElements[AccessibilityIdentifiers.ZeroSearch.dimmingView]
        mozWaitForElementToExist(zeroSearchScrimDimmingView)
        mozWaitForElementToNotExist(homepageSearchBar)
        mozWaitForElementToExist(app.textFields[searchTextFieldA11y])

        app.buttons[AccessibilityIdentifiers.Browser.UrlBar.cancelButton].waitAndTap()
        mozWaitForElementToExist(homepageSearchBar)
        mozWaitForElementToNotExist(zeroSearchScrimDimmingView)
        mozWaitForElementToNotExist(app.textFields[searchTextFieldA11y])
    }

    // https://mozilla.testrail.io/index.php?/cases/view/3090303
    func testTappingOnSearchButtonForNavigationToolbarShowsZeroSearchState_homepageSearchBarExperimentOn() {
        addLaunchArgument(jsonFileName: "homepageSearchBarOn", featureName: "homepage-redesign-feature")
        app.launch()
        guard !iPad() else { return }
        navigator.nowAt(NewTabScreen)

        let homepageSearchBar = app.collectionViews
            .cells.matching(identifier: AccessibilityIdentifiers.FirefoxHomepage.SearchBar.itemCell).element
        let searchTextFieldA11y = AccessibilityIdentifiers.Browser.AddressToolbar.searchTextField

        let searchButton = app.buttons[AccessibilityIdentifiers.Toolbar.searchButton]
        mozWaitForElementToExist(searchButton)
        searchButton.tap()

        let zeroSearchScrimDimmingView = app.otherElements[AccessibilityIdentifiers.ZeroSearch.dimmingView]
        mozWaitForElementToExist(zeroSearchScrimDimmingView)
        mozWaitForElementToNotExist(homepageSearchBar)
        mozWaitForElementToExist(app.textFields[searchTextFieldA11y])

        app.buttons[AccessibilityIdentifiers.Browser.UrlBar.cancelButton].waitAndTap()
        mozWaitForElementToExist(homepageSearchBar)
        mozWaitForElementToNotExist(zeroSearchScrimDimmingView)
        mozWaitForElementToNotExist(app.textFields[searchTextFieldA11y])
    }

    // https://mozilla.testrail.io/index.php?/cases/view/3090304
    func testOpenNewTabFromTabTrayHidesSearchBar_homepageSearchBarExperimentOn() {
        addLaunchArgument(jsonFileName: "homepageSearchBarOn", featureName: "homepage-redesign-feature")
        app.launch()
        guard !iPad() else { return }
        navigator.nowAt(NewTabScreen)

        let homepageSearchBar = app.collectionViews
            .cells.matching(identifier: AccessibilityIdentifiers.FirefoxHomepage.SearchBar.itemCell).element
        let searchTextFieldA11y = AccessibilityIdentifiers.Browser.AddressToolbar.searchTextField

        mozWaitForElementToExist(homepageSearchBar)
        mozWaitForElementToNotExist(app.textFields[searchTextFieldA11y])

        navigator.goto(TabTray)
        navigator.performAction(Action.OpenNewTabFromTabTray)

        mozWaitForElementToExist(homepageSearchBar)
        mozWaitForElementToNotExist(app.textFields[searchTextFieldA11y])
    }

    // https://mozilla.testrail.io/index.php?/cases/view/3090305
    func testOpenNewTabFromMenuHidesSearchBar_homepageSearchBarExperimentOn() {
        addLaunchArgument(jsonFileName: "homepageSearchBarOn", featureName: "homepage-redesign-feature")
        app.launch()
        guard !iPad() else { return }
        navigator.nowAt(NewTabScreen)

        let homepageSearchBar = app.collectionViews
            .cells.matching(identifier: AccessibilityIdentifiers.FirefoxHomepage.SearchBar.itemCell).element
        let searchTextFieldA11y = AccessibilityIdentifiers.Browser.AddressToolbar.searchTextField

        mozWaitForElementToExist(homepageSearchBar)
        mozWaitForElementToNotExist(app.textFields[searchTextFieldA11y])

        app.buttons[AccessibilityIdentifiers.Toolbar.settingsMenuButton].firstMatch.waitAndTap()
        app.tables.cells[AccessibilityIdentifiers.MainMenu.newTab].waitAndTap()

        mozWaitForElementToNotExist(homepageSearchBar)
        mozWaitForElementToExist(app.textFields[searchTextFieldA11y])
    }

    // https://mozilla.testrail.io/index.php?/cases/view/3090306
    func testOpenNewTabFromLongPressHidesSearchBar_homepageSearchBarExperimentOn() {
        addLaunchArgument(jsonFileName: "homepageSearchBarOn", featureName: "homepage-redesign-feature")
        app.launch()
        guard !iPad() else { return }
        navigator.nowAt(NewTabScreen)

        let homepageSearchBar = app.collectionViews
            .cells.matching(identifier: AccessibilityIdentifiers.FirefoxHomepage.SearchBar.itemCell).element
        let searchTextFieldA11y = AccessibilityIdentifiers.Browser.AddressToolbar.searchTextField

        mozWaitForElementToExist(homepageSearchBar)
        mozWaitForElementToNotExist(app.textFields[searchTextFieldA11y])

        navigator.nowAt(BrowserTab)
        waitForTabsButton()
        navigator.performAction(Action.OpenNewTabLongPressTabsButton)

        mozWaitForElementToNotExist(homepageSearchBar)
        mozWaitForElementToExist(app.textFields[searchTextFieldA11y])
    }

    // https://mozilla.testrail.io/index.php?/cases/view/3090307
    func testOpenNewTabFromNavigationToolbarFromWebpageHidesSearchBar_homepageSearchBarExperimentOn() {
        addLaunchArgument(jsonFileName: "homepageSearchBarOn", featureName: "homepage-redesign-feature")
        app.launch()
        guard !iPad() else { return }

        let homepageSearchBar = app.collectionViews
            .cells.matching(identifier: AccessibilityIdentifiers.FirefoxHomepage.SearchBar.itemCell).element
        let searchTextFieldA11y = AccessibilityIdentifiers.Browser.AddressToolbar.searchTextField

        navigateToWebPage(with: homepageSearchBar, searchTextFieldA11y: searchTextFieldA11y)

        mozWaitForElementToExist(app.buttons[AccessibilityIdentifiers.Toolbar.addNewTabButton])
        app.buttons[AccessibilityIdentifiers.Toolbar.addNewTabButton].waitAndTap()

        mozWaitForElementToNotExist(homepageSearchBar)
        mozWaitForElementToExist(app.textFields[searchTextFieldA11y])
    }

    // https://mozilla.testrail.io/index.php?/cases/view/3090308
    func testOpenNewTabFromTabTrayFromWebpageHidesSearchBar_homepageSearchBarExperimentOn() {
        addLaunchArgument(jsonFileName: "homepageSearchBarOn", featureName: "homepage-redesign-feature")
        app.launch()
        guard !iPad() else { return }
        let homepageSearchBar = app.collectionViews
            .cells.matching(identifier: AccessibilityIdentifiers.FirefoxHomepage.SearchBar.itemCell).element
        let searchTextFieldA11y = AccessibilityIdentifiers.Browser.AddressToolbar.searchTextField

        navigateToWebPage(with: homepageSearchBar, searchTextFieldA11y: searchTextFieldA11y)

        navigator.goto(TabTray)
        navigator.performAction(Action.OpenNewTabFromTabTray)

        mozWaitForElementToExist(homepageSearchBar)
        mozWaitForElementToNotExist(app.textFields[searchTextFieldA11y])
    }

    // https://mozilla.testrail.io/index.php?/cases/view/3090309
    func testOpenNewTabFromMenuFromWebpageHidesSearchBar_homepageSearchBarExperimentOn() {
        addLaunchArgument(jsonFileName: "homepageSearchBarOn", featureName: "homepage-redesign-feature")
        app.launch()
        guard !iPad() else { return }
        let homepageSearchBar = app.collectionViews
            .cells.matching(identifier: AccessibilityIdentifiers.FirefoxHomepage.SearchBar.itemCell).element
        let searchTextFieldA11y = AccessibilityIdentifiers.Browser.AddressToolbar.searchTextField

        navigateToWebPage(with: homepageSearchBar, searchTextFieldA11y: searchTextFieldA11y)

        app.buttons[AccessibilityIdentifiers.Toolbar.settingsMenuButton].firstMatch.waitAndTap()
        app.tables.cells[AccessibilityIdentifiers.MainMenu.newTab].waitAndTap()

        mozWaitForElementToNotExist(homepageSearchBar)
        mozWaitForElementToExist(app.textFields[searchTextFieldA11y])
    }

    // https://mozilla.testrail.io/index.php?/cases/view/3090310
    func testOpenNewTabFromLongPressFromWebpageHidesSearchBar_homepageSearchBarExperimentOn() {
        addLaunchArgument(jsonFileName: "homepageSearchBarOn", featureName: "homepage-redesign-feature")
        app.launch()
        guard !iPad() else { return }
        let homepageSearchBar = app.collectionViews
            .cells.matching(identifier: AccessibilityIdentifiers.FirefoxHomepage.SearchBar.itemCell).element
        let searchTextFieldA11y = AccessibilityIdentifiers.Browser.AddressToolbar.searchTextField

        navigateToWebPage(with: homepageSearchBar, searchTextFieldA11y: searchTextFieldA11y)

        navigator.nowAt(BrowserTab)
        waitForTabsButton()
        navigator.performAction(Action.OpenNewTabLongPressTabsButton)

        mozWaitForElementToNotExist(homepageSearchBar)
        mozWaitForElementToExist(app.textFields[searchTextFieldA11y])
    }

<<<<<<< HEAD
    // Bottom toolbar off shows no homepage search bar
    // https://mozilla.testrail.io/index.php?/cases/view/3090311
    func testHomepageSearchBarBottom_tabTrayToolbarOnHomepageOff() {
=======
    func testNavigateBackFromWebpageToHomepageForTopToolbar_homepageSearchBarExperimentOn() {
        addLaunchArgument(jsonFileName: "homepageSearchBarOn", featureName: "homepage-redesign-feature")
        app.launch()
        guard !iPad() else { return }
        let homepageSearchBar = app.collectionViews
            .cells.matching(identifier: AccessibilityIdentifiers.FirefoxHomepage.SearchBar.itemCell).element
        let searchTextFieldA11y = AccessibilityIdentifiers.Browser.AddressToolbar.searchTextField

        navigateToWebPage(with: homepageSearchBar, searchTextFieldA11y: searchTextFieldA11y)

        navigator.nowAt(BrowserTab)
        app.buttons[AccessibilityIdentifiers.Toolbar.backButton].waitAndTap()

        mozWaitForElementToExist(homepageSearchBar)
        mozWaitForElementToNotExist(app.textFields[searchTextFieldA11y])
    }

    // MARK: - Bottom Toolbar
    func testHomepageSearchBarBottom_tabTrayToolbarOnHomepageOff() throws {
        guard !iPad() else {
            throw XCTSkip("Bottom address bar is not available for iPad")
        }
>>>>>>> 5def3b66
        addLaunchArgument(jsonFileName: "defaultEnabledOn", featureName: "toolbar-refactor-feature")
        addLaunchArgument(jsonFileName: "defaultEnabledOn", featureName: "tab-tray-ui-experiments")
        addLaunchArgument(jsonFileName: "homepageSearchBarOff", featureName: "homepage-redesign-feature")
        addLaunchArgument(jsonFileName: "storiesRedesignOff", featureName: "homepage-redesign-feature")
        app.launch()
        navigator.nowAt(NewTabScreen)
        navigator.performAction(Action.SelectToolbarBottom)
        navigator.goto(HomePanelsScreen)
        let homepageSearchBar = app.collectionViews
            .cells.matching(identifier: AccessibilityIdentifiers.FirefoxHomepage.SearchBar.itemCell).element
        let searchTextFieldA11y = AccessibilityIdentifiers.Browser.AddressToolbar.searchTextField

        mozWaitForElementToNotExist(homepageSearchBar)
        mozWaitForElementToExist(app.textFields[searchTextFieldA11y])
    }

    // https://mozilla.testrail.io/index.php?/cases/view/3090312
    func testHomepageSearchBarForBottomToolbarShowsOnlyInPortrait_homepageSearchBarExperimentOn() {
        addLaunchArgument(jsonFileName: "homepageSearchBarOn", featureName: "homepage-redesign-feature")
        app.launch()
        guard !iPad() else { return }
        navigator.performAction(Action.SelectToolbarBottom)
        navigator.goto(HomePanelsScreen)

        let homepageSearchBar = app.collectionViews
            .cells.matching(identifier: AccessibilityIdentifiers.FirefoxHomepage.SearchBar.itemCell).element
        let searchTextFieldA11y = AccessibilityIdentifiers.Browser.AddressToolbar.searchTextField

        XCUIDevice.shared.orientation = .landscapeLeft

        mozWaitForElementToNotExist(homepageSearchBar)
        mozWaitForElementToExist(app.textFields[searchTextFieldA11y])

        XCUIDevice.shared.orientation = .portrait

        mozWaitForElementToExist(homepageSearchBar)
        mozWaitForElementToNotExist(app.textFields[searchTextFieldA11y])
    }

    // https://mozilla.testrail.io/index.php?/cases/view/3090313
    func testTappingOnHomepageSearchBarForBottomToolbarShowsZeroSearchState_homepageSearchBarExperimentOn() {
        addLaunchArgument(jsonFileName: "homepageSearchBarOn", featureName: "homepage-redesign-feature")
        app.launch()
        guard !iPad() else { return }
        navigator.nowAt(NewTabScreen)
        navigator.performAction(Action.SelectToolbarBottom)
        navigator.goto(HomePanelsScreen)

        let homepageSearchBar = app.collectionViews
            .cells.matching(identifier: AccessibilityIdentifiers.FirefoxHomepage.SearchBar.itemCell).element
        let searchTextFieldA11y = AccessibilityIdentifiers.Browser.AddressToolbar.searchTextField

        mozWaitForElementToExist(homepageSearchBar)
        homepageSearchBar.tap()

        let zeroSearchScrimDimmingView = app.otherElements[AccessibilityIdentifiers.ZeroSearch.dimmingView]
        mozWaitForElementToExist(zeroSearchScrimDimmingView)
        mozWaitForElementToNotExist(homepageSearchBar)
        mozWaitForElementToExist(app.textFields[searchTextFieldA11y])

        app.buttons[AccessibilityIdentifiers.Browser.UrlBar.cancelButton].waitAndTap()
        mozWaitForElementToExist(homepageSearchBar)
        mozWaitForElementToNotExist(zeroSearchScrimDimmingView)
        mozWaitForElementToNotExist(app.textFields[searchTextFieldA11y])
    }

    // https://mozilla.testrail.io/index.php?/cases/view/3090314
    func testTappingOnSearchButtonForNavigationToolbarForBottomToolbarShowsZeroSearchState_homepageSearchBarExperimentOn() {
        addLaunchArgument(jsonFileName: "homepageSearchBarOn", featureName: "homepage-redesign-feature")
        app.launch()
        guard !iPad() else { return }
        navigator.nowAt(NewTabScreen)
        navigator.performAction(Action.SelectToolbarBottom)
        navigator.goto(HomePanelsScreen)
        let homepageSearchBar = app.collectionViews
            .cells.matching(identifier: AccessibilityIdentifiers.FirefoxHomepage.SearchBar.itemCell).element
        let searchTextFieldA11y = AccessibilityIdentifiers.Browser.AddressToolbar.searchTextField

        let searchButton = app.buttons[AccessibilityIdentifiers.Toolbar.searchButton]
        mozWaitForElementToExist(searchButton)
        searchButton.tap()

        let zeroSearchScrimDimmingView = app.otherElements[AccessibilityIdentifiers.ZeroSearch.dimmingView]
        mozWaitForElementToExist(zeroSearchScrimDimmingView)
        mozWaitForElementToNotExist(homepageSearchBar)
        mozWaitForElementToExist(app.textFields[searchTextFieldA11y])

        app.buttons[AccessibilityIdentifiers.Browser.UrlBar.cancelButton].waitAndTap()
        mozWaitForElementToExist(homepageSearchBar)
        mozWaitForElementToNotExist(zeroSearchScrimDimmingView)
        mozWaitForElementToNotExist(app.textFields[searchTextFieldA11y])
    }

    // https://mozilla.testrail.io/index.php?/cases/view/3090315
    func testOpenNewTabFromTabTrayForBottomToolbarHidesSearchBar_homepageSearchBarExperimentOn() {
        addLaunchArgument(jsonFileName: "homepageSearchBarOn", featureName: "homepage-redesign-feature")
        app.launch()
        guard !iPad() else { return }
        navigator.nowAt(NewTabScreen)
        navigator.performAction(Action.SelectToolbarBottom)
        navigator.goto(HomePanelsScreen)
        let homepageSearchBar = app.collectionViews
            .cells.matching(identifier: AccessibilityIdentifiers.FirefoxHomepage.SearchBar.itemCell).element
        let searchTextFieldA11y = AccessibilityIdentifiers.Browser.AddressToolbar.searchTextField

        mozWaitForElementToExist(homepageSearchBar)
        mozWaitForElementToNotExist(app.textFields[searchTextFieldA11y])

        navigator.goto(TabTray)
        navigator.performAction(Action.OpenNewTabFromTabTray)

        mozWaitForElementToExist(homepageSearchBar)
        mozWaitForElementToNotExist(app.textFields[searchTextFieldA11y])
    }

    // https://mozilla.testrail.io/index.php?/cases/view/3090316
    func testOpenNewTabFromMenuForBottomToolbarHidesSearchBar_homepageSearchBarExperimentOn() {
        addLaunchArgument(jsonFileName: "homepageSearchBarOn", featureName: "homepage-redesign-feature")
        app.launch()
        guard !iPad() else { return }
        navigator.nowAt(NewTabScreen)
        navigator.performAction(Action.SelectToolbarBottom)
        navigator.goto(HomePanelsScreen)
        let homepageSearchBar = app.collectionViews
            .cells.matching(identifier: AccessibilityIdentifiers.FirefoxHomepage.SearchBar.itemCell).element
        let searchTextFieldA11y = AccessibilityIdentifiers.Browser.AddressToolbar.searchTextField

        mozWaitForElementToExist(homepageSearchBar)
        mozWaitForElementToNotExist(app.textFields[searchTextFieldA11y])

        app.buttons[AccessibilityIdentifiers.Toolbar.settingsMenuButton].firstMatch.waitAndTap()
        app.tables.cells[AccessibilityIdentifiers.MainMenu.newTab].waitAndTap()

        mozWaitForElementToNotExist(homepageSearchBar)
        mozWaitForElementToExist(app.textFields[searchTextFieldA11y])
    }

    // https://mozilla.testrail.io/index.php?/cases/view/3090317
    func testOpenNewTabFromLongPressForBottomToolbarHidesSearchBar_homepageSearchBarExperimentOn() {
        addLaunchArgument(jsonFileName: "homepageSearchBarOn", featureName: "homepage-redesign-feature")
        app.launch()
        guard !iPad() else { return }
        navigator.nowAt(NewTabScreen)
        navigator.performAction(Action.SelectToolbarBottom)
        navigator.goto(HomePanelsScreen)
        let homepageSearchBar = app.collectionViews
            .cells.matching(identifier: AccessibilityIdentifiers.FirefoxHomepage.SearchBar.itemCell).element
        let searchTextFieldA11y = AccessibilityIdentifiers.Browser.AddressToolbar.searchTextField

        mozWaitForElementToExist(homepageSearchBar)
        mozWaitForElementToNotExist(app.textFields[searchTextFieldA11y])

        navigator.nowAt(BrowserTab)
        waitForTabsButton()
        navigator.performAction(Action.OpenNewTabLongPressTabsButton)

        mozWaitForElementToNotExist(homepageSearchBar)
        mozWaitForElementToExist(app.textFields[searchTextFieldA11y])
    }

    // https://mozilla.testrail.io/index.php?/cases/view/3090318
    func testOpenNewTabFromNavigationToolbarFromWebpageForBottomToolbarHidesSearchBar_homepageSearchBarExperimentOn() {
        addLaunchArgument(jsonFileName: "homepageSearchBarOn", featureName: "homepage-redesign-feature")
        app.launch()
        guard !iPad() else { return }
        navigator.performAction(Action.SelectToolbarBottom)
        navigator.goto(HomePanelsScreen)
        let homepageSearchBar = app.collectionViews
            .cells.matching(identifier: AccessibilityIdentifiers.FirefoxHomepage.SearchBar.itemCell).element
        let searchTextFieldA11y = AccessibilityIdentifiers.Browser.AddressToolbar.searchTextField

        navigateToWebPage(with: homepageSearchBar, searchTextFieldA11y: searchTextFieldA11y)

        mozWaitForElementToExist(app.buttons[AccessibilityIdentifiers.Toolbar.addNewTabButton])
        app.buttons[AccessibilityIdentifiers.Toolbar.addNewTabButton].waitAndTap()

        mozWaitForElementToNotExist(homepageSearchBar)
        mozWaitForElementToExist(app.textFields[searchTextFieldA11y])
    }

    // https://mozilla.testrail.io/index.php?/cases/view/3090319
    func testOpenNewTabFromTabTrayFromWebpageForBottomToolbarHidesSearchBar_homepageSearchBarExperimentOn() {
        addLaunchArgument(jsonFileName: "homepageSearchBarOn", featureName: "homepage-redesign-feature")
        app.launch()
        guard !iPad() else { return }
        navigator.performAction(Action.SelectToolbarBottom)
        navigator.goto(HomePanelsScreen)
        let homepageSearchBar = app.collectionViews
            .cells.matching(identifier: AccessibilityIdentifiers.FirefoxHomepage.SearchBar.itemCell).element
        let searchTextFieldA11y = AccessibilityIdentifiers.Browser.AddressToolbar.searchTextField

        navigateToWebPage(with: homepageSearchBar, searchTextFieldA11y: searchTextFieldA11y)

        navigator.goto(TabTray)
        navigator.performAction(Action.OpenNewTabFromTabTray)

        mozWaitForElementToExist(homepageSearchBar)
        mozWaitForElementToNotExist(app.textFields[searchTextFieldA11y])
    }

    // https://mozilla.testrail.io/index.php?/cases/view/3090320
    func testOpenNewTabFromMenuFromWebpageForBottomToolbarHidesSearchBar_homepageSearchBarExperimentOn() {
        addLaunchArgument(jsonFileName: "homepageSearchBarOn", featureName: "homepage-redesign-feature")
        app.launch()
        guard !iPad() else { return }
        navigator.performAction(Action.SelectToolbarBottom)
        navigator.goto(HomePanelsScreen)
        let homepageSearchBar = app.collectionViews
            .cells.matching(identifier: AccessibilityIdentifiers.FirefoxHomepage.SearchBar.itemCell).element
        let searchTextFieldA11y = AccessibilityIdentifiers.Browser.AddressToolbar.searchTextField

        navigateToWebPage(with: homepageSearchBar, searchTextFieldA11y: searchTextFieldA11y)

        app.buttons[AccessibilityIdentifiers.Toolbar.settingsMenuButton].firstMatch.waitAndTap()
        app.tables.cells[AccessibilityIdentifiers.MainMenu.newTab].waitAndTap()

        mozWaitForElementToNotExist(homepageSearchBar)
        mozWaitForElementToExist(app.textFields[searchTextFieldA11y])
    }

    // https://mozilla.testrail.io/index.php?/cases/view/3090321
    func testOpenNewTabFromLongPressFromWebpageForBottomToolbarHidesSearchBar_homepageSearchBarExperimentOn() {
        addLaunchArgument(jsonFileName: "homepageSearchBarOn", featureName: "homepage-redesign-feature")
        app.launch()
        guard !iPad() else { return }
        navigator.performAction(Action.SelectToolbarBottom)
        navigator.goto(HomePanelsScreen)
        let homepageSearchBar = app.collectionViews
            .cells.matching(identifier: AccessibilityIdentifiers.FirefoxHomepage.SearchBar.itemCell).element
        let searchTextFieldA11y = AccessibilityIdentifiers.Browser.AddressToolbar.searchTextField

        navigateToWebPage(with: homepageSearchBar, searchTextFieldA11y: searchTextFieldA11y)

        navigator.nowAt(BrowserTab)
        waitForTabsButton()
        navigator.performAction(Action.OpenNewTabLongPressTabsButton)

        mozWaitForElementToNotExist(homepageSearchBar)
        mozWaitForElementToExist(app.textFields[searchTextFieldA11y])
    }

    func testNavigateBackFromWebpageToHomepageForBottomToolbar_homepageSearchBarExperimentOn() {
        addLaunchArgument(jsonFileName: "homepageSearchBarOn", featureName: "homepage-redesign-feature")
        app.launch()
        guard !iPad() else { return }
        navigator.performAction(Action.SelectToolbarBottom)
        navigator.goto(HomePanelsScreen)
        let homepageSearchBar = app.collectionViews
            .cells.matching(identifier: AccessibilityIdentifiers.FirefoxHomepage.SearchBar.itemCell).element
        let searchTextFieldA11y = AccessibilityIdentifiers.Browser.AddressToolbar.searchTextField

        navigateToWebPage(with: homepageSearchBar, searchTextFieldA11y: searchTextFieldA11y)

        navigator.nowAt(BrowserTab)
        app.buttons[AccessibilityIdentifiers.Toolbar.backButton].waitAndTap()

        mozWaitForElementToExist(homepageSearchBar)
        mozWaitForElementToNotExist(app.textFields[searchTextFieldA11y])
    }

    private func navigateToWebPage(with homepageSearchBar: XCUIElement, searchTextFieldA11y: String) {
        navigator.nowAt(NewTabScreen)
        mozWaitForElementToExist(homepageSearchBar)
        homepageSearchBar.tap()
        navigator.openURL("mozilla.org")
        waitUntilPageLoad()

        mozWaitForElementToNotExist(homepageSearchBar)
        mozWaitForElementToExist(app.textFields[searchTextFieldA11y])
    }
}<|MERGE_RESOLUTION|>--- conflicted
+++ resolved
@@ -305,34 +305,29 @@
         mozWaitForElementToExist(app.textFields[searchTextFieldA11y])
     }
 
-<<<<<<< HEAD
-    // Bottom toolbar off shows no homepage search bar
+    func testNavigateBackFromWebpageToHomepageForTopToolbar_homepageSearchBarExperimentOn() {
+        addLaunchArgument(jsonFileName: "homepageSearchBarOn", featureName: "homepage-redesign-feature")
+        app.launch()
+        guard !iPad() else { return }
+        let homepageSearchBar = app.collectionViews
+            .cells.matching(identifier: AccessibilityIdentifiers.FirefoxHomepage.SearchBar.itemCell).element
+        let searchTextFieldA11y = AccessibilityIdentifiers.Browser.AddressToolbar.searchTextField
+
+        navigateToWebPage(with: homepageSearchBar, searchTextFieldA11y: searchTextFieldA11y)
+
+        navigator.nowAt(BrowserTab)
+        app.buttons[AccessibilityIdentifiers.Toolbar.backButton].waitAndTap()
+
+        mozWaitForElementToExist(homepageSearchBar)
+        mozWaitForElementToNotExist(app.textFields[searchTextFieldA11y])
+    }
+
+    // MARK: - Bottom Toolbar
     // https://mozilla.testrail.io/index.php?/cases/view/3090311
     func testHomepageSearchBarBottom_tabTrayToolbarOnHomepageOff() {
-=======
-    func testNavigateBackFromWebpageToHomepageForTopToolbar_homepageSearchBarExperimentOn() {
-        addLaunchArgument(jsonFileName: "homepageSearchBarOn", featureName: "homepage-redesign-feature")
-        app.launch()
-        guard !iPad() else { return }
-        let homepageSearchBar = app.collectionViews
-            .cells.matching(identifier: AccessibilityIdentifiers.FirefoxHomepage.SearchBar.itemCell).element
-        let searchTextFieldA11y = AccessibilityIdentifiers.Browser.AddressToolbar.searchTextField
-
-        navigateToWebPage(with: homepageSearchBar, searchTextFieldA11y: searchTextFieldA11y)
-
-        navigator.nowAt(BrowserTab)
-        app.buttons[AccessibilityIdentifiers.Toolbar.backButton].waitAndTap()
-
-        mozWaitForElementToExist(homepageSearchBar)
-        mozWaitForElementToNotExist(app.textFields[searchTextFieldA11y])
-    }
-
-    // MARK: - Bottom Toolbar
-    func testHomepageSearchBarBottom_tabTrayToolbarOnHomepageOff() throws {
         guard !iPad() else {
             throw XCTSkip("Bottom address bar is not available for iPad")
         }
->>>>>>> 5def3b66
         addLaunchArgument(jsonFileName: "defaultEnabledOn", featureName: "toolbar-refactor-feature")
         addLaunchArgument(jsonFileName: "defaultEnabledOn", featureName: "tab-tray-ui-experiments")
         addLaunchArgument(jsonFileName: "homepageSearchBarOff", featureName: "homepage-redesign-feature")
