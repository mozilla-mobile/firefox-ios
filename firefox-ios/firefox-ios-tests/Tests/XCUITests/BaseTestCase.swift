// This Source Code Form is subject to the terms of the Mozilla Public
// License, v. 2.0. If a copy of the MPL was not distributed with this
// file, You can obtain one at http://mozilla.org/MPL/2.0/

import Common
import MappaMundi
import XCTest

let page1 = "http://localhost:\(serverPort)/test-fixture/find-in-page-test.html"
let page2 = "http://localhost:\(serverPort)/test-fixture/test-example.html"
let serverPort = ProcessInfo.processInfo.environment["WEBSERVER_PORT"] ?? "\(Int.random(in: 1025..<65000))"
let urlBarAddress = XCUIApplication().textFields[AccessibilityIdentifiers.Browser.UrlBar.searchTextField]

func path(forTestPage page: String) -> String {
    return "http://localhost:\(serverPort)/test-fixture/\(page)"
}

// Extended timeout values for mozWaitForElementToExist and mozWaitForElementToNotExist
let TIMEOUT: TimeInterval = 20
let TIMEOUT_LONG: TimeInterval = 45

class BaseTestCase: XCTestCase {
    var navigator: MMNavigator<FxUserState>!
    let app = XCUIApplication()
    var userState: FxUserState!

    // leave empty for non-specific tests
    var specificForPlatform: UIUserInterfaceIdiom?

    // These are used during setUp(). Change them prior to setUp() for the app to launch with different args,
    // or, use restart() to re-launch with custom args.
    var launchArguments = [LaunchArguments.ClearProfile,
                           LaunchArguments.SkipIntro,
                           LaunchArguments.SkipWhatsNew,
                           LaunchArguments.SkipETPCoverSheet,
                           LaunchArguments.StageServer,
                           LaunchArguments.SkipDefaultBrowserOnboarding,
                           LaunchArguments.DeviceName,
                           "\(LaunchArguments.ServerPort)\(serverPort)",
                           LaunchArguments.SkipContextualHints,
                           LaunchArguments.DisableAnimations,
                           LaunchArguments.SkipSplashScreenExperiment
        ]

    func restartInBackground() {
        // Send app to background, and re-enter
        XCUIDevice.shared.press(.home)
        // Let's be sure the app is backgrounded
        _ = app.wait(for: XCUIApplication.State.runningBackgroundSuspended, timeout: TIMEOUT)
        let springboard = XCUIApplication(bundleIdentifier: "com.apple.springboard")
        mozWaitForElementToExist(springboard.icons["XCUITests-Runner"])
        app.activate()
    }

    func closeFromAppSwitcherAndRelaunch() {
        let swipeStart = app.coordinate(withNormalizedOffset: CGVector(dx: 0.5, dy: 0.999))
        let swipeEnd = app.coordinate(withNormalizedOffset: CGVector(dx: 0.5, dy: 0.001))
        sleep(2)
        swipeStart.press(forDuration: 0.1, thenDragTo: swipeEnd)
        let springboard = XCUIApplication(bundleIdentifier: "com.apple.springboard")
        mozWaitForElementToExist(springboard.icons["XCUITests-Runner"])
        app.activate()
    }

    func removeApp() {
        let springboard = XCUIApplication(bundleIdentifier: "com.apple.springboard")
        let icon = springboard.icons.containingText("Fennec").element(boundBy: 0)
        if icon.exists {
            icon.press(forDuration: 1.5)
            mozWaitForElementToExist(springboard.buttons["Remove App"])
            springboard.buttons["Remove App"].tap()
            mozWaitForElementToExist(springboard.alerts.buttons["Delete App"])
            springboard.alerts.buttons["Delete App"].tap()
            mozWaitForElementToExist(springboard.alerts.buttons["Delete"])
            springboard.alerts.buttons["Delete"].tap()
        }
    }

    func setUpScreenGraph() {
        navigator = createScreenGraph(for: self, with: app).navigator()
        userState = navigator.userState
    }

    func setUpApp() {
        setUpLaunchArguments()
        if ProcessInfo.processInfo.environment["EXPERIMENT_NAME"] != nil {
            app.activate()
        }
        app.launch()
        mozWaitForElementToExist(app.windows.otherElements.firstMatch)
    }

    func setUpLaunchArguments() {
        if !launchArguments.contains("FIREFOX_PERFORMANCE_TEST") {
            app.launchArguments = [LaunchArguments.Test] + launchArguments
        } else {
            app.launchArguments = [LaunchArguments.PerformanceTest] + launchArguments
        }
    }

    override func setUp() {
        super.setUp()
        continueAfterFailure = false
        setUpApp()
        setUpScreenGraph()
    }

    override func tearDown() {
        app.terminate()
        super.tearDown()
    }

    var skipPlatform: Bool {
        guard let platform = specificForPlatform else { return false }
        return UIDevice.current.userInterfaceIdiom != platform
    }

    func restart(_ app: XCUIApplication, args: [String] = []) {
        XCUIDevice.shared.press(.home)
        var launchArguments = [LaunchArguments.Test]
        args.forEach { arg in
            launchArguments.append(arg)
        }
        app.launchArguments = launchArguments
        app.activate()
    }

    func forceRestartApp() {
        tearDown()
        setUp()
    }

    // If it is a first run, first run window should be gone
    func dismissFirstRunUI() {
        let firstRunUI = XCUIApplication().scrollViews["IntroViewController.scrollView"]

        if firstRunUI.exists {
            firstRunUI.swipeLeft()
            XCUIApplication().buttons["Start Browsing"].tap()
        }
    }

    func waitForExistence(
        _ element: XCUIElement,
        timeout: TimeInterval = TIMEOUT,
        file: String = #file,
        line: UInt = #line
    ) {
        waitFor(element, with: "exists == true", timeout: timeout, file: file, line: line)
    }

    // is up to 25x more performant than the above waitForExistence method
    func mozWaitForElementToExist(_ element: XCUIElement, timeout: TimeInterval? = TIMEOUT) {
        let startTime = Date()
        guard element.exists else {
            while !element.exists {
                if let timeout = timeout, Date().timeIntervalSince(startTime) > timeout {
                    XCTFail("Timed out waiting for element \(element) to exist in \(timeout) seconds")
                    break
                }
                usleep(10000)
            }
            return
        }
    }

    func waitForNoExistence(
        _ element: XCUIElement,
        timeoutValue: TimeInterval = TIMEOUT,
        file: String = #file,
        line: UInt = #line
    ) {
        waitFor(element, with: "exists != true", timeout: timeoutValue, file: file, line: line)
    }

    // is up to 25x more performant than the above waitForNoExistence method
    func mozWaitForElementToNotExist(_ element: XCUIElement, timeout: TimeInterval? = TIMEOUT) {
        let startTime = Date()

        while element.exists {
            if let timeout = timeout, Date().timeIntervalSince(startTime) > timeout {
                XCTFail("Timed out waiting for element \(element) to not exist")
                break
            }
            usleep(10000)
        }
    }

    func waitForValueContains(_ element: XCUIElement, value: String, file: String = #file, line: UInt = #line) {
        waitFor(element, with: "value CONTAINS '\(value)'", file: file, line: line)
    }

    func mozWaitForValueContains(_ element: XCUIElement, value: String, timeout: TimeInterval? = TIMEOUT) {
        let startTime = Date()

        while true {
            if let elementValue = element.value as? String, elementValue.contains(value) {
                break
            } else if let timeout = timeout, Date().timeIntervalSince(startTime) > timeout {
                XCTFail("Timed out waiting for element \(element) to contain value \(value)")
                break
            }
            usleep(10000) // waits for 0.01 seconds
        }
    }

    private func waitFor(
        _ element: XCUIElement,
        with predicateString: String,
        description: String? = nil,
        timeout: TimeInterval = TIMEOUT,
        file: String,
        line: UInt
    ) {
        let predicate = NSPredicate(format: predicateString)
        let expectation = XCTNSPredicateExpectation(predicate: predicate, object: element)
        let result = XCTWaiter().wait(for: [expectation], timeout: timeout)
        if result != .completed {
            let message = description ?? "Expect predicate \(predicateString) for \(element.description)"
            var issue = XCTIssue(type: .assertionFailure, compactDescription: message)
            let location = XCTSourceCodeLocation(filePath: file, lineNumber: Int(line))
            issue.sourceCodeContext = XCTSourceCodeContext(location: location)
            self.record(issue)
        }
    }

    func bookmarkPages() {
        let listWebsitesToBookmark = [page1, page2]
        for site in listWebsitesToBookmark {
            navigator.openURL(site)
            waitUntilPageLoad()
            bookmark()
        }
    }

    func bookmark() {
        mozWaitForElementToExist(
            app.buttons[AccessibilityIdentifiers.Toolbar.trackingProtection],
            timeout: TIMEOUT
        )
        navigator.goto(BrowserTabMenu)
        mozWaitForElementToExist(
            app.tables.otherElements[StandardImageIdentifiers.Large.bookmark],
            timeout: TIMEOUT_LONG
        )
        app.tables.otherElements[StandardImageIdentifiers.Large.bookmark].tap()
        navigator.nowAt(BrowserTab)
    }

    func unbookmark() {
        navigator.goto(BrowserTabMenu)
        app.otherElements[StandardImageIdentifiers.Large.bookmarkSlash].waitAndTap()
        navigator.nowAt(BrowserTab)
    }

    func checkBookmarks() {
        waitForTabsButton()
        let numberOfRecentlyVisitedBookmarks = app.scrollViews
            .cells[AccessibilityIdentifiers.FirefoxHomepage.Bookmarks.itemCell]
            .otherElements
            .otherElements
            .otherElements
            .otherElements
            .count
        let numberOfExpectedRecentlyVisitedBookmarks = 2
        mozWaitForElementToExist(app.scrollViews
            .cells[AccessibilityIdentifiers.FirefoxHomepage.Bookmarks.itemCell].firstMatch)
        XCTAssertEqual(numberOfRecentlyVisitedBookmarks, numberOfExpectedRecentlyVisitedBookmarks)
    }

    func checkBookmarksUpdated() {
        waitForTabsButton()
        let numberOfRecentlyVisitedBookmarks = app.scrollViews
            .cells[AccessibilityIdentifiers.FirefoxHomepage.Bookmarks.itemCell]
            .otherElements
            .otherElements
            .otherElements
            .otherElements
            .count
        let numberOfExpectedRecentlyVisitedBookmarks = 1
        mozWaitForElementToExist(app.scrollViews
            .cells[AccessibilityIdentifiers.FirefoxHomepage.Bookmarks.itemCell].firstMatch)
        XCTAssertEqual(numberOfRecentlyVisitedBookmarks, numberOfExpectedRecentlyVisitedBookmarks)
    }

    // TODO: Fine better way to update screen graph when necessary
    func updateScreenGraph() {
        navigator = createScreenGraph(for: self, with: app).navigator()
        userState = navigator.userState
    }

    func addContentToReaderView() {
        updateScreenGraph()
        userState.url = path(forTestPage: "test-mozilla-book.html")
        navigator.openURL(path(forTestPage: "test-mozilla-book.html"))
        waitUntilPageLoad()
        mozWaitForElementToExist(app.buttons["Reader View"])
        app.buttons["Reader View"].tap()
        waitUntilPageLoad()
        mozWaitForElementToExist(app.buttons["Add to Reading List"])
        app.buttons["Add to Reading List"].tap()
    }

    func removeContentFromReaderView() {
        navigator.nowAt(NewTabScreen)
        navigator.goto(LibraryPanel_ReadingList)
        let savedToReadingList = app.tables["ReadingTable"].cells.staticTexts["The Book of Mozilla"]
        mozWaitForElementToExist(savedToReadingList)

        // Remove the item from reading list
        savedToReadingList.swipeLeft()
        mozWaitForElementToExist(app.buttons["Remove"])
        app.buttons["Remove"].tap()
    }

     func selectOptionFromContextMenu(option: String) {
        mozWaitForElementToExist(app.tables["Context Menu"].cells.otherElements[option])
        app.tables["Context Menu"].cells.otherElements[option].tap()
        mozWaitForElementToNotExist(app.tables["Context Menu"])
    }

    func loadWebPage(_ url: String, waitForLoadToFinish: Bool = true, file: String = #file, line: UInt = #line) {
        let app = XCUIApplication()
        UIPasteboard.general.string = url
        app.textFields[AccessibilityIdentifiers.Browser.UrlBar.url].press(forDuration: 2.0)
        app.tables["Context Menu"].cells[AccessibilityIdentifiers.Photon.pasteAndGoAction].firstMatch.tap()

        if waitForLoadToFinish {
            let finishLoadingTimeout: TimeInterval = 30
            let progressIndicator = app.progressIndicators.element(boundBy: 0)
            waitFor(progressIndicator,
                    with: "exists != true",
                    description: "Problem loading \(url)",
                    timeout: finishLoadingTimeout,
                    file: file,
                    line: line)
        }
    }

    func iPad() -> Bool {
        if UIDevice.current.userInterfaceIdiom == .pad {
            return true
        }
        return false
    }

    func waitUntilPageLoad() {
        let app = XCUIApplication()
        let progressIndicator = app.progressIndicators.element(boundBy: 0)

        mozWaitForElementToNotExist(progressIndicator, timeout: 90.0)
    }

    func waitForTabsButton() {
        mozWaitForElementToExist(app.buttons[AccessibilityIdentifiers.Toolbar.tabsButton])
    }

    func unlockLoginsView() {
        // Press continue button on the password onboarding if it's shown
        if app.buttons[AccessibilityIdentifiers.Settings.Passwords.onboardingContinue].exists {
            app.buttons[AccessibilityIdentifiers.Settings.Passwords.onboardingContinue].tap()
        }

        let passcodeInput = springboard.otherElements.secureTextFields.firstMatch
        mozWaitForElementToExist(passcodeInput)
        passcodeInput.tapAndTypeText("foo\n")
        mozWaitForElementToNotExist(passcodeInput)
    }

    func scrollToElement(
        _ element: XCUIElement,
        swipeableElement: XCUIElement? = nil,
        swipe: String = "up",
        isHittable: Bool = false,
        maxNumberOfScreenSwipes: Int = 12
    ) {
        let app = XCUIApplication()
        let swipeableElement = swipeableElement ?? app
        var nrOfSwipes = 0
        while(!element.isVisible() || isHittable && !element.isHittable) && nrOfSwipes < maxNumberOfScreenSwipes {
            if swipe == "down" {
                swipeableElement.swipeDown()
            } else {
                swipeableElement.swipeUp()
            }
            usleep(1000)
            nrOfSwipes += 1
        }
    }

    // Coordinates added for iPhone 15 and iPad Air 15(5th generation)
    func panScreen() {
        let startCoordinate = app.coordinate(withNormalizedOffset: CGVector(dx: 0.1, dy: 0.5))
        let endCoordinate = app.coordinate(withNormalizedOffset: CGVector(dx: 0.9, dy: 0.5))
        startCoordinate.press(forDuration: 0, thenDragTo: endCoordinate)
        endCoordinate.press(forDuration: 0, thenDragTo: startCoordinate)
    }

    func dismissSurveyPrompt() {
        if app.buttons[AccessibilityIdentifiers.Microsurvey.Prompt.closeButton].exists {
            app.buttons[AccessibilityIdentifiers.Microsurvey.Prompt.closeButton].tap()
        }
    }

    func mozWaitElementHittable(element: XCUIElement, timeout: Double) {
        let predicate = NSPredicate(format: "exists == true && hittable == true")
        let expectation = XCTNSPredicateExpectation(predicate: predicate, object: element)
        let result = XCTWaiter().wait(for: [expectation], timeout: timeout)
        XCTAssertEqual(result, .completed, "Element did not become hittable in time.")
    }
<<<<<<< HEAD
    func waitForElementsToExist(_ elements: [XCUIElement], timeout: TimeInterval = TIMEOUT, message: String? = nil) {
        var elementsDict = [XCUIElement: String]()
        for element in elements {
            elementsDict[element] = "exists == true"
        }
        let expectations = elementsDict.map(
            {
                XCTNSPredicateExpectation(
                    predicate: NSPredicate(
                        format: $0.value
                    ),
                    object: $0.key
                )
            }
        )
        let result = XCTWaiter.wait(for: expectations, timeout: timeout)
        if result == .timedOut { XCTFail(message ?? expectations.description) }
=======

    func switchThemeToDarkOrLight(theme: String) {
        mozWaitForElementToExist(app.buttons[AccessibilityIdentifiers.Toolbar.settingsMenuButton])
        navigator.nowAt(BrowserTab)
        navigator.goto(SettingsScreen)
        navigator.goto(DisplaySettings)
        mozWaitForElementToExist(app.switches["SystemThemeSwitchValue"])
        if (app.switches["SystemThemeSwitchValue"].value as? String) == "1" {
            navigator.performAction(Action.SystemThemeSwitch)
        }
        mozWaitForElementToExist(app.cells.staticTexts["Dark"])
        if theme == "Dark" {
            app.cells.staticTexts["Dark"].tap()
        } else {
            app.cells.staticTexts["Light"].tap()
        }
        app.buttons["Settings"].tap()
        navigator.nowAt(SettingsScreen)
        app.buttons["Done"].waitAndTap()
>>>>>>> 0a408355
    }
}

class IpadOnlyTestCase: BaseTestCase {
    override func setUp() {
        specificForPlatform = .pad
        if iPad() {
            super.setUp()
        }
    }
}

class IphoneOnlyTestCase: BaseTestCase {
    override func setUp() {
        specificForPlatform = .phone
        if !iPad() {
            super.setUp()
        }
    }
}

extension BaseTestCase {
    func tabTrayButton(forApp app: XCUIApplication) -> XCUIElement {
        return app.buttons[AccessibilityIdentifiers.Toolbar.tabsButton]
    }
}

extension XCUIElement {
    func tap(force: Bool) {
        // There appears to be a bug with tapping elements sometimes, despite them being on-screen
        // and tappable, due to hittable being false.
        // See: http://stackoverflow.com/a/33534187/1248491
        if isHittable {
            tap()
        } else if force {
            coordinate(withNormalizedOffset: CGVector(dx: 0.5, dy: 0.5)).tap()
        }
    }

    /// Tap at @offsetPoint point in @self element view. This might not work for simulators lower than iPhone 14 Plus.
    func tapAtPoint(_ offsetPoint: CGPoint) {
        self.coordinate(withNormalizedOffset: CGVector(dx: 0, dy: 0))
            .withOffset(CGVector(dx: offsetPoint.x, dy: offsetPoint.y))
            .tap()
    }

    /// Press at @offsetPoint point in @self element view
    func pressAtPoint(_ offsetPoint: CGPoint, forDuration duration: TimeInterval) {
        self.coordinate(withNormalizedOffset: CGVector(dx: 0, dy: 0))
            .withOffset(CGVector(dx: offsetPoint.x, dy: offsetPoint.y))
            .press(forDuration: duration)
    }

    /// Tap on app screen at the central of the current element
    func tapOnApp() {
        coordinate(withNormalizedOffset: CGVector(dx: 0.5, dy: 0.5)).tap()
    }

    /// Check the position of one XCUIElement is on the left side of another XCUIElement
    func isLeftOf(rightElement: XCUIElement) -> Bool {
        return self.frame.origin.x < rightElement.frame.origin.x
    }

    /// Check the position of one XCUIElement is on the right side of another XCUIElement
    func isRightOf(rightElement: XCUIElement) -> Bool {
        return self.frame.origin.x > rightElement.frame.origin.x
    }

    /// Check the position of two XCUIElement objects on vertical line
    /// - parameter element: XCUIElement
    /// - distance: the max distance accepted between them
    /// - return Bool: if the current object is above the given object
    func isAbove(element: XCUIElement, maxDistanceBetween: CGFloat = 700) -> Bool {
        let isAbove = self.frame.origin.y < element.frame.origin.y
        let actualDistance = abs(self.frame.origin.y - element.frame.origin.y)
        return isAbove && (actualDistance < maxDistanceBetween)
    }

    /// Check the position of two XCUIElement objects on vertical line
    /// - parameter element: XCUIElement
    /// - distance: the max distance accepted between them
    /// - return Bool: if the current object is below the given object
    func isBelow(element: XCUIElement, maxDistanceBetween: CGFloat = 700) -> Bool {
        let isBelow = self.frame.origin.y > element.frame.origin.y
        let actualDistance = abs(self.frame.origin.y - element.frame.origin.y)
        return isBelow && (actualDistance < maxDistanceBetween)
    }

    fileprivate func getVisibleScreenFrame(app: XCUIElement = XCUIApplication()) -> CGRect {
        let springboard = XCUIApplication(bundleIdentifier: "com.apple.springboard")
        return springboard.frame
    }

    func isValidRectangle(_ rectangle: CGRect) -> Bool {
        if !rectangle.isNull && rectangle != CGRect(x: 0, y: 0, width: 0, height: 0) {
            // the intersection area should be >= 0
            return rectangle.width * rectangle.height >= 0
        }
        return false
    }

    /// Returns true if @rectangleToBeIncluded area is partially included in @rectangleArea area.
    func isPartiallyIncluded(rectangleArea: CGRect, rectangleToBeIncluded: CGRect) -> Bool {
        let intersection = rectangleArea.intersection(rectangleToBeIncluded)
        return isValidRectangle(intersection)
    }

    /// Check if the current UI element is fully or partially visible.
    func isVisible(app: XCUIApplication = XCUIApplication()) -> Bool {
        let visibleScreenFrame = getVisibleScreenFrame(app: app)
        return self.exists && isPartiallyIncluded(rectangleArea: visibleScreenFrame, rectangleToBeIncluded: self.frame)
    }
    /// Waits for the UI element and then taps if it exists.
    func waitAndTap(timeout: TimeInterval? = TIMEOUT) {
        BaseTestCase().mozWaitForElementToExist(self, timeout: timeout)
        self.tap()
    }
    /// Waits for the UI element and then taps and types the provided text if it exists.
    func tapAndTypeText(_ text: String, timeout: TimeInterval? = TIMEOUT) {
        BaseTestCase().mozWaitForElementToExist(self, timeout: timeout)
        self.tap()
        self.typeText(text)
    }
}

extension XCUIElementQuery {
    func containingText(_ text: String) -> XCUIElementQuery {
        return matching(
            NSPredicate(format: "label CONTAINS %@ OR %@ == '' AND label != nil AND label != ''", text, text)
        )
    }

    func elementContainingText(_ text: String) -> XCUIElement {
        return containingText(text).element(boundBy: 0)
    }
}<|MERGE_RESOLUTION|>--- conflicted
+++ resolved
@@ -408,7 +408,25 @@
         let result = XCTWaiter().wait(for: [expectation], timeout: timeout)
         XCTAssertEqual(result, .completed, "Element did not become hittable in time.")
     }
-<<<<<<< HEAD
+    func switchThemeToDarkOrLight(theme: String) {
+        mozWaitForElementToExist(app.buttons[AccessibilityIdentifiers.Toolbar.settingsMenuButton])
+        navigator.nowAt(BrowserTab)
+        navigator.goto(SettingsScreen)
+        navigator.goto(DisplaySettings)
+        mozWaitForElementToExist(app.switches["SystemThemeSwitchValue"])
+        if (app.switches["SystemThemeSwitchValue"].value as? String) == "1" {
+            navigator.performAction(Action.SystemThemeSwitch)
+        }
+        mozWaitForElementToExist(app.cells.staticTexts["Dark"])
+        if theme == "Dark" {
+            app.cells.staticTexts["Dark"].tap()
+        } else {
+            app.cells.staticTexts["Light"].tap()
+        }
+        app.buttons["Settings"].tap()
+        navigator.nowAt(SettingsScreen)
+        app.buttons["Done"].waitAndTap()
+    }
     func waitForElementsToExist(_ elements: [XCUIElement], timeout: TimeInterval = TIMEOUT, message: String? = nil) {
         var elementsDict = [XCUIElement: String]()
         for element in elements {
@@ -426,27 +444,6 @@
         )
         let result = XCTWaiter.wait(for: expectations, timeout: timeout)
         if result == .timedOut { XCTFail(message ?? expectations.description) }
-=======
-
-    func switchThemeToDarkOrLight(theme: String) {
-        mozWaitForElementToExist(app.buttons[AccessibilityIdentifiers.Toolbar.settingsMenuButton])
-        navigator.nowAt(BrowserTab)
-        navigator.goto(SettingsScreen)
-        navigator.goto(DisplaySettings)
-        mozWaitForElementToExist(app.switches["SystemThemeSwitchValue"])
-        if (app.switches["SystemThemeSwitchValue"].value as? String) == "1" {
-            navigator.performAction(Action.SystemThemeSwitch)
-        }
-        mozWaitForElementToExist(app.cells.staticTexts["Dark"])
-        if theme == "Dark" {
-            app.cells.staticTexts["Dark"].tap()
-        } else {
-            app.cells.staticTexts["Light"].tap()
-        }
-        app.buttons["Settings"].tap()
-        navigator.nowAt(SettingsScreen)
-        app.buttons["Done"].waitAndTap()
->>>>>>> 0a408355
     }
 }
 
