--- conflicted
+++ resolved
@@ -25,13 +25,9 @@
 
     // https://mozilla.testrail.io/index.php?/cases/view/2307027
     // Smoketest
-<<<<<<< HEAD
-    func testChangeNewTabSettingsShowBlankPage_swipingTabsExperimentOff() {
+    func testChangeNewTabSettingsShowBlankPage_swipingTabsExperimentOff_tabTrayExperimentOff() {
+        addLaunchArgument(jsonFileName: "defaultEnabledOff", featureName: "tab-tray-ui-experiments")
         addLaunchArgument(jsonFileName: "swipingTabsOff", featureName: "toolbar-refactor-feature")
-=======
-    func testChangeNewTabSettingsShowBlankPage_tabTrayExperimentOff() {
-        addLaunchArgument(jsonFileName: "defaultEnabledOff", featureName: "tab-tray-ui-experiments")
->>>>>>> 0a4a4e03
         app.launch()
         mozWaitForElementToExist(app.buttons[AccessibilityIdentifiers.Toolbar.settingsMenuButton])
         navigator.nowAt(NewTabScreen)
@@ -72,12 +68,8 @@
     }
 
     // https://mozilla.testrail.io/index.php?/cases/view/2307028
-<<<<<<< HEAD
     func testChangeNewTabSettingsShowFirefoxHome_swipingTabsExperimentOff() {
         addLaunchArgument(jsonFileName: "swipingTabsOff", featureName: "toolbar-refactor-feature")
-=======
-    func testChangeNewTabSettingsShowFirefoxHome() {
->>>>>>> 0a4a4e03
         app.launch()
         // Set to history page first since FF Home is default
         waitForTabsButton()
@@ -154,12 +146,8 @@
 
     // https://mozilla.testrail.io/index.php?/cases/view/2306877
     // Smoketest
-<<<<<<< HEAD
-    func testKeyboardRaisedWhenTabOpenedFromTabTray() {
-=======
     func testKeyboardRaisedWhenTabOpenedFromTabTray_tabTrayExperimentOff() {
         addLaunchArgument(jsonFileName: "defaultEnabledOff", featureName: "tab-tray-ui-experiments")
->>>>>>> 0a4a4e03
         app.launch()
         // Add New tab and set it as Blank
         mozWaitForElementToExist(app.buttons[AccessibilityIdentifiers.Toolbar.settingsMenuButton])
