// This Source Code Form is subject to the terms of the Mozilla Public
// License, v. 2.0. If a copy of the MPL was not distributed with this
// file, You can obtain one at http://mozilla.org/MPL/2.0/

import XCTest

let websiteUrl = "www.mozilla.org"
class NewTabSettingsTest: FeatureFlaggedTestBase {
    // https://mozilla.testrail.io/index.php?/cases/view/2307026
    // Smoketest
    func testCheckNewTabSettingsByDefault() {
        app.launch()
        mozWaitForElementToExist(app.buttons[AccessibilityIdentifiers.Toolbar.settingsMenuButton])
        navigator.nowAt(NewTabScreen)
        navigator.goto(NewTabSettings)
        waitForElementsToExist(
            [
                app.navigationBars["New Tab"],
                app.tables.cells["Firefox Home"],
                app.tables.cells["Blank Page"],
                app.tables.cells["NewTabAsCustomURL"]
            ]
        )
    }

    // https://mozilla.testrail.io/index.php?/cases/view/2307027
    // Smoketest
    func testChangeNewTabSettingsShowBlankPage_swipingTabsExperimentOff_tabTrayExperimentOff() {
        addLaunchArgument(jsonFileName: "defaultEnabledOff", featureName: "tab-tray-ui-experiments")
        addLaunchArgument(jsonFileName: "swipingTabsOff", featureName: "toolbar-refactor-feature")
        app.launch()
        mozWaitForElementToExist(app.buttons[AccessibilityIdentifiers.Toolbar.settingsMenuButton])
        navigator.nowAt(NewTabScreen)
        navigator.goto(NewTabSettings)
        mozWaitForElementToExist(app.navigationBars["New Tab"])

        navigator.performAction(Action.SelectNewTabAsBlankPage)
        navigator.performAction(Action.OpenNewTabFromTabTray)

        XCTAssertTrue(urlBarAddress.value(forKey: "hasKeyboardFocus") as? Bool ?? false)
        let keyboardCount = app.keyboards.count
        XCTAssert(keyboardCount > 0, "The keyboard is not shown")
        mozWaitForElementToNotExist(app.links[AccessibilityIdentifiers.FirefoxHomepage.TopSites.itemCell])
        mozWaitForElementToNotExist(app.collectionViews.cells.staticTexts["YouTube"])
        mozWaitForElementToNotExist(app.staticTexts["Highlights"])
    }

    // https://mozilla.testrail.io/index.php?/cases/view/2307027
    // Smoketest
    func testChangeNewTabSettingsShowBlankPage_tabTrayExperimentOn() {
        addLaunchArgument(jsonFileName: "defaultEnabledOn", featureName: "tab-tray-ui-experiments")
        app.launch()
        mozWaitForElementToExist(app.buttons[AccessibilityIdentifiers.Toolbar.settingsMenuButton])
        navigator.nowAt(NewTabScreen)
        navigator.goto(NewTabSettings)
        mozWaitForElementToExist(app.navigationBars["New Tab"])

        navigator.performAction(Action.SelectNewTabAsBlankPage)
        navigator.performAction(Action.OpenNewTabFromTabTray)

        // Keyboard is not focused with the experiment ON
        XCTAssertFalse(urlBarAddress.value(forKey: "hasKeyboardFocus") as? Bool ?? false)
        let keyboardCount = app.keyboards.count
        XCTAssertEqual(keyboardCount, 0, "The keyboard should not show")
        mozWaitForElementToNotExist(app.links[AccessibilityIdentifiers.FirefoxHomepage.TopSites.itemCell])
        mozWaitForElementToNotExist(app.collectionViews.cells.staticTexts["YouTube"])
        mozWaitForElementToNotExist(app.staticTexts["Highlights"])
    }

    // https://mozilla.testrail.io/index.php?/cases/view/2307028
<<<<<<< HEAD
    func testChangeNewTabSettingsShowFirefoxHome_swipingTabsExperimentOff() {
        addLaunchArgument(jsonFileName: "swipingTabsOff", featureName: "toolbar-refactor-feature")
=======
    func testChangeNewTabSettingsShowFirefoxHome_tabTrayExperimentOff() {
        addLaunchArgument(jsonFileName: "defaultEnabledOff", featureName: "tab-tray-ui-experiments")
>>>>>>> adfd33b8
        app.launch()
        // Set to history page first since FF Home is default
        waitForTabsButton()
        navigator.nowAt(NewTabScreen)
        navigator.performAction(Action.SelectNewTabAsBlankPage)
        navigator.performAction(Action.OpenNewTabFromTabTray)
        mozWaitForElementToExist(app.buttons[AccessibilityIdentifiers.Browser.UrlBar.cancelButton])
        navigator.performAction(Action.CloseURLBarOpen)
        navigator.nowAt(NewTabScreen)
        mozWaitForElementToNotExist(
            app.collectionViews.links[AccessibilityIdentifiers.FirefoxHomepage.TopSites.itemCell]
        )

        // Now check if it switches to FF Home
        navigator.goto(SettingsScreen)
        navigator.goto(NewTabSettings)
        navigator.performAction(Action.SelectNewTabAsFirefoxHomePage)
        navigator.performAction(Action.OpenNewTabFromTabTray)
        mozWaitForElementToExist(app.collectionViews.links[AccessibilityIdentifiers.FirefoxHomepage.TopSites.itemCell])
    }

    // https://mozilla.testrail.io/index.php?/cases/view/2307029
    // Smoketest
    func testChangeNewTabSettingsShowCustomURL() {
        app.launch()
        navigator.nowAt(NewTabScreen)
        navigator.goto(NewTabSettings)
        mozWaitForElementToExist(app.navigationBars["New Tab"])
        // Check the placeholder value
        mozWaitForValueContains(app.textFields["NewTabAsCustomURLTextField"], value: "Custom URL")
        navigator.performAction(Action.SelectNewTabAsCustomURL)
        // Check the value typed
        app.textFields["NewTabAsCustomURLTextField"].typeText("mozilla.org")
        guard let valueTyped = app.textFields["NewTabAsCustomURLTextField"].value as? String else {
            XCTFail("Failed to retreive the value from 'NewTabAsCustomURLTextField' text field")
            return
        }
        mozWaitForValueContains(app.textFields["NewTabAsCustomURLTextField"], value: "mozilla")
        XCTAssertEqual(valueTyped, "mozilla.org")
        // Open new page and check that the custom url is used
        navigator.performAction(Action.OpenNewTabFromTabTray)

        navigator.nowAt(NewTabScreen)
        // Check that website is open
        mozWaitForElementToExist(app.webViews.firstMatch, timeout: TIMEOUT_LONG)
        mozWaitForValueContains(app.textFields[AccessibilityIdentifiers.Browser.AddressToolbar.searchTextField],
                                value: "mozilla")
    }

    // https://mozilla.testrail.io/index.php?/cases/view/2307030
    func testChangeNewTabSettingsLabel() {
        app.launch()
        navigator.nowAt(NewTabScreen)
        // Go to New Tab settings and select Custom URL option
        navigator.performAction(Action.SelectNewTabAsCustomURL)
        navigator.nowAt(NewTabSettings)
        // Enter a custom URL
        app.textFields["NewTabAsCustomURLTextField"].typeText(websiteUrl)
        mozWaitForValueContains(app.textFields["NewTabAsCustomURLTextField"], value: "mozilla")
        navigator.goto(SettingsScreen)
        // Assert that the label showing up in Settings is equal to Custom
        XCTAssertEqual(app.tables.cells["NewTab"].label, "New Tab, Custom")
        // Switch to Blank page and check label
        navigator.performAction(Action.SelectNewTabAsBlankPage)
        navigator.nowAt(NewTabSettings)
        navigator.goto(SettingsScreen)
        XCTAssertEqual(app.tables.cells["NewTab"].label, "New Tab, Blank Page")
        // Switch to FXHome and check label
        navigator.performAction(Action.SelectNewTabAsFirefoxHomePage)
        navigator.nowAt(NewTabSettings)
        navigator.goto(SettingsScreen)
        XCTAssertEqual(app.tables.cells["NewTab"].label, "New Tab, Firefox Home")
    }

    // https://mozilla.testrail.io/index.php?/cases/view/2306877
    // Smoketest
    func testKeyboardRaisedWhenTabOpenedFromTabTray_tabTrayExperimentOff() {
        addLaunchArgument(jsonFileName: "defaultEnabledOff", featureName: "tab-tray-ui-experiments")
        app.launch()
        // Add New tab and set it as Blank
        mozWaitForElementToExist(app.buttons[AccessibilityIdentifiers.Toolbar.settingsMenuButton])
        navigator.nowAt(NewTabScreen)
        navigator.goto(NewTabSettings)
        mozWaitForElementToExist(app.navigationBars["New Tab"])
        navigator.performAction(Action.SelectNewTabAsBlankPage)
        navigator.performAction(Action.OpenNewTabFromTabTray)

        validateKeyboardIsRaisedAndDismissed()

        // Switch to Private Browsing
        navigator.nowAt(NewTabScreen)
        navigator.toggleOn(userState.isPrivate, withAction: Action.TogglePrivateMode)
        navigator.performAction(Action.OpenNewTabFromTabTray)

        validateKeyboardIsRaisedAndDismissed()
    }

    // https://mozilla.testrail.io/index.php?/cases/view/2306877
    // Smoketest
    func testKeyboardNotRaisedWhenTabOpenedFromTabTray_tabTrayExperimentOn() {
        addLaunchArgument(jsonFileName: "defaultEnabledOn", featureName: "tab-tray-ui-experiments")
        app.launch()
        // Add New tab and set it as Blank
        mozWaitForElementToExist(app.buttons[AccessibilityIdentifiers.Toolbar.settingsMenuButton])
        navigator.nowAt(NewTabScreen)
        navigator.goto(NewTabSettings)
        mozWaitForElementToExist(app.navigationBars["New Tab"])
        navigator.performAction(Action.SelectNewTabAsBlankPage)
        navigator.performAction(Action.OpenNewTabFromTabTray)

        validateKeyboardIsNotRaised()

        // Switch to Private Browsing
        navigator.nowAt(NewTabScreen)
        navigator.toggleOn(userState.isPrivate, withAction: Action.ToggleExperimentPrivateMode)
        navigator.performAction(Action.OpenNewTabFromTabTray)

        validateKeyboardIsNotRaised()
    }

    // https://mozilla.testrail.io/index.php?/cases/view/2306875
    // Smoketest
    func testNewTabCustomURLKeyboardNotRaised() {
        app.launch()
        // Set a custom URL
        mozWaitForElementToExist(app.buttons[AccessibilityIdentifiers.Toolbar.settingsMenuButton])
        navigator.nowAt(NewTabScreen)
        navigator.goto(NewTabSettings)
        navigator.performAction(Action.SelectNewTabAsCustomURL)
        // Check the value typed
        app.textFields["NewTabAsCustomURLTextField"].typeText("mozilla.org")
        mozWaitForValueContains(app.textFields["NewTabAsCustomURLTextField"], value: "mozilla")
        // Open new page and check that the custom url is used and he keyboard is not raised up
        navigator.performAction(Action.OpenNewTabFromTabTray)
        waitUntilPageLoad()
        let url = app.textFields[AccessibilityIdentifiers.Browser.AddressToolbar.searchTextField]
        mozWaitForValueContains(url, value: "mozilla")
        XCTAssertFalse(url.isSelected, "The URL has the focus")
        XCTAssertFalse(app.keyboards.element.isVisible(), "The keyboard is shown")
        app.textFields[AccessibilityIdentifiers.Browser.AddressToolbar.searchTextField].waitAndTap()

        // validateKeyboardIsRaisedAndDismissed()

        // Switch to Private Browsing
//        navigator.nowAt(NewTabScreen)
//        navigator.toggleOn(userState.isPrivate, withAction: Action.TogglePrivateMode)
//        navigator.performAction(Action.OpenNewTabFromTabTray)
//        mozWaitForValueContains(url, value: "mozilla")
//        XCTAssertFalse(url.isSelected, "The URL has the focus")
//        XCTAssertFalse(app.keyboards.element.isVisible(), "The keyboard is shown")
//        app.textFields[AccessibilityIdentifiers.Browser.AddressToolbar.searchTextField].waitAndTap()

        // validateKeyboardIsRaisedAndDismissed()
    }

    private func validateKeyboardIsRaisedAndDismissed() {
        // The keyboard is raised up
        XCTAssertTrue(urlBarAddress.value(forKey: "hasKeyboardFocus") as? Bool ?? false)
        XCTAssertTrue(app.keyboards.element.isVisible(), "The keyboard is not shown")
        // Tap the back button
        mozWaitForElementToExist(app.buttons[AccessibilityIdentifiers.Browser.UrlBar.cancelButton])
        navigator.performAction(Action.CloseURLBarOpen)
        // The keyboard is dismissed and the URL is unfocused
        let url = app.textFields[AccessibilityIdentifiers.Browser.AddressToolbar.searchTextField]
        mozWaitForElementToExist(url)
        XCTAssertFalse(url.isSelected, "The URL has the focus")
        XCTAssertFalse(app.keyboards.element.isVisible(), "The keyboard is shown")
    }

    private func validateKeyboardIsNotRaised() {
        let url = app.textFields[AccessibilityIdentifiers.Browser.AddressToolbar.searchTextField]
        mozWaitForElementToExist(url)
        XCTAssertFalse(url.isSelected, "The URL has the focus")
        XCTAssertFalse(app.keyboards.element.isVisible(), "The keyboard is shown")
    }
}<|MERGE_RESOLUTION|>--- conflicted
+++ resolved
@@ -68,13 +68,9 @@
     }
 
     // https://mozilla.testrail.io/index.php?/cases/view/2307028
-<<<<<<< HEAD
-    func testChangeNewTabSettingsShowFirefoxHome_swipingTabsExperimentOff() {
+    func testChangeNewTabSettingsShowFirefoxHome_tabTrayExperimentOff_swipingTabsExperimentOff() {
         addLaunchArgument(jsonFileName: "swipingTabsOff", featureName: "toolbar-refactor-feature")
-=======
-    func testChangeNewTabSettingsShowFirefoxHome_tabTrayExperimentOff() {
         addLaunchArgument(jsonFileName: "defaultEnabledOff", featureName: "tab-tray-ui-experiments")
->>>>>>> adfd33b8
         app.launch()
         // Set to history page first since FF Home is default
         waitForTabsButton()
