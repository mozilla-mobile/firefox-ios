--- conflicted
+++ resolved
@@ -1,9 +1,5 @@
 {
-<<<<<<< HEAD
-  "originHash" : "18a26ce6c4a14da6b61ed81e74d8937d3dc83c0b22a751546a15dfa27b04d92a",
-=======
   "originHash" : "8e4e4df87f14a9940451e64286d5469d4efa8c163c4dc6180cb11640a9d49b7f",
->>>>>>> 444132e2
   "pins" : [
     {
       "identity" : "a-star",
