--- conflicted
+++ resolved
@@ -3376,457 +3376,6 @@
     notification_emails:
       - fx-ios-data-stewards@mozilla.com
     expires: "2026-01-01"
-
-<<<<<<< HEAD
-# Awesomebar related telemetry
-
-awesomebar:
-  location:
-    type: event
-    description: |
-      Records location of awesome bar when
-      user opens the app
-    extra_keys:
-      location:
-        type: string
-        description: |
-          The location of awesomebar (top or bottom)
-    bugs:
-      - https://github.com/mozilla-mobile/firefox-ios/pull/10537
-    data_reviews:
-      - https://github.com/mozilla-mobile/firefox-ios/pull/10537
-      - https://github.com/mozilla-mobile/firefox-ios/pull/12334
-      - https://github.com/mozilla-mobile/firefox-ios/pull/14102
-    notification_emails:
-      - fx-ios-data-stewards@mozilla.com
-    expires: "2026-01-01"
-  drag_location_bar:
-    type: event
-    description: |
-      Records when dragging the location bar
-    bugs:
-      - https://github.com/mozilla-mobile/firefox-ios/pull/10734
-    data_reviews:
-      - https://github.com/mozilla-mobile/firefox-ios/pull/10734
-      - https://github.com/mozilla-mobile/firefox-ios/pull/14102
-    notification_emails:
-      - fx-ios-data-stewards@mozilla.com
-    expires: "2026-01-01"
-  search_result_impression:
-    type: event
-    description: |
-      Recorded for an item that was visible in the list of search results
-      when the user finished interacting with the awesomebar.
-    extra_keys:
-      type:
-        description: |
-          Type: amp-suggestion, wikipedia-suggestion
-        type: string
-    bugs:
-      - https://mozilla-hub.atlassian.net/browse/FXIOS-8326
-    data_reviews:
-      - https://github.com/mozilla-mobile/firefox-ios/pull/18452
-    notification_emails:
-      - fx-ios-data-stewards@mozilla.com
-    data_sensitivity:
-      - interaction
-    expires: "2026-01-01"
-  search_result_tap:
-    type: event
-    description: |
-      Record type of search item tap from the
-      list of results of awesomebar search.
-    extra_keys:
-      type:
-        description: |
-          Type: history-item, remote-tab, opened-tab,
-          bookmark-item, search-suggestion,
-          amp-suggestion, wikipedia-suggestion
-        type: string
-    bugs:
-      - https://github.com/mozilla-mobile/firefox-ios/issues/9996
-    data_reviews:
-      - https://github.com/mozilla-mobile/firefox-ios/pull/10867
-      - https://github.com/mozilla-mobile/firefox-ios/pull/14102
-      - https://github.com/mozilla-mobile/firefox-ios/pull/18452
-    notification_emails:
-      - fx-ios-data-stewards@mozilla.com
-    data_sensitivity:
-      - interaction
-    expires: "2026-01-01"
-  query_time:
-    type: timing_distribution
-    time_unit: millisecond
-    description: >
-      The time a query against awesomebar took.
-      This helps us understand the performance of the awesomebar
-      in querying history and bookmarks.
-      The query time will also help us verify that we are
-      **not** introducing any performance regressions.
-    bugs:
-      - https://mozilla-hub.atlassian.net/browse/SYNC-3261
-    data_reviews:
-      - https://github.com/mozilla-mobile/firefox-ios/issues/11602
-      - https://github.com/mozilla-mobile/firefox-ios/pull/14102
-    data_sensitivity:
-      - technical
-    notification_emails:
-      - sync-core@mozilla.com
-      - mhammond@mozilla.com
-    expires: never
-  share_button_tapped:
-    type: event
-    description: |
-      Counts the number of times a user taps share
-      button on the awesomebar
-    bugs:
-      - https://mozilla-hub.atlassian.net/browse/FXIOS-5284
-    data_reviews:
-      - https://github.com/mozilla-mobile/firefox-ios/pull/12472
-      - https://github.com/mozilla-mobile/firefox-ios/pull/14102
-    notification_emails:
-      - fx-ios-data-stewards@mozilla.com
-    expires: "2026-01-01"
-
-# Toolbar related metrics
-toolbar:
-  qr_scan_button_tapped:
-    type: event
-    description: |
-        Counts the number of times a user taps the qr code scan button
-        in the address toolbar
-    extra_keys:
-      is_private:
-        description: Whether the user is in private mode or not
-        type: boolean
-    bugs:
-      - https://github.com/mozilla-mobile/firefox-ios/issues/19327
-    data_reviews:
-      - https://github.com/mozilla-mobile/firefox-ios/pull/22325
-    notification_emails:
-      - fx-ios-data-stewards@mozilla.com
-    expires: "2026-01-01"
-  clear_search_button_tapped:
-    type: event
-    description: |
-        Counts the number of times a user taps the clear button
-        in the address toolbar
-    extra_keys:
-      is_private:
-        description: Whether the user is in private mode or not
-        type: boolean
-    bugs:
-      - https://github.com/mozilla-mobile/firefox-ios/issues/19327
-    data_reviews:
-      - https://github.com/mozilla-mobile/firefox-ios/pull/22325
-    notification_emails:
-      - fx-ios-data-stewards@mozilla.com
-    expires: "2026-01-01"
-  share_button_tapped:
-    type: event
-    description: |
-        Counts the number of times a user taps the share button
-        in the address toolbar
-    extra_keys:
-      is_private:
-        description: Whether the user is in private mode or not
-        type: boolean
-    bugs:
-      - https://github.com/mozilla-mobile/firefox-ios/issues/19327
-    data_reviews:
-      - https://github.com/mozilla-mobile/firefox-ios/pull/22325
-    notification_emails:
-      - fx-ios-data-stewards@mozilla.com
-    expires: "2026-01-01"
-  refresh_button_tapped:
-    type: event
-    description: |
-        Counts the number of times a user taps the refresh button
-        in the address toolbar
-    extra_keys:
-      is_private:
-        description: Whether the user is in private mode or not
-        type: boolean
-    bugs:
-      - https://github.com/mozilla-mobile/firefox-ios/issues/19327
-    data_reviews:
-      - https://github.com/mozilla-mobile/firefox-ios/pull/22325
-    notification_emails:
-      - fx-ios-data-stewards@mozilla.com
-    expires: "2026-01-01"
-  reader_mode_button_tapped:
-    type: event
-    description: |
-        Counts the number of times a user taps the reader mode button
-        in the address toolbar
-    extra_keys:
-      is_private:
-        description: Whether the user is in private mode or not
-        type: boolean
-      enabled:
-        description: Whether reader mode was opened or closed
-        type: boolean
-    bugs:
-      - https://github.com/mozilla-mobile/firefox-ios/issues/19327
-    data_reviews:
-      - https://github.com/mozilla-mobile/firefox-ios/pull/22325
-    notification_emails:
-      - fx-ios-data-stewards@mozilla.com
-    expires: "2026-01-01"
-  site_info_button_tapped:
-    type: event
-    description: |
-        Counts the number of times a user taps the site info button
-        in the address toolbar
-    extra_keys:
-      is_private:
-        description: Whether the user is in private mode or not
-        type: boolean
-      is_toolbar:
-        type: boolean
-        description: |
-         Wether the source view of this button is the Toolbar, otherwise the Menu.
-         For Toolbar layout version1 and version2 the source is the Legacy menu meanwhile for 
-         baseline the Toolbar.
-    bugs:
-      - https://github.com/mozilla-mobile/firefox-ios/issues/19327
-    data_reviews:
-      - https://github.com/mozilla-mobile/firefox-ios/pull/22325
-      - https://github.com/mozilla-mobile/firefox-ios/pull/26604
-    notification_emails:
-      - fx-ios-data-stewards@mozilla.com
-    expires: "2026-01-01"
-  back_button_tapped:
-    type: event
-    description: |
-        Counts the number of times a user taps the back button
-        in the address or navigation toolbar
-    extra_keys:
-      is_private:
-        description: Whether the user is in private mode or not
-        type: boolean
-    bugs:
-      - https://github.com/mozilla-mobile/firefox-ios/issues/19327
-    data_reviews:
-      - https://github.com/mozilla-mobile/firefox-ios/pull/22325
-    notification_emails:
-      - fx-ios-data-stewards@mozilla.com
-    expires: "2026-01-01"
-  forward_button_tapped:
-    type: event
-    description: |
-        Counts the number of times a user taps the forward button
-        in the address or navigation toolbar
-    extra_keys:
-      is_private:
-        description: Whether the user is in private mode or not
-        type: boolean
-    bugs:
-      - https://github.com/mozilla-mobile/firefox-ios/issues/19327
-    data_reviews:
-      - https://github.com/mozilla-mobile/firefox-ios/pull/22325
-    notification_emails:
-      - fx-ios-data-stewards@mozilla.com
-    expires: "2026-01-01"
-  back_long_press:
-    type: event
-    description: |
-        Counts the number of times a user long presses the back button
-        in the address or navigation toolbar
-    extra_keys:
-      is_private:
-        description: Whether the user is in private mode or not
-        type: boolean
-    bugs:
-      - https://github.com/mozilla-mobile/firefox-ios/issues/19327
-    data_reviews:
-      - https://github.com/mozilla-mobile/firefox-ios/pull/22325
-    notification_emails:
-      - fx-ios-data-stewards@mozilla.com
-    expires: "2026-01-01"
-  forward_long_press:
-    type: event
-    description: |
-        Counts the number of times a user long presses the forward button
-        in the address or navigation toolbar
-    extra_keys:
-      is_private:
-        description: Whether the user is in private mode or not
-        type: boolean
-    bugs:
-      - https://github.com/mozilla-mobile/firefox-ios/issues/19327
-    data_reviews:
-      - https://github.com/mozilla-mobile/firefox-ios/pull/22325
-    notification_emails:
-      - fx-ios-data-stewards@mozilla.com
-    expires: "2026-01-01"
-  home_button_tapped:
-    type: event
-    description: |
-        Counts the number of times a user taps the home button
-        in the address or navigation toolbar
-    extra_keys:
-      is_private:
-        description: Whether the user is in private mode or not
-        type: boolean
-    bugs:
-      - https://github.com/mozilla-mobile/firefox-ios/issues/19327
-    data_reviews:
-      - https://github.com/mozilla-mobile/firefox-ios/pull/22325
-    notification_emails:
-      - fx-ios-data-stewards@mozilla.com
-    expires: "2026-01-01"
-  one_tap_new_tab_button_tapped:
-    type: event
-    description: |
-        Counts the number of times a user taps the one tap new tab
-        button in the address or navigation toolbar
-    extra_keys:
-      is_private:
-        description: Whether the user is in private mode or not
-        type: boolean
-    bugs:
-      - https://github.com/mozilla-mobile/firefox-ios/issues/19327
-    data_reviews:
-      - https://github.com/mozilla-mobile/firefox-ios/pull/22325
-    notification_emails:
-      - fx-ios-data-stewards@mozilla.com
-    expires: "2026-01-01"
-  one_tap_new_tab_long_press:
-    type: event
-    description: |
-        Counts the number of times a user long presses the one
-        tap new tab button in the address or navigation toolbar
-    extra_keys:
-      is_private:
-        description: Whether the user is in private mode or not
-        type: boolean
-    bugs:
-      - https://github.com/mozilla-mobile/firefox-ios/issues/19327
-    data_reviews:
-      - https://github.com/mozilla-mobile/firefox-ios/pull/22325
-    notification_emails:
-      - fx-ios-data-stewards@mozilla.com
-    expires: "2026-01-01"
-  search_button_tapped:
-    type: event
-    description: |
-        Counts the number of times a user taps the search button
-        in the address or navigation toolbar
-    extra_keys:
-      is_private:
-        description: Whether the user is in private mode or not
-        type: boolean
-    bugs:
-      - https://github.com/mozilla-mobile/firefox-ios/issues/19327
-    data_reviews:
-      - https://github.com/mozilla-mobile/firefox-ios/pull/22325
-    notification_emails:
-      - fx-ios-data-stewards@mozilla.com
-    expires: "2026-01-01"
-  tab_tray_button_tapped:
-    type: event
-    description: |
-        Counts the number of times a user taps the tab tray button
-        in the address or navigation toolbar
-    extra_keys:
-      is_private:
-        description: Whether the user is in private mode or not
-        type: boolean
-    bugs:
-      - https://github.com/mozilla-mobile/firefox-ios/issues/19327
-    data_reviews:
-      - https://github.com/mozilla-mobile/firefox-ios/pull/22325
-    notification_emails:
-      - fx-ios-data-stewards@mozilla.com
-    expires: "2026-01-01"
-  tab_tray_long_press:
-    type: event
-    description: |
-        Counts the number of times a user long presses the tab tray
-        button in the address or navigation toolbar
-    extra_keys:
-      is_private:
-        description: Whether the user is in private mode or not
-        type: boolean
-    bugs:
-      - https://github.com/mozilla-mobile/firefox-ios/issues/19327
-    data_reviews:
-      - https://github.com/mozilla-mobile/firefox-ios/pull/22325
-    notification_emails:
-      - fx-ios-data-stewards@mozilla.com
-    expires: "2026-01-01"
-  app_menu_button_tapped:
-    type: event
-    description: |
-        Counts the number of times a user taps the menu button
-        in the address or navigation toolbar
-    extra_keys:
-      is_private:
-        description: Whether the user is in private mode or not
-        type: boolean
-    bugs:
-      - https://github.com/mozilla-mobile/firefox-ios/issues/19327
-    data_reviews:
-      - https://github.com/mozilla-mobile/firefox-ios/pull/22325
-    notification_emails:
-      - fx-ios-data-stewards@mozilla.com
-    expires: "2026-01-01"
-  data_clearance_button_tapped:
-    type: event
-    description: |
-        Counts the number of times a user taps the data clearance
-        button in the address or navigation toolbar
-    extra_keys:
-      is_private:
-        description: Whether the user is in private mode or not
-        type: boolean
-    bugs:
-      - https://github.com/mozilla-mobile/firefox-ios/issues/19327
-    data_reviews:
-      - https://github.com/mozilla-mobile/firefox-ios/pull/22325
-    notification_emails:
-      - fx-ios-data-stewards@mozilla.com
-    expires: "2026-01-01"
-=======
-# Share sheet specific metrics
-
-share_sheet:
-  shared_to:
-    type: event
-    description: |
-      Event to record that the user has shared content via the ShareManager.
-    bugs:
-      - https://github.com/mozilla-mobile/firefox-ios/issues/23704
-    data_reviews:
-      - https://github.com/mozilla-mobile/firefox-ios/pull/23786
-    notification_emails:
-      - fx-ios-data-stewards@mozilla.com
-    expires: "2026-01-01"
-    extra_keys:
-      activity_identifier:
-        type: string
-        description: |
-          The activity identifier indicating to where the user shared content.
-      share_type:
-        type: string
-        description: |
-          The type of content shared. Either a file, website, or tab.
-      has_share_message:
-        type: boolean
-        description: |
-          Whether an explicit share message (and optional subject line) was 
-          appended to the shared content.
-      is_enrolled_in_sent_from_firefox:
-        type: boolean
-        description: |
-          Whether the user is enrolled in the Sent from Firefox experiment.
-      is_opted_in_sent_from_firefox:
-        type: boolean
-        description: |
-          Whether the user is opted in to the Sent from Firefox experiment.
-          Only returns true if the user is both enrolled and opted in.
->>>>>>> 17afbbfd
 
 # Share related metrics
 
