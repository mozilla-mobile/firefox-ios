--- conflicted
+++ resolved
@@ -3244,344 +3244,6 @@
     notification_emails:
       - fx-ios-data-stewards@mozilla.com
     expires: "2026-01-01"
-
-<<<<<<< HEAD
-# Address autofill
-addresses:
-  form_detected:
-    type: event
-    description: |
-      Recorded when a form is recognized as an address form.
-    bugs:
-      - https://github.com/mozilla-mobile/firefox-ios/issues/18980
-    data_reviews:
-      - https://github.com/mozilla-mobile/firefox-ios/pull/19228
-    notification_emails:
-      - fx-ios-data-stewards@mozilla.com
-    expires: "2026-01-01"
-  autofill_prompt_shown:
-    type: event
-    description: |
-      Recorded when autofill popup is shown, indicating which field triggered this event.
-    bugs:
-      - https://github.com/mozilla-mobile/firefox-ios/issues/18980
-    data_reviews:
-      - https://github.com/mozilla-mobile/firefox-ios/pull/19228
-=======
-# Credit card autofill
-credit_card:
-  autofill_settings_tapped:
-    type: event
-    description: |
-      Recorded when the user taps on credit card autofill
-      settings item in settings screen.
-    bugs:
-      - https://github.com/mozilla-mobile/firefox-ios/pull/12813
-    data_reviews:
-      - https://github.com/mozilla-mobile/firefox-ios/pull/12813
-      - https://github.com/mozilla-mobile/firefox-ios/pull/14102
-    notification_emails:
-      - fx-ios-data-stewards@mozilla.com
-    expires: "2026-01-01"
-  form_detected:
-    type: event
-    description: |
-      Recorded when the user taps on credit card form input
-      and we detect it.
-    bugs:
-      - https://mozilla-hub.atlassian.net/browse/FXIOS-6703
-    data_reviews:
-      - https://github.com/mozilla-mobile/firefox-ios/pull/15251
-    notification_emails:
-      - fx-ios-data-stewards@mozilla.com
-    expires: "2026-01-01"
-  autofilled:
-    type: event
-    description: |
-      Recorded when a user taps a card from bottom sheet
-      select a card flow and the credit card gets
-      autofilled on the webpage
-    bugs:
-      - https://mozilla-hub.atlassian.net/browse/FXIOS-6703
-    data_reviews:
-      - https://github.com/mozilla-mobile/firefox-ios/pull/15251
-    notification_emails:
-      - fx-ios-data-stewards@mozilla.com
-    expires: "2026-01-01"
-  autofill_failed:
-    type: event
-    description: |
-      Recorded when a user taps a card from bottom sheet
-      select a card flow and the credit card does not
-      get autofilled on the webpage
-    bugs:
-      - https://mozilla-hub.atlassian.net/browse/FXIOS-6703
-    data_reviews:
-      - https://github.com/mozilla-mobile/firefox-ios/pull/15251
-    notification_emails:
-      - fx-ios-data-stewards@mozilla.com
-    expires: "2026-01-01"
-  save_prompt_create:
-    type: event
-    description: |
-      Recorded when a user saved a credit card using
-      the autofill save prompt.
-    bugs:
-      - https://mozilla-hub.atlassian.net/browse/FXIOS-6703
-    data_reviews:
-      - https://github.com/mozilla-mobile/firefox-ios/pull/15251
-    notification_emails:
-      - fx-ios-data-stewards@mozilla.com
-    expires: "2026-01-01"
-  autofill_toggle:
-    type: event
-    description: |
-      Recorded when a user toggles to enable save and autofill
-      cards in autofill settings
-    send_in_pings:
-      - events
-    extra_keys:
-      is_enabled:
-        type: boolean
-        description: |
-          If is enabled or not (true / false)
-    bugs:
-      - https://mozilla-hub.atlassian.net/browse/FXIOS-6703
-    data_reviews:
-      - https://github.com/mozilla-mobile/firefox-ios/pull/15251
-    notification_emails:
-      - fx-ios-data-stewards@mozilla.com
-    expires: "2026-01-01"
-  sync_toggle:
-    type: event
-    description: |
-      Recorded when a user toggles to enable save and autofill
-      cards in sync settings
-    send_in_pings:
-      - events
-    extra_keys:
-      is_enabled:
-        type: boolean
-        description: |
-          If is enabled or not (true / false)
-    bugs:
-      - https://mozilla-hub.atlassian.net/browse/FXIOS-6703
-    data_reviews:
-      - https://github.com/mozilla-mobile/firefox-ios/pull/15251
-    notification_emails:
-      - fx-ios-data-stewards@mozilla.com
-    expires: "2026-01-01"
-  autofill_enabled:
-    type: boolean
-    description: |
-      Recorded on startup to check if credit card
-      autofill settings are enabled
-    lifetime: application
-    bugs:
-      - https://mozilla-hub.atlassian.net/browse/FXIOS-6703
-    data_reviews:
-      - https://github.com/mozilla-mobile/firefox-ios/pull/15251
-    notification_emails:
-      - fx-ios-data-stewards@mozilla.com
-    expires: "2026-01-01"
-  sync_enabled:
-    type: boolean
-    description: |
-      Recorded on startup to check if credit card
-      sync settings are enabled
-    lifetime: application
-    bugs:
-      - https://mozilla-hub.atlassian.net/browse/FXIOS-6703
-    data_reviews:
-      - https://github.com/mozilla-mobile/firefox-ios/pull/15251
-    notification_emails:
-      - fx-ios-data-stewards@mozilla.com
-    expires: "2026-01-01"
-
-  autofill_prompt_shown:
-    type: event
-    description: |
-      Records when the credit card autofill prompt was shown.
-    bugs:
-      - https://github.com/mozilla-mobile/firefox-ios/issues/17248
-    data_reviews:
-      - https://github.com/mozilla-mobile/firefox-ios/pull/17331
->>>>>>> ef16e791
-    notification_emails:
-      - fx-ios-data-stewards@mozilla.com
-    expires: "2026-01-01"
-  autofill_prompt_expanded:
-    type: event
-    description: |
-<<<<<<< HEAD
-      Recorded when the autofill prompt was expanded.
-    bugs:
-      - https://github.com/mozilla-mobile/firefox-ios/issues/18980
-    data_reviews:
-      - https://github.com/mozilla-mobile/firefox-ios/pull/19228
-=======
-      Records when the credit card autofill prompt was expanded.
-    bugs:
-      - https://github.com/mozilla-mobile/firefox-ios/issues/17248
-    data_reviews:
-      - https://github.com/mozilla-mobile/firefox-ios/pull/17331
->>>>>>> ef16e791
-    notification_emails:
-      - fx-ios-data-stewards@mozilla.com
-    expires: "2026-01-01"
-  autofill_prompt_dismissed:
-    type: event
-    description: |
-<<<<<<< HEAD
-      Recorded when the autofill prompt was dismissed.
-    bugs:
-      - https://github.com/mozilla-mobile/firefox-ios/issues/18980
-    data_reviews:
-      - https://github.com/mozilla-mobile/firefox-ios/pull/19228
-    notification_emails:
-      - fx-ios-data-stewards@mozilla.com
-    expires: "2026-01-01"
-  autofilled:
-    type: event
-    description: |
-      Recorded when a form is autofilled.
-    bugs:
-      - https://github.com/mozilla-mobile/firefox-ios/issues/18980
-    data_reviews:
-      - https://github.com/mozilla-mobile/firefox-ios/pull/19228
-    notification_emails:
-      - fx-ios-data-stewards@mozilla.com
-    expires: "2026-01-01"
-  modified:
-    type: event
-    description: |
-      Recorded when a field is autofilled and then modified by the user.
-    bugs:
-      - https://github.com/mozilla-mobile/firefox-ios/issues/18980
-    data_reviews:
-      - https://github.com/mozilla-mobile/firefox-ios/pull/19228
-    notification_emails:
-      - fx-ios-data-stewards@mozilla.com
-    expires: "2026-01-01"
-  settings_autofill:
-    type: event
-    description: |
-      Recorded when the user has tapped Autofill in the settings menu.
-    bugs:
-      - https://github.com/mozilla-mobile/firefox-ios/issues/18980
-    data_reviews:
-      - https://github.com/mozilla-mobile/firefox-ios/pull/19228
-=======
-      Records when the credit card autofill prompt was dismissed.
-    bugs:
-      - https://github.com/mozilla-mobile/firefox-ios/issues/17248
-    data_reviews:
-      - https://github.com/mozilla-mobile/firefox-ios/pull/17331
-    notification_emails:
-      - fx-ios-data-stewards@mozilla.com
-    expires: "2026-01-01"
-  save_prompt_shown:
-    type: event
-    description: |
-      Records when the credit card autofill save prompt is shown.
-    bugs:
-      - https://github.com/mozilla-mobile/firefox-ios/issues/17248
-    data_reviews:
-      - https://github.com/mozilla-mobile/firefox-ios/pull/17331
-    notification_emails:
-      - fx-ios-data-stewards@mozilla.com
-    expires: "2026-01-01"
-  save_prompt_update:
-    type: event
-    description: |
-      Records when the user updated a credit card using the autofill save prompt.
-    bugs:
-      - https://github.com/mozilla-mobile/firefox-ios/issues/17248
-    data_reviews:
-      - https://github.com/mozilla-mobile/firefox-ios/pull/17331
-    notification_emails:
-      - fx-ios-data-stewards@mozilla.com
-    expires: "2026-01-01"
-  management_add_tapped:
-    type: event
-    description: |
-      Records when the user has tapped the add button through credit card management settings.
-    bugs:
-      - https://github.com/mozilla-mobile/firefox-ios/issues/17248
-    data_reviews:
-      - https://github.com/mozilla-mobile/firefox-ios/pull/17331
-    notification_emails:
-      - fx-ios-data-stewards@mozilla.com
-    expires: "2026-01-01"
-  management_card_tapped:
-    type: event
-    description: |
-      Records when the user has tapped on a saved card through credit card management settings.
-    bugs:
-      - https://github.com/mozilla-mobile/firefox-ios/issues/17248
-    data_reviews:
-      - https://github.com/mozilla-mobile/firefox-ios/pull/17331
-    notification_emails:
-      - fx-ios-data-stewards@mozilla.com
-    expires: "2026-01-01"
-  saved:
-    type: counter
-    description: |
-      A counter of the number of credit cards that have been saved by the user.
-    bugs:
-      - https://github.com/mozilla-mobile/firefox-ios/issues/17248
-    data_reviews:
-      - https://github.com/mozilla-mobile/firefox-ios/pull/17331
->>>>>>> ef16e791
-    notification_emails:
-      - fx-ios-data-stewards@mozilla.com
-    expires: "2026-01-01"
-  saved_all:
-    type: quantity
-    description: |
-<<<<<<< HEAD
-      A counter of the number of all addresses that are currently saved by the user.
-    bugs:
-      - https://github.com/mozilla-mobile/firefox-ios/issues/18980
-    data_reviews:
-      - https://github.com/mozilla-mobile/firefox-ios/pull/19228
-    notification_emails:
-      - fx-ios-data-stewards@mozilla.com
-    expires: "2026-01-01"
-    unit: quantity of addresses.saved_all
-=======
-      Record the number of ALL the credit cards that have been currently stored by the user.
-    bugs:
-      - https://github.com/mozilla-mobile/firefox-ios/issues/17248
-    data_reviews:
-      - https://github.com/mozilla-mobile/firefox-ios/pull/17331
-    notification_emails:
-      - fx-ios-data-stewards@mozilla.com
-    expires: "2026-01-01"
-    unit: quantity of credit_card.saved_all
-  deleted:
-    type: counter
-    description: |
-      A counter of the number of credit cards that have been deleted by the user.
-    bugs:
-      - https://github.com/mozilla-mobile/firefox-ios/issues/17248
-    data_reviews:
-      - https://github.com/mozilla-mobile/firefox-ios/pull/17331
-    notification_emails:
-      - fx-ios-data-stewards@mozilla.com
-    expires: "2026-01-01"
-  modified:
-    type: counter
-    description: |
-      A counter of the number of credit cards that have been modified by the user.
-    bugs:
-      - https://github.com/mozilla-mobile/firefox-ios/issues/17248
-    data_reviews:
-      - https://github.com/mozilla-mobile/firefox-ios/pull/17331
-    notification_emails:
-      - fx-ios-data-stewards@mozilla.com
-    expires: "2026-01-01"
->>>>>>> ef16e791
 
 app_errors:
   large_file_write:
