--- conflicted
+++ resolved
@@ -2748,182 +2748,6 @@
       - fx-ios-data-stewards@mozilla.com
     expires: never
   
-# Enhanced Tracking Protection metrics
-tracking_protection:
-  enabled:
-    type: boolean
-    description: |
-      Measures the state of the tracking-protection enabled
-      preference.
-    bugs:
-      - https://bugzilla.mozilla.org/show_bug.cgi?id=1644846
-    data_reviews:
-      - https://bugzilla.mozilla.org/show_bug.cgi?id=1644846
-      - https://github.com/mozilla-mobile/firefox-ios/pull/9673
-      - https://github.com/mozilla-mobile/firefox-ios/pull/12334
-      - https://github.com/mozilla-mobile/firefox-ios/pull/14102
-    notification_emails:
-      - fx-ios-data-stewards@mozilla.com
-    expires: "2026-01-01"
-  strength:
-    type: string
-    description: |
-      A string representing the selected strength of the
-      tracking-protection that is enabled. One of:
-      * basic
-      * strict
-    bugs:
-      - https://bugzilla.mozilla.org/show_bug.cgi?id=1644846
-    data_reviews:
-      - https://bugzilla.mozilla.org/show_bug.cgi?id=1644846
-      - https://github.com/mozilla-mobile/firefox-ios/pull/9673
-      - https://github.com/mozilla-mobile/firefox-ios/pull/12334
-      - https://github.com/mozilla-mobile/firefox-ios/pull/14102
-    notification_emails:
-      - fx-ios-data-stewards@mozilla.com
-    expires: "2026-01-01"
-  etp_setting_changed:
-    type: event
-    description: |
-      A user changed their tracking protection
-      level setting to either strict or standard
-    extra_keys:
-      etp_setting:
-       type: string
-       description: |
-         Records the protection level:
-         standard / strict
-      etp_enabled:
-       type: boolean
-       description: |
-         Records the state
-         true / false
-    bugs:
-      - https://github.com/mozilla-mobile/firefox-ios/issues/14903
-    data_reviews:
-      - https://github.com/mozilla-mobile/firefox-ios/pull/15503
-    notification_emails:
-      - fx-ios-data-stewards@mozilla.com
-    expires: "2026-01-01"
-  show_clear_cookies_alert:
-    type: event
-    description: |
-      Records when the clear cookies alert is shown
-    bugs:
-      - https://github.com/mozilla-mobile/firefox-ios/issues/20371
-    data_reviews:
-      - https://github.com/mozilla-mobile/firefox-ios/pull/24252
-    notification_emails:
-      - fx-ios-data-stewards@mozilla.com
-    expires: "2026-01-01"
-  show_etp_details:
-    type: event
-    description: |
-      Records when the enhanced tracking protection details screen is shown
-    bugs:
-      - https://github.com/mozilla-mobile/firefox-ios/issues/20371
-    data_reviews:
-      - https://github.com/mozilla-mobile/firefox-ios/pull/24252
-    notification_emails:
-      - fx-ios-data-stewards@mozilla.com
-    expires: "2026-01-01"
-  show_etp_blocked_trackers_details:
-    type: event
-    description: |
-      Records when the enhanced tracking protection blocked trackers details screen is shown
-    bugs:
-      - https://github.com/mozilla-mobile/firefox-ios/issues/20371
-    data_reviews:
-<<<<<<< HEAD
-      - https://github.com/mozilla-mobile/firefox-ios/pull/26584
-    notification_emails:
-      - fx-ios-data-stewards@mozilla.com
-    expires: "2026-01-01"
-    metadata:
-      tags:
-        - TabsPanel
-
-tabs_panel.close_all_tabs_sheet:
-  option_selected:
-    type: event
-    description: |
-      Recorded when the user taps an option in the close all tabs sheet.
-    extra_keys:
-      option:
-        type: string
-        description: |
-          The option selected from the close all tabs sheet, either
-          all, old or cancel.
-      mode:
-        type: string
-        description: |
-          The current tabs panel mode (normal or private or sync).
-    bugs:
-      - https://github.com/mozilla-mobile/firefox-ios/issues/7008
-      - https://github.com/mozilla-mobile/firefox-ios/issues/25296
-    data_reviews:
-      - https://github.com/mozilla-mobile/firefox-ios/issues/7008
-      - https://github.com/mozilla-mobile/firefox-ios/pull/9673
-      - https://github.com/mozilla-mobile/firefox-ios/pull/12334
-      - https://github.com/mozilla-mobile/firefox-ios/pull/14102
-      - https://github.com/mozilla-mobile/firefox-ios/pull/26131
-    notification_emails:
-      - fx-ios-data-stewards@mozilla.com
-    expires: "2026-01-01"
-    metadata:
-      tags:
-        - TabsPanel
-  
-=======
-      - https://github.com/mozilla-mobile/firefox-ios/pull/24252
-    notification_emails:
-      - fx-ios-data-stewards@mozilla.com
-    expires: "2026-01-01"
-  show_etp_settings:
-    type: event
-    description: |
-      Records when the enhanced tracking protection settings screen is shown
-    bugs:
-      - https://github.com/mozilla-mobile/firefox-ios/issues/20371
-    data_reviews:
-      - https://github.com/mozilla-mobile/firefox-ios/pull/24252
-    notification_emails:
-      - fx-ios-data-stewards@mozilla.com
-    expires: "2026-01-01"
-  tapped_clear_cookies:
-    type: event
-    description: |
-      Records when the clear cookies button from the etp alert is tapped.
-    bugs:
-      - https://github.com/mozilla-mobile/firefox-ios/issues/20371
-    data_reviews:
-      - https://github.com/mozilla-mobile/firefox-ios/pull/24252
-    notification_emails:
-      - fx-ios-data-stewards@mozilla.com
-    expires: "2026-01-01"
-  dismiss_etp_panel:
-    type: event
-    description: |
-      Records when the enhanced tracking protection panel is dismissed
-    bugs:
-      - https://github.com/mozilla-mobile/firefox-ios/issues/20371
-    data_reviews:
-      - https://github.com/mozilla-mobile/firefox-ios/pull/24252
-    notification_emails:
-      - fx-ios-data-stewards@mozilla.com
-    expires: "2026-01-01"
-  show_certificates:
-    type: event
-    description: |
-      Records when the certificates screen from the enhanced tracking protection panel is shown
-    bugs:
-      - https://github.com/mozilla-mobile/firefox-ios/issues/20371
-    data_reviews:
-      - https://github.com/mozilla-mobile/firefox-ios/pull/24252
-    notification_emails:
-      - fx-ios-data-stewards@mozilla.com
-    expires: "2026-01-01"
->>>>>>> 17afbbfd
 # iOS 14 widget metrics
 # m: medium, s: small, l: large
 widget:
