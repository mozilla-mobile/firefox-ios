--- conflicted
+++ resolved
@@ -7,22 +7,13 @@
 import Shared
 
 enum AccessoryType {
-<<<<<<< HEAD
-    case standard, creditCard, logins
-=======
-    case standard, creditCard, address
->>>>>>> ec351373
+    case standard, creditCard, address, logins
 }
 
 class AccessoryViewProvider: UIView, Themeable {
     // MARK: - Constants
     private struct UX {
         static let toolbarHeight: CGFloat = 50
-<<<<<<< HEAD
-        static let cornerRadius: CGFloat = 4
-        static let imageViewSize: CGFloat = 24
-=======
->>>>>>> ec351373
         static let fixedSpacerWidth: CGFloat = 10
         static let fixedSpacerHeight: CGFloat = 30
         static let fixedLeadingSpacerWidth: CGFloat = 2
@@ -33,22 +24,15 @@
     var themeManager: ThemeManager
     var themeObserver: NSObjectProtocol?
     var notificationCenter: NotificationProtocol
-<<<<<<< HEAD
-    private var accessoryType: AccessoryType = .standard
-=======
     private var currentAccessoryView: AutofillAccessoryViewButtonItem?
->>>>>>> ec351373
 
     // Stub closures - these closures will be given as selectors in a future task
     var previousClosure: (() -> Void)?
     var nextClosure: (() -> Void)?
     var doneClosure: (() -> Void)?
     var savedCardsClosure: (() -> Void)?
-<<<<<<< HEAD
+    var savedAddressesClosure: (() -> Void)?
     var savedLoginsClosure: (() -> Void)?
-=======
-    var savedAddressesClosure: (() -> Void)?
->>>>>>> ec351373
 
     // MARK: - UI Elements
     private let toolbar: UIToolbar = .build {
@@ -88,75 +72,6 @@
     private let leadingFixedSpacer: UIView = .build()
     private let trailingFixedSpacer: UIView = .build()
 
-<<<<<<< HEAD
-    private lazy var cardImageView: UIImageView = .build { imageView in
-        imageView.image = UIImage(named: StandardImageIdentifiers.Large.creditCard)?.withRenderingMode(.alwaysTemplate)
-        imageView.contentMode = .scaleAspectFit
-        imageView.accessibilityElementsHidden = true
-
-        NSLayoutConstraint.activate([
-            imageView.widthAnchor.constraint(equalToConstant: UX.imageViewSize),
-            imageView.heightAnchor.constraint(equalToConstant: UX.imageViewSize)
-        ])
-    }
-
-    private lazy var loginImageView: UIImageView = .build { imageView in
-        imageView.image = UIImage(named: StandardImageIdentifiers.Large.login)?.withRenderingMode(.alwaysTemplate)
-        imageView.contentMode = .scaleAspectFit
-        imageView.accessibilityElementsHidden = true
-
-        NSLayoutConstraint.activate([
-            imageView.widthAnchor.constraint(equalToConstant: UX.imageViewSize),
-            imageView.heightAnchor.constraint(equalToConstant: UX.imageViewSize)
-        ])
-    }
-
-    private lazy var useCardTextLabel: UILabel = .build { label in
-        label.font = DefaultDynamicFontHelper.preferredFont(withTextStyle: .title3, size: 16, weight: .medium)
-        label.text = .CreditCard.Settings.UseSavedCardFromKeyboard
-        label.numberOfLines = 0
-        label.accessibilityTraits = .button
-    }
-
-    private lazy var useLoginTextLabel: UILabel = .build { label in
-        label.font = DefaultDynamicFontHelper.preferredFont(withTextStyle: .title3, size: 16, weight: .medium)
-        label.text = .Settings.Passwords.UseSavedLoginFromKeyboard
-        label.numberOfLines = 0
-        label.accessibilityTraits = .button
-    }
-
-    private lazy var cardButtonStackView: UIStackView = .build { [weak self] stackView in
-        guard let self = self else { return }
-
-        let stackViewTapped = UITapGestureRecognizer(target: self, action: #selector(self.tappedCardButton))
-
-        stackView.isUserInteractionEnabled = true
-        stackView.addArrangedSubview(self.leadingFixedSpacer)
-        stackView.addArrangedSubview(self.cardImageView)
-        stackView.addArrangedSubview(self.useCardTextLabel)
-        stackView.addArrangedSubview(self.trailingFixedSpacer)
-        stackView.spacing = UX.cardButtonStackViewSpacing
-        stackView.distribution = .equalCentering
-        stackView.layer.cornerRadius = UX.cornerRadius
-        stackView.addGestureRecognizer(stackViewTapped)
-    }
-
-    private lazy var loginsButtonStackView: UIStackView = .build { stackView in
-        let stackViewTapped = UITapGestureRecognizer(target: self, action: #selector(self.tappedLoginsButton))
-
-        stackView.isUserInteractionEnabled = true
-        stackView.addArrangedSubview(self.leadingFixedSpacer)
-        stackView.addArrangedSubview(self.loginImageView)
-        stackView.addArrangedSubview(self.useLoginTextLabel)
-        stackView.addArrangedSubview(self.trailingFixedSpacer)
-        stackView.spacing = UX.cardButtonStackViewSpacing
-        stackView.distribution = .equalCentering
-        stackView.layer.cornerRadius = UX.cornerRadius
-        stackView.addGestureRecognizer(stackViewTapped)
-    }
-
-    // MARK: Lifecycle
-=======
     private lazy var creditCardAutofillView: AutofillAccessoryViewButtonItem = {
         let accessoryView = AutofillAccessoryViewButtonItem(
             image: UIImage(named: StandardImageIdentifiers.Large.creditCard),
@@ -180,7 +95,18 @@
         accessoryView.accessibilityLabel = .Addresses.Settings.UseSavedAddressFromKeyboard
         return accessoryView
     }()
->>>>>>> ec351373
+
+    private lazy var loginsAutofillView: AutofillAccessoryViewButtonItem = {
+        let accessoryView = AutofillAccessoryViewButtonItem(
+            image: UIImage(named: StandardImageIdentifiers.Large.login),
+            labelText: .Settings.Passwords.UseSavedLoginFromKeyboard,
+            tappedAction: { [weak self] in
+                self?.tappedLoginsButton()
+            })
+        accessoryView.accessibilityTraits = .button
+        accessoryView.accessibilityLabel = .Addresses.Settings.UseSavedAddressFromKeyboard
+        return accessoryView
+    }()
 
     // MARK: - Initialization
     init(themeManager: ThemeManager = AppContainer.shared.resolve(),
@@ -205,23 +131,6 @@
         // Reset showing of credit card when dismissing the view
         // This is required otherwise it will always show credit card view
         // even if the input isn't of type credit card
-<<<<<<< HEAD
-        accessoryType = .standard
-        setupLayout()
-    }
-
-    private func sendTelemetry(for accessoryType: AccessoryType) {
-        if accessoryType == .creditCard {
-            sendCreditCardAutofillPromptShownTelemetry()
-        }
-    }
-
-    // MARK: Layout and Theme
-
-    func reloadViewFor(_ accessoryType: AccessoryType) {
-        self.accessoryType = accessoryType
-        sendTelemetry(for: accessoryType)
-=======
         currentAccessoryView = nil
         setupLayout()
     }
@@ -233,12 +142,13 @@
         case .standard:
             currentAccessoryView = nil
         case .creditCard:
-            currentAccessoryView = creditCardAutofillView
+            currentAccessoryView = loginsAutofillView//creditCardAutofillView
             sendCreditCardAutofillPromptShownTelemetry()
         case .address:
             currentAccessoryView = addressAutofillView
+        case .logins:
+            currentAccessoryView = loginsAutofillView
         }
->>>>>>> ec351373
 
         setNeedsLayout()
         setupLayout()
@@ -256,52 +166,6 @@
     private func setupLayout() {
         setupSpacer(leadingFixedSpacer, width: UX.fixedLeadingSpacerWidth)
         setupSpacer(trailingFixedSpacer, width: UX.fixedTrailingSpacerWidth)
-<<<<<<< HEAD
-        switch accessoryType {
-        case .standard:
-            toolbar.items = [
-                previousButton,
-                nextButton,
-                flexibleSpacer,
-                doneButton
-            ]
-        case .creditCard:
-            let cardStackViewForBarButton = UIBarButtonItem(customView: cardButtonStackView)
-            cardStackViewForBarButton.accessibilityTraits = .button
-            cardStackViewForBarButton.accessibilityLabel = .CreditCard.Settings.UseSavedCardFromKeyboard
-            toolbar.items = [
-                previousButton,
-                nextButton,
-                fixedSpacer,
-                cardStackViewForBarButton,
-                flexibleSpacer,
-                doneButton
-            ]
-            toolbar.accessibilityElements = [
-                previousButton,
-                nextButton,
-                cardStackViewForBarButton,
-                doneButton
-            ]
-        case .logins:
-            let loginsStackViewForBarButton = UIBarButtonItem(customView: loginsButtonStackView)
-            loginsStackViewForBarButton.accessibilityTraits = .button
-            loginsStackViewForBarButton.accessibilityLabel = .Settings.Passwords.UseSavedLoginFromKeyboard
-            toolbar.items = [
-                previousButton,
-                nextButton,
-                fixedSpacer,
-                loginsStackViewForBarButton,
-                flexibleSpacer,
-                doneButton
-            ]
-            toolbar.accessibilityElements = [
-                previousButton,
-                nextButton,
-                loginsStackViewForBarButton,
-                doneButton
-            ]
-=======
 
         var toolbarItems: [UIBarButtonItem] = [
             flexibleSpacer,
@@ -313,7 +177,6 @@
 
         if let accessoryView = currentAccessoryView {
             toolbarItems.insert(contentsOf: [ accessoryView], at: 0)
->>>>>>> ec351373
         }
 
         toolbar.setItems(toolbarItems, animated: false)
@@ -331,22 +194,12 @@
         let theme = themeManager.currentTheme
 
         backgroundColor = theme.colors.layer5
-<<<<<<< HEAD
-        previousButton.tintColor = theme.colors.iconAccentBlue
-        nextButton.tintColor = theme.colors.iconAccentBlue
-        doneButton.tintColor = theme.colors.iconAccentBlue
-        cardImageView.tintColor = theme.colors.iconPrimary
-        loginImageView.tintColor = theme.colors.iconPrimary
-        cardButtonStackView.backgroundColor = theme.colors.layer5Hover
-        loginsButtonStackView.backgroundColor = theme.colors.layer5Hover
-=======
         [previousButton, nextButton, doneButton].forEach { $0.tintColor = theme.colors.iconAccentBlue }
 
-        [creditCardAutofillView, addressAutofillView].forEach {
+        [creditCardAutofillView, addressAutofillView, loginsAutofillView].forEach {
             $0.accessoryImageViewTintColor = theme.colors.iconPrimary
             $0.backgroundColor = theme.colors.layer5Hover
         }
->>>>>>> ec351373
     }
 
     // MARK: - Actions
@@ -372,19 +225,16 @@
     }
 
     @objc
-<<<<<<< HEAD
+    private func tappedAddressCardButton() {
+        savedAddressesClosure?()
+    }
+
+    @objc
     private func tappedLoginsButton() {
         savedLoginsClosure?()
     }
 
-    // MARK: Telemetry
-=======
-    private func tappedAddressCardButton() {
-        savedAddressesClosure?()
-    }
-
     // MARK: - Telemetry
->>>>>>> ec351373
     fileprivate func sendCreditCardAutofillPromptShownTelemetry() {
         TelemetryWrapper.recordEvent(category: .action,
                                      method: .view,
