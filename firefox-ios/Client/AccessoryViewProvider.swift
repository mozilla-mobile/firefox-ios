// This Source Code Form is subject to the terms of the Mozilla Public
// License, v. 2.0. If a copy of the MPL was not distributed with this
// file, You can obtain one at http://mozilla.org/MPL/2.0/

import UIKit
import Common
import Shared

enum AccessoryType {
    case standard, creditCard, address, login
}

class AccessoryViewProvider: UIView, Themeable {
    // MARK: - Constants
    private struct UX {
        static let toolbarHeight: CGFloat = 50
        static let fixedSpacerWidth: CGFloat = 10
        static let fixedSpacerHeight: CGFloat = 30
        static let fixedLeadingSpacerWidth: CGFloat = 2
        static let fixedTrailingSpacerWidth: CGFloat = 3
        static let doneButtonFontSize: CGFloat = 17
    }

    // MARK: - Properties
    var themeManager: ThemeManager
    var themeObserver: NSObjectProtocol?
    var notificationCenter: NotificationProtocol
    private var currentAccessoryView: AutofillAccessoryViewButtonItem?

    // Stub closures - these closures will be given as selectors in a future task
    var previousClosure: (() -> Void)?
    var nextClosure: (() -> Void)?
    var doneClosure: (() -> Void)?
    var savedCardsClosure: (() -> Void)?
    var savedAddressesClosure: (() -> Void)?
    var savedLoginsClosure: (() -> Void)?

    // MARK: - UI Elements
    private let toolbar: UIToolbar = .build {
        $0.sizeToFit()
    }

    private lazy var previousButton: UIBarButtonItem = {
        let button = UIBarButtonItem(image: UIImage(named: StandardImageIdentifiers.Large.chevronUp),
                                     style: .plain,
                                     target: self,
                                     action: #selector(tappedPreviousButton))
        button.accessibilityIdentifier = AccessibilityIdentifiers.Browser.KeyboardAccessory.previousButton
        button.accessibilityLabel = .KeyboardAccessory.PreviousButtonA11yLabel
        return button
    }()

    private lazy var nextButton: UIBarButtonItem = {
        let button = UIBarButtonItem(image: UIImage(named: StandardImageIdentifiers.Large.chevronDown),
                                     style: .plain,
                                     target: self,
                                     action: #selector(tappedNextButton))
        button.accessibilityIdentifier = AccessibilityIdentifiers.Browser.KeyboardAccessory.nextButton
        button.accessibilityLabel = .KeyboardAccessory.NextButtonA11yLabel
        return button
    }()

    private lazy var doneButton: UIBarButtonItem = {
<<<<<<< HEAD
        let button = UIButton(type: .system)
        button.setTitle(.CreditCard.Settings.Done, for: .normal)
        button.addTarget(self, action: #selector(self.tappedDoneButton), for: .touchUpInside)
        button.titleLabel?.font = DefaultDynamicFontHelper.preferredFont(
            withTextStyle: .body,
            size: UX.doneButtonFontSize,
            weight: .semibold
        )
        return UIBarButtonItem(customView: button)
=======
        let button = UIBarButtonItem(title: .CreditCard.Settings.Done,
                                     style: .done,
                                     target: self,
                                     action: #selector(tappedDoneButton))
        button.accessibilityIdentifier = AccessibilityIdentifiers.Browser.KeyboardAccessory.doneButton
        return button
>>>>>>> 28b42341
    }()

    private lazy var fixedSpacer: UIBarButtonItem = {
        let fixedSpacer = UIBarButtonItem(barButtonSystemItem: .fixedSpace,
                                          target: nil,
                                          action: nil)
        fixedSpacer.width = CGFloat(UX.fixedSpacerWidth)
        return fixedSpacer
    }()

    private let flexibleSpacer = UIBarButtonItem(systemItem: .flexibleSpace)
    private let leadingFixedSpacer: UIView = .build()
    private let trailingFixedSpacer: UIView = .build()

    private lazy var creditCardAutofillView: AutofillAccessoryViewButtonItem = {
        let accessoryView = AutofillAccessoryViewButtonItem(
            image: UIImage(named: StandardImageIdentifiers.Large.creditCard),
            labelText: .CreditCard.Settings.UseSavedCardFromKeyboard,
            tappedAction: { [weak self] in
                self?.tappedCreditCardButton()
            })
        accessoryView.accessibilityTraits = .button
        accessoryView.accessibilityLabel = .CreditCard.Settings.UseSavedCardFromKeyboard
        accessoryView.accessibilityIdentifier =
            AccessibilityIdentifiers.Browser.KeyboardAccessory.creditCardAutofillButton
        accessoryView.isAccessibilityElement = true
        return accessoryView
    }()

    private lazy var addressAutofillView: AutofillAccessoryViewButtonItem = {
        let accessoryView = AutofillAccessoryViewButtonItem(
            image: UIImage(named: StandardImageIdentifiers.Large.location),
            labelText: .Addresses.Settings.UseSavedAddressFromKeyboard,
            tappedAction: { [weak self] in
                self?.tappedAddressCardButton()
            })
        accessoryView.accessibilityTraits = .button
        accessoryView.accessibilityLabel = .Addresses.Settings.UseSavedAddressFromKeyboard
        accessoryView.accessibilityIdentifier =
            AccessibilityIdentifiers.Browser.KeyboardAccessory.addressAutofillButton
        accessoryView.isAccessibilityElement = true
        return accessoryView
    }()

    private lazy var loginAutofillView: AutofillAccessoryViewButtonItem = {
        let accessoryView = AutofillAccessoryViewButtonItem(
            image: UIImage(named: StandardImageIdentifiers.Large.login),
            labelText: .Settings.Passwords.UseSavedLoginFromKeyboard,
            tappedAction: { [weak self] in
                self?.tappedLoginsButton()
            })
        accessoryView.accessibilityTraits = .button
        accessoryView.accessibilityLabel = .Settings.Passwords.UseSavedLoginFromKeyboard
        return accessoryView
    }()

    // MARK: - Initialization
    init(themeManager: ThemeManager = AppContainer.shared.resolve(),
         notificationCenter: NotificationCenter = NotificationCenter.default) {
        self.themeManager = themeManager
        self.notificationCenter = notificationCenter

        super.init(frame: CGRect(width: UIScreen.main.bounds.width,
                                 height: UX.toolbarHeight))

        listenForThemeChange(self)
        setupLayout()
        applyTheme()
    }

    required init?(coder: NSCoder) {
        fatalError("init(coder:) has not been implemented")
    }

    override func removeFromSuperview() {
        super.removeFromSuperview()
        // Reset showing of credit card when dismissing the view
        // This is required otherwise it will always show credit card view
        // even if the input isn't of type credit card
        currentAccessoryView = nil
        setupLayout()
    }

    // MARK: - Theme and Layout

    func reloadViewFor(_ accessoryType: AccessoryType) {
        switch accessoryType {
        case .standard:
            currentAccessoryView = nil
        case .creditCard:
            currentAccessoryView = creditCardAutofillView
            sendCreditCardAutofillPromptShownTelemetry()
        case .address:
            currentAccessoryView = addressAutofillView
        case .login:
            currentAccessoryView = loginAutofillView
        }

        setNeedsLayout()
        setupLayout()
        layoutIfNeeded()
    }

    private func setupSpacer(_ spacer: UIView, width: CGFloat) {
        NSLayoutConstraint.activate([
            spacer.widthAnchor.constraint(equalToConstant: width),
            spacer.heightAnchor.constraint(equalToConstant: UX.fixedSpacerHeight)
        ])
        spacer.accessibilityElementsHidden = true
    }

    private func setupLayout() {
        setupSpacer(leadingFixedSpacer, width: UX.fixedLeadingSpacerWidth)
        setupSpacer(trailingFixedSpacer, width: UX.fixedTrailingSpacerWidth)

        toolbar.items = [
            previousButton,
            nextButton,
            fixedSpacer,
            currentAccessoryView,
            flexibleSpacer,
            doneButton
        ].compactMap { $0 }

        toolbar.accessibilityElements = [
            previousButton,
            nextButton,
            currentAccessoryView,
            doneButton
        ].compactMap { $0 }

        addSubview(toolbar)

        NSLayoutConstraint.activate([
            toolbar.leadingAnchor.constraint(equalTo: leadingAnchor),
            toolbar.trailingAnchor.constraint(equalTo: trailingAnchor),
            toolbar.topAnchor.constraint(equalTo: topAnchor),
            toolbar.bottomAnchor.constraint(equalTo: bottomAnchor)
        ])
    }

    func applyTheme() {
        let theme = themeManager.currentTheme

        backgroundColor = theme.colors.layer5
        [previousButton, nextButton, doneButton].forEach {
            $0.tintColor = theme.colors.iconAccentBlue
            $0.customView?.tintColor = theme.colors.iconAccentBlue
        }

        [creditCardAutofillView, addressAutofillView, loginAutofillView].forEach {
            $0.accessoryImageViewTintColor = theme.colors.iconPrimary
            $0.backgroundColor = theme.colors.layer5Hover
        }
    }

    // MARK: - Actions

    @objc
    private func tappedPreviousButton() {
        previousClosure?()
    }

    @objc
    private func tappedNextButton() {
        nextClosure?()
    }

    @objc
    private func tappedDoneButton() {
        doneClosure?()
    }

    @objc
    private func tappedCreditCardButton() {
        savedCardsClosure?()
    }

    @objc
    private func tappedAddressCardButton() {
        savedAddressesClosure?()
    }

    @objc
    private func tappedLoginsButton() {
        savedLoginsClosure?()
    }

    // MARK: - Telemetry
    fileprivate func sendCreditCardAutofillPromptShownTelemetry() {
        TelemetryWrapper.recordEvent(category: .action,
                                     method: .view,
                                     object: .creditCardAutofillPromptShown)
    }
}<|MERGE_RESOLUTION|>--- conflicted
+++ resolved
@@ -61,7 +61,6 @@
     }()
 
     private lazy var doneButton: UIBarButtonItem = {
-<<<<<<< HEAD
         let button = UIButton(type: .system)
         button.setTitle(.CreditCard.Settings.Done, for: .normal)
         button.addTarget(self, action: #selector(self.tappedDoneButton), for: .touchUpInside)
@@ -70,15 +69,9 @@
             size: UX.doneButtonFontSize,
             weight: .semibold
         )
-        return UIBarButtonItem(customView: button)
-=======
-        let button = UIBarButtonItem(title: .CreditCard.Settings.Done,
-                                     style: .done,
-                                     target: self,
-                                     action: #selector(tappedDoneButton))
-        button.accessibilityIdentifier = AccessibilityIdentifiers.Browser.KeyboardAccessory.doneButton
-        return button
->>>>>>> 28b42341
+        let barButton = UIBarButtonItem(customView: button)
+        barButton.accessibilityIdentifier = AccessibilityIdentifiers.Browser.KeyboardAccessory.doneButton
+        return barButton
     }()
 
     private lazy var fixedSpacer: UIBarButtonItem = {
