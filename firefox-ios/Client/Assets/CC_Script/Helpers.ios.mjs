/* This Source Code Form is subject to the terms of the Mozilla Public
 * License, v. 2.0. If a copy of the MPL was not distributed with this
 * file, You can obtain one at http://mozilla.org/MPL/2.0/. */

import { IOSAppConstants } from "resource://gre/modules/shared/Constants.ios.mjs";
import Overrides from "resource://gre/modules/Overrides.ios.js";

/* eslint mozilla/use-isInstance: 0 */
HTMLSelectElement.isInstance = element => element instanceof HTMLSelectElement;
HTMLInputElement.isInstance = element => element instanceof HTMLInputElement;
HTMLFormElement.isInstance = element => element instanceof HTMLFormElement;
ShadowRoot.isInstance = element => element instanceof ShadowRoot;

HTMLElement.prototype.ownerGlobal = window;

HTMLInputElement.prototype.setUserInput = function (value) {
  this.value = value;

  // In React apps, setting .value may not always work reliably.
  // We dispatch change, input as a workaround.
  // There are other more "robust" solutions:
  // - Dispatching keyboard events and comparing the value after setting it
  //   (https://github.com/fmeum/browserpass-extension/blob/5efb1f9de6078b509904a83847d370c8e92fc097/src/inject.js#L412-L440)
  // - Using the native setter
  //   (https://github.com/facebook/react/issues/10135#issuecomment-401496776)
  // These are a bit more bloated. We can consider using these later if we encounter any further issues.
  ["input", "change"].forEach(eventName => {
    this.dispatchEvent(new Event(eventName, { bubbles: true }));
  });

  this.dispatchEvent(new Event("blur", { bubbles: true }));
};

// Mimic the behavior of .getAutocompleteInfo()
// It should return an object with a fieldName property matching the autocomplete attribute
// only if it's a valid value from this list https://searchfox.org/mozilla-central/source/dom/base/AutocompleteFieldList.h#89-149
// Also found here: https://developer.mozilla.org/en-US/docs/Web/HTML/Attributes/autocomplete
HTMLElement.prototype.getAutocompleteInfo = function () {
  const autocomplete = this.getAttribute("autocomplete");

  return {
    fieldName: IOSAppConstants.validAutocompleteFields.includes(autocomplete)
      ? autocomplete
      : "",
  };
};

// Bug 1835024. Webkit doesn't support `checkVisibility` API
// https://drafts.csswg.org/cssom-view-1/#dom-element-checkvisibility
HTMLElement.prototype.checkVisibility = function (_options) {
  throw new Error(`Not implemented: WebKit doesn't support checkVisibility `);
};

// This function  helps us debug better when an error occurs because a certain mock is missing
const withNotImplementedError = obj =>
  new Proxy(obj, {
    get(target, prop) {
      if (!Object.keys(target).includes(prop)) {
        throw new Error(
          `Not implemented: ${prop} doesn't exist in mocked object `
        );
      }
      return Reflect.get(...arguments);
    },
  });

// This function will create a proxy for each undefined property
// This is useful when the accessed property name is unkonwn beforehand
const undefinedProxy = () =>
  new Proxy(() => {}, {
    get() {
      return undefinedProxy();
    },
  });

// Webpack needs to be able to statically analyze require statements in order to build the dependency graph
// In order to require modules dynamically at runtime, we use require.context() to create a dynamic require
// that is still able to be parsed by Webpack at compile time. The "./" and ".mjs" tells webpack that files
// in the current directory ending with .mjs might be needed and should be added to the dependency graph.
// NOTE: This can't handle circular dependencies. A static import can be used in this case.
// https://webpack.js.org/guides/dependency-management/
const internalModuleResolvers = {
  resolveModule(moduleURI) {
    // eslint-disable-next-line no-undef
    const moduleResolver = require.context("./", false, /.mjs$/);
    // Desktop code uses uris for importing modules of the form resource://gre/modules/<module_path>
    // We only need the filename here
    const moduleName = moduleURI.split("/").pop();
    const modulePath =
      "./" + (Overrides.ModuleOverrides[moduleName] ?? moduleName);
    return moduleResolver(modulePath);
  },

  resolveModules(obj, modules) {
    for (const [exportName, moduleURI] of Object.entries(modules)) {
      const resolvedModule = this.resolveModule(moduleURI);
      obj[exportName] = resolvedModule?.[exportName];
    }
  },
};

// Define mock for XPCOMUtils
export const XPCOMUtils = withNotImplementedError({
  defineLazyPreferenceGetter: (
    obj,
    prop,
    pref,
    defaultValue = null,
    onUpdate = null,
    transform = val => val
  ) => {
    if (!Object.keys(IOSAppConstants.prefs).includes(pref)) {
      throw Error(`Pref ${pref} is not defined.`);
    }
    obj[prop] = transform(IOSAppConstants.prefs[pref] ?? defaultValue);
  },
  defineLazyModuleGetters(obj, modules) {
    internalModuleResolvers.resolveModules(obj, modules);
  },
});

// eslint-disable-next-line no-shadow
export const ChromeUtils = withNotImplementedError({
  defineLazyGetter: (obj, prop, getFn) => {
    obj[prop] = getFn?.call(obj);
  },
  defineESModuleGetters(obj, modules) {
    internalModuleResolvers.resolveModules(obj, modules);
  },
  importESModule(moduleURI) {
    return internalModuleResolvers.resolveModule(moduleURI);
  },
});
window.ChromeUtils = ChromeUtils;

// Define mock for Region.sys.mjs
export const Region = withNotImplementedError({
  home: "US",
});

// Define mock for OSKeyStore.sys.mjs
export const OSKeyStore = withNotImplementedError({
  ensureLoggedIn: () => true,
});

// Define mock for Services
// NOTE: Services is a global so we need to attach it to the window
// eslint-disable-next-line no-shadow
export const Services = withNotImplementedError({
  locale: withNotImplementedError({ isAppLocaleRTL: false }),
  prefs: withNotImplementedError({ prefIsLocked: () => false }),
  strings: withNotImplementedError({
    createBundle: () =>
      withNotImplementedError({
        GetStringFromName: () => "",
        formatStringFromName: () => "",
      }),
  }),
  telemetry: withNotImplementedError({
    scalarAdd: (scalarName, scalarValue) => {
      // For now, we only care about the address form telemetry
      // TODO(FXCM-935): move address telemetry to Glean so we can remove this
      // Data format of the sent message is:
      // {
      //   type: "scalar",
      //   name: "formautofill.addresses.detected_sections_count",
      //   value: Number,
      // }
      if (scalarName !== "formautofill.addresses.detected_sections_count") {
        return;
      }

      // eslint-disable-next-line no-undef
<<<<<<< HEAD
      webkit.messageHandlers.addressFormTelemetryMessageHandler.postMessage({
        type: "scalar",
        value: scalarValue,
        object: scalarName,
      });
=======
      webkit.messageHandlers.addressFormTelemetryMessageHandler.postMessage(
        JSON.stringify({
          type: "scalar",
          object: scalarName,
          value: scalarValue,
        })
      );
>>>>>>> accfc0e1
    },
    recordEvent: (category, method, object, value, extra) => {
      // For now, we only care about the address form telemetry
      // TODO(FXCM-935): move address telemetry to Glean so we can remove this
      // Data format of the sent message is:
      // {
      //   type: "event",
      //   category: "address",
      //   method: "detected" | "filled" | "filled_modified",
      //   object: "address_form" | "address_form_ext",
      //   value: String,
      //   extra: Any,
      // }
      if (category !== "address") {
        return;
      }

      // eslint-disable-next-line no-undef
      webkit.messageHandlers.addressFormTelemetryMessageHandler.postMessage(
        JSON.stringify({
          type: "event",
          category,
          method,
          object,
          value,
          extra,
        })
      );
    },
  }),
  // TODO(FXCM-936): we should use crypto.randomUUID() instead of Services.uuid.generateUUID() in our codebase
  // Underneath crypto.randomUUID() uses the same implementation as generateUUID()
  // https://searchfox.org/mozilla-central/rev/d405168c4d3c0fb900a7354ae17bb34e939af996/dom/base/Crypto.cpp#96
  // The only limitation is that it's not available in insecure contexts, which should be fine for both iOS and Desktop
  // since we only autofill in secure contexts
  uuid: withNotImplementedError({ generateUUID: () => crypto.randomUUID() }),
});
window.Services = Services;

// Define mock for Localization
window.Localization = function () {
  return { formatValueSync: () => "" };
};

// For now, we ignore all calls to glean.
// TODO(FXCM-935): move address telemetry to Glean so we can create a universal mock for glean that
// dispatches telemetry messages to the iOS.
window.Glean = {
  formautofillCreditcards: undefinedProxy(),
  formautofill: undefinedProxy(),
};

export const windowUtils = withNotImplementedError({
  removeManuallyManagedState: () => {},
  addManuallyManagedState: () => {},
});
window.windowUtils = windowUtils;

export { IOSAppConstants as AppConstants } from "resource://gre/modules/shared/Constants.ios.mjs";<|MERGE_RESOLUTION|>--- conflicted
+++ resolved
@@ -171,13 +171,6 @@
       }
 
       // eslint-disable-next-line no-undef
-<<<<<<< HEAD
-      webkit.messageHandlers.addressFormTelemetryMessageHandler.postMessage({
-        type: "scalar",
-        value: scalarValue,
-        object: scalarName,
-      });
-=======
       webkit.messageHandlers.addressFormTelemetryMessageHandler.postMessage(
         JSON.stringify({
           type: "scalar",
@@ -185,7 +178,6 @@
           value: scalarValue,
         })
       );
->>>>>>> accfc0e1
     },
     recordEvent: (category, method, object, value, extra) => {
       // For now, we only care about the address form telemetry
