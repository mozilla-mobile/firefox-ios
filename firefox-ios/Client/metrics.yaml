# This Source Code Form is subject to the terms of the Mozilla Public
# License, v. 2.0. If a copy of the MPL was not distributed with this
# file, You can obtain one at http://mozilla.org/MPL/2.0/.

# This file defines the metrics that are recorded by the Glean SDK. They are
# automatically converted to Kotlin code at build time using the `glean_parser`
# PyPI package.

# This file is organized (roughly) alphabetically by metric names
# for easy navigation

---
$schema: moz://mozilla.org/schemas/glean/metrics/2-0-0

# App cycle
app_cycle:
  foreground:
    type: event
    description: |
      Records when the app comes to foreground
    bugs:
      - https://github.com/mozilla-mobile/firefox-ios/pull/10777
    data_reviews:
      - https://github.com/mozilla-mobile/firefox-ios/pull/10777
      - https://github.com/mozilla-mobile/firefox-ios/pull/14102
    notification_emails:
      - fx-ios-data-stewards@mozilla.com
    expires: "2025-07-01"
  background:
    type: event
    description: |
      Records when the app goes to background
    bugs:
      - https://github.com/mozilla-mobile/firefox-ios/pull/10777
    data_reviews:
      - https://github.com/mozilla-mobile/firefox-ios/pull/10777
      - https://github.com/mozilla-mobile/firefox-ios/pull/14102
    notification_emails:
      - fx-ios-data-stewards@mozilla.com
    expires: "2025-07-01"
# App icon
app_icon:
  new_private_tab_tapped:
    type: event
    description: |
      A user opened a new private tab from long pressing the app icon
    bugs:
      - https://github.com/mozilla-mobile/firefox-ios/issues/14903
    data_reviews:
      - https://github.com/mozilla-mobile/firefox-ios/pull/15503
    notification_emails:
      - fx-ios-data-stewards@mozilla.com
    expires: "2025-07-01"
# Accessibility
accessibility:
  voice_over:
    type: event
    description: |
      Records the Voice Over feature
    extra_keys:
      is_running:
        type: string
        description: |
          If is running or not (true / false)
    bugs:
      - https://github.com/mozilla-mobile/firefox-ios/issues/10179
    data_reviews:
      - https://github.com/mozilla-mobile/firefox-ios/pull/10839
      - https://github.com/mozilla-mobile/firefox-ios/pull/14102
    notification_emails:
      - fx-ios-data-stewards@mozilla.com
    expires: "2025-07-01"
  switch_control:
    type: event
    description: |
      Records the Switch Control feature
    extra_keys:
      is_running:
        type: string
        description: |
          If is running or not (true / false)
    bugs:
      - https://github.com/mozilla-mobile/firefox-ios/issues/10179
    data_reviews:
      - https://github.com/mozilla-mobile/firefox-ios/pull/10839
      - https://github.com/mozilla-mobile/firefox-ios/pull/14102
    notification_emails:
      - fx-ios-data-stewards@mozilla.com
    expires: "2025-07-01"
  reduce_transparency:
    type: event
    description: |
      Records the Reduce Transparency feature
    extra_keys:
      is_enabled:
        type: string
        description: |
          If is enabled or not (true / false)
    bugs:
      - https://github.com/mozilla-mobile/firefox-ios/issues/10179
    data_reviews:
      - https://github.com/mozilla-mobile/firefox-ios/pull/10839
      - https://github.com/mozilla-mobile/firefox-ios/pull/14102
    notification_emails:
      - fx-ios-data-stewards@mozilla.com
    expires: "2025-07-01"
  reduce_motion:
    type: event
    description: |
      Records the Reduce Motion feature
    extra_keys:
      is_enabled:
        type: string
        description: |
          If is enabled or not (true / false)
    bugs:
      - https://github.com/mozilla-mobile/firefox-ios/issues/10179
    data_reviews:
      - https://github.com/mozilla-mobile/firefox-ios/pull/10839
      - https://github.com/mozilla-mobile/firefox-ios/pull/14102
    notification_emails:
      - fx-ios-data-stewards@mozilla.com
    expires: "2025-07-01"
  invert_colors:
    type: event
    description: |
      Records the Invert Colors feature
    extra_keys:
      is_enabled:
        type: string
        description: |
          If is enabled or not (true / false)
    bugs:
      - https://github.com/mozilla-mobile/firefox-ios/issues/10179
    data_reviews:
      - https://github.com/mozilla-mobile/firefox-ios/pull/10839
      - https://github.com/mozilla-mobile/firefox-ios/pull/14102
    notification_emails:
      - fx-ios-data-stewards@mozilla.com
    expires: "2025-07-01"
  dynamic_text:
    type: event
    description: |
      Records the Dynamic Text feature
    extra_keys:
      is_accessibility_size_enabled:
        type: string
        description: |
          If larger accessibility sizes is enabled or not (true / false).
      preferred_size:
        type: string
        description: |
          The preferred content size category selected.
    bugs:
      - https://github.com/mozilla-mobile/firefox-ios/issues/12236
    data_reviews:
      - https://github.com/mozilla-mobile/firefox-ios/pull/12236
      - https://github.com/mozilla-mobile/firefox-ios/pull/14102
    notification_emails:
      - fx-ios-data-stewards@mozilla.com
    expires: "2025-07-01"
# App menu
app_menu:
  main_menu_option_selected:
    type: event
    description: |
      Record event when user has tapped on the main menu option.
    extra_keys:
      option:
        type: string
        description: |
          The option type selected on the main menu.
      is_homepage:
        type: boolean
        description: |
          Indicate if is homepage when select an option.
    bugs:
      - https://github.com/mozilla-mobile/firefox-ios/issues/19329
    data_reviews:
      - https://github.com/mozilla-mobile/firefox-ios/pull/22788
    notification_emails:
      - fx-ios-data-stewards@mozilla.com
    expires: "2025-06-01"
  save_menu_option_selected:
    type: event
    description: |
      Record event when user has tapped on a save sub menu option.
    extra_keys:
      option:
        type: string
        description: |
          The option type selected on the save sub menu.
      is_homepage:
        type: boolean
        description: |
          Indicate if is homepage when select an option.
    bugs:
      - https://github.com/mozilla-mobile/firefox-ios/issues/23040
    data_reviews:
      - https://github.com/mozilla-mobile/firefox-ios/pull/23046
    notification_emails:
      - fx-ios-data-stewards@mozilla.com
    expires: "2025-06-01"
  tools_menu_option_selected:
    type: event
    description: |
      Record event when user has tapped on a tools sub menu option.
    extra_keys:
      option:
        type: string
        description: |
          The option type selected on the tools sub menu.
      is_homepage:
        type: boolean
        description: |
          Indicate if is homepage when select an option.
    bugs:
      - https://github.com/mozilla-mobile/firefox-ios/issues/23040
    data_reviews:
      - https://github.com/mozilla-mobile/firefox-ios/pull/23046
    notification_emails:
      - fx-ios-data-stewards@mozilla.com
    expires: "2025-06-01"
  close_button:
    type: event
    description: |
      Record event when user has tapped the close menu button.
    extra_keys:
      is_homepage:
        type: boolean
        description: |
          Indicate if is homepage when select an option.
    bugs:
      - https://github.com/mozilla-mobile/firefox-ios/issues/19329
    data_reviews:
      - https://github.com/mozilla-mobile/firefox-ios/pull/22788
    notification_emails:
      - fx-ios-data-stewards@mozilla.com
    expires: "2025-06-01"
  menu_dismissed:
    type: event
    description: |
      Record event when user has dismissed the menu because of tapping outside or drag the menu.
    extra_keys:
      is_homepage:
        type: boolean
        description: |
          Indicate if is homepage when select an option.
    bugs:
      - https://github.com/mozilla-mobile/firefox-ios/issues/19329
    data_reviews:
      - https://github.com/mozilla-mobile/firefox-ios/pull/22788
    notification_emails:
      - fx-ios-data-stewards@mozilla.com
    expires: "2025-06-01"
  homepage_menu:
    type: counter
    description: |
        Counts the number of times a user taps in the menu toolbar
        on the homepage
    bugs:
      - https://github.com/mozilla-mobile/firefox-ios/issues/12697
    data_reviews:
      - https://github.com/mozilla-mobile/firefox-ios/pull/12716
      - https://github.com/mozilla-mobile/firefox-ios/pull/14102
    notification_emails:
      - fx-ios-data-stewards@mozilla.com
    expires: "2025-07-01"
  site_menu:
    type: counter
    description: |
        Counts the number of times a user taps in the menu toolbar
        from a website
    bugs:
      - https://github.com/mozilla-mobile/firefox-ios/issues/12697
    data_reviews:
      - https://github.com/mozilla-mobile/firefox-ios/pull/12716
      - https://github.com/mozilla-mobile/firefox-ios/pull/14102
    notification_emails:
      - fx-ios-data-stewards@mozilla.com
    expires: "2025-07-01"
  home:
    type: counter
    description: |
        Counts the number of times a user taps Home in the app menu
    bugs:
      - https://github.com/mozilla-mobile/firefox-ios/issues/8147
    data_reviews:
      - https://github.com/mozilla-mobile/firefox-ios/pull/8167
      - https://github.com/mozilla-mobile/firefox-ios/pull/9673
      - https://github.com/mozilla-mobile/firefox-ios/pull/12334
      - https://github.com/mozilla-mobile/firefox-ios/pull/14102
    notification_emails:
      - fx-ios-data-stewards@mozilla.com
    expires: "2025-07-01"
  block_images_enabled:
    type: counter
    description: |
        Counts the number of times a user enables Block Images
        in the app menu
    bugs:
      - https://github.com/mozilla-mobile/firefox-ios/issues/8147
    data_reviews:
      - https://github.com/mozilla-mobile/firefox-ios/pull/8167
      - https://github.com/mozilla-mobile/firefox-ios/pull/9673
      - https://github.com/mozilla-mobile/firefox-ios/pull/12334
      - https://github.com/mozilla-mobile/firefox-ios/pull/14102
    notification_emails:
      - fx-ios-data-stewards@mozilla.com
    expires: "2025-07-01"
  block_images_disabled:
    type: counter
    description: |
        Counts the number of times a user disables Block Images
        in the app menu
    bugs:
      - https://github.com/mozilla-mobile/firefox-ios/issues/8147
    data_reviews:
      - https://github.com/mozilla-mobile/firefox-ios/pull/8167
      - https://github.com/mozilla-mobile/firefox-ios/pull/9673
      - https://github.com/mozilla-mobile/firefox-ios/pull/12334
      - https://github.com/mozilla-mobile/firefox-ios/pull/14102
    notification_emails:
      - fx-ios-data-stewards@mozilla.com
    expires: "2025-07-01"
  night_mode_enabled:
    type: counter
    description: |
        Counts the number of times a user taps Enable Night Mode
        in the app menu
    bugs:
      - https://github.com/mozilla-mobile/firefox-ios/issues/8147
    data_reviews:
      - https://github.com/mozilla-mobile/firefox-ios/pull/8167
      - https://github.com/mozilla-mobile/firefox-ios/pull/9673
      - https://github.com/mozilla-mobile/firefox-ios/pull/12334
      - https://github.com/mozilla-mobile/firefox-ios/pull/14102
    notification_emails:
      - fx-ios-data-stewards@mozilla.com
    expires: "2025-07-01"
  night_mode_disabled:
    type: counter
    description: |
        Counts the number of times a user taps Disable Night Mode
        in the app menu
    bugs:
      - https://github.com/mozilla-mobile/firefox-ios/issues/8147
    data_reviews:
      - https://github.com/mozilla-mobile/firefox-ios/pull/8167
      - https://github.com/mozilla-mobile/firefox-ios/pull/9673
      - https://github.com/mozilla-mobile/firefox-ios/pull/12334
      - https://github.com/mozilla-mobile/firefox-ios/pull/14102
    notification_emails:
      - fx-ios-data-stewards@mozilla.com
    expires: "2025-07-01"
  whats_new:
    type: counter
    description: |
        Counts the number of times a user taps What's New in the app menu
    bugs:
      - https://github.com/mozilla-mobile/firefox-ios/issues/8147
    data_reviews:
      - https://github.com/mozilla-mobile/firefox-ios/pull/8167
      - https://github.com/mozilla-mobile/firefox-ios/pull/9673
      - https://github.com/mozilla-mobile/firefox-ios/pull/12334
      - https://github.com/mozilla-mobile/firefox-ios/pull/14102
    notification_emails:
      - fx-ios-data-stewards@mozilla.com
    expires: "2025-07-01"
  help:
    type: counter
    description: |
        Counts the number of times a user taps Help in the app menu
    bugs:
      - https://github.com/mozilla-mobile/firefox-ios/issues/12697
    data_reviews:
      - https://github.com/mozilla-mobile/firefox-ios/pull/12716
      - https://github.com/mozilla-mobile/firefox-ios/pull/14102
    notification_emails:
      - fx-ios-data-stewards@mozilla.com
    expires: "2025-07-01"
  customize_homepage:
    type: counter
    description: |
        Counts the number of times a user taps Customize Homepage
        in the app menu
    bugs:
      - https://github.com/mozilla-mobile/firefox-ios/issues/12697
    data_reviews:
      - https://github.com/mozilla-mobile/firefox-ios/pull/12716
      - https://github.com/mozilla-mobile/firefox-ios/pull/14102
    notification_emails:
      - fx-ios-data-stewards@mozilla.com
    expires: "2025-07-01"
  settings:
    type: counter
    description: |
        Counts the number of times a user taps Settings in the app menu
    bugs:
      - https://github.com/mozilla-mobile/firefox-ios/issues/8147
    data_reviews:
      - https://github.com/mozilla-mobile/firefox-ios/pull/8167
      - https://github.com/mozilla-mobile/firefox-ios/pull/9673
      - https://github.com/mozilla-mobile/firefox-ios/pull/12334
      - https://github.com/mozilla-mobile/firefox-ios/pull/14102
    notification_emails:
      - fx-ios-data-stewards@mozilla.com
    expires: "2025-07-01"
  logins:
    type: counter
    description: |
        Counts the number of times a user taps Logins & Passwords
        in the app menu
    bugs:
      - https://github.com/mozilla-mobile/firefox-ios/issues/1544
    data_reviews:
      - https://github.com/mozilla-mobile/firefox-ios/pull/8167
      - https://github.com/mozilla-mobile/firefox-ios/pull/9673
      - https://github.com/mozilla-mobile/firefox-ios/pull/12334
      - https://github.com/mozilla-mobile/firefox-ios/pull/14102
    notification_emails:
      - fx-ios-data-stewards@mozilla.com
    expires: "2025-07-01"
  sign_into_sync:
    type: counter
    description: |
        Counts the number of times a user taps Sign Into Sync
        in the app menu
    bugs:
      - https://github.com/mozilla-mobile/firefox-ios/issues/1544
    data_reviews:
      - https://github.com/mozilla-mobile/firefox-ios/pull/8167
      - https://github.com/mozilla-mobile/firefox-ios/pull/9673
      - https://github.com/mozilla-mobile/firefox-ios/pull/12334
      - https://github.com/mozilla-mobile/firefox-ios/pull/14102
      - https://github.com/mozilla-mobile/firefox-ios/pull/15181
    notification_emails:
      - fx-ios-data-stewards@mozilla.com
    expires: "2025-07-01"
  passwords:
    type: event
    description: |
      Records when the user taps Passwords in the app menu
    bugs:
      - https://github.com/mozilla-mobile/firefox-ios/issues/14902
    data_reviews:
      - https://github.com/mozilla-mobile/firefox-ios/pull/16685
    notification_emails:
      - fx-ios-data-stewards@mozilla.com
    expires: "2025-07-01"

# Bookmark metrics
bookmarks:
  view_list:
    type: labeled_counter
    description: |
      Counts the number of times the bookmarks list is opened
      from either the Home Panel tab button or the App Menu.
    labels:
      - app-menu
    bugs:
      - https://bugzilla.mozilla.org/show_bug.cgi?id=1644846
    data_reviews:
      - https://bugzilla.mozilla.org/show_bug.cgi?id=1644846
      - https://github.com/mozilla-mobile/firefox-ios/pull/9673
      - https://github.com/mozilla-mobile/firefox-ios/pull/12334
      - https://github.com/mozilla-mobile/firefox-ios/pull/14102
    notification_emails:
      - fx-ios-data-stewards@mozilla.com
    expires: "2025-07-01"
  add:
    type: labeled_counter
    description: |
      Counts the number of times a bookmark is added from the
      following:
      * Page Action Menu
      * Share Menu
      * Activity stream

    labels:
      - page-action-menu
      - share-menu
      - activity-stream
    bugs:
      - https://bugzilla.mozilla.org/show_bug.cgi?id=1644846
    data_reviews:
      - https://bugzilla.mozilla.org/show_bug.cgi?id=1644846
      - https://github.com/mozilla-mobile/firefox-ios/pull/9673
      - https://github.com/mozilla-mobile/firefox-ios/pull/12334
      - https://github.com/mozilla-mobile/firefox-ios/pull/14102
    notification_emails:
      - fx-ios-data-stewards@mozilla.com
    expires: "2025-07-01"
  delete:
    type: labeled_counter
    description: |
      Counts the number of times a bookmark is deleted from
      the following:
      * Page Action Menu
      * Activity Stream
      * Bookmarks Panel
    labels:
      - page-action-menu
      - activity-stream
      - bookmarks-panel
    bugs:
      - https://bugzilla.mozilla.org/show_bug.cgi?id=1644846
    data_reviews:
      - https://bugzilla.mozilla.org/show_bug.cgi?id=1644846
      - https://github.com/mozilla-mobile/firefox-ios/pull/9673
      - https://github.com/mozilla-mobile/firefox-ios/pull/12334
      - https://github.com/mozilla-mobile/firefox-ios/pull/14102
    notification_emails:
      - fx-ios-data-stewards@mozilla.com
    expires: "2025-07-01"
  edit:
    type: labeled_counter
    description: |
      Counts the number of times a bookmark is tapped to
      be edited from:
      * Add bookmark toast Edit button
      * Bookmarks panel edit bookmarks view
    labels:
      - add-bookmark-toast
      - bookmarks-panel
    bugs:
      - https://github.com/mozilla-mobile/firefox-ios/issues/7464
    data_reviews:
      - https://github.com/mozilla-mobile/firefox-ios/pull/8675
      - https://github.com/mozilla-mobile/firefox-ios/pull/9673
      - https://github.com/mozilla-mobile/firefox-ios/pull/12334
      - https://github.com/mozilla-mobile/firefox-ios/pull/14102
    notification_emails:
      - fx-ios-data-stewards@mozilla.com
    expires: "2025-07-01"
  open:
    type: labeled_counter
    description: |
      Counts the number of times a bookmark is opened from
      the following:
      * Awesomebar results
      * Bookmarks Panel
      * Top sites
    labels:
      - awesomebar-results
      - bookmarks-panel
    bugs:
      - https://bugzilla.mozilla.org/show_bug.cgi?id=1644846
    data_reviews:
      - https://bugzilla.mozilla.org/show_bug.cgi?id=1644846
      - https://github.com/mozilla-mobile/firefox-ios/pull/9673
      - https://github.com/mozilla-mobile/firefox-ios/pull/12334
      - https://github.com/mozilla-mobile/firefox-ios/pull/14102
      - https://github.com/mozilla-mobile/firefox-ios/pull/15833
    notification_emails:
      - fx-ios-data-stewards@mozilla.com
    expires: "2025-07-01"
  has_mobile_bookmarks:
    type: boolean
    description: |
      A boolean that indicates if the user has bookmarks
      in the mobile folder.
    bugs:
      - https://github.com/mozilla-mobile/firefox-ios/issues/15620
    data_reviews:
      - https://github.com/mozilla-mobile/firefox-ios/pull/15833
    notification_emails:
      - fx-ios-data-stewards@mozilla.com
    expires: "2025-07-01"
  mobile_bookmarks_count:
    type: quantity
    description: |
      A quantity that indicates how many bookmarks a user
      has in the mobile folder.
    bugs:
      - https://github.com/mozilla-mobile/firefox-ios/issues/15620
    data_reviews:
      - https://github.com/mozilla-mobile/firefox-ios/pull/15833
    notification_emails:
      - fx-ios-data-stewards@mozilla.com
    expires: "2025-07-01"
    unit: quantity of mobile bookmarks
  folder_add:
    type: event
    description: |
      A user added a new bookmark folder.
    bugs:
      - https://github.com/mozilla-mobile/firefox-ios/issues/15620
    data_reviews:
      - https://github.com/mozilla-mobile/firefox-ios/pull/15833
    notification_emails:
      - fx-ios-data-stewards@mozilla.com
    expires: "2025-07-01"

# Default browser card metrics
default_browser_card:
  dismiss_pressed:
    type: counter
    description: |
      Counts the number of times default browser card is dismissed.
    bugs:
      - https://github.com/mozilla-mobile/firefox-ios/issues/7151
    data_reviews:
      - https://github.com/mozilla-mobile/firefox-ios/pull/7245
      - https://github.com/mozilla-mobile/firefox-ios/pull/9673
      - https://github.com/mozilla-mobile/firefox-ios/pull/12334
      - https://github.com/mozilla-mobile/firefox-ios/pull/14102
    notification_emails:
      - fx-ios-data-stewards@mozilla.com
    expires: "2025-07-01"
  go_to_settings_pressed:
    type: counter
    description: |
      Counts the number of times the Go To Settings button on
      default browser card is clicked.
    bugs:
      - https://github.com/mozilla-mobile/firefox-ios/issues/7151
    data_reviews:
      - https://github.com/mozilla-mobile/firefox-ios/pull/7245
      - https://github.com/mozilla-mobile/firefox-ios/pull/9673
      - https://github.com/mozilla-mobile/firefox-ios/pull/12334
      - https://github.com/mozilla-mobile/firefox-ios/pull/14102
    notification_emails:
      - fx-ios-data-stewards@mozilla.com
    expires: "2025-07-01"
  evergreen_impression:
    type: event
    description: |
      Reports events of Home Tab Banner evergreen impressions.
    bugs:
      - https://github.com/mozilla-mobile/firefox-ios/issues/9696
    data_reviews:
      - https://github.com/mozilla-mobile/firefox-ios/pull/10600
      - https://github.com/mozilla-mobile/firefox-ios/pull/14102
    notification_emails:
      - fx-ios-data-stewards@mozilla.com
    expires: "2025-07-01"

# Default browser onboarding metrics
default_browser_onboarding:
  dismiss_pressed:
    type: counter
    description: |
      Counts the number of times default browser onboarding is dismissed.
    bugs:
      - https://github.com/mozilla-mobile/firefox-ios/issues/7870
    data_reviews:
      - https://github.com/mozilla-mobile/firefox-ios/pull/7245
      - https://github.com/mozilla-mobile/firefox-ios/pull/9673
      - https://github.com/mozilla-mobile/firefox-ios/pull/12334
      - https://github.com/mozilla-mobile/firefox-ios/pull/14102
    notification_emails:
      - fx-ios-data-stewards@mozilla.com
    expires: "2025-07-01"
  go_to_settings_pressed:
    type: counter
    description: |
      Counts the number of times the Go To Settings button on
      default browser onboarding is clicked.
    bugs:
      - https://github.com/mozilla-mobile/firefox-ios/issues/7870
    data_reviews:
      - https://github.com/mozilla-mobile/firefox-ios/pull/7245
      - https://github.com/mozilla-mobile/firefox-ios/pull/9673
      - https://github.com/mozilla-mobile/firefox-ios/pull/12334
      - https://github.com/mozilla-mobile/firefox-ios/pull/14102
    notification_emails:
      - fx-ios-data-stewards@mozilla.com
    expires: "2025-07-01"

app:
  default_browser:
    type: boolean
    description: |
      Is Firefox the default browser
    bugs:
      - https://github.com/mozilla-mobile/firefox-ios/issues/23411
    data_reviews:
      - https://github.com/mozilla-mobile/firefox-ios/pull/23426
    notification_emails:
      - fx-ios-data-stewards@mozilla.com
    expires: "2026-01-01"
  choice_screen_acquisition:
    type: boolean
    description: |
      The user installed the app via the browser choice screen
    bugs:
      - https://github.com/mozilla-mobile/firefox-ios/issues/23411
    data_reviews:
      - https://github.com/mozilla-mobile/firefox-ios/pull/23426
    notification_emails:
      - fx-ios-data-stewards@mozilla.com
    expires: "2026-01-01"
  opened_as_default_browser:
    type: counter
    description: |
      Counts the number of times the app is opened from an external
      link, implying the client has Firefox set as a default browser.

      Currently this is our most accurate way of measuring how
      often Firefox is set as the default browser.
    bugs:
      - https://github.com/mozilla-mobile/firefox-ios/issues/7151
    data_reviews:
      - https://github.com/mozilla-mobile/firefox-ios/pull/7245
      - https://github.com/mozilla-mobile/firefox-ios/pull/9673
      - https://github.com/mozilla-mobile/firefox-ios/pull/12334
      - https://github.com/mozilla-mobile/firefox-ios/pull/14102
      - https://github.com/mozilla-mobile/firefox-ios/pull/16375
    notification_emails:
      - fx-ios-data-stewards@mozilla.com
    expires: never
  notification_permission:
    type: event
    description: |
      Records the status of the users notification permission.
    extra_keys:
      status:
        type: string
        description: |
            The status of the users notification permission.
      alert_setting:
        type: string
        description: |
            The users alert setting.
    bugs:
      - https://github.com/mozilla-mobile/firefox-ios/pull/13039
    data_reviews:
      - https://github.com/mozilla-mobile/firefox-ios/pull/13039
      - https://github.com/mozilla-mobile/firefox-ios/pull/14102
    notification_emails:
      - fx-ios-data-stewards@mozilla.com
    expires: "2025-07-01"
  last_opened_as_default_browser:
    type: datetime
    time_unit: day
    description: |
      The date of when the app was last opened as default browser.
    send_in_pings:
      - metrics
      - baseline
    no_lint:
      - BASELINE_PING
    bugs:
      - https://github.com/mozilla-mobile/firefox-ios/issues/24599
      - https://bugzilla.mozilla.org/1941035
    data_reviews:
      - https://github.com/mozilla-mobile/firefox-ios/pull/24594
    data_sensitivity:
      - technical
    notification_emails:
      - fx-ios-data-stewards@mozilla.com
      - glean-team@mozilla.com
    expires: "2025-07-01"

# Usage reporting
usage:
  profile_id:
    type: uuid
    lifetime: user
    description: |
      A UUID uniquely identifying the profile,
      not shared with other telemetry data.
    bugs:
      - https://github.com/mozilla-mobile/firefox-ios/pull/23254
    data_reviews:
      - https://github.com/mozilla-mobile/firefox-ios/pull/23254
    data_sensitivity:
      - technical
      - highly_sensitive
    notification_emails:
      - fx-ios-data-stewards@mozilla.com
      - glean-team@mozilla.com
    expires: never
    send_in_pings:
      - usage-reporting
      - usage-deletion-request

  duration:
    type: timespan
    time_unit: millisecond
    description: |
      The duration of the last foreground session.
    time_unit: second
    send_in_pings:
      - usage-reporting
    bugs:
      - https://github.com/mozilla-mobile/firefox-ios/issues/23785
      - https://bugzilla.mozilla.org/1497894
      - https://bugzilla.mozilla.org/1519120
    data_reviews:
      - https://github.com/mozilla-mobile/firefox-ios/pull/23950
      - https://bugzilla.mozilla.org/show_bug.cgi?id=1512938#c3
    data_sensitivity:
      - technical
      - interaction
    notification_emails:
      - fx-ios-data-stewards@mozilla.com
      - glean-team@mozilla.com
    expires: never

  reason:
    type: string
    lifetime: ping
    send_in_pings:
      - usage-reporting
    description: |
      The optional reason the ping was submitted.
      The specific values for reason are specific to each ping, and are
      documented in the ping's pings.yaml file.
    bugs:
      - https://github.com/mozilla-mobile/firefox-ios/issues/23785
      - https://bugzilla.mozilla.org/show_bug.cgi?id=1557048
    data_reviews:
      - https://github.com/mozilla-mobile/firefox-ios/pull/23950
      - https://bugzilla.mozilla.org/show_bug.cgi?id=1609218#c4
    data_sensitivity:
      - technical
    notification_emails:
      - fx-ios-data-stewards@mozilla.com
      - glean-team@mozilla.com
    expires: never

  os:
    type: string
    lifetime: application
    send_in_pings:
      - usage-reporting
    description: |
      The name of the operating system.
      Possible values:
      Android, iOS, Linux, Darwin, Windows,
      FreeBSD, NetBSD, OpenBSD, Solaris, Unknown
    bugs:
      - https://github.com/mozilla-mobile/firefox-ios/issues/23785
      - https://bugzilla.mozilla.org/1497894
    data_reviews:
      - https://github.com/mozilla-mobile/firefox-ios/pull/23950
      - https://bugzilla.mozilla.org/show_bug.cgi?id=1512938#c3
    data_sensitivity:
      - technical
    notification_emails:
      - fx-ios-data-stewards@mozilla.com
      - glean-team@mozilla.com
    expires: never

  os_version:
    type: string
    lifetime: application
    send_in_pings:
      - usage-reporting
    description: |
      The user-visible version of the operating system (e.g. "1.2.3").
      If the version detection fails, this metric gets set to `Unknown`.
    bugs:
      - https://github.com/mozilla-mobile/firefox-ios/issues/23785
      - https://bugzilla.mozilla.org/1497894
    data_reviews:
      - https://github.com/mozilla-mobile/firefox-ios/pull/23950
      - https://bugzilla.mozilla.org/show_bug.cgi?id=1512938#c3
    data_sensitivity:
      - technical
    notification_emails:
      - fx-ios-data-stewards@mozilla.com
      - glean-team@mozilla.com
    expires: never

  app_display_version:
    type: string
    lifetime: application
    send_in_pings:
      - usage-reporting
    description: |
      The user visible version string (e.g. "1.0.3").
      If the value was not provided through configuration,
      this metric gets set to `Unknown`.
    bugs:
      - https://github.com/mozilla-mobile/firefox-ios/issues/23785
      - https://bugzilla.mozilla.org/1508305
    data_reviews:
      - https://github.com/mozilla-mobile/firefox-ios/pull/23950
      - https://bugzilla.mozilla.org/show_bug.cgi?id=1508305#c9
    data_sensitivity:
      - technical
    notification_emails:
      - fx-ios-data-stewards@mozilla.com
      - glean-team@mozilla.com
    expires: never

  app_channel:
    type: string
    lifetime: application
    send_in_pings:
      - usage-reporting
    description: |
      The channel the application is being distributed on.
    bugs:
      - https://github.com/mozilla-mobile/firefox-ios/issues/23785
      - https://bugzilla.mozilla.org/1520741
    data_reviews:
      - https://github.com/mozilla-mobile/firefox-ios/pull/23950
      - https://bugzilla.mozilla.org/show_bug.cgi?id=1520741#c18
    data_sensitivity:
      - technical
    notification_emails:
    notification_emails:
      - fx-ios-data-stewards@mozilla.com
      - glean-team@mozilla.com
    expires: never

  first_run_date:
    type: datetime
    lifetime: user
    send_in_pings:
      - usage-reporting
    time_unit: day
    description: |
      The date of the first run of the application.
    bugs:
      - https://github.com/mozilla-mobile/firefox-ios/issues/23785
      - https://bugzilla.mozilla.org/1525045
    data_reviews:
      - https://github.com/mozilla-mobile/firefox-ios/pull/23950
      - https://bugzilla.mozilla.org/show_bug.cgi?id=1525045#c18
    data_sensitivity:
      - technical
    notification_emails:
      - fx-ios-data-stewards@mozilla.com
      - glean-team@mozilla.com
    expires: never

  app_build:
    type: string
    lifetime: application
    send_in_pings:
      - usage-reporting
    description: |
      The build identifier generated by the CI system (e.g. "1234/A").
      If the value was not provided through configuration,
      this metric gets set to `Unknown`.
    bugs:
      - https://github.com/mozilla-mobile/firefox-ios/issues/23785
      - https://bugzilla.mozilla.org/1508305
    data_reviews:
      - https://github.com/mozilla-mobile/firefox-ios/pull/23950
      - https://bugzilla.mozilla.org/show_bug.cgi?id=1512938#c3
    data_sensitivity:
      - technical
    notification_emails:
      - fx-ios-data-stewards@mozilla.com
      - glean-team@mozilla.com
    expires: never

# Downloads
downloads:
  download_now_button_tapped:
    type: event
    description: |
      Records when the download now button is pressed
    bugs:
      - https://github.com/mozilla-mobile/firefox-ios/pull/10777
    data_reviews:
      - https://github.com/mozilla-mobile/firefox-ios/pull/10777
      - https://github.com/mozilla-mobile/firefox-ios/pull/14102
    notification_emails:
      - fx-ios-data-stewards@mozilla.com
    expires: "2025-07-01"
  downloads_panel_row_tapped:
    type: event
    description: |
      Records when a row is pressed in the downloads panel
    bugs:
      - https://github.com/mozilla-mobile/firefox-ios/pull/10777
    data_reviews:
      - https://github.com/mozilla-mobile/firefox-ios/pull/10777
      - https://github.com/mozilla-mobile/firefox-ios/pull/14102
    notification_emails:
      - fx-ios-data-stewards@mozilla.com
    expires: "2025-07-01"
  view_download_complete_toast:
    type: event
    description: |
      Records when the toast message is tapped after a download is completed
    bugs:
      - https://github.com/mozilla-mobile/firefox-ios/pull/10777
    data_reviews:
      - https://github.com/mozilla-mobile/firefox-ios/pull/10777
      - https://github.com/mozilla-mobile/firefox-ios/pull/14102
    notification_emails:
      - fx-ios-data-stewards@mozilla.com
    expires: "2025-07-01"

# Password Generator
password_generator:
  shown:
    type: counter
    description: |
        The password generator bottom sheet was shown and is visible
    bugs:
      - https://github.com/mozilla-mobile/firefox-ios/issues/21248
    data_reviews:
      - https://github.com/mozilla-mobile/firefox-ios/issues/21248
    notification_emails:
      - fx-ios-data-stewards@mozilla.com
    expires: "2025-07-01"
  filled:
    type: counter
    description: |
        The "use password button" of the password generator bottom sheet was clicked.
    bugs:
      - https://github.com/mozilla-mobile/firefox-ios/issues/21248
    data_reviews:
      - https://github.com/mozilla-mobile/firefox-ios/issues/21248
    notification_emails:
      - fx-ios-data-stewards@mozilla.com
    expires: "2025-07-01"

# Microsurvey
microsurvey:
  shown:
    type: event
    description: |
        The survey surface (bottom sheet) was shown and visible.
    extra_keys:
      survey_id:
        type: string
        description: |
          The id of the survey.
    bugs:
      - https://github.com/mozilla-mobile/firefox-ios/issues/19506
      - https://github.com/mozilla-mobile/firefox-ios/issues/20875
    data_reviews:
      - https://github.com/mozilla-mobile/firefox-ios/pull/20801
      - https://github.com/mozilla-mobile/firefox-ios/pull/20903
    notification_emails:
      - fx-ios-data-stewards@mozilla.com
    expires: "2025-07-01"

  privacy_notice_tapped:
    type: event
    description: |
        Records that the user tapped on the privacy notice.
    extra_keys:
      survey_id:
        type: string
        description: |
          The id of the survey.
    bugs:
      - https://github.com/mozilla-mobile/firefox-ios/issues/19506
      - https://github.com/mozilla-mobile/firefox-ios/issues/20875
    data_reviews:
      - https://github.com/mozilla-mobile/firefox-ios/pull/20801
      - https://github.com/mozilla-mobile/firefox-ios/pull/20903
    notification_emails:
      - fx-ios-data-stewards@mozilla.com
    data_sensitivity:
      - interaction
    expires: "2025-07-01"

  dismiss_button_tapped:
    type: event
    description: |
        Records that the user tapped on the close button to dismiss the survey.
    extra_keys:
      survey_id:
        type: string
        description: |
          The id of the survey.
    bugs:
      - https://github.com/mozilla-mobile/firefox-ios/issues/19506
      - https://github.com/mozilla-mobile/firefox-ios/issues/20875
    data_reviews:
      - https://github.com/mozilla-mobile/firefox-ios/pull/20801
      - https://github.com/mozilla-mobile/firefox-ios/pull/20903
    notification_emails:
      - fx-ios-data-stewards@mozilla.com
    data_sensitivity:
      - interaction
    expires: "2025-07-01"

  submit_button_tapped:
    type: event
    description: |
        Records that the user tapped on the submit button to respond to the survey.
    extra_keys:
      user_selection:
        type: string
        description: |
          The user's selected option e.g. "satisfied".
      survey_id:
        type: string
        description: |
          The id of the survey.
    bugs:
      - https://github.com/mozilla-mobile/firefox-ios/issues/19506
      - https://github.com/mozilla-mobile/firefox-ios/issues/20875
    data_reviews:
      - https://github.com/mozilla-mobile/firefox-ios/pull/20801
      - https://github.com/mozilla-mobile/firefox-ios/pull/20903
    notification_emails:
      - fx-ios-data-stewards@mozilla.com
    data_sensitivity:
      - interaction
    expires: "2025-07-01"

  confirmation_shown:
    type: event
    description: |
        Records that the confirmation message in the survey has been viewed by the user.
    extra_keys:
      survey_id:
        type: string
        description: |
          The id of the survey.
    bugs:
      - https://github.com/mozilla-mobile/firefox-ios/issues/20800
      - https://github.com/mozilla-mobile/firefox-ios/issues/20875
    data_reviews:
      - https://github.com/mozilla-mobile/firefox-ios/pull/20840
      - https://github.com/mozilla-mobile/firefox-ios/pull/20903
    notification_emails:
        - fx-ios-data-stewards@mozilla.com
    expires: "2025-07-01"

# Shopping Experience (Fakespot)
shopping:
  product_page_visits:
    type: counter
    description: |
      A count of the number of eligible product pages the user has visited.
    bugs:
      - https://github.com/mozilla-mobile/firefox-ios/issues/16539
    data_reviews:
      - https://github.com/mozilla-mobile/firefox-ios/pull/16635
    notification_emails:
      - fx-ios-data-stewards@mozilla.com
    expires: "2025-07-01"

  ads_exposure:
    type: event
    description: |
      On a supported product page, the review checker showed analysis, and
      the ads exposure pref was enabled, or review checker ads were enabled,
      and when we tried to fetch an ad from the ad server, an ad was available.
      Does not indicate whether the ad was actually shown.
    bugs:
      - https://github.com/mozilla-mobile/firefox-ios/issues/17306
    data_reviews:
      - https://github.com/mozilla-mobile/firefox-ios/pull/17493
    notification_emails:
      - fx-ios-data-stewards@mozilla.com
    expires: "2025-07-01"
    send_in_pings:
      - events

  surface_no_ads_available:
    type: event
    description: |
      On a supported product page, the review checker
      showed analysis, and review checker ads were enabled,
      but when we tried to fetch an ad from the ad server,
      no ad was available.
    bugs:
      - https://github.com/mozilla-mobile/firefox-ios/issues/17301
    data_reviews:
      - https://github.com/mozilla-mobile/firefox-ios/pull/17663
    notification_emails:
      - fx-ios-data-stewards@mozilla.com
    expires: "2025-07-01"
    send_in_pings:
      - events

  surface_ads_impression:
    type: event
    description: |
      An ad was shown and visible in the bottom sheet for 1.5 seconds.
    bugs:
      - https://github.com/mozilla-mobile/firefox-ios/issues/17302
    data_reviews:
      - https://github.com/mozilla-mobile/firefox-ios/pull/17524
    data_sensitivity:
      - interaction
    expires: "2025-07-01"
    notification_emails:
      - fx-ios-data-stewards@mozilla.com
    send_in_pings:
      - events

  surface_ads_clicked:
    type: event
    description: |
      An ad shown in the fakespot bar was clicked.
    bugs:
      - https://github.com/mozilla-mobile/firefox-ios/issues/7752
    data_reviews:
      - https://github.com/mozilla-mobile/firefox-ios/pull/17861
    data_sensitivity:
      - interaction
    expires: "2025-07-01"
    notification_emails:
      - fx-ios-data-stewards@mozilla.com
    send_in_pings:
      - events

  address_bar_icon_clicked:
    type: event
    description: |
      Records when the shopping icon from the address bar is tapped
    bugs:
      - https://github.com/mozilla-mobile/firefox-ios/issues/15681
    data_reviews:
      - https://github.com/mozilla-mobile/firefox-ios/pull/15780
    notification_emails:
      - fx-ios-data-stewards@mozilla.com
    expires: "2025-07-01"

  address_bar_icon_displayed:
    type: event
    description: |
      Records when the shopping icon from the address bar is displayed
    bugs:
      - https://github.com/mozilla-mobile/firefox-ios/issues/15679
    data_reviews:
      - https://github.com/mozilla-mobile/firefox-ios/pull/16282
    notification_emails:
      - fx-ios-data-stewards@mozilla.com
    expires: "2025-07-01"

  surface_closed:
    type: event
    description: |
      Records when the surface (bottom sheet) is dismissed
    extra_keys:
      action:
        type: string
        description: |
          Records how the surface was closed:
          "close-button/click-outside/interaction-with-a-link/swiping-the-surface-handle/opting-out-of-the-feature"
    bugs:
      - https://github.com/mozilla-mobile/firefox-ios/issues/15681
    data_reviews:
      - https://github.com/mozilla-mobile/firefox-ios/pull/15780
    notification_emails:
      - fx-ios-data-stewards@mozilla.com
    expires: "2025-07-01"

  surface_show_more_recent_reviews_clicked:
    type: event
    description: |
      Records when the show more button of the recent reviews card is clicked
    bugs:
      - https://github.com/mozilla-mobile/firefox-ios/issues/15470
    data_reviews:
      - https://github.com/mozilla-mobile/firefox-ios/pull/16279
    notification_emails:
      - fx-ios-data-stewards@mozilla.com
    expires: "2025-07-01"

  surface_displayed:
    type: event
    description: |
      Records when the surface (bottom sheet) is displayed
    extra_keys:
      size:
        type: string
        description: |
          Records the state of the bottom sheet:
          "half-view / full-view"
    bugs:
      - https://github.com/mozilla-mobile/firefox-ios/issues/16248
    data_reviews:
      - https://github.com/mozilla-mobile/firefox-ios/pull/16272
    notification_emails:
      - fx-ios-data-stewards@mozilla.com
    expires: "2025-07-01"

  surface_settings_expand_clicked:
    type: event
    description: |
      Records when the Settings Card's header or chevron button is tapped and the card expands
    bugs:
      - https://github.com/mozilla-mobile/firefox-ios/issues/16247
    data_reviews:
      - https://github.com/mozilla-mobile/firefox-ios/pull/16367
    notification_emails:
      - fx-ios-data-stewards@mozilla.com
    expires: "2025-07-01"

  surface_onboarding_displayed:
    type: event
    description: |
      Records when the shopping surface onboarding is displayed
    bugs:
      - https://github.com/mozilla-mobile/firefox-ios/issues/16249
    data_reviews:
      - https://github.com/mozilla-mobile/firefox-ios/pull/16506
    notification_emails:
      - fx-ios-data-stewards@mozilla.com
    expires: "2025-07-01"

  surface_opt_in_accepted:
    type: event
    description: |
      Records when the shopping surface opt in is accepted
    bugs:
      - https://github.com/mozilla-mobile/firefox-ios/issues/15477
    data_reviews:
      - https://github.com/mozilla-mobile/firefox-ios/pull/16411
    notification_emails:
      - fx-ios-data-stewards@mozilla.com
    expires: "2025-07-01"

  surface_not_now_clicked:
    type: event
    description: |
      Records when the shopping surface opt in is dismissed from the not now button
    bugs:
      - https://github.com/mozilla-mobile/firefox-ios/issues/15477
    data_reviews:
      - https://github.com/mozilla-mobile/firefox-ios/pull/16411
    notification_emails:
      - fx-ios-data-stewards@mozilla.com
    expires: "2025-07-01"

  surface_show_terms_clicked:
    type: event
    description: |
      Records when the terms of use is clicked in the shopping surface opt in
    bugs:
      - https://github.com/mozilla-mobile/firefox-ios/issues/15477
    data_reviews:
      - https://github.com/mozilla-mobile/firefox-ios/pull/16411
    notification_emails:
      - fx-ios-data-stewards@mozilla.com
    expires: "2025-07-01"

  surface_show_privacy_policy_clicked:
    type: event
    description: |
      Records when the privacy policy is clicked in the shopping surface opt in
    bugs:
      - https://github.com/mozilla-mobile/firefox-ios/issues/15477
    data_reviews:
      - https://github.com/mozilla-mobile/firefox-ios/pull/16411
    notification_emails:
      - fx-ios-data-stewards@mozilla.com
    expires: "2025-07-01"

  surface_learn_more_clicked:
    type: event
    description: |
      Records when the learn more button in the shopping surface opt in is displayed
    bugs:
      - https://github.com/mozilla-mobile/firefox-ios/issues/15477
    data_reviews:
      - https://github.com/mozilla-mobile/firefox-ios/pull/16411
    notification_emails:
      - fx-ios-data-stewards@mozilla.com
    expires: "2025-07-01"

  surface_show_quality_explainer_clicked:
    type: event
    description: |
      Records when the Learn more about how Fakespot determines review quality link is tapped
    bugs:
      - https://github.com/mozilla-mobile/firefox-ios/issues/16466
    data_reviews:
      - https://github.com/mozilla-mobile/firefox-ios/pull/16503
    notification_emails:
      - fx-ios-data-stewards@mozilla.com
    expires: "2025-07-01"

  address_bar_feature_callout_displayed:
    type: event
    description: |
      Records an event everytime a shopping CFR is shown on the screen
    bugs:
      - https://github.com/mozilla-mobile/firefox-ios/issues/15461
    data_reviews:
      - https://github.com/mozilla-mobile/firefox-ios/pull/16593
    notification_emails:
      - fx-ios-data-stewards@mozilla.com
    expires: "2025-07-01"

  surface_powered_by_fakespot_link_clicked:
    type: event
    description: |
      Records an event when the user taps on
      'Review checker is powered by Fakespot by mozilla' link.
    bugs:
      - https://github.com/mozilla-mobile/firefox-ios/issues/16633
    data_reviews:
      - https://github.com/mozilla-mobile/firefox-ios/pull/16655
    notification_emails:
      - fx-ios-data-stewards@mozilla.com
    expires: "2025-07-01"

  surface_analyze_reviews_none_available_clicked:
    type: event
    description: |
      Records an event when the user taps on
      analyzer button from the 'No Analysis Card'.
    bugs:
      - https://github.com/mozilla-mobile/firefox-ios/issues/16631
    data_reviews:
      - https://github.com/mozilla-mobile/firefox-ios/pull/16721
    notification_emails:
      - fx-ios-data-stewards@mozilla.com
    expires: "2025-07-01"

  surface_reanalyze_clicked:
    type: event
    description: |
      Records an event when the user taps on
      primary button from the 'Needs Analysis Card'.
    bugs:
      - https://github.com/mozilla-mobile/firefox-ios/issues/16631
    data_reviews:
      - https://github.com/mozilla-mobile/firefox-ios/pull/16721
    notification_emails:
      - fx-ios-data-stewards@mozilla.com
    expires: "2025-07-01"

  surface_no_review_reliability_available:
    type: event
    description: |
      Records an event when the Fakespot API doesn't return a grade.
    bugs:
      - https://github.com/mozilla-mobile/firefox-ios/issues/16630
    data_reviews:
      - https://github.com/mozilla-mobile/firefox-ios/pull/16750
    notification_emails:
      - fx-ios-data-stewards@mozilla.com
    expires: "2025-07-01"

  surface_stale_analysis_shown:
    type: event
    description: |
      Records an event when the "New info to check" card is shown.
    bugs:
      - https://github.com/mozilla-mobile/firefox-ios/issues/16632
    data_reviews:
      - https://github.com/mozilla-mobile/firefox-ios/pull/16782
    notification_emails:
      - fx-ios-data-stewards@mozilla.com
    expires: "2025-07-01"

  surface_reactivated_button_clicked:
    type: event
    description: |
      Records an event when a user reports a product as back in stock.
    bugs:
      - https://github.com/mozilla-mobile/firefox-ios/issues/17145
    data_reviews:
      - https://github.com/mozilla-mobile/firefox-ios/pull/17230
    notification_emails:
      - fx-ios-data-stewards@mozilla.com
    expires: "2025-07-01"

  surface_ads_setting_toggled:
    type: event
    description: |
      Whether the user has opted in for ads
    extra_keys:
      is_enabled:
        type: boolean
        description: |
          Is enabled when the user has opted in for ads
    bugs:
      - https://github.com/mozilla-mobile/firefox-ios/issues/17303
    data_reviews:
      - https://github.com/mozilla-mobile/firefox-ios/pull/17681
    notification_emails:
      - fx-ios-data-stewards@mozilla.com
    expires: "2025-07-01"

shopping.settings:
  nimbus_disabled_shopping:
    type: boolean
    lifetime: application
    description: |
      Indicates if Nimbus has disabled the use the shopping component.
    bugs:
      - https://github.com/mozilla-mobile/firefox-ios/issues/16694
    data_reviews:
      - https://github.com/mozilla-mobile/firefox-ios/pull/16780
    notification_emails:
      - fx-ios-data-stewards@mozilla.com
    expires: "2025-07-01"
    send_in_pings:
      - metrics

  component_opted_out:
    type: boolean
    lifetime: application
    description: |
      Indicates if the user has opted out of using the shopping component.
      Set in BrowserViewController and updated when changed by user.
    bugs:
      - https://github.com/mozilla-mobile/firefox-ios/issues/16694
    data_reviews:
      - https://github.com/mozilla-mobile/firefox-ios/pull/16780
    notification_emails:
      - fx-ios-data-stewards@mozilla.com
    expires: "2025-07-01"
    send_in_pings:
      - metrics

  user_has_onboarded:
    type: boolean
    lifetime: application
    description: |
      Indicates if the user has completed the Shopping product Onboarding
      experience. Set in BrowserViewController and updated when changed by user.
    bugs:
      - https://github.com/mozilla-mobile/firefox-ios/issues/16694
    data_reviews:
      - https://github.com/mozilla-mobile/firefox-ios/pull/16780
    notification_emails:
      - fx-ios-data-stewards@mozilla.com
    expires: "2025-07-01"
    send_in_pings:
      - metrics

  disabled_ads:
    type: boolean
    lifetime: application
    description: |
      Indicates if the user has opted out of being shown ads in the Fakespot screen
      experience. Set in BrowserViewController and updated when changed by user.
    bugs:
      - https://github.com/mozilla-mobile/firefox-ios/issues/17304
    data_reviews:
      - https://github.com/mozilla-mobile/firefox-ios/pull/17930
    notification_emails:
      - fx-ios-data-stewards@mozilla.com
    expires: "2025-07-01"
    send_in_pings:
      - metrics

# Key Commands
key_commands:
  press_key_command_action:
    type: event
    description: |
      Records when a key command action is triggered
    extra_keys:
      action:
        type: string
        description: |
          Records the action:
          "close-tab/close-all-tabs/enter-tab/new-tab/select-tab/previous-tab/etc"
    bugs:
      - https://github.com/mozilla-mobile/firefox-ios/pull/10777
    data_reviews:
      - https://github.com/mozilla-mobile/firefox-ios/pull/10777
      - https://github.com/mozilla-mobile/firefox-ios/pull/14102
    notification_emails:
      - fx-ios-data-stewards@mozilla.com
    expires: "2025-07-01"

# Onboarding metrics
onboarding:
  terms_of_service_card:
    type: event
    description: |
      User viewed the terms of service onboarding card.
    bugs:
      - https://mozilla-hub.atlassian.net/browse/FXIOS-10733
    data_reviews:
      - https://github.com/mozilla-mobile/firefox-ios/pull/24123
    notification_emails:
      - fx-ios-data-stewards@mozilla.com
    expires: "2025-07-01"
  terms_of_service_accepted:
    type: event
    description: |
      User clicked accept button on the terms of service onboarding card.
    bugs:
      - https://mozilla-hub.atlassian.net/browse/FXIOS-10733
    data_reviews:
      - https://github.com/mozilla-mobile/firefox-ios/pull/24123
    notification_emails:
      - fx-ios-data-stewards@mozilla.com
    expires: "2025-07-01"
  terms_of_service_link_clicked:
    type: event
    description: |
      User clicked the terms of service link on the onboarding card.
    bugs:
      - https://mozilla-hub.atlassian.net/browse/FXIOS-10733
    data_reviews:
      - https://github.com/mozilla-mobile/firefox-ios/pull/24123
    notification_emails:
      - fx-ios-data-stewards@mozilla.com
    expires: "2025-07-01"
  terms_of_service_manage_link_clicked:
    type: event
    description: |
      User clicked the manage link on the terms of service onboarding card.
    bugs:
      - https://mozilla-hub.atlassian.net/browse/FXIOS-10733
    data_reviews:
      - https://github.com/mozilla-mobile/firefox-ios/pull/24123
    notification_emails:
      - fx-ios-data-stewards@mozilla.com
    expires: "2025-07-01"
  terms_of_service_privacy_notice_link_clicked:
    type: event
    description: |
      User clicked the privacy policy link on the terms of service onboarding card.
    bugs:
      - https://mozilla-hub.atlassian.net/browse/FXIOS-10733
    data_reviews:
      - https://github.com/mozilla-mobile/firefox-ios/pull/24123
    notification_emails:
      - fx-ios-data-stewards@mozilla.com
    expires: "2025-07-01"
  toggle_technical_interaction_data:
    type: event
    description: |
      User toggled the preference to share technical and interaction data from the manage modal on the terms of service onboarding card.
    extra_keys:
      changed_to:
        type: boolean
        description: |
          The value of the technical interaction data switch.
    bugs:
      - https://mozilla-hub.atlassian.net/browse/FXIOS-10733
    data_reviews:
      - https://github.com/mozilla-mobile/firefox-ios/pull/24123
    notification_emails:
      - fx-ios-data-stewards@mozilla.com
    expires: "2025-07-01"
  toggle_automatic_crash_reports:
    type: event
    description: |
      User toggled the preference to automatically send crash reports from the manage modal on the terms of service onboarding card.
    extra_keys:
      changed_to:
        type: boolean
        description: |
          The value of the automatic crash reports switch.
    bugs:
      - https://mozilla-hub.atlassian.net/browse/FXIOS-10733
    data_reviews:
      - https://github.com/mozilla-mobile/firefox-ios/pull/24123
    notification_emails:
      - fx-ios-data-stewards@mozilla.com
    expires: "2025-07-01"
  card_view:
    type: event
    description: |
      Records when an onboarding card is shown
    extra_keys:
      card_type:
        type: string
        description: |
          The name of the presented card.
      sequence_id:
        type: string
        description: |
          The sequence of the cards in the current branch.
      sequence_position:
        type: string
        description: |
          The position of the card in the current branch.
      flow_type:
        type: string
        description: |
          Whether it's a fresh install or an upgrade flow
    bugs:
      - https://github.com/mozilla-mobile/firefox-ios/pull/14566
    data_reviews:
      - https://github.com/mozilla-mobile/firefox-ios/pull/14566
      - https://github.com/mozilla-mobile/firefox-ios/pull/10984
    notification_emails:
      - fx-ios-data-stewards@mozilla.com
    expires: "2025-07-01"
  primary_button_tap:
    type: event
    description: |
      Records when the primary button is tap during the onboarding
    extra_keys:
      card_type:
        type: string
        description: |
          Presented onboarding card (welcome / wallpapers / sign to sync)
      sequence_id:
        type: string
        description: |
          The sequence of the cards in the current branch.
      sequence_position:
        type: string
        description: |
          The position of the card in the current branch.
      flow_type:
        type: string
        description: |
          Whether it's a fresh install or an upgrade flow
      button_action:
        type: string
        description: |
          The action that the button would lead to.
    bugs:
      - https://github.com/mozilla-mobile/firefox-ios/pull/14566
    data_reviews:
      - https://github.com/mozilla-mobile/firefox-ios/pull/14566
      - https://github.com/mozilla-mobile/firefox-ios/pull/10984
      - https://github.com/mozilla-mobile/firefox-ios/pull/14102
    notification_emails:
      - fx-ios-data-stewards@mozilla.com
    expires: "2025-07-01"
  secondary_button_tap:
    type: event
    description: |
      Records when the secondary button is tap during the onboarding
    extra_keys:
      card_type:
        type: string
        description: |
          Presented onboarding card (welcome / wallpapers / sign to sync)
      sequence_id:
        type: string
        description: |
          The sequence of the cards in the current branch.
      sequence_position:
        type: string
        description: |
          The position of the card in the current branch.
      flow_type:
        type: string
        description: |
          Whether it's a fresh install or an upgrade flow
      button_action:
        type: string
        description: |
          The action that the button would lead to.
    bugs:
      - https://github.com/mozilla-mobile/firefox-ios/pull/14566
    data_reviews:
      - https://github.com/mozilla-mobile/firefox-ios/pull/14566
      - https://github.com/mozilla-mobile/firefox-ios/pull/10984
      - https://github.com/mozilla-mobile/firefox-ios/pull/14102
    notification_emails:
      - fx-ios-data-stewards@mozilla.com
    expires: "2025-07-01"
  multiple_choice_button_tap:
    type: event
    description: |
      Records when a multiple choice button is tapped during the onboarding
    extra_keys:
      card_type:
        type: string
        description: |
          Presented onboarding card
      sequence_id:
        type: string
        description: |
          The sequence of the cards in the current branch.
      sequence_position:
        type: string
        description: |
          The position of the card in the current branch.
      flow_type:
        type: string
        description: |
          Whether it's a fresh install or an upgrade flow
      button_action:
        type: string
        description: |
          The action that the button would lead to.
    bugs:
      - https://github.com/mozilla-mobile/firefox-ios/issues/18358
    data_reviews:
      - https://github.com/mozilla-mobile/firefox-ios/pull/19678
    notification_emails:
      - fx-ios-data-stewards@mozilla.com
    expires: "2025-07-01"
  close_tap:
    type: event
    description: |
      Records when the user closes the onboarding.
    extra_keys:
      card_type:
        type: string
        description: |
          The card presented when the onboarding was closed
      sequence_id:
        type: string
        description: |
          The sequence of the cards in the current branch.
      sequence_position:
        type: string
        description: |
          The position of the card in the current branch.
      flow_type:
        type: string
        description: |
          Whether it's a fresh install or an upgrade flow
    bugs:
      - https://github.com/mozilla-mobile/firefox-ios/pull/14566
    data_reviews:
      - https://github.com/mozilla-mobile/firefox-ios/pull/14566
      - https://github.com/mozilla-mobile/firefox-ios/pull/10984
      - https://github.com/mozilla-mobile/firefox-ios/pull/14102
    notification_emails:
      - fx-ios-data-stewards@mozilla.com
    expires: "2025-07-01"
  wallpaper_selected:
    type: event
    description: |
      Recorded when the user selects a wallpaper from
      the wallpaper onboarding screen.
    extra_keys:
      wallpaper_name:
        type: string
        description: |
          The name of the wallpaper set.
      wallpaper_type:
        type: string
        description: |
          The name of the wallpaper set.
    bugs:
      - https://github.com/mozilla-mobile/firefox-ios/pull/10984
    data_reviews:
      - https://github.com/mozilla-mobile/firefox-ios/pull/10984
      - https://github.com/mozilla-mobile/firefox-ios/pull/14102
    notification_emails:
      - fx-ios-data-stewards@mozilla.com
    expires: "2025-07-01"
  wallpaper_selector_view:
    type: event
    description: |
      Recorded when the wallpaper onboarding bottom sheet is shown to the user.
    bugs:
      - https://github.com/mozilla-mobile/firefox-ios/pull/11675
    data_reviews:
      - https://github.com/mozilla-mobile/firefox-ios/pull/11675
      - https://github.com/mozilla-mobile/firefox-ios/pull/12334
      - https://github.com/mozilla-mobile/firefox-ios/pull/14102
    notification_emails:
      - fx-ios-data-stewards@mozilla.com
    expires: "2025-07-01"
  wallpaper_selector_close:
    type: event
    description: |
      Recorded when the wallpaper onboarding bottom sheet
      is dismissed by the user.
    bugs:
      - https://github.com/mozilla-mobile/firefox-ios/pull/11675
    data_reviews:
      - https://github.com/mozilla-mobile/firefox-ios/pull/11675
      - https://github.com/mozilla-mobile/firefox-ios/pull/12334
      - https://github.com/mozilla-mobile/firefox-ios/pull/14102
    notification_emails:
      - fx-ios-data-stewards@mozilla.com
    expires: "2025-07-01"
  wallpaper_selector_selected:
    type: event
    description: |
      Recorded when the user selects a wallpaper from
      the wallpaper onboarding bottom sheet. Wallpaper information
      is sent in the extra keys.
    extra_keys:
      wallpaper_name:
        type: string
        description: |
          The name of the wallpaper set.
      wallpaper_type:
        type: string
        description: |
          The name of the wallpaper set.
    bugs:
      - https://github.com/mozilla-mobile/firefox-ios/pull/11675
    data_reviews:
      - https://github.com/mozilla-mobile/firefox-ios/pull/11675
      - https://github.com/mozilla-mobile/firefox-ios/pull/12334
      - https://github.com/mozilla-mobile/firefox-ios/pull/14102
    notification_emails:
      - fx-ios-data-stewards@mozilla.com
    expires: "2025-07-01"
  notification_permission_prompt:
    type: event
    description: |
      Records the users decision to enable/disable notifications.
    extra_keys:
      granted:
        type: boolean
        description: |
          Whether the notification permission was granted.
    bugs:
      - https://github.com/mozilla-mobile/firefox-ios/pull/13039
    data_reviews:
      - https://github.com/mozilla-mobile/firefox-ios/pull/13039
      - https://github.com/mozilla-mobile/firefox-ios/pull/14102
    notification_emails:
      - fx-ios-data-stewards@mozilla.com
    expires: "2025-07-01"
  engagement_notification_tapped:
    type: event
    description: |
      Records the users interaction with the engagement notification.
    bugs:
      - https://github.com/mozilla-mobile/firefox-ios/pull/13652
    data_reviews:
      - https://github.com/mozilla-mobile/firefox-ios/pull/13652
      - https://github.com/mozilla-mobile/firefox-ios/pull/14102
    notification_emails:
      - fx-ios-data-stewards@mozilla.com
    expires: "2025-07-01"
  engagement_notification_cancel:
    type: event
    description: |
      Records the cancelation of a scheduled engagement notification.
    bugs:
      - https://github.com/mozilla-mobile/firefox-ios/pull/13652
    data_reviews:
      - https://github.com/mozilla-mobile/firefox-ios/pull/13652
      - https://github.com/mozilla-mobile/firefox-ios/pull/14102
    notification_emails:
      - fx-ios-data-stewards@mozilla.com
    expires: "2025-07-01"

# Top Site
top_sites:
  tile_pressed:
    type: event
    description: |
      Records an event when user taps on top site tile.
    extra_keys:
      tile_type:
        type: string
        description: |
          Type of tile pressed (Ex: google,
          suggested, user-added or history-based)
      position:
        type: string
        description: |
          Position of top site.
    bugs:
      - https://github.com/mozilla-mobile/firefox-ios/issues/8501
    data_reviews:
      - https://github.com/mozilla-mobile/firefox-ios/pull/8662
      - https://github.com/mozilla-mobile/firefox-ios/pull/9673
      - https://github.com/mozilla-mobile/firefox-ios/pull/12334
      - https://github.com/mozilla-mobile/firefox-ios/pull/14102
    notification_emails:
      - fx-ios-data-stewards@mozilla.com
    expires: "2025-07-01"
  pressed_tile_origin:
    type: labeled_counter
    description: |
      Records an event when user taps on top site tile,
      with a home page origin.
    labels:
      - zero-search
      - origin-other
    bugs:
      - https://github.com/mozilla-mobile/firefox-ios/issues/9308
    data_reviews:
      - https://github.com/mozilla-mobile/firefox-ios/pull/9494
      - https://github.com/mozilla-mobile/firefox-ios/pull/9673
      - https://github.com/mozilla-mobile/firefox-ios/pull/12334
      - https://github.com/mozilla-mobile/firefox-ios/pull/14102
    notification_emails:
      - fx-ios-data-stewards@mozilla.com
    expires: "2025-07-01"
  contextual_menu:
    type: event
    description: |
        Records when a user clicks on a contextual
        menu option on top site
    extra_keys:
      type:
        type: string
        description: |
          Type of contextual action
    bugs:
      - https://github.com/mozilla-mobile/firefox-ios/pull/10514
    data_reviews:
      - https://github.com/mozilla-mobile/firefox-ios/pull/10514
      - https://github.com/mozilla-mobile/firefox-ios/pull/12334
      - https://github.com/mozilla-mobile/firefox-ios/pull/14102
    notification_emails:
      - fx-ios-data-stewards@mozilla.com
    expires: "2025-07-01"
  context_id:
    type: uuid
    description: |
      A UUID that is unjoinable with other browser metrics. This ID will not be
      shared with AdM, only for internal uses. This ID is shared across all
      contextual services features.
    lifetime: application
    send_in_pings:
      - topsites-impression
    bugs:
      - https://github.com/mozilla-mobile/firefox-ios/pull/10696
    data_reviews:
      - https://github.com/mozilla-mobile/firefox-ios/pull/10696
      - https://github.com/mozilla-mobile/firefox-ios/pull/12334
      - https://github.com/mozilla-mobile/firefox-ios/pull/14102
    data_sensitivity:
      - highly_sensitive
    notification_emails:
      - fx-ios-data-stewards@mozilla.com
    expires: "2025-07-01"
    metadata:
      tags:
        - TopSites
  contile_tile_id:
    type: quantity
    description: |
      A unique identifier provided by the AdM for the sponsored TopSites tile
    lifetime: ping
    send_in_pings:
      - topsites-impression
    bugs:
      - https://github.com/mozilla-mobile/firefox-ios/pull/10696
    data_reviews:
      - https://github.com/mozilla-mobile/firefox-ios/pull/10696
      - https://github.com/mozilla-mobile/firefox-ios/pull/12334
      - https://github.com/mozilla-mobile/firefox-ios/pull/14102
    data_sensitivity:
      - technical
      - interaction
    notification_emails:
      - fx-ios-data-stewards@mozilla.com
    expires: "2025-07-01"
    unit: integer
    metadata:
      tags:
        - TopSites
  contile_advertiser:
    type: string
    description: |
      Advertiser brand for the sponsored TopSites tile
    lifetime: ping
    send_in_pings:
      - topsites-impression
    bugs:
      - https://github.com/mozilla-mobile/firefox-ios/pull/10696
    data_reviews:
      - https://github.com/mozilla-mobile/firefox-ios/pull/10696
      - https://github.com/mozilla-mobile/firefox-ios/pull/12334
      - https://github.com/mozilla-mobile/firefox-ios/pull/14102
    data_sensitivity:
      - technical
      - interaction
    notification_emails:
      - fx-ios-data-stewards@mozilla.com
    expires: "2025-07-01"
    metadata:
      tags:
        - TopSites
  contile_reporting_url:
    type: url
    description: |
      The AdM reporting endpoint (impression_url for “impression” event,
      click_url for “click” event).
    lifetime: ping
    send_in_pings:
      - topsites-impression
    bugs:
      - https://github.com/mozilla-mobile/firefox-ios/pull/10696
    data_reviews:
      - https://github.com/mozilla-mobile/firefox-ios/pull/10696
      - https://github.com/mozilla-mobile/firefox-ios/pull/12334
      - https://github.com/mozilla-mobile/firefox-ios/pull/14102
    data_sensitivity:
      - technical
      - interaction
    notification_emails:
      - fx-ios-data-stewards@mozilla.com
    expires: "2025-07-01"
    metadata:
      tags:
        - TopSites
  contile_impression:
    type: event
    description: |
      A user saw a Contile top site
    extra_keys:
      source:
        description: The source of the event, example "newtab", "urlbar"
        type: string
      position:
        description: The tile placement (1-based)
        type: quantity
    send_in_pings:
      - topsites-impression
      - events
    bugs:
      - https://github.com/mozilla-mobile/firefox-ios/pull/10696
    data_reviews:
      - https://github.com/mozilla-mobile/firefox-ios/pull/10696
      - https://github.com/mozilla-mobile/firefox-ios/pull/12334
      - https://github.com/mozilla-mobile/firefox-ios/pull/14102
    data_sensitivity:
      - interaction
    notification_emails:
      - fx-ios-data-stewards@mozilla.com
    expires: "2025-07-01"
    metadata:
      tags:
        - TopSites
  contile_click:
    type: event
    description: |
      A user clicked a Contile top site
    extra_keys:
      source:
        description: The source of the event, example "newtab", "urlbar"
        type: string
      position:
        description: The tile placement (1-based)
        type: quantity
    send_in_pings:
      - topsites-impression
      - events
    bugs:
      - https://github.com/mozilla-mobile/firefox-ios/pull/10696
    data_reviews:
      - https://github.com/mozilla-mobile/firefox-ios/pull/10696
      - https://github.com/mozilla-mobile/firefox-ios/pull/12334
      - https://github.com/mozilla-mobile/firefox-ios/pull/14102
    data_sensitivity:
      - interaction
    notification_emails:
      - fx-ios-data-stewards@mozilla.com
    expires: "2025-07-01"
    metadata:
      tags:
        - TopSites
  open_in_private_tab:
    type: event
    description: |
      A user opens a new private tab based on a top site item
    bugs:
      - https://github.com/mozilla-mobile/firefox-ios/issues/14903
    data_reviews:
      - https://github.com/mozilla-mobile/firefox-ios/pull/15503
    notification_emails:
      - fx-ios-data-stewards@mozilla.com
    expires: "2025-07-01"
  sponsored_shortcuts:
    type: boolean
    description: |
      Tracks if the user has enabled sponsored shortcuts
    bugs:
      - https://bugzilla.mozilla.org/show_bug.cgi?id=1842084
    data_reviews:
      - https://github.com/mozilla-mobile/firefox-ios/pull/15768
    notification_emails:
      - fx-ios-data-stewards@mozilla.com
    expires: "2025-07-01"
# HomePage - Normal
firefox_home_page:
  open_from_menu_home_button:
    type: counter
    description: |
        Counts when user opens Firefox Home from
        bottom right hamburger menu Home button
        and New Tab button.
    bugs:
      - https://github.com/mozilla-mobile/firefox-ios/issues/8481
    data_reviews:
      - https://github.com/mozilla-mobile/firefox-ios/pull/8662
      - https://github.com/mozilla-mobile/firefox-ios/pull/9673
      - https://github.com/mozilla-mobile/firefox-ios/pull/12334
      - https://github.com/mozilla-mobile/firefox-ios/pull/14102
    notification_emails:
      - fx-ios-data-stewards@mozilla.com
    expires: "2025-07-01"
  open_from_awesomebar:
    type: counter
    description: |
        Counts when a user opens Firefox Home
        from awesomebar.
    bugs:
      - https://github.com/mozilla-mobile/firefox-ios/issues/8481
    data_reviews:
      - https://github.com/mozilla-mobile/firefox-ios/pull/8662
      - https://github.com/mozilla-mobile/firefox-ios/pull/9673
      - https://github.com/mozilla-mobile/firefox-ios/pull/12334
      - https://github.com/mozilla-mobile/firefox-ios/pull/14102
    notification_emails:
      - fx-ios-data-stewards@mozilla.com
    expires: "2025-07-01"
  recently_saved_show_all:
    type: counter
    description: |
      Counts the number of times a user taps the Show All
      button of the Recently Saved Section
    bugs:
      - https://github.com/mozilla-mobile/firefox-ios/pull/8656
    data_reviews:
      - https://github.com/mozilla-mobile/firefox-ios/pull/8656
      - https://github.com/mozilla-mobile/firefox-ios/pull/9673
      - https://github.com/mozilla-mobile/firefox-ios/pull/12334
      - https://github.com/mozilla-mobile/firefox-ios/pull/14102
    notification_emails:
      - fx-ios-data-stewards@mozilla.com
    expires: "2025-07-01"
  recently_saved_show_all_origin:
    type: labeled_counter
    description: |
      Counts the number of times a user taps the Show All
      button of the Recently Saved Section,
      with a home page origin.
    labels:
      - zero-search
      - origin-other
    bugs:
      - https://github.com/mozilla-mobile/firefox-ios/issues/9308
    data_reviews:
      - https://github.com/mozilla-mobile/firefox-ios/pull/9494
      - https://github.com/mozilla-mobile/firefox-ios/pull/9673
      - https://github.com/mozilla-mobile/firefox-ios/pull/12334
      - https://github.com/mozilla-mobile/firefox-ios/pull/14102
    notification_emails:
      - fx-ios-data-stewards@mozilla.com
    expires: "2025-07-01"
  recently_saved_bookmark_item:
    type: counter
    description: |
      Counts the number of times a bookmarked item in
      the Recently Saved section is tapped
    bugs:
      - https://github.com/mozilla-mobile/firefox-ios/pull/8656
    data_reviews:
      - https://github.com/mozilla-mobile/firefox-ios/pull/8656
      - https://github.com/mozilla-mobile/firefox-ios/pull/9673
      - https://github.com/mozilla-mobile/firefox-ios/pull/12334
      - https://github.com/mozilla-mobile/firefox-ios/pull/14102
    notification_emails:
      - fx-ios-data-stewards@mozilla.com
    expires: "2025-07-01"
  recently_saved_bookmark_origin:
    type: labeled_counter
    description: |
      Counts the number of times a bookmarked item in
      the Recently Saved section is tapped,
      with a home page origin.
    labels:
      - zero-search
      - origin-other
    bugs:
      - https://github.com/mozilla-mobile/firefox-ios/issues/9308
    data_reviews:
      - https://github.com/mozilla-mobile/firefox-ios/pull/9494
      - https://github.com/mozilla-mobile/firefox-ios/pull/9673
      - https://github.com/mozilla-mobile/firefox-ios/pull/12334
      - https://github.com/mozilla-mobile/firefox-ios/pull/14102
    notification_emails:
      - fx-ios-data-stewards@mozilla.com
    expires: "2025-07-01"
  recently_saved_bookmark_view:
    type: event
    description: |
      Counts the number of bookmarked items appearing
      in the Recently Saved section on the home page.
    extra_keys:
      bookmark_count:
        type: string
        description: |
          The number of bookmarked items in the
          Recently Saved section.
    bugs:
      - https://github.com/mozilla-mobile/firefox-ios/pull/8656
    data_reviews:
      - https://github.com/mozilla-mobile/firefox-ios/pull/8656
      - https://github.com/mozilla-mobile/firefox-ios/pull/9673
      - https://github.com/mozilla-mobile/firefox-ios/pull/12334
      - https://github.com/mozilla-mobile/firefox-ios/pull/14102
    notification_emails:
      - fx-ios-data-stewards@mozilla.com
    expires: "2025-07-01"
  reading_list_view:
    type: event
    description: |
      Counts the number of reading list items
      appearing in the Recently Saved section
      on the Firefox home page.
    extra_keys:
      reading_list_count:
        type: string
        description: |
          The number of reading list items in the
          Recently Saved section.
    bugs:
      - https://github.com/mozilla-mobile/firefox-ios/pull/8753
    data_reviews:
      - https://github.com/mozilla-mobile/firefox-ios/pull/8753
      - https://github.com/mozilla-mobile/firefox-ios/pull/9673
      - https://github.com/mozilla-mobile/firefox-ios/pull/12334
      - https://github.com/mozilla-mobile/firefox-ios/pull/14102
    notification_emails:
      - fx-ios-data-stewards@mozilla.com
    expires: "2025-07-01"
  recently_saved_reading_item:
    type: counter
    description: |
      Counts the number of times a reading list
      item in the Recently Saved section is tapped.
    bugs:
      - https://github.com/mozilla-mobile/firefox-ios/pull/8753
    data_reviews:
      - https://github.com/mozilla-mobile/firefox-ios/pull/8753
      - https://github.com/mozilla-mobile/firefox-ios/pull/9673
      - https://github.com/mozilla-mobile/firefox-ios/pull/12334
      - https://github.com/mozilla-mobile/firefox-ios/pull/14102
    notification_emails:
      - fx-ios-data-stewards@mozilla.com
    expires: "2025-07-01"
  recently_saved_read_origin:
    type: labeled_counter
    description: |
      Counts the number of times a reading list
      item in the Recently Saved section is tapped,
      with a home page origin.
    labels:
      - zero-search
      - origin-other
    bugs:
      - https://github.com/mozilla-mobile/firefox-ios/pull/9494
    data_reviews:
      - https://github.com/mozilla-mobile/firefox-ios/pull/9494
      - https://github.com/mozilla-mobile/firefox-ios/pull/9673
      - https://github.com/mozilla-mobile/firefox-ios/pull/12334
      - https://github.com/mozilla-mobile/firefox-ios/pull/14102
    notification_emails:
      - fx-ios-data-stewards@mozilla.com
    expires: "2025-07-01"
  jump_back_in_show_all:
    type: counter
    description: |
      Counts the number of times a user taps the
      Show All button in the Jump Back In section.
    bugs:
      - https://github.com/mozilla-mobile/firefox-ios/pull/8905
    data_reviews:
      - https://github.com/mozilla-mobile/firefox-ios/pull/8905
      - https://github.com/mozilla-mobile/firefox-ios/pull/9673
      - https://github.com/mozilla-mobile/firefox-ios/pull/12334
      - https://github.com/mozilla-mobile/firefox-ios/pull/14102
    notification_emails:
      - fx-ios-data-stewards@mozilla.com
    expires: "2025-07-01"
  jump_back_in_show_all_origin:
    type: labeled_counter
    description: |
      Counts the number of times a user taps the
      Show All button in the Jump Back In section,
      with a home page origin.
    labels:
      - zero-search
      - origin-other
    bugs:
      - https://github.com/mozilla-mobile/firefox-ios/pull/9494
    data_reviews:
      - https://github.com/mozilla-mobile/firefox-ios/pull/9494
      - https://github.com/mozilla-mobile/firefox-ios/pull/9673
      - https://github.com/mozilla-mobile/firefox-ios/pull/12334
      - https://github.com/mozilla-mobile/firefox-ios/pull/14102
    notification_emails:
      - fx-ios-data-stewards@mozilla.com
    expires: "2025-07-01"
  jump_back_in_tile_view:
    type: counter
    description: |
      Counts the number of times a user sees a Jump Back In tile
      in the Jump Back In section on the homepage
    bugs:
      - https://github.com/mozilla-mobile/firefox-ios/pull/11519
    data_reviews:
      - https://github.com/mozilla-mobile/firefox-ios/pull/11519
      - https://github.com/mozilla-mobile/firefox-ios/pull/12334
      - https://github.com/mozilla-mobile/firefox-ios/pull/14102
    notification_emails:
      - fx-ios-data-stewards@mozilla.com
    expires: "2025-07-01"
  jump_back_in_tab_opened:
    type: counter
    description: |
      Counts the number of times a user taps to open an
      existing tab from the Jump Back In section
    bugs:
      - https://github.com/mozilla-mobile/firefox-ios/pull/8905
    data_reviews:
      - https://github.com/mozilla-mobile/firefox-ios/pull/8905
      - https://github.com/mozilla-mobile/firefox-ios/pull/9673
      - https://github.com/mozilla-mobile/firefox-ios/pull/12334
      - https://github.com/mozilla-mobile/firefox-ios/pull/14102
    notification_emails:
      - fx-ios-data-stewards@mozilla.com
    expires: "2025-07-01"
  jump_back_in_tab_opened_origin:
    type: labeled_counter
    description: |
      Counts the number of times a user taps to open an
      existing tab from the Jump Back In section,
      with a home page origin.
    labels:
      - zero-search
      - origin-other
    bugs:
      - https://github.com/mozilla-mobile/firefox-ios/pull/9494
    data_reviews:
      - https://github.com/mozilla-mobile/firefox-ios/pull/9494
      - https://github.com/mozilla-mobile/firefox-ios/pull/9673
      - https://github.com/mozilla-mobile/firefox-ios/pull/12334
      - https://github.com/mozilla-mobile/firefox-ios/pull/14102
    notification_emails:
      - fx-ios-data-stewards@mozilla.com
    expires: "2025-07-01"
  jump_back_in_group_opened:
    type: counter
    description: |
      Counts the number of times a user taps to open an
      existing group from the Jump Back In section
    bugs:
      - https://github.com/mozilla-mobile/firefox-ios/pull/8905
    data_reviews:
      - https://github.com/mozilla-mobile/firefox-ios/pull/8905
      - https://github.com/mozilla-mobile/firefox-ios/pull/9673
      - https://github.com/mozilla-mobile/firefox-ios/pull/12334
      - https://github.com/mozilla-mobile/firefox-ios/pull/14102
    notification_emails:
      - fx-ios-data-stewards@mozilla.com
    expires: "2025-07-01"
  jump_back_in_group_open_origin:
    type: labeled_counter
    description: |
      Counts the number of times a user taps to open an
      existing group from the Jump Back In section,
      with a home page origin.
    labels:
      - zero-search
      - origin-other
    bugs:
      - https://github.com/mozilla-mobile/firefox-ios/pull/9494
    data_reviews:
      - https://github.com/mozilla-mobile/firefox-ios/pull/9494
      - https://github.com/mozilla-mobile/firefox-ios/pull/9673
      - https://github.com/mozilla-mobile/firefox-ios/pull/12334
      - https://github.com/mozilla-mobile/firefox-ios/pull/14102
    notification_emails:
      - fx-ios-data-stewards@mozilla.com
    expires: "2025-07-01"
  synced_tab_tile_view:
    type: counter
    description: |
      Counts the number of times a user sees the
      Synced Tab tile on the homepage
    bugs:
      - https://github.com/mozilla-mobile/firefox-ios/pull/11519
    data_reviews:
      - https://github.com/mozilla-mobile/firefox-ios/pull/11519
      - https://github.com/mozilla-mobile/firefox-ios/pull/12334
      - https://github.com/mozilla-mobile/firefox-ios/pull/14102
    notification_emails:
      - fx-ios-data-stewards@mozilla.com
    expires: "2025-07-01"
  synced_tab_show_all:
    type: counter
    description: |
      Counts the number of times a user taps the
      Show All button of Synced Tab in the Jump Back In section.
    bugs:
      - https://github.com/mozilla-mobile/firefox-ios/pull/11519
    data_reviews:
      - https://github.com/mozilla-mobile/firefox-ios/pull/11519
      - https://github.com/mozilla-mobile/firefox-ios/pull/12334
      - https://github.com/mozilla-mobile/firefox-ios/pull/14102
    notification_emails:
      - fx-ios-data-stewards@mozilla.com
    expires: "2025-07-01"
  synced_tab_show_all_origin:
    type: labeled_counter
    description: |
      Counts the number of times a user taps the
      Show All button of Synced Tab in the Jump Back In section,
      with a home page origin.
    labels:
      - zero-search
      - origin-other
    bugs:
      - https://github.com/mozilla-mobile/firefox-ios/pull/11519
    data_reviews:
      - https://github.com/mozilla-mobile/firefox-ios/pull/11519
      - https://github.com/mozilla-mobile/firefox-ios/pull/12334
      - https://github.com/mozilla-mobile/firefox-ios/pull/14102
    notification_emails:
      - fx-ios-data-stewards@mozilla.com
    expires: "2025-07-01"
  synced_tab_opened:
    type: counter
    description: |
      Counts the number of times a user taps to open a
      synced tab from the Jump Back In section
    bugs:
      - https://github.com/mozilla-mobile/firefox-ios/pull/11519
    data_reviews:
      - https://github.com/mozilla-mobile/firefox-ios/pull/11519
      - https://github.com/mozilla-mobile/firefox-ios/pull/12334
      - https://github.com/mozilla-mobile/firefox-ios/pull/14102
    notification_emails:
      - fx-ios-data-stewards@mozilla.com
    expires: "2025-07-01"
  synced_tab_opened_origin:
    type: labeled_counter
    description: |
      Counts the number of times a user taps to open a
      synced tab from the Jump Back In section,
      with a home page origin.
    labels:
      - zero-search
      - origin-other
    bugs:
      - https://github.com/mozilla-mobile/firefox-ios/pull/11519
    data_reviews:
      - https://github.com/mozilla-mobile/firefox-ios/pull/11519
      - https://github.com/mozilla-mobile/firefox-ios/pull/12334
      - https://github.com/mozilla-mobile/firefox-ios/pull/14102
    notification_emails:
      - fx-ios-data-stewards@mozilla.com
    expires: "2025-07-01"

  customize_homepage_button:
    type: counter
    description: |
      Counts the number of times a user taps to open the
      settings menu to customize the Firefox Homepage
    bugs:
      - https://github.com/mozilla-mobile/firefox-ios/pull/9272
    data_reviews:
      - https://github.com/mozilla-mobile/firefox-ios/pull/9272
      - https://github.com/mozilla-mobile/firefox-ios/pull/9673
      - https://github.com/mozilla-mobile/firefox-ios/pull/12334
      - https://github.com/mozilla-mobile/firefox-ios/pull/14102
    notification_emails:
      - fx-ios-data-stewards@mozilla.com
    expires: "2025-07-01"
  firefox_homepage_view:
    type: counter
    description: |
      The number of times a user sees the Firefox Homepage
    bugs:
      - https://github.com/mozilla-mobile/firefox-ios/pull/9405
    data_reviews:
      - https://github.com/mozilla-mobile/firefox-ios/pull/9405
      - https://github.com/mozilla-mobile/firefox-ios/pull/9673
      - https://github.com/mozilla-mobile/firefox-ios/pull/12334
      - https://github.com/mozilla-mobile/firefox-ios/pull/14102
    notification_emails:
      - fx-ios-data-stewards@mozilla.com
    expires: "2025-07-01"
  firefox_homepage_origin:
    type: labeled_counter
    description: |
      The number of times a user sees the Firefox Homepage,
      with a home page origin.
    labels:
      - zero-search
      - origin-other
    bugs:
      - https://github.com/mozilla-mobile/firefox-ios/pull/9494
    data_reviews:
      - https://github.com/mozilla-mobile/firefox-ios/pull/9494
      - https://github.com/mozilla-mobile/firefox-ios/pull/9673
      - https://github.com/mozilla-mobile/firefox-ios/pull/12334
      - https://github.com/mozilla-mobile/firefox-ios/pull/14102
    notification_emails:
      - fx-ios-data-stewards@mozilla.com
    expires: "2025-07-01"
  history_highlights_show_all:
    type: counter
    description: |
      Counts the number of times a user taps the
      Show All button in the History section
    bugs:
      - https://github.com/mozilla-mobile/firefox-ios/pull/9563
    data_reviews:
      - https://github.com/mozilla-mobile/firefox-ios/pull/9563
      - https://github.com/mozilla-mobile/firefox-ios/pull/9673
      - https://github.com/mozilla-mobile/firefox-ios/pull/12334
      - https://github.com/mozilla-mobile/firefox-ios/pull/14102
    notification_emails:
      - fx-ios-data-stewards@mozilla.com
    expires: "2025-07-01"
  history_highlights_item_opened:
    type: event
    description: |
      Counts the number of times a user taps to open an
      existing tab from the History Highlights section
    bugs:
      - https://github.com/mozilla-mobile/firefox-ios/pull/9563
    data_reviews:
      - https://github.com/mozilla-mobile/firefox-ios/pull/9563
      - https://github.com/mozilla-mobile/firefox-ios/pull/9673
      - https://github.com/mozilla-mobile/firefox-ios/pull/10516
      - https://github.com/mozilla-mobile/firefox-ios/pull/12334
      - https://github.com/mozilla-mobile/firefox-ios/pull/14102
    notification_emails:
      - fx-ios-data-stewards@mozilla.com
    expires: "2025-07-01"
  history_impressions:
    type: event
    description: |
      Records the number of times a user views
      history highlights section
    bugs:
      - https://github.com/mozilla-mobile/firefox-ios/issues/18088
    data_reviews:
      - https://github.com/mozilla-mobile/firefox-ios/pull/18068
    notification_emails:
      - fx-ios-data-stewards@mozilla.com
    expires: "2025-07-01"
  history_highlights_group_open:
    type: event
    description: |
      Records the event where a user taps on a group item
      within the History Highlights (Recently Visited) section.
    bugs:
      - https://github.com/mozilla-mobile/firefox-ios/pull/10516
    data_reviews:
      - https://github.com/mozilla-mobile/firefox-ios/pull/10516
      - https://github.com/mozilla-mobile/firefox-ios/pull/12334
      - https://github.com/mozilla-mobile/firefox-ios/pull/14102
    notification_emails:
      - fx-ios-data-stewards@mozilla.com
    expires: "2025-07-01"
  history_highlights_context:
    type: event
    description: |
        Records when a user clicks on a contextual
        menu option on a history highlight
    extra_keys:
      type:
        type: string
        description: |
          Type of contextual action
    bugs:
      - https://github.com/mozilla-mobile/firefox-ios/pull/11003
    data_reviews:
      - https://github.com/mozilla-mobile/firefox-ios/pull/11003
      - https://github.com/mozilla-mobile/firefox-ios/pull/12334
      - https://github.com/mozilla-mobile/firefox-ios/pull/14102
    notification_emails:
      - fx-ios-data-stewards@mozilla.com
    expires: "2025-07-01"
  pocket_stories_visible:
    type: boolean
    description: |
      Measures the state of the show Pocket stories preference.
    bugs:
      - https://github.com/mozilla-mobile/firefox-ios/issues/8709
    data_reviews:
      - https://github.com/mozilla-mobile/firefox-ios/pull/11171
      - https://github.com/mozilla-mobile/firefox-ios/pull/12334
      - https://github.com/mozilla-mobile/firefox-ios/pull/14102
    notification_emails:
      - fx-ios-data-stewards@mozilla.com
    expires: "2025-07-01"

# HomePage - General
homepage:
  private_mode_toggle:
    type: event
    description: |
      Records when the private browsing mode icon is toggled on homepage.
    extra_keys:
      is_private_mode:
       type: boolean
       description: |
        Set to true when you enter private browsing mode, false when you are going back to normal mode.
    bugs:
      - https://github.com/mozilla-mobile/firefox-ios/issues/18522
    data_reviews:
      - https://github.com/mozilla-mobile/firefox-ios/pull/18518
    notification_emails:
      - fx-ios-data-stewards@mozilla.com
    expires: "2025-07-01"

# Library
library:
  panel_pressed:
    type: labeled_counter
    description: |
      Counts the number of times a specific library panel
      button is tapped for Bookmarks, History, Reading List,
      Downloads and Synced tabs
    labels:
      - bookmarks-panel
      - history-panel
      - reading-panel
      - downloads-panel
      - sync-panel
    bugs:
      - https://github.com/mozilla-mobile/firefox-ios/issues/8035
    data_reviews:
      - https://github.com/mozilla-mobile/firefox-ios/pull/8152
      - https://github.com/mozilla-mobile/firefox-ios/pull/9673
      - https://github.com/mozilla-mobile/firefox-ios/pull/12334
      - https://github.com/mozilla-mobile/firefox-ios/pull/14102
    notification_emails:
      - fx-ios-data-stewards@mozilla.com
    expires: "2025-07-01"

# History Panel
history:
  opened:
    type: event
    description: |
      A user opened the history screen.
    bugs:
      - https://github.com/mozilla-mobile/firefox-ios/issues/14905
    data_reviews:
      - https://github.com/mozilla-mobile/firefox-ios/pull/15696
    notification_emails:
      - fx-ios-data-stewards@mozilla.com
    expires: "2025-07-01"
  group_list:
    type: counter
    description: |
      Counts the number of times a user has selected a
      search term group inside the history panel. Selecting
      this item will navigate them to a view containing a list
      of all Site items that appear in that group.
    bugs:
      - https://github.com/mozilla-mobile/firefox-ios/pull/10212
    data_reviews:
      - https://github.com/mozilla-mobile/firefox-ios/pull/10212
      - https://github.com/mozilla-mobile/firefox-ios/pull/12334
      - https://github.com/mozilla-mobile/firefox-ios/pull/14102
    notification_emails:
      - fx-ios-data-stewards@mozilla.com
    expires: "2025-07-01"
  selected_item:
    type: labeled_counter
    description: |
      Counts the number of times a user selected an item from
      the history panel. This labeled counter will tell apart
      items that appear inside a group, and those that do not.
    labels:
      - group-item
      - non-grouped-item
    bugs:
      - https://github.com/mozilla-mobile/firefox-ios/pull/10212
    data_reviews:
      - https://github.com/mozilla-mobile/firefox-ios/pull/10212
      - https://github.com/mozilla-mobile/firefox-ios/pull/12334
      - https://github.com/mozilla-mobile/firefox-ios/pull/14102
    notification_emails:
      - fx-ios-data-stewards@mozilla.com
    expires: "2025-07-01"
  opened_item:
    type: event
    description: |
      Recorded when a user opened a history item
    bugs:
      - https://github.com/mozilla-mobile/firefox-ios/issues/17296
    data_reviews:
      - https://github.com/mozilla-mobile/firefox-ios/pull/17462
    notification_emails:
      - fx-ios-data-stewards@mozilla.com
    expires: "2025-07-01"
  search_tap:
    type: event
    description: |
      Recorded when a user taps on search icon in history panel
    bugs:
      - https://github.com/mozilla-mobile/firefox-ios/issues/9438
    data_reviews:
      - https://github.com/mozilla-mobile/firefox-ios/pull/10494
      - https://github.com/mozilla-mobile/firefox-ios/pull/12334
      - https://github.com/mozilla-mobile/firefox-ios/pull/14102
    notification_emails:
      - fx-ios-data-stewards@mozilla.com
    expires: "2025-07-01"
  delete_tap:
    type: event
    description: |
      Recorded when a user taps on trash icon in history panel
    bugs:
      - https://github.com/mozilla-mobile/firefox-ios/issues/10020
    data_reviews:
      - https://github.com/mozilla-mobile/firefox-ios/pull/10494
      - https://github.com/mozilla-mobile/firefox-ios/pull/12334
      - https://github.com/mozilla-mobile/firefox-ios/pull/14102
    notification_emails:
      - fx-ios-data-stewards@mozilla.com
    expires: "2025-07-01"
  removed:
    type: event
    description: |
      A user removed a history item.
    bugs:
      - https://github.com/mozilla-mobile/firefox-ios/issues/14905
    data_reviews:
      - https://github.com/mozilla-mobile/firefox-ios/pull/15696
    notification_emails:
      - fx-ios-data-stewards@mozilla.com
    expires: "2025-07-01"
  removed_today:
    type: event
    description: |
      A user removed history items opened that day.
    bugs:
      - https://github.com/mozilla-mobile/firefox-ios/issues/14905
    data_reviews:
      - https://github.com/mozilla-mobile/firefox-ios/pull/15696
    notification_emails:
      - fx-ios-data-stewards@mozilla.com
    expires: "2025-07-01"
  removed_today_and_yesterday:
    type: event
    description: |
      A user removed history items opened that
      day and the day before.
    bugs:
      - https://github.com/mozilla-mobile/firefox-ios/issues/14905
    data_reviews:
      - https://github.com/mozilla-mobile/firefox-ios/pull/15696
    notification_emails:
      - fx-ios-data-stewards@mozilla.com
    expires: "2025-07-01"
  removed_all:
    type: event
    description: |
      A user removed all history items.
    bugs:
      - https://github.com/mozilla-mobile/firefox-ios/issues/14905
    data_reviews:
      - https://github.com/mozilla-mobile/firefox-ios/pull/15696
    notification_emails:
      - fx-ios-data-stewards@mozilla.com
    expires: "2025-07-01"

# Legacy IDs for continuity and for deletion-request
legacy.ids:
  client_id:
    type: uuid
    lifetime: user
    description: |
      The client id from legacy telemetry.
    send_in_pings:
      - deletion-request
      - metrics
    bugs:
      - https://bugzilla.mozilla.org/show_bug.cgi?id=1635427
    data_reviews:
      - https://bugzilla.mozilla.org/show_bug.cgi?id=1635427
      - https://github.com/mozilla-mobile/firefox-ios/pull/8522#issuecomment-846313960
      - https://github.com/mozilla-mobile/firefox-ios/pull/14102
    notification_emails:
      - fx-ios-data-stewards@mozilla.com
    expires: never

deletion:
  sync_device_id:
    type: string
    lifetime: user
    description: |
      The FxA device id.
    send_in_pings:
      - deletion-request
    bugs:
      - https://github.com/mozilla-mobile/firefox-ios/issues/6933
    data_reviews:
      - https://github.com/mozilla-mobile/firefox-ios/pull/7629#issuecomment-723312428
      - https://github.com/mozilla-mobile/firefox-ios/pull/14102
    notification_emails:
      - fx-ios-data-stewards@mozilla.com
    expires: never

# Page Action menu
page_action_menu:
  share_page_with:
    type: counter
    description: |
        Counts the number of times a user taps Share Page With in the
        page action menu
    bugs:
      - https://github.com/mozilla-mobile/firefox-ios/issues/8147
    data_reviews:
      - https://github.com/mozilla-mobile/firefox-ios/pull/8167
      - https://github.com/mozilla-mobile/firefox-ios/pull/9673
      - https://github.com/mozilla-mobile/firefox-ios/pull/12334
      - https://github.com/mozilla-mobile/firefox-ios/pull/14102
    notification_emails:
      - fx-ios-data-stewards@mozilla.com
    expires: "2025-07-01"
  send_to_device:
    type: counter
    description: |
        Counts the number of times a user taps Send to Device
        in the page action menu
    bugs:
      - https://github.com/mozilla-mobile/firefox-ios/issues/8147
    data_reviews:
      - https://github.com/mozilla-mobile/firefox-ios/pull/8167
      - https://github.com/mozilla-mobile/firefox-ios/pull/9673
      - https://github.com/mozilla-mobile/firefox-ios/pull/12334
      - https://github.com/mozilla-mobile/firefox-ios/pull/14102
    notification_emails:
      - fx-ios-data-stewards@mozilla.com
    expires: "2025-07-01"
  copy_address:
    type: counter
    description: |
        Counts the number of times a user taps Copy Address
        in the page action menu
    bugs:
      - https://github.com/mozilla-mobile/firefox-ios/issues/8147
    data_reviews:
      - https://github.com/mozilla-mobile/firefox-ios/pull/8167
      - https://github.com/mozilla-mobile/firefox-ios/pull/9673
      - https://github.com/mozilla-mobile/firefox-ios/pull/12334
      - https://github.com/mozilla-mobile/firefox-ios/pull/14102
    notification_emails:
      - fx-ios-data-stewards@mozilla.com
    expires: "2025-07-01"
  report_site_issue:
    type: counter
    description: |
        Counts the number of times a user taps Report Site Issue
        in the page action menu
    bugs:
      - https://github.com/mozilla-mobile/firefox-ios/issues/8147
    data_reviews:
      - https://github.com/mozilla-mobile/firefox-ios/pull/8167
      - https://github.com/mozilla-mobile/firefox-ios/pull/9673
      - https://github.com/mozilla-mobile/firefox-ios/pull/12334
      - https://github.com/mozilla-mobile/firefox-ios/pull/14102
    notification_emails:
      - fx-ios-data-stewards@mozilla.com
    expires: "2025-07-01"
  find_in_page:
    type: counter
    description: |
        Counts the number of times a user taps Find in Page
        in the page action menu
    bugs:
      - https://github.com/mozilla-mobile/firefox-ios/issues/8147
    data_reviews:
      - https://github.com/mozilla-mobile/firefox-ios/pull/8167
      - https://github.com/mozilla-mobile/firefox-ios/pull/9673
      - https://github.com/mozilla-mobile/firefox-ios/pull/12334
      - https://github.com/mozilla-mobile/firefox-ios/pull/14102
    notification_emails:
      - fx-ios-data-stewards@mozilla.com
    expires: "2025-07-01"
  request_desktop_site:
    type: counter
    description: |
        Counts the number of times a user taps Request Desktop Site
        in the page action menu
    bugs:
      - https://github.com/mozilla-mobile/firefox-ios/issues/8147
    data_reviews:
      - https://github.com/mozilla-mobile/firefox-ios/pull/8167
      - https://github.com/mozilla-mobile/firefox-ios/pull/9673
      - https://github.com/mozilla-mobile/firefox-ios/pull/12334
      - https://github.com/mozilla-mobile/firefox-ios/pull/14102
    notification_emails:
      - fx-ios-data-stewards@mozilla.com
    expires: "2025-07-01"
  request_mobile_site:
    type: counter
    description: |
        Counts the number of times a user taps Request Mobile Site
        in the page action menu
    bugs:
      - https://github.com/mozilla-mobile/firefox-ios/issues/8147
    data_reviews:
      - https://github.com/mozilla-mobile/firefox-ios/pull/8167
      - https://github.com/mozilla-mobile/firefox-ios/pull/9673
      - https://github.com/mozilla-mobile/firefox-ios/pull/12334
      - https://github.com/mozilla-mobile/firefox-ios/pull/14102
    notification_emails:
      - fx-ios-data-stewards@mozilla.com
    expires: "2025-07-01"
  pin_to_top_sites:
    type: counter
    description: |
        Counts the number of times a user taps Pin to Top Sites
        in the page action menu
    bugs:
      - https://github.com/mozilla-mobile/firefox-ios/issues/8147
    data_reviews:
      - https://github.com/mozilla-mobile/firefox-ios/pull/8167
      - https://github.com/mozilla-mobile/firefox-ios/pull/9673
      - https://github.com/mozilla-mobile/firefox-ios/pull/12334
      - https://github.com/mozilla-mobile/firefox-ios/pull/14102
    notification_emails:
      - fx-ios-data-stewards@mozilla.com
    expires: "2025-07-01"
  remove_pinned_site:
    type: counter
    description: |
        Counts the number of times a user taps Pin to Top Sites
        in the page action menu
    bugs:
      - https://github.com/mozilla-mobile/firefox-ios/issues/8147
    data_reviews:
      - https://github.com/mozilla-mobile/firefox-ios/pull/8167
      - https://github.com/mozilla-mobile/firefox-ios/pull/9673
      - https://github.com/mozilla-mobile/firefox-ios/pull/12334
      - https://github.com/mozilla-mobile/firefox-ios/pull/14102
    notification_emails:
      - fx-ios-data-stewards@mozilla.com
    expires: "2025-07-01"
  view_downloads_panel:
    type: counter
    description: |
      Counts the number of times a user navigates to the downloads panel
      from the page action menu.
    bugs:
      - https://github.com/mozilla-mobile/firefox-ios/issues/11029
    data_reviews:
      - https://github.com/mozilla-mobile/firefox-ios/pull/11714
      - https://github.com/mozilla-mobile/firefox-ios/pull/12334
      - https://github.com/mozilla-mobile/firefox-ios/pull/14102
    notification_emails:
      - fx-ios-data-stewards@mozilla.com
    expires: "2025-07-01"
  view_history_panel:
    type: counter
    description: |
      Counts the number of times a user navigates to the history panel
      from the page action menu.
    bugs:
      - https://github.com/mozilla-mobile/firefox-ios/issues/11029
    data_reviews:
      - https://github.com/mozilla-mobile/firefox-ios/pull/11714
      - https://github.com/mozilla-mobile/firefox-ios/pull/12334
      - https://github.com/mozilla-mobile/firefox-ios/pull/14102
    notification_emails:
      - fx-ios-data-stewards@mozilla.com
    expires: "2025-07-01"
  create_new_tab:
    type: counter
    description: |
      Counts the number of times a user creates a new tab from the
      page action menu.
    bugs:
      - https://github.com/mozilla-mobile/firefox-ios/issues/11029
    data_reviews:
      - https://github.com/mozilla-mobile/firefox-ios/pull/11714
      - https://github.com/mozilla-mobile/firefox-ios/pull/12334
      - https://github.com/mozilla-mobile/firefox-ios/pull/14102
    notification_emails:
      - fx-ios-data-stewards@mozilla.com
    expires: "2025-07-01"

# Pocket
pocket:
  open_story_position:
    type: labeled_counter
    description: |
        Counts when a user opens Pocket article from
        Firefox Home Pocket feed.
        The label is position of tile i.e. 0,1,2...
    bugs:
      - https://github.com/mozilla-mobile/firefox-ios/issues/8481
    data_reviews:
      - https://github.com/mozilla-mobile/firefox-ios/pull/8662
      - https://github.com/mozilla-mobile/firefox-ios/pull/9673
      - https://github.com/mozilla-mobile/firefox-ios/pull/12334
      - https://github.com/mozilla-mobile/firefox-ios/pull/14102
    notification_emails:
      - fx-ios-data-stewards@mozilla.com
    expires: "2025-07-01"
  section_impressions:
    type: counter
    description: |
        Counts when a user gets to pocket section
        on Firefox Home
    bugs:
      - https://github.com/mozilla-mobile/firefox-ios/issues/8481
    data_reviews:
      - https://github.com/mozilla-mobile/firefox-ios/pull/8662
      - https://github.com/mozilla-mobile/firefox-ios/pull/9673
      - https://github.com/mozilla-mobile/firefox-ios/pull/12334
      - https://github.com/mozilla-mobile/firefox-ios/pull/14102
    notification_emails:
      - fx-ios-data-stewards@mozilla.com
    expires: "2025-07-01"
  open_story_origin:
    type: labeled_counter
    description: |
      Records when a user opens Pocket article from
      Firefox Home Pocket feed, with a home page origin.
    labels:
      - zero-search
      - origin-other
    bugs:
      - https://github.com/mozilla-mobile/firefox-ios/issues/9308
    data_reviews:
      - https://github.com/mozilla-mobile/firefox-ios/pull/9494
      - https://github.com/mozilla-mobile/firefox-ios/pull/9673
      - https://github.com/mozilla-mobile/firefox-ios/pull/12334
      - https://github.com/mozilla-mobile/firefox-ios/pull/14102
    notification_emails:
      - fx-ios-data-stewards@mozilla.com
    expires: "2025-07-01"
  open_in_private_tab:
    type: event
    description: |
      A user opens a new private tab based on a pocket story item
    bugs:
      - https://github.com/mozilla-mobile/firefox-ios/issues/14903
    data_reviews:
      - https://github.com/mozilla-mobile/firefox-ios/pull/15503
    notification_emails:
      - fx-ios-data-stewards@mozilla.com
    expires: "2025-07-01"
# Preference metrics
preferences:
  changed:
    type: event
    description: |
      Recorded when a preference is changed and includes the
      preference that changed as well as the value changed to
      recorded in the extra keys.
    extra_keys:
      preference:
        type: string
        description: |
          The preference that was changed.
      changed_to:
        type: string
        description: |
          The value the preference was changed to.
    bugs:
      - https://bugzilla.mozilla.org/show_bug.cgi?id=1644846
    data_reviews:
      - https://bugzilla.mozilla.org/show_bug.cgi?id=1644846
      - https://github.com/mozilla-mobile/firefox-ios/pull/9673
      - https://github.com/mozilla-mobile/firefox-ios/pull/12334
      - https://github.com/mozilla-mobile/firefox-ios/pull/14102
    notification_emails:
      - fx-ios-data-stewards@mozilla.com
    expires: "2025-07-01"
  new_tab_experience:
    type: string
    description: |
      The name of the view that the user wants to see on new tabs.
      For example History, Homepage or Blank. It is used to measure
      usage of this feature, to see how effective feature promotion
      campaigns are and to establish a baseline number for when we
      introduce the new Activity Stream features.
    bugs:
      - https://bugzilla.mozilla.org/show_bug.cgi?id=1644846
    data_reviews:
      - https://bugzilla.mozilla.org/show_bug.cgi?id=1644846
      - https://github.com/mozilla-mobile/firefox-ios/pull/9673
      - https://github.com/mozilla-mobile/firefox-ios/pull/12334
      - https://github.com/mozilla-mobile/firefox-ios/pull/14102
    notification_emails:
      - fx-ios-data-stewards@mozilla.com
    expires: "2025-07-01"
  home_page_setting:
    type: string
    description: |
      The setting a user chooses as their Home page. By default,
      it is initially set to Firefox Home.
    bugs:
      - https://github.com/mozilla-mobile/firefox-ios/pull/8887
    data_reviews:
      - https://github.com/mozilla-mobile/firefox-ios/pull/8887
      - https://github.com/mozilla-mobile/firefox-ios/pull/9673
      - https://github.com/mozilla-mobile/firefox-ios/pull/12334
      - https://github.com/mozilla-mobile/firefox-ios/pull/14102
    notification_emails:
      - fx-ios-data-stewards@mozilla.com
    expires: "2025-07-01"
  save_logins:
    type: boolean
    description: |
      Measures the state of the "Save Logins" preference.
    bugs:
      - https://bugzilla.mozilla.org/show_bug.cgi?id=1644846
    data_reviews:
      - https://bugzilla.mozilla.org/show_bug.cgi?id=1644846
      - https://github.com/mozilla-mobile/firefox-ios/pull/9673
      - https://github.com/mozilla-mobile/firefox-ios/pull/12334
      - https://github.com/mozilla-mobile/firefox-ios/pull/14102
    notification_emails:
      - fx-ios-data-stewards@mozilla.com
    expires: "2025-07-01"
  show_clipboard_bar:
    type: boolean
    description: |
      Measures the state of the "Show Clipboard Bar" preference.
    bugs:
      - https://bugzilla.mozilla.org/show_bug.cgi?id=1644846
    data_reviews:
      - https://bugzilla.mozilla.org/show_bug.cgi?id=1644846
      - https://github.com/mozilla-mobile/firefox-ios/pull/9673
      - https://github.com/mozilla-mobile/firefox-ios/pull/12334
      - https://github.com/mozilla-mobile/firefox-ios/pull/14102
    notification_emails:
      - fx-ios-data-stewards@mozilla.com
    expires: "2025-07-01"
  tips_and_features_notifs:
    type: boolean
    description: |
      True if notifications for tips and features are allowed, otherwise false.
    bugs:
      - https://github.com/mozilla-mobile/firefox-ios/issues/14907
    data_reviews:
      - https://github.com/mozilla-mobile/firefox-ios/pull/15114
    notification_emails:
      - fx-ios-data-stewards@mozilla.com
    expires: "2025-07-01"
  sync_notifs:
    type: boolean
    description: |
      True if notifications for sync are allowed, otherwise false.
    bugs:
      - https://github.com/mozilla-mobile/firefox-ios/issues/14907
    data_reviews:
      - https://github.com/mozilla-mobile/firefox-ios/pull/15114
    notification_emails:
      - fx-ios-data-stewards@mozilla.com
    expires: "2025-07-01"
  fxa_logged_in:
    type: boolean
    description: |
      Measures the state of the fxa login.
    bugs:
      - https://github.com/mozilla-mobile/firefox-ios/issues/14904
    data_reviews:
      - https://github.com/mozilla-mobile/firefox-ios/pull/15181
    notification_emails:
      - fx-ios-data-stewards@mozilla.com
    expires: "2025-07-01"
  close_private_tabs:
    type: boolean
    description: |
      Measures the state of the "Close Private Tabs" preference.
    bugs:
      - https://bugzilla.mozilla.org/show_bug.cgi?id=1644846
    data_reviews:
      - https://bugzilla.mozilla.org/show_bug.cgi?id=1644846
      - https://github.com/mozilla-mobile/firefox-ios/pull/9673
      - https://github.com/mozilla-mobile/firefox-ios/pull/12334
      - https://github.com/mozilla-mobile/firefox-ios/pull/14102
    notification_emails:
      - fx-ios-data-stewards@mozilla.com
    expires: "2025-07-01"
  jump_back_in:
    type: boolean
    description: |
      An indication of whether the Jump back in section
      is enabled to be displayed.
    bugs:
      - https://github.com/mozilla-mobile/firefox-ios/issues/14908
    data_reviews:
      - https://github.com/mozilla-mobile/firefox-ios/pull/15583
    notification_emails:
      - fx-ios-data-stewards@mozilla.com
    expires: "2025-07-01"
  recently_visited:
    type: boolean
    description: |
      An indication of whether the Recently visited section
      is enabled to be displayed.
    bugs:
      - https://github.com/mozilla-mobile/firefox-ios/issues/14908
    data_reviews:
      - https://github.com/mozilla-mobile/firefox-ios/pull/15583
    notification_emails:
      - fx-ios-data-stewards@mozilla.com
    expires: "2025-07-01"
  recently_saved:
    type: boolean
    description: |
      An indication of whether the recently saved section
      is enabled to be displayed.
    bugs:
      - https://github.com/mozilla-mobile/firefox-ios/issues/14908
    data_reviews:
      - https://github.com/mozilla-mobile/firefox-ios/pull/15583
    notification_emails:
      - fx-ios-data-stewards@mozilla.com
    expires: "2025-07-01"
  pocket:
    type: boolean
    description: |
      An indication of whether Pocket is enabled to be displayed.
    bugs:
      - https://github.com/mozilla-mobile/firefox-ios/issues/14908
    data_reviews:
      - https://github.com/mozilla-mobile/firefox-ios/pull/15583
    notification_emails:
      - fx-ios-data-stewards@mozilla.com
    expires: "2025-07-01"
  opening_screen:
    type: string
    description: |
      What opening screen preference the user has selected under
      "Customize Home". "homepage," "last tab," or
      "homepage after 4 hours" default: "homepage after 4 hours".
    bugs:
      - https://github.com/mozilla-mobile/firefox-ios/issues/14908
    data_reviews:
      - https://github.com/mozilla-mobile/firefox-ios/pull/15583
    notification_emails:
      - fx-ios-data-stewards@mozilla.com
    expires: "2025-07-01"
  private_browsing_button_tapped:
    type: event
    description: |
      Records when the private browsing button is tapped
    extra_keys:
      is_private:
        type: string
        description: |
          If the button is tapped or not (true / false)
    bugs:
      - https://github.com/mozilla-mobile/firefox-ios/pull/10734
    data_reviews:
      - https://github.com/mozilla-mobile/firefox-ios/pull/10734
      - https://github.com/mozilla-mobile/firefox-ios/pull/14102
    notification_emails:
      - fx-ios-data-stewards@mozilla.com
    expires: "2025-07-01"

# Private Browsing
private_browsing:
  data_clearance_icon_tapped:
    type: event
    description: |
      Records when the private browsing button is tapped.
    extra_keys:
      did_confirm:
       type: boolean
       description: |
         Whether the user confirmed the reset action via the confirmation dialog.
    bugs:
      - https://github.com/mozilla-mobile/firefox-ios/issues/18078
    data_reviews:
      - https://github.com/mozilla-mobile/firefox-ios/pull/18080
    notification_emails:
      - fx-ios-data-stewards@mozilla.com
    expires: "2025-07-01"

# Password Manager metrics
logins:
  autofilled:
    type: event
    description: |
      Records when the user has autofilled a login.
    bugs:
      - https://github.com/mozilla-mobile/firefox-ios/issues/14902
    data_reviews:
      - https://github.com/mozilla-mobile/firefox-ios/pull/16685
    notification_emails:
      - fx-ios-data-stewards@mozilla.com
    expires: "2025-07-01"
  autofill_failed:
    type: event
    description: |
      Records when the user has failed to autofill a password.
    bugs:
      - https://github.com/mozilla-mobile/firefox-ios/issues/14902
    data_reviews:
      - https://github.com/mozilla-mobile/firefox-ios/pull/16685
    notification_emails:
      - fx-ios-data-stewards@mozilla.com
    expires: "2025-07-01"
  management_add_tapped:
    type: event
    description: |
      Records when the user has tapped the add button through password management in the settings menu
    bugs:
      - https://github.com/mozilla-mobile/firefox-ios/issues/14902
    data_reviews:
      - https://github.com/mozilla-mobile/firefox-ios/pull/16685
    notification_emails:
      - fx-ios-data-stewards@mozilla.com
    expires: "2025-07-01"
  management_logins_tapped:
    type: event
    description: |
      Records when the user has tapped on a saved login through password management in the setting menu.
    bugs:
      - https://github.com/mozilla-mobile/firefox-ios/issues/14902
    data_reviews:
      - https://github.com/mozilla-mobile/firefox-ios/pull/16685
    notification_emails:
      - fx-ios-data-stewards@mozilla.com
    expires: "2025-07-01"
  saved:
    type: counter
    description: |
      A counter of the number of passwords that have been saved by the user.
    bugs:
      - https://github.com/mozilla-mobile/firefox-ios/issues/14902
    data_reviews:
      - https://github.com/mozilla-mobile/firefox-ios/pull/16685
    notification_emails:
      - fx-ios-data-stewards@mozilla.com
    expires: "2025-07-01"
  saved_all:
    type: quantity
    description: |
      Record the number of ALL the passwords that have been currently stored by the user.
    bugs:
      - https://github.com/mozilla-mobile/firefox-ios/issues/14902
    data_reviews:
      - https://github.com/mozilla-mobile/firefox-ios/pull/16685
    notification_emails:
      - fx-ios-data-stewards@mozilla.com
    expires: "2025-07-01"
    unit: quantity of logins.saved_all
  deleted:
    type: counter
    description: |
      A counter of the number of passwords that have been deleted by the user.
    bugs:
      - https://github.com/mozilla-mobile/firefox-ios/issues/14902
    data_reviews:
      - https://github.com/mozilla-mobile/firefox-ios/pull/16685
    notification_emails:
      - fx-ios-data-stewards@mozilla.com
    expires: "2025-07-01"
  modified:
    type: counter
    description: |
      A counter of the number of passwords that have been modified by the user.
    bugs:
      - https://github.com/mozilla-mobile/firefox-ios/issues/14902
    data_reviews:
      - https://github.com/mozilla-mobile/firefox-ios/pull/16685
    notification_emails:
      - fx-ios-data-stewards@mozilla.com
    expires: "2025-07-01"
  sync_enabled:
    type: event
    description: |
      Whether the user has logins enabled in sync option
    send_in_pings:
      - events
    extra_keys:
      is_enabled:
        type: boolean
        description: |
          Is enabled when the sync is started
    bugs:
      - https://github.com/mozilla-mobile/firefox-ios/issues/14902
    data_reviews:
      - https://github.com/mozilla-mobile/firefox-ios/pull/16685
    notification_emails:
      - fx-ios-data-stewards@mozilla.com
    expires: "2025-07-01"
  autofill_prompt_shown:
    type: event
    description: |
      Password autofill prompt was shown.
    bugs:
      - https://github.com/mozilla-mobile/firefox-ios/issues/19722
    data_reviews:
      - https://github.com/mozilla-mobile/firefox-ios/pull/19791
    data_sensitivity:
      - interaction
    notification_emails:
      - fx-ios-data-stewards@mozilla.com
    expires: "2025-07-01"
  autofill_prompt_expanded:
    type: event
    description: |
      Password autofill prompt was expanded.
    bugs:
      - https://github.com/mozilla-mobile/firefox-ios/issues/19722
    data_reviews:
      - https://github.com/mozilla-mobile/firefox-ios/pull/19791
    notification_emails:
      - fx-ios-data-stewards@mozilla.com
    expires: "2025-07-01"
  autofill_prompt_dismissed:
    type: event
    description: |
      Password autofill prompt was dismissed.
    bugs:
      - https://github.com/mozilla-mobile/firefox-ios/issues/19722
    data_reviews:
      - https://github.com/mozilla-mobile/firefox-ios/pull/19791
    data_sensitivity:
      - interaction
    notification_emails:
      - fx-ios-data-stewards@mozilla.com
    expires: "2025-07-01"
# QR Code metrics
qr_code:
  scanned:
    type: counter
    description: |
      Counts the number of times a QR code is scanned.
    bugs:
      - https://bugzilla.mozilla.org/show_bug.cgi?id=1644846
    data_reviews:
      - https://bugzilla.mozilla.org/show_bug.cgi?id=1644846
      - https://github.com/mozilla-mobile/firefox-ios/pull/9673
      - https://github.com/mozilla-mobile/firefox-ios/pull/12334
      - https://github.com/mozilla-mobile/firefox-ios/pull/14102
    notification_emails:
      - fx-ios-data-stewards@mozilla.com
    expires: "2025-07-01"

# Reading List metrics
reading_list:
  add:
    type: labeled_counter
    description: |
      Counts the number of times an item is added to the reading
      list from the following:
      * Reader Mode Toolbar
      * Share Extension
      * Page Action Menu
    labels:
      - reader-mode-toolbar
      - share-extension
      - page-action-menu
    bugs:
      - https://bugzilla.mozilla.org/show_bug.cgi?id=1644846
    data_reviews:
      - https://bugzilla.mozilla.org/show_bug.cgi?id=1644846
      - https://github.com/mozilla-mobile/firefox-ios/pull/9673
      - https://github.com/mozilla-mobile/firefox-ios/pull/12334
      - https://github.com/mozilla-mobile/firefox-ios/pull/14102
    notification_emails:
      - fx-ios-data-stewards@mozilla.com
    expires: "2025-07-01"
  open:
    type: counter
    description: |
      Counts the number of times an item is opened from the
      Reading List
    bugs:
      - https://bugzilla.mozilla.org/show_bug.cgi?id=1644846
    data_reviews:
      - https://bugzilla.mozilla.org/show_bug.cgi?id=1644846
      - https://github.com/mozilla-mobile/firefox-ios/pull/9673
      - https://github.com/mozilla-mobile/firefox-ios/pull/12334
      - https://github.com/mozilla-mobile/firefox-ios/pull/14102
    notification_emails:
      - fx-ios-data-stewards@mozilla.com
    expires: "2025-07-01"
  delete:
    type: labeled_counter
    description: |
      Counts the number of times an item is added to the
      reading list from the following:
      * Reader Mode Toolbar
      * Reading List Panel
    labels:
      - reader-mode-toolbar
      - reading-list-panel
      - page-action-menu
    bugs:
      - https://bugzilla.mozilla.org/show_bug.cgi?id=1644846
    data_reviews:
      - https://bugzilla.mozilla.org/show_bug.cgi?id=1644846
      - https://github.com/mozilla-mobile/firefox-ios/pull/9673
      - https://github.com/mozilla-mobile/firefox-ios/pull/12334
      - https://github.com/mozilla-mobile/firefox-ios/pull/14102
    notification_emails:
      - fx-ios-data-stewards@mozilla.com
    expires: "2025-07-01"

# Reader Mode metrics
reader_mode:
  open:
    type: counter
    description: |
      Counts how many times the reader mode is opened.
    bugs:
      - https://bugzilla.mozilla.org/show_bug.cgi?id=1644846
    data_reviews:
      - https://bugzilla.mozilla.org/show_bug.cgi?id=1644846
      - https://github.com/mozilla-mobile/firefox-ios/pull/9673
      - https://github.com/mozilla-mobile/firefox-ios/pull/12334
      - https://github.com/mozilla-mobile/firefox-ios/pull/14102
    notification_emails:
      - fx-ios-data-stewards@mozilla.com
    expires: "2025-07-01"
  close:
    type: counter
    description: |
      Counts how many times the reader mode is closed.
    bugs:
      - https://bugzilla.mozilla.org/show_bug.cgi?id=1644846
    data_reviews:
      - https://bugzilla.mozilla.org/show_bug.cgi?id=1644846
      - https://github.com/mozilla-mobile/firefox-ios/pull/9673
      - https://github.com/mozilla-mobile/firefox-ios/pull/12334
      - https://github.com/mozilla-mobile/firefox-ios/pull/14102
    notification_emails:
      - fx-ios-data-stewards@mozilla.com
    expires: "2025-07-01"

# Default Browser Settings Menu Option
settings_menu:
  set_as_default_browser_pressed:
    type: counter
    description: |
      Counts the number of times setting as default
      browser menu option is tapped.
    bugs:
      - https://github.com/mozilla-mobile/firefox-ios/issues/7090
    data_reviews:
      - https://github.com/mozilla-mobile/firefox-ios/issues/7090
      - https://github.com/mozilla-mobile/firefox-ios/pull/9673
      - https://github.com/mozilla-mobile/firefox-ios/pull/12334
      - https://github.com/mozilla-mobile/firefox-ios/pull/14102
      - https://github.com/mozilla-mobile/firefox-ios/pull/16375
    notification_emails:
      - fx-ios-data-stewards@mozilla.com
    expires: never
  show_tour_pressed:
    type: event
    description: |
      Metric recorded when a user taps on the Show Tour option
      from the app settings menu.
    bugs:
      - https://github.com/mozilla-mobile/firefox-ios/issues/12433
      - https://github.com/mozilla-mobile/firefox-ios/issues/13814
      - https://github.com/mozilla-mobile/firefox-ios/pull/14102
    data_reviews:
      - https://github.com/mozilla-mobile/firefox-ios/pull/12462
      - https://github.com/mozilla-mobile/firefox-ios/pull/13827
    notification_emails:
      - fx-ios-data-stewards@mozilla.com
    expires: "2025-07-01"
  passwords:
    type: event
    description: |
      Records when the user taps Passwords in the settings menu
    bugs:
      - https://github.com/mozilla-mobile/firefox-ios/issues/14902
    data_reviews:
      - https://github.com/mozilla-mobile/firefox-ios/pull/16685
    notification_emails:
      - fx-ios-data-stewards@mozilla.com
    expires: "2025-07-01"
# Search and search related metrics
search:
  counts:
    type: labeled_counter
    description: |
      The labels for this counter are `{search-engine-name}.{source}`

      If the search engine is bundled with Firefox-iOS, then
      `search-engine-name` will be the name of the search engine. If
      it is a custom search engine, the value will be `custom`.

      The value of `source` will reflect the source from which the
      search started.  One of:
      * quicksearch
      * suggestion
      * actionbar
    bugs:
      - https://bugzilla.mozilla.org/show_bug.cgi?id=1644846
      - https://bugzilla.mozilla.org/show_bug.cgi?id=1923843
    data_reviews:
      - https://bugzilla.mozilla.org/show_bug.cgi?id=1644846
      - https://github.com/mozilla-mobile/firefox-ios/pull/9673
      - https://github.com/mozilla-mobile/firefox-ios/pull/12334
      - https://github.com/mozilla-mobile/firefox-ios/pull/14102
      - https://bugzilla.mozilla.org/show_bug.cgi?id=1923843
    notification_emails:
      - fx-ios-data-stewards@mozilla.com
    expires: "2025-07-01"
    send_in_pings:
      - metrics
      - baseline
    no_lint:
      - BASELINE_PING
  default_engine:
    type: string
    lifetime: application
    description: |
      The default search engine identifier if the search engine is
      pre-loaded with Firefox-iOS.  If it's a custom search engine,
      then the value will be 'custom'.
    bugs:
      - https://bugzilla.mozilla.org/show_bug.cgi?id=1644846
      - https://bugzilla.mozilla.org/show_bug.cgi?id=1923843
    data_reviews:
      - https://bugzilla.mozilla.org/show_bug.cgi?id=1644846
      - https://github.com/mozilla-mobile/firefox-ios/pull/9673
      - https://github.com/mozilla-mobile/firefox-ios/pull/12334
      - https://github.com/mozilla-mobile/firefox-ios/pull/14102
      - https://bugzilla.mozilla.org/show_bug.cgi?id=1923843
    notification_emails:
      - fx-ios-data-stewards@mozilla.com
    expires: "2025-07-01"
    send_in_pings:
      - metrics
      - baseline
    no_lint:
      - BASELINE_PING
  start_search_pressed:
    type: counter
    description: |
      Counts the number of times the start search button is
      pressed
    bugs:
      - https://bugzilla.mozilla.org/show_bug.cgi?id=1644846
    data_reviews:
      - https://bugzilla.mozilla.org/show_bug.cgi?id=1644846
      - https://github.com/mozilla-mobile/firefox-ios/pull/9673
      - https://github.com/mozilla-mobile/firefox-ios/pull/12334
      - https://github.com/mozilla-mobile/firefox-ios/pull/14102
    notification_emails:
      - fx-ios-data-stewards@mozilla.com
    expires: "2025-07-01"
  in_content:
    type: labeled_counter
    description: |
      Records the type of interaction a user has on SERP pages.
    bugs:
      - https://github.com/mozilla-mobile/firefox-ios/issues/7602
      - https://bugzilla.mozilla.org/show_bug.cgi?id=1923843
    data_reviews:
      - https://github.com/mozilla-mobile/firefox-ios/pull/7702
      - https://github.com/mozilla-mobile/firefox-ios/pull/9673
      - https://github.com/mozilla-mobile/firefox-ios/pull/12334
      - https://github.com/mozilla-mobile/firefox-ios/pull/14102
      - https://bugzilla.mozilla.org/show_bug.cgi?id=1923843
    notification_emails:
      - fx-ios-data-stewards@mozilla.com
    expires: "2025-07-01"
    send_in_pings:
      - metrics
      - baseline
    no_lint:
      - BASELINE_PING
  google_topsite_pressed:
    type: labeled_counter
    description: |
      Counts the number of times the google top site button
      is pressed
    bugs:
      - https://github.com/mozilla-mobile/firefox-ios/pull/7965
    data_reviews:
      - https://github.com/mozilla-mobile/firefox-ios/pull/7965
      - https://github.com/mozilla-mobile/firefox-ios/pull/9673
      - https://github.com/mozilla-mobile/firefox-ios/pull/12334
      - https://github.com/mozilla-mobile/firefox-ios/pull/14102
    notification_emails:
      - fx-ios-data-stewards@mozilla.com
    expires: "2025-07-01"

# Sync
sync:
  open_tab:
    type: counter
    description: |
        Counts the number of times a user opens
        synced tab
    bugs:
      - https://github.com/mozilla-mobile/firefox-ios/issues/8035
    data_reviews:
      - https://github.com/mozilla-mobile/firefox-ios/pull/8152
      - https://github.com/mozilla-mobile/firefox-ios/pull/9673
      - https://github.com/mozilla-mobile/firefox-ios/pull/12334
      - https://github.com/mozilla-mobile/firefox-ios/pull/14102
    notification_emails:
      - fx-ios-data-stewards@mozilla.com
    expires: "2025-07-01"
  sign_in_sync_pressed:
    type: counter
    description: |
        Counts the number of times a user taps
        on sign in to sync button in sync
        library view
    bugs:
      - https://github.com/mozilla-mobile/firefox-ios/issues/8035
    data_reviews:
      - https://github.com/mozilla-mobile/firefox-ios/pull/8152
      - https://github.com/mozilla-mobile/firefox-ios/pull/9673
      - https://github.com/mozilla-mobile/firefox-ios/pull/12334
      - https://github.com/mozilla-mobile/firefox-ios/pull/14102
    notification_emails:
      - fx-ios-data-stewards@mozilla.com
    expires: "2025-07-01"
  create_account_pressed:
    type: counter
    description: |
        Counts the number of times a user taps
        on create account button in sync library view
    bugs:
      - https://github.com/mozilla-mobile/firefox-ios/issues/8035
    data_reviews:
      - https://github.com/mozilla-mobile/firefox-ios/pull/8152
      - https://github.com/mozilla-mobile/firefox-ios/pull/9673
      - https://github.com/mozilla-mobile/firefox-ios/pull/12334
      - https://github.com/mozilla-mobile/firefox-ios/pull/14102
    notification_emails:
      - fx-ios-data-stewards@mozilla.com
    expires: "2025-07-01"
  registration_view:
    type: event
    description: |
      Recorded when user opens a registration fxa page
    bugs:
      - https://github.com/mozilla-mobile/firefox-ios/issues/9946
    data_reviews:
      - https://github.com/mozilla-mobile/firefox-ios/pull/10254
      - https://github.com/mozilla-mobile/firefox-ios/pull/12334
      - https://github.com/mozilla-mobile/firefox-ios/pull/14102
    notification_emails:
      - fx-ios-data-stewards@mozilla.com
    expires: "2025-07-01"
  registration_completed_view:
    type: event
    description: |
      Recorded when user opens successfully completes registration
    bugs:
      - https://github.com/mozilla-mobile/firefox-ios/issues/9946
    data_reviews:
      - https://github.com/mozilla-mobile/firefox-ios/pull/10254
      - https://github.com/mozilla-mobile/firefox-ios/pull/12334
      - https://github.com/mozilla-mobile/firefox-ios/pull/14102
    notification_emails:
      - fx-ios-data-stewards@mozilla.com
    expires: "2025-07-01"
  login_view:
    type: event
    description: |
      Recorded when user opens login fxa page
    bugs:
      - https://github.com/mozilla-mobile/firefox-ios/issues/9946
    data_reviews:
      - https://github.com/mozilla-mobile/firefox-ios/pull/10254
      - https://github.com/mozilla-mobile/firefox-ios/pull/12334
      - https://github.com/mozilla-mobile/firefox-ios/pull/14102
    notification_emails:
      - fx-ios-data-stewards@mozilla.com
    expires: "2025-07-01"
  login_completed_view:
    type: event
    description: |
      Recorded when user successfully logs in
    bugs:
      - https://github.com/mozilla-mobile/firefox-ios/issues/9946
    data_reviews:
      - https://github.com/mozilla-mobile/firefox-ios/pull/10254
      - https://github.com/mozilla-mobile/firefox-ios/pull/12334
      - https://github.com/mozilla-mobile/firefox-ios/pull/14102
    notification_emails:
      - fx-ios-data-stewards@mozilla.com
    expires: "2025-07-01"
  login_token_view:
    type: event
    description: |
      Recorded when user is on fxa webpage to confirm signin token
    bugs:
      - https://github.com/mozilla-mobile/firefox-ios/issues/9946
    data_reviews:
      - https://github.com/mozilla-mobile/firefox-ios/pull/10254
      - https://github.com/mozilla-mobile/firefox-ios/pull/12334
      - https://github.com/mozilla-mobile/firefox-ios/pull/14102
    notification_emails:
      - fx-ios-data-stewards@mozilla.com
    expires: "2025-07-01"
  registration_code_view:
    type: event
    description: |
      Recorded when user is on fxa webpage to confirm signup code
    bugs:
      - https://github.com/mozilla-mobile/firefox-ios/issues/9946
    data_reviews:
      - https://github.com/mozilla-mobile/firefox-ios/pull/10254
      - https://github.com/mozilla-mobile/firefox-ios/pull/12334
      - https://github.com/mozilla-mobile/firefox-ios/pull/14102
    notification_emails:
      - fx-ios-data-stewards@mozilla.com
    expires: "2025-07-01"
  use_email:
    type: event
    description: |
      A user chose to use their email to attempt a sign in instead
      of scanning a QR code, counterpart to "scan_pairing".
    bugs:
      - https://github.com/mozilla-mobile/firefox-ios/issues/14904
    data_reviews:
      - https://github.com/mozilla-mobile/firefox-ios/pull/15181
    notification_emails:
      - fx-ios-data-stewards@mozilla.com
    expires: "2025-07-01"
  paired:
    type: event
    description: |
      A user scanned QR code to attempt to sign in.
    bugs:
      - https://github.com/mozilla-mobile/firefox-ios/issues/14904
    data_reviews:
      - https://github.com/mozilla-mobile/firefox-ios/pull/15181
    notification_emails:
      - fx-ios-data-stewards@mozilla.com
    expires: "2025-07-01"
  disconnect:
    type: event
    description: |
      A user tapped disconnect sync in fxa page.
    bugs:
      - https://github.com/mozilla-mobile/firefox-ios/issues/14904
    data_reviews:
      - https://github.com/mozilla-mobile/firefox-ios/pull/15181
    notification_emails:
      - fx-ios-data-stewards@mozilla.com
    expires: "2025-07-01"


# Tab metrics
tabs:
  normal_tabs_quantity:
    type: quantity
    description: |
      A snapshot of how many normal tabs a user has opened when he
      closes the application.
    bugs:
      - https://github.com/mozilla-mobile/firefox-ios/issues/9627
    data_reviews:
      - https://github.com/mozilla-mobile/firefox-ios/pull/10272
      - https://github.com/mozilla-mobile/firefox-ios/pull/12334
      - https://github.com/mozilla-mobile/firefox-ios/pull/14102
    notification_emails:
      - fx-ios-data-stewards@mozilla.com
    expires: "2025-07-01"
    unit: quantity of normal tabs
  private_tabs_quantity:
    type: quantity
    description: |
      A snapshot of how many private tabs a user has opened when he
      closes the application.
    bugs:
      - https://github.com/mozilla-mobile/firefox-ios/issues/9627
    data_reviews:
      - https://github.com/mozilla-mobile/firefox-ios/pull/10272
      - https://github.com/mozilla-mobile/firefox-ios/pull/12334
      - https://github.com/mozilla-mobile/firefox-ios/pull/14102
    notification_emails:
      - fx-ios-data-stewards@mozilla.com
    expires: "2025-07-01"
    unit: quantity of private tabs
  inactive_tabs_count:
    type: quantity
    description: |
      A quantity that indicates how many INACTIVE tabs a user
      currently has open. This is reported when the user backgrounds
      the app.
    bugs:
      - https://github.com/mozilla-mobile/firefox-ios/issues/14906
    data_reviews:
      - https://github.com/mozilla-mobile/firefox-ios/issues/15511
    notification_emails:
      - fx-ios-data-stewards@mozilla.com
    expires: "2025-07-01"
    unit: quantity of inactive tabs
  cumulative_count:
    type: counter
    description: |
      Measures the current open tab count as the application
      goes to background. Each background event adds to this
      metric, making it the cumulative sum of all open tabs
      when the app goes to background during the period of
      time covered by a single metrics ping. This can be
      divided by the number of baseline pings with
      `ping_info.reason="inactive"` from the `start_time` to
      the `end_time` of the metrics ping to determine the
      average open tabs per foreground "session".
    bugs:
      - https://bugzilla.mozilla.org/show_bug.cgi?id=1644846
    data_reviews:
      - https://bugzilla.mozilla.org/show_bug.cgi?id=1644846
      - https://github.com/mozilla-mobile/firefox-ios/pull/9673
      - https://github.com/mozilla-mobile/firefox-ios/pull/12334
      - https://github.com/mozilla-mobile/firefox-ios/pull/14102
    notification_emails:
      - fx-ios-data-stewards@mozilla.com
    expires: "2025-07-01"
  open:
    type: labeled_counter
    description: |
      The count of tabs opened by the user. Increments the
      appropriate label when either a normal or private tab
      is opened.
    labels:
      - normal-tab
      - private-tab
    bugs:
      - https://bugzilla.mozilla.org/show_bug.cgi?id=1644846
    data_reviews:
      - https://bugzilla.mozilla.org/show_bug.cgi?id=1644846
      - https://github.com/mozilla-mobile/firefox-ios/pull/9673
      - https://github.com/mozilla-mobile/firefox-ios/pull/12334
      - https://github.com/mozilla-mobile/firefox-ios/pull/14102
    notification_emails:
      - fx-ios-data-stewards@mozilla.com
    expires: "2025-07-01"
  close:
    type: labeled_counter
    description: |
      The count of tabs closed by the user. Increments the
      appropriate label when either a normal or private tab
      is closed.
    labels:
      - normal-tab
      - private-tab
    bugs:
      - https://bugzilla.mozilla.org/show_bug.cgi?id=1644846
    data_reviews:
      - https://bugzilla.mozilla.org/show_bug.cgi?id=1644846
      - https://github.com/mozilla-mobile/firefox-ios/pull/9673
      - https://github.com/mozilla-mobile/firefox-ios/pull/12334
      - https://github.com/mozilla-mobile/firefox-ios/pull/14102
    notification_emails:
      - fx-ios-data-stewards@mozilla.com
    expires: "2025-07-01"
  close_all:
    type: labeled_counter
    description: |
      The count of times the user closes all tabs. Increments the
      appropriate label when either a normal or private tab
      is closed.
    labels:
      - normal-tab
      - private-tab
    bugs:
      - https://github.com/mozilla-mobile/firefox-ios/issues/7008
    data_reviews:
      - https://github.com/mozilla-mobile/firefox-ios/issues/7008
      - https://github.com/mozilla-mobile/firefox-ios/pull/9673
      - https://github.com/mozilla-mobile/firefox-ios/pull/12334
      - https://github.com/mozilla-mobile/firefox-ios/pull/14102
    notification_emails:
      - fx-ios-data-stewards@mozilla.com
    expires: "2025-07-01"
  new_tab_pressed:
    type: counter
    description: |
      Counts the number of times the add new tab button is
      pressed
    bugs:
      - https://github.com/mozilla-mobile/firefox-ios/issues/6886
    data_reviews:
      - https://github.com/mozilla-mobile/firefox-ios/issues/6886
      - https://github.com/mozilla-mobile/firefox-ios/pull/9673
      - https://github.com/mozilla-mobile/firefox-ios/pull/12334
      - https://github.com/mozilla-mobile/firefox-ios/pull/14102
    notification_emails:
      - fx-ios-data-stewards@mozilla.com
    expires: "2025-07-01"
  click_tab:
    type: event
    description: |
      Recorded when a user clicks an open tab
    bugs:
      - https://github.com/mozilla-mobile/firefox-ios/issues/7526
    data_reviews:
      - https://github.com/mozilla-mobile/firefox-ios/pull/7635
      - https://github.com/mozilla-mobile/firefox-ios/pull/9673
      - https://github.com/mozilla-mobile/firefox-ios/pull/12334
      - https://github.com/mozilla-mobile/firefox-ios/pull/14102
    notification_emails:
      - fx-ios-data-stewards@mozilla.com
    expires: "2025-07-01"
  open_tab_tray:
    type: event
    description: |
      Recorded when a user opens the tab tray
    bugs:
      - https://github.com/mozilla-mobile/firefox-ios/issues/7526
    data_reviews:
      - https://github.com/mozilla-mobile/firefox-ios/pull/7635
      - https://github.com/mozilla-mobile/firefox-ios/pull/9673
      - https://github.com/mozilla-mobile/firefox-ios/pull/12334
      - https://github.com/mozilla-mobile/firefox-ios/pull/14102
    notification_emails:
      - fx-ios-data-stewards@mozilla.com
    expires: "2025-07-01"
  close_tab_tray:
    type: event
    description: |
      Recorded when a user closes the tab tray
    bugs:
      - https://github.com/mozilla-mobile/firefox-ios/issues/7526
    data_reviews:
      - https://github.com/mozilla-mobile/firefox-ios/pull/7635
      - https://github.com/mozilla-mobile/firefox-ios/pull/9673
      - https://github.com/mozilla-mobile/firefox-ios/pull/12334
      - https://github.com/mozilla-mobile/firefox-ios/pull/14102
    notification_emails:
      - fx-ios-data-stewards@mozilla.com
    expires: "2025-07-01"
  pull_to_refresh:
    type: event
    description: |
      Record event when user has executed pull to refresh.
    bugs:
      - https://github.com/mozilla-mobile/firefox-ios/issues/23225
    data_reviews:
      - https://github.com/mozilla-mobile/firefox-ios/pull/9136
      - https://github.com/mozilla-mobile/firefox-ios/pull/9673
      - https://github.com/mozilla-mobile/firefox-ios/pull/12334
      - https://github.com/mozilla-mobile/firefox-ios/pull/14102
      - https://github.com/mozilla-mobile/firefox-ios/pull/23252
    notification_emails:
      - fx-ios-data-stewards@mozilla.com
    expires: "2025-07-01"
  pull_to_refresh_easter_egg:
    type: event
    description: |
      Record event when user has discovered the Easter egg.
    bugs:
      - https://github.com/mozilla-mobile/firefox-ios/issues/23225
    data_reviews:
      - https://github.com/mozilla-mobile/firefox-ios/pull/23252
    notification_emails:
      - fx-ios-data-stewards@mozilla.com
    expires: "2025-07-01"
  normal_and_private_uri_count:
    type: counter
    description: |
      Record the number of URI's visited by the user.
    send_in_pings:
      - baseline
      - metrics
    no_lint:
      - BASELINE_PING
    bugs:
      - https://github.com/mozilla-mobile/firefox-ios/issues/9158
    data_reviews:
      - https://github.com/mozilla-mobile/firefox-ios/pull/9504
      - https://github.com/mozilla-mobile/firefox-ios/pull/14102
    notification_emails:
      - fx-ios-data-stewards@mozilla.com
    expires: never
  grouped_tab:
    type: event
    description: |
      Recorded when a user opens the tab tray with grouped tab
    bugs:
      - https://github.com/mozilla-mobile/firefox-ios/pull/9134
    data_reviews:
      - https://github.com/mozilla-mobile/firefox-ios/pull/9134
      - https://github.com/mozilla-mobile/firefox-ios/pull/9673
      - https://github.com/mozilla-mobile/firefox-ios/pull/12334
      - https://github.com/mozilla-mobile/firefox-ios/pull/14102
    notification_emails:
      - fx-ios-data-stewards@mozilla.com
    extra_keys:
      total_num_of_groups:
        description:
          Total number of groups in tab tray
        type: quantity
      groups_two_tabs_only:
        description:
          Total number of groups with only 2 tabs
        type: quantity
      groups_with_more_than_two_tab:
        description:
          Total number of groups with more than 2 tabs
        type: quantity
      average_tabs_in_all_groups:
        description:
          Average number of tabs in all groups
        type: quantity
      total_tabs_in_all_groups:
        description:
          Total number of tabs in all groups
        type: quantity
    expires: "2025-07-01"
  grouped_tab_closed:
    type: counter
    description: |
      Recorded when a user closes the tab in a group
    bugs:
      - https://github.com/mozilla-mobile/firefox-ios/pull/9134
    data_reviews:
      - https://github.com/mozilla-mobile/firefox-ios/pull/9134
      - https://github.com/mozilla-mobile/firefox-ios/pull/9673
      - https://github.com/mozilla-mobile/firefox-ios/pull/12334
      - https://github.com/mozilla-mobile/firefox-ios/pull/14102
    notification_emails:
      - fx-ios-data-stewards@mozilla.com
    expires: "2025-07-01"
  grouped_tab_search:
    type: counter
    description: |
      This counts the number of times a user has tapped the search
      icon for grouped tabs in the tab tray.
    bugs:
      - https://github.com/mozilla-mobile/firefox-ios/pull/9267
    data_reviews:
      - https://github.com/mozilla-mobile/firefox-ios/pull/9267
      - https://github.com/mozilla-mobile/firefox-ios/pull/9673
      - https://github.com/mozilla-mobile/firefox-ios/pull/12334
      - https://github.com/mozilla-mobile/firefox-ios/pull/14102
    notification_emails:
      - fx-ios-data-stewards@mozilla.com
    expires: "2025-07-01"
  navigate_tab_history_back:
    type: counter
    description: |
      This counts the number of times a user taps the back
      button on a tab's toolbar.
    bugs:
      - https://github.com/mozilla-mobile/firefox-ios/issues/9278
    data_reviews:
      - https://github.com/mozilla-mobile/firefox-ios/pull/9785
      - https://github.com/mozilla-mobile/firefox-ios/pull/12334
      - https://github.com/mozilla-mobile/firefox-ios/pull/14102
    notification_emails:
      - fx-ios-data-stewards@mozilla.com
    expires: "2025-07-01"
  navigate_tab_back_swipe:
    type: counter
    description: |
      This counts the number of times a user navigates back in tab
      history by swiping from the left edge of the device to the right.
    bugs:
      - https://github.com/mozilla-mobile/firefox-ios/issues/9278
    data_reviews:
      - https://github.com/mozilla-mobile/firefox-ios/pull/9785
      - https://github.com/mozilla-mobile/firefox-ios/pull/12334
      - https://github.com/mozilla-mobile/firefox-ios/pull/14102
    notification_emails:
      - fx-ios-data-stewards@mozilla.com
    expires: "2025-07-01"
  navigate_tab_history_forward:
    type: counter
    description: |
      This counts the number of times a user taps the forward
      button on a tab's toolbar.
    bugs:
      - https://github.com/mozilla-mobile/firefox-ios/issues/9278
    data_reviews:
      - https://github.com/mozilla-mobile/firefox-ios/pull/9785
      - https://github.com/mozilla-mobile/firefox-ios/pull/12334
      - https://github.com/mozilla-mobile/firefox-ios/pull/14102
    notification_emails:
      - fx-ios-data-stewards@mozilla.com
    expires: "2025-07-01"
  reload_from_url_bar:
    type: counter
    description: |
      This counts the number of times a user taps the reload
      button in the URL bar.
    bugs:
      - https://github.com/mozilla-mobile/firefox-ios/issues/9278
    data_reviews:
      - https://github.com/mozilla-mobile/firefox-ios/pull/9785
      - https://github.com/mozilla-mobile/firefox-ios/pull/12334
      - https://github.com/mozilla-mobile/firefox-ios/pull/14102
    notification_emails:
      - fx-ios-data-stewards@mozilla.com
    expires: "2025-07-01"
  press_tab_toolbar:
    type: event
    description: |
      Records when tab view button is pressed
    bugs:
      - https://github.com/mozilla-mobile/firefox-ios/pull/10734
    data_reviews:
      - https://github.com/mozilla-mobile/firefox-ios/pull/10734
      - https://github.com/mozilla-mobile/firefox-ios/pull/14102
    notification_emails:
      - fx-ios-data-stewards@mozilla.com
    expires: "2025-07-01"
  press_top_tab:
    type: event
    description: |
      Records when a top tab is pressed
    bugs:
      - https://github.com/mozilla-mobile/firefox-ios/pull/10734
    data_reviews:
      - https://github.com/mozilla-mobile/firefox-ios/pull/10734
      - https://github.com/mozilla-mobile/firefox-ios/pull/14102
    notification_emails:
      - fx-ios-data-stewards@mozilla.com
    expires: "2025-07-01"
  restore_tabs_alert:
    type: event
    description: |
      Recorded when a users choose an option on the restore tabs alert
    send_in_pings:
      - events
    extra_keys:
      is_enabled:
        type: boolean
        description: |
          Is enabled when the restore tabs is started
    bugs:
      - https://mozilla-hub.atlassian.net/browse/FXIOS-7378
    data_reviews:
      - https://github.com/mozilla-mobile/firefox-ios/pull/16515
    notification_emails:
      - fx-ios-data-stewards@mozilla.com
    expires: "2025-07-01"
  tab_switch:
    type: timing_distribution
    time_unit: millisecond
    description: >
      Counts how long it takes to switch to another tab
    bugs:
      - https://github.com/mozilla-mobile/firefox-ios/issues/17717
    data_reviews:
      - https://github.com/mozilla-mobile/firefox-ios/pull/18012
    notification_emails:
      - fx-ios-data-stewards@mozilla.com
    expires: never

# Enhanced Tracking Protection metrics
tracking_protection:
  enabled:
    type: boolean
    description: |
      Measures the state of the tracking-protection enabled
      preference.
    bugs:
      - https://bugzilla.mozilla.org/show_bug.cgi?id=1644846
    data_reviews:
      - https://bugzilla.mozilla.org/show_bug.cgi?id=1644846
      - https://github.com/mozilla-mobile/firefox-ios/pull/9673
      - https://github.com/mozilla-mobile/firefox-ios/pull/12334
      - https://github.com/mozilla-mobile/firefox-ios/pull/14102
    notification_emails:
      - fx-ios-data-stewards@mozilla.com
    expires: "2025-07-01"
  strength:
    type: string
    description: |
      A string representing the selected strength of the
      tracking-protection that is enabled. One of:
      * basic
      * strict
    bugs:
      - https://bugzilla.mozilla.org/show_bug.cgi?id=1644846
    data_reviews:
      - https://bugzilla.mozilla.org/show_bug.cgi?id=1644846
      - https://github.com/mozilla-mobile/firefox-ios/pull/9673
      - https://github.com/mozilla-mobile/firefox-ios/pull/12334
      - https://github.com/mozilla-mobile/firefox-ios/pull/14102
    notification_emails:
      - fx-ios-data-stewards@mozilla.com
    expires: "2025-07-01"
  etp_setting_changed:
    type: event
    description: |
      A user changed their tracking protection
      level setting to either strict or standard
    extra_keys:
      etp_setting:
       type: string
       description: |
         Records the protection level:
         standard / strict
      etp_enabled:
       type: boolean
       description: |
         Records the state
         true / false
    bugs:
      - https://github.com/mozilla-mobile/firefox-ios/issues/14903
    data_reviews:
      - https://github.com/mozilla-mobile/firefox-ios/pull/15503
    notification_emails:
      - fx-ios-data-stewards@mozilla.com
    expires: "2025-07-01"
  show_clear_cookies_alert:
    type: event
    description: |
      Records when the clear cookies alert is shown
    bugs:
      - https://github.com/mozilla-mobile/firefox-ios/issues/20371
    data_reviews:
      - https://github.com/mozilla-mobile/firefox-ios/pull/24252
    notification_emails:
      - fx-ios-data-stewards@mozilla.com
    expires: "2025-07-01"
  show_etp_details:
    type: event
    description: |
      Records when the enhanced tracking protection details screen is shown
    bugs:
      - https://github.com/mozilla-mobile/firefox-ios/issues/20371
    data_reviews:
      - https://github.com/mozilla-mobile/firefox-ios/pull/24252
    notification_emails:
      - fx-ios-data-stewards@mozilla.com
    expires: "2025-07-01"
  show_etp_blocked_trackers_details:
    type: event
    description: |
      Records when the enhanced tracking protection blocked trackers details screen is shown
    bugs:
      - https://github.com/mozilla-mobile/firefox-ios/issues/20371
    data_reviews:
      - https://github.com/mozilla-mobile/firefox-ios/pull/24252
    notification_emails:
      - fx-ios-data-stewards@mozilla.com
    expires: "2025-07-01"
  show_etp_settings:
    type: event
    description: |
      Records when the enhanced tracking protection settings screen is shown
    bugs:
      - https://github.com/mozilla-mobile/firefox-ios/issues/20371
    data_reviews:
      - https://github.com/mozilla-mobile/firefox-ios/pull/24252
    notification_emails:
      - fx-ios-data-stewards@mozilla.com
    expires: "2025-07-01"
  tapped_clear_cookies:
    type: event
    description: |
      Records when the clear cookies button from the etp alert is tapped.
    bugs:
      - https://github.com/mozilla-mobile/firefox-ios/issues/20371
    data_reviews:
      - https://github.com/mozilla-mobile/firefox-ios/pull/24252
    notification_emails:
      - fx-ios-data-stewards@mozilla.com
    expires: "2025-07-01"
  dismiss_etp_panel:
    type: event
    description: |
      Records when the enhanced tracking protection panel is dismissed
    bugs:
      - https://github.com/mozilla-mobile/firefox-ios/issues/20371
    data_reviews:
      - https://github.com/mozilla-mobile/firefox-ios/pull/24252
    notification_emails:
      - fx-ios-data-stewards@mozilla.com
    expires: "2025-07-01"
  show_certificates:
    type: event
    description: |
      Records when the certificates screen from the enhanced tracking protection panel is shown
    bugs:
      - https://github.com/mozilla-mobile/firefox-ios/issues/20371
    data_reviews:
      - https://github.com/mozilla-mobile/firefox-ios/pull/24252
    notification_emails:
      - fx-ios-data-stewards@mozilla.com
    expires: "2025-07-01"
# iOS 14 widget metrics
# m: medium, s: small, l: large
widget:
  m_tabs_open_url:
    type: counter
    description: |
      Counts how many times the medium tabs widget opens url
    bugs:
      - https://github.com/mozilla-mobile/firefox-ios/issues/7097
    data_reviews:
      - https://github.com/mozilla-mobile/firefox-ios/pull/7681
      - https://github.com/mozilla-mobile/firefox-ios/pull/9673
      - https://github.com/mozilla-mobile/firefox-ios/pull/12334
      - https://github.com/mozilla-mobile/firefox-ios/pull/14102
    notification_emails:
      - fx-ios-data-stewards@mozilla.com
    expires: "2025-07-01"
  l_tabs_open_url:
    type: counter
    description: |
      Counts how many times the large tabs widget opens url
    bugs:
      - https://github.com/mozilla-mobile/firefox-ios/issues/7097
    data_reviews:
      - https://github.com/mozilla-mobile/firefox-ios/pull/7681
      - https://github.com/mozilla-mobile/firefox-ios/pull/9673
      - https://github.com/mozilla-mobile/firefox-ios/pull/12334
      - https://github.com/mozilla-mobile/firefox-ios/pull/14102
    notification_emails:
      - fx-ios-data-stewards@mozilla.com
    expires: "2025-07-01"
  s_quick_action_search:
    type: counter
    description: |
      Counts how many times small quick action
      widget opens firefox for regular search
    bugs:
      - https://github.com/mozilla-mobile/firefox-ios/issues/7097
    data_reviews:
      - https://github.com/mozilla-mobile/firefox-ios/pull/7681
      - https://github.com/mozilla-mobile/firefox-ios/pull/9673
      - https://github.com/mozilla-mobile/firefox-ios/pull/12334
      - https://github.com/mozilla-mobile/firefox-ios/pull/14102
    notification_emails:
      - fx-ios-data-stewards@mozilla.com
    expires: "2025-07-01"
  m_quick_action_search:
    type: counter
    description: |
      Counts how many times medium quick action
      widget opens firefox for regular search
    bugs:
      - https://github.com/mozilla-mobile/firefox-ios/issues/7097
    data_reviews:
      - https://github.com/mozilla-mobile/firefox-ios/pull/7681
      - https://github.com/mozilla-mobile/firefox-ios/pull/9673
      - https://github.com/mozilla-mobile/firefox-ios/pull/12334
      - https://github.com/mozilla-mobile/firefox-ios/pull/14102
    notification_emails:
      - fx-ios-data-stewards@mozilla.com
    expires: "2025-07-01"
  m_quick_action_private_search:
    type: counter
    description: |
       Counts how many times medium quick action
       widget opens firefox for private search
    bugs:
      - https://github.com/mozilla-mobile/firefox-ios/issues/7097
    data_reviews:
      - https://github.com/mozilla-mobile/firefox-ios/pull/7681
      - https://github.com/mozilla-mobile/firefox-ios/pull/9673
      - https://github.com/mozilla-mobile/firefox-ios/pull/12334
      - https://github.com/mozilla-mobile/firefox-ios/pull/14102
    notification_emails:
      - fx-ios-data-stewards@mozilla.com
    expires: "2025-07-01"
  m_quick_action_copied_link:
    type: counter
    description: |
      Counts how many times medium quick action
      widget opens copied links
    bugs:
      - https://github.com/mozilla-mobile/firefox-ios/issues/7097
    data_reviews:
      - https://github.com/mozilla-mobile/firefox-ios/pull/7681
      - https://github.com/mozilla-mobile/firefox-ios/pull/9673
      - https://github.com/mozilla-mobile/firefox-ios/pull/12334
      - https://github.com/mozilla-mobile/firefox-ios/pull/14102
    notification_emails:
      - fx-ios-data-stewards@mozilla.com
    expires: "2025-07-01"
  m_quick_action_close_private:
    type: counter
    description: |
      Counts how many times medium quick action
      widget closes private tabs
    bugs:
      - https://github.com/mozilla-mobile/firefox-ios/issues/7097
    data_reviews:
      - https://github.com/mozilla-mobile/firefox-ios/pull/7681
      - https://github.com/mozilla-mobile/firefox-ios/pull/9673
      - https://github.com/mozilla-mobile/firefox-ios/pull/12334
      - https://github.com/mozilla-mobile/firefox-ios/pull/14102
    notification_emails:
      - fx-ios-data-stewards@mozilla.com
    expires: "2025-07-01"
  m_top_sites_widget:
    type: counter
    description: |
      Counts how many times user opens top site tabs
    bugs:
      - https://github.com/mozilla-mobile/firefox-ios/issues/7097
    data_reviews:
      - https://github.com/mozilla-mobile/firefox-ios/pull/7681
      - https://github.com/mozilla-mobile/firefox-ios/pull/9673
      - https://github.com/mozilla-mobile/firefox-ios/pull/12334
      - https://github.com/mozilla-mobile/firefox-ios/pull/14102
    notification_emails:
      - fx-ios-data-stewards@mozilla.com
    expires: "2025-07-01"

# Wallpaper metrics
wallpaper_analytics:
  wallpaper_selected:
    type: event
    description: |
      Recorded when the user selects a wallpaper from
      the wallpaper settings screen. Wallpaper information
      is sent in the extra keys.
    extra_keys:
      wallpaper_name:
        type: string
        description: |
          The name of the wallpaper set.
      wallpaper_type:
        type: string
        description: |
          The name of the wallpaper set.
    bugs:
      - https://github.com/mozilla-mobile/firefox-ios/pull/9930
    data_reviews:
      - https://github.com/mozilla-mobile/firefox-ios/pull/9930
      - https://github.com/mozilla-mobile/firefox-ios/pull/9930
      - https://github.com/mozilla-mobile/firefox-ios/pull/12334
      - https://github.com/mozilla-mobile/firefox-ios/pull/14102
    notification_emails:
      - fx-ios-data-stewards@mozilla.com
    expires: "2025-07-01"
  themed_wallpaper:
    type: labeled_counter
    description: |
      Recorded when the user enters the background. This reports
      the currently selected wallpaper if it's not the default.
    bugs:
      - https://github.com/mozilla-mobile/firefox-ios/issues/10669
    data_reviews:
      - https://github.com/mozilla-mobile/firefox-ios/pull/11019
      - https://github.com/mozilla-mobile/firefox-ios/pull/12334
      - https://github.com/mozilla-mobile/firefox-ios/pull/14102
    notification_emails:
      - fx-ios-data-stewards@mozilla.com
    expires: "2025-07-01"

# CFR Metrics
cfr_analytics:
  dismiss_cfr_from_button:
    type: event
    description: |
      Recorded when the user dismisses a CFR by tapping
      the close button in the CFR. Hint type is sent
      in the extra keys.
    extra_keys:
      hint_type:
        type: string
        description: |
          The type of CFR being interacted with.
    bugs:
      - https://github.com/mozilla-mobile/firefox-ios/pull/10064
    data_reviews:
      - https://github.com/mozilla-mobile/firefox-ios/pull/10064
      - https://github.com/mozilla-mobile/firefox-ios/pull/10064
      - https://github.com/mozilla-mobile/firefox-ios/pull/12334
      - https://github.com/mozilla-mobile/firefox-ios/pull/14102
    notification_emails:
      - fx-ios-data-stewards@mozilla.com
    expires: "2025-07-01"
  dismiss_cfr_from_outside_tap:
    type: event
    description: |
      Recorded when the user dismisses a CFR by tapping
      outside the CFR. Hint type is sent in the extra keys.
    extra_keys:
      hint_type:
        type: string
        description: |
          The type of CFR being interacted with.
    bugs:
      - https://github.com/mozilla-mobile/firefox-ios/pull/10064
    data_reviews:
      - https://github.com/mozilla-mobile/firefox-ios/pull/10064
      - https://github.com/mozilla-mobile/firefox-ios/pull/10064
      - https://github.com/mozilla-mobile/firefox-ios/pull/12334
      - https://github.com/mozilla-mobile/firefox-ios/pull/14102
    notification_emails:
      - fx-ios-data-stewards@mozilla.com
    expires: "2025-07-01"
  press_cfr_action_button:
    type: event
    description: |
      Recorded when the user taps CFR's action button.
      Hint type is sent in the extra keys.
    extra_keys:
      hint_type:
        type: string
        description: |
          The type of CFR being interacted with.
    bugs:
      - https://github.com/mozilla-mobile/firefox-ios/pull/10064
    data_reviews:
      - https://github.com/mozilla-mobile/firefox-ios/pull/10064
      - https://github.com/mozilla-mobile/firefox-ios/pull/10064
      - https://github.com/mozilla-mobile/firefox-ios/pull/12334
      - https://github.com/mozilla-mobile/firefox-ios/pull/14102
    notification_emails:
      - fx-ios-data-stewards@mozilla.com
    expires: "2025-07-01"

# Tabs Tray metrics
tabs_tray:
  private_browsing_icon_tapped:
    type: event
    description: |
      A user has tapped on the private browsing icon in tabs tray.
    extra_keys:
      action:
       type: string
       description: |
         Records the action:
         close_all_tabs / add / done
    bugs:
      - https://github.com/mozilla-mobile/firefox-ios/issues/14903
    data_reviews:
      - https://github.com/mozilla-mobile/firefox-ios/pull/15503
    notification_emails:
      - fx-ios-data-stewards@mozilla.com
    expires: "2025-07-01"
  new_private_tab_tapped:
    type: event
    description: |
      A user opened a new private tab from the tab tray
    bugs:
      - https://github.com/mozilla-mobile/firefox-ios/issues/14903
    data_reviews:
      - https://github.com/mozilla-mobile/firefox-ios/pull/15503
    notification_emails:
      - fx-ios-data-stewards@mozilla.com
    expires: "2025-07-01"
# Inactive Tabs metrics
inactive_tabs_tray:
  toggle_inactive_tab_tray:
    type: event
    description: |
      Counts the number of times user toggle (expand or collapse)
      inactive tab section.
    extra_keys:
      toggle_type:
        type: string
        description: |
          We either send "collapsed" or "expanded"
    bugs:
      - https://github.com/mozilla-mobile/firefox-ios/pull/9993
    data_reviews:
      - https://github.com/mozilla-mobile/firefox-ios/pull/9993
      - https://github.com/mozilla-mobile/firefox-ios/pull/8799
      - https://github.com/mozilla-mobile/firefox-ios/pull/9673
      - https://github.com/mozilla-mobile/firefox-ios/pull/12334
      - https://github.com/mozilla-mobile/firefox-ios/pull/14102
    notification_emails:
      - fx-ios-data-stewards@mozilla.com
    expires: "2025-07-01"
  open_inactive_tab:
    type: counter
    description: |
      Recorded when a user taps on an inactive tab
    bugs:
      - https://github.com/mozilla-mobile/firefox-ios/pull/9993
    data_reviews:
      - https://github.com/mozilla-mobile/firefox-ios/pull/9993
      - https://github.com/mozilla-mobile/firefox-ios/pull/12334
      - https://github.com/mozilla-mobile/firefox-ios/pull/14102
    notification_emails:
      - fx-ios-data-stewards@mozilla.com
    expires: "2025-07-01"
  inactive_tabs_close_all_btn:
    type: counter
    description: |
      Recorded when a user taps on close all inactive tabs button
    bugs:
      - https://github.com/mozilla-mobile/firefox-ios/pull/9993
    data_reviews:
      - https://github.com/mozilla-mobile/firefox-ios/pull/9993
      - https://github.com/mozilla-mobile/firefox-ios/pull/12334
      - https://github.com/mozilla-mobile/firefox-ios/pull/14102
    notification_emails:
      - fx-ios-data-stewards@mozilla.com
    expires: "2025-07-01"
  inactive_tab_swipe_close:
    type: counter
    description: |
      Recorded when a user swipes to close an inactive tab
    bugs:
      - https://github.com/mozilla-mobile/firefox-ios/pull/9993
    data_reviews:
      - https://github.com/mozilla-mobile/firefox-ios/pull/9993
      - https://github.com/mozilla-mobile/firefox-ios/pull/12334
      - https://github.com/mozilla-mobile/firefox-ios/pull/14102
    notification_emails:
      - fx-ios-data-stewards@mozilla.com
    expires: "2025-07-01"
  inactive_tab_shown:
    type: counter
    description: |
      Recorded when a user is shown inactive tab view
    bugs:
      - https://github.com/mozilla-mobile/firefox-ios/pull/9993
    data_reviews:
      - https://github.com/mozilla-mobile/firefox-ios/pull/9993
      - https://github.com/mozilla-mobile/firefox-ios/pull/12334
      - https://github.com/mozilla-mobile/firefox-ios/pull/14102
    notification_emails:
      - fx-ios-data-stewards@mozilla.com
    expires: "2025-07-01"

browser_search:
  with_ads:
    type: labeled_counter
    description: |
      Records counts of SERP pages with adverts displayed.
      The key format is `<provider-name>`.
    send_in_pings:
      - metrics
      - baseline
    no_lint:
      - BASELINE_PING
    bugs:
      - https://github.com/mozilla-mobile/firefox-ios/issues/7616
    data_reviews:
      - https://github.com/mozilla-mobile/firefox-ios/pull/8970
      - https://github.com/mozilla-mobile/firefox-ios/pull/9673
      - https://github.com/mozilla-mobile/firefox-ios/pull/12334
      - https://github.com/mozilla-mobile/firefox-ios/pull/14102
      - https://bugzilla.mozilla.org/show_bug.cgi?id=1923843
    notification_emails:
      - fx-ios-data-stewards@mozilla.com
    expires: "2025-07-01"
  ad_clicks:
    type: labeled_counter
    description: |
      Records clicks of adverts on SERP pages.
      The key format is `<provider-name>`.
    send_in_pings:
      - metrics
      - baseline
    no_lint:
      - BASELINE_PING
    bugs:
      - https://github.com/mozilla-mobile/firefox-ios/issues/7616
      - https://bugzilla.mozilla.org/show_bug.cgi?id=1923843
    data_reviews:
      - https://github.com/mozilla-mobile/firefox-ios/pull/8970
      - https://github.com/mozilla-mobile/firefox-ios/pull/9673
      - https://github.com/mozilla-mobile/firefox-ios/pull/12334
      - https://github.com/mozilla-mobile/firefox-ios/pull/14102
      - https://bugzilla.mozilla.org/show_bug.cgi?id=1923843
    notification_emails:
      - fx-ios-data-stewards@mozilla.com
    expires: "2025-07-01"

installed_mozilla_products:
  klar:
    type: boolean
    lifetime: application
    description: |
       If Klar is installed on the users's device.
    bugs:
      - https://github.com/mozilla-mobile/firefox-ios/issues/9089
    data_reviews:
      - https://github.com/mozilla-mobile/firefox-ios/pull/9090
      - https://github.com/mozilla-mobile/firefox-ios/pull/12334
      - https://github.com/mozilla-mobile/firefox-ios/pull/14102
    data_sensitivity:
      - technical
      - interaction
    notification_emails:
      - fx-ios-data-stewards@mozilla.com
    expires: "2025-07-01"
  focus:
    type: boolean
    lifetime: application
    description: |
       If Focus is installed on the users's device.
    bugs:
      - https://github.com/mozilla-mobile/firefox-ios/issues/9089
    data_reviews:
      - https://github.com/mozilla-mobile/firefox-ios/pull/9090
      - https://github.com/mozilla-mobile/firefox-ios/pull/12334
      - https://github.com/mozilla-mobile/firefox-ios/pull/14102
    data_sensitivity:
      - technical
      - interaction
    notification_emails:
      - fx-ios-data-stewards@mozilla.com
    expires: "2025-07-01"

# URLbar related telemetry
urlbar:
  impression:
    type: event
    description: |
      Recorded when urlbar results are shown to the user
    extra_keys:
      reason:
        type: string
        description: |
          Reason for the impression. pause - recorded when the results
          were shown for at least 1s. Only one pause
                  is recorded for each search session.
      sap:
        type: string
        description: |
          Where the user action started, like urlbar or urlbar_newtab
      interaction:
        type: string
        description: |
          How the user started the search, by typing or pasting text
      search_mode:
        type: string
        description: |
          If the urlbar is in search mode, thus restricting results to a
          specific search engine or local source, this is set to the search
          mode source. For iOS the search starts from tabs
      n_chars:
        type: quantity
        description: |
         Number of typed characters
      n_words:
        type: quantity
        description: |
         Number of typed words (doesn’t support CJK languages)
      n_results:
        type: quantity
        description: |
         Number of results, if this is high the results
         list below may be incomplete due to size limits
      groups:
        type: string
        description: |
          Comma separated list of result groups in order, groups may be
          repeated, since the list will match 1:1 the results list, so we
          Can link each result to a group, like  heuristic, adaptive_history,
           search_history, search_suggest, top_pick, top_site, remote_tab, addon,
            general, suggest
      results:
        type: string
        description: |
          Comma separated list of result types in order. Possible values are:
           unknown, bookmark, history, search_engine, search_suggest, search_history,
           tab, remote_tab, suggest_sponsor, suggest_non_sponsor
    bugs:
      - https://mozilla-hub.atlassian.net/browse/FXIOS-8109
    data_reviews:
      - https://github.com/mozilla-mobile/firefox-ios/pull/18507
    notification_emails:
      - fx-ios-data-stewards@mozilla.com
    expires: "2025-07-01"

  engagement:
    type: event
    description: |
      Recorded when the user executes an action on a result
    extra_keys:
      sap:
        type: string
        description: |
          Where the user action started, like urlbar or urlbar_newtab
      interaction:
        type: string
        description: |
          How the user started the search, by typing or pasting text
      search_mode:
        type: string
        description: |
          If the urlbar is in search mode, thus restricting results to a
          specific search engine or local source, this is set to the search
          mode source.
      n_chars:
        type: quantity
        description: |
         Number of typed characters
      n_words:
        type: quantity
        description: |
         Number of typed words (doesn’t support CJK languages)
      n_results:
        type: quantity
        description: |
         Number of results, if this is high the results
         list below may be incomplete due to size limits
      selected_result:
        type: string
        description: |
          Type of the selected result, which can have a value like bookmarks, history, tab, search_history, search_engine, suggest_sponsor, suggest_non_sponsor
      selected_result_subtype:
        type: string
        description: |
          set when a result provides multiple choices, like quick actions
      provider:
        type: string
        description: |
          name of the UrlbarProvider that returned the selected result
      engagement_type:
        type: string
        description: |
          which action was executed on the result, which can be tap, enter, drop_go, paste_go, dismiss, help
      groups:
        type: string
        description: |
          Comma separated list of result groups in order, groups may be
          repeated, since the list will match 1:1 the results list, so we
          Can link each result to a group, like  heuristic, adaptive_history,
           search_history, search_suggest, top_pick, top_site, remote_tab, addon,
            general, suggest
      results:
        type: string
        description: |
          Comma separated list of result types in order. Possible values are:
           unknown, bookmark, history, search_engine, search_suggest, search_history,
           tab, remote_tab, suggest_sponsor, suggest_non_sponsor

    bugs:
      - https://mozilla-hub.atlassian.net/browse/FXIOS-8110
    data_reviews:
      - https://github.com/mozilla-mobile/firefox-ios/pull/18507
      - https://github.com/mozilla-mobile/firefox-ios/pull/18654
    notification_emails:
      - fx-ios-data-stewards@mozilla.com
    expires: "2025-07-01"
  abandonment:
    type: event
    description: |
      Recorded when urlbar results are shown to the user
    extra_keys:
      sap:
        type: string
        description: |
          Where the user action started, like urlbar or urlbar_newtab
      interaction:
        type: string
        description: |
          How the user started the search, by typing or pasting text
      search_mode:
        type: string
        description: |
          If the urlbar is in search mode, thus restricting results to a
          specific search engine or local source, this is set to the search
          mode source. For iOS the search starts from tabs
      n_chars:
        type: quantity
        description: |
         Number of typed characters
      n_words:
        type: quantity
        description: |
         Number of typed words (doesn’t support CJK languages)
      n_results:
        type: quantity
        description: |
         Number of results, if this is high the results
         list below may be incomplete due to size limits
      groups:
        type: string
        description: |
          Comma separated list of result groups in order, groups may be
          repeated, since the list will match 1:1 the results list, so we
          Can link each result to a group, like  heuristic, adaptive_history,
           search_history, search_suggest, top_pick, top_site, remote_tab, addon,
            general, suggest
      results:
        type: string
        description: |
          Comma separated list of result types in order. Possible values are:
           unknown, bookmark, history, search_engine, search_suggest, search_history,
           tab, remote_tab, suggest_sponsor, suggest_non_sponsor
    bugs:
      - https://mozilla-hub.atlassian.net/browse/FXIOS-8111
    data_reviews:
      - https://github.com/mozilla-mobile/firefox-ios/pull/18507
    notification_emails:
      - fx-ios-data-stewards@mozilla.com
    expires: "2025-07-01"

# Awesomebar related telemetry

awesomebar:
  location:
    type: event
    description: |
      Records location of awesome bar when
      user opens the app
    extra_keys:
      location:
        type: string
        description: |
          The location of awesomebar (top or bottom)
    bugs:
      - https://github.com/mozilla-mobile/firefox-ios/pull/10537
    data_reviews:
      - https://github.com/mozilla-mobile/firefox-ios/pull/10537
      - https://github.com/mozilla-mobile/firefox-ios/pull/12334
      - https://github.com/mozilla-mobile/firefox-ios/pull/14102
    notification_emails:
      - fx-ios-data-stewards@mozilla.com
    expires: "2025-07-01"
  drag_location_bar:
    type: event
    description: |
      Records when dragging the location bar
    bugs:
      - https://github.com/mozilla-mobile/firefox-ios/pull/10734
    data_reviews:
      - https://github.com/mozilla-mobile/firefox-ios/pull/10734
      - https://github.com/mozilla-mobile/firefox-ios/pull/14102
    notification_emails:
      - fx-ios-data-stewards@mozilla.com
    expires: "2025-07-01"
  search_result_impression:
    type: event
    description: |
      Recorded for an item that was visible in the list of search results
      when the user finished interacting with the awesomebar.
    extra_keys:
      type:
        description: |
          Type: amp-suggestion, wikipedia-suggestion
        type: string
    bugs:
      - https://mozilla-hub.atlassian.net/browse/FXIOS-8326
    data_reviews:
      - https://github.com/mozilla-mobile/firefox-ios/pull/18452
    notification_emails:
      - fx-ios-data-stewards@mozilla.com
    data_sensitivity:
      - interaction
    expires: "2025-07-01"
  search_result_tap:
    type: event
    description: |
      Record type of search item tap from the
      list of results of awesomebar search.
    extra_keys:
      type:
        description: |
          Type: history-item, remote-tab, opened-tab,
          bookmark-item, search-suggestion,
          amp-suggestion, wikipedia-suggestion
        type: string
    bugs:
      - https://github.com/mozilla-mobile/firefox-ios/issues/9996
    data_reviews:
      - https://github.com/mozilla-mobile/firefox-ios/pull/10867
      - https://github.com/mozilla-mobile/firefox-ios/pull/14102
      - https://github.com/mozilla-mobile/firefox-ios/pull/18452
    notification_emails:
      - fx-ios-data-stewards@mozilla.com
    data_sensitivity:
      - interaction
    expires: "2025-07-01"
  query_time:
    type: timing_distribution
    time_unit: millisecond
    description: >
      The time a query against awesomebar took.
      This helps us understand the performance of the awesomebar
      in querying history and bookmarks.
      The query time will also help us verify that we are
      **not** introducing any performance regressions.
    bugs:
      - https://mozilla-hub.atlassian.net/browse/SYNC-3261
    data_reviews:
      - https://github.com/mozilla-mobile/firefox-ios/issues/11602
      - https://github.com/mozilla-mobile/firefox-ios/pull/14102
    data_sensitivity:
      - technical
    notification_emails:
      - sync-core@mozilla.com
      - mhammond@mozilla.com
    expires: never
  share_button_tapped:
    type: event
    description: |
      Counts the number of times a user taps share
      button on the awesomebar
    bugs:
      - https://mozilla-hub.atlassian.net/browse/FXIOS-5284
    data_reviews:
      - https://github.com/mozilla-mobile/firefox-ios/pull/12472
      - https://github.com/mozilla-mobile/firefox-ios/pull/14102
    notification_emails:
      - fx-ios-data-stewards@mozilla.com
    expires: "2025-07-01"

# Toolbar related metrics
toolbar:
  qr_scan_button_tapped:
    type: event
    description: |
        Counts the number of times a user taps the qr code scan button
        in the address toolbar
    extra_keys:
      is_private:
        description: Whether the user is in private mode or not
        type: boolean
    bugs:
      - https://github.com/mozilla-mobile/firefox-ios/issues/19327
    data_reviews:
      - https://github.com/mozilla-mobile/firefox-ios/pull/22325
    notification_emails:
      - fx-ios-data-stewards@mozilla.com
    expires: "2025-06-01"
  clear_search_button_tapped:
    type: event
    description: |
        Counts the number of times a user taps the clear button
        in the address toolbar
    extra_keys:
      is_private:
        description: Whether the user is in private mode or not
        type: boolean
    bugs:
      - https://github.com/mozilla-mobile/firefox-ios/issues/19327
    data_reviews:
      - https://github.com/mozilla-mobile/firefox-ios/pull/22325
    notification_emails:
      - fx-ios-data-stewards@mozilla.com
    expires: "2025-06-01"
  share_button_tapped:
    type: event
    description: |
        Counts the number of times a user taps the share button
        in the address toolbar
    extra_keys:
      is_private:
        description: Whether the user is in private mode or not
        type: boolean
    bugs:
      - https://github.com/mozilla-mobile/firefox-ios/issues/19327
    data_reviews:
      - https://github.com/mozilla-mobile/firefox-ios/pull/22325
    notification_emails:
      - fx-ios-data-stewards@mozilla.com
    expires: "2025-06-01"
  refresh_button_tapped:
    type: event
    description: |
        Counts the number of times a user taps the refresh button
        in the address toolbar
    extra_keys:
      is_private:
        description: Whether the user is in private mode or not
        type: boolean
    bugs:
      - https://github.com/mozilla-mobile/firefox-ios/issues/19327
    data_reviews:
      - https://github.com/mozilla-mobile/firefox-ios/pull/22325
    notification_emails:
      - fx-ios-data-stewards@mozilla.com
    expires: "2025-06-01"
  reader_mode_button_tapped:
    type: event
    description: |
        Counts the number of times a user taps the reader mode button
        in the address toolbar
    extra_keys:
      is_private:
        description: Whether the user is in private mode or not
        type: boolean
      enabled:
        description: Whether reader mode was opened or closed
        type: boolean
    bugs:
      - https://github.com/mozilla-mobile/firefox-ios/issues/19327
    data_reviews:
      - https://github.com/mozilla-mobile/firefox-ios/pull/22325
    notification_emails:
      - fx-ios-data-stewards@mozilla.com
    expires: "2025-06-01"
  site_info_button_tapped:
    type: event
    description: |
        Counts the number of times a user taps the site info button
        in the address toolbar
    extra_keys:
      is_private:
        description: Whether the user is in private mode or not
        type: boolean
    bugs:
      - https://github.com/mozilla-mobile/firefox-ios/issues/19327
    data_reviews:
      - https://github.com/mozilla-mobile/firefox-ios/pull/22325
    notification_emails:
      - fx-ios-data-stewards@mozilla.com
    expires: "2025-06-01"
  back_button_tapped:
    type: event
    description: |
        Counts the number of times a user taps the back button
        in the address or navigation toolbar
    extra_keys:
      is_private:
        description: Whether the user is in private mode or not
        type: boolean
    bugs:
      - https://github.com/mozilla-mobile/firefox-ios/issues/19327
    data_reviews:
      - https://github.com/mozilla-mobile/firefox-ios/pull/22325
    notification_emails:
      - fx-ios-data-stewards@mozilla.com
    expires: "2025-06-01"
  forward_button_tapped:
    type: event
    description: |
        Counts the number of times a user taps the forward button
        in the address or navigation toolbar
    extra_keys:
      is_private:
        description: Whether the user is in private mode or not
        type: boolean
    bugs:
      - https://github.com/mozilla-mobile/firefox-ios/issues/19327
    data_reviews:
      - https://github.com/mozilla-mobile/firefox-ios/pull/22325
    notification_emails:
      - fx-ios-data-stewards@mozilla.com
    expires: "2025-06-01"
  back_long_press:
    type: event
    description: |
        Counts the number of times a user long presses the back button
        in the address or navigation toolbar
    extra_keys:
      is_private:
        description: Whether the user is in private mode or not
        type: boolean
    bugs:
      - https://github.com/mozilla-mobile/firefox-ios/issues/19327
    data_reviews:
      - https://github.com/mozilla-mobile/firefox-ios/pull/22325
    notification_emails:
      - fx-ios-data-stewards@mozilla.com
    expires: "2025-06-01"
  forward_long_press:
    type: event
    description: |
        Counts the number of times a user long presses the forward button
        in the address or navigation toolbar
    extra_keys:
      is_private:
        description: Whether the user is in private mode or not
        type: boolean
    bugs:
      - https://github.com/mozilla-mobile/firefox-ios/issues/19327
    data_reviews:
      - https://github.com/mozilla-mobile/firefox-ios/pull/22325
    notification_emails:
      - fx-ios-data-stewards@mozilla.com
    expires: "2025-06-01"
  home_button_tapped:
    type: event
    description: |
        Counts the number of times a user taps the home button
        in the address or navigation toolbar
    extra_keys:
      is_private:
        description: Whether the user is in private mode or not
        type: boolean
    bugs:
      - https://github.com/mozilla-mobile/firefox-ios/issues/19327
    data_reviews:
      - https://github.com/mozilla-mobile/firefox-ios/pull/22325
    notification_emails:
      - fx-ios-data-stewards@mozilla.com
    expires: "2025-06-01"
  one_tap_new_tab_button_tapped:
    type: event
    description: |
        Counts the number of times a user taps the one tap new tab
        button in the address or navigation toolbar
    extra_keys:
      is_private:
        description: Whether the user is in private mode or not
        type: boolean
    bugs:
      - https://github.com/mozilla-mobile/firefox-ios/issues/19327
    data_reviews:
      - https://github.com/mozilla-mobile/firefox-ios/pull/22325
    notification_emails:
      - fx-ios-data-stewards@mozilla.com
    expires: "2025-06-01"
  one_tap_new_tab_long_press:
    type: event
    description: |
        Counts the number of times a user long presses the one
        tap new tab button in the address or navigation toolbar
    extra_keys:
      is_private:
        description: Whether the user is in private mode or not
        type: boolean
    bugs:
      - https://github.com/mozilla-mobile/firefox-ios/issues/19327
    data_reviews:
      - https://github.com/mozilla-mobile/firefox-ios/pull/22325
    notification_emails:
      - fx-ios-data-stewards@mozilla.com
    expires: "2025-06-01"
  search_button_tapped:
    type: event
    description: |
        Counts the number of times a user taps the search button
        in the address or navigation toolbar
    extra_keys:
      is_private:
        description: Whether the user is in private mode or not
        type: boolean
    bugs:
      - https://github.com/mozilla-mobile/firefox-ios/issues/19327
    data_reviews:
      - https://github.com/mozilla-mobile/firefox-ios/pull/22325
    notification_emails:
      - fx-ios-data-stewards@mozilla.com
    expires: "2025-06-01"
  tab_tray_button_tapped:
    type: event
    description: |
        Counts the number of times a user taps the tab tray button
        in the address or navigation toolbar
    extra_keys:
      is_private:
        description: Whether the user is in private mode or not
        type: boolean
    bugs:
      - https://github.com/mozilla-mobile/firefox-ios/issues/19327
    data_reviews:
      - https://github.com/mozilla-mobile/firefox-ios/pull/22325
    notification_emails:
      - fx-ios-data-stewards@mozilla.com
    expires: "2025-06-01"
  tab_tray_long_press:
    type: event
    description: |
        Counts the number of times a user long presses the tab tray
        button in the address or navigation toolbar
    extra_keys:
      is_private:
        description: Whether the user is in private mode or not
        type: boolean
    bugs:
      - https://github.com/mozilla-mobile/firefox-ios/issues/19327
    data_reviews:
      - https://github.com/mozilla-mobile/firefox-ios/pull/22325
    notification_emails:
      - fx-ios-data-stewards@mozilla.com
    expires: "2025-06-01"
  app_menu_button_tapped:
    type: event
    description: |
        Counts the number of times a user taps the menu button
        in the address or navigation toolbar
    extra_keys:
      is_private:
        description: Whether the user is in private mode or not
        type: boolean
    bugs:
      - https://github.com/mozilla-mobile/firefox-ios/issues/19327
    data_reviews:
      - https://github.com/mozilla-mobile/firefox-ios/pull/22325
    notification_emails:
      - fx-ios-data-stewards@mozilla.com
    expires: "2025-06-01"
  data_clearance_button_tapped:
    type: event
    description: |
        Counts the number of times a user taps the data clearance
        button in the address or navigation toolbar
    extra_keys:
      is_private:
        description: Whether the user is in private mode or not
        type: boolean
    bugs:
      - https://github.com/mozilla-mobile/firefox-ios/issues/19327
    data_reviews:
      - https://github.com/mozilla-mobile/firefox-ios/pull/22325
    notification_emails:
      - fx-ios-data-stewards@mozilla.com
    expires: "2025-06-01"

# Share sheet specific metrics

share_sheet:
  send_device_tapped:
    type: event
    description: |
      Counts the number of times a user taps send to device
      button from Share Sheet actions
    bugs:
      - https://mozilla-hub.atlassian.net/browse/FXIOS-5226
    data_reviews:
      - https://github.com/mozilla-mobile/firefox-ios/pull/12526
      - https://github.com/mozilla-mobile/firefox-ios/pull/14102
    notification_emails:
      - fx-ios-data-stewards@mozilla.com
    expires: "2025-07-01"
  pocket_action_tapped:
    type: event
    description: |
      Counts the number of times a user taps Pocket icon
      from Share Sheet apps available
    bugs:
      - https://mozilla-hub.atlassian.net/browse/FXIOS-5226
    data_reviews:
      - https://github.com/mozilla-mobile/firefox-ios/pull/12552
      - https://github.com/mozilla-mobile/firefox-ios/pull/14102
    notification_emails:
      - fx-ios-data-stewards@mozilla.com
    expires: "2025-07-01"
  save_to_pocket_tapped:
    type: event
    description: |
      Counts the number of times a user taps Save to Pocket
      from Share Sheet actions
    bugs:
      - https://mozilla-hub.atlassian.net/browse/FXIOS-5226
    data_reviews:
      - https://github.com/mozilla-mobile/firefox-ios/pull/12552
      - https://github.com/mozilla-mobile/firefox-ios/pull/14102
    notification_emails:
      - fx-ios-data-stewards@mozilla.com
    expires: "2025-07-01"
  shared_to:
    type: event
    description: |
      Event to record that the user has shared content via the ShareManager.
    bugs:
      - https://github.com/mozilla-mobile/firefox-ios/issues/23704
    data_reviews:
      - https://github.com/mozilla-mobile/firefox-ios/pull/23786
    notification_emails:
      - fx-ios-data-stewards@mozilla.com
    expires: "2025-07-01"
    extra_keys:
      activity_identifier:
        type: string
        description: |
          The activity identifier indicating to where the user shared content.
      share_type:
        type: string
        description: |
          The type of content shared. Either a file, website, or tab.
      has_share_message:
        type: boolean
        description: |
          Whether an explicit share message (and optional subject line) was 
          appended to the shared content.
      is_enrolled_in_sent_from_firefox:
        type: boolean
        description: |
          Whether the user is enrolled in the Sent from Firefox experiment.
      is_opted_in_sent_from_firefox:
        type: boolean
        description: |
          Whether the user is opted in to the Sent from Firefox experiment.
          Only returns true if the user is both enrolled and opted in.

# Share related metrics

share:
  deeplink_open_url_startup_time:
    type: timing_distribution
<<<<<<< HEAD
    lifetime: application
=======
>>>>>>> 2cafbc92
    description: |
      Track the startup time of the application when the app was launched to open a url.
    bugs:
      - https://github.com/mozilla-mobile/firefox-ios/issues/24325
    data_reviews:
      - https://github.com/mozilla-mobile/firefox-ios/pull/24422
    data_sensitivity:
      - technical
    notification_emails:
      - fx-ios-data-stewards@mozilla.com
    expires: "2025-07-01"

# Device specific metrics

device:
  authentication:
    type: boolean
    lifetime: application
    description: |
       True if the device support device owner authentication
       with either biometrics or a passcode.
    bugs:
      - https://github.com/mozilla-mobile/firefox-ios/issues/9374
    data_reviews:
      - https://github.com/mozilla-mobile/firefox-ios/pull/9376
      - https://github.com/mozilla-mobile/firefox-ios/pull/12334
      - https://github.com/mozilla-mobile/firefox-ios/pull/14102
    data_sensitivity:
      - technical
    notification_emails:
      - fx-ios-data-stewards@mozilla.com
    expires: "2025-07-01"

messaging:
  shown:
    type: event
    description: |
      A message was shown to the user.
    extra_keys:
      message_key:
        description: The Id of the message
        type: string
      message_surface:
        description: The surface of the message
        type: string
    bugs:
      - https://github.com/mozilla-mobile/firefox-ios/issues/10395
    data_reviews:
      - https://github.com/mozilla-mobile/firefox-ios/pull/10417
      - https://github.com/mozilla-mobile/firefox-ios/pull/14102
    notification_emails:
      - fx-ios-data-stewards@mozilla.com
    data_sensitivity:
      - interaction
    expires: "2025-07-01"
  dismissed:
    type: event
    description: |
      A message was dismissed by the user.
    extra_keys:
      message_key:
        description: The Id of the message
        type: string
      message_surface:
        description: The surface of the message
        type: string
    bugs:
      - https://github.com/mozilla-mobile/firefox-ios/issues/10395
    data_reviews:
      - https://github.com/mozilla-mobile/firefox-ios/pull/10417
      - https://github.com/mozilla-mobile/firefox-ios/pull/14102
    notification_emails:
      - fx-ios-data-stewards@mozilla.com
    data_sensitivity:
      - interaction
    expires: "2025-07-01"
  clicked:
    type: event
    description: |
      A message was clicked by the user.
    extra_keys:
      message_key:
        description: The Id of the message
        type: string
      message_surface:
        description: The surface of the message
        type: string
      action_uuid:
        description: The UUID of the action
        type: string
    bugs:
      - https://github.com/mozilla-mobile/firefox-ios/issues/10395
    data_reviews:
      - https://github.com/mozilla-mobile/firefox-ios/pull/10417
      - https://github.com/mozilla-mobile/firefox-ios/pull/14102
    notification_emails:
      - fx-ios-data-stewards@mozilla.com
    data_sensitivity:
      - interaction
    expires: "2025-07-01"
  expired:
    type: event
    description: |
      A message's max display count has been reached.
    extra_keys:
      message_key:
        description: The Id of the message
        type: string
      message_surface:
        description: The surface of the message
        type: string
    bugs:
      - https://github.com/mozilla-mobile/firefox-ios/issues/10395
    data_reviews:
      - https://github.com/mozilla-mobile/firefox-ios/pull/10417
      - https://github.com/mozilla-mobile/firefox-ios/pull/14102
    notification_emails:
      - fx-ios-data-stewards@mozilla.com
    data_sensitivity:
      - interaction
    expires: "2025-07-01"
  malformed:
    type: event
    description: |
      A message was malformed.
    extra_keys:
      message_key:
        description: The Id of the message
        type: string
      message_surface:
        description: The surface of the message
        type: string
    bugs:
      - https://github.com/mozilla-mobile/firefox-ios/issues/10395
    data_reviews:
      - https://github.com/mozilla-mobile/firefox-ios/pull/10417
      - https://github.com/mozilla-mobile/firefox-ios/pull/14102
    notification_emails:
      - fx-ios-data-stewards@mozilla.com
    data_sensitivity:
      - technical
    expires: "2025-07-01"
adjust:
  deeplink_received:
    type: event
    description: |
      Send for Adjust callback for deeplink.
    extra_keys:
      received_url:
        description: The deeplink url
        type: string
    send_in_pings:
      - first-session
      - metrics
      - events
    bugs:
      - https://github.com/mozilla-mobile/firefox-ios/pull/11089
    data_reviews:
      - https://github.com/mozilla-mobile/firefox-ios/pull/11089
      - https://github.com/mozilla-mobile/firefox-ios/pull/12334
      - https://github.com/mozilla-mobile/firefox-ios/pull/14102
    notification_emails:
      - fx-ios-data-stewards@mozilla.com
    data_sensitivity:
      - technical
    expires: "2025-07-01"
  campaign:
    type: string
    lifetime: ping
    description: |
      A string containing the Adjust campaign ID from which the user installed
      Firefox-iOS.
    send_in_pings:
      - first-session
      - metrics
    bugs:
      - https://github.com/mozilla-mobile/firefox-ios/pull/11089
    data_reviews:
      - https://github.com/mozilla-mobile/firefox-ios/pull/11089
      - https://github.com/mozilla-mobile/firefox-ios/pull/12334
      - https://github.com/mozilla-mobile/firefox-ios/pull/14102
    data_sensitivity:
      - interaction
    notification_emails:
      - fx-ios-data-stewards@mozilla.com
    expires: "2025-07-01"
  ad_group:
    type: string
    lifetime: ping
    description: |
      A string containing the Adjust ad group ID from which the user installed
      Firefox-iOS.
    send_in_pings:
      - first-session
      - metrics
    bugs:
      - https://github.com/mozilla-mobile/firefox-ios/pull/11089
    data_reviews:
      - https://github.com/mozilla-mobile/firefox-ios/pull/11089
      - https://github.com/mozilla-mobile/firefox-ios/pull/12334
      - https://github.com/mozilla-mobile/firefox-ios/pull/14102
    data_sensitivity:
      - interaction
    notification_emails:
      - fx-ios-data-stewards@mozilla.com
    expires: "2025-07-01"
  creative:
    type: string
    lifetime: ping
    description: |
      A string containing the Adjust creative ID from which the user installed
      Firefox-iOS.
    send_in_pings:
      - first-session
      - metrics
    bugs:
      - https://github.com/mozilla-mobile/firefox-ios/pull/11089
    data_reviews:
      - https://github.com/mozilla-mobile/firefox-ios/pull/11089
      - https://github.com/mozilla-mobile/firefox-ios/pull/12334
      - https://github.com/mozilla-mobile/firefox-ios/pull/14102
    data_sensitivity:
      - interaction
    notification_emails:
      - fx-ios-data-stewards@mozilla.com
    expires: "2025-07-01"
  network:
    type: string
    lifetime: ping
    description: |
      A string containing the Adjust network ID from which the user installed
      Firefox-iOS.
    send_in_pings:
      - first-session
      - metrics
    bugs:
      - https://github.com/mozilla-mobile/firefox-ios/pull/11089
    data_reviews:
      - https://github.com/mozilla-mobile/firefox-ios/pull/11089
      - https://github.com/mozilla-mobile/firefox-ios/pull/12334
      - https://github.com/mozilla-mobile/firefox-ios/pull/14102
    data_sensitivity:
      - interaction
    notification_emails:
      - fx-ios-data-stewards@mozilla.com
    expires: "2025-07-01"
migration:
  image_sd_cache_cleanup:
    type: counter
    description: |
        Counts the number of times a user runs the
        sd web image library cache cleanup
    bugs:
      - https://github.com/mozilla-mobile/firefox-ios/issues/10903
    data_reviews:
      - https://github.com/mozilla-mobile/firefox-ios/pull/11169
      - https://github.com/mozilla-mobile/firefox-ios/pull/12334
      - https://github.com/mozilla-mobile/firefox-ios/pull/14102
    notification_emails:
      - fx-ios-data-stewards@mozilla.com
    expires: "2025-07-01"

places_history_migration:
  duration:
    type: timing_distribution
    time_unit: millisecond
    description: |
        A time distribution of how long it took for the migration to occur
    bugs:
      - https://mozilla-hub.atlassian.net/browse/SYNC-3308
    data_reviews:
      - https://github.com/mozilla-mobile/firefox-ios/pull/11896
      - https://github.com/mozilla-mobile/firefox-ios/pull/14102
    data_sensitivity:
      - technical
    notification_emails:
      - mhammond@mozilla.com
      - sync-team@mozilla.com
    expires: "2025-07-01"
  num_to_migrate:
    type: quantity
    unit: visits
    description: |
       The number of visits expected to migrate to the places.db
    bugs:
      - https://mozilla-hub.atlassian.net/browse/SYNC-3308
    data_reviews:
      - https://github.com/mozilla-mobile/firefox-ios/pull/11896
      - https://github.com/mozilla-mobile/firefox-ios/pull/14102
    data_sensitivity:
      - technical
    notification_emails:
      - mhammond@mozilla.com
      - sync-team@mozilla.com
    expires: "2025-07-01"
  num_migrated:
    type: quantity
    unit: visits
    description: |
       The number of visits migrated to the places.db
    bugs:
      - https://mozilla-hub.atlassian.net/browse/SYNC-3308
    data_reviews:
      - https://github.com/mozilla-mobile/firefox-ios/pull/11896
      - https://github.com/mozilla-mobile/firefox-ios/pull/14102
    data_sensitivity:
      - technical
    notification_emails:
      - mhammond@mozilla.com
      - sync-team@mozilla.com
    expires: "2025-07-01"
  migration_ended_rate:
    type: rate
    description: |
       A Rate of how often migrations end
    bugs:
      - https://mozilla-hub.atlassian.net/browse/SYNC-3308
    data_reviews:
      - https://github.com/mozilla-mobile/firefox-ios/pull/11896
      - https://github.com/mozilla-mobile/firefox-ios/pull/14102
    data_sensitivity:
      - technical
    notification_emails:
      - mhammond@mozilla.com
      - sync-team@mozilla.com
    expires: "2025-07-01"
  migration_error_rate:
    type: rate
    description: |
       A Rate of how often migrations error out
    bugs:
      - https://mozilla-hub.atlassian.net/browse/SYNC-3308
    data_reviews:
      - https://github.com/mozilla-mobile/firefox-ios/pull/11896
      - https://github.com/mozilla-mobile/firefox-ios/pull/14102
    data_sensitivity:
      - technical
    notification_emails:
      - mhammond@mozilla.com
      - sync-team@mozilla.com
    expires: "2025-07-01"
# Address autofill
addresses:
  form_detected:
    type: event
    description: |
      Recorded when a form is recognized as an address form.
    bugs:
      - https://github.com/mozilla-mobile/firefox-ios/issues/18980
    data_reviews:
      - https://github.com/mozilla-mobile/firefox-ios/pull/19228
    notification_emails:
      - fx-ios-data-stewards@mozilla.com
    expires: "2025-07-01"
  autofill_prompt_shown:
    type: event
    description: |
      Recorded when autofill popup is shown, indicating which field triggered this event.
    bugs:
      - https://github.com/mozilla-mobile/firefox-ios/issues/18980
    data_reviews:
      - https://github.com/mozilla-mobile/firefox-ios/pull/19228
    notification_emails:
      - fx-ios-data-stewards@mozilla.com
    expires: "2025-07-01"
  autofill_prompt_expanded:
    type: event
    description: |
      Recorded when the autofill prompt was expanded.
    bugs:
      - https://github.com/mozilla-mobile/firefox-ios/issues/18980
    data_reviews:
      - https://github.com/mozilla-mobile/firefox-ios/pull/19228
    notification_emails:
      - fx-ios-data-stewards@mozilla.com
    expires: "2025-07-01"
  autofill_prompt_dismissed:
    type: event
    description: |
      Recorded when the autofill prompt was dismissed.
    bugs:
      - https://github.com/mozilla-mobile/firefox-ios/issues/18980
    data_reviews:
      - https://github.com/mozilla-mobile/firefox-ios/pull/19228
    notification_emails:
      - fx-ios-data-stewards@mozilla.com
    expires: "2025-07-01"
  autofilled:
    type: event
    description: |
      Recorded when a form is autofilled.
    bugs:
      - https://github.com/mozilla-mobile/firefox-ios/issues/18980
    data_reviews:
      - https://github.com/mozilla-mobile/firefox-ios/pull/19228
    notification_emails:
      - fx-ios-data-stewards@mozilla.com
    expires: "2025-07-01"
  modified:
    type: event
    description: |
      Recorded when a field is autofilled and then modified by the user.
    bugs:
      - https://github.com/mozilla-mobile/firefox-ios/issues/18980
    data_reviews:
      - https://github.com/mozilla-mobile/firefox-ios/pull/19228
    notification_emails:
      - fx-ios-data-stewards@mozilla.com
    expires: "2025-07-01"
  settings_autofill:
    type: event
    description: |
      Recorded when the user has tapped Autofill in the settings menu.
    bugs:
      - https://github.com/mozilla-mobile/firefox-ios/issues/18980
    data_reviews:
      - https://github.com/mozilla-mobile/firefox-ios/pull/19228
    notification_emails:
      - fx-ios-data-stewards@mozilla.com
    expires: "2025-07-01"
  saved_all:
    type: quantity
    description: |
      A counter of the number of all addresses that are currently saved by the user.
    bugs:
      - https://github.com/mozilla-mobile/firefox-ios/issues/18980
    data_reviews:
      - https://github.com/mozilla-mobile/firefox-ios/pull/19228
    notification_emails:
      - fx-ios-data-stewards@mozilla.com
    expires: "2025-07-01"
    unit: quantity of addresses.saved_all
# Credit card autofill
credit_card:
  autofill_settings_tapped:
    type: event
    description: |
      Recorded when the user taps on credit card autofill
      settings item in settings screen.
    bugs:
      - https://github.com/mozilla-mobile/firefox-ios/pull/12813
    data_reviews:
      - https://github.com/mozilla-mobile/firefox-ios/pull/12813
      - https://github.com/mozilla-mobile/firefox-ios/pull/14102
    notification_emails:
      - fx-ios-data-stewards@mozilla.com
    expires: "2025-07-01"
  form_detected:
    type: event
    description: |
      Recorded when the user taps on credit card form input
      and we detect it.
    bugs:
      - https://mozilla-hub.atlassian.net/browse/FXIOS-6703
    data_reviews:
      - https://github.com/mozilla-mobile/firefox-ios/pull/15251
    notification_emails:
      - fx-ios-data-stewards@mozilla.com
    expires: "2025-07-01"
  autofilled:
    type: event
    description: |
      Recorded when a user taps a card from bottom sheet
      select a card flow and the credit card gets
      autofilled on the webpage
    bugs:
      - https://mozilla-hub.atlassian.net/browse/FXIOS-6703
    data_reviews:
      - https://github.com/mozilla-mobile/firefox-ios/pull/15251
    notification_emails:
      - fx-ios-data-stewards@mozilla.com
    expires: "2025-07-01"
  autofill_failed:
    type: event
    description: |
      Recorded when a user taps a card from bottom sheet
      select a card flow and the credit card does not
      get autofilled on the webpage
    bugs:
      - https://mozilla-hub.atlassian.net/browse/FXIOS-6703
    data_reviews:
      - https://github.com/mozilla-mobile/firefox-ios/pull/15251
    notification_emails:
      - fx-ios-data-stewards@mozilla.com
    expires: "2025-07-01"
  save_prompt_create:
    type: event
    description: |
      Recorded when a user saved a credit card using
      the autofill save prompt.
    bugs:
      - https://mozilla-hub.atlassian.net/browse/FXIOS-6703
    data_reviews:
      - https://github.com/mozilla-mobile/firefox-ios/pull/15251
    notification_emails:
      - fx-ios-data-stewards@mozilla.com
    expires: "2025-07-01"
  autofill_toggle:
    type: event
    description: |
      Recorded when a user toggles to enable save and autofill
      cards in autofill settings
    send_in_pings:
      - events
    extra_keys:
      is_enabled:
        type: boolean
        description: |
          If is enabled or not (true / false)
    bugs:
      - https://mozilla-hub.atlassian.net/browse/FXIOS-6703
    data_reviews:
      - https://github.com/mozilla-mobile/firefox-ios/pull/15251
    notification_emails:
      - fx-ios-data-stewards@mozilla.com
    expires: "2025-07-01"
  sync_toggle:
    type: event
    description: |
      Recorded when a user toggles to enable save and autofill
      cards in sync settings
    send_in_pings:
      - events
    extra_keys:
      is_enabled:
        type: boolean
        description: |
          If is enabled or not (true / false)
    bugs:
      - https://mozilla-hub.atlassian.net/browse/FXIOS-6703
    data_reviews:
      - https://github.com/mozilla-mobile/firefox-ios/pull/15251
    notification_emails:
      - fx-ios-data-stewards@mozilla.com
    expires: "2025-07-01"
  autofill_enabled:
    type: boolean
    description: |
      Recorded on startup to check if credit card
      autofill settings are enabled
    lifetime: application
    bugs:
      - https://mozilla-hub.atlassian.net/browse/FXIOS-6703
    data_reviews:
      - https://github.com/mozilla-mobile/firefox-ios/pull/15251
    notification_emails:
      - fx-ios-data-stewards@mozilla.com
    expires: "2025-07-01"
  sync_enabled:
    type: boolean
    description: |
      Recorded on startup to check if credit card
      sync settings are enabled
    lifetime: application
    bugs:
      - https://mozilla-hub.atlassian.net/browse/FXIOS-6703
    data_reviews:
      - https://github.com/mozilla-mobile/firefox-ios/pull/15251
    notification_emails:
      - fx-ios-data-stewards@mozilla.com
    expires: "2025-07-01"

  autofill_prompt_shown:
    type: event
    description: |
      Records when the credit card autofill prompt was shown.
    bugs:
      - https://github.com/mozilla-mobile/firefox-ios/issues/17248
    data_reviews:
      - https://github.com/mozilla-mobile/firefox-ios/pull/17331
    notification_emails:
      - fx-ios-data-stewards@mozilla.com
    expires: "2025-07-01"
  autofill_prompt_expanded:
    type: event
    description: |
      Records when the credit card autofill prompt was expanded.
    bugs:
      - https://github.com/mozilla-mobile/firefox-ios/issues/17248
    data_reviews:
      - https://github.com/mozilla-mobile/firefox-ios/pull/17331
    notification_emails:
      - fx-ios-data-stewards@mozilla.com
    expires: "2025-07-01"
  autofill_prompt_dismissed:
    type: event
    description: |
      Records when the credit card autofill prompt was dismissed.
    bugs:
      - https://github.com/mozilla-mobile/firefox-ios/issues/17248
    data_reviews:
      - https://github.com/mozilla-mobile/firefox-ios/pull/17331
    notification_emails:
      - fx-ios-data-stewards@mozilla.com
    expires: "2025-07-01"
  save_prompt_shown:
    type: event
    description: |
      Records when the credit card autofill save prompt is shown.
    bugs:
      - https://github.com/mozilla-mobile/firefox-ios/issues/17248
    data_reviews:
      - https://github.com/mozilla-mobile/firefox-ios/pull/17331
    notification_emails:
      - fx-ios-data-stewards@mozilla.com
    expires: "2025-07-01"
  save_prompt_update:
    type: event
    description: |
      Records when the user updated a credit card using the autofill save prompt.
    bugs:
      - https://github.com/mozilla-mobile/firefox-ios/issues/17248
    data_reviews:
      - https://github.com/mozilla-mobile/firefox-ios/pull/17331
    notification_emails:
      - fx-ios-data-stewards@mozilla.com
    expires: "2025-07-01"
  management_add_tapped:
    type: event
    description: |
      Records when the user has tapped the add button through credit card management settings.
    bugs:
      - https://github.com/mozilla-mobile/firefox-ios/issues/17248
    data_reviews:
      - https://github.com/mozilla-mobile/firefox-ios/pull/17331
    notification_emails:
      - fx-ios-data-stewards@mozilla.com
    expires: "2025-07-01"
  management_card_tapped:
    type: event
    description: |
      Records when the user has tapped on a saved card through credit card management settings.
    bugs:
      - https://github.com/mozilla-mobile/firefox-ios/issues/17248
    data_reviews:
      - https://github.com/mozilla-mobile/firefox-ios/pull/17331
    notification_emails:
      - fx-ios-data-stewards@mozilla.com
    expires: "2025-07-01"
  saved:
    type: counter
    description: |
      A counter of the number of credit cards that have been saved by the user.
    bugs:
      - https://github.com/mozilla-mobile/firefox-ios/issues/17248
    data_reviews:
      - https://github.com/mozilla-mobile/firefox-ios/pull/17331
    notification_emails:
      - fx-ios-data-stewards@mozilla.com
    expires: "2025-07-01"
  saved_all:
    type: quantity
    description: |
      Record the number of ALL the credit cards that have been currently stored by the user.
    bugs:
      - https://github.com/mozilla-mobile/firefox-ios/issues/17248
    data_reviews:
      - https://github.com/mozilla-mobile/firefox-ios/pull/17331
    notification_emails:
      - fx-ios-data-stewards@mozilla.com
    expires: "2025-07-01"
    unit: quantity of credit_card.saved_all
  deleted:
    type: counter
    description: |
      A counter of the number of credit cards that have been deleted by the user.
    bugs:
      - https://github.com/mozilla-mobile/firefox-ios/issues/17248
    data_reviews:
      - https://github.com/mozilla-mobile/firefox-ios/pull/17331
    notification_emails:
      - fx-ios-data-stewards@mozilla.com
    expires: "2025-07-01"
  modified:
    type: counter
    description: |
      A counter of the number of credit cards that have been modified by the user.
    bugs:
      - https://github.com/mozilla-mobile/firefox-ios/issues/17248
    data_reviews:
      - https://github.com/mozilla-mobile/firefox-ios/pull/17331
    notification_emails:
      - fx-ios-data-stewards@mozilla.com
    expires: "2025-07-01"

app_errors:
  large_file_write:
    type: event
    description: |
      Recorded when a very large file is written to disk
    extra_keys:
      size:
        description: |
          The size of the file that was written
        type: quantity
    bugs:
      - https://mozilla-hub.atlassian.net/browse/FXIOS-7558
    data_reviews:
      - https://github.com/mozilla-mobile/firefox-ios/pull/16826
    notification_emails:
      - fx-ios-data-stewards@mozilla.com
    expires: never
  crashed_last_launch:
    type: event
    description: |
      Recorded when the previous session ended as a result of a crash
    bugs:
      - https://github.com/mozilla-mobile/firefox-ios/issues/16827
    data_reviews:
      - https://github.com/mozilla-mobile/firefox-ios/pull/17844
    notification_emails:
      - fx-ios-data-stewards@mozilla.com
    expires: never
  cpu_exception:
    type: event
    description: |
      Recorded when a cpu exception is triggered
    extra_keys:
      size:
        description: |
          Total CPU time consumed in the scope of the exception
        type: quantity
    bugs:
      - https://github.com/mozilla-mobile/firefox-ios/issues/16828
    data_reviews:
      - https://github.com/mozilla-mobile/firefox-ios/pull/17844
    notification_emails:
      - fx-ios-data-stewards@mozilla.com
    expires: never
  hang_exception:
    type: event
    description: |
      Recorded when the main thread hangs
    extra_keys:
      size:
        description: |
          Total time the main thread was blocked
        type: quantity
    bugs:
      - https://github.com/mozilla-mobile/firefox-ios/issues/16829
    data_reviews:
      - https://github.com/mozilla-mobile/firefox-ios/pull/17844
    notification_emails:
      - fx-ios-data-stewards@mozilla.com
    expires: never
  tab_loss_detected:
    type: event
    description: |
      Recorded when we detect potential tab loss
    bugs:
      - https://github.com/mozilla-mobile/firefox-ios/issues/22180
    data_reviews:
      - https://github.com/mozilla-mobile/firefox-ios/pull/22221
    notification_emails:
      - fx-ios-data-stewards@mozilla.com
    expires: never

webview:
  did_fail_provisional:
    type: event
    description: |
      Recorded when an error occurs on early webview navigation.
    bugs:
      - https://github.com/mozilla-mobile/firefox-ios/issues/17716
    data_reviews:
      - https://github.com/mozilla-mobile/firefox-ios/pull/17910
    notification_emails:
      - fx-ios-data-stewards@mozilla.com
    expires: never
  did_fail:
    type: event
    description: |
      Recorded when an error occurred during navigation.
    bugs:
      - https://github.com/mozilla-mobile/firefox-ios/issues/17716
    data_reviews:
      - https://github.com/mozilla-mobile/firefox-ios/pull/17910
    notification_emails:
      - fx-ios-data-stewards@mozilla.com
    expires: never
  show_error_page:
    type: event
    extra_keys:
      error_code:
        type: string
        description: |
          The error code number
    description: |
      Recorded when an error page is shown on the webview.
    bugs:
      - https://github.com/mozilla-mobile/firefox-ios/issues/17716
    data_reviews:
      - https://github.com/mozilla-mobile/firefox-ios/pull/17910
    notification_emails:
      - fx-ios-data-stewards@mozilla.com
    expires: never
  page_load:
    type: timing_distribution
    time_unit: millisecond
    description: >
      Counts how long each page takes to load
    bugs:
      - https://github.com/mozilla-mobile/firefox-ios/issues/17717
    data_reviews:
      - https://github.com/mozilla-mobile/firefox-ios/pull/18012
    notification_emails:
      - fx-ios-data-stewards@mozilla.com
    expires: never

fx_suggest:
  ping_type:
    type: string
    description: >
      The ping's type. Either "fxsuggest-click" or "fxsuggest-impression".
    bugs:
      - https://github.com/mozilla-mobile/firefox-ios/issues/16589
    data_reviews:
      - https://github.com/mozilla-mobile/firefox-ios/pull/17556
    data_sensitivity:
      - interaction
    notification_emails:
      - fx-ios-data-stewards@mozilla.com
      - lina@mozilla.com
      - ttran@mozilla.com
      - najiang@mozilla.com
    expires: never
    send_in_pings:
      - fx-suggest
  position:
    type: quantity
    unit: non-negative integer
    description: >
      The position (1-based) of this suggestion in the full list of suggestions, relative to the
      top of the awesomebar.
    bugs:
      - https://github.com/mozilla-mobile/firefox-ios/issues/16589
    data_reviews:
      - https://github.com/mozilla-mobile/firefox-ios/pull/17556
    data_sensitivity:
      - interaction
    notification_emails:
      - fx-ios-data-stewards@mozilla.com
      - lina@mozilla.com
      - ttran@mozilla.com
      - najiang@mozilla.com
    expires: never
    send_in_pings:
      - fx-suggest
  block_id:
    type: quantity
    description: |
      A unique identifier for a sponsored suggestion. Not set for non-sponsored suggestions.
    bugs:
      - https://github.com/mozilla-mobile/firefox-ios/issues/16589
    data_reviews:
      - https://github.com/mozilla-mobile/firefox-ios/pull/17556
    data_sensitivity:
      - interaction
    notification_emails:
      - fx-ios-data-stewards@mozilla.com
      - lina@mozilla.com
      - ttran@mozilla.com
      - najiang@mozilla.com
    expires: never
    unit: integer
    send_in_pings:
      - fx-suggest
  advertiser:
    type: string
    description: |
      The name of the advertiser providing the sponsored suggestion
    bugs:
      - https://github.com/mozilla-mobile/firefox-ios/issues/16589
    data_reviews:
      - https://github.com/mozilla-mobile/firefox-ios/pull/17556
    data_sensitivity:
      - interaction
    notification_emails:
      - fx-ios-data-stewards@mozilla.com
      - lina@mozilla.com
      - ttran@mozilla.com
      - najiang@mozilla.com
    expires: never
    send_in_pings:
      - fx-suggest
  is_clicked:
    type: boolean
    description: >
      If `ping_type` is "fxsuggest-impression", indicates whether this
      impression is for a clicked suggestion.
      If `ping_type` is "fxsuggest-click", always `true`.
    bugs:
      - https://mozilla-hub.atlassian.net/browse/FXIOS-8223
    data_reviews:
      - https://github.com/mozilla-mobile/firefox-ios/pull/18273
    data_sensitivity:
      - interaction
    notification_emails:
      - fx-ios-data-stewards@mozilla.com
      - lina@mozilla.com
      - ttran@mozilla.com
      - najiang@mozilla.com
    expires: never
    send_in_pings:
      - fx-suggest
  reporting_url:
    type: url
    description: |
      If this ping is for a sponsored suggestion, the partner URL for reporting this interaction.
      Not set for non-sponsored suggestions.
    bugs:
      - https://github.com/mozilla-mobile/firefox-ios/issues/16589
    data_reviews:
      - https://github.com/mozilla-mobile/firefox-ios/pull/17556
    data_sensitivity:
      - interaction
    notification_emails:
      - fx-ios-data-stewards@mozilla.com
      - lina@mozilla.com
      - ttran@mozilla.com
      - najiang@mozilla.com
    expires: never
    send_in_pings:
      - fx-suggest
  context_id:
    type: uuid
    description: |
      An identifier to identify users for Contextual Services user interaction pings.
    bugs:
      - https://github.com/mozilla-mobile/firefox-ios/issues/16589
    data_reviews:
      - https://github.com/mozilla-mobile/firefox-ios/pull/17556
    data_sensitivity:
      - interaction
    notification_emails:
      - fx-ios-data-stewards@mozilla.com
      - lina@mozilla.com
      - ttran@mozilla.com
      - najiang@mozilla.com
    expires: never
    send_in_pings:
      - fx-suggest
  iab_category:
    type: string
    description: |
      The suggestion's advertising category. "22 - Shopping" for sponsored suggestions.
      Not set for non-sponsored suggestions.
    bugs:
      - https://github.com/mozilla-mobile/firefox-ios/issues/16589
    data_reviews:
      - https://github.com/mozilla-mobile/firefox-ios/pull/17556
    data_sensitivity:
      - interaction
    notification_emails:
      - fx-ios-data-stewards@mozilla.com
      - lina@mozilla.com
      - ttran@mozilla.com
      - najiang@mozilla.com
    expires: never
    send_in_pings:
      - fx-suggest

# Window (iPad) metrics
windows:
  ipad_window_count:
    type: quantity
    description: |
      A snapshot of how many windows the user has opened on iPad.
    bugs:
      - https://github.com/mozilla-mobile/firefox-ios/issues/20102
    data_reviews:
      - https://github.com/mozilla-mobile/firefox-ios/pull/20133
    notification_emails:
      - fx-ios-data-stewards@mozilla.com
    expires: "2025-07-01"
    unit: quantity of iPad windows

# Server Knobs validation
server_knobs:
  validation:
    disabled: true
    type: event
    description: |
      Temporary metric recorded at the same time as
      "app_cycle.foreground" to validate that the Glean Server Knobs
      functionality is working correctly.
    bugs:
      - https://bugzilla.mozilla.org/show_bug.cgi?id=1823688
    data_reviews:
      - https://bugzilla.mozilla.org/show_bug.cgi?id=1823688#c2
    notification_emails:
      - fx-ios-data-stewards@mozilla.com
      - brosa@mozilla.com
    expires: "2025-07-01"

nimbus_system:
  recorded_nimbus_context:
    type: object
    structure:
      type: object
      properties:
        is_first_run:
          type: boolean
        event_query_values:
          type: object
          properties:
            days_opened_in_last_28:
              type: number
        is_review_checker_enabled:
          type: boolean
        is_phone:
          type: boolean
        app_version:
          type: string
        locale:
          type: string
        days_since_install:
          type: number
        days_since_update:
          type: number
        language:
          type: string
        region:
          type: string
        is_default_browser:
          type: boolean
    description: |
      The Nimbus context object that is recorded to Glean
    bugs:
      - 'https://github.com/mozilla-mobile/firefox-ios/issues/23736'
    data_reviews:
      - 'https://github.com/mozilla-mobile/firefox-ios/pull/23737#issuecomment-2541639916'
    data_sensitivity:
      - interaction
    notification_emails:
      - chumphreys@mozilla.com
      - project-nimbus@mozilla.com
    expires: never<|MERGE_RESOLUTION|>--- conflicted
+++ resolved
@@ -5540,10 +5540,6 @@
 share:
   deeplink_open_url_startup_time:
     type: timing_distribution
-<<<<<<< HEAD
-    lifetime: application
-=======
->>>>>>> 2cafbc92
     description: |
       Track the startup time of the application when the app was launched to open a url.
     bugs:
