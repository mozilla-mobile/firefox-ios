# This Source Code Form is subject to the terms of the Mozilla Public
# License, v. 2.0. If a copy of the MPL was not distributed with this
# file, You can obtain one at http://mozilla.org/MPL/2.0/.

# This file defines the metrics that are recorded by the Glean SDK. They are
# automatically converted to Kotlin code at build time using the `glean_parser`
# PyPI package.

# This file is organized (roughly) alphabetically by metric names
# for easy navigation

---
$schema: moz://mozilla.org/schemas/glean/metrics/2-0-0

# App cycle
app_cycle:
  foreground:
    type: event
    description: |
      Records when the app comes to foreground
    bugs:
      - https://github.com/mozilla-mobile/firefox-ios/pull/10777
    data_reviews:
      - https://github.com/mozilla-mobile/firefox-ios/pull/10777
      - https://github.com/mozilla-mobile/firefox-ios/pull/14102
    notification_emails:
      - fx-ios-data-stewards@mozilla.com
    expires: "2025-07-01"
  background:
    type: event
    description: |
      Records when the app goes to background
    bugs:
      - https://github.com/mozilla-mobile/firefox-ios/pull/10777
    data_reviews:
      - https://github.com/mozilla-mobile/firefox-ios/pull/10777
      - https://github.com/mozilla-mobile/firefox-ios/pull/14102
    notification_emails:
      - fx-ios-data-stewards@mozilla.com
    expires: "2025-07-01"
# App icon
app_icon:
  new_private_tab_tapped:
    type: event
    description: |
      A user opened a new private tab from long pressing the app icon
    bugs:
      - https://github.com/mozilla-mobile/firefox-ios/issues/14903
    data_reviews:
      - https://github.com/mozilla-mobile/firefox-ios/pull/15503
    notification_emails:
      - fx-ios-data-stewards@mozilla.com
    expires: "2025-07-01"
# Accessibility
accessibility:
  voice_over:
    type: event
    description: |
      Records the Voice Over feature
    extra_keys:
      is_running:
        type: string
        description: |
          If is running or not (true / false)
    bugs:
      - https://github.com/mozilla-mobile/firefox-ios/issues/10179
    data_reviews:
      - https://github.com/mozilla-mobile/firefox-ios/pull/10839
      - https://github.com/mozilla-mobile/firefox-ios/pull/14102
    notification_emails:
      - fx-ios-data-stewards@mozilla.com
    expires: "2025-07-01"
  switch_control:
    type: event
    description: |
      Records the Switch Control feature
    extra_keys:
      is_running:
        type: string
        description: |
          If is running or not (true / false)
    bugs:
      - https://github.com/mozilla-mobile/firefox-ios/issues/10179
    data_reviews:
      - https://github.com/mozilla-mobile/firefox-ios/pull/10839
      - https://github.com/mozilla-mobile/firefox-ios/pull/14102
    notification_emails:
      - fx-ios-data-stewards@mozilla.com
    expires: "2025-07-01"
  reduce_transparency:
    type: event
    description: |
      Records the Reduce Transparency feature
    extra_keys:
      is_enabled:
        type: string
        description: |
          If is enabled or not (true / false)
    bugs:
      - https://github.com/mozilla-mobile/firefox-ios/issues/10179
    data_reviews:
      - https://github.com/mozilla-mobile/firefox-ios/pull/10839
      - https://github.com/mozilla-mobile/firefox-ios/pull/14102
    notification_emails:
      - fx-ios-data-stewards@mozilla.com
    expires: "2025-07-01"
  reduce_motion:
    type: event
    description: |
      Records the Reduce Motion feature
    extra_keys:
      is_enabled:
        type: string
        description: |
          If is enabled or not (true / false)
    bugs:
      - https://github.com/mozilla-mobile/firefox-ios/issues/10179
    data_reviews:
      - https://github.com/mozilla-mobile/firefox-ios/pull/10839
      - https://github.com/mozilla-mobile/firefox-ios/pull/14102
    notification_emails:
      - fx-ios-data-stewards@mozilla.com
    expires: "2025-07-01"
  invert_colors:
    type: event
    description: |
      Records the Invert Colors feature
    extra_keys:
      is_enabled:
        type: string
        description: |
          If is enabled or not (true / false)
    bugs:
      - https://github.com/mozilla-mobile/firefox-ios/issues/10179
    data_reviews:
      - https://github.com/mozilla-mobile/firefox-ios/pull/10839
      - https://github.com/mozilla-mobile/firefox-ios/pull/14102
    notification_emails:
      - fx-ios-data-stewards@mozilla.com
    expires: "2025-07-01"
  dynamic_text:
    type: event
    description: |
      Records the Dynamic Text feature
    extra_keys:
      is_accessibility_size_enabled:
        type: string
        description: |
          If larger accessibility sizes is enabled or not (true / false).
      preferred_size:
        type: string
        description: |
          The preferred content size category selected.
    bugs:
      - https://github.com/mozilla-mobile/firefox-ios/issues/12236
    data_reviews:
      - https://github.com/mozilla-mobile/firefox-ios/pull/12236
      - https://github.com/mozilla-mobile/firefox-ios/pull/14102
    notification_emails:
      - fx-ios-data-stewards@mozilla.com
    expires: "2025-07-01"
# App menu
app_menu:
  main_menu_option_selected:
    type: event
    description: |
      Record event when user has tapped on the main menu option.
    extra_keys:
      option:
        type: string
        description: |
          The option type selected on the main menu.
      is_homepage:
        type: boolean
        description: |
          Indicate if is homepage when select an option.
    bugs:
      - https://github.com/mozilla-mobile/firefox-ios/issues/19329
    data_reviews:
      - https://github.com/mozilla-mobile/firefox-ios/pull/22788
    notification_emails:
      - fx-ios-data-stewards@mozilla.com
    expires: "2025-06-01"
  save_menu_option_selected:
    type: event
    description: |
      Record event when user has tapped on a save sub menu option.
    extra_keys:
      option:
        type: string
        description: |
          The option type selected on the save sub menu.
      is_homepage:
        type: boolean
        description: |
          Indicate if is homepage when select an option.
    bugs:
      - https://github.com/mozilla-mobile/firefox-ios/issues/23040
    data_reviews:
      - https://github.com/mozilla-mobile/firefox-ios/pull/23046
    notification_emails:
      - fx-ios-data-stewards@mozilla.com
    expires: "2025-06-01"
  tools_menu_option_selected:
    type: event
    description: |
      Record event when user has tapped on a tools sub menu option.
    extra_keys:
      option:
        type: string
        description: |
          The option type selected on the tools sub menu.
      is_homepage:
        type: boolean
        description: |
          Indicate if is homepage when select an option.
    bugs:
      - https://github.com/mozilla-mobile/firefox-ios/issues/23040
    data_reviews:
      - https://github.com/mozilla-mobile/firefox-ios/pull/23046
    notification_emails:
      - fx-ios-data-stewards@mozilla.com
    expires: "2025-06-01"
  close_button:
    type: event
    description: |
      Record event when user has tapped the close menu button.
    extra_keys:
      is_homepage:
        type: boolean
        description: |
          Indicate if is homepage when select an option.
    bugs:
      - https://github.com/mozilla-mobile/firefox-ios/issues/19329
    data_reviews:
      - https://github.com/mozilla-mobile/firefox-ios/pull/22788
    notification_emails:
      - fx-ios-data-stewards@mozilla.com
    expires: "2025-06-01"
  menu_dismissed:
    type: event
    description: |
      Record event when user has dismissed the menu because of tapping outside or drag the menu.
    extra_keys:
      is_homepage:
        type: boolean
        description: |
          Indicate if is homepage when select an option.
    bugs:
      - https://github.com/mozilla-mobile/firefox-ios/issues/19329
    data_reviews:
      - https://github.com/mozilla-mobile/firefox-ios/pull/22788
    notification_emails:
      - fx-ios-data-stewards@mozilla.com
    expires: "2025-06-01"
  homepage_menu:
    type: counter
    description: |
        Counts the number of times a user taps in the menu toolbar
        on the homepage
    bugs:
      - https://github.com/mozilla-mobile/firefox-ios/issues/12697
    data_reviews:
      - https://github.com/mozilla-mobile/firefox-ios/pull/12716
      - https://github.com/mozilla-mobile/firefox-ios/pull/14102
    notification_emails:
      - fx-ios-data-stewards@mozilla.com
    expires: "2025-07-01"
  site_menu:
    type: counter
    description: |
        Counts the number of times a user taps in the menu toolbar
        from a website
    bugs:
      - https://github.com/mozilla-mobile/firefox-ios/issues/12697
    data_reviews:
      - https://github.com/mozilla-mobile/firefox-ios/pull/12716
      - https://github.com/mozilla-mobile/firefox-ios/pull/14102
    notification_emails:
      - fx-ios-data-stewards@mozilla.com
    expires: "2025-07-01"
  home:
    type: counter
    description: |
        Counts the number of times a user taps Home in the app menu
    bugs:
      - https://github.com/mozilla-mobile/firefox-ios/issues/8147
    data_reviews:
      - https://github.com/mozilla-mobile/firefox-ios/pull/8167
      - https://github.com/mozilla-mobile/firefox-ios/pull/9673
      - https://github.com/mozilla-mobile/firefox-ios/pull/12334
      - https://github.com/mozilla-mobile/firefox-ios/pull/14102
    notification_emails:
      - fx-ios-data-stewards@mozilla.com
    expires: "2025-07-01"
  block_images_enabled:
    type: counter
    description: |
        Counts the number of times a user enables Block Images
        in the app menu
    bugs:
      - https://github.com/mozilla-mobile/firefox-ios/issues/8147
    data_reviews:
      - https://github.com/mozilla-mobile/firefox-ios/pull/8167
      - https://github.com/mozilla-mobile/firefox-ios/pull/9673
      - https://github.com/mozilla-mobile/firefox-ios/pull/12334
      - https://github.com/mozilla-mobile/firefox-ios/pull/14102
    notification_emails:
      - fx-ios-data-stewards@mozilla.com
    expires: "2025-07-01"
  block_images_disabled:
    type: counter
    description: |
        Counts the number of times a user disables Block Images
        in the app menu
    bugs:
      - https://github.com/mozilla-mobile/firefox-ios/issues/8147
    data_reviews:
      - https://github.com/mozilla-mobile/firefox-ios/pull/8167
      - https://github.com/mozilla-mobile/firefox-ios/pull/9673
      - https://github.com/mozilla-mobile/firefox-ios/pull/12334
      - https://github.com/mozilla-mobile/firefox-ios/pull/14102
    notification_emails:
      - fx-ios-data-stewards@mozilla.com
    expires: "2025-07-01"
  night_mode_enabled:
    type: counter
    description: |
        Counts the number of times a user taps Enable Night Mode
        in the app menu
    bugs:
      - https://github.com/mozilla-mobile/firefox-ios/issues/8147
    data_reviews:
      - https://github.com/mozilla-mobile/firefox-ios/pull/8167
      - https://github.com/mozilla-mobile/firefox-ios/pull/9673
      - https://github.com/mozilla-mobile/firefox-ios/pull/12334
      - https://github.com/mozilla-mobile/firefox-ios/pull/14102
    notification_emails:
      - fx-ios-data-stewards@mozilla.com
    expires: "2025-07-01"
  night_mode_disabled:
    type: counter
    description: |
        Counts the number of times a user taps Disable Night Mode
        in the app menu
    bugs:
      - https://github.com/mozilla-mobile/firefox-ios/issues/8147
    data_reviews:
      - https://github.com/mozilla-mobile/firefox-ios/pull/8167
      - https://github.com/mozilla-mobile/firefox-ios/pull/9673
      - https://github.com/mozilla-mobile/firefox-ios/pull/12334
      - https://github.com/mozilla-mobile/firefox-ios/pull/14102
    notification_emails:
      - fx-ios-data-stewards@mozilla.com
    expires: "2025-07-01"
  whats_new:
    type: counter
    description: |
        Counts the number of times a user taps What's New in the app menu
    bugs:
      - https://github.com/mozilla-mobile/firefox-ios/issues/8147
    data_reviews:
      - https://github.com/mozilla-mobile/firefox-ios/pull/8167
      - https://github.com/mozilla-mobile/firefox-ios/pull/9673
      - https://github.com/mozilla-mobile/firefox-ios/pull/12334
      - https://github.com/mozilla-mobile/firefox-ios/pull/14102
    notification_emails:
      - fx-ios-data-stewards@mozilla.com
    expires: "2025-07-01"
  help:
    type: counter
    description: |
        Counts the number of times a user taps Help in the app menu
    bugs:
      - https://github.com/mozilla-mobile/firefox-ios/issues/12697
    data_reviews:
      - https://github.com/mozilla-mobile/firefox-ios/pull/12716
      - https://github.com/mozilla-mobile/firefox-ios/pull/14102
    notification_emails:
      - fx-ios-data-stewards@mozilla.com
    expires: "2025-07-01"
  customize_homepage:
    type: counter
    description: |
        Counts the number of times a user taps Customize Homepage
        in the app menu
    bugs:
      - https://github.com/mozilla-mobile/firefox-ios/issues/12697
    data_reviews:
      - https://github.com/mozilla-mobile/firefox-ios/pull/12716
      - https://github.com/mozilla-mobile/firefox-ios/pull/14102
    notification_emails:
      - fx-ios-data-stewards@mozilla.com
    expires: "2025-07-01"
  settings:
    type: counter
    description: |
        Counts the number of times a user taps Settings in the app menu
    bugs:
      - https://github.com/mozilla-mobile/firefox-ios/issues/8147
    data_reviews:
      - https://github.com/mozilla-mobile/firefox-ios/pull/8167
      - https://github.com/mozilla-mobile/firefox-ios/pull/9673
      - https://github.com/mozilla-mobile/firefox-ios/pull/12334
      - https://github.com/mozilla-mobile/firefox-ios/pull/14102
    notification_emails:
      - fx-ios-data-stewards@mozilla.com
    expires: "2025-07-01"
  logins:
    type: counter
    description: |
        Counts the number of times a user taps Logins & Passwords
        in the app menu
    bugs:
      - https://github.com/mozilla-mobile/firefox-ios/issues/1544
    data_reviews:
      - https://github.com/mozilla-mobile/firefox-ios/pull/8167
      - https://github.com/mozilla-mobile/firefox-ios/pull/9673
      - https://github.com/mozilla-mobile/firefox-ios/pull/12334
      - https://github.com/mozilla-mobile/firefox-ios/pull/14102
    notification_emails:
      - fx-ios-data-stewards@mozilla.com
    expires: "2025-07-01"
  sign_into_sync:
    type: counter
    description: |
        Counts the number of times a user taps Sign Into Sync
        in the app menu
    bugs:
      - https://github.com/mozilla-mobile/firefox-ios/issues/1544
    data_reviews:
      - https://github.com/mozilla-mobile/firefox-ios/pull/8167
      - https://github.com/mozilla-mobile/firefox-ios/pull/9673
      - https://github.com/mozilla-mobile/firefox-ios/pull/12334
      - https://github.com/mozilla-mobile/firefox-ios/pull/14102
      - https://github.com/mozilla-mobile/firefox-ios/pull/15181
    notification_emails:
      - fx-ios-data-stewards@mozilla.com
    expires: "2025-07-01"
  passwords:
    type: event
    description: |
      Records when the user taps Passwords in the app menu
    bugs:
      - https://github.com/mozilla-mobile/firefox-ios/issues/14902
    data_reviews:
      - https://github.com/mozilla-mobile/firefox-ios/pull/16685
    notification_emails:
      - fx-ios-data-stewards@mozilla.com
    expires: "2025-07-01"

# Bookmark metrics
bookmarks:
  view_list:
    type: labeled_counter
    description: |
      Counts the number of times the bookmarks list is opened
      from either the Home Panel tab button or the App Menu.
    labels:
      - app-menu
    bugs:
      - https://bugzilla.mozilla.org/show_bug.cgi?id=1644846
    data_reviews:
      - https://bugzilla.mozilla.org/show_bug.cgi?id=1644846
      - https://github.com/mozilla-mobile/firefox-ios/pull/9673
      - https://github.com/mozilla-mobile/firefox-ios/pull/12334
      - https://github.com/mozilla-mobile/firefox-ios/pull/14102
    notification_emails:
      - fx-ios-data-stewards@mozilla.com
    expires: "2025-07-01"
  add:
    type: labeled_counter
    description: |
      Counts the number of times a bookmark is added from the
      following:
      * Page Action Menu
      * Share Menu
      * Activity stream

    labels:
      - page-action-menu
      - share-menu
      - activity-stream
    bugs:
      - https://bugzilla.mozilla.org/show_bug.cgi?id=1644846
    data_reviews:
      - https://bugzilla.mozilla.org/show_bug.cgi?id=1644846
      - https://github.com/mozilla-mobile/firefox-ios/pull/9673
      - https://github.com/mozilla-mobile/firefox-ios/pull/12334
      - https://github.com/mozilla-mobile/firefox-ios/pull/14102
    notification_emails:
      - fx-ios-data-stewards@mozilla.com
    expires: "2025-07-01"
  delete:
    type: labeled_counter
    description: |
      Counts the number of times a bookmark is deleted from
      the following:
      * Page Action Menu
      * Activity Stream
      * Bookmarks Panel
    labels:
      - page-action-menu
      - activity-stream
      - bookmarks-panel
    bugs:
      - https://bugzilla.mozilla.org/show_bug.cgi?id=1644846
    data_reviews:
      - https://bugzilla.mozilla.org/show_bug.cgi?id=1644846
      - https://github.com/mozilla-mobile/firefox-ios/pull/9673
      - https://github.com/mozilla-mobile/firefox-ios/pull/12334
      - https://github.com/mozilla-mobile/firefox-ios/pull/14102
    notification_emails:
      - fx-ios-data-stewards@mozilla.com
    expires: "2025-07-01"
  edit:
    type: labeled_counter
    description: |
      Counts the number of times a bookmark is tapped to
      be edited from:
      * Add bookmark toast Edit button
      * Bookmarks panel edit bookmarks view
    labels:
      - add-bookmark-toast
      - bookmarks-panel
    bugs:
      - https://github.com/mozilla-mobile/firefox-ios/issues/7464
    data_reviews:
      - https://github.com/mozilla-mobile/firefox-ios/pull/8675
      - https://github.com/mozilla-mobile/firefox-ios/pull/9673
      - https://github.com/mozilla-mobile/firefox-ios/pull/12334
      - https://github.com/mozilla-mobile/firefox-ios/pull/14102
    notification_emails:
      - fx-ios-data-stewards@mozilla.com
    expires: "2025-07-01"
  open:
    type: labeled_counter
    description: |
      Counts the number of times a bookmark is opened from
      the following:
      * Awesomebar results
      * Bookmarks Panel
      * Top sites
    labels:
      - awesomebar-results
      - bookmarks-panel
    bugs:
      - https://bugzilla.mozilla.org/show_bug.cgi?id=1644846
    data_reviews:
      - https://bugzilla.mozilla.org/show_bug.cgi?id=1644846
      - https://github.com/mozilla-mobile/firefox-ios/pull/9673
      - https://github.com/mozilla-mobile/firefox-ios/pull/12334
      - https://github.com/mozilla-mobile/firefox-ios/pull/14102
      - https://github.com/mozilla-mobile/firefox-ios/pull/15833
    notification_emails:
      - fx-ios-data-stewards@mozilla.com
    expires: "2025-07-01"
  has_mobile_bookmarks:
    type: boolean
    description: |
      A boolean that indicates if the user has bookmarks
      in the mobile folder.
    bugs:
      - https://github.com/mozilla-mobile/firefox-ios/issues/15620
    data_reviews:
      - https://github.com/mozilla-mobile/firefox-ios/pull/15833
    notification_emails:
      - fx-ios-data-stewards@mozilla.com
    expires: "2025-07-01"
  mobile_bookmarks_count:
    type: quantity
    description: |
      A quantity that indicates how many bookmarks a user
      has in the mobile folder.
    bugs:
      - https://github.com/mozilla-mobile/firefox-ios/issues/15620
    data_reviews:
      - https://github.com/mozilla-mobile/firefox-ios/pull/15833
    notification_emails:
      - fx-ios-data-stewards@mozilla.com
    expires: "2025-07-01"
    unit: quantity of mobile bookmarks
  folder_add:
    type: event
    description: |
      A user added a new bookmark folder.
    bugs:
      - https://github.com/mozilla-mobile/firefox-ios/issues/15620
    data_reviews:
      - https://github.com/mozilla-mobile/firefox-ios/pull/15833
    notification_emails:
      - fx-ios-data-stewards@mozilla.com
    expires: "2025-07-01"

# Context menus
context_menu:
  option_selected:
    type: event
    description: |
      Records when the user selects an option from a context menu.
    extra_keys:
      option:
        type: string
        description: |
          The type of option selected.
          Options are listed in the ContextMenuTelemetry.OptionExtra enumeration.
      origin:
        type: string
        description: |
          The type of context menu the option was selected from.
          Options are listed in the ContextMenuTelemetry.OriginExtra enumeration.
    bugs:
      - https://mozilla-hub.atlassian.net/browse/FXIOS-11798
    data_reviews:
      - https://github.com/mozilla-mobile/firefox-ios/pull/25805
    notification_emails:
      - fx-ios-data-stewards@mozilla.com
    expires: "2025-06-01"
    metadata:
      tags:
        - ContextMenu
  shown:
    type: event
    description: |
      Records when a context menu is shown.
    extra_keys:
      origin:
        type: string
        description: |
          The type of context menu the option was selected from.
          Options are listed in the ContextMenuTelemetry.OriginExtra enumeration.
    bugs:
      - https://mozilla-hub.atlassian.net/browse/FXIOS-11798
    data_reviews:
      - https://github.com/mozilla-mobile/firefox-ios/pull/25805
    notification_emails:
      - fx-ios-data-stewards@mozilla.com
    expires: "2025-06-01"
    metadata:
      tags:
        - ContextMenu
  dismissed:
    type: event
    description: |
      Records when a context menu is dismissed.
    extra_keys:
      origin:
        type: string
        description: |
          The type of context menu the option was selected from.
          Options are listed in the ContextMenuTelemetry.OriginExtra enumeration.
    bugs:
      - https://mozilla-hub.atlassian.net/browse/FXIOS-11798
    data_reviews:
      - https://github.com/mozilla-mobile/firefox-ios/pull/25805
    notification_emails:
      - fx-ios-data-stewards@mozilla.com
    expires: "2025-06-01"
    metadata:
      tags:
        - ContextMenu

# Default browser card metrics
default_browser_card:
  dismiss_pressed:
    type: counter
    description: |
      Counts the number of times default browser card is dismissed.
    bugs:
      - https://github.com/mozilla-mobile/firefox-ios/issues/7151
    data_reviews:
      - https://github.com/mozilla-mobile/firefox-ios/pull/7245
      - https://github.com/mozilla-mobile/firefox-ios/pull/9673
      - https://github.com/mozilla-mobile/firefox-ios/pull/12334
      - https://github.com/mozilla-mobile/firefox-ios/pull/14102
    notification_emails:
      - fx-ios-data-stewards@mozilla.com
    expires: "2025-07-01"
  go_to_settings_pressed:
    type: counter
    description: |
      Counts the number of times the Go To Settings button on
      default browser card is clicked.
    bugs:
      - https://github.com/mozilla-mobile/firefox-ios/issues/7151
    data_reviews:
      - https://github.com/mozilla-mobile/firefox-ios/pull/7245
      - https://github.com/mozilla-mobile/firefox-ios/pull/9673
      - https://github.com/mozilla-mobile/firefox-ios/pull/12334
      - https://github.com/mozilla-mobile/firefox-ios/pull/14102
    notification_emails:
      - fx-ios-data-stewards@mozilla.com
    expires: "2025-07-01"
  evergreen_impression:
    type: event
    description: |
      Reports events of Home Tab Banner evergreen impressions.
    bugs:
      - https://github.com/mozilla-mobile/firefox-ios/issues/9696
    data_reviews:
      - https://github.com/mozilla-mobile/firefox-ios/pull/10600
      - https://github.com/mozilla-mobile/firefox-ios/pull/14102
    notification_emails:
      - fx-ios-data-stewards@mozilla.com
    expires: "2025-07-01"

# Default browser onboarding metrics
default_browser_onboarding:
  dismiss_pressed:
    type: counter
    description: |
      Counts the number of times default browser onboarding is dismissed.
    bugs:
      - https://github.com/mozilla-mobile/firefox-ios/issues/7870
    data_reviews:
      - https://github.com/mozilla-mobile/firefox-ios/pull/7245
      - https://github.com/mozilla-mobile/firefox-ios/pull/9673
      - https://github.com/mozilla-mobile/firefox-ios/pull/12334
      - https://github.com/mozilla-mobile/firefox-ios/pull/14102
    notification_emails:
      - fx-ios-data-stewards@mozilla.com
    expires: "2025-07-01"
  go_to_settings_pressed:
    type: counter
    description: |
      Counts the number of times the Go To Settings button on
      default browser onboarding is clicked.
    bugs:
      - https://github.com/mozilla-mobile/firefox-ios/issues/7870
    data_reviews:
      - https://github.com/mozilla-mobile/firefox-ios/pull/7245
      - https://github.com/mozilla-mobile/firefox-ios/pull/9673
      - https://github.com/mozilla-mobile/firefox-ios/pull/12334
      - https://github.com/mozilla-mobile/firefox-ios/pull/14102
    notification_emails:
      - fx-ios-data-stewards@mozilla.com
    expires: "2025-07-01"

app:
  default_browser:
    type: boolean
    description: |
      Is Firefox the default browser
    bugs:
      - https://github.com/mozilla-mobile/firefox-ios/issues/23411
    data_reviews:
      - https://github.com/mozilla-mobile/firefox-ios/pull/23426
    notification_emails:
      - fx-ios-data-stewards@mozilla.com
    expires: "2026-01-01"
  choice_screen_acquisition:
    type: boolean
    description: |
      The user installed the app via the browser choice screen
    bugs:
      - https://github.com/mozilla-mobile/firefox-ios/issues/23411
    data_reviews:
      - https://github.com/mozilla-mobile/firefox-ios/pull/23426
    notification_emails:
      - fx-ios-data-stewards@mozilla.com
    expires: "2026-01-01"
  opened_as_default_browser:
    type: counter
    description: |
      Counts the number of times the app is opened from an external
      link, implying the client has Firefox set as a default browser.

      Currently this is our most accurate way of measuring how
      often Firefox is set as the default browser.
    bugs:
      - https://github.com/mozilla-mobile/firefox-ios/issues/7151
    data_reviews:
      - https://github.com/mozilla-mobile/firefox-ios/pull/7245
      - https://github.com/mozilla-mobile/firefox-ios/pull/9673
      - https://github.com/mozilla-mobile/firefox-ios/pull/12334
      - https://github.com/mozilla-mobile/firefox-ios/pull/14102
      - https://github.com/mozilla-mobile/firefox-ios/pull/16375
    notification_emails:
      - fx-ios-data-stewards@mozilla.com
    expires: never
  notification_permission:
    type: event
    description: |
      Records the status of the users notification permission.
    extra_keys:
      status:
        type: string
        description: |
            The status of the users notification permission.
      alert_setting:
        type: string
        description: |
            The users alert setting.
    bugs:
      - https://github.com/mozilla-mobile/firefox-ios/pull/13039
    data_reviews:
      - https://github.com/mozilla-mobile/firefox-ios/pull/13039
      - https://github.com/mozilla-mobile/firefox-ios/pull/14102
    notification_emails:
      - fx-ios-data-stewards@mozilla.com
    expires: "2025-07-01"
  last_opened_as_default_browser:
    type: datetime
    time_unit: day
    description: |
      The date of when the app was last opened as default browser.
    send_in_pings:
      - metrics
      - baseline
    no_lint:
      - BASELINE_PING
    bugs:
      - https://github.com/mozilla-mobile/firefox-ios/issues/24599
      - https://bugzilla.mozilla.org/1941035
    data_reviews:
      - https://github.com/mozilla-mobile/firefox-ios/pull/24594
    data_sensitivity:
      - technical
    notification_emails:
      - fx-ios-data-stewards@mozilla.com
      - glean-team@mozilla.com
    expires: "2025-07-01"

# Usage reporting
usage:
  profile_id:
    type: uuid
    lifetime: user
    description: |
      A UUID uniquely identifying the profile,
      not shared with other telemetry data.
    bugs:
      - https://github.com/mozilla-mobile/firefox-ios/pull/23254
    data_reviews:
      - https://github.com/mozilla-mobile/firefox-ios/pull/23254
    data_sensitivity:
      - technical
      - highly_sensitive
    notification_emails:
      - fx-ios-data-stewards@mozilla.com
      - glean-team@mozilla.com
    expires: never
    send_in_pings:
      - usage-reporting
      - usage-deletion-request

  duration:
    type: timespan
    time_unit: millisecond
    description: |
      The duration of the last foreground session.
    time_unit: second
    send_in_pings:
      - usage-reporting
    bugs:
      - https://github.com/mozilla-mobile/firefox-ios/issues/23785
      - https://bugzilla.mozilla.org/1497894
      - https://bugzilla.mozilla.org/1519120
    data_reviews:
      - https://github.com/mozilla-mobile/firefox-ios/pull/23950
      - https://bugzilla.mozilla.org/show_bug.cgi?id=1512938#c3
    data_sensitivity:
      - technical
      - interaction
    notification_emails:
      - fx-ios-data-stewards@mozilla.com
      - glean-team@mozilla.com
    expires: never

  reason:
    type: string
    lifetime: ping
    send_in_pings:
      - usage-reporting
    description: |
      The optional reason the ping was submitted.
      The specific values for reason are specific to each ping, and are
      documented in the ping's pings.yaml file.
    bugs:
      - https://github.com/mozilla-mobile/firefox-ios/issues/23785
      - https://bugzilla.mozilla.org/show_bug.cgi?id=1557048
    data_reviews:
      - https://github.com/mozilla-mobile/firefox-ios/pull/23950
      - https://bugzilla.mozilla.org/show_bug.cgi?id=1609218#c4
    data_sensitivity:
      - technical
    notification_emails:
      - fx-ios-data-stewards@mozilla.com
      - glean-team@mozilla.com
    expires: never

  os:
    type: string
    lifetime: application
    send_in_pings:
      - usage-reporting
    description: |
      The name of the operating system.
      Possible values:
      Android, iOS, Linux, Darwin, Windows,
      FreeBSD, NetBSD, OpenBSD, Solaris, Unknown
    bugs:
      - https://github.com/mozilla-mobile/firefox-ios/issues/23785
      - https://bugzilla.mozilla.org/1497894
    data_reviews:
      - https://github.com/mozilla-mobile/firefox-ios/pull/23950
      - https://bugzilla.mozilla.org/show_bug.cgi?id=1512938#c3
    data_sensitivity:
      - technical
    notification_emails:
      - fx-ios-data-stewards@mozilla.com
      - glean-team@mozilla.com
    expires: never

  os_version:
    type: string
    lifetime: application
    send_in_pings:
      - usage-reporting
    description: |
      The user-visible version of the operating system (e.g. "1.2.3").
      If the version detection fails, this metric gets set to `Unknown`.
    bugs:
      - https://github.com/mozilla-mobile/firefox-ios/issues/23785
      - https://bugzilla.mozilla.org/1497894
    data_reviews:
      - https://github.com/mozilla-mobile/firefox-ios/pull/23950
      - https://bugzilla.mozilla.org/show_bug.cgi?id=1512938#c3
    data_sensitivity:
      - technical
    notification_emails:
      - fx-ios-data-stewards@mozilla.com
      - glean-team@mozilla.com
    expires: never

  app_display_version:
    type: string
    lifetime: application
    send_in_pings:
      - usage-reporting
    description: |
      The user visible version string (e.g. "1.0.3").
      If the value was not provided through configuration,
      this metric gets set to `Unknown`.
    bugs:
      - https://github.com/mozilla-mobile/firefox-ios/issues/23785
      - https://bugzilla.mozilla.org/1508305
    data_reviews:
      - https://github.com/mozilla-mobile/firefox-ios/pull/23950
      - https://bugzilla.mozilla.org/show_bug.cgi?id=1508305#c9
    data_sensitivity:
      - technical
    notification_emails:
      - fx-ios-data-stewards@mozilla.com
      - glean-team@mozilla.com
    expires: never

  app_channel:
    type: string
    lifetime: application
    send_in_pings:
      - usage-reporting
    description: |
      The channel the application is being distributed on.
    bugs:
      - https://github.com/mozilla-mobile/firefox-ios/issues/23785
      - https://bugzilla.mozilla.org/1520741
    data_reviews:
      - https://github.com/mozilla-mobile/firefox-ios/pull/23950
      - https://bugzilla.mozilla.org/show_bug.cgi?id=1520741#c18
    data_sensitivity:
      - technical
    notification_emails:
    notification_emails:
      - fx-ios-data-stewards@mozilla.com
      - glean-team@mozilla.com
    expires: never

  first_run_date:
    type: datetime
    lifetime: user
    send_in_pings:
      - usage-reporting
    time_unit: day
    description: |
      The date of the first run of the application.
    bugs:
      - https://github.com/mozilla-mobile/firefox-ios/issues/23785
      - https://bugzilla.mozilla.org/1525045
    data_reviews:
      - https://github.com/mozilla-mobile/firefox-ios/pull/23950
      - https://bugzilla.mozilla.org/show_bug.cgi?id=1525045#c18
    data_sensitivity:
      - technical
    notification_emails:
      - fx-ios-data-stewards@mozilla.com
      - glean-team@mozilla.com
    expires: never

  app_build:
    type: string
    lifetime: application
    send_in_pings:
      - usage-reporting
    description: |
      The build identifier generated by the CI system (e.g. "1234/A").
      If the value was not provided through configuration,
      this metric gets set to `Unknown`.
    bugs:
      - https://github.com/mozilla-mobile/firefox-ios/issues/23785
      - https://bugzilla.mozilla.org/1508305
    data_reviews:
      - https://github.com/mozilla-mobile/firefox-ios/pull/23950
      - https://bugzilla.mozilla.org/show_bug.cgi?id=1512938#c3
    data_sensitivity:
      - technical
    notification_emails:
      - fx-ios-data-stewards@mozilla.com
      - glean-team@mozilla.com
    expires: never

  is_managed_device:
    type: boolean
    lifetime: application
    send_in_pings:
      - usage-reporting
    description: |
      Was the app installed using MDM software.
    bugs:
      - https://github.com/mozilla-mobile/firefox-ios/issues/25980
    data_reviews:
      - https://github.com/mozilla-mobile/firefox-ios/pull/26050
    data_sensitivity:
      - technical
    notification_emails:
      - fx-ios-data-stewards@mozilla.com
    expires: never

# Downloads
downloads:
  download_now_button_tapped:
    type: event
    description: |
      Records when the download now button is pressed
    bugs:
      - https://github.com/mozilla-mobile/firefox-ios/pull/10777
    data_reviews:
      - https://github.com/mozilla-mobile/firefox-ios/pull/10777
      - https://github.com/mozilla-mobile/firefox-ios/pull/14102
    notification_emails:
      - fx-ios-data-stewards@mozilla.com
    expires: "2025-07-01"
  downloads_panel_row_tapped:
    type: event
    description: |
      Records when a row is pressed in the downloads panel
    bugs:
      - https://github.com/mozilla-mobile/firefox-ios/pull/10777
    data_reviews:
      - https://github.com/mozilla-mobile/firefox-ios/pull/10777
      - https://github.com/mozilla-mobile/firefox-ios/pull/14102
    notification_emails:
      - fx-ios-data-stewards@mozilla.com
    expires: "2025-07-01"
  view_download_complete_toast:
    type: event
    description: |
      Records when the toast message is tapped after a download is completed
    bugs:
      - https://github.com/mozilla-mobile/firefox-ios/pull/10777
    data_reviews:
      - https://github.com/mozilla-mobile/firefox-ios/pull/10777
      - https://github.com/mozilla-mobile/firefox-ios/pull/14102
    notification_emails:
      - fx-ios-data-stewards@mozilla.com
    expires: "2025-07-01"

# Password Generator
password_generator:
  shown:
    type: counter
    description: |
        The password generator bottom sheet was shown and is visible
    bugs:
      - https://github.com/mozilla-mobile/firefox-ios/issues/21248
    data_reviews:
      - https://github.com/mozilla-mobile/firefox-ios/issues/21248
    notification_emails:
      - fx-ios-data-stewards@mozilla.com
    expires: "2025-07-01"
  filled:
    type: counter
    description: |
        The "use password button" of the password generator bottom sheet was clicked.
    bugs:
      - https://github.com/mozilla-mobile/firefox-ios/issues/21248
    data_reviews:
      - https://github.com/mozilla-mobile/firefox-ios/issues/21248
    notification_emails:
      - fx-ios-data-stewards@mozilla.com
    expires: "2025-07-01"

# Microsurvey
microsurvey:
  shown:
    type: event
    description: |
        The survey surface (bottom sheet) was shown and visible.
    extra_keys:
      survey_id:
        type: string
        description: |
          The id of the survey.
    bugs:
      - https://github.com/mozilla-mobile/firefox-ios/issues/19506
      - https://github.com/mozilla-mobile/firefox-ios/issues/20875
    data_reviews:
      - https://github.com/mozilla-mobile/firefox-ios/pull/20801
      - https://github.com/mozilla-mobile/firefox-ios/pull/20903
    notification_emails:
      - fx-ios-data-stewards@mozilla.com
    expires: "2025-07-01"

  privacy_notice_tapped:
    type: event
    description: |
        Records that the user tapped on the privacy notice.
    extra_keys:
      survey_id:
        type: string
        description: |
          The id of the survey.
    bugs:
      - https://github.com/mozilla-mobile/firefox-ios/issues/19506
      - https://github.com/mozilla-mobile/firefox-ios/issues/20875
    data_reviews:
      - https://github.com/mozilla-mobile/firefox-ios/pull/20801
      - https://github.com/mozilla-mobile/firefox-ios/pull/20903
    notification_emails:
      - fx-ios-data-stewards@mozilla.com
    data_sensitivity:
      - interaction
    expires: "2025-07-01"

  dismiss_button_tapped:
    type: event
    description: |
        Records that the user tapped on the close button to dismiss the survey.
    extra_keys:
      survey_id:
        type: string
        description: |
          The id of the survey.
    bugs:
      - https://github.com/mozilla-mobile/firefox-ios/issues/19506
      - https://github.com/mozilla-mobile/firefox-ios/issues/20875
    data_reviews:
      - https://github.com/mozilla-mobile/firefox-ios/pull/20801
      - https://github.com/mozilla-mobile/firefox-ios/pull/20903
    notification_emails:
      - fx-ios-data-stewards@mozilla.com
    data_sensitivity:
      - interaction
    expires: "2025-07-01"

  submit_button_tapped:
    type: event
    description: |
        Records that the user tapped on the submit button to respond to the survey.
    extra_keys:
      user_selection:
        type: string
        description: |
          The user's selected option e.g. "satisfied".
      survey_id:
        type: string
        description: |
          The id of the survey.
    bugs:
      - https://github.com/mozilla-mobile/firefox-ios/issues/19506
      - https://github.com/mozilla-mobile/firefox-ios/issues/20875
    data_reviews:
      - https://github.com/mozilla-mobile/firefox-ios/pull/20801
      - https://github.com/mozilla-mobile/firefox-ios/pull/20903
    notification_emails:
      - fx-ios-data-stewards@mozilla.com
    data_sensitivity:
      - interaction
    expires: "2025-07-01"

  confirmation_shown:
    type: event
    description: |
        Records that the confirmation message in the survey has been viewed by the user.
    extra_keys:
      survey_id:
        type: string
        description: |
          The id of the survey.
    bugs:
      - https://github.com/mozilla-mobile/firefox-ios/issues/20800
      - https://github.com/mozilla-mobile/firefox-ios/issues/20875
    data_reviews:
      - https://github.com/mozilla-mobile/firefox-ios/pull/20840
      - https://github.com/mozilla-mobile/firefox-ios/pull/20903
    notification_emails:
        - fx-ios-data-stewards@mozilla.com
    expires: "2025-07-01"

# Metrics related to the App Settings
settings.app_icon:
  selected:
    type: event
    description: |
      Records when the user changes their app icon in the app settings.
    extra_keys:
      new_name:
        type: string
        description: |
          The name of the new app icon the user has selected. Options
          are listed in the AppIcon enumeration.
      old_name:
        type: string
        description: |
          The name of the app icon the user had previously selected.
          Returns "unknown" if the previous icon had an invalid name.
    bugs:
      - https://mozilla-hub.atlassian.net/browse/FXIOS-11473
    data_reviews:
      - https://github.com/mozilla-mobile/firefox-ios/pull/25029
    notification_emails:
      - fx-ios-data-stewards@mozilla.com
    expires: "2025-06-01"
    metadata:
      tags:
        - AppIconSelection
        - Settings

# Settings main menu
settings.main_menu:
  option_selected:
    type: event
    description: |
      Records when the user taps an option in the app settings main menu.
    extra_keys:
      option:
        type: string
        description: |
          The option type selected from the settings main menu.
    bugs:
      - https://mozilla-hub.atlassian.net/browse/FXIOS-11473
    data_reviews:
      - https://github.com/mozilla-mobile/firefox-ios/pull/25029
    notification_emails:
      - fx-ios-data-stewards@mozilla.com
    expires: "2025-06-01"
    metadata:
      tags:
        - Settings

# Key Commands
key_commands:
  press_key_command_action:
    type: event
    description: |
      Records when a key command action is triggered
    extra_keys:
      action:
        type: string
        description: |
          Records the action:
          "close-tab/close-all-tabs/enter-tab/new-tab/select-tab/previous-tab/etc"
    bugs:
      - https://github.com/mozilla-mobile/firefox-ios/pull/10777
    data_reviews:
      - https://github.com/mozilla-mobile/firefox-ios/pull/10777
      - https://github.com/mozilla-mobile/firefox-ios/pull/14102
    notification_emails:
      - fx-ios-data-stewards@mozilla.com
    expires: "2025-07-01"

# Onboarding metrics
onboarding:
  terms_of_service_card:
    type: event
    description: |
      User viewed the terms of service onboarding card.
    bugs:
      - https://mozilla-hub.atlassian.net/browse/FXIOS-10733
    data_reviews:
      - https://github.com/mozilla-mobile/firefox-ios/pull/24123
    notification_emails:
      - fx-ios-data-stewards@mozilla.com
    expires: "2025-07-01"
  terms_of_service_accepted:
    type: event
    description: |
      User clicked accept button on the terms of service onboarding card.
    bugs:
      - https://mozilla-hub.atlassian.net/browse/FXIOS-10733
    data_reviews:
      - https://github.com/mozilla-mobile/firefox-ios/pull/24123
    notification_emails:
      - fx-ios-data-stewards@mozilla.com
    expires: "2025-07-01"
  terms_of_service_link_clicked:
    type: event
    description: |
      User clicked the terms of service link on the onboarding card.
    bugs:
      - https://mozilla-hub.atlassian.net/browse/FXIOS-10733
    data_reviews:
      - https://github.com/mozilla-mobile/firefox-ios/pull/24123
    notification_emails:
      - fx-ios-data-stewards@mozilla.com
    expires: "2025-07-01"
  terms_of_service_manage_link_clicked:
    type: event
    description: |
      User clicked the manage link on the terms of service onboarding card.
    bugs:
      - https://mozilla-hub.atlassian.net/browse/FXIOS-10733
    data_reviews:
      - https://github.com/mozilla-mobile/firefox-ios/pull/24123
    notification_emails:
      - fx-ios-data-stewards@mozilla.com
    expires: "2025-07-01"
  terms_of_service_privacy_notice_link_clicked:
    type: event
    description: |
      User clicked the privacy policy link on the terms of service onboarding card.
    bugs:
      - https://mozilla-hub.atlassian.net/browse/FXIOS-10733
    data_reviews:
      - https://github.com/mozilla-mobile/firefox-ios/pull/24123
    notification_emails:
      - fx-ios-data-stewards@mozilla.com
    expires: "2025-07-01"
  toggle_technical_interaction_data:
    type: event
    description: |
      User toggled the preference to share technical and interaction data from the manage modal on the terms of service onboarding card.
    extra_keys:
      changed_to:
        type: boolean
        description: |
          The value of the technical interaction data switch.
    bugs:
      - https://mozilla-hub.atlassian.net/browse/FXIOS-10733
    data_reviews:
      - https://github.com/mozilla-mobile/firefox-ios/pull/24123
    notification_emails:
      - fx-ios-data-stewards@mozilla.com
    expires: "2025-07-01"
  toggle_automatic_crash_reports:
    type: event
    description: |
      User toggled the preference to automatically send crash reports from the manage modal on the terms of service onboarding card.
    extra_keys:
      changed_to:
        type: boolean
        description: |
          The value of the automatic crash reports switch.
    bugs:
      - https://mozilla-hub.atlassian.net/browse/FXIOS-10733
    data_reviews:
      - https://github.com/mozilla-mobile/firefox-ios/pull/24123
    notification_emails:
      - fx-ios-data-stewards@mozilla.com
    expires: "2025-07-01"
  card_view:
    type: event
    description: |
      Records when an onboarding card is shown
    extra_keys:
      card_type:
        type: string
        description: |
          The name of the presented card.
      sequence_id:
        type: string
        description: |
          The sequence of the cards in the current branch.
      sequence_position:
        type: string
        description: |
          The position of the card in the current branch.
      flow_type:
        type: string
        description: |
          Whether it's a fresh install or an upgrade flow
    bugs:
      - https://github.com/mozilla-mobile/firefox-ios/pull/14566
    data_reviews:
      - https://github.com/mozilla-mobile/firefox-ios/pull/14566
      - https://github.com/mozilla-mobile/firefox-ios/pull/10984
    notification_emails:
      - fx-ios-data-stewards@mozilla.com
    expires: "2025-07-01"
  primary_button_tap:
    type: event
    description: |
      Records when the primary button is tap during the onboarding
    extra_keys:
      card_type:
        type: string
        description: |
          Presented onboarding card (welcome / wallpapers / sign to sync)
      sequence_id:
        type: string
        description: |
          The sequence of the cards in the current branch.
      sequence_position:
        type: string
        description: |
          The position of the card in the current branch.
      flow_type:
        type: string
        description: |
          Whether it's a fresh install or an upgrade flow
      button_action:
        type: string
        description: |
          The action that the button would lead to.
    bugs:
      - https://github.com/mozilla-mobile/firefox-ios/pull/14566
    data_reviews:
      - https://github.com/mozilla-mobile/firefox-ios/pull/14566
      - https://github.com/mozilla-mobile/firefox-ios/pull/10984
      - https://github.com/mozilla-mobile/firefox-ios/pull/14102
    notification_emails:
      - fx-ios-data-stewards@mozilla.com
    expires: "2025-07-01"
  secondary_button_tap:
    type: event
    description: |
      Records when the secondary button is tap during the onboarding
    extra_keys:
      card_type:
        type: string
        description: |
          Presented onboarding card (welcome / wallpapers / sign to sync)
      sequence_id:
        type: string
        description: |
          The sequence of the cards in the current branch.
      sequence_position:
        type: string
        description: |
          The position of the card in the current branch.
      flow_type:
        type: string
        description: |
          Whether it's a fresh install or an upgrade flow
      button_action:
        type: string
        description: |
          The action that the button would lead to.
    bugs:
      - https://github.com/mozilla-mobile/firefox-ios/pull/14566
    data_reviews:
      - https://github.com/mozilla-mobile/firefox-ios/pull/14566
      - https://github.com/mozilla-mobile/firefox-ios/pull/10984
      - https://github.com/mozilla-mobile/firefox-ios/pull/14102
    notification_emails:
      - fx-ios-data-stewards@mozilla.com
    expires: "2025-07-01"
  multiple_choice_button_tap:
    type: event
    description: |
      Records when a multiple choice button is tapped during the onboarding
    extra_keys:
      card_type:
        type: string
        description: |
          Presented onboarding card
      sequence_id:
        type: string
        description: |
          The sequence of the cards in the current branch.
      sequence_position:
        type: string
        description: |
          The position of the card in the current branch.
      flow_type:
        type: string
        description: |
          Whether it's a fresh install or an upgrade flow
      button_action:
        type: string
        description: |
          The action that the button would lead to.
    bugs:
      - https://github.com/mozilla-mobile/firefox-ios/issues/18358
    data_reviews:
      - https://github.com/mozilla-mobile/firefox-ios/pull/19678
    notification_emails:
      - fx-ios-data-stewards@mozilla.com
    expires: "2025-07-01"
  close_tap:
    type: event
    description: |
      Records when the user closes the onboarding.
    extra_keys:
      card_type:
        type: string
        description: |
          The card presented when the onboarding was closed
      sequence_id:
        type: string
        description: |
          The sequence of the cards in the current branch.
      sequence_position:
        type: string
        description: |
          The position of the card in the current branch.
      flow_type:
        type: string
        description: |
          Whether it's a fresh install or an upgrade flow
    bugs:
      - https://github.com/mozilla-mobile/firefox-ios/pull/14566
    data_reviews:
      - https://github.com/mozilla-mobile/firefox-ios/pull/14566
      - https://github.com/mozilla-mobile/firefox-ios/pull/10984
      - https://github.com/mozilla-mobile/firefox-ios/pull/14102
    notification_emails:
      - fx-ios-data-stewards@mozilla.com
    expires: "2025-07-01"
  wallpaper_selected:
    type: event
    description: |
      Recorded when the user selects a wallpaper from
      the wallpaper onboarding screen.
    extra_keys:
      wallpaper_name:
        type: string
        description: |
          The name of the wallpaper set.
      wallpaper_type:
        type: string
        description: |
          The name of the wallpaper set.
    bugs:
      - https://github.com/mozilla-mobile/firefox-ios/pull/10984
    data_reviews:
      - https://github.com/mozilla-mobile/firefox-ios/pull/10984
      - https://github.com/mozilla-mobile/firefox-ios/pull/14102
    notification_emails:
      - fx-ios-data-stewards@mozilla.com
    expires: "2025-07-01"
  wallpaper_selector_view:
    type: event
    description: |
      Recorded when the wallpaper onboarding bottom sheet is shown to the user.
    bugs:
      - https://github.com/mozilla-mobile/firefox-ios/pull/11675
    data_reviews:
      - https://github.com/mozilla-mobile/firefox-ios/pull/11675
      - https://github.com/mozilla-mobile/firefox-ios/pull/12334
      - https://github.com/mozilla-mobile/firefox-ios/pull/14102
    notification_emails:
      - fx-ios-data-stewards@mozilla.com
    expires: "2025-07-01"
  wallpaper_selector_close:
    type: event
    description: |
      Recorded when the wallpaper onboarding bottom sheet
      is dismissed by the user.
    bugs:
      - https://github.com/mozilla-mobile/firefox-ios/pull/11675
    data_reviews:
      - https://github.com/mozilla-mobile/firefox-ios/pull/11675
      - https://github.com/mozilla-mobile/firefox-ios/pull/12334
      - https://github.com/mozilla-mobile/firefox-ios/pull/14102
    notification_emails:
      - fx-ios-data-stewards@mozilla.com
    expires: "2025-07-01"
  wallpaper_selector_selected:
    type: event
    description: |
      Recorded when the user selects a wallpaper from
      the wallpaper onboarding bottom sheet. Wallpaper information
      is sent in the extra keys.
    extra_keys:
      wallpaper_name:
        type: string
        description: |
          The name of the wallpaper set.
      wallpaper_type:
        type: string
        description: |
          The name of the wallpaper set.
    bugs:
      - https://github.com/mozilla-mobile/firefox-ios/pull/11675
    data_reviews:
      - https://github.com/mozilla-mobile/firefox-ios/pull/11675
      - https://github.com/mozilla-mobile/firefox-ios/pull/12334
      - https://github.com/mozilla-mobile/firefox-ios/pull/14102
    notification_emails:
      - fx-ios-data-stewards@mozilla.com
    expires: "2025-07-01"
  notification_permission_prompt:
    type: event
    description: |
      Records the users decision to enable/disable notifications.
    extra_keys:
      granted:
        type: boolean
        description: |
          Whether the notification permission was granted.
    bugs:
      - https://github.com/mozilla-mobile/firefox-ios/pull/13039
    data_reviews:
      - https://github.com/mozilla-mobile/firefox-ios/pull/13039
      - https://github.com/mozilla-mobile/firefox-ios/pull/14102
    notification_emails:
      - fx-ios-data-stewards@mozilla.com
    expires: "2025-07-01"
  engagement_notification_tapped:
    type: event
    description: |
      Records the users interaction with the engagement notification.
    bugs:
      - https://github.com/mozilla-mobile/firefox-ios/pull/13652
    data_reviews:
      - https://github.com/mozilla-mobile/firefox-ios/pull/13652
      - https://github.com/mozilla-mobile/firefox-ios/pull/14102
    notification_emails:
      - fx-ios-data-stewards@mozilla.com
    expires: "2025-07-01"
  engagement_notification_cancel:
    type: event
    description: |
      Records the cancelation of a scheduled engagement notification.
    bugs:
      - https://github.com/mozilla-mobile/firefox-ios/pull/13652
    data_reviews:
      - https://github.com/mozilla-mobile/firefox-ios/pull/13652
      - https://github.com/mozilla-mobile/firefox-ios/pull/14102
    notification_emails:
      - fx-ios-data-stewards@mozilla.com
    expires: "2025-07-01"

# Top Site
top_sites:
  tile_pressed:
    type: event
    description: |
      Records an event when user taps on top site tile.
    extra_keys:
      tile_type:
        type: string
        description: |
          Type of tile pressed (Ex: google,
          suggested, user-added or history-based)
      position:
        type: string
        description: |
          Position of top site.
    bugs:
      - https://github.com/mozilla-mobile/firefox-ios/issues/8501
    data_reviews:
      - https://github.com/mozilla-mobile/firefox-ios/pull/8662
      - https://github.com/mozilla-mobile/firefox-ios/pull/9673
      - https://github.com/mozilla-mobile/firefox-ios/pull/12334
      - https://github.com/mozilla-mobile/firefox-ios/pull/14102
    notification_emails:
      - fx-ios-data-stewards@mozilla.com
    expires: "2025-07-01"
  pressed_tile_origin:
    type: labeled_counter
    description: |
      Records an event when user taps on top site tile,
      with a home page origin.
    labels:
      - zero-search
      - origin-other
    bugs:
      - https://github.com/mozilla-mobile/firefox-ios/issues/9308
    data_reviews:
      - https://github.com/mozilla-mobile/firefox-ios/pull/9494
      - https://github.com/mozilla-mobile/firefox-ios/pull/9673
      - https://github.com/mozilla-mobile/firefox-ios/pull/12334
      - https://github.com/mozilla-mobile/firefox-ios/pull/14102
    notification_emails:
      - fx-ios-data-stewards@mozilla.com
    expires: "2025-07-01"
  contextual_menu:
    type: event
    description: |
        Records when a user clicks on a contextual
        menu option on top site
    extra_keys:
      type:
        type: string
        description: |
          Type of contextual action
    bugs:
      - https://github.com/mozilla-mobile/firefox-ios/pull/10514
    data_reviews:
      - https://github.com/mozilla-mobile/firefox-ios/pull/10514
      - https://github.com/mozilla-mobile/firefox-ios/pull/12334
      - https://github.com/mozilla-mobile/firefox-ios/pull/14102
    notification_emails:
      - fx-ios-data-stewards@mozilla.com
    expires: "2025-07-01"
  context_id:
    type: uuid
    description: |
      A UUID that is unjoinable with other browser metrics. This ID will not be
      shared with AdM, only for internal uses. This ID is shared across all
      contextual services features.
    lifetime: application
    send_in_pings:
      - topsites-impression
    bugs:
      - https://github.com/mozilla-mobile/firefox-ios/pull/10696
    data_reviews:
      - https://github.com/mozilla-mobile/firefox-ios/pull/10696
      - https://github.com/mozilla-mobile/firefox-ios/pull/12334
      - https://github.com/mozilla-mobile/firefox-ios/pull/14102
    data_sensitivity:
      - highly_sensitive
    notification_emails:
      - fx-ios-data-stewards@mozilla.com
    expires: "2025-07-01"
    metadata:
      tags:
        - TopSites
  contile_tile_id:
    type: quantity
    description: |
      A unique identifier provided by the AdM for the sponsored TopSites tile
    lifetime: ping
    send_in_pings:
      - topsites-impression
    bugs:
      - https://github.com/mozilla-mobile/firefox-ios/pull/10696
    data_reviews:
      - https://github.com/mozilla-mobile/firefox-ios/pull/10696
      - https://github.com/mozilla-mobile/firefox-ios/pull/12334
      - https://github.com/mozilla-mobile/firefox-ios/pull/14102
    data_sensitivity:
      - technical
      - interaction
    notification_emails:
      - fx-ios-data-stewards@mozilla.com
    expires: "2025-07-01"
    unit: integer
    metadata:
      tags:
        - TopSites
  contile_advertiser:
    type: string
    description: |
      Advertiser brand for the sponsored TopSites tile
    lifetime: ping
    send_in_pings:
      - topsites-impression
    bugs:
      - https://github.com/mozilla-mobile/firefox-ios/pull/10696
    data_reviews:
      - https://github.com/mozilla-mobile/firefox-ios/pull/10696
      - https://github.com/mozilla-mobile/firefox-ios/pull/12334
      - https://github.com/mozilla-mobile/firefox-ios/pull/14102
    data_sensitivity:
      - technical
      - interaction
    notification_emails:
      - fx-ios-data-stewards@mozilla.com
    expires: "2025-07-01"
    metadata:
      tags:
        - TopSites
  contile_reporting_url:
    type: url
    description: |
      The AdM reporting endpoint (impression_url for “impression” event,
      click_url for “click” event).
    lifetime: ping
    send_in_pings:
      - topsites-impression
    bugs:
      - https://github.com/mozilla-mobile/firefox-ios/pull/10696
    data_reviews:
      - https://github.com/mozilla-mobile/firefox-ios/pull/10696
      - https://github.com/mozilla-mobile/firefox-ios/pull/12334
      - https://github.com/mozilla-mobile/firefox-ios/pull/14102
    data_sensitivity:
      - technical
      - interaction
    notification_emails:
      - fx-ios-data-stewards@mozilla.com
    expires: "2025-07-01"
    metadata:
      tags:
        - TopSites
  contile_impression:
    type: event
    description: |
      A user saw a Contile top site
    extra_keys:
      source:
        description: The source of the event, example "newtab", "urlbar"
        type: string
      position:
        description: The tile placement (1-based)
        type: quantity
    send_in_pings:
      - topsites-impression
      - events
    bugs:
      - https://github.com/mozilla-mobile/firefox-ios/pull/10696
    data_reviews:
      - https://github.com/mozilla-mobile/firefox-ios/pull/10696
      - https://github.com/mozilla-mobile/firefox-ios/pull/12334
      - https://github.com/mozilla-mobile/firefox-ios/pull/14102
    data_sensitivity:
      - interaction
    notification_emails:
      - fx-ios-data-stewards@mozilla.com
    expires: "2025-07-01"
    metadata:
      tags:
        - TopSites
  contile_click:
    type: event
    description: |
      A user clicked a Contile top site
    extra_keys:
      source:
        description: The source of the event, example "newtab", "urlbar"
        type: string
      position:
        description: The tile placement (1-based)
        type: quantity
    send_in_pings:
      - topsites-impression
      - events
    bugs:
      - https://github.com/mozilla-mobile/firefox-ios/pull/10696
    data_reviews:
      - https://github.com/mozilla-mobile/firefox-ios/pull/10696
      - https://github.com/mozilla-mobile/firefox-ios/pull/12334
      - https://github.com/mozilla-mobile/firefox-ios/pull/14102
    data_sensitivity:
      - interaction
    notification_emails:
      - fx-ios-data-stewards@mozilla.com
    expires: "2025-07-01"
    metadata:
      tags:
        - TopSites
  open_in_private_tab:
    type: event
    description: |
      A user opens a new private tab based on a top site item
    bugs:
      - https://github.com/mozilla-mobile/firefox-ios/issues/14903
    data_reviews:
      - https://github.com/mozilla-mobile/firefox-ios/pull/15503
    notification_emails:
      - fx-ios-data-stewards@mozilla.com
    expires: "2025-07-01"
  sponsored_shortcuts:
    type: boolean
    description: |
      Tracks if the user has enabled sponsored shortcuts
    bugs:
      - https://bugzilla.mozilla.org/show_bug.cgi?id=1842084
    data_reviews:
      - https://github.com/mozilla-mobile/firefox-ios/pull/15768
    notification_emails:
      - fx-ios-data-stewards@mozilla.com
    expires: "2025-07-01"
# HomePage - Normal
firefox_home_page:
  open_from_menu_home_button:
    type: counter
    description: |
        Counts when user opens Firefox Home from
        bottom right hamburger menu Home button
        and New Tab button.
    bugs:
      - https://github.com/mozilla-mobile/firefox-ios/issues/8481
    data_reviews:
      - https://github.com/mozilla-mobile/firefox-ios/pull/8662
      - https://github.com/mozilla-mobile/firefox-ios/pull/9673
      - https://github.com/mozilla-mobile/firefox-ios/pull/12334
      - https://github.com/mozilla-mobile/firefox-ios/pull/14102
    notification_emails:
      - fx-ios-data-stewards@mozilla.com
    expires: "2025-07-01"
  open_from_awesomebar:
    type: counter
    description: |
        Counts when a user opens Firefox Home
        from awesomebar.
    bugs:
      - https://github.com/mozilla-mobile/firefox-ios/issues/8481
    data_reviews:
      - https://github.com/mozilla-mobile/firefox-ios/pull/8662
      - https://github.com/mozilla-mobile/firefox-ios/pull/9673
      - https://github.com/mozilla-mobile/firefox-ios/pull/12334
      - https://github.com/mozilla-mobile/firefox-ios/pull/14102
    notification_emails:
      - fx-ios-data-stewards@mozilla.com
    expires: "2025-07-01"
  recently_saved_show_all:
    type: counter
    description: |
      Counts the number of times a user taps the Show All
      button of the Recently Saved Section
    bugs:
      - https://github.com/mozilla-mobile/firefox-ios/pull/8656
    data_reviews:
      - https://github.com/mozilla-mobile/firefox-ios/pull/8656
      - https://github.com/mozilla-mobile/firefox-ios/pull/9673
      - https://github.com/mozilla-mobile/firefox-ios/pull/12334
      - https://github.com/mozilla-mobile/firefox-ios/pull/14102
    notification_emails:
      - fx-ios-data-stewards@mozilla.com
    expires: "2025-07-01"
  recently_saved_show_all_origin:
    type: labeled_counter
    description: |
      Counts the number of times a user taps the Show All
      button of the Recently Saved Section,
      with a home page origin.
    labels:
      - zero-search
      - origin-other
    bugs:
      - https://github.com/mozilla-mobile/firefox-ios/issues/9308
    data_reviews:
      - https://github.com/mozilla-mobile/firefox-ios/pull/9494
      - https://github.com/mozilla-mobile/firefox-ios/pull/9673
      - https://github.com/mozilla-mobile/firefox-ios/pull/12334
      - https://github.com/mozilla-mobile/firefox-ios/pull/14102
    notification_emails:
      - fx-ios-data-stewards@mozilla.com
    expires: "2025-07-01"
  recently_saved_bookmark_item:
    type: counter
    description: |
      Counts the number of times a bookmarked item in
      the Recently Saved section is tapped
    bugs:
      - https://github.com/mozilla-mobile/firefox-ios/pull/8656
    data_reviews:
      - https://github.com/mozilla-mobile/firefox-ios/pull/8656
      - https://github.com/mozilla-mobile/firefox-ios/pull/9673
      - https://github.com/mozilla-mobile/firefox-ios/pull/12334
      - https://github.com/mozilla-mobile/firefox-ios/pull/14102
    notification_emails:
      - fx-ios-data-stewards@mozilla.com
    expires: "2025-07-01"
  recently_saved_bookmark_origin:
    type: labeled_counter
    description: |
      Counts the number of times a bookmarked item in
      the Recently Saved section is tapped,
      with a home page origin.
    labels:
      - zero-search
      - origin-other
    bugs:
      - https://github.com/mozilla-mobile/firefox-ios/issues/9308
    data_reviews:
      - https://github.com/mozilla-mobile/firefox-ios/pull/9494
      - https://github.com/mozilla-mobile/firefox-ios/pull/9673
      - https://github.com/mozilla-mobile/firefox-ios/pull/12334
      - https://github.com/mozilla-mobile/firefox-ios/pull/14102
    notification_emails:
      - fx-ios-data-stewards@mozilla.com
    expires: "2025-07-01"
  recently_saved_bookmark_view:
    type: event
    description: |
      Counts the number of bookmarked items appearing
      in the Recently Saved section on the home page.
    extra_keys:
      bookmark_count:
        type: string
        description: |
          The number of bookmarked items in the
          Recently Saved section.
    bugs:
      - https://github.com/mozilla-mobile/firefox-ios/pull/8656
    data_reviews:
      - https://github.com/mozilla-mobile/firefox-ios/pull/8656
      - https://github.com/mozilla-mobile/firefox-ios/pull/9673
      - https://github.com/mozilla-mobile/firefox-ios/pull/12334
      - https://github.com/mozilla-mobile/firefox-ios/pull/14102
    notification_emails:
      - fx-ios-data-stewards@mozilla.com
    expires: "2025-07-01"
  reading_list_view:
    type: event
    description: |
      Counts the number of reading list items
      appearing in the Recently Saved section
      on the Firefox home page.
    extra_keys:
      reading_list_count:
        type: string
        description: |
          The number of reading list items in the
          Recently Saved section.
    bugs:
      - https://github.com/mozilla-mobile/firefox-ios/pull/8753
    data_reviews:
      - https://github.com/mozilla-mobile/firefox-ios/pull/8753
      - https://github.com/mozilla-mobile/firefox-ios/pull/9673
      - https://github.com/mozilla-mobile/firefox-ios/pull/12334
      - https://github.com/mozilla-mobile/firefox-ios/pull/14102
    notification_emails:
      - fx-ios-data-stewards@mozilla.com
    expires: "2025-07-01"
  recently_saved_reading_item:
    type: counter
    description: |
      Counts the number of times a reading list
      item in the Recently Saved section is tapped.
    bugs:
      - https://github.com/mozilla-mobile/firefox-ios/pull/8753
    data_reviews:
      - https://github.com/mozilla-mobile/firefox-ios/pull/8753
      - https://github.com/mozilla-mobile/firefox-ios/pull/9673
      - https://github.com/mozilla-mobile/firefox-ios/pull/12334
      - https://github.com/mozilla-mobile/firefox-ios/pull/14102
    notification_emails:
      - fx-ios-data-stewards@mozilla.com
    expires: "2025-07-01"
  recently_saved_read_origin:
    type: labeled_counter
    description: |
      Counts the number of times a reading list
      item in the Recently Saved section is tapped,
      with a home page origin.
    labels:
      - zero-search
      - origin-other
    bugs:
      - https://github.com/mozilla-mobile/firefox-ios/pull/9494
    data_reviews:
      - https://github.com/mozilla-mobile/firefox-ios/pull/9494
      - https://github.com/mozilla-mobile/firefox-ios/pull/9673
      - https://github.com/mozilla-mobile/firefox-ios/pull/12334
      - https://github.com/mozilla-mobile/firefox-ios/pull/14102
    notification_emails:
      - fx-ios-data-stewards@mozilla.com
    expires: "2025-07-01"
  jump_back_in_show_all:
    type: counter
    description: |
      Counts the number of times a user taps the
      Show All button in the Jump Back In section.
    bugs:
      - https://github.com/mozilla-mobile/firefox-ios/pull/8905
    data_reviews:
      - https://github.com/mozilla-mobile/firefox-ios/pull/8905
      - https://github.com/mozilla-mobile/firefox-ios/pull/9673
      - https://github.com/mozilla-mobile/firefox-ios/pull/12334
      - https://github.com/mozilla-mobile/firefox-ios/pull/14102
    notification_emails:
      - fx-ios-data-stewards@mozilla.com
    expires: "2025-07-01"
  jump_back_in_show_all_origin:
    type: labeled_counter
    description: |
      Counts the number of times a user taps the
      Show All button in the Jump Back In section,
      with a home page origin.
    labels:
      - zero-search
      - origin-other
    bugs:
      - https://github.com/mozilla-mobile/firefox-ios/pull/9494
    data_reviews:
      - https://github.com/mozilla-mobile/firefox-ios/pull/9494
      - https://github.com/mozilla-mobile/firefox-ios/pull/9673
      - https://github.com/mozilla-mobile/firefox-ios/pull/12334
      - https://github.com/mozilla-mobile/firefox-ios/pull/14102
    notification_emails:
      - fx-ios-data-stewards@mozilla.com
    expires: "2025-07-01"
  jump_back_in_tile_view:
    type: counter
    description: |
      Counts the number of times a user sees a Jump Back In tile
      in the Jump Back In section on the homepage
    bugs:
      - https://github.com/mozilla-mobile/firefox-ios/pull/11519
    data_reviews:
      - https://github.com/mozilla-mobile/firefox-ios/pull/11519
      - https://github.com/mozilla-mobile/firefox-ios/pull/12334
      - https://github.com/mozilla-mobile/firefox-ios/pull/14102
    notification_emails:
      - fx-ios-data-stewards@mozilla.com
    expires: "2025-07-01"
  jump_back_in_tab_opened:
    type: counter
    description: |
      Counts the number of times a user taps to open an
      existing tab from the Jump Back In section
    bugs:
      - https://github.com/mozilla-mobile/firefox-ios/pull/8905
    data_reviews:
      - https://github.com/mozilla-mobile/firefox-ios/pull/8905
      - https://github.com/mozilla-mobile/firefox-ios/pull/9673
      - https://github.com/mozilla-mobile/firefox-ios/pull/12334
      - https://github.com/mozilla-mobile/firefox-ios/pull/14102
    notification_emails:
      - fx-ios-data-stewards@mozilla.com
    expires: "2025-07-01"
  jump_back_in_tab_opened_origin:
    type: labeled_counter
    description: |
      Counts the number of times a user taps to open an
      existing tab from the Jump Back In section,
      with a home page origin.
    labels:
      - zero-search
      - origin-other
    bugs:
      - https://github.com/mozilla-mobile/firefox-ios/pull/9494
    data_reviews:
      - https://github.com/mozilla-mobile/firefox-ios/pull/9494
      - https://github.com/mozilla-mobile/firefox-ios/pull/9673
      - https://github.com/mozilla-mobile/firefox-ios/pull/12334
      - https://github.com/mozilla-mobile/firefox-ios/pull/14102
    notification_emails:
      - fx-ios-data-stewards@mozilla.com
    expires: "2025-07-01"
  jump_back_in_group_opened:
    type: counter
    description: |
      Counts the number of times a user taps to open an
      existing group from the Jump Back In section
    bugs:
      - https://github.com/mozilla-mobile/firefox-ios/pull/8905
    data_reviews:
      - https://github.com/mozilla-mobile/firefox-ios/pull/8905
      - https://github.com/mozilla-mobile/firefox-ios/pull/9673
      - https://github.com/mozilla-mobile/firefox-ios/pull/12334
      - https://github.com/mozilla-mobile/firefox-ios/pull/14102
    notification_emails:
      - fx-ios-data-stewards@mozilla.com
    expires: "2025-07-01"
  jump_back_in_group_open_origin:
    type: labeled_counter
    description: |
      Counts the number of times a user taps to open an
      existing group from the Jump Back In section,
      with a home page origin.
    labels:
      - zero-search
      - origin-other
    bugs:
      - https://github.com/mozilla-mobile/firefox-ios/pull/9494
    data_reviews:
      - https://github.com/mozilla-mobile/firefox-ios/pull/9494
      - https://github.com/mozilla-mobile/firefox-ios/pull/9673
      - https://github.com/mozilla-mobile/firefox-ios/pull/12334
      - https://github.com/mozilla-mobile/firefox-ios/pull/14102
    notification_emails:
      - fx-ios-data-stewards@mozilla.com
    expires: "2025-07-01"
  synced_tab_tile_view:
    type: counter
    description: |
      Counts the number of times a user sees the
      Synced Tab tile on the homepage
    bugs:
      - https://github.com/mozilla-mobile/firefox-ios/pull/11519
    data_reviews:
      - https://github.com/mozilla-mobile/firefox-ios/pull/11519
      - https://github.com/mozilla-mobile/firefox-ios/pull/12334
      - https://github.com/mozilla-mobile/firefox-ios/pull/14102
    notification_emails:
      - fx-ios-data-stewards@mozilla.com
    expires: "2025-07-01"
  synced_tab_show_all:
    type: counter
    description: |
      Counts the number of times a user taps the
      Show All button of Synced Tab in the Jump Back In section.
    bugs:
      - https://github.com/mozilla-mobile/firefox-ios/pull/11519
    data_reviews:
      - https://github.com/mozilla-mobile/firefox-ios/pull/11519
      - https://github.com/mozilla-mobile/firefox-ios/pull/12334
      - https://github.com/mozilla-mobile/firefox-ios/pull/14102
    notification_emails:
      - fx-ios-data-stewards@mozilla.com
    expires: "2025-07-01"
  synced_tab_show_all_origin:
    type: labeled_counter
    description: |
      Counts the number of times a user taps the
      Show All button of Synced Tab in the Jump Back In section,
      with a home page origin.
    labels:
      - zero-search
      - origin-other
    bugs:
      - https://github.com/mozilla-mobile/firefox-ios/pull/11519
    data_reviews:
      - https://github.com/mozilla-mobile/firefox-ios/pull/11519
      - https://github.com/mozilla-mobile/firefox-ios/pull/12334
      - https://github.com/mozilla-mobile/firefox-ios/pull/14102
    notification_emails:
      - fx-ios-data-stewards@mozilla.com
    expires: "2025-07-01"
  synced_tab_opened:
    type: counter
    description: |
      Counts the number of times a user taps to open a
      synced tab from the Jump Back In section
    bugs:
      - https://github.com/mozilla-mobile/firefox-ios/pull/11519
    data_reviews:
      - https://github.com/mozilla-mobile/firefox-ios/pull/11519
      - https://github.com/mozilla-mobile/firefox-ios/pull/12334
      - https://github.com/mozilla-mobile/firefox-ios/pull/14102
    notification_emails:
      - fx-ios-data-stewards@mozilla.com
    expires: "2025-07-01"
  synced_tab_opened_origin:
    type: labeled_counter
    description: |
      Counts the number of times a user taps to open a
      synced tab from the Jump Back In section,
      with a home page origin.
    labels:
      - zero-search
      - origin-other
    bugs:
      - https://github.com/mozilla-mobile/firefox-ios/pull/11519
    data_reviews:
      - https://github.com/mozilla-mobile/firefox-ios/pull/11519
      - https://github.com/mozilla-mobile/firefox-ios/pull/12334
      - https://github.com/mozilla-mobile/firefox-ios/pull/14102
    notification_emails:
      - fx-ios-data-stewards@mozilla.com
    expires: "2025-07-01"

  customize_homepage_button:
    type: counter
    description: |
      Counts the number of times a user taps to open the
      settings menu to customize the Firefox Homepage
    bugs:
      - https://github.com/mozilla-mobile/firefox-ios/pull/9272
    data_reviews:
      - https://github.com/mozilla-mobile/firefox-ios/pull/9272
      - https://github.com/mozilla-mobile/firefox-ios/pull/9673
      - https://github.com/mozilla-mobile/firefox-ios/pull/12334
      - https://github.com/mozilla-mobile/firefox-ios/pull/14102
    notification_emails:
      - fx-ios-data-stewards@mozilla.com
    expires: "2025-07-01"
  firefox_homepage_view:
    type: counter
    description: |
      The number of times a user sees the Firefox Homepage
    bugs:
      - https://github.com/mozilla-mobile/firefox-ios/pull/9405
    data_reviews:
      - https://github.com/mozilla-mobile/firefox-ios/pull/9405
      - https://github.com/mozilla-mobile/firefox-ios/pull/9673
      - https://github.com/mozilla-mobile/firefox-ios/pull/12334
      - https://github.com/mozilla-mobile/firefox-ios/pull/14102
    notification_emails:
      - fx-ios-data-stewards@mozilla.com
    expires: "2025-07-01"
  firefox_homepage_origin:
    type: labeled_counter
    description: |
      The number of times a user sees the Firefox Homepage,
      with a home page origin.
    labels:
      - zero-search
      - origin-other
    bugs:
      - https://github.com/mozilla-mobile/firefox-ios/pull/9494
    data_reviews:
      - https://github.com/mozilla-mobile/firefox-ios/pull/9494
      - https://github.com/mozilla-mobile/firefox-ios/pull/9673
      - https://github.com/mozilla-mobile/firefox-ios/pull/12334
      - https://github.com/mozilla-mobile/firefox-ios/pull/14102
    notification_emails:
      - fx-ios-data-stewards@mozilla.com
    expires: "2025-07-01"
  pocket_stories_visible:
    type: boolean
    description: |
      Measures the state of the show Pocket stories preference.
    bugs:
      - https://github.com/mozilla-mobile/firefox-ios/issues/8709
    data_reviews:
      - https://github.com/mozilla-mobile/firefox-ios/pull/11171
      - https://github.com/mozilla-mobile/firefox-ios/pull/12334
      - https://github.com/mozilla-mobile/firefox-ios/pull/14102
    notification_emails:
      - fx-ios-data-stewards@mozilla.com
    expires: "2025-07-01"

# HomePage - General
homepage:
  viewed:
    type: event
    description: |
      Records when the Firefox homepage is viewed. We consider a `view` to be if a user navigates to a new homepage whether through opening a new tab, navigating from a webpage, or after selecting the address bar. Seeing the homepage again after viewing a modal that is not full screen does not trigger a view.
    bugs:
      - https://github.com/mozilla-mobile/firefox-ios/issues/25082
    data_reviews:
      - https://github.com/mozilla-mobile/firefox-ios/pull/25923
    notification_emails:
      - fx-ios-data-stewards@mozilla.com
    expires: "2025-07-01"
    metadata:
      tags:
        - Homepage

  item_tapped:
    type: event
    description: |
      Records when an item has been tapped on the homepage.
    extra_keys:
      section:
       type: string
       description: |
        The section that the item belongs to on the homepage. This section name is found in `HomepageTelemetry.ItemType` under `sectionName`.
      type:
       type: string
       description: |
        The type of item that was tapped on the homepage. This name is found in `HomepageTelemetry.ItemType`.
    bugs:
      - https://github.com/mozilla-mobile/firefox-ios/issues/25086
    data_reviews:
      - https://github.com/mozilla-mobile/firefox-ios/pull/25297
    notification_emails:
      - fx-ios-data-stewards@mozilla.com
    expires: "2025-07-01"
    metadata:
      tags:
        - Homepage

  section_viewed:
    type: labeled_counter
    description: |
      Records when a section has been viewed on the homepage. See `homepage.viewed` for more details on what is considered a homepage view. This event refers to a section that has been scrolled to or seen on an homepage that has been viewed. The labels matches the values in `HomepageTelemetry.ItemType` under `sectionName`
    labels:
      - top_sites
      - jump_back_in
      - bookmarks
      - stories
      - customize_homepage
    bugs:
      - https://github.com/mozilla-mobile/firefox-ios/issues/26216
    data_reviews:
      - https://github.com/mozilla-mobile/firefox-ios/pull/26234
    notification_emails:
      - fx-ios-data-stewards@mozilla.com
    expires: "2025-07-01"
    metadata:
      tags:
        - Homepage


# Metrics related to the history panel of the library
library:
  panel_pressed:
    type: labeled_counter
    description: |
      Counts the number of times a specific library panel
      button is tapped for Bookmarks, History, Reading List,
      Downloads and Synced tabs
    labels:
      - bookmarks-panel
      - history-panel
      - reading-panel
      - downloads-panel
      - sync-panel
    bugs:
      - https://github.com/mozilla-mobile/firefox-ios/issues/8035
    data_reviews:
      - https://github.com/mozilla-mobile/firefox-ios/pull/8152
      - https://github.com/mozilla-mobile/firefox-ios/pull/9673
      - https://github.com/mozilla-mobile/firefox-ios/pull/12334
      - https://github.com/mozilla-mobile/firefox-ios/pull/14102
    notification_emails:
      - fx-ios-data-stewards@mozilla.com
    expires: "2025-07-01"

# Library
library.history_panel:
  cleared_history: 
    type: event
    description: |
      A user deleted history entries from a certain timeframe
    extra_keys:
      timeframe:
        type: string
        description: |
          The timeframe all history was cleared from
          Options are listed in the HistoryDeletionUtilityDateOptions enum
    bugs:
      - https://github.com/mozilla-mobile/firefox-ios/issues/24790
    data_reviews:
      - https://github.com/mozilla-mobile/firefox-ios/pull/25614
    notification_emails:
      - fx-ios-data-stewards@mozilla.com
    expires: "2025-07-01"
    metadata:
      tags:
        - HistoryPanel
        - Library

# History Panel
history:
  opened:
    type: event
    description: |
      A user opened the history screen.
    bugs:
      - https://github.com/mozilla-mobile/firefox-ios/issues/14905
    data_reviews:
      - https://github.com/mozilla-mobile/firefox-ios/pull/15696
    notification_emails:
      - fx-ios-data-stewards@mozilla.com
    expires: "2025-07-01"
  group_list:
    type: counter
    description: |
      Counts the number of times a user has selected a
      search term group inside the history panel. Selecting
      this item will navigate them to a view containing a list
      of all Site items that appear in that group.
    bugs:
      - https://github.com/mozilla-mobile/firefox-ios/pull/10212
    data_reviews:
      - https://github.com/mozilla-mobile/firefox-ios/pull/10212
      - https://github.com/mozilla-mobile/firefox-ios/pull/12334
      - https://github.com/mozilla-mobile/firefox-ios/pull/14102
    notification_emails:
      - fx-ios-data-stewards@mozilla.com
    expires: "2025-07-01"
  selected_item:
    type: labeled_counter
    description: |
      Counts the number of times a user selected an item from
      the history panel. This labeled counter will tell apart
      items that appear inside a group, and those that do not.
    labels:
      - group-item
      - non-grouped-item
    bugs:
      - https://github.com/mozilla-mobile/firefox-ios/pull/10212
    data_reviews:
      - https://github.com/mozilla-mobile/firefox-ios/pull/10212
      - https://github.com/mozilla-mobile/firefox-ios/pull/12334
      - https://github.com/mozilla-mobile/firefox-ios/pull/14102
    notification_emails:
      - fx-ios-data-stewards@mozilla.com
    expires: "2025-07-01"
  opened_item:
    type: event
    description: |
      Recorded when a user opened a history item
    bugs:
      - https://github.com/mozilla-mobile/firefox-ios/issues/17296
    data_reviews:
      - https://github.com/mozilla-mobile/firefox-ios/pull/17462
    notification_emails:
      - fx-ios-data-stewards@mozilla.com
    expires: "2025-07-01"
  search_tap:
    type: event
    description: |
      Recorded when a user taps on search icon in history panel
    bugs:
      - https://github.com/mozilla-mobile/firefox-ios/issues/9438
    data_reviews:
      - https://github.com/mozilla-mobile/firefox-ios/pull/10494
      - https://github.com/mozilla-mobile/firefox-ios/pull/12334
      - https://github.com/mozilla-mobile/firefox-ios/pull/14102
    notification_emails:
      - fx-ios-data-stewards@mozilla.com
    expires: "2025-07-01"
  delete_tap:
    type: event
    description: |
      Recorded when a user taps on trash icon in history panel
    bugs:
      - https://github.com/mozilla-mobile/firefox-ios/issues/10020
    data_reviews:
      - https://github.com/mozilla-mobile/firefox-ios/pull/10494
      - https://github.com/mozilla-mobile/firefox-ios/pull/12334
      - https://github.com/mozilla-mobile/firefox-ios/pull/14102
    notification_emails:
      - fx-ios-data-stewards@mozilla.com
    expires: "2025-07-01"
  removed:
    type: event
    description: |
      A user removed a history item.
    bugs:
      - https://github.com/mozilla-mobile/firefox-ios/issues/14905
    data_reviews:
      - https://github.com/mozilla-mobile/firefox-ios/pull/15696
    notification_emails:
      - fx-ios-data-stewards@mozilla.com
    expires: "2025-07-01"

# Legacy IDs for continuity and for deletion-request
legacy.ids:
  client_id:
    type: uuid
    lifetime: user
    description: |
      The client id from legacy telemetry.
    send_in_pings:
      - deletion-request
      - metrics
    bugs:
      - https://bugzilla.mozilla.org/show_bug.cgi?id=1635427
    data_reviews:
      - https://bugzilla.mozilla.org/show_bug.cgi?id=1635427
      - https://github.com/mozilla-mobile/firefox-ios/pull/8522#issuecomment-846313960
      - https://github.com/mozilla-mobile/firefox-ios/pull/14102
    notification_emails:
      - fx-ios-data-stewards@mozilla.com
    expires: never

deletion:
  sync_device_id:
    type: string
    lifetime: user
    description: |
      The FxA device id.
    send_in_pings:
      - deletion-request
    bugs:
      - https://github.com/mozilla-mobile/firefox-ios/issues/6933
    data_reviews:
      - https://github.com/mozilla-mobile/firefox-ios/pull/7629#issuecomment-723312428
      - https://github.com/mozilla-mobile/firefox-ios/pull/14102
    notification_emails:
      - fx-ios-data-stewards@mozilla.com
    expires: never

# Page Action menu
page_action_menu:
  share_page_with:
    type: counter
    description: |
        Counts the number of times a user taps Share Page With in the
        page action menu
    bugs:
      - https://github.com/mozilla-mobile/firefox-ios/issues/8147
    data_reviews:
      - https://github.com/mozilla-mobile/firefox-ios/pull/8167
      - https://github.com/mozilla-mobile/firefox-ios/pull/9673
      - https://github.com/mozilla-mobile/firefox-ios/pull/12334
      - https://github.com/mozilla-mobile/firefox-ios/pull/14102
    notification_emails:
      - fx-ios-data-stewards@mozilla.com
    expires: "2025-07-01"
  send_to_device:
    type: counter
    description: |
        Counts the number of times a user taps Send to Device
        in the page action menu
    bugs:
      - https://github.com/mozilla-mobile/firefox-ios/issues/8147
    data_reviews:
      - https://github.com/mozilla-mobile/firefox-ios/pull/8167
      - https://github.com/mozilla-mobile/firefox-ios/pull/9673
      - https://github.com/mozilla-mobile/firefox-ios/pull/12334
      - https://github.com/mozilla-mobile/firefox-ios/pull/14102
    notification_emails:
      - fx-ios-data-stewards@mozilla.com
    expires: "2025-07-01"
  copy_address:
    type: counter
    description: |
        Counts the number of times a user taps Copy Address
        in the page action menu
    bugs:
      - https://github.com/mozilla-mobile/firefox-ios/issues/8147
    data_reviews:
      - https://github.com/mozilla-mobile/firefox-ios/pull/8167
      - https://github.com/mozilla-mobile/firefox-ios/pull/9673
      - https://github.com/mozilla-mobile/firefox-ios/pull/12334
      - https://github.com/mozilla-mobile/firefox-ios/pull/14102
    notification_emails:
      - fx-ios-data-stewards@mozilla.com
    expires: "2025-07-01"
  report_site_issue:
    type: counter
    description: |
        Counts the number of times a user taps Report Site Issue
        in the page action menu
    bugs:
      - https://github.com/mozilla-mobile/firefox-ios/issues/8147
    data_reviews:
      - https://github.com/mozilla-mobile/firefox-ios/pull/8167
      - https://github.com/mozilla-mobile/firefox-ios/pull/9673
      - https://github.com/mozilla-mobile/firefox-ios/pull/12334
      - https://github.com/mozilla-mobile/firefox-ios/pull/14102
    notification_emails:
      - fx-ios-data-stewards@mozilla.com
    expires: "2025-07-01"
  find_in_page:
    type: counter
    description: |
        Counts the number of times a user taps Find in Page
        in the page action menu
    bugs:
      - https://github.com/mozilla-mobile/firefox-ios/issues/8147
    data_reviews:
      - https://github.com/mozilla-mobile/firefox-ios/pull/8167
      - https://github.com/mozilla-mobile/firefox-ios/pull/9673
      - https://github.com/mozilla-mobile/firefox-ios/pull/12334
      - https://github.com/mozilla-mobile/firefox-ios/pull/14102
    notification_emails:
      - fx-ios-data-stewards@mozilla.com
    expires: "2025-07-01"
  request_desktop_site:
    type: counter
    description: |
        Counts the number of times a user taps Request Desktop Site
        in the page action menu
    bugs:
      - https://github.com/mozilla-mobile/firefox-ios/issues/8147
    data_reviews:
      - https://github.com/mozilla-mobile/firefox-ios/pull/8167
      - https://github.com/mozilla-mobile/firefox-ios/pull/9673
      - https://github.com/mozilla-mobile/firefox-ios/pull/12334
      - https://github.com/mozilla-mobile/firefox-ios/pull/14102
    notification_emails:
      - fx-ios-data-stewards@mozilla.com
    expires: "2025-07-01"
  request_mobile_site:
    type: counter
    description: |
        Counts the number of times a user taps Request Mobile Site
        in the page action menu
    bugs:
      - https://github.com/mozilla-mobile/firefox-ios/issues/8147
    data_reviews:
      - https://github.com/mozilla-mobile/firefox-ios/pull/8167
      - https://github.com/mozilla-mobile/firefox-ios/pull/9673
      - https://github.com/mozilla-mobile/firefox-ios/pull/12334
      - https://github.com/mozilla-mobile/firefox-ios/pull/14102
    notification_emails:
      - fx-ios-data-stewards@mozilla.com
    expires: "2025-07-01"
  pin_to_top_sites:
    type: counter
    description: |
        Counts the number of times a user taps Pin to Top Sites
        in the page action menu
    bugs:
      - https://github.com/mozilla-mobile/firefox-ios/issues/8147
    data_reviews:
      - https://github.com/mozilla-mobile/firefox-ios/pull/8167
      - https://github.com/mozilla-mobile/firefox-ios/pull/9673
      - https://github.com/mozilla-mobile/firefox-ios/pull/12334
      - https://github.com/mozilla-mobile/firefox-ios/pull/14102
    notification_emails:
      - fx-ios-data-stewards@mozilla.com
    expires: "2025-07-01"
  remove_pinned_site:
    type: counter
    description: |
        Counts the number of times a user taps Pin to Top Sites
        in the page action menu
    bugs:
      - https://github.com/mozilla-mobile/firefox-ios/issues/8147
    data_reviews:
      - https://github.com/mozilla-mobile/firefox-ios/pull/8167
      - https://github.com/mozilla-mobile/firefox-ios/pull/9673
      - https://github.com/mozilla-mobile/firefox-ios/pull/12334
      - https://github.com/mozilla-mobile/firefox-ios/pull/14102
    notification_emails:
      - fx-ios-data-stewards@mozilla.com
    expires: "2025-07-01"
  view_downloads_panel:
    type: counter
    description: |
      Counts the number of times a user navigates to the downloads panel
      from the page action menu.
    bugs:
      - https://github.com/mozilla-mobile/firefox-ios/issues/11029
    data_reviews:
      - https://github.com/mozilla-mobile/firefox-ios/pull/11714
      - https://github.com/mozilla-mobile/firefox-ios/pull/12334
      - https://github.com/mozilla-mobile/firefox-ios/pull/14102
    notification_emails:
      - fx-ios-data-stewards@mozilla.com
    expires: "2025-07-01"
  view_history_panel:
    type: counter
    description: |
      Counts the number of times a user navigates to the history panel
      from the page action menu.
    bugs:
      - https://github.com/mozilla-mobile/firefox-ios/issues/11029
    data_reviews:
      - https://github.com/mozilla-mobile/firefox-ios/pull/11714
      - https://github.com/mozilla-mobile/firefox-ios/pull/12334
      - https://github.com/mozilla-mobile/firefox-ios/pull/14102
    notification_emails:
      - fx-ios-data-stewards@mozilla.com
    expires: "2025-07-01"
  create_new_tab:
    type: counter
    description: |
      Counts the number of times a user creates a new tab from the
      page action menu.
    bugs:
      - https://github.com/mozilla-mobile/firefox-ios/issues/11029
    data_reviews:
      - https://github.com/mozilla-mobile/firefox-ios/pull/11714
      - https://github.com/mozilla-mobile/firefox-ios/pull/12334
      - https://github.com/mozilla-mobile/firefox-ios/pull/14102
    notification_emails:
      - fx-ios-data-stewards@mozilla.com
    expires: "2025-07-01"

# Pocket
pocket:
  open_story_position:
    type: labeled_counter
    description: |
        Counts when a user opens Pocket article from
        Firefox Home Pocket feed.
        The label is position of tile i.e. 0,1,2...
    bugs:
      - https://github.com/mozilla-mobile/firefox-ios/issues/8481
    data_reviews:
      - https://github.com/mozilla-mobile/firefox-ios/pull/8662
      - https://github.com/mozilla-mobile/firefox-ios/pull/9673
      - https://github.com/mozilla-mobile/firefox-ios/pull/12334
      - https://github.com/mozilla-mobile/firefox-ios/pull/14102
    notification_emails:
      - fx-ios-data-stewards@mozilla.com
    expires: "2025-07-01"
  section_impressions:
    type: counter
    description: |
        Counts when a user gets to pocket section
        on Firefox Home
    bugs:
      - https://github.com/mozilla-mobile/firefox-ios/issues/8481
    data_reviews:
      - https://github.com/mozilla-mobile/firefox-ios/pull/8662
      - https://github.com/mozilla-mobile/firefox-ios/pull/9673
      - https://github.com/mozilla-mobile/firefox-ios/pull/12334
      - https://github.com/mozilla-mobile/firefox-ios/pull/14102
    notification_emails:
      - fx-ios-data-stewards@mozilla.com
    expires: "2025-07-01"
  open_story_origin:
    type: labeled_counter
    description: |
      Records when a user opens Pocket article from
      Firefox Home Pocket feed, with a home page origin.
    labels:
      - zero-search
      - origin-other
    bugs:
      - https://github.com/mozilla-mobile/firefox-ios/issues/9308
    data_reviews:
      - https://github.com/mozilla-mobile/firefox-ios/pull/9494
      - https://github.com/mozilla-mobile/firefox-ios/pull/9673
      - https://github.com/mozilla-mobile/firefox-ios/pull/12334
      - https://github.com/mozilla-mobile/firefox-ios/pull/14102
    notification_emails:
      - fx-ios-data-stewards@mozilla.com
    expires: "2025-07-01"
  open_in_private_tab:
    type: event
    description: |
      A user opens a new private tab based on a pocket story item
    bugs:
      - https://github.com/mozilla-mobile/firefox-ios/issues/14903
    data_reviews:
      - https://github.com/mozilla-mobile/firefox-ios/pull/15503
    notification_emails:
      - fx-ios-data-stewards@mozilla.com
    expires: "2025-07-01"
# Preference metrics
preferences:
  changed:
    type: event
    description: |
      Recorded when a preference is changed and includes the
      preference that changed as well as the value changed to
      recorded in the extra keys.
    extra_keys:
      preference:
        type: string
        description: |
          The preference that was changed.
      changed_to:
        type: string
        description: |
          The value the preference was changed to.
    bugs:
      - https://bugzilla.mozilla.org/show_bug.cgi?id=1644846
    data_reviews:
      - https://bugzilla.mozilla.org/show_bug.cgi?id=1644846
      - https://github.com/mozilla-mobile/firefox-ios/pull/9673
      - https://github.com/mozilla-mobile/firefox-ios/pull/12334
      - https://github.com/mozilla-mobile/firefox-ios/pull/14102
    notification_emails:
      - fx-ios-data-stewards@mozilla.com
    expires: "2025-07-01"
  new_tab_experience:
    type: string
    description: |
      The name of the view that the user wants to see on new tabs.
      For example History, Homepage or Blank. It is used to measure
      usage of this feature, to see how effective feature promotion
      campaigns are and to establish a baseline number for when we
      introduce the new Activity Stream features.
    bugs:
      - https://bugzilla.mozilla.org/show_bug.cgi?id=1644846
    data_reviews:
      - https://bugzilla.mozilla.org/show_bug.cgi?id=1644846
      - https://github.com/mozilla-mobile/firefox-ios/pull/9673
      - https://github.com/mozilla-mobile/firefox-ios/pull/12334
      - https://github.com/mozilla-mobile/firefox-ios/pull/14102
    notification_emails:
      - fx-ios-data-stewards@mozilla.com
    expires: "2025-07-01"
  home_page_setting:
    type: string
    description: |
      The setting a user chooses as their Home page. By default,
      it is initially set to Firefox Home.
    bugs:
      - https://github.com/mozilla-mobile/firefox-ios/pull/8887
    data_reviews:
      - https://github.com/mozilla-mobile/firefox-ios/pull/8887
      - https://github.com/mozilla-mobile/firefox-ios/pull/9673
      - https://github.com/mozilla-mobile/firefox-ios/pull/12334
      - https://github.com/mozilla-mobile/firefox-ios/pull/14102
    notification_emails:
      - fx-ios-data-stewards@mozilla.com
    expires: "2025-07-01"
  save_logins:
    type: boolean
    description: |
      Measures the state of the "Save Logins" preference.
    bugs:
      - https://bugzilla.mozilla.org/show_bug.cgi?id=1644846
    data_reviews:
      - https://bugzilla.mozilla.org/show_bug.cgi?id=1644846
      - https://github.com/mozilla-mobile/firefox-ios/pull/9673
      - https://github.com/mozilla-mobile/firefox-ios/pull/12334
      - https://github.com/mozilla-mobile/firefox-ios/pull/14102
    notification_emails:
      - fx-ios-data-stewards@mozilla.com
    expires: "2025-07-01"
  show_clipboard_bar:
    type: boolean
    description: |
      Measures the state of the "Show Clipboard Bar" preference.
    bugs:
      - https://bugzilla.mozilla.org/show_bug.cgi?id=1644846
    data_reviews:
      - https://bugzilla.mozilla.org/show_bug.cgi?id=1644846
      - https://github.com/mozilla-mobile/firefox-ios/pull/9673
      - https://github.com/mozilla-mobile/firefox-ios/pull/12334
      - https://github.com/mozilla-mobile/firefox-ios/pull/14102
    notification_emails:
      - fx-ios-data-stewards@mozilla.com
    expires: "2025-07-01"
  tips_and_features_notifs:
    type: boolean
    description: |
      True if notifications for tips and features are allowed, otherwise false.
    bugs:
      - https://github.com/mozilla-mobile/firefox-ios/issues/14907
    data_reviews:
      - https://github.com/mozilla-mobile/firefox-ios/pull/15114
    notification_emails:
      - fx-ios-data-stewards@mozilla.com
    expires: "2025-07-01"
  sync_notifs:
    type: boolean
    description: |
      True if notifications for sync are allowed, otherwise false.
    bugs:
      - https://github.com/mozilla-mobile/firefox-ios/issues/14907
    data_reviews:
      - https://github.com/mozilla-mobile/firefox-ios/pull/15114
    notification_emails:
      - fx-ios-data-stewards@mozilla.com
    expires: "2025-07-01"
  fxa_logged_in:
    type: boolean
    description: |
      Measures the state of the fxa login.
    bugs:
      - https://github.com/mozilla-mobile/firefox-ios/issues/14904
    data_reviews:
      - https://github.com/mozilla-mobile/firefox-ios/pull/15181
    notification_emails:
      - fx-ios-data-stewards@mozilla.com
    expires: "2025-07-01"
  close_private_tabs:
    type: boolean
    description: |
      Measures the state of the "Close Private Tabs" preference.
    bugs:
      - https://bugzilla.mozilla.org/show_bug.cgi?id=1644846
    data_reviews:
      - https://bugzilla.mozilla.org/show_bug.cgi?id=1644846
      - https://github.com/mozilla-mobile/firefox-ios/pull/9673
      - https://github.com/mozilla-mobile/firefox-ios/pull/12334
      - https://github.com/mozilla-mobile/firefox-ios/pull/14102
    notification_emails:
      - fx-ios-data-stewards@mozilla.com
    expires: "2025-07-01"
  jump_back_in:
    type: boolean
    description: |
      An indication of whether the Jump back in section
      is enabled to be displayed.
    bugs:
      - https://github.com/mozilla-mobile/firefox-ios/issues/14908
    data_reviews:
      - https://github.com/mozilla-mobile/firefox-ios/pull/15583
    notification_emails:
      - fx-ios-data-stewards@mozilla.com
    expires: "2025-07-01"
  recently_visited:
    type: boolean
    description: |
      An indication of whether the Recently visited section
      is enabled to be displayed.
    bugs:
      - https://github.com/mozilla-mobile/firefox-ios/issues/14908
    data_reviews:
      - https://github.com/mozilla-mobile/firefox-ios/pull/15583
    notification_emails:
      - fx-ios-data-stewards@mozilla.com
    expires: "2025-07-01"
  recently_saved:
    type: boolean
    description: |
      An indication of whether the recently saved section
      is enabled to be displayed.
    bugs:
      - https://github.com/mozilla-mobile/firefox-ios/issues/14908
    data_reviews:
      - https://github.com/mozilla-mobile/firefox-ios/pull/15583
    notification_emails:
      - fx-ios-data-stewards@mozilla.com
    expires: "2025-07-01"
  pocket:
    type: boolean
    description: |
      An indication of whether Pocket is enabled to be displayed.
    bugs:
      - https://github.com/mozilla-mobile/firefox-ios/issues/14908
    data_reviews:
      - https://github.com/mozilla-mobile/firefox-ios/pull/15583
    notification_emails:
      - fx-ios-data-stewards@mozilla.com
    expires: "2025-07-01"
  opening_screen:
    type: string
    description: |
      What opening screen preference the user has selected under
      "Customize Home". "homepage," "last tab," or
      "homepage after 4 hours" default: "homepage after 4 hours".
    bugs:
      - https://github.com/mozilla-mobile/firefox-ios/issues/14908
    data_reviews:
      - https://github.com/mozilla-mobile/firefox-ios/pull/15583
    notification_emails:
      - fx-ios-data-stewards@mozilla.com
    expires: "2025-07-01"
  autoplay_setting_changed:
    type: event
    description: |
      Event for user changing the autoplay setting
    extra_keys:
      media_type:
        type: string
        description: |
          We either send "allowAudioAndVideo", "blockAudio" or "blockAudioAndVideo".
          Default is "allowAudioAndVideo".
    bugs:
      - https://github.com/mozilla-mobile/firefox-ios/issues/12862
    data_reviews:
      - https://github.com/mozilla-mobile/firefox-ios/pull/TODO
    notification_emails:
      - fx-ios-data-stewards@mozilla.com
    expires: "2025-07-01"

# Private Browsing
private_browsing:
  data_clearance_icon_tapped:
    type: event
    description: |
      Records when the private browsing button is tapped.
    extra_keys:
      did_confirm:
       type: boolean
       description: |
         Whether the user confirmed the reset action via the confirmation dialog.
    bugs:
      - https://github.com/mozilla-mobile/firefox-ios/issues/18078
    data_reviews:
      - https://github.com/mozilla-mobile/firefox-ios/pull/18080
    notification_emails:
      - fx-ios-data-stewards@mozilla.com
    expires: "2025-07-01"

# Password Manager metrics
logins:
  autofilled:
    type: event
    description: |
      Records when the user has autofilled a login.
    bugs:
      - https://github.com/mozilla-mobile/firefox-ios/issues/14902
    data_reviews:
      - https://github.com/mozilla-mobile/firefox-ios/pull/16685
    notification_emails:
      - fx-ios-data-stewards@mozilla.com
    expires: "2025-07-01"
  autofill_failed:
    type: event
    description: |
      Records when the user has failed to autofill a password.
    bugs:
      - https://github.com/mozilla-mobile/firefox-ios/issues/14902
    data_reviews:
      - https://github.com/mozilla-mobile/firefox-ios/pull/16685
    notification_emails:
      - fx-ios-data-stewards@mozilla.com
    expires: "2025-07-01"
  management_add_tapped:
    type: event
    description: |
      Records when the user has tapped the add button through password management in the settings menu
    bugs:
      - https://github.com/mozilla-mobile/firefox-ios/issues/14902
    data_reviews:
      - https://github.com/mozilla-mobile/firefox-ios/pull/16685
    notification_emails:
      - fx-ios-data-stewards@mozilla.com
    expires: "2025-07-01"
  management_logins_tapped:
    type: event
    description: |
      Records when the user has tapped on a saved login through password management in the setting menu.
    bugs:
      - https://github.com/mozilla-mobile/firefox-ios/issues/14902
    data_reviews:
      - https://github.com/mozilla-mobile/firefox-ios/pull/16685
    notification_emails:
      - fx-ios-data-stewards@mozilla.com
    expires: "2025-07-01"
  saved:
    type: counter
    description: |
      A counter of the number of passwords that have been saved by the user.
    bugs:
      - https://github.com/mozilla-mobile/firefox-ios/issues/14902
    data_reviews:
      - https://github.com/mozilla-mobile/firefox-ios/pull/16685
    notification_emails:
      - fx-ios-data-stewards@mozilla.com
    expires: "2025-07-01"
  saved_all:
    type: quantity
    description: |
      Record the number of ALL the passwords that have been currently stored by the user.
    bugs:
      - https://github.com/mozilla-mobile/firefox-ios/issues/14902
    data_reviews:
      - https://github.com/mozilla-mobile/firefox-ios/pull/16685
    notification_emails:
      - fx-ios-data-stewards@mozilla.com
    expires: "2025-07-01"
    unit: quantity of logins.saved_all
  deleted:
    type: counter
    description: |
      A counter of the number of passwords that have been deleted by the user.
    bugs:
      - https://github.com/mozilla-mobile/firefox-ios/issues/14902
    data_reviews:
      - https://github.com/mozilla-mobile/firefox-ios/pull/16685
    notification_emails:
      - fx-ios-data-stewards@mozilla.com
    expires: "2025-07-01"
  modified:
    type: counter
    description: |
      A counter of the number of passwords that have been modified by the user.
    bugs:
      - https://github.com/mozilla-mobile/firefox-ios/issues/14902
    data_reviews:
      - https://github.com/mozilla-mobile/firefox-ios/pull/16685
    notification_emails:
      - fx-ios-data-stewards@mozilla.com
    expires: "2025-07-01"
  sync_enabled:
    type: event
    description: |
      Whether the user has logins enabled in sync option
    send_in_pings:
      - events
    extra_keys:
      is_enabled:
        type: boolean
        description: |
          Is enabled when the sync is started
    bugs:
      - https://github.com/mozilla-mobile/firefox-ios/issues/14902
    data_reviews:
      - https://github.com/mozilla-mobile/firefox-ios/pull/16685
    notification_emails:
      - fx-ios-data-stewards@mozilla.com
    expires: "2025-07-01"
  autofill_prompt_shown:
    type: event
    description: |
      Password autofill prompt was shown.
    bugs:
      - https://github.com/mozilla-mobile/firefox-ios/issues/19722
    data_reviews:
      - https://github.com/mozilla-mobile/firefox-ios/pull/19791
    data_sensitivity:
      - interaction
    notification_emails:
      - fx-ios-data-stewards@mozilla.com
    expires: "2025-07-01"
  autofill_prompt_expanded:
    type: event
    description: |
      Password autofill prompt was expanded.
    bugs:
      - https://github.com/mozilla-mobile/firefox-ios/issues/19722
    data_reviews:
      - https://github.com/mozilla-mobile/firefox-ios/pull/19791
    notification_emails:
      - fx-ios-data-stewards@mozilla.com
    expires: "2025-07-01"
  autofill_prompt_dismissed:
    type: event
    description: |
      Password autofill prompt was dismissed.
    bugs:
      - https://github.com/mozilla-mobile/firefox-ios/issues/19722
    data_reviews:
      - https://github.com/mozilla-mobile/firefox-ios/pull/19791
    data_sensitivity:
      - interaction
    notification_emails:
      - fx-ios-data-stewards@mozilla.com
    expires: "2025-07-01"
# QR Code metrics
qr_code:
  scanned:
    type: counter
    description: |
      Counts the number of times a QR code is scanned.
    bugs:
      - https://bugzilla.mozilla.org/show_bug.cgi?id=1644846
    data_reviews:
      - https://bugzilla.mozilla.org/show_bug.cgi?id=1644846
      - https://github.com/mozilla-mobile/firefox-ios/pull/9673
      - https://github.com/mozilla-mobile/firefox-ios/pull/12334
      - https://github.com/mozilla-mobile/firefox-ios/pull/14102
    notification_emails:
      - fx-ios-data-stewards@mozilla.com
    expires: "2025-07-01"

# Reading List metrics
reading_list:
  add:
    type: labeled_counter
    description: |
      Counts the number of times an item is added to the reading
      list from the following:
      * Reader Mode Toolbar
      * Share Extension
      * Page Action Menu
    labels:
      - reader-mode-toolbar
      - share-extension
      - page-action-menu
    bugs:
      - https://bugzilla.mozilla.org/show_bug.cgi?id=1644846
    data_reviews:
      - https://bugzilla.mozilla.org/show_bug.cgi?id=1644846
      - https://github.com/mozilla-mobile/firefox-ios/pull/9673
      - https://github.com/mozilla-mobile/firefox-ios/pull/12334
      - https://github.com/mozilla-mobile/firefox-ios/pull/14102
    notification_emails:
      - fx-ios-data-stewards@mozilla.com
    expires: "2025-07-01"
  open:
    type: counter
    description: |
      Counts the number of times an item is opened from the
      Reading List
    bugs:
      - https://bugzilla.mozilla.org/show_bug.cgi?id=1644846
    data_reviews:
      - https://bugzilla.mozilla.org/show_bug.cgi?id=1644846
      - https://github.com/mozilla-mobile/firefox-ios/pull/9673
      - https://github.com/mozilla-mobile/firefox-ios/pull/12334
      - https://github.com/mozilla-mobile/firefox-ios/pull/14102
    notification_emails:
      - fx-ios-data-stewards@mozilla.com
    expires: "2025-07-01"
  delete:
    type: labeled_counter
    description: |
      Counts the number of times an item is added to the
      reading list from the following:
      * Reader Mode Toolbar
      * Reading List Panel
    labels:
      - reader-mode-toolbar
      - reading-list-panel
      - page-action-menu
    bugs:
      - https://bugzilla.mozilla.org/show_bug.cgi?id=1644846
    data_reviews:
      - https://bugzilla.mozilla.org/show_bug.cgi?id=1644846
      - https://github.com/mozilla-mobile/firefox-ios/pull/9673
      - https://github.com/mozilla-mobile/firefox-ios/pull/12334
      - https://github.com/mozilla-mobile/firefox-ios/pull/14102
    notification_emails:
      - fx-ios-data-stewards@mozilla.com
    expires: "2025-07-01"

# Reader Mode metrics
reader_mode:
  open:
    type: counter
    description: |
      Counts how many times the reader mode is opened.
    bugs:
      - https://bugzilla.mozilla.org/show_bug.cgi?id=1644846
    data_reviews:
      - https://bugzilla.mozilla.org/show_bug.cgi?id=1644846
      - https://github.com/mozilla-mobile/firefox-ios/pull/9673
      - https://github.com/mozilla-mobile/firefox-ios/pull/12334
      - https://github.com/mozilla-mobile/firefox-ios/pull/14102
    notification_emails:
      - fx-ios-data-stewards@mozilla.com
    expires: "2025-07-01"
  close:
    type: counter
    description: |
      Counts how many times the reader mode is closed.
    bugs:
      - https://bugzilla.mozilla.org/show_bug.cgi?id=1644846
    data_reviews:
      - https://bugzilla.mozilla.org/show_bug.cgi?id=1644846
      - https://github.com/mozilla-mobile/firefox-ios/pull/9673
      - https://github.com/mozilla-mobile/firefox-ios/pull/12334
      - https://github.com/mozilla-mobile/firefox-ios/pull/14102
    notification_emails:
      - fx-ios-data-stewards@mozilla.com
    expires: "2025-07-01"

# Default Browser Settings Menu Option
settings_menu:
  set_as_default_browser_pressed:
    type: counter
    description: |
      Counts the number of times setting as default
      browser menu option is tapped.
    bugs:
      - https://github.com/mozilla-mobile/firefox-ios/issues/7090
    data_reviews:
      - https://github.com/mozilla-mobile/firefox-ios/issues/7090
      - https://github.com/mozilla-mobile/firefox-ios/pull/9673
      - https://github.com/mozilla-mobile/firefox-ios/pull/12334
      - https://github.com/mozilla-mobile/firefox-ios/pull/14102
      - https://github.com/mozilla-mobile/firefox-ios/pull/16375
    notification_emails:
      - fx-ios-data-stewards@mozilla.com
    expires: never
  show_tour_pressed:
    type: event
    description: |
      Metric recorded when a user taps on the Show Tour option
      from the app settings menu.
    bugs:
      - https://github.com/mozilla-mobile/firefox-ios/issues/12433
      - https://github.com/mozilla-mobile/firefox-ios/issues/13814
      - https://github.com/mozilla-mobile/firefox-ios/pull/14102
    data_reviews:
      - https://github.com/mozilla-mobile/firefox-ios/pull/12462
      - https://github.com/mozilla-mobile/firefox-ios/pull/13827
    notification_emails:
      - fx-ios-data-stewards@mozilla.com
    expires: "2025-07-01"
  passwords:
    type: event
    description: |
      Records when the user taps Passwords in the settings menu
    bugs:
      - https://github.com/mozilla-mobile/firefox-ios/issues/14902
    data_reviews:
      - https://github.com/mozilla-mobile/firefox-ios/pull/16685
    notification_emails:
      - fx-ios-data-stewards@mozilla.com
    expires: "2025-07-01"
# Search and search related metrics
search:
  counts:
    type: labeled_counter
    description: |
      The labels for this counter are `{search-engine-name}.{source}`

      If the search engine is bundled with Firefox-iOS, then
      `search-engine-name` will be the name of the search engine. If
      it is a custom search engine, the value will be `custom`.

      The value of `source` will reflect the source from which the
      search started.  One of:
      * quicksearch
      * suggestion
      * actionbar
    bugs:
      - https://bugzilla.mozilla.org/show_bug.cgi?id=1644846
      - https://bugzilla.mozilla.org/show_bug.cgi?id=1923843
    data_reviews:
      - https://bugzilla.mozilla.org/show_bug.cgi?id=1644846
      - https://github.com/mozilla-mobile/firefox-ios/pull/9673
      - https://github.com/mozilla-mobile/firefox-ios/pull/12334
      - https://github.com/mozilla-mobile/firefox-ios/pull/14102
      - https://bugzilla.mozilla.org/show_bug.cgi?id=1923843
    notification_emails:
      - fx-ios-data-stewards@mozilla.com
    expires: "2025-07-01"
    send_in_pings:
      - metrics
      - baseline
    no_lint:
      - BASELINE_PING
  default_engine:
    type: string
    lifetime: application
    description: |
      The default search engine identifier if the search engine is
      pre-loaded with Firefox-iOS.  If it's a custom search engine,
      then the value will be 'custom'.
    bugs:
      - https://bugzilla.mozilla.org/show_bug.cgi?id=1644846
      - https://bugzilla.mozilla.org/show_bug.cgi?id=1923843
    data_reviews:
      - https://bugzilla.mozilla.org/show_bug.cgi?id=1644846
      - https://github.com/mozilla-mobile/firefox-ios/pull/9673
      - https://github.com/mozilla-mobile/firefox-ios/pull/12334
      - https://github.com/mozilla-mobile/firefox-ios/pull/14102
      - https://bugzilla.mozilla.org/show_bug.cgi?id=1923843
    notification_emails:
      - fx-ios-data-stewards@mozilla.com
    expires: "2025-07-01"
    send_in_pings:
      - metrics
      - baseline
    no_lint:
      - BASELINE_PING
  start_search_pressed:
    type: counter
    description: |
      Counts the number of times the start search button is
      pressed
    bugs:
      - https://bugzilla.mozilla.org/show_bug.cgi?id=1644846
    data_reviews:
      - https://bugzilla.mozilla.org/show_bug.cgi?id=1644846
      - https://github.com/mozilla-mobile/firefox-ios/pull/9673
      - https://github.com/mozilla-mobile/firefox-ios/pull/12334
      - https://github.com/mozilla-mobile/firefox-ios/pull/14102
    notification_emails:
      - fx-ios-data-stewards@mozilla.com
    expires: "2025-07-01"
  in_content:
    type: labeled_counter
    description: |
      Records the type of interaction a user has on SERP pages.
    bugs:
      - https://github.com/mozilla-mobile/firefox-ios/issues/7602
      - https://bugzilla.mozilla.org/show_bug.cgi?id=1923843
    data_reviews:
      - https://github.com/mozilla-mobile/firefox-ios/pull/7702
      - https://github.com/mozilla-mobile/firefox-ios/pull/9673
      - https://github.com/mozilla-mobile/firefox-ios/pull/12334
      - https://github.com/mozilla-mobile/firefox-ios/pull/14102
      - https://bugzilla.mozilla.org/show_bug.cgi?id=1923843
    notification_emails:
      - fx-ios-data-stewards@mozilla.com
    expires: "2025-07-01"
    send_in_pings:
      - metrics
      - baseline
    no_lint:
      - BASELINE_PING
  google_topsite_pressed:
    type: labeled_counter
    description: |
      Counts the number of times the google top site button
      is pressed
    bugs:
      - https://github.com/mozilla-mobile/firefox-ios/pull/7965
    data_reviews:
      - https://github.com/mozilla-mobile/firefox-ios/pull/7965
      - https://github.com/mozilla-mobile/firefox-ios/pull/9673
      - https://github.com/mozilla-mobile/firefox-ios/pull/12334
      - https://github.com/mozilla-mobile/firefox-ios/pull/14102
    notification_emails:
      - fx-ios-data-stewards@mozilla.com
    expires: "2025-07-01"

# Sync
sync:
  open_tab:
    type: counter
    description: |
        Counts the number of times a user opens
        synced tab
    bugs:
      - https://github.com/mozilla-mobile/firefox-ios/issues/8035
    data_reviews:
      - https://github.com/mozilla-mobile/firefox-ios/pull/8152
      - https://github.com/mozilla-mobile/firefox-ios/pull/9673
      - https://github.com/mozilla-mobile/firefox-ios/pull/12334
      - https://github.com/mozilla-mobile/firefox-ios/pull/14102
    notification_emails:
      - fx-ios-data-stewards@mozilla.com
    expires: "2025-07-01"
  sign_in_sync_pressed:
    type: counter
    description: |
        Counts the number of times a user taps
        on sign in to sync button in sync
        library view
    bugs:
      - https://github.com/mozilla-mobile/firefox-ios/issues/8035
    data_reviews:
      - https://github.com/mozilla-mobile/firefox-ios/pull/8152
      - https://github.com/mozilla-mobile/firefox-ios/pull/9673
      - https://github.com/mozilla-mobile/firefox-ios/pull/12334
      - https://github.com/mozilla-mobile/firefox-ios/pull/14102
    notification_emails:
      - fx-ios-data-stewards@mozilla.com
    expires: "2025-07-01"
  create_account_pressed:
    type: counter
    description: |
        Counts the number of times a user taps
        on create account button in sync library view
    bugs:
      - https://github.com/mozilla-mobile/firefox-ios/issues/8035
    data_reviews:
      - https://github.com/mozilla-mobile/firefox-ios/pull/8152
      - https://github.com/mozilla-mobile/firefox-ios/pull/9673
      - https://github.com/mozilla-mobile/firefox-ios/pull/12334
      - https://github.com/mozilla-mobile/firefox-ios/pull/14102
    notification_emails:
      - fx-ios-data-stewards@mozilla.com
    expires: "2025-07-01"
  registration_view:
    type: event
    description: |
      Recorded when user opens a registration fxa page
    bugs:
      - https://github.com/mozilla-mobile/firefox-ios/issues/9946
    data_reviews:
      - https://github.com/mozilla-mobile/firefox-ios/pull/10254
      - https://github.com/mozilla-mobile/firefox-ios/pull/12334
      - https://github.com/mozilla-mobile/firefox-ios/pull/14102
    notification_emails:
      - fx-ios-data-stewards@mozilla.com
    expires: "2025-07-01"
  registration_completed_view:
    type: event
    description: |
      Recorded when user opens successfully completes registration
    bugs:
      - https://github.com/mozilla-mobile/firefox-ios/issues/9946
    data_reviews:
      - https://github.com/mozilla-mobile/firefox-ios/pull/10254
      - https://github.com/mozilla-mobile/firefox-ios/pull/12334
      - https://github.com/mozilla-mobile/firefox-ios/pull/14102
    notification_emails:
      - fx-ios-data-stewards@mozilla.com
    expires: "2025-07-01"
  login_view:
    type: event
    description: |
      Recorded when user opens login fxa page
    bugs:
      - https://github.com/mozilla-mobile/firefox-ios/issues/9946
    data_reviews:
      - https://github.com/mozilla-mobile/firefox-ios/pull/10254
      - https://github.com/mozilla-mobile/firefox-ios/pull/12334
      - https://github.com/mozilla-mobile/firefox-ios/pull/14102
    notification_emails:
      - fx-ios-data-stewards@mozilla.com
    expires: "2025-07-01"
  login_completed_view:
    type: event
    description: |
      Recorded when user successfully logs in
    bugs:
      - https://github.com/mozilla-mobile/firefox-ios/issues/9946
    data_reviews:
      - https://github.com/mozilla-mobile/firefox-ios/pull/10254
      - https://github.com/mozilla-mobile/firefox-ios/pull/12334
      - https://github.com/mozilla-mobile/firefox-ios/pull/14102
    notification_emails:
      - fx-ios-data-stewards@mozilla.com
    expires: "2025-07-01"
  login_token_view:
    type: event
    description: |
      Recorded when user is on fxa webpage to confirm signin token
    bugs:
      - https://github.com/mozilla-mobile/firefox-ios/issues/9946
    data_reviews:
      - https://github.com/mozilla-mobile/firefox-ios/pull/10254
      - https://github.com/mozilla-mobile/firefox-ios/pull/12334
      - https://github.com/mozilla-mobile/firefox-ios/pull/14102
    notification_emails:
      - fx-ios-data-stewards@mozilla.com
    expires: "2025-07-01"
  registration_code_view:
    type: event
    description: |
      Recorded when user is on fxa webpage to confirm signup code
    bugs:
      - https://github.com/mozilla-mobile/firefox-ios/issues/9946
    data_reviews:
      - https://github.com/mozilla-mobile/firefox-ios/pull/10254
      - https://github.com/mozilla-mobile/firefox-ios/pull/12334
      - https://github.com/mozilla-mobile/firefox-ios/pull/14102
    notification_emails:
      - fx-ios-data-stewards@mozilla.com
    expires: "2025-07-01"
  use_email:
    type: event
    description: |
      A user chose to use their email to attempt a sign in instead
      of scanning a QR code, counterpart to "scan_pairing".
    bugs:
      - https://github.com/mozilla-mobile/firefox-ios/issues/14904
    data_reviews:
      - https://github.com/mozilla-mobile/firefox-ios/pull/15181
    notification_emails:
      - fx-ios-data-stewards@mozilla.com
    expires: "2025-07-01"
  paired:
    type: event
    description: |
      A user scanned QR code to attempt to sign in.
    bugs:
      - https://github.com/mozilla-mobile/firefox-ios/issues/14904
    data_reviews:
      - https://github.com/mozilla-mobile/firefox-ios/pull/15181
    notification_emails:
      - fx-ios-data-stewards@mozilla.com
    expires: "2025-07-01"
  disconnect:
    type: event
    description: |
      A user tapped disconnect sync in fxa page.
    bugs:
      - https://github.com/mozilla-mobile/firefox-ios/issues/14904
    data_reviews:
      - https://github.com/mozilla-mobile/firefox-ios/pull/15181
    notification_emails:
      - fx-ios-data-stewards@mozilla.com
    expires: "2025-07-01"


# Tab metrics
tabs:
  pull_to_refresh:
    type: event
    description: |
      Record event when user has executed pull to refresh.
    bugs:
      - https://github.com/mozilla-mobile/firefox-ios/issues/23225
    data_reviews:
      - https://github.com/mozilla-mobile/firefox-ios/pull/9136
      - https://github.com/mozilla-mobile/firefox-ios/pull/9673
      - https://github.com/mozilla-mobile/firefox-ios/pull/12334
      - https://github.com/mozilla-mobile/firefox-ios/pull/14102
      - https://github.com/mozilla-mobile/firefox-ios/pull/23252
    notification_emails:
      - fx-ios-data-stewards@mozilla.com
    expires: "2025-07-01"
  pull_to_refresh_easter_egg:
    type: event
    description: |
      Record event when user has discovered the Easter egg.
    bugs:
      - https://github.com/mozilla-mobile/firefox-ios/issues/23225
    data_reviews:
      - https://github.com/mozilla-mobile/firefox-ios/pull/23252
    notification_emails:
      - fx-ios-data-stewards@mozilla.com
    expires: "2025-07-01"
  normal_and_private_uri_count:
    type: counter
    description: |
      Record the number of URI's visited by the user.
    send_in_pings:
      - baseline
      - metrics
    no_lint:
      - BASELINE_PING
    bugs:
      - https://github.com/mozilla-mobile/firefox-ios/issues/9158
    data_reviews:
      - https://github.com/mozilla-mobile/firefox-ios/pull/9504
      - https://github.com/mozilla-mobile/firefox-ios/pull/14102
    notification_emails:
      - fx-ios-data-stewards@mozilla.com
    expires: never
  navigate_tab_history_back:
    type: counter
    description: |
      This counts the number of times a user taps the back
      button on a tab's toolbar.
    bugs:
      - https://github.com/mozilla-mobile/firefox-ios/issues/9278
    data_reviews:
      - https://github.com/mozilla-mobile/firefox-ios/pull/9785
      - https://github.com/mozilla-mobile/firefox-ios/pull/12334
      - https://github.com/mozilla-mobile/firefox-ios/pull/14102
    notification_emails:
      - fx-ios-data-stewards@mozilla.com
    expires: "2025-07-01"
  navigate_tab_back_swipe:
    type: counter
    description: |
      This counts the number of times a user navigates back in tab
      history by swiping from the left edge of the device to the right.
    bugs:
      - https://github.com/mozilla-mobile/firefox-ios/issues/9278
    data_reviews:
      - https://github.com/mozilla-mobile/firefox-ios/pull/9785
      - https://github.com/mozilla-mobile/firefox-ios/pull/12334
      - https://github.com/mozilla-mobile/firefox-ios/pull/14102
    notification_emails:
      - fx-ios-data-stewards@mozilla.com
    expires: "2025-07-01"
  navigate_tab_history_forward:
    type: counter
    description: |
      This counts the number of times a user taps the forward
      button on a tab's toolbar.
    bugs:
      - https://github.com/mozilla-mobile/firefox-ios/issues/9278
    data_reviews:
      - https://github.com/mozilla-mobile/firefox-ios/pull/9785
      - https://github.com/mozilla-mobile/firefox-ios/pull/12334
      - https://github.com/mozilla-mobile/firefox-ios/pull/14102
    notification_emails:
      - fx-ios-data-stewards@mozilla.com
    expires: "2025-07-01"
  reload_from_url_bar:
    type: counter
    description: |
      This counts the number of times a user taps the reload
      button in the URL bar.
    bugs:
      - https://github.com/mozilla-mobile/firefox-ios/issues/9278
    data_reviews:
      - https://github.com/mozilla-mobile/firefox-ios/pull/9785
      - https://github.com/mozilla-mobile/firefox-ios/pull/12334
      - https://github.com/mozilla-mobile/firefox-ios/pull/14102
    notification_emails:
      - fx-ios-data-stewards@mozilla.com
    expires: "2025-07-01"
  press_tab_toolbar:
    type: event
    description: |
      Records when tab view button is pressed
    bugs:
      - https://github.com/mozilla-mobile/firefox-ios/pull/10734
    data_reviews:
      - https://github.com/mozilla-mobile/firefox-ios/pull/10734
      - https://github.com/mozilla-mobile/firefox-ios/pull/14102
    notification_emails:
      - fx-ios-data-stewards@mozilla.com
    expires: "2025-07-01"
  press_top_tab:
    type: event
    description: |
      Records when a top tab is pressed
    bugs:
      - https://github.com/mozilla-mobile/firefox-ios/pull/10734
    data_reviews:
      - https://github.com/mozilla-mobile/firefox-ios/pull/10734
      - https://github.com/mozilla-mobile/firefox-ios/pull/14102
    notification_emails:
      - fx-ios-data-stewards@mozilla.com
    expires: "2025-07-01"
  restore_tabs_alert:
    type: event
    description: |
      Recorded when a users choose an option on the restore tabs alert
    send_in_pings:
      - events
    extra_keys:
      is_enabled:
        type: boolean
        description: |
          Is enabled when the restore tabs is started
    bugs:
      - https://mozilla-hub.atlassian.net/browse/FXIOS-7378
    data_reviews:
      - https://github.com/mozilla-mobile/firefox-ios/pull/16515
    notification_emails:
      - fx-ios-data-stewards@mozilla.com
    expires: "2025-07-01"
  tab_switch:
    type: timing_distribution
    time_unit: millisecond
    description: >
      Counts how long it takes to switch to another tab
    bugs:
      - https://github.com/mozilla-mobile/firefox-ios/issues/17717
    data_reviews:
      - https://github.com/mozilla-mobile/firefox-ios/pull/18012
    notification_emails:
      - fx-ios-data-stewards@mozilla.com
    expires: never

# Tabs Panel
tabs_panel:
  done_button_tapped:
    type: event
    description: |
      Recorded when a user taps the done button to close the tabs panel.
    extra_keys:
      mode:
        type: string
        description: |
          The current tabs panel mode (normal or private or sync).
    bugs:
      - https://github.com/mozilla-mobile/firefox-ios/issues/7526
      - https://mozilla-hub.atlassian.net/browse/FXIOS-11614
    data_reviews:
      - https://github.com/mozilla-mobile/firefox-ios/pull/7635
      - https://github.com/mozilla-mobile/firefox-ios/pull/9673
      - https://github.com/mozilla-mobile/firefox-ios/pull/12334
      - https://github.com/mozilla-mobile/firefox-ios/pull/14102
      - https://github.com/mozilla-mobile/firefox-ios/pull/26131
    notification_emails:
      - fx-ios-data-stewards@mozilla.com
    expires: "2025-12-01"
    metadata:
      tags:
        - TabsPanel
  tab_closed:
    type: event
    description: |
      Recorded when a user closes an open tab via tapping the x or
      swiping closed.
    extra_keys:
      mode:
        type: string
        description: |
          The current tabs panel mode (normal or private).
    bugs:
      - https://github.com/mozilla-mobile/firefox-ios/issues/7526
      - https://mozilla-hub.atlassian.net/browse/FXIOS-11614
    data_reviews:
      - https://github.com/mozilla-mobile/firefox-ios/pull/7635
      - https://github.com/mozilla-mobile/firefox-ios/pull/9673
      - https://github.com/mozilla-mobile/firefox-ios/pull/12334
      - https://github.com/mozilla-mobile/firefox-ios/pull/14102
      - https://github.com/mozilla-mobile/firefox-ios/pull/26131
    notification_emails:
      - fx-ios-data-stewards@mozilla.com
    expires: "2025-12-01"
    metadata:
      tags:
        - TabsPanel
  tab_selected:
    type: event
    description: |
      Recorded when a user selects a tab in the tabs panel.
    extra_keys:
      selected_tab_index:
        type: quantity
        description: |
          The index of the selectd tab (indicies start at 0).
      mode:
        type: string
        description: |
          The current tabs panel mode (normal or private or sync).
    bugs:
      - https://github.com/mozilla-mobile/firefox-ios/issues/7526
      - https://mozilla-hub.atlassian.net/browse/FXIOS-11614
    data_reviews:
      - https://github.com/mozilla-mobile/firefox-ios/pull/7635
      - https://github.com/mozilla-mobile/firefox-ios/pull/9673
      - https://github.com/mozilla-mobile/firefox-ios/pull/12334
      - https://github.com/mozilla-mobile/firefox-ios/pull/14102
      - https://github.com/mozilla-mobile/firefox-ios/pull/26131
    notification_emails:
      - fx-ios-data-stewards@mozilla.com
    expires: "2025-12-01"
    metadata:
      tags:
        - TabsPanel
  new_tab_button_tapped:
    type: event
<<<<<<< HEAD
    description: |
=======
    description: | 
>>>>>>> af7c19a7
      Recorded when the user taps the button in the tabs panel to open a new
      tab.
    extra_keys:
      mode:
        type: string
        description: |
          The current tabs panel mode (normal or private).
    bugs:
      - https://mozilla-hub.atlassian.net/browse/FXIOS-11614
      - https://github.com/mozilla-mobile/firefox-ios/issues/6886
    data_reviews:
      - https://github.com/mozilla-mobile/firefox-ios/issues/6886
      - https://github.com/mozilla-mobile/firefox-ios/pull/9673
      - https://github.com/mozilla-mobile/firefox-ios/pull/12334
      - https://github.com/mozilla-mobile/firefox-ios/pull/14102
    notification_emails:
      - fx-ios-data-stewards@mozilla.com
    expires: "2025-07-01"
    metadata:
      tags:
        - TabsPanel
  tab_mode_selected:
    type: event
<<<<<<< HEAD
    description: |
=======
    description: | 
>>>>>>> af7c19a7
      Recorded when the user changes the tabs panel mode with the segmented 
      control in the tabs panel.
    extra_keys:
      mode:
        type: string
        description: |
          The newly selected tabs panel mode (normal or private or sync).
    bugs:
      - https://mozilla-hub.atlassian.net/browse/FXIOS-11614
      - https://github.com/mozilla-mobile/firefox-ios/pull/10734
    data_reviews:
      - https://github.com/mozilla-mobile/firefox-ios/pull/10734
      - https://github.com/mozilla-mobile/firefox-ios/pull/14102
    notification_emails:
      - fx-ios-data-stewards@mozilla.com
    expires: "2025-07-01"
    metadata:
      tags:
        - TabsPanel

<<<<<<< HEAD
tabs_panel.close_old_tabs_sheet:
  option_selected:
    type: event
    description: |
      Recorded when the user taps an option in the close old tabs sheet.
    extra_keys:
      period:
        type: string
        description: |
          The period of time chosen by the user to delete their older tabs.
          Either `oneDay`, `oneWeek` or `oneMonth`.
    bugs:
      - https://github.com/mozilla-mobile/firefox-ios/issues/26444
    data_reviews:
      - https://github.com/mozilla-mobile/firefox-ios/pull/26584
    notification_emails:
      - fx-ios-data-stewards@mozilla.com
    expires: "2025-11-01"
    metadata:
      tags:
        - TabsPanel

tabs_panel.close_all_tabs_sheet:
  option_selected:
    type: event
    description: |
=======
tabs_panel.close_all_tabs_sheet:
  option_selected:
    type: event
    description: | 
>>>>>>> af7c19a7
      Recorded when the user taps an option in the close all tabs sheet.
    extra_keys:
      option:
        type: string
        description: |
          The option selected from the close all tabs sheet, either
          all or cancel.
      mode:
        type: string
        description: |
          The current tabs panel mode (normal or private or sync).
    bugs:
      - https://github.com/mozilla-mobile/firefox-ios/issues/7008
      - https://github.com/mozilla-mobile/firefox-ios/issues/25296
    data_reviews:
      - https://github.com/mozilla-mobile/firefox-ios/issues/7008
      - https://github.com/mozilla-mobile/firefox-ios/pull/9673
      - https://github.com/mozilla-mobile/firefox-ios/pull/12334
      - https://github.com/mozilla-mobile/firefox-ios/pull/14102
      - https://github.com/mozilla-mobile/firefox-ios/pull/26131
    notification_emails:
      - fx-ios-data-stewards@mozilla.com
    expires: "2025-12-01"
    metadata:
      tags:
        - TabsPanel

# Toasts
toasts.close_single_tab:
  undo_tapped:
    type: event
    description: |
      Records when the user selects undo after closing a tab.
    bugs:
      - https://mozilla-hub.atlassian.net/browse/FXIOS-11714
    data_reviews:
      - https://github.com/mozilla-mobile/firefox-ios/pull/25569
    notification_emails:
      - fx-ios-data-stewards@mozilla.com
    expires: "2025-06-01"
    metadata:
      tags:
        - Toasts
        - TabsPanel

toasts.close_all_tabs:
  undo_tapped:
    type: event
    description: |
      Records when the user selects undo after closing all tabs.
    bugs:
      - https://mozilla-hub.atlassian.net/browse/FXIOS-11714
    data_reviews:
      - https://github.com/mozilla-mobile/firefox-ios/pull/25569
    notification_emails:
      - fx-ios-data-stewards@mozilla.com
    expires: "2025-06-01"
    metadata:
      tags:
        - Toasts
        - TabsPanel
  
# Enhanced Tracking Protection metrics
tracking_protection:
  enabled:
    type: boolean
    description: |
      Measures the state of the tracking-protection enabled
      preference.
    bugs:
      - https://bugzilla.mozilla.org/show_bug.cgi?id=1644846
    data_reviews:
      - https://bugzilla.mozilla.org/show_bug.cgi?id=1644846
      - https://github.com/mozilla-mobile/firefox-ios/pull/9673
      - https://github.com/mozilla-mobile/firefox-ios/pull/12334
      - https://github.com/mozilla-mobile/firefox-ios/pull/14102
    notification_emails:
      - fx-ios-data-stewards@mozilla.com
    expires: "2025-07-01"
  strength:
    type: string
    description: |
      A string representing the selected strength of the
      tracking-protection that is enabled. One of:
      * basic
      * strict
    bugs:
      - https://bugzilla.mozilla.org/show_bug.cgi?id=1644846
    data_reviews:
      - https://bugzilla.mozilla.org/show_bug.cgi?id=1644846
      - https://github.com/mozilla-mobile/firefox-ios/pull/9673
      - https://github.com/mozilla-mobile/firefox-ios/pull/12334
      - https://github.com/mozilla-mobile/firefox-ios/pull/14102
    notification_emails:
      - fx-ios-data-stewards@mozilla.com
    expires: "2025-07-01"
  etp_setting_changed:
    type: event
    description: |
      A user changed their tracking protection
      level setting to either strict or standard
    extra_keys:
      etp_setting:
       type: string
       description: |
         Records the protection level:
         standard / strict
      etp_enabled:
       type: boolean
       description: |
         Records the state
         true / false
    bugs:
      - https://github.com/mozilla-mobile/firefox-ios/issues/14903
    data_reviews:
      - https://github.com/mozilla-mobile/firefox-ios/pull/15503
    notification_emails:
      - fx-ios-data-stewards@mozilla.com
    expires: "2025-07-01"
  show_clear_cookies_alert:
    type: event
    description: |
      Records when the clear cookies alert is shown
    bugs:
      - https://github.com/mozilla-mobile/firefox-ios/issues/20371
    data_reviews:
      - https://github.com/mozilla-mobile/firefox-ios/pull/24252
    notification_emails:
      - fx-ios-data-stewards@mozilla.com
    expires: "2025-07-01"
  show_etp_details:
    type: event
    description: |
      Records when the enhanced tracking protection details screen is shown
    bugs:
      - https://github.com/mozilla-mobile/firefox-ios/issues/20371
    data_reviews:
      - https://github.com/mozilla-mobile/firefox-ios/pull/24252
    notification_emails:
      - fx-ios-data-stewards@mozilla.com
    expires: "2025-07-01"
  show_etp_blocked_trackers_details:
    type: event
    description: |
      Records when the enhanced tracking protection blocked trackers details screen is shown
    bugs:
      - https://github.com/mozilla-mobile/firefox-ios/issues/20371
    data_reviews:
      - https://github.com/mozilla-mobile/firefox-ios/pull/24252
    notification_emails:
      - fx-ios-data-stewards@mozilla.com
    expires: "2025-07-01"
  show_etp_settings:
    type: event
    description: |
      Records when the enhanced tracking protection settings screen is shown
    bugs:
      - https://github.com/mozilla-mobile/firefox-ios/issues/20371
    data_reviews:
      - https://github.com/mozilla-mobile/firefox-ios/pull/24252
    notification_emails:
      - fx-ios-data-stewards@mozilla.com
    expires: "2025-07-01"
  tapped_clear_cookies:
    type: event
    description: |
      Records when the clear cookies button from the etp alert is tapped.
    bugs:
      - https://github.com/mozilla-mobile/firefox-ios/issues/20371
    data_reviews:
      - https://github.com/mozilla-mobile/firefox-ios/pull/24252
    notification_emails:
      - fx-ios-data-stewards@mozilla.com
    expires: "2025-07-01"
  dismiss_etp_panel:
    type: event
    description: |
      Records when the enhanced tracking protection panel is dismissed
    bugs:
      - https://github.com/mozilla-mobile/firefox-ios/issues/20371
    data_reviews:
      - https://github.com/mozilla-mobile/firefox-ios/pull/24252
    notification_emails:
      - fx-ios-data-stewards@mozilla.com
    expires: "2025-07-01"
  show_certificates:
    type: event
    description: |
      Records when the certificates screen from the enhanced tracking protection panel is shown
    bugs:
      - https://github.com/mozilla-mobile/firefox-ios/issues/20371
    data_reviews:
      - https://github.com/mozilla-mobile/firefox-ios/pull/24252
    notification_emails:
      - fx-ios-data-stewards@mozilla.com
    expires: "2025-07-01"
# iOS 14 widget metrics
# m: medium, s: small, l: large
widget:
  m_tabs_open_url:
    type: counter
    description: |
      Counts how many times the medium tabs widget opens url
    bugs:
      - https://github.com/mozilla-mobile/firefox-ios/issues/7097
    data_reviews:
      - https://github.com/mozilla-mobile/firefox-ios/pull/7681
      - https://github.com/mozilla-mobile/firefox-ios/pull/9673
      - https://github.com/mozilla-mobile/firefox-ios/pull/12334
      - https://github.com/mozilla-mobile/firefox-ios/pull/14102
    notification_emails:
      - fx-ios-data-stewards@mozilla.com
    expires: "2025-07-01"
  l_tabs_open_url:
    type: counter
    description: |
      Counts how many times the large tabs widget opens url
    bugs:
      - https://github.com/mozilla-mobile/firefox-ios/issues/7097
    data_reviews:
      - https://github.com/mozilla-mobile/firefox-ios/pull/7681
      - https://github.com/mozilla-mobile/firefox-ios/pull/9673
      - https://github.com/mozilla-mobile/firefox-ios/pull/12334
      - https://github.com/mozilla-mobile/firefox-ios/pull/14102
    notification_emails:
      - fx-ios-data-stewards@mozilla.com
    expires: "2025-07-01"
  s_quick_action_search:
    type: counter
    description: |
      Counts how many times small quick action
      widget opens firefox for regular search
    bugs:
      - https://github.com/mozilla-mobile/firefox-ios/issues/7097
    data_reviews:
      - https://github.com/mozilla-mobile/firefox-ios/pull/7681
      - https://github.com/mozilla-mobile/firefox-ios/pull/9673
      - https://github.com/mozilla-mobile/firefox-ios/pull/12334
      - https://github.com/mozilla-mobile/firefox-ios/pull/14102
    notification_emails:
      - fx-ios-data-stewards@mozilla.com
    expires: "2025-07-01"
  m_quick_action_search:
    type: counter
    description: |
      Counts how many times medium quick action
      widget opens firefox for regular search
    bugs:
      - https://github.com/mozilla-mobile/firefox-ios/issues/7097
    data_reviews:
      - https://github.com/mozilla-mobile/firefox-ios/pull/7681
      - https://github.com/mozilla-mobile/firefox-ios/pull/9673
      - https://github.com/mozilla-mobile/firefox-ios/pull/12334
      - https://github.com/mozilla-mobile/firefox-ios/pull/14102
    notification_emails:
      - fx-ios-data-stewards@mozilla.com
    expires: "2025-07-01"
  m_quick_action_private_search:
    type: counter
    description: |
       Counts how many times medium quick action
       widget opens firefox for private search
    bugs:
      - https://github.com/mozilla-mobile/firefox-ios/issues/7097
    data_reviews:
      - https://github.com/mozilla-mobile/firefox-ios/pull/7681
      - https://github.com/mozilla-mobile/firefox-ios/pull/9673
      - https://github.com/mozilla-mobile/firefox-ios/pull/12334
      - https://github.com/mozilla-mobile/firefox-ios/pull/14102
    notification_emails:
      - fx-ios-data-stewards@mozilla.com
    expires: "2025-07-01"
  m_quick_action_copied_link:
    type: counter
    description: |
      Counts how many times medium quick action
      widget opens copied links
    bugs:
      - https://github.com/mozilla-mobile/firefox-ios/issues/7097
    data_reviews:
      - https://github.com/mozilla-mobile/firefox-ios/pull/7681
      - https://github.com/mozilla-mobile/firefox-ios/pull/9673
      - https://github.com/mozilla-mobile/firefox-ios/pull/12334
      - https://github.com/mozilla-mobile/firefox-ios/pull/14102
    notification_emails:
      - fx-ios-data-stewards@mozilla.com
    expires: "2025-07-01"
  m_quick_action_close_private:
    type: counter
    description: |
      Counts how many times medium quick action
      widget closes private tabs
    bugs:
      - https://github.com/mozilla-mobile/firefox-ios/issues/7097
    data_reviews:
      - https://github.com/mozilla-mobile/firefox-ios/pull/7681
      - https://github.com/mozilla-mobile/firefox-ios/pull/9673
      - https://github.com/mozilla-mobile/firefox-ios/pull/12334
      - https://github.com/mozilla-mobile/firefox-ios/pull/14102
    notification_emails:
      - fx-ios-data-stewards@mozilla.com
    expires: "2025-07-01"
  m_top_sites_widget:
    type: counter
    description: |
      Counts how many times user opens top site tabs
    bugs:
      - https://github.com/mozilla-mobile/firefox-ios/issues/7097
    data_reviews:
      - https://github.com/mozilla-mobile/firefox-ios/pull/7681
      - https://github.com/mozilla-mobile/firefox-ios/pull/9673
      - https://github.com/mozilla-mobile/firefox-ios/pull/12334
      - https://github.com/mozilla-mobile/firefox-ios/pull/14102
    notification_emails:
      - fx-ios-data-stewards@mozilla.com
    expires: "2025-07-01"

# Wallpaper metrics
wallpaper_analytics:
  wallpaper_selected:
    type: event
    description: |
      Recorded when the user selects a wallpaper from
      the wallpaper settings screen. Wallpaper information
      is sent in the extra keys.
    extra_keys:
      wallpaper_name:
        type: string
        description: |
          The name of the wallpaper set.
      wallpaper_type:
        type: string
        description: |
          The name of the wallpaper set.
    bugs:
      - https://github.com/mozilla-mobile/firefox-ios/pull/9930
    data_reviews:
      - https://github.com/mozilla-mobile/firefox-ios/pull/9930
      - https://github.com/mozilla-mobile/firefox-ios/pull/9930
      - https://github.com/mozilla-mobile/firefox-ios/pull/12334
      - https://github.com/mozilla-mobile/firefox-ios/pull/14102
    notification_emails:
      - fx-ios-data-stewards@mozilla.com
    expires: "2025-07-01"
  themed_wallpaper:
    type: labeled_counter
    description: |
      Recorded when the user enters the background. This reports
      the currently selected wallpaper if it's not the default.
    bugs:
      - https://github.com/mozilla-mobile/firefox-ios/issues/10669
    data_reviews:
      - https://github.com/mozilla-mobile/firefox-ios/pull/11019
      - https://github.com/mozilla-mobile/firefox-ios/pull/12334
      - https://github.com/mozilla-mobile/firefox-ios/pull/14102
    notification_emails:
      - fx-ios-data-stewards@mozilla.com
    expires: "2025-07-01"

# CFR Metrics
cfr_analytics:
  dismiss_cfr_from_button:
    type: event
    description: |
      Recorded when the user dismisses a CFR by tapping
      the close button in the CFR. Hint type is sent
      in the extra keys.
    extra_keys:
      hint_type:
        type: string
        description: |
          The type of CFR being interacted with.
    bugs:
      - https://github.com/mozilla-mobile/firefox-ios/pull/10064
    data_reviews:
      - https://github.com/mozilla-mobile/firefox-ios/pull/10064
      - https://github.com/mozilla-mobile/firefox-ios/pull/10064
      - https://github.com/mozilla-mobile/firefox-ios/pull/12334
      - https://github.com/mozilla-mobile/firefox-ios/pull/14102
    notification_emails:
      - fx-ios-data-stewards@mozilla.com
    expires: "2025-07-01"
  dismiss_cfr_from_outside_tap:
    type: event
    description: |
      Recorded when the user dismisses a CFR by tapping
      outside the CFR. Hint type is sent in the extra keys.
    extra_keys:
      hint_type:
        type: string
        description: |
          The type of CFR being interacted with.
    bugs:
      - https://github.com/mozilla-mobile/firefox-ios/pull/10064
    data_reviews:
      - https://github.com/mozilla-mobile/firefox-ios/pull/10064
      - https://github.com/mozilla-mobile/firefox-ios/pull/10064
      - https://github.com/mozilla-mobile/firefox-ios/pull/12334
      - https://github.com/mozilla-mobile/firefox-ios/pull/14102
    notification_emails:
      - fx-ios-data-stewards@mozilla.com
    expires: "2025-07-01"
  press_cfr_action_button:
    type: event
    description: |
      Recorded when the user taps CFR's action button.
      Hint type is sent in the extra keys.
    extra_keys:
      hint_type:
        type: string
        description: |
          The type of CFR being interacted with.
    bugs:
      - https://github.com/mozilla-mobile/firefox-ios/pull/10064
    data_reviews:
      - https://github.com/mozilla-mobile/firefox-ios/pull/10064
      - https://github.com/mozilla-mobile/firefox-ios/pull/10064
      - https://github.com/mozilla-mobile/firefox-ios/pull/12334
      - https://github.com/mozilla-mobile/firefox-ios/pull/14102
    notification_emails:
      - fx-ios-data-stewards@mozilla.com
    expires: "2025-07-01"

# Tabs Tray metrics
tabs_tray:
  private_browsing_icon_tapped:
    type: event
    description: |
      A user has tapped on the private browsing icon in tabs tray.
    extra_keys:
      action:
       type: string
       description: |
         Records the action:
         close_all_tabs / add / done
    bugs:
      - https://github.com/mozilla-mobile/firefox-ios/issues/14903
    data_reviews:
      - https://github.com/mozilla-mobile/firefox-ios/pull/15503
    notification_emails:
      - fx-ios-data-stewards@mozilla.com
    expires: "2025-07-01"
  new_private_tab_tapped:
    type: event
    description: |
      A user opened a new private tab from the tab tray
    bugs:
      - https://github.com/mozilla-mobile/firefox-ios/issues/14903
    data_reviews:
      - https://github.com/mozilla-mobile/firefox-ios/pull/15503
    notification_emails:
      - fx-ios-data-stewards@mozilla.com
    expires: "2025-07-01"
    
# Inactive Tabs metrics
inactive_tabs_tray:
  toggle_inactive_tab_tray:
    type: event
    description: |
      Counts the number of times user toggle (expand or collapse)
      inactive tab section.
    extra_keys:
      toggle_type:
        type: string
        description: |
          We either send "collapsed" or "expanded"
    bugs:
      - https://github.com/mozilla-mobile/firefox-ios/pull/9993
    data_reviews:
      - https://github.com/mozilla-mobile/firefox-ios/pull/9993
      - https://github.com/mozilla-mobile/firefox-ios/pull/8799
      - https://github.com/mozilla-mobile/firefox-ios/pull/9673
      - https://github.com/mozilla-mobile/firefox-ios/pull/12334
      - https://github.com/mozilla-mobile/firefox-ios/pull/14102
    notification_emails:
      - fx-ios-data-stewards@mozilla.com
    expires: "2025-07-01"
  open_inactive_tab:
    type: counter
    description: |
      Recorded when a user taps on an inactive tab
    bugs:
      - https://github.com/mozilla-mobile/firefox-ios/pull/9993
    data_reviews:
      - https://github.com/mozilla-mobile/firefox-ios/pull/9993
      - https://github.com/mozilla-mobile/firefox-ios/pull/12334
      - https://github.com/mozilla-mobile/firefox-ios/pull/14102
    notification_emails:
      - fx-ios-data-stewards@mozilla.com
    expires: "2025-07-01"
  inactive_tabs_close_all_btn:
    type: counter
    description: |
      Recorded when a user taps on close all inactive tabs button
    bugs:
      - https://github.com/mozilla-mobile/firefox-ios/pull/9993
    data_reviews:
      - https://github.com/mozilla-mobile/firefox-ios/pull/9993
      - https://github.com/mozilla-mobile/firefox-ios/pull/12334
      - https://github.com/mozilla-mobile/firefox-ios/pull/14102
    notification_emails:
      - fx-ios-data-stewards@mozilla.com
    expires: "2025-07-01"
  inactive_tab_swipe_close:
    type: counter
    description: |
      Recorded when a user swipes to close an inactive tab
    bugs:
      - https://github.com/mozilla-mobile/firefox-ios/pull/9993
    data_reviews:
      - https://github.com/mozilla-mobile/firefox-ios/pull/9993
      - https://github.com/mozilla-mobile/firefox-ios/pull/12334
      - https://github.com/mozilla-mobile/firefox-ios/pull/14102
    notification_emails:
      - fx-ios-data-stewards@mozilla.com
    expires: "2025-07-01"
  inactive_tab_shown:
    type: counter
    description: |
      Recorded when a user is shown inactive tab view
    bugs:
      - https://github.com/mozilla-mobile/firefox-ios/pull/9993
    data_reviews:
      - https://github.com/mozilla-mobile/firefox-ios/pull/9993
      - https://github.com/mozilla-mobile/firefox-ios/pull/12334
      - https://github.com/mozilla-mobile/firefox-ios/pull/14102
    notification_emails:
      - fx-ios-data-stewards@mozilla.com
    expires: "2025-07-01"

browser_search:
  with_ads:
    type: labeled_counter
    description: |
      Records counts of SERP pages with adverts displayed.
      The key format is `<provider-name>`.
    send_in_pings:
      - metrics
      - baseline
    no_lint:
      - BASELINE_PING
    bugs:
      - https://github.com/mozilla-mobile/firefox-ios/issues/7616
    data_reviews:
      - https://github.com/mozilla-mobile/firefox-ios/pull/8970
      - https://github.com/mozilla-mobile/firefox-ios/pull/9673
      - https://github.com/mozilla-mobile/firefox-ios/pull/12334
      - https://github.com/mozilla-mobile/firefox-ios/pull/14102
      - https://bugzilla.mozilla.org/show_bug.cgi?id=1923843
    notification_emails:
      - fx-ios-data-stewards@mozilla.com
    expires: "2025-07-01"
  ad_clicks:
    type: labeled_counter
    description: |
      Records clicks of adverts on SERP pages.
      The key format is `<provider-name>`.
    send_in_pings:
      - metrics
      - baseline
    no_lint:
      - BASELINE_PING
    bugs:
      - https://github.com/mozilla-mobile/firefox-ios/issues/7616
      - https://bugzilla.mozilla.org/show_bug.cgi?id=1923843
    data_reviews:
      - https://github.com/mozilla-mobile/firefox-ios/pull/8970
      - https://github.com/mozilla-mobile/firefox-ios/pull/9673
      - https://github.com/mozilla-mobile/firefox-ios/pull/12334
      - https://github.com/mozilla-mobile/firefox-ios/pull/14102
      - https://bugzilla.mozilla.org/show_bug.cgi?id=1923843
    notification_emails:
      - fx-ios-data-stewards@mozilla.com
    expires: "2025-07-01"

installed_mozilla_products:
  klar:
    type: boolean
    lifetime: application
    description: |
       If Klar is installed on the users's device.
    bugs:
      - https://github.com/mozilla-mobile/firefox-ios/issues/9089
    data_reviews:
      - https://github.com/mozilla-mobile/firefox-ios/pull/9090
      - https://github.com/mozilla-mobile/firefox-ios/pull/12334
      - https://github.com/mozilla-mobile/firefox-ios/pull/14102
    data_sensitivity:
      - technical
      - interaction
    notification_emails:
      - fx-ios-data-stewards@mozilla.com
    expires: "2025-07-01"
  focus:
    type: boolean
    lifetime: application
    description: |
       If Focus is installed on the users's device.
    bugs:
      - https://github.com/mozilla-mobile/firefox-ios/issues/9089
    data_reviews:
      - https://github.com/mozilla-mobile/firefox-ios/pull/9090
      - https://github.com/mozilla-mobile/firefox-ios/pull/12334
      - https://github.com/mozilla-mobile/firefox-ios/pull/14102
    data_sensitivity:
      - technical
      - interaction
    notification_emails:
      - fx-ios-data-stewards@mozilla.com
    expires: "2025-07-01"

# URLbar related telemetry
urlbar:
  impression:
    type: event
    description: |
      Recorded when urlbar results are shown to the user
    extra_keys:
      reason:
        type: string
        description: |
          Reason for the impression. pause - recorded when the results
          were shown for at least 1s. Only one pause
                  is recorded for each search session.
      sap:
        type: string
        description: |
          Where the user action started, like urlbar or urlbar_newtab
      interaction:
        type: string
        description: |
          How the user started the search, by typing or pasting text
      search_mode:
        type: string
        description: |
          If the urlbar is in search mode, thus restricting results to a
          specific search engine or local source, this is set to the search
          mode source. For iOS the search starts from tabs
      n_chars:
        type: quantity
        description: |
         Number of typed characters
      n_words:
        type: quantity
        description: |
         Number of typed words (doesn’t support CJK languages)
      n_results:
        type: quantity
        description: |
         Number of results, if this is high the results
         list below may be incomplete due to size limits
      groups:
        type: string
        description: |
          Comma separated list of result groups in order, groups may be
          repeated, since the list will match 1:1 the results list, so we
          Can link each result to a group, like  heuristic, adaptive_history,
           search_history, search_suggest, top_pick, top_site, remote_tab, addon,
            general, suggest
      results:
        type: string
        description: |
          Comma separated list of result types in order. Possible values are:
           unknown, bookmark, history, search_engine, search_suggest, search_history,
           tab, remote_tab, suggest_sponsor, suggest_non_sponsor
    bugs:
      - https://mozilla-hub.atlassian.net/browse/FXIOS-8109
    data_reviews:
      - https://github.com/mozilla-mobile/firefox-ios/pull/18507
    notification_emails:
      - fx-ios-data-stewards@mozilla.com
    expires: "2025-07-01"

  engagement:
    type: event
    description: |
      Recorded when the user executes an action on a result
    extra_keys:
      sap:
        type: string
        description: |
          Where the user action started, like urlbar or urlbar_newtab
      interaction:
        type: string
        description: |
          How the user started the search, by typing or pasting text
      search_mode:
        type: string
        description: |
          If the urlbar is in search mode, thus restricting results to a
          specific search engine or local source, this is set to the search
          mode source.
      n_chars:
        type: quantity
        description: |
         Number of typed characters
      n_words:
        type: quantity
        description: |
         Number of typed words (doesn’t support CJK languages)
      n_results:
        type: quantity
        description: |
         Number of results, if this is high the results
         list below may be incomplete due to size limits
      selected_result:
        type: string
        description: |
          Type of the selected result, which can have a value like bookmarks, history, tab, search_history, search_engine, suggest_sponsor, suggest_non_sponsor
      selected_result_subtype:
        type: string
        description: |
          set when a result provides multiple choices, like quick actions
      provider:
        type: string
        description: |
          name of the UrlbarProvider that returned the selected result
      engagement_type:
        type: string
        description: |
          which action was executed on the result, which can be tap, enter, drop_go, paste_go, dismiss, help
      groups:
        type: string
        description: |
          Comma separated list of result groups in order, groups may be
          repeated, since the list will match 1:1 the results list, so we
          Can link each result to a group, like  heuristic, adaptive_history,
           search_history, search_suggest, top_pick, top_site, remote_tab, addon,
            general, suggest
      results:
        type: string
        description: |
          Comma separated list of result types in order. Possible values are:
           unknown, bookmark, history, search_engine, search_suggest, search_history,
           tab, remote_tab, suggest_sponsor, suggest_non_sponsor

    bugs:
      - https://mozilla-hub.atlassian.net/browse/FXIOS-8110
    data_reviews:
      - https://github.com/mozilla-mobile/firefox-ios/pull/18507
      - https://github.com/mozilla-mobile/firefox-ios/pull/18654
    notification_emails:
      - fx-ios-data-stewards@mozilla.com
    expires: "2025-07-01"
  abandonment:
    type: event
    description: |
      Recorded when urlbar results are shown to the user
    extra_keys:
      sap:
        type: string
        description: |
          Where the user action started, like urlbar or urlbar_newtab
      interaction:
        type: string
        description: |
          How the user started the search, by typing or pasting text
      search_mode:
        type: string
        description: |
          If the urlbar is in search mode, thus restricting results to a
          specific search engine or local source, this is set to the search
          mode source. For iOS the search starts from tabs
      n_chars:
        type: quantity
        description: |
         Number of typed characters
      n_words:
        type: quantity
        description: |
         Number of typed words (doesn’t support CJK languages)
      n_results:
        type: quantity
        description: |
         Number of results, if this is high the results
         list below may be incomplete due to size limits
      groups:
        type: string
        description: |
          Comma separated list of result groups in order, groups may be
          repeated, since the list will match 1:1 the results list, so we
          Can link each result to a group, like  heuristic, adaptive_history,
           search_history, search_suggest, top_pick, top_site, remote_tab, addon,
            general, suggest
      results:
        type: string
        description: |
          Comma separated list of result types in order. Possible values are:
           unknown, bookmark, history, search_engine, search_suggest, search_history,
           tab, remote_tab, suggest_sponsor, suggest_non_sponsor
    bugs:
      - https://mozilla-hub.atlassian.net/browse/FXIOS-8111
    data_reviews:
      - https://github.com/mozilla-mobile/firefox-ios/pull/18507
    notification_emails:
      - fx-ios-data-stewards@mozilla.com
    expires: "2025-07-01"

# Awesomebar related telemetry

awesomebar:
  location:
    type: event
    description: |
      Records location of awesome bar when
      user opens the app
    extra_keys:
      location:
        type: string
        description: |
          The location of awesomebar (top or bottom)
    bugs:
      - https://github.com/mozilla-mobile/firefox-ios/pull/10537
    data_reviews:
      - https://github.com/mozilla-mobile/firefox-ios/pull/10537
      - https://github.com/mozilla-mobile/firefox-ios/pull/12334
      - https://github.com/mozilla-mobile/firefox-ios/pull/14102
    notification_emails:
      - fx-ios-data-stewards@mozilla.com
    expires: "2025-07-01"
  drag_location_bar:
    type: event
    description: |
      Records when dragging the location bar
    bugs:
      - https://github.com/mozilla-mobile/firefox-ios/pull/10734
    data_reviews:
      - https://github.com/mozilla-mobile/firefox-ios/pull/10734
      - https://github.com/mozilla-mobile/firefox-ios/pull/14102
    notification_emails:
      - fx-ios-data-stewards@mozilla.com
    expires: "2025-07-01"
  search_result_impression:
    type: event
    description: |
      Recorded for an item that was visible in the list of search results
      when the user finished interacting with the awesomebar.
    extra_keys:
      type:
        description: |
          Type: amp-suggestion, wikipedia-suggestion
        type: string
    bugs:
      - https://mozilla-hub.atlassian.net/browse/FXIOS-8326
    data_reviews:
      - https://github.com/mozilla-mobile/firefox-ios/pull/18452
    notification_emails:
      - fx-ios-data-stewards@mozilla.com
    data_sensitivity:
      - interaction
    expires: "2025-07-01"
  search_result_tap:
    type: event
    description: |
      Record type of search item tap from the
      list of results of awesomebar search.
    extra_keys:
      type:
        description: |
          Type: history-item, remote-tab, opened-tab,
          bookmark-item, search-suggestion,
          amp-suggestion, wikipedia-suggestion
        type: string
    bugs:
      - https://github.com/mozilla-mobile/firefox-ios/issues/9996
    data_reviews:
      - https://github.com/mozilla-mobile/firefox-ios/pull/10867
      - https://github.com/mozilla-mobile/firefox-ios/pull/14102
      - https://github.com/mozilla-mobile/firefox-ios/pull/18452
    notification_emails:
      - fx-ios-data-stewards@mozilla.com
    data_sensitivity:
      - interaction
    expires: "2025-07-01"
  query_time:
    type: timing_distribution
    time_unit: millisecond
    description: >
      The time a query against awesomebar took.
      This helps us understand the performance of the awesomebar
      in querying history and bookmarks.
      The query time will also help us verify that we are
      **not** introducing any performance regressions.
    bugs:
      - https://mozilla-hub.atlassian.net/browse/SYNC-3261
    data_reviews:
      - https://github.com/mozilla-mobile/firefox-ios/issues/11602
      - https://github.com/mozilla-mobile/firefox-ios/pull/14102
    data_sensitivity:
      - technical
    notification_emails:
      - sync-core@mozilla.com
      - mhammond@mozilla.com
    expires: never
  share_button_tapped:
    type: event
    description: |
      Counts the number of times a user taps share
      button on the awesomebar
    bugs:
      - https://mozilla-hub.atlassian.net/browse/FXIOS-5284
    data_reviews:
      - https://github.com/mozilla-mobile/firefox-ios/pull/12472
      - https://github.com/mozilla-mobile/firefox-ios/pull/14102
    notification_emails:
      - fx-ios-data-stewards@mozilla.com
    expires: "2025-07-01"

# Toolbar related metrics
toolbar:
  qr_scan_button_tapped:
    type: event
    description: |
        Counts the number of times a user taps the qr code scan button
        in the address toolbar
    extra_keys:
      is_private:
        description: Whether the user is in private mode or not
        type: boolean
    bugs:
      - https://github.com/mozilla-mobile/firefox-ios/issues/19327
    data_reviews:
      - https://github.com/mozilla-mobile/firefox-ios/pull/22325
    notification_emails:
      - fx-ios-data-stewards@mozilla.com
    expires: "2025-06-01"
  clear_search_button_tapped:
    type: event
    description: |
        Counts the number of times a user taps the clear button
        in the address toolbar
    extra_keys:
      is_private:
        description: Whether the user is in private mode or not
        type: boolean
    bugs:
      - https://github.com/mozilla-mobile/firefox-ios/issues/19327
    data_reviews:
      - https://github.com/mozilla-mobile/firefox-ios/pull/22325
    notification_emails:
      - fx-ios-data-stewards@mozilla.com
    expires: "2025-06-01"
  share_button_tapped:
    type: event
    description: |
        Counts the number of times a user taps the share button
        in the address toolbar
    extra_keys:
      is_private:
        description: Whether the user is in private mode or not
        type: boolean
    bugs:
      - https://github.com/mozilla-mobile/firefox-ios/issues/19327
    data_reviews:
      - https://github.com/mozilla-mobile/firefox-ios/pull/22325
    notification_emails:
      - fx-ios-data-stewards@mozilla.com
    expires: "2025-06-01"
  refresh_button_tapped:
    type: event
    description: |
        Counts the number of times a user taps the refresh button
        in the address toolbar
    extra_keys:
      is_private:
        description: Whether the user is in private mode or not
        type: boolean
    bugs:
      - https://github.com/mozilla-mobile/firefox-ios/issues/19327
    data_reviews:
      - https://github.com/mozilla-mobile/firefox-ios/pull/22325
    notification_emails:
      - fx-ios-data-stewards@mozilla.com
    expires: "2025-06-01"
  reader_mode_button_tapped:
    type: event
    description: |
        Counts the number of times a user taps the reader mode button
        in the address toolbar
    extra_keys:
      is_private:
        description: Whether the user is in private mode or not
        type: boolean
      enabled:
        description: Whether reader mode was opened or closed
        type: boolean
    bugs:
      - https://github.com/mozilla-mobile/firefox-ios/issues/19327
    data_reviews:
      - https://github.com/mozilla-mobile/firefox-ios/pull/22325
    notification_emails:
      - fx-ios-data-stewards@mozilla.com
    expires: "2025-06-01"
  site_info_button_tapped:
    type: event
    description: |
        Counts the number of times a user taps the site info button
        in the address toolbar
    extra_keys:
      is_private:
        description: Whether the user is in private mode or not
        type: boolean
      is_toolbar:
        type: boolean
        description: |
         Wether the source view of this button is the Toolbar, otherwise the Menu.
         For Toolbar layout version1 and version2 the source is the Legacy menu meanwhile for 
         baseline the Toolbar.
    bugs:
      - https://github.com/mozilla-mobile/firefox-ios/issues/19327
    data_reviews:
      - https://github.com/mozilla-mobile/firefox-ios/pull/22325
      - https://github.com/mozilla-mobile/firefox-ios/pull/26604
    notification_emails:
      - fx-ios-data-stewards@mozilla.com
    expires: "2025-06-01"
  back_button_tapped:
    type: event
    description: |
        Counts the number of times a user taps the back button
        in the address or navigation toolbar
    extra_keys:
      is_private:
        description: Whether the user is in private mode or not
        type: boolean
    bugs:
      - https://github.com/mozilla-mobile/firefox-ios/issues/19327
    data_reviews:
      - https://github.com/mozilla-mobile/firefox-ios/pull/22325
    notification_emails:
      - fx-ios-data-stewards@mozilla.com
    expires: "2025-06-01"
  forward_button_tapped:
    type: event
    description: |
        Counts the number of times a user taps the forward button
        in the address or navigation toolbar
    extra_keys:
      is_private:
        description: Whether the user is in private mode or not
        type: boolean
    bugs:
      - https://github.com/mozilla-mobile/firefox-ios/issues/19327
    data_reviews:
      - https://github.com/mozilla-mobile/firefox-ios/pull/22325
    notification_emails:
      - fx-ios-data-stewards@mozilla.com
    expires: "2025-06-01"
  back_long_press:
    type: event
    description: |
        Counts the number of times a user long presses the back button
        in the address or navigation toolbar
    extra_keys:
      is_private:
        description: Whether the user is in private mode or not
        type: boolean
    bugs:
      - https://github.com/mozilla-mobile/firefox-ios/issues/19327
    data_reviews:
      - https://github.com/mozilla-mobile/firefox-ios/pull/22325
    notification_emails:
      - fx-ios-data-stewards@mozilla.com
    expires: "2025-06-01"
  forward_long_press:
    type: event
    description: |
        Counts the number of times a user long presses the forward button
        in the address or navigation toolbar
    extra_keys:
      is_private:
        description: Whether the user is in private mode or not
        type: boolean
    bugs:
      - https://github.com/mozilla-mobile/firefox-ios/issues/19327
    data_reviews:
      - https://github.com/mozilla-mobile/firefox-ios/pull/22325
    notification_emails:
      - fx-ios-data-stewards@mozilla.com
    expires: "2025-06-01"
  home_button_tapped:
    type: event
    description: |
        Counts the number of times a user taps the home button
        in the address or navigation toolbar
    extra_keys:
      is_private:
        description: Whether the user is in private mode or not
        type: boolean
    bugs:
      - https://github.com/mozilla-mobile/firefox-ios/issues/19327
    data_reviews:
      - https://github.com/mozilla-mobile/firefox-ios/pull/22325
    notification_emails:
      - fx-ios-data-stewards@mozilla.com
    expires: "2025-06-01"
  one_tap_new_tab_button_tapped:
    type: event
    description: |
        Counts the number of times a user taps the one tap new tab
        button in the address or navigation toolbar
    extra_keys:
      is_private:
        description: Whether the user is in private mode or not
        type: boolean
    bugs:
      - https://github.com/mozilla-mobile/firefox-ios/issues/19327
    data_reviews:
      - https://github.com/mozilla-mobile/firefox-ios/pull/22325
    notification_emails:
      - fx-ios-data-stewards@mozilla.com
    expires: "2025-06-01"
  one_tap_new_tab_long_press:
    type: event
    description: |
        Counts the number of times a user long presses the one
        tap new tab button in the address or navigation toolbar
    extra_keys:
      is_private:
        description: Whether the user is in private mode or not
        type: boolean
    bugs:
      - https://github.com/mozilla-mobile/firefox-ios/issues/19327
    data_reviews:
      - https://github.com/mozilla-mobile/firefox-ios/pull/22325
    notification_emails:
      - fx-ios-data-stewards@mozilla.com
    expires: "2025-06-01"
  search_button_tapped:
    type: event
    description: |
        Counts the number of times a user taps the search button
        in the address or navigation toolbar
    extra_keys:
      is_private:
        description: Whether the user is in private mode or not
        type: boolean
    bugs:
      - https://github.com/mozilla-mobile/firefox-ios/issues/19327
    data_reviews:
      - https://github.com/mozilla-mobile/firefox-ios/pull/22325
    notification_emails:
      - fx-ios-data-stewards@mozilla.com
    expires: "2025-06-01"
  tab_tray_button_tapped:
    type: event
    description: |
        Counts the number of times a user taps the tab tray button
        in the address or navigation toolbar
    extra_keys:
      is_private:
        description: Whether the user is in private mode or not
        type: boolean
    bugs:
      - https://github.com/mozilla-mobile/firefox-ios/issues/19327
    data_reviews:
      - https://github.com/mozilla-mobile/firefox-ios/pull/22325
    notification_emails:
      - fx-ios-data-stewards@mozilla.com
    expires: "2025-06-01"
  tab_tray_long_press:
    type: event
    description: |
        Counts the number of times a user long presses the tab tray
        button in the address or navigation toolbar
    extra_keys:
      is_private:
        description: Whether the user is in private mode or not
        type: boolean
    bugs:
      - https://github.com/mozilla-mobile/firefox-ios/issues/19327
    data_reviews:
      - https://github.com/mozilla-mobile/firefox-ios/pull/22325
    notification_emails:
      - fx-ios-data-stewards@mozilla.com
    expires: "2025-06-01"
  app_menu_button_tapped:
    type: event
    description: |
        Counts the number of times a user taps the menu button
        in the address or navigation toolbar
    extra_keys:
      is_private:
        description: Whether the user is in private mode or not
        type: boolean
    bugs:
      - https://github.com/mozilla-mobile/firefox-ios/issues/19327
    data_reviews:
      - https://github.com/mozilla-mobile/firefox-ios/pull/22325
    notification_emails:
      - fx-ios-data-stewards@mozilla.com
    expires: "2025-06-01"
  data_clearance_button_tapped:
    type: event
    description: |
        Counts the number of times a user taps the data clearance
        button in the address or navigation toolbar
    extra_keys:
      is_private:
        description: Whether the user is in private mode or not
        type: boolean
    bugs:
      - https://github.com/mozilla-mobile/firefox-ios/issues/19327
    data_reviews:
      - https://github.com/mozilla-mobile/firefox-ios/pull/22325
    notification_emails:
      - fx-ios-data-stewards@mozilla.com
    expires: "2025-06-01"

# Share sheet specific metrics

share_sheet:
  send_device_tapped:
    type: event
    description: |
      Counts the number of times a user taps send to device
      button from Share Sheet actions
    bugs:
      - https://mozilla-hub.atlassian.net/browse/FXIOS-5226
    data_reviews:
      - https://github.com/mozilla-mobile/firefox-ios/pull/12526
      - https://github.com/mozilla-mobile/firefox-ios/pull/14102
    notification_emails:
      - fx-ios-data-stewards@mozilla.com
    expires: "2025-07-01"
  pocket_action_tapped:
    type: event
    description: |
      Counts the number of times a user taps Pocket icon
      from Share Sheet apps available
    bugs:
      - https://mozilla-hub.atlassian.net/browse/FXIOS-5226
    data_reviews:
      - https://github.com/mozilla-mobile/firefox-ios/pull/12552
      - https://github.com/mozilla-mobile/firefox-ios/pull/14102
    notification_emails:
      - fx-ios-data-stewards@mozilla.com
    expires: "2025-07-01"
  save_to_pocket_tapped:
    type: event
    description: |
      Counts the number of times a user taps Save to Pocket
      from Share Sheet actions
    bugs:
      - https://mozilla-hub.atlassian.net/browse/FXIOS-5226
    data_reviews:
      - https://github.com/mozilla-mobile/firefox-ios/pull/12552
      - https://github.com/mozilla-mobile/firefox-ios/pull/14102
    notification_emails:
      - fx-ios-data-stewards@mozilla.com
    expires: "2025-07-01"
  shared_to:
    type: event
    description: |
      Event to record that the user has shared content via the ShareManager.
    bugs:
      - https://github.com/mozilla-mobile/firefox-ios/issues/23704
    data_reviews:
      - https://github.com/mozilla-mobile/firefox-ios/pull/23786
    notification_emails:
      - fx-ios-data-stewards@mozilla.com
    expires: "2025-07-01"
    extra_keys:
      activity_identifier:
        type: string
        description: |
          The activity identifier indicating to where the user shared content.
      share_type:
        type: string
        description: |
          The type of content shared. Either a file, website, or tab.
      has_share_message:
        type: boolean
        description: |
          Whether an explicit share message (and optional subject line) was 
          appended to the shared content.
      is_enrolled_in_sent_from_firefox:
        type: boolean
        description: |
          Whether the user is enrolled in the Sent from Firefox experiment.
      is_opted_in_sent_from_firefox:
        type: boolean
        description: |
          Whether the user is opted in to the Sent from Firefox experiment.
          Only returns true if the user is both enrolled and opted in.

# Share related metrics

share:
  deeplink_open_url_startup_time:
    type: timing_distribution
    description: |
      Track the startup time of the application when the app was launched to open a url.
    bugs:
      - https://github.com/mozilla-mobile/firefox-ios/issues/24325
    data_reviews:
      - https://github.com/mozilla-mobile/firefox-ios/pull/24422
    data_sensitivity:
      - technical
    notification_emails:
      - fx-ios-data-stewards@mozilla.com
    expires: "2025-07-01"

# Device specific metrics

device:
  authentication:
    type: boolean
    lifetime: application
    description: |
       True if the device support device owner authentication
       with either biometrics or a passcode.
    bugs:
      - https://github.com/mozilla-mobile/firefox-ios/issues/9374
    data_reviews:
      - https://github.com/mozilla-mobile/firefox-ios/pull/9376
      - https://github.com/mozilla-mobile/firefox-ios/pull/12334
      - https://github.com/mozilla-mobile/firefox-ios/pull/14102
    data_sensitivity:
      - technical
    notification_emails:
      - fx-ios-data-stewards@mozilla.com
    expires: "2025-07-01"

messaging:
  shown:
    type: event
    description: |
      A message was shown to the user.
    extra_keys:
      message_key:
        description: The Id of the message
        type: string
      message_surface:
        description: The surface of the message
        type: string
    bugs:
      - https://github.com/mozilla-mobile/firefox-ios/issues/10395
    data_reviews:
      - https://github.com/mozilla-mobile/firefox-ios/pull/10417
      - https://github.com/mozilla-mobile/firefox-ios/pull/14102
    notification_emails:
      - fx-ios-data-stewards@mozilla.com
    data_sensitivity:
      - interaction
    expires: "2025-07-01"
  dismissed:
    type: event
    description: |
      A message was dismissed by the user.
    extra_keys:
      message_key:
        description: The Id of the message
        type: string
      message_surface:
        description: The surface of the message
        type: string
    bugs:
      - https://github.com/mozilla-mobile/firefox-ios/issues/10395
    data_reviews:
      - https://github.com/mozilla-mobile/firefox-ios/pull/10417
      - https://github.com/mozilla-mobile/firefox-ios/pull/14102
    notification_emails:
      - fx-ios-data-stewards@mozilla.com
    data_sensitivity:
      - interaction
    expires: "2025-07-01"
  clicked:
    type: event
    description: |
      A message was clicked by the user.
    extra_keys:
      message_key:
        description: The Id of the message
        type: string
      message_surface:
        description: The surface of the message
        type: string
      action_uuid:
        description: The UUID of the action
        type: string
    bugs:
      - https://github.com/mozilla-mobile/firefox-ios/issues/10395
    data_reviews:
      - https://github.com/mozilla-mobile/firefox-ios/pull/10417
      - https://github.com/mozilla-mobile/firefox-ios/pull/14102
    notification_emails:
      - fx-ios-data-stewards@mozilla.com
    data_sensitivity:
      - interaction
    expires: "2025-07-01"
  expired:
    type: event
    description: |
      A message's max display count has been reached.
    extra_keys:
      message_key:
        description: The Id of the message
        type: string
      message_surface:
        description: The surface of the message
        type: string
    bugs:
      - https://github.com/mozilla-mobile/firefox-ios/issues/10395
    data_reviews:
      - https://github.com/mozilla-mobile/firefox-ios/pull/10417
      - https://github.com/mozilla-mobile/firefox-ios/pull/14102
    notification_emails:
      - fx-ios-data-stewards@mozilla.com
    data_sensitivity:
      - interaction
    expires: "2025-07-01"
  malformed:
    type: event
    description: |
      A message was malformed.
    extra_keys:
      message_key:
        description: The Id of the message
        type: string
      message_surface:
        description: The surface of the message
        type: string
    bugs:
      - https://github.com/mozilla-mobile/firefox-ios/issues/10395
    data_reviews:
      - https://github.com/mozilla-mobile/firefox-ios/pull/10417
      - https://github.com/mozilla-mobile/firefox-ios/pull/14102
    notification_emails:
      - fx-ios-data-stewards@mozilla.com
    data_sensitivity:
      - technical
    expires: "2025-07-01"
adjust:
  deeplink_received:
    type: event
    description: |
      Send for Adjust callback for deeplink.
    extra_keys:
      received_url:
        description: The deeplink url
        type: string
    send_in_pings:
      - first-session
      - metrics
      - events
    bugs:
      - https://github.com/mozilla-mobile/firefox-ios/pull/11089
    data_reviews:
      - https://github.com/mozilla-mobile/firefox-ios/pull/11089
      - https://github.com/mozilla-mobile/firefox-ios/pull/12334
      - https://github.com/mozilla-mobile/firefox-ios/pull/14102
    notification_emails:
      - fx-ios-data-stewards@mozilla.com
    data_sensitivity:
      - technical
    expires: "2025-07-01"
  campaign:
    type: string
    lifetime: ping
    description: |
      A string containing the Adjust campaign ID from which the user installed
      Firefox-iOS.
    send_in_pings:
      - first-session
      - metrics
    bugs:
      - https://github.com/mozilla-mobile/firefox-ios/pull/11089
    data_reviews:
      - https://github.com/mozilla-mobile/firefox-ios/pull/11089
      - https://github.com/mozilla-mobile/firefox-ios/pull/12334
      - https://github.com/mozilla-mobile/firefox-ios/pull/14102
    data_sensitivity:
      - interaction
    notification_emails:
      - fx-ios-data-stewards@mozilla.com
    expires: "2025-07-01"
  ad_group:
    type: string
    lifetime: ping
    description: |
      A string containing the Adjust ad group ID from which the user installed
      Firefox-iOS.
    send_in_pings:
      - first-session
      - metrics
    bugs:
      - https://github.com/mozilla-mobile/firefox-ios/pull/11089
    data_reviews:
      - https://github.com/mozilla-mobile/firefox-ios/pull/11089
      - https://github.com/mozilla-mobile/firefox-ios/pull/12334
      - https://github.com/mozilla-mobile/firefox-ios/pull/14102
    data_sensitivity:
      - interaction
    notification_emails:
      - fx-ios-data-stewards@mozilla.com
    expires: "2025-07-01"
  creative:
    type: string
    lifetime: ping
    description: |
      A string containing the Adjust creative ID from which the user installed
      Firefox-iOS.
    send_in_pings:
      - first-session
      - metrics
    bugs:
      - https://github.com/mozilla-mobile/firefox-ios/pull/11089
    data_reviews:
      - https://github.com/mozilla-mobile/firefox-ios/pull/11089
      - https://github.com/mozilla-mobile/firefox-ios/pull/12334
      - https://github.com/mozilla-mobile/firefox-ios/pull/14102
    data_sensitivity:
      - interaction
    notification_emails:
      - fx-ios-data-stewards@mozilla.com
    expires: "2025-07-01"
  network:
    type: string
    lifetime: ping
    description: |
      A string containing the Adjust network ID from which the user installed
      Firefox-iOS.
    send_in_pings:
      - first-session
      - metrics
    bugs:
      - https://github.com/mozilla-mobile/firefox-ios/pull/11089
    data_reviews:
      - https://github.com/mozilla-mobile/firefox-ios/pull/11089
      - https://github.com/mozilla-mobile/firefox-ios/pull/12334
      - https://github.com/mozilla-mobile/firefox-ios/pull/14102
    data_sensitivity:
      - interaction
    notification_emails:
      - fx-ios-data-stewards@mozilla.com
    expires: "2025-07-01"
migration:
  image_sd_cache_cleanup:
    type: counter
    description: |
        Counts the number of times a user runs the
        sd web image library cache cleanup
    bugs:
      - https://github.com/mozilla-mobile/firefox-ios/issues/10903
    data_reviews:
      - https://github.com/mozilla-mobile/firefox-ios/pull/11169
      - https://github.com/mozilla-mobile/firefox-ios/pull/12334
      - https://github.com/mozilla-mobile/firefox-ios/pull/14102
    notification_emails:
      - fx-ios-data-stewards@mozilla.com
    expires: "2025-07-01"

places_history_migration:
  duration:
    type: timing_distribution
    time_unit: millisecond
    description: |
        A time distribution of how long it took for the migration to occur
    bugs:
      - https://mozilla-hub.atlassian.net/browse/SYNC-3308
    data_reviews:
      - https://github.com/mozilla-mobile/firefox-ios/pull/11896
      - https://github.com/mozilla-mobile/firefox-ios/pull/14102
    data_sensitivity:
      - technical
    notification_emails:
      - mhammond@mozilla.com
      - sync-team@mozilla.com
    expires: "2025-07-01"
  num_to_migrate:
    type: quantity
    unit: visits
    description: |
       The number of visits expected to migrate to the places.db
    bugs:
      - https://mozilla-hub.atlassian.net/browse/SYNC-3308
    data_reviews:
      - https://github.com/mozilla-mobile/firefox-ios/pull/11896
      - https://github.com/mozilla-mobile/firefox-ios/pull/14102
    data_sensitivity:
      - technical
    notification_emails:
      - mhammond@mozilla.com
      - sync-team@mozilla.com
    expires: "2025-07-01"
  num_migrated:
    type: quantity
    unit: visits
    description: |
       The number of visits migrated to the places.db
    bugs:
      - https://mozilla-hub.atlassian.net/browse/SYNC-3308
    data_reviews:
      - https://github.com/mozilla-mobile/firefox-ios/pull/11896
      - https://github.com/mozilla-mobile/firefox-ios/pull/14102
    data_sensitivity:
      - technical
    notification_emails:
      - mhammond@mozilla.com
      - sync-team@mozilla.com
    expires: "2025-07-01"
  migration_ended_rate:
    type: rate
    description: |
       A Rate of how often migrations end
    bugs:
      - https://mozilla-hub.atlassian.net/browse/SYNC-3308
    data_reviews:
      - https://github.com/mozilla-mobile/firefox-ios/pull/11896
      - https://github.com/mozilla-mobile/firefox-ios/pull/14102
    data_sensitivity:
      - technical
    notification_emails:
      - mhammond@mozilla.com
      - sync-team@mozilla.com
    expires: "2025-07-01"
  migration_error_rate:
    type: rate
    description: |
       A Rate of how often migrations error out
    bugs:
      - https://mozilla-hub.atlassian.net/browse/SYNC-3308
    data_reviews:
      - https://github.com/mozilla-mobile/firefox-ios/pull/11896
      - https://github.com/mozilla-mobile/firefox-ios/pull/14102
    data_sensitivity:
      - technical
    notification_emails:
      - mhammond@mozilla.com
      - sync-team@mozilla.com
    expires: "2025-07-01"
# Address autofill
addresses:
  form_detected:
    type: event
    description: |
      Recorded when a form is recognized as an address form.
    bugs:
      - https://github.com/mozilla-mobile/firefox-ios/issues/18980
    data_reviews:
      - https://github.com/mozilla-mobile/firefox-ios/pull/19228
    notification_emails:
      - fx-ios-data-stewards@mozilla.com
    expires: "2025-07-01"
  autofill_prompt_shown:
    type: event
    description: |
      Recorded when autofill popup is shown, indicating which field triggered this event.
    bugs:
      - https://github.com/mozilla-mobile/firefox-ios/issues/18980
    data_reviews:
      - https://github.com/mozilla-mobile/firefox-ios/pull/19228
    notification_emails:
      - fx-ios-data-stewards@mozilla.com
    expires: "2025-07-01"
  autofill_prompt_expanded:
    type: event
    description: |
      Recorded when the autofill prompt was expanded.
    bugs:
      - https://github.com/mozilla-mobile/firefox-ios/issues/18980
    data_reviews:
      - https://github.com/mozilla-mobile/firefox-ios/pull/19228
    notification_emails:
      - fx-ios-data-stewards@mozilla.com
    expires: "2025-07-01"
  autofill_prompt_dismissed:
    type: event
    description: |
      Recorded when the autofill prompt was dismissed.
    bugs:
      - https://github.com/mozilla-mobile/firefox-ios/issues/18980
    data_reviews:
      - https://github.com/mozilla-mobile/firefox-ios/pull/19228
    notification_emails:
      - fx-ios-data-stewards@mozilla.com
    expires: "2025-07-01"
  autofilled:
    type: event
    description: |
      Recorded when a form is autofilled.
    bugs:
      - https://github.com/mozilla-mobile/firefox-ios/issues/18980
    data_reviews:
      - https://github.com/mozilla-mobile/firefox-ios/pull/19228
    notification_emails:
      - fx-ios-data-stewards@mozilla.com
    expires: "2025-07-01"
  modified:
    type: event
    description: |
      Recorded when a field is autofilled and then modified by the user.
    bugs:
      - https://github.com/mozilla-mobile/firefox-ios/issues/18980
    data_reviews:
      - https://github.com/mozilla-mobile/firefox-ios/pull/19228
    notification_emails:
      - fx-ios-data-stewards@mozilla.com
    expires: "2025-07-01"
  settings_autofill:
    type: event
    description: |
      Recorded when the user has tapped Autofill in the settings menu.
    bugs:
      - https://github.com/mozilla-mobile/firefox-ios/issues/18980
    data_reviews:
      - https://github.com/mozilla-mobile/firefox-ios/pull/19228
    notification_emails:
      - fx-ios-data-stewards@mozilla.com
    expires: "2025-07-01"
  saved_all:
    type: quantity
    description: |
      A counter of the number of all addresses that are currently saved by the user.
    bugs:
      - https://github.com/mozilla-mobile/firefox-ios/issues/18980
    data_reviews:
      - https://github.com/mozilla-mobile/firefox-ios/pull/19228
    notification_emails:
      - fx-ios-data-stewards@mozilla.com
    expires: "2025-07-01"
    unit: quantity of addresses.saved_all
# Credit card autofill
credit_card:
  autofill_settings_tapped:
    type: event
    description: |
      Recorded when the user taps on credit card autofill
      settings item in settings screen.
    bugs:
      - https://github.com/mozilla-mobile/firefox-ios/pull/12813
    data_reviews:
      - https://github.com/mozilla-mobile/firefox-ios/pull/12813
      - https://github.com/mozilla-mobile/firefox-ios/pull/14102
    notification_emails:
      - fx-ios-data-stewards@mozilla.com
    expires: "2025-07-01"
  form_detected:
    type: event
    description: |
      Recorded when the user taps on credit card form input
      and we detect it.
    bugs:
      - https://mozilla-hub.atlassian.net/browse/FXIOS-6703
    data_reviews:
      - https://github.com/mozilla-mobile/firefox-ios/pull/15251
    notification_emails:
      - fx-ios-data-stewards@mozilla.com
    expires: "2025-07-01"
  autofilled:
    type: event
    description: |
      Recorded when a user taps a card from bottom sheet
      select a card flow and the credit card gets
      autofilled on the webpage
    bugs:
      - https://mozilla-hub.atlassian.net/browse/FXIOS-6703
    data_reviews:
      - https://github.com/mozilla-mobile/firefox-ios/pull/15251
    notification_emails:
      - fx-ios-data-stewards@mozilla.com
    expires: "2025-07-01"
  autofill_failed:
    type: event
    description: |
      Recorded when a user taps a card from bottom sheet
      select a card flow and the credit card does not
      get autofilled on the webpage
    bugs:
      - https://mozilla-hub.atlassian.net/browse/FXIOS-6703
    data_reviews:
      - https://github.com/mozilla-mobile/firefox-ios/pull/15251
    notification_emails:
      - fx-ios-data-stewards@mozilla.com
    expires: "2025-07-01"
  save_prompt_create:
    type: event
    description: |
      Recorded when a user saved a credit card using
      the autofill save prompt.
    bugs:
      - https://mozilla-hub.atlassian.net/browse/FXIOS-6703
    data_reviews:
      - https://github.com/mozilla-mobile/firefox-ios/pull/15251
    notification_emails:
      - fx-ios-data-stewards@mozilla.com
    expires: "2025-07-01"
  autofill_toggle:
    type: event
    description: |
      Recorded when a user toggles to enable save and autofill
      cards in autofill settings
    send_in_pings:
      - events
    extra_keys:
      is_enabled:
        type: boolean
        description: |
          If is enabled or not (true / false)
    bugs:
      - https://mozilla-hub.atlassian.net/browse/FXIOS-6703
    data_reviews:
      - https://github.com/mozilla-mobile/firefox-ios/pull/15251
    notification_emails:
      - fx-ios-data-stewards@mozilla.com
    expires: "2025-07-01"
  sync_toggle:
    type: event
    description: |
      Recorded when a user toggles to enable save and autofill
      cards in sync settings
    send_in_pings:
      - events
    extra_keys:
      is_enabled:
        type: boolean
        description: |
          If is enabled or not (true / false)
    bugs:
      - https://mozilla-hub.atlassian.net/browse/FXIOS-6703
    data_reviews:
      - https://github.com/mozilla-mobile/firefox-ios/pull/15251
    notification_emails:
      - fx-ios-data-stewards@mozilla.com
    expires: "2025-07-01"
  autofill_enabled:
    type: boolean
    description: |
      Recorded on startup to check if credit card
      autofill settings are enabled
    lifetime: application
    bugs:
      - https://mozilla-hub.atlassian.net/browse/FXIOS-6703
    data_reviews:
      - https://github.com/mozilla-mobile/firefox-ios/pull/15251
    notification_emails:
      - fx-ios-data-stewards@mozilla.com
    expires: "2025-07-01"
  sync_enabled:
    type: boolean
    description: |
      Recorded on startup to check if credit card
      sync settings are enabled
    lifetime: application
    bugs:
      - https://mozilla-hub.atlassian.net/browse/FXIOS-6703
    data_reviews:
      - https://github.com/mozilla-mobile/firefox-ios/pull/15251
    notification_emails:
      - fx-ios-data-stewards@mozilla.com
    expires: "2025-07-01"

  autofill_prompt_shown:
    type: event
    description: |
      Records when the credit card autofill prompt was shown.
    bugs:
      - https://github.com/mozilla-mobile/firefox-ios/issues/17248
    data_reviews:
      - https://github.com/mozilla-mobile/firefox-ios/pull/17331
    notification_emails:
      - fx-ios-data-stewards@mozilla.com
    expires: "2025-07-01"
  autofill_prompt_expanded:
    type: event
    description: |
      Records when the credit card autofill prompt was expanded.
    bugs:
      - https://github.com/mozilla-mobile/firefox-ios/issues/17248
    data_reviews:
      - https://github.com/mozilla-mobile/firefox-ios/pull/17331
    notification_emails:
      - fx-ios-data-stewards@mozilla.com
    expires: "2025-07-01"
  autofill_prompt_dismissed:
    type: event
    description: |
      Records when the credit card autofill prompt was dismissed.
    bugs:
      - https://github.com/mozilla-mobile/firefox-ios/issues/17248
    data_reviews:
      - https://github.com/mozilla-mobile/firefox-ios/pull/17331
    notification_emails:
      - fx-ios-data-stewards@mozilla.com
    expires: "2025-07-01"
  save_prompt_shown:
    type: event
    description: |
      Records when the credit card autofill save prompt is shown.
    bugs:
      - https://github.com/mozilla-mobile/firefox-ios/issues/17248
    data_reviews:
      - https://github.com/mozilla-mobile/firefox-ios/pull/17331
    notification_emails:
      - fx-ios-data-stewards@mozilla.com
    expires: "2025-07-01"
  save_prompt_update:
    type: event
    description: |
      Records when the user updated a credit card using the autofill save prompt.
    bugs:
      - https://github.com/mozilla-mobile/firefox-ios/issues/17248
    data_reviews:
      - https://github.com/mozilla-mobile/firefox-ios/pull/17331
    notification_emails:
      - fx-ios-data-stewards@mozilla.com
    expires: "2025-07-01"
  management_add_tapped:
    type: event
    description: |
      Records when the user has tapped the add button through credit card management settings.
    bugs:
      - https://github.com/mozilla-mobile/firefox-ios/issues/17248
    data_reviews:
      - https://github.com/mozilla-mobile/firefox-ios/pull/17331
    notification_emails:
      - fx-ios-data-stewards@mozilla.com
    expires: "2025-07-01"
  management_card_tapped:
    type: event
    description: |
      Records when the user has tapped on a saved card through credit card management settings.
    bugs:
      - https://github.com/mozilla-mobile/firefox-ios/issues/17248
    data_reviews:
      - https://github.com/mozilla-mobile/firefox-ios/pull/17331
    notification_emails:
      - fx-ios-data-stewards@mozilla.com
    expires: "2025-07-01"
  saved:
    type: counter
    description: |
      A counter of the number of credit cards that have been saved by the user.
    bugs:
      - https://github.com/mozilla-mobile/firefox-ios/issues/17248
    data_reviews:
      - https://github.com/mozilla-mobile/firefox-ios/pull/17331
    notification_emails:
      - fx-ios-data-stewards@mozilla.com
    expires: "2025-07-01"
  saved_all:
    type: quantity
    description: |
      Record the number of ALL the credit cards that have been currently stored by the user.
    bugs:
      - https://github.com/mozilla-mobile/firefox-ios/issues/17248
    data_reviews:
      - https://github.com/mozilla-mobile/firefox-ios/pull/17331
    notification_emails:
      - fx-ios-data-stewards@mozilla.com
    expires: "2025-07-01"
    unit: quantity of credit_card.saved_all
  deleted:
    type: counter
    description: |
      A counter of the number of credit cards that have been deleted by the user.
    bugs:
      - https://github.com/mozilla-mobile/firefox-ios/issues/17248
    data_reviews:
      - https://github.com/mozilla-mobile/firefox-ios/pull/17331
    notification_emails:
      - fx-ios-data-stewards@mozilla.com
    expires: "2025-07-01"
  modified:
    type: counter
    description: |
      A counter of the number of credit cards that have been modified by the user.
    bugs:
      - https://github.com/mozilla-mobile/firefox-ios/issues/17248
    data_reviews:
      - https://github.com/mozilla-mobile/firefox-ios/pull/17331
    notification_emails:
      - fx-ios-data-stewards@mozilla.com
    expires: "2025-07-01"

app_errors:
  large_file_write:
    type: event
    description: |
      Recorded when a very large file is written to disk
    extra_keys:
      size:
        description: |
          The size of the file that was written
        type: quantity
    bugs:
      - https://mozilla-hub.atlassian.net/browse/FXIOS-7558
    data_reviews:
      - https://github.com/mozilla-mobile/firefox-ios/pull/16826
    notification_emails:
      - fx-ios-data-stewards@mozilla.com
    expires: never
  crashed_last_launch:
    type: event
    description: |
      Recorded when the previous session ended as a result of a crash
    bugs:
      - https://github.com/mozilla-mobile/firefox-ios/issues/16827
    data_reviews:
      - https://github.com/mozilla-mobile/firefox-ios/pull/17844
    notification_emails:
      - fx-ios-data-stewards@mozilla.com
    expires: never
  cpu_exception:
    type: event
    description: |
      Recorded when a cpu exception is triggered
    extra_keys:
      size:
        description: |
          Total CPU time consumed in the scope of the exception
        type: quantity
    bugs:
      - https://github.com/mozilla-mobile/firefox-ios/issues/16828
    data_reviews:
      - https://github.com/mozilla-mobile/firefox-ios/pull/17844
    notification_emails:
      - fx-ios-data-stewards@mozilla.com
    expires: never
  hang_exception:
    type: event
    description: |
      Recorded when the main thread hangs
    extra_keys:
      size:
        description: |
          Total time the main thread was blocked
        type: quantity
    bugs:
      - https://github.com/mozilla-mobile/firefox-ios/issues/16829
    data_reviews:
      - https://github.com/mozilla-mobile/firefox-ios/pull/17844
    notification_emails:
      - fx-ios-data-stewards@mozilla.com
    expires: never
  tab_loss_detected:
    type: event
    description: |
      Recorded when we detect potential tab loss
    bugs:
      - https://github.com/mozilla-mobile/firefox-ios/issues/22180
    data_reviews:
      - https://github.com/mozilla-mobile/firefox-ios/pull/22221
    notification_emails:
      - fx-ios-data-stewards@mozilla.com
    expires: never

webview:
  did_fail_provisional:
    type: event
    description: |
      Recorded when an error occurs on early webview navigation.
    bugs:
      - https://github.com/mozilla-mobile/firefox-ios/issues/17716
    data_reviews:
      - https://github.com/mozilla-mobile/firefox-ios/pull/17910
    notification_emails:
      - fx-ios-data-stewards@mozilla.com
    expires: never
  did_fail:
    type: event
    description: |
      Recorded when an error occurred during navigation.
    bugs:
      - https://github.com/mozilla-mobile/firefox-ios/issues/17716
    data_reviews:
      - https://github.com/mozilla-mobile/firefox-ios/pull/17910
    notification_emails:
      - fx-ios-data-stewards@mozilla.com
    expires: never
  show_error_page:
    type: event
    extra_keys:
      error_code:
        type: string
        description: |
          The error code number
    description: |
      Recorded when an error page is shown on the webview.
    bugs:
      - https://github.com/mozilla-mobile/firefox-ios/issues/17716
    data_reviews:
      - https://github.com/mozilla-mobile/firefox-ios/pull/17910
    notification_emails:
      - fx-ios-data-stewards@mozilla.com
    expires: never
  page_load:
    type: timing_distribution
    time_unit: millisecond
    description: >
      Counts how long each page takes to load
    bugs:
      - https://github.com/mozilla-mobile/firefox-ios/issues/17717
    data_reviews:
      - https://github.com/mozilla-mobile/firefox-ios/pull/18012
    notification_emails:
      - fx-ios-data-stewards@mozilla.com
    expires: never
  process_did_terminate:
    type: event
    extra_keys:
      consecutive_crash:
        type: quantity
        description: |
          The number of consecutive times the webview has crashed.
    description: |
      Recorded when a webview process terminates and we attempt a reload of that webview.
    bugs:
      - https://github.com/mozilla-mobile/firefox-ios/issues/25951
    data_reviews:
      - https://github.com/mozilla-mobile/firefox-ios/issues/TODO
    notification_emails:
      - fx-ios-data-stewards@mozilla.com
    expires: "2025-10-01"

fx_suggest:
  ping_type:
    type: string
    description: >
      The ping's type. Either "fxsuggest-click" or "fxsuggest-impression".
    bugs:
      - https://github.com/mozilla-mobile/firefox-ios/issues/16589
    data_reviews:
      - https://github.com/mozilla-mobile/firefox-ios/pull/17556
    data_sensitivity:
      - interaction
    notification_emails:
      - fx-ios-data-stewards@mozilla.com
      - lina@mozilla.com
      - ttran@mozilla.com
      - najiang@mozilla.com
    expires: never
    send_in_pings:
      - fx-suggest
  position:
    type: quantity
    unit: non-negative integer
    description: >
      The position (1-based) of this suggestion in the full list of suggestions, relative to the
      top of the awesomebar.
    bugs:
      - https://github.com/mozilla-mobile/firefox-ios/issues/16589
    data_reviews:
      - https://github.com/mozilla-mobile/firefox-ios/pull/17556
    data_sensitivity:
      - interaction
    notification_emails:
      - fx-ios-data-stewards@mozilla.com
      - lina@mozilla.com
      - ttran@mozilla.com
      - najiang@mozilla.com
    expires: never
    send_in_pings:
      - fx-suggest
  block_id:
    type: quantity
    description: |
      A unique identifier for a sponsored suggestion. Not set for non-sponsored suggestions.
    bugs:
      - https://github.com/mozilla-mobile/firefox-ios/issues/16589
    data_reviews:
      - https://github.com/mozilla-mobile/firefox-ios/pull/17556
    data_sensitivity:
      - interaction
    notification_emails:
      - fx-ios-data-stewards@mozilla.com
      - lina@mozilla.com
      - ttran@mozilla.com
      - najiang@mozilla.com
    expires: never
    unit: integer
    send_in_pings:
      - fx-suggest
  advertiser:
    type: string
    description: |
      The name of the advertiser providing the sponsored suggestion
    bugs:
      - https://github.com/mozilla-mobile/firefox-ios/issues/16589
    data_reviews:
      - https://github.com/mozilla-mobile/firefox-ios/pull/17556
    data_sensitivity:
      - interaction
    notification_emails:
      - fx-ios-data-stewards@mozilla.com
      - lina@mozilla.com
      - ttran@mozilla.com
      - najiang@mozilla.com
    expires: never
    send_in_pings:
      - fx-suggest
  is_clicked:
    type: boolean
    description: >
      If `ping_type` is "fxsuggest-impression", indicates whether this
      impression is for a clicked suggestion.
      If `ping_type` is "fxsuggest-click", always `true`.
    bugs:
      - https://mozilla-hub.atlassian.net/browse/FXIOS-8223
    data_reviews:
      - https://github.com/mozilla-mobile/firefox-ios/pull/18273
    data_sensitivity:
      - interaction
    notification_emails:
      - fx-ios-data-stewards@mozilla.com
      - lina@mozilla.com
      - ttran@mozilla.com
      - najiang@mozilla.com
    expires: never
    send_in_pings:
      - fx-suggest
  reporting_url:
    type: url
    description: |
      If this ping is for a sponsored suggestion, the partner URL for reporting this interaction.
      Not set for non-sponsored suggestions.
    bugs:
      - https://github.com/mozilla-mobile/firefox-ios/issues/16589
    data_reviews:
      - https://github.com/mozilla-mobile/firefox-ios/pull/17556
    data_sensitivity:
      - interaction
    notification_emails:
      - fx-ios-data-stewards@mozilla.com
      - lina@mozilla.com
      - ttran@mozilla.com
      - najiang@mozilla.com
    expires: never
    send_in_pings:
      - fx-suggest
  context_id:
    type: uuid
    description: |
      An identifier to identify users for Contextual Services user interaction pings.
    bugs:
      - https://github.com/mozilla-mobile/firefox-ios/issues/16589
    data_reviews:
      - https://github.com/mozilla-mobile/firefox-ios/pull/17556
    data_sensitivity:
      - interaction
    notification_emails:
      - fx-ios-data-stewards@mozilla.com
      - lina@mozilla.com
      - ttran@mozilla.com
      - najiang@mozilla.com
    expires: never
    send_in_pings:
      - fx-suggest
  iab_category:
    type: string
    description: |
      The suggestion's advertising category. "22 - Shopping" for sponsored suggestions.
      Not set for non-sponsored suggestions.
    bugs:
      - https://github.com/mozilla-mobile/firefox-ios/issues/16589
    data_reviews:
      - https://github.com/mozilla-mobile/firefox-ios/pull/17556
    data_sensitivity:
      - interaction
    notification_emails:
      - fx-ios-data-stewards@mozilla.com
      - lina@mozilla.com
      - ttran@mozilla.com
      - najiang@mozilla.com
    expires: never
    send_in_pings:
      - fx-suggest

# Zoom Bar
zoom_bar:
  zoom_out_button_tapped:
    type: event
    description: |
      Records when the user taps the zoom out button in the zoom bar. 
      This will cause the current webpage to zoom out.
    extra_keys:
      level:
        type: quantity
        description: |
          The new zoom level shown on the zoom bar.
    bugs:
      - https://mozilla-hub.atlassian.net/browse/FXIOS-12099
    data_reviews:
      - https://github.com/mozilla-mobile/firefox-ios/pull/26555
    notification_emails:
      - fx-ios-data-stewards@mozilla.com
    expires: "2025-07-01"
    metadata:
      tags:
        - ZoomBar
  zoom_in_button_tapped:
    type: event
    description: |
      Records when the user taps the zoom in button in the zoom bar. 
      This will cause the current webpage to zoom in.
    extra_keys:
      level:
        type: quantity
        description: |
          The new zoom level shown on the zoom bar.
    bugs:
      - https://mozilla-hub.atlassian.net/browse/FXIOS-12099
    data_reviews:
      - https://github.com/mozilla-mobile/firefox-ios/pull/26555
    notification_emails:
      - fx-ios-data-stewards@mozilla.com
    expires: "2025-07-01"
    metadata:
      tags:
        - ZoomBar
  reset_button_tapped:
    type: event
    description: |
      Records when the user taps the current zoom percentage to reset the zoom  
      level in the zoom bar. This will cause the current webpage to reset 
      back to the default 100% zoom level.
    bugs:
      - https://mozilla-hub.atlassian.net/browse/FXIOS-12099
    data_reviews:
      - https://github.com/mozilla-mobile/firefox-ios/pull/26555
    notification_emails:
      - fx-ios-data-stewards@mozilla.com
    expires: "2025-07-01"
    metadata:
      tags:
        - ZoomBar
  close_button_tapped:
    type: event
    description: |
      Records when the user taps the close button to close the zoom bar.
    bugs:
      - https://mozilla-hub.atlassian.net/browse/FXIOS-12099
    data_reviews:
      - https://github.com/mozilla-mobile/firefox-ios/pull/26555
    notification_emails:
      - fx-ios-data-stewards@mozilla.com
    expires: "2025-07-01"
    metadata:
      tags:
        - ZoomBar

# Window (iPad) metrics
windows:
  ipad_window_count:
    type: quantity
    description: |
      A snapshot of how many windows the user has opened on iPad.
    bugs:
      - https://github.com/mozilla-mobile/firefox-ios/issues/20102
    data_reviews:
      - https://github.com/mozilla-mobile/firefox-ios/pull/20133
    notification_emails:
      - fx-ios-data-stewards@mozilla.com
    expires: "2025-07-01"
    unit: quantity of iPad windows

nimbus_system:
  recorded_nimbus_context:
    type: object
    structure:
      type: object
      properties:
        is_first_run:
          type: boolean
        event_query_values:
          type: object
          properties:
            days_opened_in_last_28:
              type: number
        is_phone:
          type: boolean
        app_version:
          type: string
        locale:
          type: string
        days_since_install:
          type: number
        days_since_update:
          type: number
        language:
          type: string
        region:
          type: string
        is_default_browser:
          type: boolean
        is_bottom_toolbar_user:
          type: boolean
    description: |
      The Nimbus context object that is recorded to Glean
    bugs:
      - 'https://github.com/mozilla-mobile/firefox-ios/issues/23736'
    data_reviews:
      - 'https://github.com/mozilla-mobile/firefox-ios/pull/23737#issuecomment-2541639916'
    data_sensitivity:
      - interaction
    notification_emails:
      - chumphreys@mozilla.com
      - project-nimbus@mozilla.com
    expires: never
    send_in_pings:
      - nimbus<|MERGE_RESOLUTION|>--- conflicted
+++ resolved
@@ -3834,11 +3834,7 @@
         - TabsPanel
   new_tab_button_tapped:
     type: event
-<<<<<<< HEAD
-    description: |
-=======
-    description: | 
->>>>>>> af7c19a7
+    description: |
       Recorded when the user taps the button in the tabs panel to open a new
       tab.
     extra_keys:
@@ -3862,11 +3858,7 @@
         - TabsPanel
   tab_mode_selected:
     type: event
-<<<<<<< HEAD
-    description: |
-=======
-    description: | 
->>>>>>> af7c19a7
+    description: |
       Recorded when the user changes the tabs panel mode with the segmented 
       control in the tabs panel.
     extra_keys:
@@ -3887,7 +3879,6 @@
       tags:
         - TabsPanel
 
-<<<<<<< HEAD
 tabs_panel.close_old_tabs_sheet:
   option_selected:
     type: event
@@ -3914,12 +3905,6 @@
   option_selected:
     type: event
     description: |
-=======
-tabs_panel.close_all_tabs_sheet:
-  option_selected:
-    type: event
-    description: | 
->>>>>>> af7c19a7
       Recorded when the user taps an option in the close all tabs sheet.
     extra_keys:
       option:
