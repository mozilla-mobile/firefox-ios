--- conflicted
+++ resolved
@@ -4211,17 +4211,10 @@
       - fx-ios-data-stewards@mozilla.com
     expires: "2024-06-01"
 
-<<<<<<< HEAD
   engagement:
     type: event
     description: |
       Recorded when the user executes an action on a result
-=======
-  abandonment:
-    type: event
-    description: |
-      Recorded when urlbar results are shown to the user
->>>>>>> c0572136
     extra_keys:
       sap:
         type: string
@@ -4236,11 +4229,7 @@
         description: |
           If the urlbar is in search mode, thus restricting results to a 
           specific search engine or local source, this is set to the search
-<<<<<<< HEAD
           mode source.
-=======
-          mode source. For iOS the search starts from tabs
->>>>>>> c0572136
       n_chars:
         type: quantity
         description: |
@@ -4254,7 +4243,6 @@
         description: |
          Number of results, if this is high the results
          list below may be incomplete due to size limits
-<<<<<<< HEAD
       selected_result:
         type: string
         description: |
@@ -4271,8 +4259,44 @@
         type: string
         description: |
           which action was executed on the result, which can be tap, enter, drop_go, paste_go, dismiss, help
-=======
->>>>>>> c0572136
+      groups:
+        type: string
+        description: |
+          Comma separated list of result groups in order, groups may be        
+          repeated, since the list will match 1:1 the results list, so we
+
+  abandonment:
+    type: event
+    description: |
+      Recorded when urlbar results are shown to the user
+    extra_keys:
+      sap:
+        type: string
+        description: |
+          Where the user action started, like urlbar or urlbar_newtab
+      interaction:
+        type: string
+        description: |
+          How the user started the search, by typing or pasting text
+      search_mode:
+        type: string
+        description: |
+          If the urlbar is in search mode, thus restricting results to a 
+          specific search engine or local source, this is set to the search
+          mode source. For iOS the search starts from tabs
+      n_chars:
+        type: quantity
+        description: |
+         Number of typed characters
+      n_words:
+        type: quantity
+        description: |
+         Number of typed words (doesn’t support CJK languages)
+      n_results:
+        type: quantity
+        description: |
+         Number of results, if this is high the results
+         list below may be incomplete due to size limits
       groups:
         type: string
         description: |
@@ -4288,15 +4312,9 @@
            unknown, bookmark, history, search_engine, search_suggest, search_history,
            tab, remote_tab, suggest_sponsor, suggest_non_sponsor
     bugs:
-<<<<<<< HEAD
-      - https://mozilla-hub.atlassian.net/browse/FXIOS-8110
-    data_reviews:
-      - https://github.com/mozilla-mobile/firefox-ios/pull/18653
-=======
       - https://mozilla-hub.atlassian.net/browse/FXIOS-8111
     data_reviews:
-      - https://github.com/mozilla-mobile/firefox-ios/pull/18654
->>>>>>> c0572136
+      - https://github.com/mozilla-mobile/firefox-ios/pull/18507
     notification_emails:
       - fx-ios-data-stewards@mozilla.com
     expires: "2024-06-01"
