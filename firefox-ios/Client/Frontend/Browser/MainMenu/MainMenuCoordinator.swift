--- conflicted
+++ resolved
@@ -14,11 +14,7 @@
     func showLibraryPanel(_ panel: Route.HomepanelSection)
     func showSettings(at destination: Route.SettingsSection)
     func showFindInPage()
-<<<<<<< HEAD
-    func editLatestBookmark()
     func showSignInView(fxaParameters: FxASignInViewParameters?)
-=======
->>>>>>> c529d9f1
     func updateZoomPageBarVisibility()
     func showShareSheet(with url: URL?)
 }
@@ -86,7 +82,6 @@
                 self.navigationHandler?.showSettings(at: .password)
             case .settings:
                 self.navigationHandler?.showSettings(at: .general)
-<<<<<<< HEAD
             case .syncSignIn:
                 let fxaParameters = FxASignInViewParameters(
                     launchParameters: FxALaunchParams(entrypoint: .browserMenu, query: [:]),
@@ -94,10 +89,8 @@
                     referringPage: .appMenu
                 )
                 self.navigationHandler?.showSignInView(fxaParameters: fxaParameters)
-=======
             case .shareSheet:
                 self.navigationHandler?.showShareSheet(with: destination.url)
->>>>>>> c529d9f1
             case .zoom:
                 self.navigationHandler?.updateZoomPageBarVisibility()
             }
