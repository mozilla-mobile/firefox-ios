--- conflicted
+++ resolved
@@ -69,70 +69,7 @@
     func navigateTo(_ destination: MenuNavigationDestination, animated: Bool) {
         router.dismiss(animated: animated, completion: { [weak self] in
             guard let self else { return }
-            handleNavigationDestination(destination)
-            removeCoordinatorFromParent()
-        })
-    }
 
-<<<<<<< HEAD
-    private func handleNavigationDestination(_ destination: MenuNavigationDestination) {
-        switch destination.destination {
-        case .bookmarks:
-            self.navigationHandler?.showLibraryPanel(.bookmarks)
-
-        case .customizeHomepage:
-            self.navigationHandler?.showSettings(at: .homePage)
-
-        case .downloads:
-            self.navigationHandler?.showLibraryPanel(.downloads)
-
-        case .editBookmark:
-            self.navigationHandler?.editBookmarkForCurrentTab()
-
-        case .findInPage:
-            self.navigationHandler?.showFindInPage()
-
-        case .goToURL:
-            self.navigationHandler?.openURLInNewTab(destination.url)
-
-        case .history:
-            self.navigationHandler?.showLibraryPanel(.history)
-
-        case .newTab:
-            self.navigationHandler?.openNewTab(inPrivateMode: false)
-
-        case .newPrivateTab:
-            self.navigationHandler?.openNewTab(inPrivateMode: true)
-
-        case .passwords:
-            self.navigationHandler?.showSettings(at: .password)
-
-        case .settings:
-            self.navigationHandler?.showSettings(at: .general)
-
-        case .syncSignIn:
-            let fxaParameters = FxASignInViewParameters(
-                launchParameters: FxALaunchParams(entrypoint: .browserMenu, query: [:]),
-                flowType: .emailLoginFlow,
-                referringPage: .appMenu
-            )
-            self.navigationHandler?.showSignInView(fxaParameters: fxaParameters)
-
-        case .printSheet:
-            self.navigationHandler?.showPrintSheet()
-
-        case .shareSheet:
-            self.navigationHandler?.showShareSheetForCurrentlySelectedTab()
-
-        case .saveAsPDF:
-            self.navigationHandler?.presentSavePDFController()
-
-        case .zoom:
-            self.navigationHandler?.updateZoomPageBarVisibility()
-
-        case .siteProtections:
-            self.navigationHandler?.presentSiteProtections()
-=======
             self.handleDestination(destination)
 
             removeCoordinatorFromParent()
@@ -193,7 +130,9 @@
 
         case .zoom:
             navigationHandler?.updateZoomPageBarVisibility()
->>>>>>> c5b90b89
+
+        case .siteProtections:
+            self.navigationHandler?.presentSiteProtections()
         }
     }
 
