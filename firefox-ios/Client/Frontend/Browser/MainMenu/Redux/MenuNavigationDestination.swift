// This Source Code Form is subject to the terms of the Mozilla Public
// License, v. 2.0. If a copy of the MPL was not distributed with this
// file, You can obtain one at http://mozilla.org/MPL/2.0/

import Foundation

enum MainMenuNavigationDestination: Equatable, CaseIterable {
    case bookmarks
    case customizeHomepage
    case downloads
    case editBookmark
    case findInPage
    case goToURL
    case history
    case newTab
    case newPrivateTab
    case passwords
    case settings
<<<<<<< HEAD
    case syncSignIn
=======
    case zoom
>>>>>>> c87c5721
}

enum MainMenuDetailsViewType {
    case tools
    case save
}

struct MenuNavigationDestination: Equatable {
    let destination: MainMenuNavigationDestination
    let urlToVisit: URL?

    init(
        _ destination: MainMenuNavigationDestination,
        urlToVisit: URL? = nil
    ) {
        self.destination = destination
        self.urlToVisit = urlToVisit
    }
}<|MERGE_RESOLUTION|>--- conflicted
+++ resolved
@@ -16,11 +16,8 @@
     case newPrivateTab
     case passwords
     case settings
-<<<<<<< HEAD
     case syncSignIn
-=======
     case zoom
->>>>>>> c87c5721
 }
 
 enum MainMenuDetailsViewType {
