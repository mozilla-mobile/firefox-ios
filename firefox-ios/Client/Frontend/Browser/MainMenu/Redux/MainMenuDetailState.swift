// This Source Code Form is subject to the terms of the Mozilla Public
// License, v. 2.0. If a copy of the MPL was not distributed with this
// file, You can obtain one at http://mozilla.org/MPL/2.0/

import Common
import MenuKit
import Shared
import Redux

struct MainMenuDetailsState: ScreenState, Equatable {
    var windowUUID: WindowUUID
    var menuElements: [MenuSection]
    var shouldDismiss: Bool
    var shouldGoBackToMainMenu: Bool
    var navigationDestination: MenuNavigationDestination?
    var submenuType: MainMenuDetailsViewType?
    var isHomepage: Bool?

    var title: String {
        typealias Titles = String.MainMenu.ToolsSection
        return submenuType == .tools ? Titles.Tools : Titles.Save
    }

    private let menuConfigurator = MainMenuConfigurationUtility()

    init(appState: AppState, uuid: WindowUUID) {
        guard let currentState = store.state.screenState(
            MainMenuDetailsState.self,
            for: .mainMenuDetails,
            window: uuid
        ) else {
            self.init(windowUUID: uuid)
            return
        }

        self.init(
            windowUUID: currentState.windowUUID,
            menuElements: currentState.menuElements,
            submenuType: currentState.submenuType,
            isHomepage: currentState.isHomepage,
            navigationDestination: currentState.navigationDestination,
            shouldDismiss: currentState.shouldDismiss,
            shouldGoBackToMenu: currentState.shouldGoBackToMainMenu
        )
    }

    init(windowUUID: WindowUUID) {
        self.init(
            windowUUID: windowUUID,
            menuElements: [],
            submenuType: nil,
            isHomepage: nil,
            navigationDestination: nil,
            shouldDismiss: false,
            shouldGoBackToMenu: false
        )
    }

    private init(
        windowUUID: WindowUUID,
        menuElements: [MenuSection],
        submenuType: MainMenuDetailsViewType?,
        isHomepage: Bool?,
        navigationDestination: MenuNavigationDestination? = nil,
        shouldDismiss: Bool = false,
        shouldGoBackToMenu: Bool = false
    ) {
        self.windowUUID = windowUUID
        self.menuElements = menuElements
        self.submenuType = submenuType
        self.isHomepage = isHomepage
        self.navigationDestination = navigationDestination
        self.shouldDismiss = shouldDismiss
        self.shouldGoBackToMainMenu = shouldGoBackToMenu
    }

    static let reducer: Reducer<Self> = { state, action in
<<<<<<< HEAD
        guard action.windowUUID == .unavailable || action.windowUUID == state.windowUUID
        else {
            return defaultState(from: state)
=======
        guard action.windowUUID == .unavailable || action.windowUUID == state.windowUUID else {
            return MainMenuDetailsState(
                windowUUID: state.windowUUID,
                menuElements: state.menuElements,
                submenuType: state.submenuType,
                isHomepage: state.isHomepage
            )
>>>>>>> 4e01f185
        }

        switch action.actionType {
        case ScreenActionType.showScreen:
            guard let screenAction = action as? ScreenAction,
                  screenAction.screen == .mainMenuDetails,
                  let menuState = store.state.screenState(
                    MainMenuState.self,
                    for: .mainMenu,
                    window: action.windowUUID),
                  let currentTabInfo = menuState.currentTabInfo,
                  let currentSubmenu = menuState.currentSubmenuView
                  // let toolbarState = store.state.screenState(
                  //   ToolbarState.self,
                  //   for: .toolbar,
                  //   window: action.windowUUID),
                  // let readerModeState = toolbarState.addressToolbar.readerModeState
            else { return defaultState(from: state) }

            return MainMenuDetailsState(
                windowUUID: state.windowUUID,
                menuElements: state.menuConfigurator.generateMenuElements(
                    with: currentTabInfo,
                    for: currentSubmenu,
                    and: action.windowUUID,
                    readerState: nil
                ),
                submenuType: currentSubmenu,
                isHomepage: state.isHomepage
            )
        case MainMenuDetailsActionType.tapBackToMainMenu:
            return MainMenuDetailsState(
                windowUUID: state.windowUUID,
                menuElements: state.menuElements,
                submenuType: state.submenuType,
                isHomepage: state.isHomepage,
                shouldGoBackToMenu: true
            )
        case MainMenuDetailsActionType.tapDismissView,
            MainMenuDetailsActionType.tapAddToBookmarks,
            MainMenuDetailsActionType.tapAddToShortcuts,
            MainMenuDetailsActionType.tapRemoveFromShortcuts,
            MainMenuDetailsActionType.tapAddToReadingList,
            MainMenuDetailsActionType.tapRemoveFromReadingList,
            MainMenuDetailsActionType.tapToggleNightMode,
            GeneralBrowserActionType.showReaderMode:
            return MainMenuDetailsState(
                windowUUID: state.windowUUID,
                menuElements: state.menuElements,
                submenuType: state.submenuType,
                isHomepage: state.isHomepage,
                shouldDismiss: true
            )
        case MainMenuDetailsActionType.tapEditBookmark:
            return MainMenuDetailsState(
                windowUUID: state.windowUUID,
                menuElements: state.menuElements,
                submenuType: state.submenuType,
                isHomepage: state.isHomepage,
                navigationDestination: MenuNavigationDestination(.editBookmark)
            )
        case MainMenuDetailsActionType.tapZoom:
            return MainMenuDetailsState(
                windowUUID: state.windowUUID,
                menuElements: state.menuElements,
                submenuType: state.submenuType,
                isHomepage: state.isHomepage,
                navigationDestination: MenuNavigationDestination(.zoom)
            )
        default:
<<<<<<< HEAD
            return defaultState(from: state)
=======
            return MainMenuDetailsState(
                windowUUID: state.windowUUID,
                menuElements: state.menuElements,
                submenuType: state.submenuType,
                isHomepage: state.isHomepage
            )
>>>>>>> 4e01f185
        }
    }

    static func defaultState(from state: MainMenuDetailsState) -> MainMenuDetailsState {
        return MainMenuDetailsState(
            windowUUID: state.windowUUID,
            menuElements: state.menuElements,
            submenuType: state.submenuType
        )
    }
}<|MERGE_RESOLUTION|>--- conflicted
+++ resolved
@@ -75,19 +75,9 @@
     }
 
     static let reducer: Reducer<Self> = { state, action in
-<<<<<<< HEAD
         guard action.windowUUID == .unavailable || action.windowUUID == state.windowUUID
         else {
             return defaultState(from: state)
-=======
-        guard action.windowUUID == .unavailable || action.windowUUID == state.windowUUID else {
-            return MainMenuDetailsState(
-                windowUUID: state.windowUUID,
-                menuElements: state.menuElements,
-                submenuType: state.submenuType,
-                isHomepage: state.isHomepage
-            )
->>>>>>> 4e01f185
         }
 
         switch action.actionType {
@@ -158,16 +148,7 @@
                 navigationDestination: MenuNavigationDestination(.zoom)
             )
         default:
-<<<<<<< HEAD
             return defaultState(from: state)
-=======
-            return MainMenuDetailsState(
-                windowUUID: state.windowUUID,
-                menuElements: state.menuElements,
-                submenuType: state.submenuType,
-                isHomepage: state.isHomepage
-            )
->>>>>>> 4e01f185
         }
     }
 
