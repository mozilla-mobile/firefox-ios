// This Source Code Form is subject to the terms of the Mozilla Public
// License, v. 2.0. If a copy of the MPL was not distributed with this
// file, You can obtain one at http://mozilla.org/MPL/2.0/

import Common
import Foundation
import MenuKit
import Shared

struct MainMenuConfigurationUtility: Equatable, FeatureFlaggable {
    private struct Icons {
        static let newTab = StandardImageIdentifiers.Large.plus
        static let newPrivateTab = StandardImageIdentifiers.Large.privateModeCircleFill
        static let deviceDesktop = StandardImageIdentifiers.Large.deviceDesktop
        static let deviceMobile = StandardImageIdentifiers.Large.deviceMobile
        static let findInPage = StandardImageIdentifiers.Large.search
        static let tools = StandardImageIdentifiers.Large.tool
        static let save = StandardImageIdentifiers.Large.save
        static let bookmarks = StandardImageIdentifiers.Large.bookmarkTrayFill
        static let bookmarksTray = StandardImageIdentifiers.Large.bookmarkTray
        static let history = StandardImageIdentifiers.Large.history
        static let downloads = StandardImageIdentifiers.Large.download
        static let passwords = StandardImageIdentifiers.Large.login
        static let getHelp = StandardImageIdentifiers.Large.helpCircle
        static let settings = StandardImageIdentifiers.Large.settings
        static let whatsNew = StandardImageIdentifiers.Large.whatsNew
        static let zoomOff = StandardImageIdentifiers.Large.pageZoom
        static let zoomOn = StandardImageIdentifiers.Large.pageZoomFill
        static let readerViewOn = StandardImageIdentifiers.Large.readerView
        static let readerViewOff = StandardImageIdentifiers.Large.readerViewFill
        static let nightModeOff = StandardImageIdentifiers.Large.nightMode
        static let nightModeOn = StandardImageIdentifiers.Large.nightModeFill
        static let print = StandardImageIdentifiers.Large.print
        static let share = StandardImageIdentifiers.Large.share
        static let addToShortcuts = StandardImageIdentifiers.Large.pin
        static let removeFromShortcuts = StandardImageIdentifiers.Large.pinSlashFill
        static let removeFromShortcutsV2 = StandardImageIdentifiers.Large.pinFill
        static let saveToReadingList = StandardImageIdentifiers.Large.readingListAdd
        static let removeFromReadingList = StandardImageIdentifiers.Large.readingListSlashFill
        static let bookmarkThisPage = StandardImageIdentifiers.Large.bookmark
        static let editThisBookmark = StandardImageIdentifiers.Large.bookmarkFill
        static let reportBrokenSite = StandardImageIdentifiers.Large.lightbulb
        static let customizeHomepage = StandardImageIdentifiers.Large.gridAdd
        static let saveAsPDF = StandardImageIdentifiers.Large.folder
        static let saveAsPDFV2 = StandardImageIdentifiers.Large.saveFile
        static let summarizer = StandardImageIdentifiers.Large.summarizer
        static let avatarCircle = StandardImageIdentifiers.Large.avatarCircle
        static let avatarWarningLargeLight = StandardImageIdentifiers.Large.avatarWarningCircleFillMulticolorLight
        static let avatarWarningLargeDark = StandardImageIdentifiers.Large.avatarWarningCircleFillMulticolorDark

        // These will be used in the future, but not now.
        // adding them just for completion's sake
        //        static let addToHomescreen = StandardImageIdentifiers.Large.addToHomescreen
    }

    private var shouldShowReportSiteIssue: Bool {
        featureFlags.isFeatureEnabled(.reportSiteIssue, checking: .buildOnly)
    }

    private var isNewAppearanceMenuOn: Bool {
        featureFlags.isFeatureEnabled(.appearanceMenu, checking: .buildOnly)
    }

    private var isSummarizerOn: Bool {
        featureFlags.isFeatureEnabled(.summarizer, checking: .buildOnly)
    }

    private var isMenuRedesignOn: Bool {
        featureFlags.isFeatureEnabled(.menuRedesign, checking: .buildOnly)
    }

    private var isDefaultZoomEnabled: Bool {
        featureFlags.isFeatureEnabled(.defaultZoomFeature, checking: .buildOnly)
    }

    public func generateMenuElements(
        with tabInfo: MainMenuTabInfo,
        for viewType: MainMenuDetailsViewType?,
        and uuid: WindowUUID,
        readerState: ReaderModeState? = nil,
        isExpanded: Bool = false
    ) -> [MenuSection] {
        switch viewType {
        case .tools:
            return getToolsSubmenu(with: uuid, tabInfo: tabInfo)

        case .save:
            return getSaveSubmenu(with: uuid, and: tabInfo)

        default:
            return getMainMenuElements(with: uuid, and: tabInfo, isExpanded: isExpanded)
        }
    }

    // MARK: - Main Menu

    private func getMainMenuElements(
        with uuid: WindowUUID,
        and tabInfo: MainMenuTabInfo,
        isExpanded: Bool = false
    ) -> [MenuSection] {
        // Always include these sections
        var menuSections: [MenuSection] = []

        if !isMenuRedesignOn {
            menuSections.append(getNewTabSection(with: uuid, tabInfo: tabInfo))
            menuSections.append(getLibrariesSection(with: uuid, tabInfo: tabInfo))
            menuSections.append(
                getOtherToolsSection(
                    with: uuid,
                    isHomepage: tabInfo.isHomepage,
                    tabInfo: tabInfo
                ))
            // Conditionally add tools section if this is a website
            if !tabInfo.isHomepage {
                menuSections.insert(
                    getToolsSection(with: uuid, and: tabInfo),
                    at: 1
                )
            }
        } else if tabInfo.isHomepage {
            menuSections.append(getHorizontalTabsSection(with: uuid, tabInfo: tabInfo))
            menuSections.append(getAccountSection(with: uuid, tabInfo: tabInfo))
        } else {
            menuSections.append(getSiteSection(with: uuid, tabInfo: tabInfo, isExpanded: isExpanded))
            menuSections.append(getHorizontalTabsSection(with: uuid, tabInfo: tabInfo))
            menuSections.append(getAccountSection(with: uuid, tabInfo: tabInfo))
        }

        return menuSections
    }

    // MARK: - Menu Redesign Sections
    // Horizontal Tabs Section
    private func getHorizontalTabsSection(with uuid: WindowUUID, tabInfo: MainMenuTabInfo) -> MenuSection {
        return MenuSection(
            isHorizontalTabsSection: true,
            groupA11yLabel: .MainMenu.ToolsSection.AccessibilityLabels.LibraryOptions,
            isHomepage: tabInfo.isHomepage,
            options: [
            MenuElement(
                title: .MainMenu.PanelLinkSection.Bookmarks,
                iconName: Icons.bookmarksTray,
                isEnabled: true,
                isActive: false,
                a11yLabel: .MainMenu.PanelLinkSection.AccessibilityLabels.Bookmarks,
                a11yHint: "",
                a11yId: AccessibilityIdentifiers.MainMenu.bookmarks,
                action: {
                    store.dispatchLegacy(
                        MainMenuAction(
                            windowUUID: uuid,
                            actionType: MainMenuActionType.tapNavigateToDestination,
                            navigationDestination: MenuNavigationDestination(.bookmarks),
                            telemetryInfo: TelemetryInfo(isHomepage: tabInfo.isHomepage)
                        )
                    )
                }
            ),
            MenuElement(
                title: .MainMenu.PanelLinkSection.History,
                iconName: Icons.history,
                isEnabled: true,
                isActive: false,
                a11yLabel: .MainMenu.PanelLinkSection.AccessibilityLabels.History,
                a11yHint: "",
                a11yId: AccessibilityIdentifiers.MainMenu.history,
                action: {
                    store.dispatchLegacy(
                        MainMenuAction(
                            windowUUID: uuid,
                            actionType: MainMenuActionType.tapNavigateToDestination,
                            navigationDestination: MenuNavigationDestination(.history),
                            telemetryInfo: TelemetryInfo(isHomepage: tabInfo.isHomepage)
                        )
                    )
                }
            ),
            MenuElement(
                title: .MainMenu.PanelLinkSection.Downloads,
                iconName: Icons.downloads,
                isEnabled: true,
                isActive: false,
                a11yLabel: .MainMenu.PanelLinkSection.AccessibilityLabels.Downloads,
                a11yHint: "",
                a11yId: AccessibilityIdentifiers.MainMenu.downloads,
                action: {
                    store.dispatchLegacy(
                        MainMenuAction(
                            windowUUID: uuid,
                            actionType: MainMenuActionType.tapNavigateToDestination,
                            navigationDestination: MenuNavigationDestination(.downloads),
                            telemetryInfo: TelemetryInfo(isHomepage: tabInfo.isHomepage)
                        )
                    )
                }
            ),
            MenuElement(
                title: .MainMenu.PanelLinkSection.Passwords,
                iconName: Icons.passwords,
                isEnabled: true,
                isActive: false,
                a11yLabel: .MainMenu.PanelLinkSection.AccessibilityLabels.Passwords,
                a11yHint: "",
                a11yId: AccessibilityIdentifiers.MainMenu.passwords,
                action: {
                    store.dispatchLegacy(
                        MainMenuAction(
                            windowUUID: uuid,
                            actionType: MainMenuActionType.tapNavigateToDestination,
                            navigationDestination: MenuNavigationDestination(.passwords),
                            telemetryInfo: TelemetryInfo(isHomepage: tabInfo.isHomepage)
                        )
                    )
                }
            )
        ])
    }

    // Account Section
    private func getAccountSection(with uuid: WindowUUID, tabInfo: MainMenuTabInfo) -> MenuSection {
        return MenuSection(
            isHomepage: tabInfo.isHomepage,
            options: [
                MenuElement(
                    title: tabInfo.accountData.title,
                    description: tabInfo.accountData.subtitle,
                    iconName: Icons.avatarCircle,
                    iconImage: tabInfo.accountProfileImage,
                    needsReAuth: tabInfo.accountData.needsReAuth,
                    isEnabled: true,
                    isActive: false,
                    a11yLabel: "\(tabInfo.accountData.title) \(tabInfo.accountData.subtitle ?? "")",
                    a11yHint: "",
                    a11yId: AccessibilityIdentifiers.MainMenu.signIn,
                    action: {
                        store.dispatchLegacy(
                            MainMenuAction(
                                windowUUID: uuid,
                                actionType: MainMenuActionType.tapNavigateToDestination,
                                navigationDestination: MenuNavigationDestination(.syncSignIn),
                                currentTabInfo: tabInfo
                            )
                        )
                    }
                ),
                MenuElement(
                    title: .MainMenu.OtherToolsSection.Settings,
                    iconName: Icons.settings,
                    isEnabled: true,
                    isActive: false,
                    a11yLabel: .MainMenu.OtherToolsSection.AccessibilityLabels.Settings,
                    a11yHint: "",
                    a11yId: AccessibilityIdentifiers.MainMenu.settings,
                    action: {
                        store.dispatchLegacy(
                            MainMenuAction(
                                windowUUID: uuid,
                                actionType: MainMenuActionType.tapNavigateToDestination,
                                navigationDestination: MenuNavigationDestination(.settings),
                                telemetryInfo: TelemetryInfo(isHomepage: tabInfo.isHomepage)
                            )
                        )
                    }
                )
        ])
    }

    // Site Section
    private func getSiteSection(with uuid: WindowUUID, tabInfo: MainMenuTabInfo, isExpanded: Bool) -> MenuSection {
        var options: [MenuElement] = [
            configureBookmarkPageItem(with: uuid, and: tabInfo),
            MenuElement(
                title: .MainMenu.ToolsSection.FindInPageV2,
                iconName: Icons.findInPage,
                isEnabled: true,
                isActive: false,
                a11yLabel: .MainMenu.ToolsSection.AccessibilityLabels.FindInPage,
                a11yHint: "",
                a11yId: AccessibilityIdentifiers.MainMenu.findInPage,
                action: {
                    store.dispatchLegacy(
                        MainMenuAction(
                            windowUUID: uuid,
                            actionType: MainMenuActionType.tapNavigateToDestination,
                            navigationDestination: MenuNavigationDestination(.findInPage),
                            telemetryInfo: TelemetryInfo(isHomepage: tabInfo.isHomepage)
                        )
                    )
                }
            ),
        ]
        // Conditionally add the Summarizer item if the feature is enabled
        if isSummarizerOn {
            options.append(configureSummarizerItem(with: uuid, tabInfo: tabInfo))
        }
        options.append(configureUserAgentItemV2(with: uuid, tabInfo: tabInfo))

        if !isExpanded {
            options.append(configureMoreLessItem(with: uuid, tabInfo: tabInfo, isExpanded: isExpanded))
        } else {
            options.append(contentsOf: [
                configureZoomItemV2(with: uuid, and: tabInfo),
                configureWebsiteDarkModeItem(with: uuid, and: tabInfo),
                configureShortcutsItemV2(with: uuid, and: tabInfo),
                MenuElement(
                    title: .MainMenu.Submenus.Save.SaveAsPDF,
                    iconName: Icons.saveAsPDFV2,
                    isEnabled: true,
                    isActive: false,
                    a11yLabel: .MainMenu.Submenus.Save.AccessibilityLabels.SaveAsPDF,
                    a11yHint: "",
                    a11yId: AccessibilityIdentifiers.MainMenu.saveAsPDF,
                    isOptional: true,
                    action: {
                        store.dispatchLegacy(
                            MainMenuAction(
                                windowUUID: uuid,
                                actionType: MainMenuActionType.tapNavigateToDestination,
                                navigationDestination: MenuNavigationDestination(
                                    .saveAsPDFV2,
                                    url: tabInfo.canonicalURL
                                ),
                                telemetryInfo: TelemetryInfo(isHomepage: tabInfo.isHomepage)
                            )
                        )
                    }
                ),
                MenuElement(
                    title: .MainMenu.Submenus.Tools.Print,
                    iconName: Icons.print,
                    isEnabled: true,
                    isActive: false,
                    a11yLabel: .MainMenu.Submenus.Tools.AccessibilityLabels.Print,
                    a11yHint: "",
                    a11yId: AccessibilityIdentifiers.MainMenu.print,
                    isOptional: true,
                    action: {
                        store.dispatchLegacy(
                            MainMenuAction(
                                windowUUID: uuid,
                                actionType: MainMenuActionType.tapNavigateToDestination,
                                navigationDestination: MenuNavigationDestination(
                                    .printSheetV2,
                                    url: tabInfo.canonicalURL
                                ),
                                telemetryInfo: TelemetryInfo(isHomepage: tabInfo.isHomepage)
                            )
                        )
                    }
                )
            ])
        }
        return MenuSection(isExpanded: isExpanded, options: options)
    }

    private func configureBookmarkPageItem(
        with uuid: WindowUUID,
        and tabInfo: MainMenuTabInfo
    ) -> MenuElement {
        typealias SaveMenu = String.MainMenu.Submenus.Save
        typealias A11y = SaveMenu.AccessibilityLabels

        let title = tabInfo.isBookmarked ? SaveMenu.EditBookmark : SaveMenu.BookmarkPage
        let icon = tabInfo.isBookmarked ? Icons.editThisBookmark : Icons.bookmarkThisPage
        let a11yLabel = tabInfo.isBookmarked ? A11y.EditBookmark : A11y.BookmarkPage
        let actionType: MainMenuActionType = tabInfo.isBookmarked ? .tapEditBookmark : .tapAddToBookmarks

        return MenuElement(
            title: title,
            iconName: icon,
            isEnabled: true,
            isActive: tabInfo.isBookmarked,
            a11yLabel: a11yLabel,
            a11yHint: "",
            a11yId: AccessibilityIdentifiers.MainMenu.bookmarkPage,
            action: {
                store.dispatchLegacy(
                    MainMenuAction(
                        windowUUID: uuid,
                        actionType: actionType,
                        tabID: tabInfo.tabID,
                        telemetryInfo: TelemetryInfo(isHomepage: tabInfo.isHomepage)
                    )
                )
            }
        )
    }

    private func configureUserAgentItemV2(
        with uuid: WindowUUID,
        tabInfo: MainMenuTabInfo
    ) -> MenuElement {
        let isActive = tabInfo.isDefaultUserAgentDesktop ? !tabInfo.hasChangedUserAgent : tabInfo.hasChangedUserAgent
        return MenuElement(
            title: .MainMenu.ToolsSection.DesktopSite,
            iconName: "",
            isEnabled: true,
            isActive: isActive,
            a11yLabel: .MainMenu.ToolsSection.AccessibilityLabels.DesktopSite,
            a11yHint: isActive ? .MainMenu.ToolsSection.DesktopSiteOn : .MainMenu.ToolsSection.DesktopSiteOff,
            a11yId: AccessibilityIdentifiers.MainMenu.desktopSite,
            infoTitle: isActive ? .MainMenu.ToolsSection.DesktopSiteOn : .MainMenu.ToolsSection.DesktopSiteOff,
            action: {
                store.dispatchLegacy(
                    MainMenuAction(
                        windowUUID: uuid,
                        actionType: MainMenuActionType.tapToggleUserAgent,
                        telemetryInfo: TelemetryInfo(isHomepage: tabInfo.isHomepage,
                                                     isDefaultUserAgentDesktop: tabInfo.isDefaultUserAgentDesktop,
                                                     hasChangedUserAgent: tabInfo.hasChangedUserAgent)
                    )
                )
            }
        )
    }

    private func configureSummarizerItem(
        with uuid: WindowUUID,
        tabInfo: MainMenuTabInfo
    ) -> MenuElement {
            return MenuElement(
                title: .MainMenu.ToolsSection.SummarizePage,
                iconName: Icons.summarizer,
                isEnabled: true,
                isActive: false,
                a11yLabel: .MainMenu.ToolsSection.AccessibilityLabels.SummarizePage,
                a11yHint: "",
                a11yId: AccessibilityIdentifiers.MainMenu.summarizePage,
                action: {
                    store.dispatchLegacy(
                        MainMenuAction(
                            windowUUID: uuid,
                            actionType: MainMenuActionType.tapNavigateToDestination,
                            navigationDestination: MenuNavigationDestination(.webpageSummary),
                            telemetryInfo: TelemetryInfo(isHomepage: tabInfo.isHomepage)
                        )
                    )
                }
            )
    }

    private func configureMoreLessItem(
        with uuid: WindowUUID,
        tabInfo: MainMenuTabInfo,
        isExpanded: Bool
    ) -> MenuElement {
        typealias Menu = String.MainMenu.ToolsSection
        typealias A11y = String.MainMenu.ToolsSection.AccessibilityLabels
        typealias Icons = StandardImageIdentifiers.Large

        return MenuElement(
            title: isExpanded ? Menu.LessOptions : Menu.MoreOptions,
            iconName: isExpanded ? Icons.chevronDown : Icons.chevronRight,
            isEnabled: true,
            isActive: false,
            a11yLabel: isExpanded ? A11y.LessOptions : A11y.MoreOptions,
            a11yHint: isExpanded ? A11y.ExpandedHint : A11y.CollapsedHint,
            a11yId: AccessibilityIdentifiers.MainMenu.moreLess,
            action: {
                store.dispatchLegacy(
                    MainMenuAction(
                        windowUUID: uuid,
                        actionType: MainMenuActionType.tapMoreOptions,
                        isExpanded: isExpanded
                    )
                )
            }
        )
    }

    private func configureZoomItemV2(
        with uuid: WindowUUID,
        and tabInfo: MainMenuTabInfo
    ) -> MenuElement {
        let zoomLevel = NumberFormatter.localizedString(
            from: NSNumber(value: tabInfo.zoomLevel),
            number: .percent
        )

        let regularZoom: CGFloat = 1.0
        let zoomSymbol: String = if tabInfo.zoomLevel > regularZoom {
            .MainMenu.Submenus.Tools.ZoomPositiveSymbol
        } else if tabInfo.zoomLevel < regularZoom {
            .MainMenu.Submenus.Tools.ZoomNegativeSymbol
        } else {
            ""
        }

        return MenuElement(
            title: .MainMenu.Submenus.Tools.PageZoomV2,
            iconName: "",
            isEnabled: true,
            isActive: tabInfo.zoomLevel != regularZoom,
            a11yLabel: .MainMenu.ToolsSection.AccessibilityLabels.PageZoom,
            a11yHint: "\(zoomSymbol)\(zoomLevel)",
            a11yId: AccessibilityIdentifiers.MainMenu.zoom,
            isOptional: true,
            infoTitle: "\(zoomLevel)",
            action: {
                store.dispatchLegacy(
                    MainMenuAction(
                        windowUUID: uuid,
                        actionType: MainMenuActionType.tapZoom,
                        telemetryInfo: TelemetryInfo(isHomepage: tabInfo.isHomepage)
                    )
                )
            }
        )
    }

    private func configureWebsiteDarkModeItem(
        with uuid: WindowUUID,
        and tabInfo: MainMenuTabInfo
    ) -> MenuElement {
        typealias A11y = String.MainMenu.Submenus.Tools.AccessibilityLabels
        typealias Tools = String.MainMenu.Submenus.Tools

        let nightModeIsOn = NightModeHelper.isActivated()

        return MenuElement(
            title: .MainMenu.Submenus.Tools.WebsiteDarkMode,
            iconName: "",
            isEnabled: true,
            isActive: nightModeIsOn,
            a11yLabel: .MainMenu.ToolsSection.AccessibilityLabels.WebsiteDarkMode,
            a11yHint: nightModeIsOn ? Tools.WebsiteDarkModeOnV2 : Tools.WebsiteDarkModeOffV2,
            a11yId: AccessibilityIdentifiers.MainMenu.nightMode,
            isOptional: true,
            infoTitle: nightModeIsOn ? Tools.WebsiteDarkModeOnV2 : Tools.WebsiteDarkModeOffV2,
            action: {
                store.dispatchLegacy(
                    MainMenuAction(
                        windowUUID: uuid,
                        actionType: MainMenuActionType.tapToggleNightMode,
                        telemetryInfo: TelemetryInfo(isHomepage: tabInfo.isHomepage,
                                                     isActionOn: nightModeIsOn)
                    )
                )
            }
        )
    }

    private func configureShortcutsItemV2(
        with uuid: WindowUUID,
        and tabInfo: MainMenuTabInfo
    ) -> MenuElement {
        typealias SaveMenu = String.MainMenu.Submenus.Save
        typealias A11y = SaveMenu.AccessibilityLabels

        let title = tabInfo.isPinned ? SaveMenu.RemoveFromShortcuts : SaveMenu.AddToShortcuts
        let icon = tabInfo.isPinned ? Icons.removeFromShortcutsV2 : Icons.addToShortcuts
        let a11yLabel = tabInfo.isPinned ? A11y.RemoveFromShortcuts : A11y.AddToShortcuts

        let actionType: MainMenuActionType = tabInfo.isPinned ? .tapRemoveFromShortcuts : .tapAddToShortcuts

        return MenuElement(
            title: title,
            iconName: icon,
            isEnabled: true,
            isActive: tabInfo.isPinned,
            a11yLabel: a11yLabel,
            a11yHint: "",
            a11yId: AccessibilityIdentifiers.MainMenu.addToShortcuts,
            isOptional: true,
            action: {
                store.dispatchLegacy(
                    MainMenuAction(
                        windowUUID: uuid,
                        actionType: actionType,
                        tabID: tabInfo.tabID,
                        telemetryInfo: TelemetryInfo(isHomepage: tabInfo.isHomepage)
                    )
                )
            }
        )
    }

    // MARK: - New Tabs Section
    private func getNewTabSection(with uuid: WindowUUID, tabInfo: MainMenuTabInfo) -> MenuSection {
        return MenuSection(options: [
            MenuElement(
                title: .MainMenu.TabsSection.NewTab,
                iconName: Icons.newTab,
                isEnabled: true,
                isActive: false,
                a11yLabel: .MainMenu.TabsSection.AccessibilityLabels.NewTab,
                a11yHint: "",
                a11yId: AccessibilityIdentifiers.MainMenu.newTab,
                action: {
                    store.dispatchLegacy(
                        MainMenuAction(
                            windowUUID: uuid,
                            actionType: MainMenuActionType.tapNavigateToDestination,
                            navigationDestination: MenuNavigationDestination(.newTab),
                            telemetryInfo: TelemetryInfo(isHomepage: tabInfo.isHomepage)
                        )
                    )
                }
            ),
            MenuElement(
                title: .MainMenu.TabsSection.NewPrivateTab,
                iconName: Icons.newPrivateTab,
                isEnabled: true,
                isActive: false,
                a11yLabel: .MainMenu.TabsSection.AccessibilityLabels.NewPrivateTab,
                a11yHint: "",
                a11yId: AccessibilityIdentifiers.MainMenu.newPrivateTab,
                action: {
                    store.dispatchLegacy(
                        MainMenuAction(
                            windowUUID: uuid,
                            actionType: MainMenuActionType.tapNavigateToDestination,
                            navigationDestination: MenuNavigationDestination(.newPrivateTab),
                            telemetryInfo: TelemetryInfo(isHomepage: tabInfo.isHomepage)
                        )
                    )
                }
            )
        ])
    }

    // MARK: - Tools Section

    private func getToolsSection(
        with uuid: WindowUUID,
        and configuration: MainMenuTabInfo
    ) -> MenuSection {
        var options: [MenuElement] = [
            configureUserAgentItem(with: uuid, tabInfo: configuration),
            MenuElement(
                title: .MainMenu.ToolsSection.FindInPage,
                iconName: Icons.findInPage,
                isEnabled: true,
                isActive: false,
                a11yLabel: .MainMenu.ToolsSection.AccessibilityLabels.FindInPage,
                a11yHint: "",
                a11yId: AccessibilityIdentifiers.MainMenu.findInPage,
                action: {
                    store.dispatchLegacy(
                        MainMenuAction(
                            windowUUID: uuid,
                            actionType: MainMenuActionType.tapNavigateToDestination,
                            navigationDestination: MenuNavigationDestination(.findInPage),
                            telemetryInfo: TelemetryInfo(isHomepage: configuration.isHomepage)
                        )
                    )
                }
            ),
        ]

        // Conditionally add the Summarizer item if the feature is enabled
        if isSummarizerOn {
            options.append(configureSummarizerItem(with: uuid, tabInfo: configuration))
        }

        // Append the rest of the tools submenu items
        options.append(contentsOf: [
            MenuElement(
                title: .MainMenu.ToolsSection.Tools,
                description: getToolsSubmenuDescription(with: configuration),
                iconName: Icons.tools,
                isEnabled: true,
                isActive: false,
                hasSubmenu: true,
                a11yLabel: .MainMenu.ToolsSection.AccessibilityLabels.Tools,
                a11yHint: getToolsSubmenuDescription(with: configuration),
                a11yId: AccessibilityIdentifiers.MainMenu.tools,
                action: {
                    store.dispatchLegacy(
                        MainMenuAction(
                            windowUUID: uuid,
                            actionType: MainMenuActionType.tapShowDetailsView,
                            changeMenuViewTo: .tools,
                            telemetryInfo: TelemetryInfo(isHomepage: configuration.isHomepage)
                        )
                    )
                }
            ),
            MenuElement(
                title: .MainMenu.ToolsSection.Save,
                description: getSaveSubmenuDescription(with: configuration),
                iconName: Icons.save,
                isEnabled: true,
                isActive: false,
                hasSubmenu: true,
                a11yLabel: .MainMenu.ToolsSection.AccessibilityLabels.Save,
                a11yHint: getSaveSubmenuDescription(with: configuration),
                a11yId: AccessibilityIdentifiers.MainMenu.save,
                action: {
                    store.dispatchLegacy(
                        MainMenuAction(
                            windowUUID: uuid,
                            actionType: MainMenuActionType.tapShowDetailsView,
                            changeMenuViewTo: .save,
                            telemetryInfo: TelemetryInfo(isHomepage: configuration.isHomepage)
                        )
<<<<<<< HEAD
                    }
                )
            ]
        )
=======
                    )
                }
            ),
        ])
        return MenuSection(options: options)
>>>>>>> b3476d1c
    }

    private func getToolsSubmenuDescription(with _: MainMenuTabInfo) -> String {
        typealias Preview = String.MainMenu.Submenus.Tools
        var description = ""

        description += "\(Preview.ZoomSubtitle)"

        // if tabInfo.readerModeIsAvailable {
        //     description += ", \(Preview.ReaderViewSubtitle)"
        // }

        description += ", \(Preview.NightModeSubtitle)"
        if shouldShowReportSiteIssue {
            description += ", \(Preview.ReportBrokenSiteSubtitle)"
        }

        description += ", \(Preview.PrintSubtitle)"
        description += ", \(Preview.ShareSubtitle)"

        return description
    }

    private func getSaveSubmenuDescription(with tabInfo: MainMenuTabInfo) -> String {
        typealias Preview = String.MainMenu.Submenus.Save
        var description = ""

        description += "\(Preview.BookmarkThisPageSubtitle)"
        description += ", \(Preview.AddToShortcutsSubtitle)"

        if tabInfo.readerModeIsAvailable {
            description += ", \(Preview.SaveToReadingListSubtitle)"
        }

        description += ", \(Preview.SaveAsPDFSubtitle)"

        return description
    }

    private func configureUserAgentItem(
        with uuid: WindowUUID,
        tabInfo: MainMenuTabInfo
    ) -> MenuElement {
        typealias Menu = String.MainMenu.ToolsSection
        typealias A11y = String.MainMenu.ToolsSection.AccessibilityLabels

        // isDefaultUserAgentDesktop is only true if we're building on an "intel mac"
        // hasChangedUserAgent describes if we've changed form the initial starting state
        let userAgentStringSelector = { (desktopString: String, mobileString: String) in
            tabInfo.isDefaultUserAgentDesktop == tabInfo.hasChangedUserAgent ? desktopString : mobileString
        }

        let title = userAgentStringSelector(Menu.SwitchToDesktopSite, Menu.SwitchToMobileSite)
        let icon = userAgentStringSelector(Icons.deviceDesktop, Icons.deviceMobile)
        let a11yLabel = userAgentStringSelector(A11y.SwitchToDesktopSite, A11y.SwitchToMobileSite)

        let isActive = tabInfo.isDefaultUserAgentDesktop ? !tabInfo.hasChangedUserAgent : tabInfo.hasChangedUserAgent

        return MenuElement(
            title: title,
            iconName: icon,
            isEnabled: true,
            isActive: isActive,
            a11yLabel: a11yLabel,
            a11yHint: "",
            a11yId: AccessibilityIdentifiers.MainMenu.switchToDesktopSite,
            action: {
                store.dispatchLegacy(
                    MainMenuAction(
                        windowUUID: uuid,
                        actionType: MainMenuActionType.tapToggleUserAgent,
                        telemetryInfo: TelemetryInfo(isHomepage: tabInfo.isHomepage,
                                                     isDefaultUserAgentDesktop: tabInfo.isDefaultUserAgentDesktop,
                                                     hasChangedUserAgent: tabInfo.hasChangedUserAgent)
                    )
                )
            }
        )
    }

    // MARK: - Tools Submenu

    private func getToolsSubmenu(
        with uuid: WindowUUID,
        tabInfo: MainMenuTabInfo
    ) -> [MenuSection] {
        let firstSection = if shouldShowReportSiteIssue {
            MenuSection(options: [
                configureZoomItem(with: uuid, and: tabInfo),
                configureNightModeItem(with: uuid, and: tabInfo),
                configureReportSiteIssueItem(with: uuid, tabInfo: tabInfo)
            ])
        } else {
            MenuSection(options: [
                configureZoomItem(with: uuid, and: tabInfo),
                configureNightModeItem(with: uuid, and: tabInfo)
            ])
        }

        return [
            firstSection,
            MenuSection(options: [
                configurePrintItem(with: uuid, tabInfo: tabInfo),
                configureShareItem(with: uuid, tabInfo: tabInfo)
            ])
        ]
    }

    private func configureReportSiteIssueItem(
        with uuid: WindowUUID,
        tabInfo: MainMenuTabInfo
    ) -> MenuElement {
        return MenuElement(
            title: .MainMenu.Submenus.Tools.ReportBrokenSite,
            iconName: Icons.reportBrokenSite,
            isEnabled: true,
            isActive: false,
            a11yLabel: .MainMenu.Submenus.Tools.AccessibilityLabels.ReportBrokenSite,
            a11yHint: "",
            a11yId: AccessibilityIdentifiers.MainMenu.reportBrokenSite,
            action: {
                store.dispatchLegacy(
                    MainMenuAction(
                        windowUUID: uuid,
                        actionType: MainMenuActionType.tapNavigateToDestination,
                        navigationDestination: MenuNavigationDestination(
                            .goToURL,
                            url: SupportUtils.URLForReportSiteIssue(tabInfo.url?.absoluteString)
                        ),
                        telemetryInfo: TelemetryInfo(isHomepage: tabInfo.isHomepage)
                    )
                )
            }
        )
    }

    private func configurePrintItem(
        with uuid: WindowUUID,
        tabInfo: MainMenuTabInfo
    ) -> MenuElement {
        return MenuElement(
            title: .MainMenu.Submenus.Tools.Print,
            iconName: Icons.print,
            isEnabled: true,
            isActive: false,
            a11yLabel: .MainMenu.Submenus.Tools.AccessibilityLabels.Print,
            a11yHint: "",
            a11yId: AccessibilityIdentifiers.MainMenu.print,
            action: {
                store.dispatchLegacy(
                    MainMenuAction(
                        windowUUID: uuid,
                        actionType: MainMenuActionType.tapNavigateToDestination,
                        navigationDestination: MenuNavigationDestination(
                            .printSheet,
                            url: tabInfo.canonicalURL
                        ),
                        telemetryInfo: TelemetryInfo(isHomepage: tabInfo.isHomepage)
                    )
                )
            }
        )
    }

    private func configureShareItem(
        with uuid: WindowUUID,
        tabInfo: MainMenuTabInfo
    ) -> MenuElement {
        return MenuElement(
            title: .MainMenu.Submenus.Tools.Share,
            iconName: Icons.share,
            isEnabled: true,
            isActive: false,
            a11yLabel: .MainMenu.Submenus.Tools.AccessibilityLabels.Share,
            a11yHint: "",
            a11yId: AccessibilityIdentifiers.MainMenu.share,
            action: {
                store.dispatchLegacy(
                    MainMenuAction(
                        windowUUID: uuid,
                        actionType: MainMenuActionType.tapNavigateToDestination,
                        navigationDestination: MenuNavigationDestination(
                            .shareSheet,
                            url: tabInfo.canonicalURL
                        ),
                        telemetryInfo: TelemetryInfo(isHomepage: tabInfo.isHomepage)
                    )
                )
            }
        )
    }

    private func configureZoomItem(
        with uuid: WindowUUID,
        and tabInfo: MainMenuTabInfo
    ) -> MenuElement {
        let zoomLevel = NumberFormatter.localizedString(
            from: NSNumber(value: tabInfo.zoomLevel),
            number: .percent
        )

        let regularZoom: CGFloat = 1.0
        let zoomSymbol: String = if tabInfo.zoomLevel > regularZoom {
            .MainMenu.Submenus.Tools.ZoomPositiveSymbol
        } else if tabInfo.zoomLevel < regularZoom {
            .MainMenu.Submenus.Tools.ZoomNegativeSymbol
        } else {
            ""
        }

        let formattableString: String = isDefaultZoomEnabled ?
            .MainMenu.Submenus.Tools.PageZoom :
            .MainMenu.Submenus.Tools.Zoom
        let title = String(format: formattableString, "\(zoomSymbol)\(zoomLevel)")
        let icon = tabInfo.zoomLevel == regularZoom ? Icons.zoomOff : Icons.zoomOn

        return MenuElement(
            title: title,
            iconName: icon,
            isEnabled: true,
            isActive: tabInfo.zoomLevel != regularZoom,
            a11yLabel: String(format: .MainMenu.Submenus.Tools.AccessibilityLabels.Zoom, "\(zoomSymbol)\(zoomLevel)"),
            a11yHint: "",
            a11yId: AccessibilityIdentifiers.MainMenu.zoom,
            action: {
                store.dispatchLegacy(
                    MainMenuAction(
                        windowUUID: uuid,
                        actionType: MainMenuDetailsActionType.tapZoom,
                        telemetryInfo: TelemetryInfo(isHomepage: tabInfo.isHomepage)
                    )
                )
            }
        )
    }

    private func configureReaderModeItem(
        with uuid: WindowUUID,
        tabInfo: MainMenuTabInfo,
        and readerModeState: ReaderModeState?
    ) -> MenuElement {
        typealias Strings = String.MainMenu.Submenus.Tools
        typealias A11y = String.MainMenu.Submenus.Tools.AccessibilityLabels

        let readerModeState = readerModeState ?? .unavailable
        let readerModeIsActive = readerModeState == .active
        let title = readerModeIsActive ? Strings.ReaderViewOff : Strings.ReaderViewOn
        let icon = readerModeIsActive ? Icons.readerViewOff : Icons.readerViewOn
        let a11yLabel = readerModeIsActive ? A11y.ReaderViewOff : A11y.ReaderViewOn

        return MenuElement(
            title: title,
            iconName: icon,
            isEnabled: readerModeState != .unavailable,
            isActive: readerModeState == .active,
            a11yLabel: a11yLabel,
            a11yHint: readerModeState != .unavailable ? "" : .MainMenu.AccessibilityLabels.OptionDisabledHint,
            a11yId: AccessibilityIdentifiers.MainMenu.readerView,
            action: {
                store.dispatchLegacy(
                    MainMenuAction(
                        windowUUID: uuid,
                        actionType: GeneralBrowserActionType.showReaderMode,
                        telemetryInfo: TelemetryInfo(isHomepage: tabInfo.isHomepage,
                                                     isActionOn: readerModeState == .active)
                    )
                )
                store.dispatchLegacy(
                    GeneralBrowserAction(
                        windowUUID: uuid,
                        actionType: GeneralBrowserActionType.showReaderMode
                    )
                )
            }
        )
    }

    private func getNightModeTitle(_ isNightModeOn: Bool) -> String {
        if isNewAppearanceMenuOn {
            return isNightModeOn
                ? .MainMenu.Submenus.Tools.WebsiteDarkModeOff
                : .MainMenu.Submenus.Tools.WebsiteDarkModeOn
        } else {
            return isNightModeOn
                ? .MainMenu.Submenus.Tools.NightModeOff
                : .MainMenu.Submenus.Tools.NightModeOn
        }
    }

    private func configureNightModeItem(with uuid: WindowUUID, and tabInfo: MainMenuTabInfo) -> MenuElement {
        typealias A11y = String.MainMenu.Submenus.Tools.AccessibilityLabels

        let nightModeIsOn = NightModeHelper.isActivated()
        let icon = nightModeIsOn ? Icons.nightModeOn : Icons.nightModeOff
        let a11yLabel = nightModeIsOn ? A11y.NightModeOff : A11y.NightModeOn

        return MenuElement(
            title: getNightModeTitle(nightModeIsOn),
            iconName: icon,
            isEnabled: true,
            isActive: nightModeIsOn,
            a11yLabel: a11yLabel,
            a11yHint: "",
            a11yId: AccessibilityIdentifiers.MainMenu.nightMode,
            action: {
                store.dispatchLegacy(
                    MainMenuAction(
                        windowUUID: uuid,
                        actionType: MainMenuDetailsActionType.tapToggleNightMode,
                        telemetryInfo: TelemetryInfo(isHomepage: tabInfo.isHomepage,
                                                     isActionOn: nightModeIsOn)
                    )
                )
            }
        )
    }

    // MARK: - Save Submenu

    private func getSaveSubmenu(
        with uuid: WindowUUID,
        and tabInfo: MainMenuTabInfo
    ) -> [MenuSection] {
        return [MenuSection(
            options: [
                configureBookmarkItem(with: uuid, and: tabInfo),
                configureShortcutsItem(with: uuid, and: tabInfo),
                configureReadingListItem(with: uuid, and: tabInfo),
                configureSaveAsPDFItem(with: uuid, and: tabInfo)
            ]
        )]
    }

    private func configureBookmarkItem(
        with uuid: WindowUUID,
        and tabInfo: MainMenuTabInfo
    ) -> MenuElement {
        typealias SaveMenu = String.MainMenu.Submenus.Save
        typealias A11y = SaveMenu.AccessibilityLabels

        let title = tabInfo.isBookmarked ? SaveMenu.EditBookmark : SaveMenu.BookmarkThisPage
        let icon = tabInfo.isBookmarked ? Icons.editThisBookmark : Icons.bookmarkThisPage
        let a11yLabel = tabInfo.isBookmarked ? A11y.EditBookmark : A11y.BookmarkThisPage
        let actionType: MainMenuDetailsActionType = tabInfo.isBookmarked ? .tapEditBookmark : .tapAddToBookmarks

        return MenuElement(
            title: title,
            iconName: icon,
            isEnabled: true,
            isActive: tabInfo.isBookmarked,
            a11yLabel: a11yLabel,
            a11yHint: "",
            a11yId: AccessibilityIdentifiers.MainMenu.bookmarkThisPage,
            action: {
                store.dispatchLegacy(
                    MainMenuAction(
                        windowUUID: uuid,
                        actionType: actionType,
                        tabID: tabInfo.tabID,
                        telemetryInfo: TelemetryInfo(isHomepage: tabInfo.isHomepage)
                    )
                )
            }
        )
    }

    private func configureShortcutsItem(
        with uuid: WindowUUID,
        and tabInfo: MainMenuTabInfo
    ) -> MenuElement {
        typealias SaveMenu = String.MainMenu.Submenus.Save
        typealias A11y = SaveMenu.AccessibilityLabels

        let title = tabInfo.isPinned ? SaveMenu.RemoveFromShortcuts : SaveMenu.AddToShortcuts
        let icon = tabInfo.isPinned ? Icons.removeFromShortcuts : Icons.addToShortcuts
        let a11yLabel = tabInfo.isPinned ? A11y.RemoveFromShortcuts : A11y.AddToShortcuts
        let actionType: MainMenuDetailsActionType = tabInfo.isPinned ? .tapRemoveFromShortcuts : .tapAddToShortcuts

        return MenuElement(
            title: title,
            iconName: icon,
            isEnabled: true,
            isActive: tabInfo.isPinned,
            a11yLabel: a11yLabel,
            a11yHint: "",
            a11yId: AccessibilityIdentifiers.MainMenu.addToShortcuts,
            action: {
                store.dispatchLegacy(
                    MainMenuAction(
                        windowUUID: uuid,
                        actionType: actionType,
                        tabID: tabInfo.tabID,
                        telemetryInfo: TelemetryInfo(isHomepage: tabInfo.isHomepage)
                    )
                )
            }
        )
    }

    private func configureReadingListItem(
        with uuid: WindowUUID,
        and tabInfo: MainMenuTabInfo
    ) -> MenuElement {
        typealias SaveMenu = String.MainMenu.Submenus.Save
        typealias A11y = SaveMenu.AccessibilityLabels

        let isInReadingList = tabInfo.isInReadingList
        let title = isInReadingList ? SaveMenu.RemoveFromReadingList : SaveMenu.SaveToReadingList
        let icon = isInReadingList ? Icons.removeFromReadingList : Icons.saveToReadingList
        let a11yLabel = isInReadingList ? A11y.RemoveFromReadingList : A11y.SaveToReadingList
        let actionType: MainMenuDetailsActionType = isInReadingList ? .tapRemoveFromReadingList : .tapAddToReadingList

        return MenuElement(
            title: title,
            iconName: icon,
            isEnabled: tabInfo.readerModeIsAvailable,
            isActive: tabInfo.isInReadingList,
            a11yLabel: a11yLabel,
            a11yHint: tabInfo.readerModeIsAvailable ? "" : .MainMenu.AccessibilityLabels.OptionDisabledHint,
            a11yId: AccessibilityIdentifiers.MainMenu.saveToReadingList,
            action: {
                store.dispatchLegacy(
                    MainMenuAction(
                        windowUUID: uuid,
                        actionType: actionType,
                        tabID: tabInfo.tabID,
                        telemetryInfo: TelemetryInfo(isHomepage: tabInfo.isHomepage)
                    )
                )
            }
        )
    }

    private func configureSaveAsPDFItem(
        with uuid: WindowUUID,
        and tabInfo: MainMenuTabInfo
    ) -> MenuElement {
        return MenuElement(
            title: .MainMenu.Submenus.Save.SaveAsPDF,
            iconName: Icons.saveAsPDF,
            isEnabled: true,
            isActive: false,
            a11yLabel: .MainMenu.Submenus.Save.AccessibilityLabels.SaveAsPDF,
            a11yHint: "",
            a11yId: AccessibilityIdentifiers.MainMenu.saveAsPDF,
            action: {
                store.dispatchLegacy(
                    MainMenuAction(
                        windowUUID: uuid,
                        actionType: MainMenuActionType.tapNavigateToDestination,
                        navigationDestination: MenuNavigationDestination(
                            .saveAsPDF,
                            url: tabInfo.canonicalURL
                        ),
                        telemetryInfo: TelemetryInfo(isHomepage: tabInfo.isHomepage)
                    )
                )
            }
        )
    }

    // MARK: - Libraries Section
    private func getLibrariesSection(with uuid: WindowUUID, tabInfo: MainMenuTabInfo) -> MenuSection {
        return MenuSection(options: [
            MenuElement(
                title: .MainMenu.PanelLinkSection.Bookmarks,
                iconName: Icons.bookmarks,
                isEnabled: true,
                isActive: false,
                a11yLabel: .MainMenu.PanelLinkSection.AccessibilityLabels.Bookmarks,
                a11yHint: "",
                a11yId: AccessibilityIdentifiers.MainMenu.bookmarks,
                action: {
                    store.dispatchLegacy(
                        MainMenuAction(
                            windowUUID: uuid,
                            actionType: MainMenuActionType.tapNavigateToDestination,
                            navigationDestination: MenuNavigationDestination(.bookmarks),
                            telemetryInfo: TelemetryInfo(isHomepage: tabInfo.isHomepage)
                        )
                    )
                }
            ),
            MenuElement(
                title: .MainMenu.PanelLinkSection.History,
                iconName: Icons.history,
                isEnabled: true,
                isActive: false,
                a11yLabel: .MainMenu.PanelLinkSection.AccessibilityLabels.History,
                a11yHint: "",
                a11yId: AccessibilityIdentifiers.MainMenu.history,
                action: {
                    store.dispatchLegacy(
                        MainMenuAction(
                            windowUUID: uuid,
                            actionType: MainMenuActionType.tapNavigateToDestination,
                            navigationDestination: MenuNavigationDestination(.history),
                            telemetryInfo: TelemetryInfo(isHomepage: tabInfo.isHomepage)
                        )
                    )
                }
            ),
            MenuElement(
                title: .MainMenu.PanelLinkSection.Downloads,
                iconName: Icons.downloads,
                isEnabled: true,
                isActive: false,
                a11yLabel: .MainMenu.PanelLinkSection.AccessibilityLabels.Downloads,
                a11yHint: "",
                a11yId: AccessibilityIdentifiers.MainMenu.downloads,
                action: {
                    store.dispatchLegacy(
                        MainMenuAction(
                            windowUUID: uuid,
                            actionType: MainMenuActionType.tapNavigateToDestination,
                            navigationDestination: MenuNavigationDestination(.downloads),
                            telemetryInfo: TelemetryInfo(isHomepage: tabInfo.isHomepage)
                        )
                    )
                }
            ),
            MenuElement(
                title: .MainMenu.PanelLinkSection.Passwords,
                iconName: Icons.passwords,
                isEnabled: true,
                isActive: false,
                a11yLabel: .MainMenu.PanelLinkSection.AccessibilityLabels.Passwords,
                a11yHint: "",
                a11yId: AccessibilityIdentifiers.MainMenu.passwords,
                action: {
                    store.dispatchLegacy(
                        MainMenuAction(
                            windowUUID: uuid,
                            actionType: MainMenuActionType.tapNavigateToDestination,
                            navigationDestination: MenuNavigationDestination(.passwords),
                            telemetryInfo: TelemetryInfo(isHomepage: tabInfo.isHomepage)
                        )
                    )
                }
            )
        ])
    }

    // MARK: - Other Tools Section

    private func getOtherToolsSection(
        with uuid: WindowUUID,
        isHomepage: Bool,
        tabInfo: MainMenuTabInfo
    ) -> MenuSection {
        let homepageOptions = [
            MenuElement(
                title: .MainMenu.OtherToolsSection.CustomizeHomepage,
                iconName: Icons.customizeHomepage,
                isEnabled: true,
                isActive: false,
                a11yLabel: .MainMenu.OtherToolsSection.AccessibilityLabels.CustomizeHomepage,
                a11yHint: "",
                a11yId: AccessibilityIdentifiers.MainMenu.customizeHomepage,
                action: {
                    store.dispatchLegacy(
                        MainMenuAction(
                            windowUUID: uuid,
                            actionType: MainMenuActionType.tapNavigateToDestination,
                            navigationDestination: MenuNavigationDestination(.customizeHomepage),
                            telemetryInfo: TelemetryInfo(isHomepage: tabInfo.isHomepage)
                        )
                    )
                }
            ),
            MenuElement(
                title: String(
                    format: .MainMenu.OtherToolsSection.WhatsNew,
                    AppName.shortName.rawValue
                ),
                iconName: Icons.whatsNew,
                isEnabled: true,
                isActive: false,
                a11yLabel: String(
                    format: .MainMenu.OtherToolsSection.AccessibilityLabels.WhatsNew,
                    AppName.shortName.rawValue
                ),
                a11yHint: "",
                a11yId: AccessibilityIdentifiers.MainMenu.whatsNew,
                action: {
                    store.dispatchLegacy(
                        MainMenuAction(
                            windowUUID: uuid,
                            actionType: MainMenuActionType.tapNavigateToDestination,
                            navigationDestination: MenuNavigationDestination(
                                .goToURL,
                                url: SupportUtils.URLForWhatsNew
                            ),
                            telemetryInfo: TelemetryInfo(isHomepage: tabInfo.isHomepage)
                        )
                    )
                }
            )
        ]

        let standardOptions = [
            MenuElement(
                title: .MainMenu.OtherToolsSection.GetHelp,
                iconName: Icons.getHelp,
                isEnabled: true,
                isActive: false,
                a11yLabel: .MainMenu.OtherToolsSection.AccessibilityLabels.GetHelp,
                a11yHint: "",
                a11yId: AccessibilityIdentifiers.MainMenu.getHelp,
                action: {
                    store.dispatchLegacy(
                        MainMenuAction(
                            windowUUID: uuid,
                            actionType: MainMenuActionType.tapNavigateToDestination,
                            navigationDestination: MenuNavigationDestination(
                                .goToURL,
                                url: SupportUtils.URLForGetHelp
                            ),
                            telemetryInfo: TelemetryInfo(isHomepage: tabInfo.isHomepage)
                        )
                    )
                }
            ),
            MenuElement(
                title: .MainMenu.OtherToolsSection.Settings,
                iconName: Icons.settings,
                isEnabled: true,
                isActive: false,
                a11yLabel: .MainMenu.OtherToolsSection.AccessibilityLabels.Settings,
                a11yHint: "",
                a11yId: AccessibilityIdentifiers.MainMenu.settings,
                action: {
                    store.dispatchLegacy(
                        MainMenuAction(
                            windowUUID: uuid,
                            actionType: MainMenuActionType.tapNavigateToDestination,
                            navigationDestination: MenuNavigationDestination(.settings),
                            telemetryInfo: TelemetryInfo(isHomepage: tabInfo.isHomepage)
                        )
                    )
                }
            )
        ]

        return MenuSection(options: isHomepage ? homepageOptions + standardOptions : standardOptions)
    }
}<|MERGE_RESOLUTION|>--- conflicted
+++ resolved
@@ -213,7 +213,7 @@
                         )
                     )
                 }
-            )
+            ),
         ])
     }
 
@@ -262,7 +262,7 @@
                             )
                         )
                     }
-                )
+                ),
         ])
     }
 
@@ -348,7 +348,7 @@
                             )
                         )
                     }
-                )
+                ),
             ])
         }
         return MenuSection(isExpanded: isExpanded, options: options)
@@ -616,7 +616,7 @@
                         )
                     )
                 }
-            )
+            ),
         ])
     }
 
@@ -695,18 +695,11 @@
                             changeMenuViewTo: .save,
                             telemetryInfo: TelemetryInfo(isHomepage: configuration.isHomepage)
                         )
-<<<<<<< HEAD
-                    }
-                )
-            ]
-        )
-=======
                     )
                 }
             ),
         ])
         return MenuSection(options: options)
->>>>>>> b3476d1c
     }
 
     private func getToolsSubmenuDescription(with _: MainMenuTabInfo) -> String {
@@ -797,12 +790,12 @@
             MenuSection(options: [
                 configureZoomItem(with: uuid, and: tabInfo),
                 configureNightModeItem(with: uuid, and: tabInfo),
-                configureReportSiteIssueItem(with: uuid, tabInfo: tabInfo)
+                configureReportSiteIssueItem(with: uuid, tabInfo: tabInfo),
             ])
         } else {
             MenuSection(options: [
                 configureZoomItem(with: uuid, and: tabInfo),
-                configureNightModeItem(with: uuid, and: tabInfo)
+                configureNightModeItem(with: uuid, and: tabInfo),
             ])
         }
 
@@ -810,7 +803,7 @@
             firstSection,
             MenuSection(options: [
                 configurePrintItem(with: uuid, tabInfo: tabInfo),
-                configureShareItem(with: uuid, tabInfo: tabInfo)
+                configureShareItem(with: uuid, tabInfo: tabInfo),
             ])
         ]
     }
@@ -1035,7 +1028,7 @@
                 configureBookmarkItem(with: uuid, and: tabInfo),
                 configureShortcutsItem(with: uuid, and: tabInfo),
                 configureReadingListItem(with: uuid, and: tabInfo),
-                configureSaveAsPDFItem(with: uuid, and: tabInfo)
+                configureSaveAsPDFItem(with: uuid, and: tabInfo),
             ]
         )]
     }
@@ -1246,7 +1239,7 @@
                         )
                     )
                 }
-            )
+            ),
         ])
     }
 
@@ -1304,7 +1297,7 @@
                         )
                     )
                 }
-            )
+            ),
         ]
 
         let standardOptions = [
@@ -1348,7 +1341,7 @@
                         )
                     )
                 }
-            )
+            ),
         ]
 
         return MenuSection(options: isHomepage ? homepageOptions + standardOptions : standardOptions)
