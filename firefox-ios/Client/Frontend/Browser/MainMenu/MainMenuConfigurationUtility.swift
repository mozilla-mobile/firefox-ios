// This Source Code Form is subject to the terms of the Mozilla Public
// License, v. 2.0. If a copy of the MPL was not distributed with this
// file, You can obtain one at http://mozilla.org/MPL/2.0/

import Common
import Foundation
import MenuKit
import Shared

struct MainMenuConfigurationUtility: Equatable {
    private enum Icons {
        static let newTab = StandardImageIdentifiers.Large.plus
        static let newPrivateTab = StandardImageIdentifiers.Large.privateModeCircleFill
        static let deviceDesktop = StandardImageIdentifiers.Large.deviceDesktop
        static let deviceMobile = StandardImageIdentifiers.Large.deviceMobile
        static let findInPage = StandardImageIdentifiers.Large.search
        static let tools = StandardImageIdentifiers.Large.tool
        static let save = StandardImageIdentifiers.Large.save
        static let bookmarks = StandardImageIdentifiers.Large.bookmarkTrayFill
        static let history = StandardImageIdentifiers.Large.history
        static let downloads = StandardImageIdentifiers.Large.download
        static let passwords = StandardImageIdentifiers.Large.login
        static let getHelp = StandardImageIdentifiers.Large.helpCircle
        static let settings = StandardImageIdentifiers.Large.settings
        static let whatsNew = StandardImageIdentifiers.Large.whatsNew
        static let zoomOff = StandardImageIdentifiers.Large.pageZoom
        static let zoomOn = StandardImageIdentifiers.Large.pageZoomFill
        static let readerViewOn = StandardImageIdentifiers.Large.readerView
        static let readerViewOff = StandardImageIdentifiers.Large.readerViewFill
        static let nightModeOff = StandardImageIdentifiers.Large.nightMode
        static let nightModeOn = StandardImageIdentifiers.Large.nightModeFill
        static let print = StandardImageIdentifiers.Large.print
        static let share = StandardImageIdentifiers.Large.share
        static let addToShortcuts = StandardImageIdentifiers.Large.pin
        static let removeFromShortcuts = StandardImageIdentifiers.Large.pinSlashFill
        static let saveToReadingList = StandardImageIdentifiers.Large.readingListAdd
        static let removeFromReadingList = StandardImageIdentifiers.Large.readingListSlashFill
        static let bookmarkThisPage = StandardImageIdentifiers.Large.bookmark
        static let editThisBookmark = StandardImageIdentifiers.Large.bookmarkFill
        static let reportBrokenSite = StandardImageIdentifiers.Large.lightbulb
        static let customizeHomepage = StandardImageIdentifiers.Large.gridAdd
        static let saveAsPDF = StandardImageIdentifiers.Large.folder

        // These will be used in the future, but not now.
        // adding them just for completion's sake
        //        static let addToHomescreen = StandardImageIdentifiers.Large.addToHomescreen
    }

    public func generateMenuElements(
        with tabInfo: MainMenuTabInfo,
        for viewType: MainMenuDetailsViewType?,
        and uuid: WindowUUID,
        readerState: ReaderModeState? = nil
    ) -> [MenuSection] {
        switch viewType {
        case .tools:
            return getToolsSubmenu(with: uuid, tabInfo: tabInfo, and: readerState)

        case .save:
            return getSaveSubmenu(with: uuid, and: tabInfo)

        default:
            return getMainMenuElements(with: uuid, and: tabInfo)
        }
    }

    // MARK: - Main Menu

    private func getMainMenuElements(
        with uuid: WindowUUID,
        and tabInfo: MainMenuTabInfo
    ) -> [MenuSection] {
        // Always include these sections
        var menuSections: [MenuSection] = [
            getNewTabSection(with: uuid, tabInfo: tabInfo),
            getLibrariesSection(with: uuid, tabInfo: tabInfo),
            getOtherToolsSection(
                with: uuid,
<<<<<<< HEAD
                isHomepage: tabInfo.isHomepage
            ),
=======
                isHomepage: tabInfo.isHomepage,
                tabInfo: tabInfo
            )
>>>>>>> e12d61ad
        ]

        // Conditionally add tools section if this is a website
        if !tabInfo.isHomepage {
            menuSections.insert(
                getToolsSection(with: uuid, and: tabInfo),
                at: 1
            )
        }

        return menuSections
    }

    // MARK: - New Tabs Section
<<<<<<< HEAD

    private func getNewTabSection(with uuid: WindowUUID) -> MenuSection {
=======
    private func getNewTabSection(with uuid: WindowUUID, tabInfo: MainMenuTabInfo) -> MenuSection {
>>>>>>> e12d61ad
        return MenuSection(options: [
            MenuElement(
                title: .MainMenu.TabsSection.NewTab,
                iconName: Icons.newTab,
                isEnabled: true,
                isActive: false,
                a11yLabel: .MainMenu.TabsSection.AccessibilityLabels.NewTab,
                a11yHint: "",
                a11yId: AccessibilityIdentifiers.MainMenu.newTab,
                action: {
                    store.dispatch(
                        MainMenuAction(
                            windowUUID: uuid,
                            actionType: MainMenuActionType.tapNavigateToDestination,
                            navigationDestination: MenuNavigationDestination(.newTab),
                            telemetryInfo: TelemetryInfo(isHomepage: tabInfo.isHomepage)
                        )
                    )
                }
            ),
            MenuElement(
                title: .MainMenu.TabsSection.NewPrivateTab,
                iconName: Icons.newPrivateTab,
                isEnabled: true,
                isActive: false,
                a11yLabel: .MainMenu.TabsSection.AccessibilityLabels.NewPrivateTab,
                a11yHint: "",
                a11yId: AccessibilityIdentifiers.MainMenu.newPrivateTab,
                action: {
                    store.dispatch(
                        MainMenuAction(
                            windowUUID: uuid,
                            actionType: MainMenuActionType.tapNavigateToDestination,
                            navigationDestination: MenuNavigationDestination(.newPrivateTab),
                            telemetryInfo: TelemetryInfo(isHomepage: tabInfo.isHomepage)
                        )
                    )
                }
            ),
        ])
    }

    // MARK: - Tools Section

    private func getToolsSection(
        with uuid: WindowUUID,
        and configuration: MainMenuTabInfo
    ) -> MenuSection {
        return MenuSection(
            options: [
                configureUserAgentItem(with: uuid, tabInfo: configuration),
                MenuElement(
                    title: .MainMenu.ToolsSection.FindInPage,
                    iconName: Icons.findInPage,
                    isEnabled: true,
                    isActive: false,
                    a11yLabel: .MainMenu.ToolsSection.AccessibilityLabels.FindInPage,
                    a11yHint: "",
                    a11yId: AccessibilityIdentifiers.MainMenu.findInPage,
                    action: {
                        store.dispatch(
                            MainMenuAction(
                                windowUUID: uuid,
                                actionType: MainMenuActionType.tapNavigateToDestination,
                                navigationDestination: MenuNavigationDestination(.findInPage),
                                telemetryInfo: TelemetryInfo(isHomepage: configuration.isHomepage)
                            )
                        )
                    }
                ),
                MenuElement(
                    title: .MainMenu.ToolsSection.Tools,
                    description: getToolsSubmenuDescription(with: configuration),
                    iconName: Icons.tools,
                    isEnabled: true,
                    isActive: false,
                    hasSubmenu: true,
                    a11yLabel: .MainMenu.ToolsSection.AccessibilityLabels.Tools,
                    a11yHint: "",
                    a11yId: AccessibilityIdentifiers.MainMenu.tools,
                    action: {
                        store.dispatch(
                            MainMenuAction(
                                windowUUID: uuid,
                                actionType: MainMenuActionType.tapShowDetailsView,
                                changeMenuViewTo: .tools,
                                telemetryInfo: TelemetryInfo(isHomepage: configuration.isHomepage)
                            )
                        )
                    }
                ),
                MenuElement(
                    title: .MainMenu.ToolsSection.Save,
                    description: getSaveSubmenuDescription(with: configuration),
                    iconName: Icons.save,
                    isEnabled: true,
                    isActive: false,
                    hasSubmenu: true,
                    a11yLabel: .MainMenu.ToolsSection.AccessibilityLabels.Save,
                    a11yHint: "",
                    a11yId: AccessibilityIdentifiers.MainMenu.save,
                    action: {
                        store.dispatch(
                            MainMenuAction(
                                windowUUID: uuid,
                                actionType: MainMenuActionType.tapShowDetailsView,
                                changeMenuViewTo: .save,
                                telemetryInfo: TelemetryInfo(isHomepage: configuration.isHomepage)
                            )
                        )
                    }
                ),
            ]
        )
    }

    private func getToolsSubmenuDescription(with _: MainMenuTabInfo) -> String {
        typealias Preview = String.MainMenu.Submenus.Tools
        var description = ""

        description += "\(Preview.ZoomSubtitle)"

        // if tabInfo.readerModeIsAvailable {
        //     description += ", \(Preview.ReaderViewSubtitle)"
        // }

        description += ", \(Preview.NightModeSubtitle)"
        description += ", \(Preview.ReportBrokenSiteSubtitle)"
        description += ", \(Preview.ShareSubtitle)"

        return description
    }

    private func getSaveSubmenuDescription(with tabInfo: MainMenuTabInfo) -> String {
        typealias Preview = String.MainMenu.Submenus.Save
        var description = ""

        description += "\(Preview.BookmarkThisPageSubtitle)"
        description += ", \(Preview.AddToShortcutsSubtitle)"

        if tabInfo.readerModeIsAvailable {
            description += ", \(Preview.SaveToReadingListSubtitle)"
        }

        return description
    }

    private func configureUserAgentItem(
        with uuid: WindowUUID,
        tabInfo: MainMenuTabInfo
    ) -> MenuElement {
        typealias Menu = String.MainMenu.ToolsSection
        typealias A11y = String.MainMenu.ToolsSection.AccessibilityLabels

        // isDefaultUserAgentDesktop is only true if we're building on an "intel mac"
        // hasChangedUserAgent describes if we've changed form the initial starting state
        let userAgentStringSelector = { (desktopString: String, mobileString: String) in
            tabInfo.isDefaultUserAgentDesktop == tabInfo.hasChangedUserAgent ? desktopString : mobileString
        }

        let title = userAgentStringSelector(Menu.SwitchToDesktopSite, Menu.SwitchToMobileSite)
        let icon = userAgentStringSelector(Icons.deviceDesktop, Icons.deviceMobile)
        let a11yLabel = userAgentStringSelector(A11y.SwitchToDesktopSite, A11y.SwitchToMobileSite)

        let isActive = tabInfo.isDefaultUserAgentDesktop ? !tabInfo.hasChangedUserAgent : tabInfo.hasChangedUserAgent

        return MenuElement(
            title: title,
            iconName: icon,
            isEnabled: true,
            isActive: isActive,
            a11yLabel: a11yLabel,
            a11yHint: "",
            a11yId: AccessibilityIdentifiers.MainMenu.switchToDesktopSite,
            action: {
                store.dispatch(
                    MainMenuAction(
                        windowUUID: uuid,
                        actionType: MainMenuActionType.tapToggleUserAgent,
                        telemetryInfo: TelemetryInfo(isHomepage: tabInfo.isHomepage)
                    )
                )
            }
        )
    }

    // MARK: - Tools Submenu

    private func getToolsSubmenu(
        with uuid: WindowUUID,
        tabInfo: MainMenuTabInfo,
        and _: ReaderModeState?
    ) -> [MenuSection] {
        return [
            MenuSection(
                options: [
                    configureZoomItem(with: uuid, and: tabInfo),
                    configureNightModeItem(with: uuid, and: tabInfo),
                    MenuElement(
                        title: .MainMenu.Submenus.Tools.ReportBrokenSite,
                        iconName: Icons.reportBrokenSite,
                        isEnabled: true,
                        isActive: false,
                        a11yLabel: .MainMenu.Submenus.Tools.AccessibilityLabels.ReportBrokenSite,
                        a11yHint: "",
                        a11yId: AccessibilityIdentifiers.MainMenu.reportBrokenSite,
                        action: {
                            store.dispatch(
                                MainMenuAction(
                                    windowUUID: uuid,
                                    actionType: MainMenuActionType.tapNavigateToDestination,
                                    navigationDestination: MenuNavigationDestination(
                                        .goToURL,
                                        url: SupportUtils.URLForReportSiteIssue(tabInfo.url?.absoluteString)
                                    ),
                                    telemetryInfo: TelemetryInfo(isHomepage: tabInfo.isHomepage)
                                )
                            )
                        }
                    ),
                ]
            ),
            MenuSection(
                options: [
                    MenuElement(
                        title: .MainMenu.Submenus.Tools.Share,
                        iconName: Icons.share,
                        isEnabled: true,
                        isActive: false,
                        a11yLabel: .MainMenu.Submenus.Tools.AccessibilityLabels.Share,
                        a11yHint: "",
                        a11yId: AccessibilityIdentifiers.MainMenu.share,
                        action: {
                            store.dispatch(
                                MainMenuAction(
                                    windowUUID: uuid,
                                    actionType: MainMenuActionType.tapNavigateToDestination,
                                    navigationDestination: MenuNavigationDestination(
                                        .shareSheet,
                                        url: tabInfo.canonicalURL
                                    ),
                                    telemetryInfo: TelemetryInfo(isHomepage: tabInfo.isHomepage)
                                )
                            )
                        }
                    ),
                ]
            ),
        ]
    }

    private func configureZoomItem(
        with uuid: WindowUUID,
        and tabInfo: MainMenuTabInfo
    ) -> MenuElement {
        let zoomLevel = NumberFormatter.localizedString(
            from: NSNumber(value: tabInfo.zoomLevel),
            number: .percent
        )
        let title = String(format: .MainMenu.Submenus.Tools.Zoom, zoomLevel)
        let icon = tabInfo.zoomLevel == 1.0 ? Icons.zoomOff : Icons.zoomOn

        return MenuElement(
            title: title,
            iconName: icon,
            isEnabled: true,
            isActive: tabInfo.zoomLevel != 1.0,
            a11yLabel: String(format: .MainMenu.Submenus.Tools.AccessibilityLabels.Zoom, zoomLevel),
            a11yHint: "",
            a11yId: AccessibilityIdentifiers.MainMenu.zoom,
            action: {
                store.dispatch(
                    MainMenuAction(
                        windowUUID: uuid,
                        actionType: MainMenuDetailsActionType.tapZoom,
                        telemetryInfo: TelemetryInfo(isHomepage: tabInfo.isHomepage)
                    )
                )
            }
        )
    }

    private func configureReaderModeItem(
        with uuid: WindowUUID,
        tabInfo _: MainMenuTabInfo,
        and readerModeState: ReaderModeState?
    ) -> MenuElement {
        typealias Strings = String.MainMenu.Submenus.Tools
        typealias A11y = String.MainMenu.Submenus.Tools.AccessibilityLabels

        let readerModeState = readerModeState ?? .unavailable
        let readerModeIsActive = readerModeState == .active
        let title = readerModeIsActive ? Strings.ReaderViewOff : Strings.ReaderViewOn
        let icon = readerModeIsActive ? Icons.readerViewOff : Icons.readerViewOn
        let a11yLabel = readerModeIsActive ? A11y.ReaderViewOff : A11y.ReaderViewOn

        return MenuElement(
            title: title,
            iconName: icon,
            isEnabled: readerModeState != .unavailable,
            isActive: readerModeState == .active,
            a11yLabel: a11yLabel,
            a11yHint: readerModeState != .unavailable ? "" : .MainMenu.AccessibilityLabels.OptionDisabledHint,
            a11yId: AccessibilityIdentifiers.MainMenu.readerView,
            action: {
                store.dispatch(
                    MainMenuAction(
                        windowUUID: uuid,
                        actionType: GeneralBrowserActionType.showReaderMode,
                        telemetryInfo: TelemetryInfo(isHomepage: tabInfo.isHomepage,
                                                     isActionOn: readerModeState == .active)
                    )
                )
                store.dispatch(
                    GeneralBrowserAction(
                        windowUUID: uuid,
                        actionType: GeneralBrowserActionType.showReaderMode
                    )
                )
            }
        )
    }

    private func configureNightModeItem(with uuid: WindowUUID, and tabInfo: MainMenuTabInfo) -> MenuElement {
        typealias Strings = String.MainMenu.Submenus.Tools
        typealias A11y = String.MainMenu.Submenus.Tools.AccessibilityLabels

        let nightModeIsOn = NightModeHelper.isActivated()
        let title = nightModeIsOn ? Strings.NightModeOff : Strings.NightModeOn
        let icon = nightModeIsOn ? Icons.nightModeOn : Icons.nightModeOff
        let a11yLabel = nightModeIsOn ? A11y.NightModeOff : A11y.NightModeOn

        return MenuElement(
            title: title,
            iconName: icon,
            isEnabled: true,
            isActive: nightModeIsOn,
            a11yLabel: a11yLabel,
            a11yHint: "",
            a11yId: AccessibilityIdentifiers.MainMenu.nightMode,
            action: {
                store.dispatch(
                    MainMenuAction(
                        windowUUID: uuid,
                        actionType: MainMenuDetailsActionType.tapToggleNightMode,
                        telemetryInfo: TelemetryInfo(isHomepage: tabInfo.isHomepage,
                                                     isActionOn: nightModeIsOn)
                    )
                )
            }
        )
    }

    // MARK: - Save Submenu

    private func getSaveSubmenu(
        with uuid: WindowUUID,
        and tabInfo: MainMenuTabInfo
    ) -> [MenuSection] {
        return [MenuSection(
            options: [
                configureBookmarkItem(with: uuid, and: tabInfo),
                configureShortcutsItem(with: uuid, and: tabInfo),
                configureReadingListItem(with: uuid, and: tabInfo),
            ]
        )]
    }

    private func configureBookmarkItem(
        with uuid: WindowUUID,
        and tabInfo: MainMenuTabInfo
    ) -> MenuElement {
        typealias SaveMenu = String.MainMenu.Submenus.Save
        typealias A11y = SaveMenu.AccessibilityLabels

        let title = tabInfo.isBookmarked ? SaveMenu.EditBookmark : SaveMenu.BookmarkThisPage
        let icon = tabInfo.isBookmarked ? Icons.editThisBookmark : Icons.bookmarkThisPage
        let a11yLabel = tabInfo.isBookmarked ? A11y.EditBookmark : A11y.BookmarkThisPage
        let actionType: MainMenuDetailsActionType = tabInfo.isBookmarked ? .tapEditBookmark : .tapAddToBookmarks

        return MenuElement(
            title: title,
            iconName: icon,
            isEnabled: true,
            isActive: tabInfo.isBookmarked,
            a11yLabel: a11yLabel,
            a11yHint: "",
            a11yId: AccessibilityIdentifiers.MainMenu.bookmarkThisPage,
            action: {
                store.dispatch(
                    MainMenuAction(
                        windowUUID: uuid,
                        actionType: actionType,
                        tabID: tabInfo.tabID,
                        telemetryInfo: TelemetryInfo(isHomepage: tabInfo.isHomepage)
                    )
                )
            }
        )
    }

    private func configureShortcutsItem(
        with uuid: WindowUUID,
        and tabInfo: MainMenuTabInfo
    ) -> MenuElement {
        typealias SaveMenu = String.MainMenu.Submenus.Save
        typealias A11y = SaveMenu.AccessibilityLabels

        let title = tabInfo.isPinned ? SaveMenu.RemoveFromShortcuts : SaveMenu.AddToShortcuts
        let icon = tabInfo.isPinned ? Icons.removeFromShortcuts : Icons.addToShortcuts
        let a11yLabel = tabInfo.isPinned ? A11y.RemoveFromShortcuts : A11y.AddToShortcuts
        let actionType: MainMenuDetailsActionType = tabInfo.isPinned ? .tapRemoveFromShortcuts : .tapAddToShortcuts

        return MenuElement(
            title: title,
            iconName: icon,
            isEnabled: true,
            isActive: tabInfo.isPinned,
            a11yLabel: a11yLabel,
            a11yHint: "",
            a11yId: AccessibilityIdentifiers.MainMenu.addToShortcuts,
            action: {
                store.dispatch(
                    MainMenuAction(
                        windowUUID: uuid,
                        actionType: actionType,
                        tabID: tabInfo.tabID,
                        telemetryInfo: TelemetryInfo(isHomepage: tabInfo.isHomepage)
                    )
                )
            }
        )
    }

    private func configureReadingListItem(
        with uuid: WindowUUID,
        and tabInfo: MainMenuTabInfo
    ) -> MenuElement {
        typealias SaveMenu = String.MainMenu.Submenus.Save
        typealias A11y = SaveMenu.AccessibilityLabels

        let isInReadingList = tabInfo.isInReadingList
        let title = isInReadingList ? SaveMenu.RemoveFromReadingList : SaveMenu.SaveToReadingList
        let icon = isInReadingList ? Icons.removeFromReadingList : Icons.saveToReadingList
        let a11yLabel = isInReadingList ? A11y.RemoveFromReadingList : A11y.SaveToReadingList
        let actionType: MainMenuDetailsActionType = isInReadingList ? .tapRemoveFromReadingList : .tapAddToReadingList

        return MenuElement(
            title: title,
            iconName: icon,
            isEnabled: tabInfo.readerModeIsAvailable,
            isActive: tabInfo.isInReadingList,
            a11yLabel: a11yLabel,
            a11yHint: tabInfo.readerModeIsAvailable ? "" : .MainMenu.AccessibilityLabels.OptionDisabledHint,
            a11yId: AccessibilityIdentifiers.MainMenu.saveToReadingList,
            action: {
                store.dispatch(
                    MainMenuAction(
                        windowUUID: uuid,
                        actionType: actionType,
                        tabID: tabInfo.tabID,
                        telemetryInfo: TelemetryInfo(isHomepage: tabInfo.isHomepage)
                    )
                )
            }
        )
    }

    // MARK: - Libraries Section
<<<<<<< HEAD

    private func getLibrariesSection(with uuid: WindowUUID) -> MenuSection {
=======
    private func getLibrariesSection(with uuid: WindowUUID, tabInfo: MainMenuTabInfo) -> MenuSection {
>>>>>>> e12d61ad
        return MenuSection(options: [
            MenuElement(
                title: .MainMenu.PanelLinkSection.Bookmarks,
                iconName: Icons.bookmarks,
                isEnabled: true,
                isActive: false,
                a11yLabel: .MainMenu.PanelLinkSection.AccessibilityLabels.Bookmarks,
                a11yHint: "",
                a11yId: AccessibilityIdentifiers.MainMenu.bookmarks,
                action: {
                    store.dispatch(
                        MainMenuAction(
                            windowUUID: uuid,
                            actionType: MainMenuActionType.tapNavigateToDestination,
                            navigationDestination: MenuNavigationDestination(.bookmarks),
                            telemetryInfo: TelemetryInfo(isHomepage: tabInfo.isHomepage)
                        )
                    )
                }
            ),
            MenuElement(
                title: .MainMenu.PanelLinkSection.History,
                iconName: Icons.history,
                isEnabled: true,
                isActive: false,
                a11yLabel: .MainMenu.PanelLinkSection.AccessibilityLabels.History,
                a11yHint: "",
                a11yId: AccessibilityIdentifiers.MainMenu.history,
                action: {
                    store.dispatch(
                        MainMenuAction(
                            windowUUID: uuid,
                            actionType: MainMenuActionType.tapNavigateToDestination,
                            navigationDestination: MenuNavigationDestination(.history),
                            telemetryInfo: TelemetryInfo(isHomepage: tabInfo.isHomepage)
                        )
                    )
                }
            ),
            MenuElement(
                title: .MainMenu.PanelLinkSection.Downloads,
                iconName: Icons.downloads,
                isEnabled: true,
                isActive: false,
                a11yLabel: .MainMenu.PanelLinkSection.AccessibilityLabels.Downloads,
                a11yHint: "",
                a11yId: AccessibilityIdentifiers.MainMenu.downloads,
                action: {
                    store.dispatch(
                        MainMenuAction(
                            windowUUID: uuid,
                            actionType: MainMenuActionType.tapNavigateToDestination,
                            navigationDestination: MenuNavigationDestination(.downloads),
                            telemetryInfo: TelemetryInfo(isHomepage: tabInfo.isHomepage)
                        )
                    )
                }
            ),
            MenuElement(
                title: .MainMenu.PanelLinkSection.Passwords,
                iconName: Icons.passwords,
                isEnabled: true,
                isActive: false,
                a11yLabel: .MainMenu.PanelLinkSection.AccessibilityLabels.Passwords,
                a11yHint: "",
                a11yId: AccessibilityIdentifiers.MainMenu.passwords,
                action: {
                    store.dispatch(
                        MainMenuAction(
                            windowUUID: uuid,
                            actionType: MainMenuActionType.tapNavigateToDestination,
                            navigationDestination: MenuNavigationDestination(.passwords),
                            telemetryInfo: TelemetryInfo(isHomepage: tabInfo.isHomepage)
                        )
                    )
                }
            ),
        ])
    }

    // MARK: - Other Tools Section

    private func getOtherToolsSection(
        with uuid: WindowUUID,
        isHomepage: Bool,
        tabInfo: MainMenuTabInfo
    ) -> MenuSection {
        let homepageOptions = [
            MenuElement(
                title: .MainMenu.OtherToolsSection.CustomizeHomepage,
                iconName: Icons.customizeHomepage,
                isEnabled: true,
                isActive: false,
                a11yLabel: .MainMenu.OtherToolsSection.AccessibilityLabels.CustomizeHomepage,
                a11yHint: "",
                a11yId: AccessibilityIdentifiers.MainMenu.customizeHomepage,
                action: {
                    store.dispatch(
                        MainMenuAction(
                            windowUUID: uuid,
                            actionType: MainMenuActionType.tapNavigateToDestination,
                            navigationDestination: MenuNavigationDestination(.customizeHomepage),
                            telemetryInfo: TelemetryInfo(isHomepage: tabInfo.isHomepage)
                        )
                    )
                }
            ),
            MenuElement(
                title: String(
                    format: .MainMenu.OtherToolsSection.WhatsNew,
                    AppName.shortName.rawValue
                ),
                iconName: Icons.whatsNew,
                isEnabled: true,
                isActive: false,
                a11yLabel: String(
                    format: .MainMenu.OtherToolsSection.AccessibilityLabels.WhatsNew,
                    AppName.shortName.rawValue
                ),
                a11yHint: "",
                a11yId: AccessibilityIdentifiers.MainMenu.whatsNew,
                action: {
                    store.dispatch(
                        MainMenuAction(
                            windowUUID: uuid,
                            actionType: MainMenuActionType.tapNavigateToDestination,
                            navigationDestination: MenuNavigationDestination(
                                .goToURL,
                                url: SupportUtils.URLForWhatsNew
                            ),
                            telemetryInfo: TelemetryInfo(isHomepage: tabInfo.isHomepage)
                        )
                    )
                }
            ),
        ]

        let standardOptions = [
            MenuElement(
                title: .MainMenu.OtherToolsSection.GetHelp,
                iconName: Icons.getHelp,
                isEnabled: true,
                isActive: false,
                a11yLabel: .MainMenu.OtherToolsSection.AccessibilityLabels.GetHelp,
                a11yHint: "",
                a11yId: AccessibilityIdentifiers.MainMenu.getHelp,
                action: {
                    store.dispatch(
                        MainMenuAction(
                            windowUUID: uuid,
                            actionType: MainMenuActionType.tapNavigateToDestination,
                            navigationDestination: MenuNavigationDestination(
                                .goToURL,
                                url: SupportUtils.URLForGetHelp
                            ),
                            telemetryInfo: TelemetryInfo(isHomepage: tabInfo.isHomepage)
                        )
                    )
                }
            ),
            MenuElement(
                title: .MainMenu.OtherToolsSection.Settings,
                iconName: Icons.settings,
                isEnabled: true,
                isActive: false,
                a11yLabel: .MainMenu.OtherToolsSection.AccessibilityLabels.Settings,
                a11yHint: "",
                a11yId: AccessibilityIdentifiers.MainMenu.settings,
                action: {
                    store.dispatch(
                        MainMenuAction(
                            windowUUID: uuid,
                            actionType: MainMenuActionType.tapNavigateToDestination,
                            navigationDestination: MenuNavigationDestination(.settings),
                            telemetryInfo: TelemetryInfo(isHomepage: tabInfo.isHomepage)
                        )
                    )
                }
            ),
        ]

        return MenuSection(options: isHomepage ? homepageOptions + standardOptions : standardOptions)
    }
}<|MERGE_RESOLUTION|>--- conflicted
+++ resolved
@@ -76,14 +76,9 @@
             getLibrariesSection(with: uuid, tabInfo: tabInfo),
             getOtherToolsSection(
                 with: uuid,
-<<<<<<< HEAD
-                isHomepage: tabInfo.isHomepage
-            ),
-=======
                 isHomepage: tabInfo.isHomepage,
                 tabInfo: tabInfo
             )
->>>>>>> e12d61ad
         ]
 
         // Conditionally add tools section if this is a website
@@ -98,12 +93,7 @@
     }
 
     // MARK: - New Tabs Section
-<<<<<<< HEAD
-
-    private func getNewTabSection(with uuid: WindowUUID) -> MenuSection {
-=======
     private func getNewTabSection(with uuid: WindowUUID, tabInfo: MainMenuTabInfo) -> MenuSection {
->>>>>>> e12d61ad
         return MenuSection(options: [
             MenuElement(
                 title: .MainMenu.TabsSection.NewTab,
@@ -573,12 +563,7 @@
     }
 
     // MARK: - Libraries Section
-<<<<<<< HEAD
-
-    private func getLibrariesSection(with uuid: WindowUUID) -> MenuSection {
-=======
     private func getLibrariesSection(with uuid: WindowUUID, tabInfo: MainMenuTabInfo) -> MenuSection {
->>>>>>> e12d61ad
         return MenuSection(options: [
             MenuElement(
                 title: .MainMenu.PanelLinkSection.Bookmarks,
