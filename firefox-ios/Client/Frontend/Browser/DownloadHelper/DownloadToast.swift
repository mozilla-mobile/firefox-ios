--- conflicted
+++ resolved
@@ -50,11 +50,6 @@
     var progressWidthConstraint: NSLayoutConstraint?
 
     var downloadProgressManager: DownloadProgressManager
-<<<<<<< HEAD
-=======
-
-    var onCancelDelegate: DownloadCancellationDelegate?
->>>>>>> 69fa3081
 
     // Returns true if one or more downloads have encoded data (indicated via response `Content-Encoding` header).
     // If at least one download has encoded data, we cannot get a correct total estimate for all the downloads.
@@ -117,16 +112,10 @@
 
     init(downloadProgressManager: DownloadProgressManager,
          theme: Theme,
-<<<<<<< HEAD
-
          completion: @escaping (Bool) -> Void) {
-=======
-         onCancelDelegate: DownloadCancellationDelegate) {
->>>>>>> 69fa3081
         self.downloadProgressManager = downloadProgressManager
         super.init(frame: .zero)
 
-        self.onCancelDelegate = onCancelDelegate
         self.clipsToBounds = true
 
         let download = downloadProgressManager.downloads[0]
@@ -222,8 +211,8 @@
         alert.addAction(UIAlertAction(title: .CancelDownloadDialogCancel,
                                       style: .default,
                                       handler: { action in
+            self.completionHandler?(true)
             self.dismiss(true)
-            self.onCancelDelegate?.onCancel(buttonPressed: true)
             TelemetryWrapper.recordEvent(category: .action, method: .cancel, object: .download)
         }), accessibilityIdentifier: AccessibilityIdentifiers.Alert.cancelDownloadCancel)
 
