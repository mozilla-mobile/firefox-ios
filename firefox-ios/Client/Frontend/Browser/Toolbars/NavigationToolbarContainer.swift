--- conflicted
+++ resolved
@@ -109,16 +109,12 @@
     // MARK: - ThemeApplicable
     func applyTheme(theme: Theme) {
         toolbar.applyTheme(theme: theme)
-<<<<<<< HEAD
 
         let isTranslucent = model?.isTranslucent ?? false
         let backgroundAlpha: CGFloat = isTranslucent ? UX.backgroundAlphaForBlur : 1.0
 
-        let backgroundColorWithoutAlpha = isVersion1Layout ? theme.colors.layer3 : theme.colors.layer1
+        let backgroundColorWithoutAlpha = isVersionLayout ? theme.colors.layer3 : theme.colors.layer1
         backgroundColor = backgroundColorWithoutAlpha.withAlphaComponent(backgroundAlpha)
-=======
-        backgroundColor = isVersionLayout ? theme.colors.layer3 : theme.colors.layer1
->>>>>>> efad6c34
     }
 }
 
