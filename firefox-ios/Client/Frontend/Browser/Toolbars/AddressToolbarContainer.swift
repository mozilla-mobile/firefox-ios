--- conflicted
+++ resolved
@@ -144,15 +144,10 @@
         if self.model != model {
             self.model = model
 
-<<<<<<< HEAD
+        	updateProgressBarPosition(toolbarState.toolbarPosition)
             compactToolbar.configure(state: model.addressToolbarState, toolbarDelegate: self)
             regularToolbar.configure(state: model.addressToolbarState, toolbarDelegate: self)
         }
-=======
-        updateProgressBarPosition(toolbarState.toolbarPosition)
-        compactToolbar.configure(state: model.addressToolbarState, toolbarDelegate: self)
-        regularToolbar.configure(state: model.addressToolbarState, toolbarDelegate: self)
->>>>>>> 9022ad42
     }
 
     private func setupLayout() {
