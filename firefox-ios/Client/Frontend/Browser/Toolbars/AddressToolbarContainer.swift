// This Source Code Form is subject to the terms of the Mozilla Public
// License, v. 2.0. If a copy of the MPL was not distributed with this
// file, You can obtain one at http://mozilla.org/MPL/2.0/

import Common
import Redux
import ToolbarKit
import UIKit

protocol URLBarViewProtocol {
    @MainActor
    var inOverlayMode: Bool { get }
    @MainActor
    func enterOverlayMode(_ locationText: String?, pasted: Bool, search: Bool)
    @MainActor
    func leaveOverlayMode(reason: URLBarLeaveOverlayModeReason, shouldCancelLoading cancel: Bool)
}

/// Describes the reason for leaving overlay mode.
enum URLBarLeaveOverlayModeReason {
    /// The user committed their edits.
    case finished

    /// The user aborted their edits.
    case cancelled
}

protocol AddressToolbarContainerDelegate: AnyObject {
    @MainActor
    func searchSuggestions(searchTerm: String)
    @MainActor
    func openBrowser(searchTerm: String)
    @MainActor
    func openSuggestions(searchTerm: String)
    @MainActor
    func configureContextualHint(for button: UIButton, with contextualHintType: String)
    @MainActor
    func addressToolbarDidBeginEditing(searchTerm: String, shouldShowSuggestions: Bool)
    @MainActor
    func addressToolbarContainerAccessibilityActions() -> [UIAccessibilityCustomAction]?
    @MainActor
    func addressToolbarDidEnterOverlayMode(_ view: UIView)
    @MainActor
    func addressToolbar(_ view: UIView, didLeaveOverlayModeForReason: URLBarLeaveOverlayModeReason)
    @MainActor
    func addressToolbarDidBeginDragInteraction()
    @MainActor
    func addressToolbarDidTapSearchEngine(_ searchEngineView: UIView)
}

final class AddressToolbarContainer: UIView,
                                     ThemeApplicable,
                                     TopBottomInterchangeable,
                                     AlphaDimmable,
                                     StoreSubscriber,
                                     AddressToolbarDelegate,
                                     Autocompletable,
                                     URLBarViewProtocol,
                                     FeatureFlaggable,
                                     PrivateModeUI {
    private enum UX {
        static let toolbarHorizontalPadding: CGFloat = 16
        static let toolbarIsEditingLeadingPadding: CGFloat = 0
        static let skeletonBarOffset: CGFloat = 8
        static let skeletonBarBottomPositionOffset: CGFloat = 4
        static let skeletonBarWidthOffset: CGFloat = 32
        static let addNewTabFadeAnimationDuration: TimeInterval = 0.2
        static let addNewTabPercentageAnimationThreshold: CGFloat = 0.3
        static let keyboardAccessoryViewOffset: CGFloat = 22
        static let accessoryViewGradientOffset: CGFloat = 74
    }

    typealias SubscriberStateType = ToolbarState

    private let isMinimalAddressBarEnabled: Bool
    private let toolbarHelper: ToolbarHelperInterface
    private var windowUUID: WindowUUID?
    private var profile: Profile?
    private var model: AddressToolbarContainerModel?
    private var state: ToolbarState?
    private(set) weak var delegate: AddressToolbarContainerDelegate?

    // FXIOS-10210 Temporary to support updating the Unified Search feature flag during runtime
    public var isUnifiedSearchEnabled = false {
        didSet {
            guard oldValue != isUnifiedSearchEnabled else { return }

            regularToolbar.isUnifiedSearchEnabled = isUnifiedSearchEnabled
        }
    }

    private var toolbar: BrowserAddressToolbar {
        return regularToolbar
    }

    private var searchTerm = ""
    private var shouldDisplayCompact = true
    private var isTransitioning = false {
        didSet {
            if isTransitioning {
                // Cancel any pending/in-progress animations related to the progress bar
                self.progressBar.setProgress(1, animated: false)
                self.progressBar.alpha = 0.0
            }
        }
    }

    var parent: UIStackView?
    var onContainerTap: (() -> Void)?
    private lazy var regularToolbar: RegularBrowserAddressToolbar = .build()
    private lazy var leftSkeletonAddressBar: RegularBrowserAddressToolbar = .build()
    private lazy var rightSkeletonAddressBar: RegularBrowserAddressToolbar = .build()
    private lazy var progressBar: GradientProgressBar = .build { bar in
        bar.clipsToBounds = false
    }
    private lazy var addNewTabView: AddressToolbarAddTabView = .build()
    private lazy var accessoryViewGradient = CAGradientLayer()

    private var addNewTabTrailingConstraint: NSLayoutConstraint?
    private var addNewTabLeadingConstraint: NSLayoutConstraint?
    private var addNewTabTopConstraint: NSLayoutConstraint?
    private var addNewTabBottomConstraint: NSLayoutConstraint?

    private var progressBarTopConstraint: NSLayoutConstraint?
    private var progressBarBottomConstraint: NSLayoutConstraint?

    private func calculateToolbarTrailingSpace() -> CGFloat {
        if shouldDisplayCompact {
            return UX.toolbarHorizontalPadding
        }
        if traitCollection.userInterfaceIdiom == .pad && traitCollection.horizontalSizeClass == .regular {
            return UX.toolbarHorizontalPadding
        }
        // Provide 0 padding in iPhone landscape due to safe area insets
        return 0
    }

    private func calculateToolbarLeadingSpace(isEditing: Bool, toolbarLayoutStyle: ToolbarLayoutStyle) -> CGFloat {
        if shouldDisplayCompact {
            return UX.toolbarHorizontalPadding
        }

        // Provide 0 padding in iPhone landscape due to safe area insets
        if traitCollection.userInterfaceIdiom == .pad && traitCollection.horizontalSizeClass == .regular {
            return UX.toolbarHorizontalPadding
        }
        return 0
    }

    /// Overlay mode is the state where the lock/reader icons are hidden, the home panels are shown,
    /// and the Cancel button is visible (allowing the user to leave overlay mode).
    var inOverlayMode = false

    init(isMinimalAddressBarEnabled: Bool, toolbarHelper: ToolbarHelperInterface = ToolbarHelper()) {
        self.isMinimalAddressBarEnabled = isMinimalAddressBarEnabled
        self.toolbarHelper = toolbarHelper
        super.init(frame: .zero)
        setupLayout()
    }

    required init?(coder: NSCoder) {
        fatalError("init(coder:) has not been implemented")
    }

    deinit {
        // TODO: FXIOS-13097 This is a work around until we can leverage isolated deinits
        guard Thread.isMainThread else {
            DefaultLogger.shared.log(
                "AddressToolbarContainer was not deallocated on the main thread. Redux was not cleaned up.",
                level: .fatal,
                category: .lifecycle
            )
            assertionFailure("The view was not deallocated on the main thread. Redux was not cleaned up.")
            return
        }

        MainActor.assumeIsolated {
            unsubscribeFromRedux()
        }
    }

    func configure(
        windowUUID: WindowUUID,
        profile: Profile,
        searchEnginesManager: SearchEnginesManagerProvider,
        delegate: AddressToolbarContainerDelegate,
        isUnifiedSearchEnabled: Bool
    ) {
        self.windowUUID = windowUUID
        self.profile = profile
        self.delegate = delegate
        self.isUnifiedSearchEnabled = isUnifiedSearchEnabled
        subscribeToRedux()
    }

    func updateProgressBar(progress: Double) {
        DispatchQueue.main.async { [unowned self] in
            progressBar.alpha = 1
            progressBar.isHidden = false
            progressBar.setProgress(Float(progress), animated: !isTransitioning)
        }
    }

    func hideProgressBar() {
        progressBar.isHidden = true
        progressBar.setProgress(0, animated: false)
    }

    func hideSkeletonBars() {
        let needsConfiguration = !leftSkeletonAddressBar.isHidden || !rightSkeletonAddressBar.isHidden

        if toolbarHelper.isToolbarTranslucencyRefactorEnabled && needsConfiguration {
            configureSkeletonAddressBars(previousTab: nil, forwardTab: nil)
        }

        leftSkeletonAddressBar.isHidden = true
        rightSkeletonAddressBar.isHidden = true
    }

    func offsetForKeyboardAccessory(hasAccessoryView: Bool) -> CGFloat {
        guard #available(iOS 26.0, *), let windowUUID else { return 0 }

        let isEditingAddress = state?.addressToolbar.isEditing == true
        let shouldShowKeyboard = state?.addressToolbar.shouldShowKeyboard
        let isBottomToolbar = state?.toolbarPosition == .bottom
        let shouldAdjustForAccessory = hasAccessoryView &&
                                       !isEditingAddress &&
                                       isBottomToolbar

        let accessoryViewOffset = shouldAdjustForAccessory ? UX.keyboardAccessoryViewOffset : 0

        /// We want to check here if the keyboard accessory view state has changed
        /// To avoid spamming redux actions.
        guard hasAccessoryView != shouldShowKeyboard else { return accessoryViewOffset }
        store.dispatch(
            ToolbarAction(
                shouldShowKeyboard: hasAccessoryView,
                windowUUID: windowUUID,
                actionType: ToolbarActionType.keyboardStateDidChange
            )
        )

        if shouldAdjustForAccessory {
            let height = frame.height + UX.accessoryViewGradientOffset
            accessoryViewGradient.frame = CGRect(width: bounds.width, height: height)
            accessoryViewGradient.opacity = 1
            store.dispatch(
                ToolbarAction(
                    scrollAlpha: 0,
                    windowUUID: windowUUID,
                    actionType: ToolbarActionType.scrollAlphaNeedsUpdate
                )
            )
        }
        return accessoryViewOffset
    }

    func updateSkeletonAddressBarsVisibility(tabManager: TabManager) {
        let isToolbarAtBottom = state?.toolbarPosition == .bottom
        guard let selectedTab = tabManager.selectedTab, isToolbarAtBottom else {
            hideSkeletonBars()
            return
        }

        let tabs = selectedTab.isPrivate ? tabManager.privateTabs : tabManager.normalTabs
        guard let index = tabs.firstIndex(where: { $0 === selectedTab }) else { return }

        let previousTab = tabs[safe: index-1]
        let forwardTab = tabs[safe: index+1]

        configureSkeletonAddressBars(previousTab: previousTab, forwardTab: forwardTab)
        leftSkeletonAddressBar.isHidden = previousTab == nil
        rightSkeletonAddressBar.isHidden = forwardTab == nil
    }

    override func becomeFirstResponder() -> Bool {
        super.becomeFirstResponder()
        return toolbar.becomeFirstResponder()
    }

    override func resignFirstResponder() -> Bool {
        super.resignFirstResponder()
        return toolbar.resignFirstResponder()
    }

    // MARK: - Redux

    func subscribeToRedux() {
        guard let windowUUID else { return }

        let action = ScreenAction(windowUUID: windowUUID,
                                  actionType: ScreenActionType.showScreen,
                                  screen: .toolbar)
        store.dispatch(action)

        store.subscribe(self, transform: {
            $0.select({ appState in
                return ToolbarState(appState: appState, uuid: windowUUID)
            })
        })
    }

    func unsubscribeFromRedux() {
        guard let windowUUID else {
            store.unsubscribe(self)
            return
        }

        let action = ScreenAction(windowUUID: windowUUID,
                                  actionType: ScreenActionType.closeScreen,
                                  screen: .toolbar)
        store.dispatch(action)
        store.unsubscribe(self)
    }

    func newState(state: ToolbarState) {
        self.state = state
        updateModel(toolbarState: state)
    }

    // MARK: - AlphaDimmable
    func updateAlphaForSubviews(_ alpha: CGFloat) {
        let isReaderModeActive = state?.addressToolbar.readerModeState == .active
        if !isMinimalAddressBarEnabled || isReaderModeActive {
            // when the user scrolls the webpage the address toolbar gets hidden by changing its alpha
            regularToolbar.alpha = alpha
        }
        updateSkeletonAddressBarsAlpha(to: alpha)
    }

    private func updateModel(toolbarState: ToolbarState) {
        guard let windowUUID, let profile else { return }
        let newModel = AddressToolbarContainerModel(state: toolbarState,
                                                    profile: profile,
                                                    windowUUID: windowUUID)

        shouldDisplayCompact = newModel.shouldDisplayCompact

        guard self.model != newModel else { return }

        updateSkeletonAddressBarsAlpha(to: CGFloat(newModel.scrollAlpha))
        if #available(iOS 26.0, *), !newModel.shouldShowKeyboard, !newModel.scrollAlpha.isZero {
            accessoryViewGradient.opacity = 0
        }
        // in case we are in edit mode but overlay is not active yet we have to activate it
        // so that `inOverlayMode` is set to true so we avoid getting stuck in overlay mode
        if newModel.isEditing, !inOverlayMode {
            enterOverlayMode(nil, pasted: false, search: true)
        }
        updateProgressBarPosition(toolbarState.toolbarPosition)
        // When frame is zero it means the toolbar hasn't appeared on screen yet for the first time
        // so to prevent a flashy animation on start disable the animation.
        let shouldAnimate = newModel.shouldAnimate && frame != .zero
        regularToolbar.configure(
            config: newModel.addressToolbarConfig,
            toolbarPosition: toolbarState.toolbarPosition,
            toolbarDelegate: self,
            leadingSpace: calculateToolbarLeadingSpace(isEditing: newModel.isEditing,
                                                       toolbarLayoutStyle: newModel.toolbarLayoutStyle),
            trailingSpace: calculateToolbarTrailingSpace(),
            isUnifiedSearchEnabled: isUnifiedSearchEnabled,
            animated: shouldAnimate)

        let addressBarVerticalPaddings = newModel.addressToolbarConfig.uxConfiguration
            .locationViewVerticalPaddings(addressBarPosition: toolbarState.toolbarPosition)
        addNewTabTopConstraint?.constant = addressBarVerticalPaddings.top
        addNewTabBottomConstraint?.constant = -addressBarVerticalPaddings.bottom
        addNewTabView.configure(newModel.addressToolbarConfig.uxConfiguration)

        // Replace the old model after we are done using it for comparison
        // All functionality that depends on the new model should come after this
        self.model = newModel

        self.maximumContentSizeCategory = .extraExtraExtraLarge
    }

    private func configureSkeletonAddressBars(previousTab: Tab?, forwardTab: Tab?) {
        guard let model, let state else { return }
        leftSkeletonAddressBar.configure(
            config: model.configureSkeletonAddressBar(
                with: previousTab?.url?.displayURL,
                isReaderModeAvailableOrActive: previousTab?.readerModeAvailableOrActive
            ),
            toolbarPosition: state.toolbarPosition,
            toolbarDelegate: self,
            leadingSpace: UX.skeletonBarOffset,
            trailingSpace: -UX.skeletonBarOffset,
            isUnifiedSearchEnabled: isUnifiedSearchEnabled,
            animated: model.shouldAnimate
        )
        leftSkeletonAddressBar.accessibilityIdentifier = AccessibilityIdentifiers.Browser.AddressToolbar.leadingSkeleton

        rightSkeletonAddressBar.configure(
            config: model.configureSkeletonAddressBar(
                with: forwardTab?.url?.displayURL,
                isReaderModeAvailableOrActive: forwardTab?.readerModeAvailableOrActive
            ),
            toolbarPosition: state.toolbarPosition,
            toolbarDelegate: self,
            leadingSpace: -UX.skeletonBarOffset,
            trailingSpace: UX.skeletonBarOffset,
            isUnifiedSearchEnabled: isUnifiedSearchEnabled,
            animated: model.shouldAnimate
        )
        rightSkeletonAddressBar.accessibilityIdentifier = AccessibilityIdentifiers.Browser.AddressToolbar.trailingSkeleton
    }

    private func updateSkeletonAddressBarsAlpha(to alpha: CGFloat) {
        guard toolbarHelper.isSwipingTabsEnabled else { return }

        leftSkeletonAddressBar.alpha = alpha
        rightSkeletonAddressBar.alpha = alpha
    }

    private func setupLayout() {
        let tapGesture = UITapGestureRecognizer(target: self, action: #selector(onContainerTapped))
        addGestureRecognizer(tapGesture)

        addSubview(progressBar)
        setupAccessoryViewGradient()

        NSLayoutConstraint.activate([
            progressBar.leadingAnchor.constraint(equalTo: leadingAnchor),
            progressBar.trailingAnchor.constraint(equalTo: trailingAnchor),
        ])

        setupToolbarConstraints()
        setupSkeletonAddressBarsLayout()

        addSubview(addNewTabView)
        addNewTabLeadingConstraint = addNewTabView.leadingAnchor.constraint(equalTo: trailingAnchor)
        addNewTabTrailingConstraint = addNewTabView.trailingAnchor.constraint(equalTo: trailingAnchor)
        addNewTabTopConstraint = addNewTabView.topAnchor.constraint(equalTo: topAnchor)
        addNewTabBottomConstraint = addNewTabView.bottomAnchor.constraint(equalTo: bottomAnchor)

        addNewTabTrailingConstraint?.isActive = true
        addNewTabTopConstraint?.isActive = true
        addNewTabBottomConstraint?.isActive = true
        addNewTabLeadingConstraint?.isActive = true
    }

    private func setupToolbarConstraints() {
        addSubview(toolbar)
        if toolbarHelper.isSwipingTabsEnabled {
            insertSubview(leftSkeletonAddressBar, aboveSubview: toolbar)
            insertSubview(rightSkeletonAddressBar, aboveSubview: toolbar)

            toolbar.leadingAnchor.constraint(equalTo: leftSkeletonAddressBar.trailingAnchor).isActive = true
            toolbar.trailingAnchor.constraint(equalTo: rightSkeletonAddressBar.leadingAnchor).isActive = true
        } else {
            toolbar.leadingAnchor.constraint(equalTo: leadingAnchor).isActive = true
            toolbar.trailingAnchor.constraint(equalTo: trailingAnchor).isActive = true
        }

        NSLayoutConstraint.activate([
            toolbar.topAnchor.constraint(equalTo: topAnchor),
            toolbar.bottomAnchor.constraint(equalTo: bottomAnchor),
        ])
    }

    private func setupSkeletonAddressBarsLayout() {
<<<<<<< HEAD
        guard isSwipingTabsEnabled else { return }

        NSLayoutConstraint.activate([
            leftSkeletonAddressBar.topAnchor.constraint(equalTo: topAnchor),
            leftSkeletonAddressBar.trailingAnchor.constraint(equalTo: leadingAnchor),
            leftSkeletonAddressBar.bottomAnchor.constraint(equalTo: bottomAnchor),
            leftSkeletonAddressBar.widthAnchor.constraint(equalTo: widthAnchor, constant: -UX.skeletonBarWidthOffset),

            rightSkeletonAddressBar.topAnchor.constraint(equalTo: topAnchor),
            rightSkeletonAddressBar.leadingAnchor.constraint(equalTo: trailingAnchor),
            rightSkeletonAddressBar.bottomAnchor.constraint(equalTo: bottomAnchor),
            rightSkeletonAddressBar.widthAnchor.constraint(equalTo: widthAnchor, constant: -UX.skeletonBarWidthOffset)
        ])
=======
        if toolbarHelper.isSwipingTabsEnabled {
            NSLayoutConstraint.activate([
                leftSkeletonAddressBar.topAnchor.constraint(equalTo: topAnchor),
                leftSkeletonAddressBar.trailingAnchor.constraint(equalTo: leadingAnchor),
                leftSkeletonAddressBar.bottomAnchor.constraint(equalTo: bottomAnchor),
                leftSkeletonAddressBar.widthAnchor.constraint(equalTo: widthAnchor, constant: -UX.skeletonBarWidthOffset),

                rightSkeletonAddressBar.topAnchor.constraint(equalTo: topAnchor),
                rightSkeletonAddressBar.leadingAnchor.constraint(equalTo: trailingAnchor),
                rightSkeletonAddressBar.bottomAnchor.constraint(equalTo: bottomAnchor),
                rightSkeletonAddressBar.widthAnchor.constraint(equalTo: widthAnchor, constant: -UX.skeletonBarWidthOffset)
            ])
        }
>>>>>>> 90d2ea0b
    }

    private func updateProgressBarPosition(_ position: AddressToolbarPosition) {
        progressBarTopConstraint?.isActive = false
        progressBarBottomConstraint?.isActive = false

        switch position {
        case .top:
            progressBarTopConstraint = progressBar.topAnchor.constraint(lessThanOrEqualTo: bottomAnchor)
            progressBarTopConstraint?.isActive = true
        case .bottom:
            progressBarBottomConstraint = progressBar.bottomAnchor.constraint(lessThanOrEqualTo: topAnchor)
            progressBarBottomConstraint?.isActive = true
        }
    }

    private func setupAccessoryViewGradient() {
        guard #available(iOS 26.0, *) else { return }
        accessoryViewGradient.startPoint = CGPoint(x: 0.5, y: 0)
        accessoryViewGradient.endPoint = CGPoint(x: 0.5, y: 1)
        layer.insertSublayer(accessoryViewGradient, at: 0)
    }

    func applyTransform(_ transform: CGAffineTransform, shouldAddNewTab: Bool) {
        regularToolbar.transform = transform
        leftSkeletonAddressBar.transform = transform
        rightSkeletonAddressBar.transform = transform
        if shouldAddNewTab {
            let percentageTransform = abs(transform.tx) / bounds.width
            UIView.animate(withDuration: UX.addNewTabFadeAnimationDuration) {
                self.addNewTabView.showHideAddTabIcon(shouldShow:
                                                        percentageTransform > UX.addNewTabPercentageAnimationThreshold)
                self.addNewTabTrailingConstraint?.constant =
                percentageTransform > UX.addNewTabPercentageAnimationThreshold ?
                    -UX.toolbarHorizontalPadding : 0.0
                self.layoutIfNeeded()
            }
            let isRTL = UIView.userInterfaceLayoutDirection(for: semanticContentAttribute) == .rightToLeft
            addNewTabLeadingConstraint?.constant = isRTL ? -transform.tx : transform.tx
        // if the add new tab was modified but we are not adding a new tab then restore it.
        } else if addNewTabLeadingConstraint?.constant != 0 {
            addNewTabLeadingConstraint?.constant = 0
            addNewTabTrailingConstraint?.constant = 0
            addNewTabView.showHideAddTabIcon(shouldShow: false)
        }
    }

    // MARK: - ThemeApplicable
    func applyTheme(theme: Theme) {
        regularToolbar.applyTheme(theme: theme)
        if toolbarHelper.isSwipingTabsEnabled {
            leftSkeletonAddressBar.applyTheme(theme: theme)
            rightSkeletonAddressBar.applyTheme(theme: theme)
            addNewTabView.applyTheme(theme: theme)
        }
        applyProgressBarTheme(isPrivateMode: model?.isPrivateMode ?? false, theme: theme)

        guard #available(iOS 26.0, *) else { return }
        accessoryViewGradient.colors = [
            theme.colors.layer3.withAlphaComponent(0).cgColor,
            theme.colors.layer3.cgColor
        ]
    }

    // MARK: - GestureRecognizer
    @objc
    private func onContainerTapped() {
        onContainerTap?()
    }

    // MARK: - AddressToolbarDelegate
    func searchSuggestions(searchTerm: String) {
        if let windowUUID,
           let toolbarState = store.state.screenState(ToolbarState.self, for: .toolbar, window: windowUUID) {
            if searchTerm.isEmpty, !toolbarState.addressToolbar.isEmptySearch {
                let action = ToolbarAction(windowUUID: windowUUID, actionType: ToolbarActionType.didDeleteSearchTerm)
                store.dispatch(action)
            } else if !searchTerm.isEmpty, toolbarState.addressToolbar.isEmptySearch {
                let action = ToolbarAction(windowUUID: windowUUID, actionType: ToolbarActionType.didEnterSearchTerm)
                store.dispatch(action)
            } else if !toolbarState.addressToolbar.didStartTyping {
                let action = ToolbarAction(windowUUID: windowUUID, actionType: ToolbarActionType.didStartTyping)
                store.dispatch(action)
            }
        }
        self.searchTerm = searchTerm
        delegate?.searchSuggestions(searchTerm: searchTerm)
    }

    func didClearSearch() {
        searchTerm = ""
        delegate?.searchSuggestions(searchTerm: "")

        guard let windowUUID else { return }

        let action = ToolbarMiddlewareAction(windowUUID: windowUUID,
                                             actionType: ToolbarMiddlewareActionType.didClearSearch)
        store.dispatch(action)
    }

    func openBrowser(searchTerm: String) {
        delegate?.openBrowser(searchTerm: searchTerm)
    }

    func addressToolbarDidTapSearchEngine(_ searchEngineView: UIView) {
        delegate?.addressToolbarDidTapSearchEngine(searchEngineView)
    }

    func addressToolbarDidBeginEditing(searchTerm: String, shouldShowSuggestions: Bool) {
        let locationText = shouldShowSuggestions ? searchTerm : nil
        enterOverlayMode(locationText, pasted: false, search: false)

        // We want to show suggestions if we turn on the trending searches or recent searches
        // which displays the zero search state. Only if not in private mode.
        let isTrendingSearchEnabled = featureFlags.isFeatureEnabled(.trendingSearches, checking: .buildOnly)
        let isRecentSearchEnabled = featureFlags.isFeatureEnabled(.recentSearches, checking: .buildOnly)
        let isRecentOrTrendingSearchEnabled = isTrendingSearchEnabled || isRecentSearchEnabled
        let isPrivateMode = model?.isPrivateMode ?? false
        let isZeroSearchEnabled = isRecentOrTrendingSearchEnabled && !isPrivateMode

        if shouldShowSuggestions || isZeroSearchEnabled {
            delegate?.openSuggestions(searchTerm: locationText ?? "")
        }
    }

    func addressToolbarAccessibilityActions() -> [UIAccessibilityCustomAction]? {
        delegate?.addressToolbarContainerAccessibilityActions()
    }

    func configureContextualHint(
        _ addressToolbar: BrowserAddressToolbar,
        for button: UIButton,
        with contextualHintType: String
    ) {
        guard addressToolbar == toolbar,
              let toolbarState = store.state.screenState(ToolbarState.self, for: .toolbar, window: windowUUID)
        else { return }

        if contextualHintType == ContextualHintType.navigation.rawValue && !toolbarState.canShowNavigationHint { return }

        delegate?.configureContextualHint(for: button, with: contextualHintType)
    }

    func addressToolbarDidProvideItemsForDragInteraction() {
        guard let windowUUID else { return }

        let action = ToolbarMiddlewareAction(windowUUID: windowUUID,
                                             actionType: ToolbarMiddlewareActionType.didStartDragInteraction)
        store.dispatch(action)
    }

    func addressToolbarDidBeginDragInteraction() {
        delegate?.addressToolbarDidBeginDragInteraction()
    }

    func addressToolbarNeedsSearchReset() {
        delegate?.searchSuggestions(searchTerm: "")
    }

    // MARK: - Autocompletable
    func setAutocompleteSuggestion(_ suggestion: String?) {
        toolbar.setAutocompleteSuggestion(suggestion)
    }

    // MARK: - Overlay Mode
    func enterOverlayMode(_ locationText: String?, pasted: Bool, search: Bool) {
        guard let windowUUID else { return }
        inOverlayMode = true
        delegate?.addressToolbarDidEnterOverlayMode(self)

        if pasted {
            let action = ToolbarAction(
                searchTerm: locationText,
                windowUUID: windowUUID,
                actionType: ToolbarActionType.didPasteSearchTerm
            )
            store.dispatch(action)

            delegate?.openSuggestions(searchTerm: locationText ?? "")
        } else {
            let action = ToolbarAction(searchTerm: locationText,
                                       shouldAnimate: true,
                                       windowUUID: windowUUID,
                                       actionType: ToolbarActionType.didStartEditingUrl)
            store.dispatch(action)
        }
    }

    func leaveOverlayMode(reason: URLBarLeaveOverlayModeReason, shouldCancelLoading cancel: Bool) {
        guard let windowUUID,
              let toolbarState = store.state.screenState(ToolbarState.self, for: .toolbar, window: windowUUID)
        else { return }

        _ = toolbar.resignFirstResponder()
        inOverlayMode = false
        delegate?.addressToolbar(self, didLeaveOverlayModeForReason: reason)

        if toolbarState.addressToolbar.isEditing {
            let action = ToolbarAction(windowUUID: windowUUID, actionType: ToolbarActionType.cancelEdit)
            store.dispatch(action)
        }
    }

    private func applyProgressBarTheme(isPrivateMode: Bool, theme: Theme) {
        let gradientStartColor = isPrivateMode ? theme.colors.borderAccentPrivate : theme.colors.borderAccent
        let gradientMiddleColor = isPrivateMode ? nil : theme.colors.iconAccentPink
        let gradientEndColor = isPrivateMode ? theme.colors.borderAccentPrivate : theme.colors.iconAccentYellow

        progressBar.setGradientColors(
            startColor: gradientStartColor,
            middleColor: gradientMiddleColor,
            endColor: gradientEndColor
        )
    }

    // MARK: - PrivateModeUI
    func applyUIMode(isPrivate: Bool, theme: Theme) {
        applyProgressBarTheme(isPrivateMode: isPrivate, theme: theme)
    }
}<|MERGE_RESOLUTION|>--- conflicted
+++ resolved
@@ -459,7 +459,6 @@
     }
 
     private func setupSkeletonAddressBarsLayout() {
-<<<<<<< HEAD
         guard isSwipingTabsEnabled else { return }
 
         NSLayoutConstraint.activate([
@@ -473,21 +472,6 @@
             rightSkeletonAddressBar.bottomAnchor.constraint(equalTo: bottomAnchor),
             rightSkeletonAddressBar.widthAnchor.constraint(equalTo: widthAnchor, constant: -UX.skeletonBarWidthOffset)
         ])
-=======
-        if toolbarHelper.isSwipingTabsEnabled {
-            NSLayoutConstraint.activate([
-                leftSkeletonAddressBar.topAnchor.constraint(equalTo: topAnchor),
-                leftSkeletonAddressBar.trailingAnchor.constraint(equalTo: leadingAnchor),
-                leftSkeletonAddressBar.bottomAnchor.constraint(equalTo: bottomAnchor),
-                leftSkeletonAddressBar.widthAnchor.constraint(equalTo: widthAnchor, constant: -UX.skeletonBarWidthOffset),
-
-                rightSkeletonAddressBar.topAnchor.constraint(equalTo: topAnchor),
-                rightSkeletonAddressBar.leadingAnchor.constraint(equalTo: trailingAnchor),
-                rightSkeletonAddressBar.bottomAnchor.constraint(equalTo: bottomAnchor),
-                rightSkeletonAddressBar.widthAnchor.constraint(equalTo: widthAnchor, constant: -UX.skeletonBarWidthOffset)
-            ])
-        }
->>>>>>> 90d2ea0b
     }
 
     private func updateProgressBarPosition(_ position: AddressToolbarPosition) {
