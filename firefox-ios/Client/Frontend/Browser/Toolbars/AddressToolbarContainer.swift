// This Source Code Form is subject to the terms of the Mozilla Public
// License, v. 2.0. If a copy of the MPL was not distributed with this
// file, You can obtain one at http://mozilla.org/MPL/2.0/

import Common
import Redux
import ToolbarKit
import UIKit

protocol AddressToolbarContainerDelegate: AnyObject {
    func searchSuggestions(searchTerm: String)
    func openBrowser(searchTerm: String)
    func openSuggestions(searchTerm: String)
    func configureContextualHint(for button: UIButton, with contextualHintType: String)
    func addressToolbarDidBeginEditing(searchTerm: String, shouldShowSuggestions: Bool)
    func addressToolbarContainerAccessibilityActions() -> [UIAccessibilityCustomAction]?
    func addressToolbarDidEnterOverlayMode(_ view: UIView)
    func addressToolbar(_ view: UIView, didLeaveOverlayModeForReason: URLBarLeaveOverlayModeReason)
    func addressToolbarDidBeginDragInteraction()
    func addressToolbarDidTapSearchEngine(_ searchEngineView: UIView)
}

final class AddressToolbarContainer: UIView,
                                     ThemeApplicable,
                                     TopBottomInterchangeable,
                                     AlphaDimmable,
                                     StoreSubscriber,
                                     AddressToolbarDelegate,
                                     Autocompletable,
                                     URLBarViewProtocol,
                                     PrivateModeUI {
    private enum UX {
        static let toolbarHorizontalPadding: CGFloat = 16
        static let toolbarIsEditingLeadingPadding: CGFloat = 0
        static let skeletonBarOffset: CGFloat = 8
        static let skeletonBarBottomPositionOffset: CGFloat = 4
        static let skeletonBarWidthOffset: CGFloat = 32
    }

    typealias SubscriberStateType = ToolbarState

    private let isSwipingTabsEnabled: Bool
    private var windowUUID: WindowUUID?
    private var profile: Profile?
    private var model: AddressToolbarContainerModel?
    private var state: ToolbarState?
    private(set) weak var delegate: AddressToolbarContainerDelegate?

    // FXIOS-10210 Temporary to support updating the Unified Search feature flag during runtime
    public var isUnifiedSearchEnabled = false {
        didSet {
            guard oldValue != isUnifiedSearchEnabled else { return }

            regularToolbar.isUnifiedSearchEnabled = isUnifiedSearchEnabled
        }
    }

    private var toolbar: BrowserAddressToolbar {
        return regularToolbar
    }

    private var searchTerm = ""
    private var shouldDisplayCompact = true
    private var isTransitioning = false {
        didSet {
            if isTransitioning {
                // Cancel any pending/in-progress animations related to the progress bar
                self.progressBar.setProgress(1, animated: false)
                self.progressBar.alpha = 0.0
            }
        }
    }

    var parent: UIStackView?
    private lazy var regularToolbar: RegularBrowserAddressToolbar = .build()
    private lazy var leftSkeletonAddressBar: RegularBrowserAddressToolbar = .build()
    private lazy var rightSkeletonAddressBar: RegularBrowserAddressToolbar = .build()
    private lazy var progressBar: GradientProgressBar = .build { bar in
        bar.clipsToBounds = false
    }

    private let addTabView: AddressBarAddTabView = .build()
    private var addTabViewLeftConstraint: NSLayoutConstraint?
    private var addTabViewRightConstraint: NSLayoutConstraint?

    private var progressBarTopConstraint: NSLayoutConstraint?
    private var progressBarBottomConstraint: NSLayoutConstraint?

    private func calculateToolbarTrailingSpace() -> CGFloat {
        if shouldDisplayCompact {
            return UX.toolbarHorizontalPadding
        }
        if traitCollection.userInterfaceIdiom == .pad && traitCollection.horizontalSizeClass == .regular {
            return UX.toolbarHorizontalPadding
        }
        // Provide 0 padding in iPhone landscape due to safe area insets
        return 0
    }

    private func calculateToolbarLeadingSpace(isEditing: Bool, toolbarLayoutStyle: ToolbarLayoutStyle) -> CGFloat {
        if shouldDisplayCompact {
            return UX.toolbarHorizontalPadding
        }

        // Provide 0 padding in iPhone landscape due to safe area insets
        if traitCollection.userInterfaceIdiom == .pad && traitCollection.horizontalSizeClass == .regular {
            return UX.toolbarHorizontalPadding
        }
        return 0
    }

    /// Overlay mode is the state where the lock/reader icons are hidden, the home panels are shown,
    /// and the Cancel button is visible (allowing the user to leave overlay mode).
    var inOverlayMode = false

    init(isSwipingTabsEnabled: Bool) {
        self.isSwipingTabsEnabled = isSwipingTabsEnabled
        super.init(frame: .zero)
        setupLayout()
    }

    required init?(coder: NSCoder) {
        fatalError("init(coder:) has not been implemented")
    }

    func configure(
        windowUUID: WindowUUID,
        profile: Profile,
        searchEnginesManager: SearchEnginesManagerProvider,
        delegate: AddressToolbarContainerDelegate,
        isUnifiedSearchEnabled: Bool
    ) {
        self.windowUUID = windowUUID
        self.profile = profile
        self.delegate = delegate
        self.isUnifiedSearchEnabled = isUnifiedSearchEnabled
        subscribeToRedux()
    }

    func updateProgressBar(progress: Double) {
        DispatchQueue.main.async { [unowned self] in
            progressBar.alpha = 1
            progressBar.isHidden = false
            progressBar.setProgress(Float(progress), animated: !isTransitioning)
        }
    }

    func hideProgressBar() {
        progressBar.isHidden = true
        progressBar.setProgress(0, animated: false)
    }

    func hideSkeletonBars() {
        leftSkeletonAddressBar.isHidden = true
        rightSkeletonAddressBar.isHidden = true
    }

    func updateSkeletonAddressBarsVisibility(tabManager: TabManager) {
        guard let selectedTab = tabManager.selectedTab else { return }
        let tabs = selectedTab.isPrivate ? tabManager.privateTabs : tabManager.normalTabs
        guard let index = tabs.firstIndex(where: { $0 === selectedTab }) else { return }

        let previousTab = tabs[safe: index-1]
        let forwardTab = tabs[safe: index+1]

        configureSkeletonAddressBars(previousTab: previousTab, forwardTab: forwardTab)
        leftSkeletonAddressBar.isHidden = previousTab == nil
        rightSkeletonAddressBar.isHidden = forwardTab == nil
    }

    override func becomeFirstResponder() -> Bool {
        super.becomeFirstResponder()
        return toolbar.becomeFirstResponder()
    }

    override func resignFirstResponder() -> Bool {
        super.resignFirstResponder()
        return toolbar.resignFirstResponder()
    }

    // MARK: - Redux

    func subscribeToRedux() {
        guard let windowUUID else { return }

        let action = ScreenAction(windowUUID: windowUUID,
                                  actionType: ScreenActionType.showScreen,
                                  screen: .toolbar)
        store.dispatch(action)

        store.subscribe(self, transform: {
            $0.select({ appState in
                return ToolbarState(appState: appState, uuid: windowUUID)
            })
        })
    }

    func unsubscribeFromRedux() {
        guard let windowUUID else {
            store.unsubscribe(self)
            return
        }

        let action = ScreenAction(windowUUID: windowUUID,
                                  actionType: ScreenActionType.closeScreen,
                                  screen: .toolbar)
        store.dispatch(action)
        store.unsubscribe(self)
    }

    func newState(state: ToolbarState) {
        self.state = state
        updateModel(toolbarState: state)
    }

    // MARK: - AlphaDimmable
    func updateAlphaForSubviews(_ alpha: CGFloat) {
        // when the user scrolls the webpage the address toolbar gets hidden by changing its alpha
        regularToolbar.alpha = alpha
        if isSwipingTabsEnabled {
            leftSkeletonAddressBar.alpha = alpha
            rightSkeletonAddressBar.alpha = alpha
        }
    }

    private func updateModel(toolbarState: ToolbarState) {
        guard let windowUUID, let profile else { return }
        let newModel = AddressToolbarContainerModel(state: toolbarState,
                                                    profile: profile,
                                                    windowUUID: windowUUID)

        shouldDisplayCompact = newModel.shouldDisplayCompact

        guard self.model != newModel else { return }

        // in case we are in edit mode but overlay is not active yet we have to activate it
        // so that `inOverlayMode` is set to true so we avoid getting stuck in overlay mode
        if newModel.isEditing, !inOverlayMode {
            enterOverlayMode(nil, pasted: false, search: true)
        }
        updateProgressBarPosition(toolbarState.toolbarPosition)

        regularToolbar.configure(
            config: newModel.addressToolbarConfig,
            toolbarPosition: toolbarState.toolbarPosition,
            toolbarDelegate: self,
            leadingSpace: calculateToolbarLeadingSpace(isEditing: newModel.isEditing,
                                                       toolbarLayoutStyle: newModel.toolbarLayoutStyle),
            trailingSpace: calculateToolbarTrailingSpace(),
            isUnifiedSearchEnabled: isUnifiedSearchEnabled,
            animated: newModel.shouldAnimate)

        // Replace the old model after we are done using it for comparison
        // All functionality that depends on the new model should come after this
        self.model = newModel

        self.maximumContentSizeCategory = .extraExtraExtraLarge
    }

    private func configureSkeletonAddressBars(previousTab: Tab?, forwardTab: Tab?) {
        guard let model, let state else { return }
        leftSkeletonAddressBar.configure(
            config: model.configureSkeletonAddressBar(
                with: previousTab?.url?.displayURL,
                isReaderModeAvailableOrActive: previousTab?.readerModeAvailableOrActive
            ),
            toolbarPosition: state.toolbarPosition,
            toolbarDelegate: self,
            leadingSpace: UX.skeletonBarOffset,
            trailingSpace: -UX.skeletonBarOffset,
            isUnifiedSearchEnabled: isUnifiedSearchEnabled,
            animated: model.shouldAnimate
        )

        rightSkeletonAddressBar.configure(
            config: model.configureSkeletonAddressBar(
                with: forwardTab?.url?.displayURL,
                isReaderModeAvailableOrActive: forwardTab?.readerModeAvailableOrActive
            ),
            toolbarPosition: state.toolbarPosition,
            toolbarDelegate: self,
            leadingSpace: -UX.skeletonBarOffset,
            trailingSpace: UX.skeletonBarOffset,
            isUnifiedSearchEnabled: isUnifiedSearchEnabled,
            animated: model.shouldAnimate
        )
    }

    private func setupLayout() {
        addSubview(progressBar)

        NSLayoutConstraint.activate([
            progressBar.leadingAnchor.constraint(equalTo: leadingAnchor),
            progressBar.trailingAnchor.constraint(equalTo: trailingAnchor),
        ])

        setupToolbarConstraints()
        setupSkeletonAddressBarsLayout()
    }

    private func setupToolbarConstraints() {
        addSubview(toolbar)
        if isSwipingTabsEnabled {
            addSubviews(leftSkeletonAddressBar, rightSkeletonAddressBar)
            insertSubview(leftSkeletonAddressBar, aboveSubview: toolbar)
            insertSubview(rightSkeletonAddressBar, aboveSubview: toolbar)

            toolbar.leadingAnchor.constraint(equalTo: leftSkeletonAddressBar.trailingAnchor).isActive = true
            toolbar.trailingAnchor.constraint(equalTo: rightSkeletonAddressBar.leadingAnchor).isActive = true
        } else {
            toolbar.leadingAnchor.constraint(equalTo: leadingAnchor).isActive = true
            toolbar.trailingAnchor.constraint(equalTo: trailingAnchor).isActive = true
        }

        NSLayoutConstraint.activate([
            toolbar.topAnchor.constraint(equalTo: topAnchor),
            toolbar.bottomAnchor.constraint(equalTo: bottomAnchor),
        ])

        addSubview(addTabView)
        NSLayoutConstraint.activate([
            addTabView.topAnchor.constraint(equalTo: topAnchor, constant: 8),
            addTabView.bottomAnchor.constraint(equalTo: bottomAnchor, constant: -4)
        ])

        addTabViewLeftConstraint = addTabView.leadingAnchor.constraint(equalTo: toolbar.trailingAnchor)
        addTabViewRightConstraint = addTabView.trailingAnchor.constraint(equalTo: trailingAnchor)

        addTabViewLeftConstraint?.isActive = true
        addTabViewRightConstraint?.isActive = true
    }

    private func setupSkeletonAddressBarsLayout() {
        if isSwipingTabsEnabled {
            NSLayoutConstraint.activate([
                leftSkeletonAddressBar.topAnchor.constraint(equalTo: topAnchor),
                leftSkeletonAddressBar.trailingAnchor.constraint(equalTo: leadingAnchor),
                leftSkeletonAddressBar.bottomAnchor.constraint(equalTo: bottomAnchor),
                leftSkeletonAddressBar.widthAnchor.constraint(equalTo: widthAnchor, constant: -UX.skeletonBarWidthOffset),

                rightSkeletonAddressBar.topAnchor.constraint(equalTo: topAnchor),
                rightSkeletonAddressBar.leadingAnchor.constraint(equalTo: trailingAnchor),
                rightSkeletonAddressBar.bottomAnchor.constraint(equalTo: bottomAnchor),
                rightSkeletonAddressBar.widthAnchor.constraint(equalTo: widthAnchor, constant: -UX.skeletonBarWidthOffset)
            ])
        }
    }

    private func updateProgressBarPosition(_ position: AddressToolbarPosition) {
        progressBarTopConstraint?.isActive = false
        progressBarBottomConstraint?.isActive = false

        switch position {
        case .top:
            progressBarTopConstraint = progressBar.topAnchor.constraint(lessThanOrEqualTo: bottomAnchor)
            progressBarTopConstraint?.isActive = true
        case .bottom:
            progressBarBottomConstraint = progressBar.bottomAnchor.constraint(lessThanOrEqualTo: topAnchor)
            progressBarBottomConstraint?.isActive = true
        }
    }

    func completeAddTab(_ completion: VoidReturnCallback?) {
        UIView.animate(withDuration: 0.1) {
            self.addTabView.alpha = 0.0
        } completion: { _ in
            completion?()
        }
    }

    func applyTransform(_ t: CGAffineTransform, shouldShowNewTab: Bool) {
        compactToolbar.transform = t
        regularToolbar.transform = t
        leftSkeletonAddressBar.transform = t
        rightSkeletonAddressBar.transform = t

        if #available(iOS 16, *) {
            guard shouldShowNewTab else { return }
            let translation = t.decomposed().translation
            guard translation.dx <= 0 else { return }
            let progress = abs(translation.dx) / frame.width
            UIView.animate(withDuration: 0.3) {
                self.addTabView.plusIconView.alpha = progress > 0.3 ? 1.0 : 0.0
                self.addTabViewRightConstraint?.constant = progress > 0.3 ? -16.0 : 0.0
                self.layoutIfNeeded()
            }
            if t != .identity {
                addTabView.alpha = 1.0
            }
            addTabViewLeftConstraint?.constant = translation.dx
        }
    }

    // MARK: - ThemeApplicable
    func applyTheme(theme: Theme) {
        regularToolbar.applyTheme(theme: theme)
<<<<<<< HEAD
        addTabView.applyTheme(theme: theme)
        let appearance: TabWebViewPreviewAppearanceConfiguration = .getAppearance(basedOn: theme)
        leftSkeletonAddressBar.backgroundColor = appearance.addressBarBackgroundColor
        rightSkeletonAddressBar.backgroundColor = appearance.addressBarBackgroundColor
=======
        if isSwipingTabsEnabled {
            leftSkeletonAddressBar.applyTheme(theme: theme)
            rightSkeletonAddressBar.applyTheme(theme: theme)
        }
>>>>>>> 6797da20
        applyProgressBarTheme(isPrivateMode: model?.isPrivateMode ?? false, theme: theme)
    }

    // MARK: - AddressToolbarDelegate
    func searchSuggestions(searchTerm: String) {
        if let windowUUID,
           let toolbarState = store.state.screenState(ToolbarState.self, for: .toolbar, window: windowUUID) {
            if searchTerm.isEmpty, !toolbarState.addressToolbar.isEmptySearch {
                let action = ToolbarAction(windowUUID: windowUUID, actionType: ToolbarActionType.didDeleteSearchTerm)
                store.dispatch(action)
            } else if !searchTerm.isEmpty, toolbarState.addressToolbar.isEmptySearch {
                let action = ToolbarAction(windowUUID: windowUUID, actionType: ToolbarActionType.didEnterSearchTerm)
                store.dispatch(action)
            } else if !toolbarState.addressToolbar.didStartTyping {
                let action = ToolbarAction(windowUUID: windowUUID, actionType: ToolbarActionType.didStartTyping)
                store.dispatch(action)
            }
        }
        self.searchTerm = searchTerm
        delegate?.searchSuggestions(searchTerm: searchTerm)
    }

    func didClearSearch() {
        searchTerm = ""
        delegate?.searchSuggestions(searchTerm: "")

        guard let windowUUID else { return }

        let action = ToolbarMiddlewareAction(windowUUID: windowUUID,
                                             actionType: ToolbarMiddlewareActionType.didClearSearch)
        store.dispatch(action)
    }

    func openBrowser(searchTerm: String) {
        delegate?.openBrowser(searchTerm: searchTerm)
    }

    func addressToolbarDidTapSearchEngine(_ searchEngineView: UIView) {
        delegate?.addressToolbarDidTapSearchEngine(searchEngineView)
    }

    func addressToolbarDidBeginEditing(searchTerm: String, shouldShowSuggestions: Bool) {
        let locationText = shouldShowSuggestions ? searchTerm : nil
        enterOverlayMode(locationText, pasted: false, search: false)

        if shouldShowSuggestions {
            delegate?.openSuggestions(searchTerm: locationText ?? "")
        }
    }

    func addressToolbarAccessibilityActions() -> [UIAccessibilityCustomAction]? {
        delegate?.addressToolbarContainerAccessibilityActions()
    }

    func configureContextualHint(
        _ addressToolbar: BrowserAddressToolbar,
        for button: UIButton,
        with contextualHintType: String
    ) {
        guard addressToolbar == toolbar,
              let toolbarState = store.state.screenState(ToolbarState.self, for: .toolbar, window: windowUUID)
        else { return }

        if contextualHintType == ContextualHintType.navigation.rawValue && !toolbarState.canShowNavigationHint { return }

        delegate?.configureContextualHint(for: button, with: contextualHintType)
    }

    func addressToolbarDidProvideItemsForDragInteraction() {
        guard let windowUUID else { return }

        let action = ToolbarMiddlewareAction(windowUUID: windowUUID,
                                             actionType: ToolbarMiddlewareActionType.didStartDragInteraction)
        store.dispatch(action)
    }

    func addressToolbarDidBeginDragInteraction() {
        delegate?.addressToolbarDidBeginDragInteraction()
    }

    func addressToolbarNeedsSearchReset() {
        delegate?.searchSuggestions(searchTerm: "")
    }

    // MARK: - Autocompletable
    func setAutocompleteSuggestion(_ suggestion: String?) {
        toolbar.setAutocompleteSuggestion(suggestion)
    }

    // MARK: - Overlay Mode
    func enterOverlayMode(_ locationText: String?, pasted: Bool, search: Bool) {
        guard let windowUUID else { return }
        inOverlayMode = true
        delegate?.addressToolbarDidEnterOverlayMode(self)

        if pasted {
            let action = ToolbarAction(
                searchTerm: locationText,
                windowUUID: windowUUID,
                actionType: ToolbarActionType.didPasteSearchTerm
            )
            store.dispatch(action)

            delegate?.openSuggestions(searchTerm: locationText ?? "")
        } else {
            let action = ToolbarAction(searchTerm: locationText,
                                       windowUUID: windowUUID,
                                       actionType: ToolbarActionType.didStartEditingUrl)
            store.dispatch(action)
        }
    }

    func leaveOverlayMode(reason: URLBarLeaveOverlayModeReason, shouldCancelLoading cancel: Bool) {
        guard let windowUUID,
              let toolbarState = store.state.screenState(ToolbarState.self, for: .toolbar, window: windowUUID)
        else { return }

        _ = toolbar.resignFirstResponder()
        inOverlayMode = false
        delegate?.addressToolbar(self, didLeaveOverlayModeForReason: reason)

        if toolbarState.addressToolbar.isEditing {
            let action = ToolbarAction(windowUUID: windowUUID, actionType: ToolbarActionType.cancelEdit)
            store.dispatch(action)
        }
    }

    private func applyProgressBarTheme(isPrivateMode: Bool, theme: Theme) {
        let gradientStartColor = isPrivateMode ? theme.colors.borderAccentPrivate : theme.colors.borderAccent
        let gradientMiddleColor = isPrivateMode ? nil : theme.colors.iconAccentPink
        let gradientEndColor = isPrivateMode ? theme.colors.borderAccentPrivate : theme.colors.iconAccentYellow

        progressBar.setGradientColors(
            startColor: gradientStartColor,
            middleColor: gradientMiddleColor,
            endColor: gradientEndColor
        )
    }

    // MARK: - PrivateModeUI
    func applyUIMode(isPrivate: Bool, theme: Theme) {
        applyProgressBarTheme(isPrivateMode: isPrivate, theme: theme)
    }
}<|MERGE_RESOLUTION|>--- conflicted
+++ resolved
@@ -394,17 +394,10 @@
     // MARK: - ThemeApplicable
     func applyTheme(theme: Theme) {
         regularToolbar.applyTheme(theme: theme)
-<<<<<<< HEAD
-        addTabView.applyTheme(theme: theme)
-        let appearance: TabWebViewPreviewAppearanceConfiguration = .getAppearance(basedOn: theme)
-        leftSkeletonAddressBar.backgroundColor = appearance.addressBarBackgroundColor
-        rightSkeletonAddressBar.backgroundColor = appearance.addressBarBackgroundColor
-=======
         if isSwipingTabsEnabled {
             leftSkeletonAddressBar.applyTheme(theme: theme)
             rightSkeletonAddressBar.applyTheme(theme: theme)
         }
->>>>>>> 6797da20
         applyProgressBarTheme(isPrivateMode: model?.isPrivateMode ?? false, theme: theme)
     }
 
