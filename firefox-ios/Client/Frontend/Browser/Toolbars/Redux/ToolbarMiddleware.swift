--- conflicted
+++ resolved
@@ -125,13 +125,9 @@
             updateAddressToolbarNavigationActions(action: action, state: state, isEditing: true)
 
         case ToolbarMiddlewareActionType.cancelEdit,
-<<<<<<< HEAD
             ToolbarMiddlewareActionType.websiteLoadingStateDidChange,
             ToolbarMiddlewareActionType.searchEngineDidChange:
             updateAddressToolbarNavigationActions(action: action, state: state, isEditing: false)
-=======
-            ToolbarMiddlewareActionType.websiteLoadingStateDidChange:
-            updateAddressToolbarNavigationActions(action: action, state: state, isEditing: false)
 
         case ToolbarMiddlewareActionType.traitCollectionDidChange:
             updateAddressToolbarNavigationActions(action: action, state: state)
@@ -146,7 +142,6 @@
         case ToolbarMiddlewareActionType.showMenuWarningBadge:
             updateMenuWarningBadge(action: action, state: state)
 
->>>>>>> 8ce2b7c6
         default:
             break
         }
