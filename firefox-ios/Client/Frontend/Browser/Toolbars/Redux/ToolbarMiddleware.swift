--- conflicted
+++ resolved
@@ -128,12 +128,11 @@
         return elements
     }
 
-<<<<<<< HEAD
     private func shouldDisplayAddressToolbarBorder(borderPosition: AddressToolbarBorderPosition,
                                                    isPrivate: Bool = false,
                                                    scrollY: CGFloat = 0,
                                                    state: AppState,
-                                                   windowUUID: UUID) -> Bool {
+                                                   windowUUID: WindowUUID) -> Bool {
         guard let browserState = state.screenState(BrowserViewControllerState.self,
                                                    for: .browserViewController,
                                                    window: windowUUID) else { return false }
@@ -144,10 +143,7 @@
                                                   scrollY: scrollY)
     }
 
-    private func shouldDisplayNavigationToolbarBorder(state: AppState, windowUUID: UUID) -> Bool {
-=======
     private func shouldDisplayNavigationToolbarBorder(state: AppState, windowUUID: WindowUUID) -> Bool {
->>>>>>> 6c3d60ad
         guard let browserState = state.screenState(BrowserViewControllerState.self,
                                                    for: .browserViewController,
                                                    window: windowUUID) else { return false }
