--- conflicted
+++ resolved
@@ -62,81 +62,6 @@
 
         switch action.actionType {
         case ToolbarActionType.didLoadToolbars:
-<<<<<<< HEAD
-            guard let displayBorder = (action as? ToolbarAction)?.displayNavBorder
-            else {
-                return defaultActionState(from: state)
-            }
-
-            let actions = [
-                backAction(enabled: false),
-                forwardAction(enabled: false),
-                searchAction,
-                tabsAction(),
-                menuAction()
-            ]
-            return NavigationBarState(
-                windowUUID: state.windowUUID,
-                actions: actions,
-                displayBorder: displayBorder
-            )
-
-        case ToolbarActionType.urlDidChange:
-            guard let toolbarAction = action as? ToolbarAction else { return defaultActionState(from: state) }
-
-            return NavigationBarState(
-                windowUUID: state.windowUUID,
-                actions: navigationActions(action: toolbarAction, navigationBarState: state),
-                displayBorder: state.displayBorder
-            )
-
-        case ToolbarActionType.numberOfTabsChanged:
-            guard let toolbarAction = action as? ToolbarAction else { return defaultActionState(from: state) }
-
-            return NavigationBarState(
-                windowUUID: state.windowUUID,
-                actions: navigationActions(action: toolbarAction, navigationBarState: state),
-                displayBorder: state.displayBorder
-            )
-
-        case ToolbarActionType.backForwardButtonStateChanged:
-            guard let toolbarAction = action as? ToolbarAction else { return defaultActionState(from: state) }
-
-            return NavigationBarState(
-                windowUUID: state.windowUUID,
-                actions: navigationActions(action: toolbarAction, navigationBarState: state),
-                displayBorder: state.displayBorder
-            )
-
-        case ToolbarActionType.showMenuWarningBadge:
-            guard let toolbarAction = action as? ToolbarAction else { return defaultActionState(from: state) }
-
-            return NavigationBarState(
-                windowUUID: state.windowUUID,
-                actions: navigationActions(action: toolbarAction, navigationBarState: state),
-                displayBorder: state.displayBorder
-            )
-
-        case ToolbarActionType.borderPositionChanged,
-            ToolbarActionType.toolbarPositionChanged:
-            guard let displayBorder = (action as? ToolbarAction)?.displayNavBorder
-            else {
-                return defaultActionState(from: state)
-            }
-
-            return NavigationBarState(
-                windowUUID: state.windowUUID,
-                actions: state.actions,
-                displayBorder: displayBorder
-            )
-
-        default:
-            return defaultActionState(from: state)
-        }
-    }
-
-    static func defaultActionState(from state: NavigationBarState) -> NavigationBarState {
-=======
             return handleDidLoadToolbarsAction(state: state, action: action)
 
         case ToolbarActionType.urlDidChange:
@@ -228,7 +153,6 @@
     }
 
     private static func handleDefaultAction(state: Self) -> Self {
->>>>>>> 1cba3ab1
         return NavigationBarState(
             windowUUID: state.windowUUID,
             actions: state.actions,
