--- conflicted
+++ resolved
@@ -195,14 +195,9 @@
 
         switch layout {
         case .version1:
-<<<<<<< HEAD
             actions.append(middleAction)
-            actions.append(menuAction(showWarningBadge: showWarningBadge))
-=======
-            actions.append(newTabAction)
             actions.append(menuAction(iconName: StandardImageIdentifiers.Large.moreHorizontalRound,
                                       showWarningBadge: showWarningBadge))
->>>>>>> 1a069a69
             actions.append(tabsAction(numberOfTabs: numberOfTabs, isPrivateMode: toolbarState.isPrivateMode))
         default:
             actions.append(middleAction)
