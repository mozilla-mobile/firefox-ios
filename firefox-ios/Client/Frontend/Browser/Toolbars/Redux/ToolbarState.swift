--- conflicted
+++ resolved
@@ -125,13 +125,8 @@
 
             return state
 
-<<<<<<< HEAD
-        case ToolbarActionType.backButtonStatus:
-            guard let isEnabled = action.isEnabled else { return state }
-=======
         case ToolbarActionType.backButtonStateChanged:
             guard let isEnabled = action.isButtonEnabled else { return state }
->>>>>>> 1c5df6d8
             var state = state
 
             if let index = state.navigationToolbar.actions.firstIndex(where: { $0.actionType == .back }) {
@@ -144,13 +139,8 @@
 
             return state
 
-<<<<<<< HEAD
-        case ToolbarActionType.forwardButtonStatus:
-            guard let isEnabled = action.isEnabled else { return state }
-=======
         case ToolbarActionType.forwardButtonStateChanged:
             guard let isEnabled = action.isButtonEnabled else { return state }
->>>>>>> 1c5df6d8
             var state = state
 
             if let index = state.navigationToolbar.actions.firstIndex(where: { $0.actionType == .forward }) {
