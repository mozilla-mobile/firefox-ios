// This Source Code Form is subject to the terms of the Mozilla Public
// License, v. 2.0. If a copy of the MPL was not distributed with this
// file, You can obtain one at http://mozilla.org/MPL/2.0/

import Common
import Redux
import ToolbarKit

struct ToolbarState: ScreenState, Equatable {
    var windowUUID: WindowUUID
    var toolbarPosition: AddressToolbarPosition
    var isPrivateMode: Bool
    var addressToolbar: AddressBarState
    var navigationToolbar: NavigationBarState
    let isShowingNavigationToolbar: Bool
    let isShowingTopTabs: Bool
<<<<<<< HEAD
    let menuWarningBadge: String?
    let readerModeState: ReaderModeState?
=======
    let badgeImageName: String?
    let maskImageName: String?
>>>>>>> f7c1d948
    let canGoBack: Bool
    let canGoForward: Bool
    var numberOfTabs: Int

    init(appState: AppState, uuid: WindowUUID) {
        guard let toolbarState = store.state.screenState(
            ToolbarState.self,
            for: .toolbar,
            window: uuid)
        else {
            self.init(windowUUID: uuid)
            return
        }

        self.init(windowUUID: toolbarState.windowUUID,
                  toolbarPosition: toolbarState.toolbarPosition,
                  isPrivateMode: toolbarState.isPrivateMode,
                  addressToolbar: toolbarState.addressToolbar,
                  navigationToolbar: toolbarState.navigationToolbar,
                  isShowingNavigationToolbar: toolbarState.isShowingNavigationToolbar,
                  isShowingTopTabs: toolbarState.isShowingTopTabs,
<<<<<<< HEAD
                  menuWarningBadge: toolbarState.menuWarningBadge,
                  readerModeState: toolbarState.readerModeState,
=======
                  badgeImageName: toolbarState.badgeImageName,
                  maskImageName: toolbarState.maskImageName,
>>>>>>> f7c1d948
                  canGoBack: toolbarState.canGoBack,
                  canGoForward: toolbarState.canGoForward,
                  numberOfTabs: toolbarState.numberOfTabs)
    }

    init(windowUUID: WindowUUID) {
        self.init(
            windowUUID: windowUUID,
            toolbarPosition: .top,
            isPrivateMode: false,
            addressToolbar: AddressBarState(windowUUID: windowUUID),
            navigationToolbar: NavigationBarState(windowUUID: windowUUID),
            isShowingNavigationToolbar: true,
            isShowingTopTabs: false,
<<<<<<< HEAD
            menuWarningBadge: nil,
            readerModeState: nil,
=======
            badgeImageName: nil,
            maskImageName: nil,
>>>>>>> f7c1d948
            canGoBack: false,
            canGoForward: false,
            numberOfTabs: 1
        )
    }

    init(
        windowUUID: WindowUUID,
        toolbarPosition: AddressToolbarPosition,
        isPrivateMode: Bool,
        addressToolbar: AddressBarState,
        navigationToolbar: NavigationBarState,
        isShowingNavigationToolbar: Bool,
        isShowingTopTabs: Bool,
<<<<<<< HEAD
        menuWarningBadge: String?,
        readerModeState: ReaderModeState?,
=======
        badgeImageName: String?,
        maskImageName: String?,
>>>>>>> f7c1d948
        canGoBack: Bool,
        canGoForward: Bool,
        numberOfTabs: Int
    ) {
        self.windowUUID = windowUUID
        self.toolbarPosition = toolbarPosition
        self.isPrivateMode = isPrivateMode
        self.addressToolbar = addressToolbar
        self.navigationToolbar = navigationToolbar
        self.isShowingNavigationToolbar = isShowingNavigationToolbar
        self.isShowingTopTabs = isShowingTopTabs
<<<<<<< HEAD
        self.menuWarningBadge = menuWarningBadge
        self.readerModeState = readerModeState
=======
        self.badgeImageName = badgeImageName
        self.maskImageName = maskImageName
>>>>>>> f7c1d948
        self.canGoBack = canGoBack
        self.canGoForward = canGoForward
        self.numberOfTabs = numberOfTabs
    }

    static let reducer: Reducer<Self> = { state, action in
        // Only process actions for the current window
        guard action.windowUUID == .unavailable || action.windowUUID == state.windowUUID else { return state }

        switch action.actionType {
        case ToolbarActionType.didLoadToolbars,
            ToolbarActionType.addressToolbarActionsDidChange,
            ToolbarActionType.backForwardButtonStatesChanged,
            ToolbarActionType.scrollOffsetChanged,
            ToolbarActionType.urlDidChange:
            guard let toolbarAction = action as? ToolbarAction else { return state }
            return ToolbarState(
                windowUUID: state.windowUUID,
                toolbarPosition: toolbarAction.toolbarPosition ?? state.toolbarPosition,
                isPrivateMode: state.isPrivateMode,
                addressToolbar: AddressBarState.reducer(state.addressToolbar, toolbarAction),
                navigationToolbar: NavigationBarState.reducer(state.navigationToolbar, toolbarAction),
                isShowingNavigationToolbar: toolbarAction.isShowingNavigationToolbar ?? state.isShowingNavigationToolbar,
                isShowingTopTabs: toolbarAction.isShowingTopTabs ?? state.isShowingTopTabs,
<<<<<<< HEAD
                menuWarningBadge: state.menuWarningBadge,
                readerModeState: toolbarAction.readerModeState ?? state.readerModeState,
=======
                badgeImageName: state.badgeImageName,
                maskImageName: state.maskImageName,
>>>>>>> f7c1d948
                canGoBack: toolbarAction.canGoBack ?? state.canGoBack,
                canGoForward: toolbarAction.canGoForward ?? state.canGoForward,
                numberOfTabs: state.numberOfTabs)

        case ToolbarActionType.showMenuWarningBadge:
            guard let toolbarAction = action as? ToolbarAction else { return state }
            return ToolbarState(
                windowUUID: state.windowUUID,
                toolbarPosition: toolbarAction.toolbarPosition ?? state.toolbarPosition,
                isPrivateMode: state.isPrivateMode,
                addressToolbar: AddressBarState.reducer(state.addressToolbar, toolbarAction),
                navigationToolbar: NavigationBarState.reducer(state.navigationToolbar, toolbarAction),
                isShowingNavigationToolbar: toolbarAction.isShowingNavigationToolbar ?? state.isShowingNavigationToolbar,
                isShowingTopTabs: toolbarAction.isShowingTopTabs ?? state.isShowingTopTabs,
<<<<<<< HEAD
                menuWarningBadge: toolbarAction.badgeImageName,
                readerModeState: state.readerModeState,
=======
                badgeImageName: toolbarAction.badgeImageName,
                maskImageName: toolbarAction.maskImageName,
>>>>>>> f7c1d948
                canGoBack: toolbarAction.canGoBack ?? state.canGoBack,
                canGoForward: toolbarAction.canGoForward ?? state.canGoForward,
                numberOfTabs: state.numberOfTabs)

        case ToolbarActionType.numberOfTabsChanged:
            guard let toolbarAction = action as? ToolbarAction else { return state }
            return ToolbarState(
                windowUUID: state.windowUUID,
                toolbarPosition: state.toolbarPosition,
                isPrivateMode: state.isPrivateMode,
                addressToolbar: AddressBarState.reducer(state.addressToolbar, toolbarAction),
                navigationToolbar: NavigationBarState.reducer(state.navigationToolbar, toolbarAction),
                isShowingNavigationToolbar: state.isShowingNavigationToolbar,
                isShowingTopTabs: state.isShowingTopTabs,
<<<<<<< HEAD
                menuWarningBadge: state.menuWarningBadge,
                readerModeState: state.readerModeState,
=======
                badgeImageName: state.badgeImageName,
                maskImageName: state.maskImageName,
>>>>>>> f7c1d948
                canGoBack: state.canGoBack,
                canGoForward: state.canGoForward,
                numberOfTabs: toolbarAction.numberOfTabs ?? state.numberOfTabs)

        case GeneralBrowserActionType.updateSelectedTab:
            guard let action = action as? GeneralBrowserAction else { return state }
            return ToolbarState(
                windowUUID: state.windowUUID,
                toolbarPosition: state.toolbarPosition,
                isPrivateMode: action.isPrivateBrowsing ?? state.isPrivateMode,
                addressToolbar: AddressBarState.reducer(state.addressToolbar, action),
                navigationToolbar: NavigationBarState.reducer(state.navigationToolbar, action),
                isShowingNavigationToolbar: state.isShowingNavigationToolbar,
                isShowingTopTabs: state.isShowingTopTabs,
<<<<<<< HEAD
                menuWarningBadge: state.menuWarningBadge,
                readerModeState: state.readerModeState,
=======
                badgeImageName: state.badgeImageName,
                maskImageName: state.maskImageName,
>>>>>>> f7c1d948
                canGoBack: state.canGoBack,
                canGoForward: state.canGoForward,
                numberOfTabs: state.numberOfTabs)

        case ToolbarActionType.toolbarPositionChanged:
            guard let position = (action as? ToolbarAction)?.toolbarPosition else { return state }
            return ToolbarState(
                windowUUID: state.windowUUID,
                toolbarPosition: position,
                isPrivateMode: state.isPrivateMode,
                addressToolbar: AddressBarState.reducer(state.addressToolbar, action),
                navigationToolbar: NavigationBarState.reducer(state.navigationToolbar, action),
                isShowingNavigationToolbar: state.isShowingNavigationToolbar,
                isShowingTopTabs: state.isShowingTopTabs,
<<<<<<< HEAD
                menuWarningBadge: state.menuWarningBadge,
                readerModeState: state.readerModeState,
=======
                badgeImageName: state.badgeImageName,
                maskImageName: state.maskImageName,
>>>>>>> f7c1d948
                canGoBack: state.canGoBack,
                canGoForward: state.canGoForward,
                numberOfTabs: state.numberOfTabs)

        default:
            return ToolbarState(
                windowUUID: state.windowUUID,
                toolbarPosition: state.toolbarPosition,
                isPrivateMode: state.isPrivateMode,
                addressToolbar: state.addressToolbar,
                navigationToolbar: state.navigationToolbar,
                isShowingNavigationToolbar: state.isShowingNavigationToolbar,
                isShowingTopTabs: state.isShowingTopTabs,
<<<<<<< HEAD
                menuWarningBadge: state.menuWarningBadge,
                readerModeState: state.readerModeState,
=======
                badgeImageName: state.badgeImageName,
                maskImageName: state.maskImageName,
>>>>>>> f7c1d948
                canGoBack: state.canGoBack,
                canGoForward: state.canGoForward,
                numberOfTabs: state.numberOfTabs)
        }
    }
}<|MERGE_RESOLUTION|>--- conflicted
+++ resolved
@@ -14,13 +14,9 @@
     var navigationToolbar: NavigationBarState
     let isShowingNavigationToolbar: Bool
     let isShowingTopTabs: Bool
-<<<<<<< HEAD
-    let menuWarningBadge: String?
     let readerModeState: ReaderModeState?
-=======
     let badgeImageName: String?
     let maskImageName: String?
->>>>>>> f7c1d948
     let canGoBack: Bool
     let canGoForward: Bool
     var numberOfTabs: Int
@@ -42,13 +38,9 @@
                   navigationToolbar: toolbarState.navigationToolbar,
                   isShowingNavigationToolbar: toolbarState.isShowingNavigationToolbar,
                   isShowingTopTabs: toolbarState.isShowingTopTabs,
-<<<<<<< HEAD
-                  menuWarningBadge: toolbarState.menuWarningBadge,
                   readerModeState: toolbarState.readerModeState,
-=======
                   badgeImageName: toolbarState.badgeImageName,
                   maskImageName: toolbarState.maskImageName,
->>>>>>> f7c1d948
                   canGoBack: toolbarState.canGoBack,
                   canGoForward: toolbarState.canGoForward,
                   numberOfTabs: toolbarState.numberOfTabs)
@@ -63,13 +55,9 @@
             navigationToolbar: NavigationBarState(windowUUID: windowUUID),
             isShowingNavigationToolbar: true,
             isShowingTopTabs: false,
-<<<<<<< HEAD
-            menuWarningBadge: nil,
             readerModeState: nil,
-=======
             badgeImageName: nil,
             maskImageName: nil,
->>>>>>> f7c1d948
             canGoBack: false,
             canGoForward: false,
             numberOfTabs: 1
@@ -84,13 +72,9 @@
         navigationToolbar: NavigationBarState,
         isShowingNavigationToolbar: Bool,
         isShowingTopTabs: Bool,
-<<<<<<< HEAD
-        menuWarningBadge: String?,
         readerModeState: ReaderModeState?,
-=======
         badgeImageName: String?,
         maskImageName: String?,
->>>>>>> f7c1d948
         canGoBack: Bool,
         canGoForward: Bool,
         numberOfTabs: Int
@@ -102,13 +86,9 @@
         self.navigationToolbar = navigationToolbar
         self.isShowingNavigationToolbar = isShowingNavigationToolbar
         self.isShowingTopTabs = isShowingTopTabs
-<<<<<<< HEAD
-        self.menuWarningBadge = menuWarningBadge
         self.readerModeState = readerModeState
-=======
         self.badgeImageName = badgeImageName
         self.maskImageName = maskImageName
->>>>>>> f7c1d948
         self.canGoBack = canGoBack
         self.canGoForward = canGoForward
         self.numberOfTabs = numberOfTabs
@@ -133,13 +113,9 @@
                 navigationToolbar: NavigationBarState.reducer(state.navigationToolbar, toolbarAction),
                 isShowingNavigationToolbar: toolbarAction.isShowingNavigationToolbar ?? state.isShowingNavigationToolbar,
                 isShowingTopTabs: toolbarAction.isShowingTopTabs ?? state.isShowingTopTabs,
-<<<<<<< HEAD
-                menuWarningBadge: state.menuWarningBadge,
                 readerModeState: toolbarAction.readerModeState ?? state.readerModeState,
-=======
-                badgeImageName: state.badgeImageName,
-                maskImageName: state.maskImageName,
->>>>>>> f7c1d948
+                badgeImageName: state.badgeImageName,
+                maskImageName: state.maskImageName,
                 canGoBack: toolbarAction.canGoBack ?? state.canGoBack,
                 canGoForward: toolbarAction.canGoForward ?? state.canGoForward,
                 numberOfTabs: state.numberOfTabs)
@@ -154,13 +130,9 @@
                 navigationToolbar: NavigationBarState.reducer(state.navigationToolbar, toolbarAction),
                 isShowingNavigationToolbar: toolbarAction.isShowingNavigationToolbar ?? state.isShowingNavigationToolbar,
                 isShowingTopTabs: toolbarAction.isShowingTopTabs ?? state.isShowingTopTabs,
-<<<<<<< HEAD
-                menuWarningBadge: toolbarAction.badgeImageName,
-                readerModeState: state.readerModeState,
-=======
+                readerModeState: state.readerModeState,
                 badgeImageName: toolbarAction.badgeImageName,
                 maskImageName: toolbarAction.maskImageName,
->>>>>>> f7c1d948
                 canGoBack: toolbarAction.canGoBack ?? state.canGoBack,
                 canGoForward: toolbarAction.canGoForward ?? state.canGoForward,
                 numberOfTabs: state.numberOfTabs)
@@ -175,13 +147,9 @@
                 navigationToolbar: NavigationBarState.reducer(state.navigationToolbar, toolbarAction),
                 isShowingNavigationToolbar: state.isShowingNavigationToolbar,
                 isShowingTopTabs: state.isShowingTopTabs,
-<<<<<<< HEAD
-                menuWarningBadge: state.menuWarningBadge,
-                readerModeState: state.readerModeState,
-=======
-                badgeImageName: state.badgeImageName,
-                maskImageName: state.maskImageName,
->>>>>>> f7c1d948
+                readerModeState: state.readerModeState,
+                badgeImageName: state.badgeImageName,
+                maskImageName: state.maskImageName,
                 canGoBack: state.canGoBack,
                 canGoForward: state.canGoForward,
                 numberOfTabs: toolbarAction.numberOfTabs ?? state.numberOfTabs)
@@ -196,13 +164,9 @@
                 navigationToolbar: NavigationBarState.reducer(state.navigationToolbar, action),
                 isShowingNavigationToolbar: state.isShowingNavigationToolbar,
                 isShowingTopTabs: state.isShowingTopTabs,
-<<<<<<< HEAD
-                menuWarningBadge: state.menuWarningBadge,
-                readerModeState: state.readerModeState,
-=======
-                badgeImageName: state.badgeImageName,
-                maskImageName: state.maskImageName,
->>>>>>> f7c1d948
+                readerModeState: state.readerModeState,
+                badgeImageName: state.badgeImageName,
+                maskImageName: state.maskImageName,
                 canGoBack: state.canGoBack,
                 canGoForward: state.canGoForward,
                 numberOfTabs: state.numberOfTabs)
@@ -217,13 +181,9 @@
                 navigationToolbar: NavigationBarState.reducer(state.navigationToolbar, action),
                 isShowingNavigationToolbar: state.isShowingNavigationToolbar,
                 isShowingTopTabs: state.isShowingTopTabs,
-<<<<<<< HEAD
-                menuWarningBadge: state.menuWarningBadge,
-                readerModeState: state.readerModeState,
-=======
-                badgeImageName: state.badgeImageName,
-                maskImageName: state.maskImageName,
->>>>>>> f7c1d948
+                readerModeState: state.readerModeState,
+                badgeImageName: state.badgeImageName,
+                maskImageName: state.maskImageName,
                 canGoBack: state.canGoBack,
                 canGoForward: state.canGoForward,
                 numberOfTabs: state.numberOfTabs)
@@ -237,13 +197,9 @@
                 navigationToolbar: state.navigationToolbar,
                 isShowingNavigationToolbar: state.isShowingNavigationToolbar,
                 isShowingTopTabs: state.isShowingTopTabs,
-<<<<<<< HEAD
-                menuWarningBadge: state.menuWarningBadge,
-                readerModeState: state.readerModeState,
-=======
-                badgeImageName: state.badgeImageName,
-                maskImageName: state.maskImageName,
->>>>>>> f7c1d948
+                readerModeState: state.readerModeState,
+                badgeImageName: state.badgeImageName,
+                maskImageName: state.maskImageName,
                 canGoBack: state.canGoBack,
                 canGoForward: state.canGoForward,
                 numberOfTabs: state.numberOfTabs)
