--- conflicted
+++ resolved
@@ -123,11 +123,11 @@
 
             return state
 
-<<<<<<< HEAD
         case ToolbarActionType.urlDidChange:
             var state = state
             state.addressToolbar.url = action.url
-=======
+            return state
+            
         case ToolbarActionType.backButtonStateChanged:
             guard let isEnabled = action.isButtonEnabled else { return state }
             var state = state
@@ -154,7 +154,6 @@
                 state.addressToolbar.navigationActions[index].isEnabled = isEnabled
             }
 
->>>>>>> f905acf9
             return state
 
         default:
