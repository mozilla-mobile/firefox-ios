--- conflicted
+++ resolved
@@ -65,11 +65,8 @@
             ToolbarActionType.backButtonStateChanged,
             ToolbarActionType.forwardButtonStateChanged,
             ToolbarActionType.scrollOffsetChanged,
-<<<<<<< HEAD
-            ToolbarActionType.urlDidChange:
-=======
+            ToolbarActionType.urlDidChange,
             ToolbarActionType.showMenuWarningBadge:
->>>>>>> 6b194753
             guard let toolbarAction = action as? ToolbarAction else { return state }
             return ToolbarState(
                 windowUUID: state.windowUUID,
