--- conflicted
+++ resolved
@@ -85,12 +85,9 @@
     case traitCollectionDidChange
     case websiteLoadingStateDidChange
     case searchEngineDidChange
-<<<<<<< HEAD
     case didSelectTabChange
-=======
     case navigationButtonDoubleTapped
     case navigationHintFinishedPresenting
->>>>>>> 054fabbc
 }
 
 class ToolbarMiddlewareAction: Action {
