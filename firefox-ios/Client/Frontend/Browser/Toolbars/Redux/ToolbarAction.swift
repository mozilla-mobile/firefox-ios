--- conflicted
+++ resolved
@@ -78,11 +78,8 @@
     let canGoBack: Bool?
     let canGoForward: Bool?
     let badgeImageName: String?
-<<<<<<< HEAD
     let readerModeState: ReaderModeState?
-=======
     let maskImageName: String?
->>>>>>> f7c1d948
 
     init(buttonType: ToolbarActionState.ActionType? = nil,
          buttonTapped: UIButton? = nil,
@@ -96,11 +93,8 @@
          canGoBack: Bool? = nil,
          canGoForward: Bool? = nil,
          badgeImageName: String? = nil,
-<<<<<<< HEAD
          readerModeState: ReaderModeState? = nil,
-=======
          maskImageName: String? = nil,
->>>>>>> f7c1d948
          windowUUID: WindowUUID,
          actionType: ActionType) {
         self.buttonType = buttonType
@@ -115,11 +109,8 @@
         self.canGoBack = canGoBack
         self.canGoForward = canGoForward
         self.badgeImageName = badgeImageName
-<<<<<<< HEAD
         self.readerModeState = readerModeState
-=======
         self.maskImageName = maskImageName
->>>>>>> f7c1d948
         super.init(windowUUID: windowUUID, actionType: actionType)
     }
 }
