--- conflicted
+++ resolved
@@ -187,11 +187,6 @@
         }
     }
 
-<<<<<<< HEAD
-<<<<<<< HEAD
-=======
-=======
->>>>>>> dd700573
     private static func handleDidLoadToolbarsAction(state: Self, action: Action) -> Self {
         guard let borderPosition = (action as? ToolbarAction)?.addressBorderPosition else { return state }
 
@@ -201,12 +196,8 @@
             pageActions: [qrCodeScanAction],
             browserActions: [tabsAction(), menuAction()],
             borderPosition: borderPosition,
-<<<<<<< HEAD
             url: nil,
             lockIconNeedsTheming: true
-=======
-            url: nil
->>>>>>> dd700573
         )
     }
 
@@ -222,10 +213,7 @@
             url: state.url,
             searchTerm: state.searchTerm,
             lockIconImageName: state.lockIconImageName,
-<<<<<<< HEAD
-            lockIconNeedsTheming: state.lockIconNeedsTheming,
-=======
->>>>>>> dd700573
+            lockIconNeedsTheming: state.lockIconNeedsTheming,
             safeListedURLImageName: state.safeListedURLImageName,
             isEditing: state.isEditing,
             isScrollingDuringEdit: state.isScrollingDuringEdit,
@@ -252,10 +240,7 @@
             url: state.url,
             searchTerm: state.searchTerm,
             lockIconImageName: state.lockIconImageName,
-<<<<<<< HEAD
-            lockIconNeedsTheming: state.lockIconNeedsTheming,
-=======
->>>>>>> dd700573
+            lockIconNeedsTheming: state.lockIconNeedsTheming,
             safeListedURLImageName: state.safeListedURLImageName,
             isEditing: state.isEditing,
             isScrollingDuringEdit: state.isScrollingDuringEdit,
@@ -279,10 +264,7 @@
             url: state.url,
             searchTerm: state.searchTerm,
             lockIconImageName: state.lockIconImageName,
-<<<<<<< HEAD
-            lockIconNeedsTheming: state.lockIconNeedsTheming,
-=======
->>>>>>> dd700573
+            lockIconNeedsTheming: state.lockIconNeedsTheming,
             safeListedURLImageName: state.safeListedURLImageName,
             isEditing: state.isEditing,
             isScrollingDuringEdit: state.isScrollingDuringEdit,
@@ -308,10 +290,7 @@
             url: toolbarAction.url,
             searchTerm: nil,
             lockIconImageName: toolbarAction.lockIconImageName ?? state.lockIconImageName,
-<<<<<<< HEAD
             lockIconNeedsTheming: toolbarAction.lockIconNeedsTheming ?? state.lockIconNeedsTheming,
-=======
->>>>>>> dd700573
             safeListedURLImageName: toolbarAction.safeListedURLImageName,
             isEditing: state.isEditing,
             isScrollingDuringEdit: state.isScrollingDuringEdit,
@@ -337,10 +316,7 @@
             url: state.url,
             searchTerm: nil,
             lockIconImageName: state.lockIconImageName,
-<<<<<<< HEAD
-            lockIconNeedsTheming: state.lockIconNeedsTheming,
-=======
->>>>>>> dd700573
+            lockIconNeedsTheming: state.lockIconNeedsTheming,
             safeListedURLImageName: state.safeListedURLImageName,
             isEditing: state.isEditing,
             isScrollingDuringEdit: state.isScrollingDuringEdit,
@@ -366,10 +342,7 @@
             url: state.url,
             searchTerm: nil,
             lockIconImageName: state.lockIconImageName,
-<<<<<<< HEAD
-            lockIconNeedsTheming: state.lockIconNeedsTheming,
-=======
->>>>>>> dd700573
+            lockIconNeedsTheming: state.lockIconNeedsTheming,
             safeListedURLImageName: state.safeListedURLImageName,
             isEditing: state.isEditing,
             isScrollingDuringEdit: state.isScrollingDuringEdit,
@@ -393,10 +366,7 @@
             url: state.url,
             searchTerm: state.searchTerm,
             lockIconImageName: state.lockIconImageName,
-<<<<<<< HEAD
-            lockIconNeedsTheming: state.lockIconNeedsTheming,
-=======
->>>>>>> dd700573
+            lockIconNeedsTheming: state.lockIconNeedsTheming,
             safeListedURLImageName: state.safeListedURLImageName,
             isEditing: state.isEditing,
             isScrollingDuringEdit: state.isScrollingDuringEdit,
@@ -420,10 +390,7 @@
             url: state.url,
             searchTerm: state.searchTerm,
             lockIconImageName: state.lockIconImageName,
-<<<<<<< HEAD
-            lockIconNeedsTheming: state.lockIconNeedsTheming,
-=======
->>>>>>> dd700573
+            lockIconNeedsTheming: state.lockIconNeedsTheming,
             safeListedURLImageName: state.safeListedURLImageName,
             isEditing: state.isEditing,
             isScrollingDuringEdit: state.isScrollingDuringEdit,
@@ -452,10 +419,7 @@
             url: state.url,
             searchTerm: toolbarAction.searchTerm,
             lockIconImageName: state.lockIconImageName,
-<<<<<<< HEAD
-            lockIconNeedsTheming: state.lockIconNeedsTheming,
-=======
->>>>>>> dd700573
+            lockIconNeedsTheming: state.lockIconNeedsTheming,
             safeListedURLImageName: state.safeListedURLImageName,
             isEditing: true,
             isScrollingDuringEdit: state.isScrollingDuringEdit,
@@ -486,10 +450,7 @@
             url: state.url,
             searchTerm: searchTerm,
             lockIconImageName: state.lockIconImageName,
-<<<<<<< HEAD
-            lockIconNeedsTheming: state.lockIconNeedsTheming,
-=======
->>>>>>> dd700573
+            lockIconNeedsTheming: state.lockIconNeedsTheming,
             safeListedURLImageName: state.safeListedURLImageName,
             isEditing: true,
             isScrollingDuringEdit: false,
@@ -519,10 +480,7 @@
             url: url,
             searchTerm: nil,
             lockIconImageName: state.lockIconImageName,
-<<<<<<< HEAD
-            lockIconNeedsTheming: state.lockIconNeedsTheming,
-=======
->>>>>>> dd700573
+            lockIconNeedsTheming: state.lockIconNeedsTheming,
             safeListedURLImageName: state.safeListedURLImageName,
             isEditing: false,
             isScrollingDuringEdit: false,
@@ -551,10 +509,7 @@
             url: state.url,
             searchTerm: toolbarAction.searchTerm,
             lockIconImageName: state.lockIconImageName,
-<<<<<<< HEAD
-            lockIconNeedsTheming: state.lockIconNeedsTheming,
-=======
->>>>>>> dd700573
+            lockIconNeedsTheming: state.lockIconNeedsTheming,
             safeListedURLImageName: state.safeListedURLImageName,
             isEditing: true,
             shouldSelectSearchTerm: false,
@@ -575,10 +530,7 @@
             url: state.url,
             searchTerm: state.searchTerm,
             lockIconImageName: state.lockIconImageName,
-<<<<<<< HEAD
-            lockIconNeedsTheming: state.lockIconNeedsTheming,
-=======
->>>>>>> dd700573
+            lockIconNeedsTheming: state.lockIconNeedsTheming,
             safeListedURLImageName: state.safeListedURLImageName,
             isEditing: state.isEditing,
             isScrollingDuringEdit: true,
@@ -605,10 +557,7 @@
             url: nil,
             searchTerm: nil,
             lockIconImageName: state.lockIconImageName,
-<<<<<<< HEAD
-            lockIconNeedsTheming: state.lockIconNeedsTheming,
-=======
->>>>>>> dd700573
+            lockIconNeedsTheming: state.lockIconNeedsTheming,
             safeListedURLImageName: state.safeListedURLImageName,
             isEditing: state.isEditing,
             isScrollingDuringEdit: state.isScrollingDuringEdit,
@@ -635,10 +584,7 @@
             url: state.url,
             searchTerm: state.searchTerm,
             lockIconImageName: state.lockIconImageName,
-<<<<<<< HEAD
-            lockIconNeedsTheming: state.lockIconNeedsTheming,
-=======
->>>>>>> dd700573
+            lockIconNeedsTheming: state.lockIconNeedsTheming,
             safeListedURLImageName: state.safeListedURLImageName,
             isEditing: state.isEditing,
             isScrollingDuringEdit: state.isScrollingDuringEdit,
@@ -665,10 +611,7 @@
             url: state.url,
             searchTerm: state.searchTerm,
             lockIconImageName: state.lockIconImageName,
-<<<<<<< HEAD
-            lockIconNeedsTheming: state.lockIconNeedsTheming,
-=======
->>>>>>> dd700573
+            lockIconNeedsTheming: state.lockIconNeedsTheming,
             safeListedURLImageName: state.safeListedURLImageName,
             isEditing: state.isEditing,
             isScrollingDuringEdit: state.isScrollingDuringEdit,
@@ -692,10 +635,7 @@
             url: state.url,
             searchTerm: state.searchTerm,
             lockIconImageName: state.lockIconImageName,
-<<<<<<< HEAD
-            lockIconNeedsTheming: state.lockIconNeedsTheming,
-=======
->>>>>>> dd700573
+            lockIconNeedsTheming: state.lockIconNeedsTheming,
             safeListedURLImageName: state.safeListedURLImageName,
             isEditing: state.isEditing,
             isScrollingDuringEdit: state.isScrollingDuringEdit,
@@ -717,25 +657,18 @@
             url: state.url,
             searchTerm: state.searchTerm,
             lockIconImageName: state.lockIconImageName,
-<<<<<<< HEAD
-            lockIconNeedsTheming: state.lockIconNeedsTheming,
-=======
->>>>>>> dd700573
-            safeListedURLImageName: state.safeListedURLImageName,
-            isEditing: state.isEditing,
-            isScrollingDuringEdit: state.isScrollingDuringEdit,
-            shouldSelectSearchTerm: state.shouldSelectSearchTerm,
-            isLoading: state.isLoading,
-            readerModeState: state.readerModeState,
-            didStartTyping: state.didStartTyping,
-            showQRPageAction: state.showQRPageAction
-        )
-    }
-
-<<<<<<< HEAD
->>>>>>> ee0968cb2 (Refactor FXIOS-10471 The insecure lock icon should have a colored slash (#22925))
-=======
->>>>>>> dd700573
+            lockIconNeedsTheming: state.lockIconNeedsTheming,
+            safeListedURLImageName: state.safeListedURLImageName,
+            isEditing: state.isEditing,
+            isScrollingDuringEdit: state.isScrollingDuringEdit,
+            shouldSelectSearchTerm: state.shouldSelectSearchTerm,
+            isLoading: state.isLoading,
+            readerModeState: state.readerModeState,
+            didStartTyping: state.didStartTyping,
+            showQRPageAction: state.showQRPageAction
+        )
+    }
+
     // MARK: - Address Toolbar Actions
     private static func navigationActions(
         action: ToolbarAction,
