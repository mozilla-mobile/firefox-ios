// This Source Code Form is subject to the terms of the Mozilla Public
// License, v. 2.0. If a copy of the MPL was not distributed with this
// file, You can obtain one at http://mozilla.org/MPL/2.0/

import Common
import Redux
import ToolbarKit

struct AddressBarState: StateType, Equatable {
    var windowUUID: WindowUUID
    var navigationActions: [ToolbarActionState]
    var pageActions: [ToolbarActionState]
    var browserActions: [ToolbarActionState]
    var borderPosition: AddressToolbarBorderPosition?
    var url: URL?
    var searchTerm: String?
    var lockIconImageName: String?
    var lockIconNeedsTheming: Bool
    var safeListedURLImageName: String?
    var isEditing: Bool
    var isScrollingDuringEdit: Bool
    var shouldSelectSearchTerm: Bool
    var isLoading: Bool
    let readerModeState: ReaderModeState?
    let didStartTyping: Bool
    let showQRPageAction: Bool

    private static let qrCodeScanAction = ToolbarActionState(
        actionType: .qrCode,
        iconName: StandardImageIdentifiers.Large.qrCode,
        isEnabled: true,
        a11yLabel: .QRCode.ToolbarButtonA11yLabel,
        a11yId: AccessibilityIdentifiers.Browser.ToolbarButtons.qrCode)

    private static let shareAction = ToolbarActionState(
        actionType: .share,
        iconName: StandardImageIdentifiers.Large.share,
        isEnabled: true,
        a11yLabel: .TabLocationShareAccessibilityLabel,
        a11yId: AccessibilityIdentifiers.Toolbar.shareButton)

    private static let stopLoadingAction = ToolbarActionState(
        actionType: .stopLoading,
        iconName: StandardImageIdentifiers.Large.cross,
        isEnabled: true,
        a11yLabel: .TabToolbarStopAccessibilityLabel,
        a11yId: AccessibilityIdentifiers.Toolbar.stopButton)

    private static let reloadAction = ToolbarActionState(
        actionType: .reload,
        iconName: StandardImageIdentifiers.Large.arrowClockwise,
        isEnabled: true,
        a11yLabel: .TabLocationReloadAccessibilityLabel,
        a11yHint: .TabLocationReloadAccessibilityHint,
        a11yId: AccessibilityIdentifiers.Toolbar.reloadButton)

    private static let cancelEditAction = ToolbarActionState(
        actionType: .cancelEdit,
        iconName: StandardImageIdentifiers.Large.chevronLeft,
        isFlippedForRTL: true,
        isEnabled: true,
        a11yLabel: AccessibilityIdentifiers.GeneralizedIdentifiers.back,
        a11yId: AccessibilityIdentifiers.Browser.UrlBar.cancelButton)

    private static let newTabAction = ToolbarActionState(
        actionType: .newTab,
        iconName: StandardImageIdentifiers.Large.plus,
        isEnabled: true,
        a11yLabel: .Toolbars.NewTabButton,
        a11yId: AccessibilityIdentifiers.Toolbar.addNewTabButton)

    private static let dataClearanceAction = ToolbarActionState(
        actionType: .dataClearance,
        iconName: StandardImageIdentifiers.Large.dataClearance,
        isEnabled: true,
        contextualHintType: ContextualHintType.dataClearance.rawValue,
        a11yLabel: .TabToolbarDataClearanceAccessibilityLabel,
        a11yId: AccessibilityIdentifiers.Toolbar.fireButton)

    init(windowUUID: WindowUUID) {
<<<<<<< HEAD
        self.init(
            windowUUID: windowUUID,
            navigationActions: [],
            pageActions: [],
            browserActions: [],
            borderPosition: nil,
            url: nil,
            searchTerm: nil,
            lockIconImageName: nil,
            safeListedURLImageName: nil,
            isEditing: false,
            isScrollingDuringEdit: false,
            shouldSelectSearchTerm: true,
            isLoading: false,
            readerModeState: nil,
            didStartTyping: false,
            showQRPageAction: true
        )
=======
        self.init(windowUUID: windowUUID,
                  navigationActions: [],
                  pageActions: [],
                  browserActions: [],
                  borderPosition: nil,
                  url: nil,
                  lockIconNeedsTheming: true)
>>>>>>> 4e01f185
    }

    init(windowUUID: WindowUUID,
         navigationActions: [ToolbarActionState],
         pageActions: [ToolbarActionState],
         browserActions: [ToolbarActionState],
         borderPosition: AddressToolbarBorderPosition?,
         url: URL?,
<<<<<<< HEAD
         searchTerm: String?,
         lockIconImageName: String?,
         safeListedURLImageName: String?,
         isEditing: Bool,
         isScrollingDuringEdit: Bool,
         shouldSelectSearchTerm: Bool,
         isLoading: Bool,
         readerModeState: ReaderModeState?,
         didStartTyping: Bool,
         showQRPageAction: Bool) {
=======
         searchTerm: String? = nil,
         lockIconImageName: String? = nil,
         lockIconNeedsTheming: Bool,
         safeListedURLImageName: String? = nil,
         isEditing: Bool = false,
         isScrollingDuringEdit: Bool = false,
         shouldSelectSearchTerm: Bool = true,
         isLoading: Bool = false,
         readerModeState: ReaderModeState? = nil,
         didStartTyping: Bool = false,
         showQRPageAction: Bool = true) {
>>>>>>> 4e01f185
        self.windowUUID = windowUUID
        self.navigationActions = navigationActions
        self.pageActions = pageActions
        self.browserActions = browserActions
        self.borderPosition = borderPosition
        self.url = url
        self.searchTerm = searchTerm
        self.lockIconImageName = lockIconImageName
        self.lockIconNeedsTheming = lockIconNeedsTheming
        self.safeListedURLImageName = safeListedURLImageName
        self.isEditing = isEditing
        self.isScrollingDuringEdit = isScrollingDuringEdit
        self.shouldSelectSearchTerm = shouldSelectSearchTerm
        self.isLoading = isLoading
        self.readerModeState = readerModeState
        self.didStartTyping = didStartTyping
        self.showQRPageAction = showQRPageAction
    }

    static let reducer: Reducer<Self> = { state, action in
        guard action.windowUUID == .unavailable || action.windowUUID == state.windowUUID
        else {
            return defaultState(from: state)
        }

        switch action.actionType {
        case ToolbarActionType.didLoadToolbars:
            return handleDidLoadToolbarsAction(state: state, action: action)

        case ToolbarActionType.numberOfTabsChanged:
            return handleNumberOfTabsChangedAction(state: state, action: action)

        case ToolbarActionType.readerModeStateChanged:
            return handleReaderModeStateChangedAction(state: state, action: action)

        case ToolbarActionType.websiteLoadingStateDidChange:
            return handleWebsiteLoadingStateDidChangeAction(state: state, action: action)

        case ToolbarActionType.urlDidChange:
            return handleUrlDidChangeAction(state: state, action: action)

        case ToolbarActionType.backForwardButtonStateChanged:
            return handleBackForwardButtonStateChangedAction(state: state, action: action)

        case ToolbarActionType.traitCollectionDidChange:
            return handleTraitCollectionDidChangeAction(state: state, action: action)

        case ToolbarActionType.showMenuWarningBadge:
            return handleShowMenuWarningBadgeAction(state: state, action: action)

        case ToolbarActionType.borderPositionChanged,
            ToolbarActionType.toolbarPositionChanged:
            return handlePositionChangedAction(state: state, action: action)

        case ToolbarActionType.didPasteSearchTerm:
            return handleDidPasteSearchTermAction(state: state, action: action)

        case ToolbarActionType.didStartEditingUrl:
            return handleDidStartEditingUrlAction(state: state, action: action)

        case ToolbarActionType.cancelEdit:
            return handleCancelEditAction(state: state, action: action)

        case ToolbarActionType.didSetTextInLocationView:
            return handleDidSetTextInLocationViewAction(state: state, action: action)

        case ToolbarActionType.didScrollDuringEdit:
            return handleDidScrollDuringEditAction(state: state)

        case ToolbarActionType.clearSearch:
            return handleClearSearchAction(state: state, action: action)

        case ToolbarActionType.didDeleteSearchTerm:
            return handleDidDeleteSearchTermAction(state: state, action: action)

        case ToolbarActionType.didEnterSearchTerm:
            return handleDidEnterSearchTermAction(state: state, action: action)

        case ToolbarActionType.didStartTyping:
            return handleDidStartTypingAction(state: state, action: action)

        default:
            return defaultState(from: state)
        }
    }

    private static func handleDidLoadToolbarsAction(state: Self, action: Action) -> Self {
        guard let borderPosition = (action as? ToolbarAction)?.addressBorderPosition else { return state }

        return AddressBarState(
            windowUUID: state.windowUUID,
            navigationActions: [ToolbarActionState](),
            pageActions: [qrCodeScanAction],
            browserActions: [tabsAction(), menuAction()],
            borderPosition: borderPosition,
            url: nil,
<<<<<<< HEAD
            searchTerm: nil,
            lockIconImageName: nil,
            safeListedURLImageName: nil,
            isEditing: false,
            isScrollingDuringEdit: false,
            shouldSelectSearchTerm: true,
            isLoading: false,
            readerModeState: nil,
            didStartTyping: false,
            showQRPageAction: true
=======
            lockIconNeedsTheming: true
>>>>>>> 4e01f185
        )
    }

    private static func handleNumberOfTabsChangedAction(state: Self, action: Action) -> Self {
        guard let toolbarAction = action as? ToolbarAction else { return defaultState(from: state) }

        return AddressBarState(
            windowUUID: state.windowUUID,
            navigationActions: state.navigationActions,
            pageActions: state.pageActions,
            browserActions: browserActions(action: toolbarAction, addressBarState: state),
            borderPosition: state.borderPosition,
            url: state.url,
            searchTerm: state.searchTerm,
            lockIconImageName: state.lockIconImageName,
            lockIconNeedsTheming: state.lockIconNeedsTheming,
            safeListedURLImageName: state.safeListedURLImageName,
            isEditing: state.isEditing,
            isScrollingDuringEdit: state.isScrollingDuringEdit,
            shouldSelectSearchTerm: state.shouldSelectSearchTerm,
            isLoading: state.isLoading,
            readerModeState: toolbarAction.readerModeState,
            didStartTyping: state.didStartTyping,
            showQRPageAction: state.showQRPageAction
        )
    }

    private static func handleReaderModeStateChangedAction(state: Self, action: Action) -> Self {
        guard let toolbarAction = action as? ToolbarAction else { return defaultState(from: state) }

        return AddressBarState(
            windowUUID: state.windowUUID,
            navigationActions: state.navigationActions,
            pageActions: pageActions(action: toolbarAction,
                                     addressBarState: state,
                                     isEditing: state.isEditing,
                                     showQRPageAction: state.showQRPageAction),
            browserActions: state.browserActions,
            borderPosition: state.borderPosition,
            url: state.url,
            searchTerm: state.searchTerm,
            lockIconImageName: state.lockIconImageName,
            lockIconNeedsTheming: state.lockIconNeedsTheming,
            safeListedURLImageName: state.safeListedURLImageName,
            isEditing: state.isEditing,
            isScrollingDuringEdit: state.isScrollingDuringEdit,
            shouldSelectSearchTerm: state.shouldSelectSearchTerm,
            isLoading: state.isLoading,
            readerModeState: toolbarAction.readerModeState,
            didStartTyping: state.didStartTyping,
            showQRPageAction: state.showQRPageAction
        )
    }

    private static func handleWebsiteLoadingStateDidChangeAction(state: Self, action: Action) -> Self {
        guard let toolbarAction = action as? ToolbarAction else { return defaultState(from: state) }

        return AddressBarState(
            windowUUID: state.windowUUID,
            navigationActions: state.navigationActions,
            pageActions: pageActions(action: toolbarAction, addressBarState: state, isEditing: state.isEditing),
            browserActions: state.browserActions,
            borderPosition: state.borderPosition,
            url: state.url,
            searchTerm: state.searchTerm,
            lockIconImageName: state.lockIconImageName,
            lockIconNeedsTheming: state.lockIconNeedsTheming,
            safeListedURLImageName: state.safeListedURLImageName,
            isEditing: state.isEditing,
            isScrollingDuringEdit: state.isScrollingDuringEdit,
            shouldSelectSearchTerm: state.shouldSelectSearchTerm,
            isLoading: toolbarAction.isLoading ?? state.isLoading,
            readerModeState: state.readerModeState,
            didStartTyping: state.didStartTyping,
            showQRPageAction: state.showQRPageAction
        )
    }

    private static func handleUrlDidChangeAction(state: Self, action: Action) -> Self {
        guard let toolbarAction = action as? ToolbarAction else { return defaultState(from: state) }

        return AddressBarState(
            windowUUID: state.windowUUID,
            navigationActions: navigationActions(action: toolbarAction,
                                                 addressBarState: state,
                                                 isEditing: state.isEditing),
            pageActions: pageActions(action: toolbarAction, addressBarState: state, isEditing: state.isEditing),
            browserActions: browserActions(action: toolbarAction, addressBarState: state),
            borderPosition: state.borderPosition,
            url: toolbarAction.url,
            searchTerm: nil,
            lockIconImageName: toolbarAction.lockIconImageName ?? state.lockIconImageName,
            lockIconNeedsTheming: toolbarAction.lockIconNeedsTheming ?? state.lockIconNeedsTheming,
            safeListedURLImageName: toolbarAction.safeListedURLImageName,
            isEditing: state.isEditing,
            isScrollingDuringEdit: state.isScrollingDuringEdit,
            shouldSelectSearchTerm: state.shouldSelectSearchTerm,
            isLoading: state.isLoading,
            readerModeState: state.readerModeState,
            didStartTyping: state.didStartTyping,
            showQRPageAction: toolbarAction.url == nil
        )
    }

    private static func handleBackForwardButtonStateChangedAction(state: Self, action: Action) -> Self {
        guard let toolbarAction = action as? ToolbarAction else { return defaultState(from: state) }

        return AddressBarState(
            windowUUID: state.windowUUID,
            navigationActions: navigationActions(action: toolbarAction,
                                                 addressBarState: state,
                                                 isEditing: state.isEditing),
            pageActions: pageActions(action: toolbarAction, addressBarState: state, isEditing: state.isEditing),
            browserActions: state.browserActions,
            borderPosition: state.borderPosition,
            url: state.url,
            searchTerm: nil,
            lockIconImageName: state.lockIconImageName,
            lockIconNeedsTheming: state.lockIconNeedsTheming,
            safeListedURLImageName: state.safeListedURLImageName,
            isEditing: state.isEditing,
            isScrollingDuringEdit: state.isScrollingDuringEdit,
            shouldSelectSearchTerm: state.shouldSelectSearchTerm,
            isLoading: state.isLoading,
            readerModeState: state.readerModeState,
            didStartTyping: state.didStartTyping,
            showQRPageAction: state.showQRPageAction
        )
    }

    private static func handleTraitCollectionDidChangeAction(state: Self, action: Action) -> Self {
        guard let toolbarAction = action as? ToolbarAction else { return defaultState(from: state) }

        return AddressBarState(
            windowUUID: state.windowUUID,
            navigationActions: navigationActions(action: toolbarAction,
                                                 addressBarState: state,
                                                 isEditing: state.isEditing),
            pageActions: pageActions(action: toolbarAction, addressBarState: state, isEditing: state.isEditing),
            browserActions: browserActions(action: toolbarAction, addressBarState: state),
            borderPosition: state.borderPosition,
            url: state.url,
            searchTerm: nil,
            lockIconImageName: state.lockIconImageName,
            lockIconNeedsTheming: state.lockIconNeedsTheming,
            safeListedURLImageName: state.safeListedURLImageName,
            isEditing: state.isEditing,
            isScrollingDuringEdit: state.isScrollingDuringEdit,
            shouldSelectSearchTerm: state.shouldSelectSearchTerm,
            isLoading: state.isLoading,
            readerModeState: state.readerModeState,
            didStartTyping: state.didStartTyping,
            showQRPageAction: state.showQRPageAction
        )
    }

    private static func handleShowMenuWarningBadgeAction(state: Self, action: Action) -> Self {
        guard let toolbarAction = action as? ToolbarAction else { return defaultState(from: state) }

        return AddressBarState(
            windowUUID: state.windowUUID,
            navigationActions: state.navigationActions,
            pageActions: state.pageActions,
            browserActions: browserActions(action: toolbarAction, addressBarState: state),
            borderPosition: state.borderPosition,
            url: state.url,
            searchTerm: state.searchTerm,
            lockIconImageName: state.lockIconImageName,
            lockIconNeedsTheming: state.lockIconNeedsTheming,
            safeListedURLImageName: state.safeListedURLImageName,
            isEditing: state.isEditing,
            isScrollingDuringEdit: state.isScrollingDuringEdit,
            shouldSelectSearchTerm: state.shouldSelectSearchTerm,
            isLoading: state.isLoading,
            readerModeState: state.readerModeState,
            didStartTyping: state.didStartTyping,
            showQRPageAction: state.showQRPageAction
        )
    }

    private static func handlePositionChangedAction(state: Self, action: Action) -> Self {
        guard let toolbarAction = action as? ToolbarAction else { return defaultState(from: state) }

        return AddressBarState(
            windowUUID: state.windowUUID,
            navigationActions: state.navigationActions,
            pageActions: state.pageActions,
            browserActions: state.browserActions,
            borderPosition: toolbarAction.addressBorderPosition,
            url: state.url,
            searchTerm: state.searchTerm,
            lockIconImageName: state.lockIconImageName,
            lockIconNeedsTheming: state.lockIconNeedsTheming,
            safeListedURLImageName: state.safeListedURLImageName,
            isEditing: state.isEditing,
            isScrollingDuringEdit: state.isScrollingDuringEdit,
            shouldSelectSearchTerm: state.shouldSelectSearchTerm,
            isLoading: state.isLoading,
            readerModeState: state.readerModeState,
            didStartTyping: state.didStartTyping,
            showQRPageAction: state.showQRPageAction
        )
    }

    private static func handleDidPasteSearchTermAction(state: Self, action: Action) -> Self {
        guard let toolbarAction = action as? ToolbarAction else { return defaultState(from: state) }

        let isEmptySearch = toolbarAction.searchTerm == nil || toolbarAction.searchTerm?.isEmpty == true

        return AddressBarState(
            windowUUID: state.windowUUID,
            navigationActions: navigationActions(action: toolbarAction, addressBarState: state, isEditing: true),
            pageActions: pageActions(action: toolbarAction,
                                     addressBarState: state,
                                     isEditing: true,
                                     showQRPageAction: isEmptySearch),
            browserActions: browserActions(action: toolbarAction, addressBarState: state),
            borderPosition: state.borderPosition,
            url: state.url,
            searchTerm: toolbarAction.searchTerm,
            lockIconImageName: state.lockIconImageName,
            lockIconNeedsTheming: state.lockIconNeedsTheming,
            safeListedURLImageName: state.safeListedURLImageName,
            isEditing: true,
            isScrollingDuringEdit: state.isScrollingDuringEdit,
            shouldSelectSearchTerm: false,
            isLoading: state.isLoading,
            readerModeState: state.readerModeState,
            didStartTyping: false,
            showQRPageAction: isEmptySearch
        )
    }

    private static func handleDidStartEditingUrlAction(state: Self, action: Action) -> Self {
        guard let toolbarAction = action as? ToolbarAction else { return defaultState(from: state) }

        let searchTerm = toolbarAction.searchTerm ?? state.searchTerm
        let locationText = searchTerm ?? state.url?.absoluteString
        let showQRPageAction = locationText == nil || locationText?.isEmpty == true

        return AddressBarState(
            windowUUID: state.windowUUID,
            navigationActions: navigationActions(action: toolbarAction, addressBarState: state, isEditing: true),
            pageActions: pageActions(action: toolbarAction,
                                     addressBarState: state,
                                     isEditing: true,
                                     showQRPageAction: showQRPageAction),
            browserActions: browserActions(action: toolbarAction, addressBarState: state),
            borderPosition: state.borderPosition,
            url: state.url,
            searchTerm: searchTerm,
            lockIconImageName: state.lockIconImageName,
            lockIconNeedsTheming: state.lockIconNeedsTheming,
            safeListedURLImageName: state.safeListedURLImageName,
            isEditing: true,
            isScrollingDuringEdit: false,
            shouldSelectSearchTerm: true,
            isLoading: state.isLoading,
            readerModeState: state.readerModeState,
            didStartTyping: false,
            showQRPageAction: showQRPageAction
        )
    }

    private static func handleCancelEditAction(state: Self, action: Action) -> Self {
        guard let toolbarAction = action as? ToolbarAction else { return defaultState(from: state) }

        let url = toolbarAction.url ?? state.url
        let showQRPageAction = url == nil

        return AddressBarState(
            windowUUID: state.windowUUID,
            navigationActions: navigationActions(action: toolbarAction, addressBarState: state),
            pageActions: pageActions(action: toolbarAction,
                                     addressBarState: state,
                                     isEditing: false,
                                     showQRPageAction: showQRPageAction),
            browserActions: browserActions(action: toolbarAction, addressBarState: state),
            borderPosition: state.borderPosition,
            url: url,
            searchTerm: nil,
            lockIconImageName: state.lockIconImageName,
            lockIconNeedsTheming: state.lockIconNeedsTheming,
            safeListedURLImageName: state.safeListedURLImageName,
            isEditing: false,
            isScrollingDuringEdit: false,
            shouldSelectSearchTerm: true,
            isLoading: state.isLoading,
            readerModeState: state.readerModeState,
            didStartTyping: false,
            showQRPageAction: showQRPageAction
        )
    }

    private static func handleDidSetTextInLocationViewAction(state: Self, action: Action) -> Self {
        guard let toolbarAction = action as? ToolbarAction else { return defaultState(from: state) }

        let isEmptySearch = toolbarAction.searchTerm == nil || toolbarAction.searchTerm?.isEmpty == true

        return AddressBarState(
            windowUUID: state.windowUUID,
            navigationActions: state.navigationActions,
            pageActions: pageActions(action: toolbarAction,
                                     addressBarState: state,
                                     isEditing: true,
                                     showQRPageAction: isEmptySearch),
            browserActions: state.browserActions,
            borderPosition: state.borderPosition,
            url: state.url,
            searchTerm: toolbarAction.searchTerm,
            lockIconImageName: state.lockIconImageName,
            lockIconNeedsTheming: state.lockIconNeedsTheming,
            safeListedURLImageName: state.safeListedURLImageName,
            isEditing: true,
            isScrollingDuringEdit: false,
            shouldSelectSearchTerm: false,
            isLoading: state.isLoading,
            readerModeState: state.readerModeState,
            didStartTyping: false,
            showQRPageAction: isEmptySearch
        )
    }

    private static func handleDidScrollDuringEditAction(state: Self) -> Self {
        return AddressBarState(
            windowUUID: state.windowUUID,
            navigationActions: state.navigationActions,
            pageActions: state.pageActions,
            browserActions: state.browserActions,
            borderPosition: state.borderPosition,
            url: state.url,
            searchTerm: state.searchTerm,
            lockIconImageName: state.lockIconImageName,
            lockIconNeedsTheming: state.lockIconNeedsTheming,
            safeListedURLImageName: state.safeListedURLImageName,
            isEditing: state.isEditing,
            isScrollingDuringEdit: true,
            shouldSelectSearchTerm: state.shouldSelectSearchTerm,
            isLoading: state.isLoading,
            readerModeState: state.readerModeState,
            didStartTyping: state.didStartTyping,
            showQRPageAction: state.showQRPageAction
        )
    }

    private static func handleClearSearchAction(state: Self, action: Action) -> Self {
        guard let toolbarAction = action as? ToolbarAction else { return defaultState(from: state) }

        return AddressBarState(
            windowUUID: state.windowUUID,
            navigationActions: state.navigationActions,
            pageActions: pageActions(action: toolbarAction,
                                     addressBarState: state,
                                     isEditing: state.isEditing,
                                     showQRPageAction: true),
            browserActions: state.browserActions,
            borderPosition: state.borderPosition,
            url: nil,
            searchTerm: nil,
            lockIconImageName: state.lockIconImageName,
            lockIconNeedsTheming: state.lockIconNeedsTheming,
            safeListedURLImageName: state.safeListedURLImageName,
            isEditing: state.isEditing,
            isScrollingDuringEdit: state.isScrollingDuringEdit,
            shouldSelectSearchTerm: state.shouldSelectSearchTerm,
            isLoading: state.isLoading,
            readerModeState: state.readerModeState,
            didStartTyping: state.didStartTyping,
            showQRPageAction: true
        )
    }

    private static func handleDidDeleteSearchTermAction(state: Self, action: Action) -> Self {
        guard let toolbarAction = action as? ToolbarAction else { return defaultState(from: state) }

        return AddressBarState(
            windowUUID: state.windowUUID,
            navigationActions: state.navigationActions,
            pageActions: pageActions(action: toolbarAction,
                                     addressBarState: state,
                                     isEditing: state.isEditing,
                                     showQRPageAction: true),
            browserActions: state.browserActions,
            borderPosition: state.borderPosition,
            url: state.url,
            searchTerm: state.searchTerm,
            lockIconImageName: state.lockIconImageName,
            lockIconNeedsTheming: state.lockIconNeedsTheming,
            safeListedURLImageName: state.safeListedURLImageName,
            isEditing: state.isEditing,
            isScrollingDuringEdit: state.isScrollingDuringEdit,
            shouldSelectSearchTerm: state.shouldSelectSearchTerm,
            isLoading: state.isLoading,
            readerModeState: state.readerModeState,
            didStartTyping: true,
            showQRPageAction: true
        )
    }

    private static func handleDidEnterSearchTermAction(state: Self, action: Action) -> Self {
        guard let toolbarAction = action as? ToolbarAction else { return defaultState(from: state) }

        return AddressBarState(
            windowUUID: state.windowUUID,
            navigationActions: state.navigationActions,
            pageActions: pageActions(action: toolbarAction,
                                     addressBarState: state,
                                     isEditing: state.isEditing,
                                     showQRPageAction: false),
            browserActions: state.browserActions,
            borderPosition: state.borderPosition,
            url: state.url,
            searchTerm: state.searchTerm,
            lockIconImageName: state.lockIconImageName,
            lockIconNeedsTheming: state.lockIconNeedsTheming,
            safeListedURLImageName: state.safeListedURLImageName,
            isEditing: state.isEditing,
            isScrollingDuringEdit: state.isScrollingDuringEdit,
            shouldSelectSearchTerm: state.shouldSelectSearchTerm,
            isLoading: state.isLoading,
            readerModeState: state.readerModeState,
            didStartTyping: true,
            showQRPageAction: false
        )
    }

    private static func handleDidStartTypingAction(state: Self, action: Action) -> Self {
        guard action is ToolbarAction else { return defaultState(from: state) }

        return AddressBarState(
            windowUUID: state.windowUUID,
            navigationActions: state.navigationActions,
            pageActions: state.pageActions,
            browserActions: state.browserActions,
            borderPosition: state.borderPosition,
            url: state.url,
            searchTerm: state.searchTerm,
            lockIconImageName: state.lockIconImageName,
            lockIconNeedsTheming: state.lockIconNeedsTheming,
            safeListedURLImageName: state.safeListedURLImageName,
            isEditing: state.isEditing,
            isScrollingDuringEdit: state.isScrollingDuringEdit,
            shouldSelectSearchTerm: state.shouldSelectSearchTerm,
            isLoading: state.isLoading,
            readerModeState: state.readerModeState,
            didStartTyping: true,
            showQRPageAction: state.showQRPageAction
        )
    }

    static func defaultState(from state: AddressBarState) -> AddressBarState {
        return AddressBarState(
            windowUUID: state.windowUUID,
            navigationActions: state.navigationActions,
            pageActions: state.pageActions,
            browserActions: state.browserActions,
            borderPosition: state.borderPosition,
            url: state.url,
            searchTerm: state.searchTerm,
            lockIconImageName: state.lockIconImageName,
            lockIconNeedsTheming: state.lockIconNeedsTheming,
            safeListedURLImageName: state.safeListedURLImageName,
            isEditing: state.isEditing,
            isScrollingDuringEdit: state.isScrollingDuringEdit,
            shouldSelectSearchTerm: state.shouldSelectSearchTerm,
            isLoading: state.isLoading,
            readerModeState: state.readerModeState,
            didStartTyping: state.didStartTyping,
            showQRPageAction: state.showQRPageAction
        )
    }

    // MARK: - Address Toolbar Actions
    private static func navigationActions(
        action: ToolbarAction,
        addressBarState: AddressBarState,
        isEditing: Bool = false
    ) -> [ToolbarActionState] {
        var actions = [ToolbarActionState]()

        guard let toolbarState = store.state.screenState(ToolbarState.self, for: .toolbar, window: action.windowUUID)
        else { return actions }

        let isShowingNavigationToolbar = action.isShowingNavigationToolbar ?? toolbarState.isShowingNavigationToolbar

        if isEditing {
            // back carrot when in edit mode
            actions.append(cancelEditAction)
        } else if !isShowingNavigationToolbar {
            // otherwise back/forward and maybe data clearance when navigation toolbar is hidden
            let canGoBack = action.canGoBack ?? toolbarState.canGoBack
            let canGoForward = action.canGoForward ?? toolbarState.canGoForward
            actions.append(backAction(enabled: canGoBack))
            actions.append(forwardAction(enabled: canGoForward))

            if toolbarState.canShowDataClearanceAction && toolbarState.isPrivateMode {
                actions.append(dataClearanceAction)
            }
        }

        return actions
    }

    private static func pageActions(
        action: ToolbarAction,
        addressBarState: AddressBarState,
        isEditing: Bool,
        showQRPageAction: Bool? = nil
    ) -> [ToolbarActionState] {
        var actions = [ToolbarActionState]()

        let isReaderModeAction = action.actionType as? ToolbarActionType == .readerModeStateChanged
        let readerModeState = isReaderModeAction ? action.readerModeState : addressBarState.readerModeState

        let showQrCodeButton = showQRPageAction ?? addressBarState.showQRPageAction

        guard !showQrCodeButton else {
            // On homepage we only show the QR code button
            return [qrCodeScanAction]
        }

        guard !isEditing else { return actions }

        switch readerModeState {
        case .active, .available:
            let isSelected = readerModeState == .active
            let iconName = isSelected ?
            StandardImageIdentifiers.Large.readerViewFill :
            StandardImageIdentifiers.Large.readerView

            let readerModeAction = ToolbarActionState(
                actionType: .readerMode,
                iconName: iconName,
                isEnabled: true,
                isSelected: isSelected,
                a11yLabel: .TabLocationReaderModeAccessibilityLabel,
                a11yHint: .TabLocationReloadAccessibilityHint,
                a11yId: AccessibilityIdentifiers.Toolbar.readerModeButton,
                a11yCustomActionName: .TabLocationReaderModeAddToReadingListAccessibilityLabel)
            actions.append(readerModeAction)
        default: break
        }

        actions.append(shareAction)

        let isLoadingChangeAction = action.actionType as? ToolbarActionType == .websiteLoadingStateDidChange
        let isLoading = isLoadingChangeAction ? action.isLoading : addressBarState.isLoading

        if isLoading == true {
            actions.append(stopLoadingAction)
        } else if isLoading == false {
            actions.append(reloadAction)
        }

        return actions
    }

    private static func browserActions(
        action: ToolbarAction,
        addressBarState: AddressBarState
    ) -> [ToolbarActionState] {
        var actions = [ToolbarActionState]()

        guard let toolbarState = store.state.screenState(ToolbarState.self,
                                                         for: .toolbar,
                                                         window: action.windowUUID)
        else { return actions }

        let isURLDidChangeAction = action.actionType as? ToolbarActionType == .urlDidChange
        let isShowingTopTabs = action.isShowingTopTabs ?? toolbarState.isShowingTopTabs
        let isHomepage = (isURLDidChangeAction ? action.url : toolbarState.addressToolbar.url) == nil

        if !isShowingTopTabs, !isHomepage {
            actions.append(newTabAction)
        }

        let numberOfTabs = action.numberOfTabs ?? toolbarState.numberOfTabs
        let isShowMenuWarningAction = action.actionType as? ToolbarActionType == .showMenuWarningBadge
        let showActionWarningBadge = action.showMenuWarningBadge ?? toolbarState.showMenuWarningBadge
        let showWarningBadge = isShowMenuWarningAction ? showActionWarningBadge : toolbarState.showMenuWarningBadge

        actions.append(contentsOf: [
            tabsAction(numberOfTabs: numberOfTabs, isPrivateMode: toolbarState.isPrivateMode),
            menuAction(showWarningBadge: showWarningBadge)
        ])

        return actions
    }

    // MARK: - Helper
    private static func tabsAction(
        numberOfTabs: Int = 1,
        isPrivateMode: Bool = false)
    -> ToolbarActionState {
        return ToolbarActionState(
            actionType: .tabs,
            iconName: StandardImageIdentifiers.Large.tab,
            badgeImageName: isPrivateMode ? StandardImageIdentifiers.Medium.privateModeCircleFillPurple : nil,
            maskImageName: isPrivateMode ? ImageIdentifiers.badgeMask : nil,
            numberOfTabs: numberOfTabs,
            isEnabled: true,
            a11yLabel: .TabsButtonShowTabsAccessibilityLabel,
            a11yId: AccessibilityIdentifiers.Toolbar.tabsButton)
    }

    private static func menuAction(showWarningBadge: Bool = false) -> ToolbarActionState {
        return ToolbarActionState(
            actionType: .menu,
            iconName: StandardImageIdentifiers.Large.appMenu,
            badgeImageName: showWarningBadge ? StandardImageIdentifiers.Large.warningFill : nil,
            maskImageName: showWarningBadge ? ImageIdentifiers.menuWarningMask : nil,
            isEnabled: true,
            a11yLabel: .LegacyAppMenu.Toolbar.MenuButtonAccessibilityLabel,
            a11yId: AccessibilityIdentifiers.Toolbar.settingsMenuButton)
    }

    private static func backAction(enabled: Bool) -> ToolbarActionState {
        return ToolbarActionState(
            actionType: .back,
            iconName: StandardImageIdentifiers.Large.back,
            isFlippedForRTL: true,
            isEnabled: enabled,
            contextualHintType: ContextualHintType.navigation.rawValue,
            a11yLabel: .TabToolbarBackAccessibilityLabel,
            a11yId: AccessibilityIdentifiers.Toolbar.backButton)
    }

    private static func forwardAction(enabled: Bool) -> ToolbarActionState {
        return ToolbarActionState(
            actionType: .forward,
            iconName: StandardImageIdentifiers.Large.forward,
            isFlippedForRTL: true,
            isEnabled: enabled,
            a11yLabel: .TabToolbarForwardAccessibilityLabel,
            a11yId: AccessibilityIdentifiers.Toolbar.forwardButton)
    }
}<|MERGE_RESOLUTION|>--- conflicted
+++ resolved
@@ -78,7 +78,6 @@
         a11yId: AccessibilityIdentifiers.Toolbar.fireButton)
 
     init(windowUUID: WindowUUID) {
-<<<<<<< HEAD
         self.init(
             windowUUID: windowUUID,
             navigationActions: [],
@@ -97,15 +96,6 @@
             didStartTyping: false,
             showQRPageAction: true
         )
-=======
-        self.init(windowUUID: windowUUID,
-                  navigationActions: [],
-                  pageActions: [],
-                  browserActions: [],
-                  borderPosition: nil,
-                  url: nil,
-                  lockIconNeedsTheming: true)
->>>>>>> 4e01f185
     }
 
     init(windowUUID: WindowUUID,
@@ -114,7 +104,6 @@
          browserActions: [ToolbarActionState],
          borderPosition: AddressToolbarBorderPosition?,
          url: URL?,
-<<<<<<< HEAD
          searchTerm: String?,
          lockIconImageName: String?,
          safeListedURLImageName: String?,
@@ -125,19 +114,6 @@
          readerModeState: ReaderModeState?,
          didStartTyping: Bool,
          showQRPageAction: Bool) {
-=======
-         searchTerm: String? = nil,
-         lockIconImageName: String? = nil,
-         lockIconNeedsTheming: Bool,
-         safeListedURLImageName: String? = nil,
-         isEditing: Bool = false,
-         isScrollingDuringEdit: Bool = false,
-         shouldSelectSearchTerm: Bool = true,
-         isLoading: Bool = false,
-         readerModeState: ReaderModeState? = nil,
-         didStartTyping: Bool = false,
-         showQRPageAction: Bool = true) {
->>>>>>> 4e01f185
         self.windowUUID = windowUUID
         self.navigationActions = navigationActions
         self.pageActions = pageActions
@@ -234,7 +210,6 @@
             browserActions: [tabsAction(), menuAction()],
             borderPosition: borderPosition,
             url: nil,
-<<<<<<< HEAD
             searchTerm: nil,
             lockIconImageName: nil,
             safeListedURLImageName: nil,
@@ -245,9 +220,6 @@
             readerModeState: nil,
             didStartTyping: false,
             showQRPageAction: true
-=======
-            lockIconNeedsTheming: true
->>>>>>> 4e01f185
         )
     }
 
