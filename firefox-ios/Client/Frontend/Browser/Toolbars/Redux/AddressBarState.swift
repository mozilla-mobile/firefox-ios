// This Source Code Form is subject to the terms of the Mozilla Public
// License, v. 2.0. If a copy of the MPL was not distributed with this
// file, You can obtain one at http://mozilla.org/MPL/2.0/

import Common
import Redux
import ToolbarKit

struct AddressBarState: StateType, Equatable {
    var windowUUID: WindowUUID
    var navigationActions: [ToolbarActionConfiguration]
    var pageActions: [ToolbarActionConfiguration]
    var browserActions: [ToolbarActionConfiguration]
    var borderPosition: AddressToolbarBorderPosition?
    var url: URL?
    var searchTerm: String?
    var lockIconImageName: String?
    var lockIconNeedsTheming: Bool
    var safeListedURLImageName: String?
    var isEditing: Bool
    var shouldShowKeyboard: Bool
    var shouldSelectSearchTerm: Bool
    var isLoading: Bool
    let readerModeState: ReaderModeState?
    let didStartTyping: Bool
    let isEmptySearch: Bool
    /// Stores the alternative search engine that the user has temporarily selected (otherwise use the default)
    let alternativeSearchEngine: SearchEngineModel?

    private static let shareAction = ToolbarActionConfiguration(
        actionType: .share,
        iconName: StandardImageIdentifiers.Large.share,
        isEnabled: true,
        a11yLabel: .TabLocationShareAccessibilityLabel,
        a11yId: AccessibilityIdentifiers.Toolbar.shareButton)

    private static let stopLoadingAction = ToolbarActionConfiguration(
        actionType: .stopLoading,
        iconName: StandardImageIdentifiers.Large.cross,
        isEnabled: true,
        a11yLabel: .TabToolbarStopAccessibilityLabel,
        a11yId: AccessibilityIdentifiers.Toolbar.stopButton)

    private static let reloadAction = ToolbarActionConfiguration(
        actionType: .reload,
        iconName: StandardImageIdentifiers.Large.arrowClockwise,
        isEnabled: true,
        a11yLabel: .TabLocationReloadAccessibilityLabel,
        a11yHint: .TabLocationReloadAccessibilityHint,
        a11yId: AccessibilityIdentifiers.Toolbar.reloadButton)

    private static let cancelEditAction = ToolbarActionConfiguration(
        actionType: .cancelEdit,
        iconName: StandardImageIdentifiers.Large.chevronLeft,
        isFlippedForRTL: true,
        isEnabled: true,
        a11yLabel: AccessibilityIdentifiers.GeneralizedIdentifiers.back,
        a11yId: AccessibilityIdentifiers.Browser.UrlBar.cancelButton)

    private static let newTabAction = ToolbarActionConfiguration(
        actionType: .newTab,
        iconName: StandardImageIdentifiers.Large.plus,
        isEnabled: true,
        a11yLabel: .Toolbars.NewTabButton,
        a11yId: AccessibilityIdentifiers.Toolbar.addNewTabButton)

    private static let dataClearanceAction = ToolbarActionConfiguration(
        actionType: .dataClearance,
        iconName: StandardImageIdentifiers.Large.dataClearance,
        isEnabled: true,
        contextualHintType: ContextualHintType.dataClearance.rawValue,
        a11yLabel: .TabToolbarDataClearanceAccessibilityLabel,
        a11yId: AccessibilityIdentifiers.Toolbar.fireButton)

    init(windowUUID: WindowUUID) {
        self.init(
            windowUUID: windowUUID,
            navigationActions: [],
            pageActions: [],
            browserActions: [],
            borderPosition: nil,
            url: nil,
            searchTerm: nil,
            lockIconImageName: nil,
            lockIconNeedsTheming: true,
            safeListedURLImageName: nil,
            isEditing: false,
            shouldShowKeyboard: true,
            shouldSelectSearchTerm: false,
            isLoading: false,
            readerModeState: nil,
            didStartTyping: false,
            isEmptySearch: true,
            alternativeSearchEngine: nil
        )
    }

    init(windowUUID: WindowUUID,
         navigationActions: [ToolbarActionConfiguration],
         pageActions: [ToolbarActionConfiguration],
         browserActions: [ToolbarActionConfiguration],
         borderPosition: AddressToolbarBorderPosition?,
         url: URL?,
         searchTerm: String?,
         lockIconImageName: String?,
         lockIconNeedsTheming: Bool,
         safeListedURLImageName: String?,
         isEditing: Bool,
         shouldShowKeyboard: Bool,
         shouldSelectSearchTerm: Bool,
         isLoading: Bool,
         readerModeState: ReaderModeState?,
         didStartTyping: Bool,
         isEmptySearch: Bool,
         alternativeSearchEngine: SearchEngineModel?) {
        self.windowUUID = windowUUID
        self.navigationActions = navigationActions
        self.pageActions = pageActions
        self.browserActions = browserActions
        self.borderPosition = borderPosition
        self.url = url
        self.searchTerm = searchTerm
        self.lockIconImageName = lockIconImageName
        self.lockIconNeedsTheming = lockIconNeedsTheming
        self.safeListedURLImageName = safeListedURLImageName
        self.isEditing = isEditing
        self.shouldShowKeyboard = shouldShowKeyboard
        self.shouldSelectSearchTerm = shouldSelectSearchTerm
        self.isLoading = isLoading
        self.readerModeState = readerModeState
        self.didStartTyping = didStartTyping
        self.isEmptySearch = isEmptySearch
        self.alternativeSearchEngine = alternativeSearchEngine
    }

    // swiftlint:disable:next closure_body_length
    static let reducer: Reducer<Self> = { state, action in
        guard action.windowUUID == .unavailable || action.windowUUID == state.windowUUID
        else {
            return defaultState(from: state)
        }

        switch action.actionType {
        case ToolbarActionType.didLoadToolbars:
            return handleDidLoadToolbarsAction(state: state, action: action)

        case ToolbarActionType.numberOfTabsChanged:
            return handleNumberOfTabsChangedAction(state: state, action: action)

        case ToolbarActionType.readerModeStateChanged:
            return handleReaderModeStateChangedAction(state: state, action: action)

        case ToolbarActionType.websiteLoadingStateDidChange:
            return handleWebsiteLoadingStateDidChangeAction(state: state, action: action)

        case ToolbarActionType.urlDidChange:
            return handleUrlDidChangeAction(state: state, action: action)

        case ToolbarActionType.backForwardButtonStateChanged:
            return handleBackForwardButtonStateChangedAction(state: state, action: action)

        case ToolbarActionType.traitCollectionDidChange:
            return handleTraitCollectionDidChangeAction(state: state, action: action)

        case ToolbarActionType.showMenuWarningBadge:
            return handleShowMenuWarningBadgeAction(state: state, action: action)

        case ToolbarActionType.borderPositionChanged,
            ToolbarActionType.toolbarPositionChanged:
            return handlePositionChangedAction(state: state, action: action)

        case ToolbarActionType.didPasteSearchTerm:
            return handleDidPasteSearchTermAction(state: state, action: action)

        case ToolbarActionType.didStartEditingUrl:
            return handleDidStartEditingUrlAction(state: state, action: action)

        case ToolbarActionType.cancelEditOnHomepage:
            return handleCancelEditOnHomepageAction(state: state, action: action)

        case ToolbarActionType.cancelEdit:
            return handleCancelEditAction(state: state, action: action)

        case ToolbarActionType.didSetTextInLocationView:
            return handleDidSetTextInLocationViewAction(state: state, action: action)

        case ToolbarActionType.hideKeyboard:
            return handleHideKeyboardAction(state: state)

        case ToolbarActionType.clearSearch:
            return handleClearSearchAction(state: state, action: action)

        case ToolbarActionType.didDeleteSearchTerm:
            return handleDidDeleteSearchTermAction(state: state, action: action)

        case ToolbarActionType.didEnterSearchTerm:
            return handleDidEnterSearchTermAction(state: state, action: action)

        case ToolbarActionType.didSetSearchTerm:
            return handleDidSetSearchTermAction(state: state, action: action)

        case ToolbarActionType.didStartTyping:
            return handleDidStartTypingAction(state: state, action: action)

        case SearchEngineSelectionActionType.didTapSearchEngine:
            return handleDidTapSearchEngine(state: state, action: action)

        case SearchEngineSelectionMiddlewareActionType.didClearAlternativeSearchEngine:
            return handleDidClearAlternativeSearchEngine(state: state, action: action)

        default:
            return defaultState(from: state)
        }
    }

    private static func handleDidLoadToolbarsAction(state: Self, action: Action) -> Self {
        guard let borderPosition = (action as? ToolbarAction)?.addressBorderPosition else {
            return defaultState(from: state)
        }

        return AddressBarState(
            windowUUID: state.windowUUID,
            navigationActions: [ToolbarActionConfiguration](),
            pageActions: [ToolbarActionConfiguration](),
            browserActions: [tabsAction(), menuAction()],
            borderPosition: borderPosition,
            url: nil,
            searchTerm: nil,
            lockIconImageName: nil,
            lockIconNeedsTheming: true,
            safeListedURLImageName: nil,
            isEditing: false,
            shouldShowKeyboard: true,
            shouldSelectSearchTerm: false,
            isLoading: false,
            readerModeState: nil,
            didStartTyping: false,
            isEmptySearch: true,
            alternativeSearchEngine: state.alternativeSearchEngine
        )
    }

    private static func handleNumberOfTabsChangedAction(state: Self, action: Action) -> Self {
        guard let toolbarAction = action as? ToolbarAction else { return defaultState(from: state) }

        return AddressBarState(
            windowUUID: state.windowUUID,
            navigationActions: state.navigationActions,
            pageActions: state.pageActions,
            browserActions: browserActions(action: toolbarAction, addressBarState: state),
            borderPosition: state.borderPosition,
            url: state.url,
            searchTerm: state.searchTerm,
            lockIconImageName: state.lockIconImageName,
            lockIconNeedsTheming: state.lockIconNeedsTheming,
            safeListedURLImageName: state.safeListedURLImageName,
            isEditing: state.isEditing,
            shouldShowKeyboard: state.shouldShowKeyboard,
            shouldSelectSearchTerm: state.shouldSelectSearchTerm,
            isLoading: state.isLoading,
            readerModeState: state.readerModeState,
            didStartTyping: state.didStartTyping,
            isEmptySearch: state.isEmptySearch,
            alternativeSearchEngine: state.alternativeSearchEngine
        )
    }

    private static func handleReaderModeStateChangedAction(state: Self, action: Action) -> Self {
        guard let toolbarAction = action as? ToolbarAction else { return defaultState(from: state) }

        let lockIconImageName = toolbarAction.readerModeState == .active ? nil : state.lockIconImageName

        return AddressBarState(
            windowUUID: state.windowUUID,
            navigationActions: state.navigationActions,
            pageActions: pageActions(action: toolbarAction,
                                     addressBarState: state,
                                     isEditing: state.isEditing,
                                     isEmptySearch: state.isEmptySearch),
            browserActions: state.browserActions,
            borderPosition: state.borderPosition,
            url: state.url,
            searchTerm: state.searchTerm,
            lockIconImageName: lockIconImageName,
            lockIconNeedsTheming: state.lockIconNeedsTheming,
            safeListedURLImageName: state.safeListedURLImageName,
            isEditing: state.isEditing,
            shouldShowKeyboard: state.shouldShowKeyboard,
            shouldSelectSearchTerm: state.shouldSelectSearchTerm,
            isLoading: state.isLoading,
            readerModeState: toolbarAction.readerModeState,
            didStartTyping: state.didStartTyping,
            isEmptySearch: state.isEmptySearch,
            alternativeSearchEngine: state.alternativeSearchEngine
        )
    }

    private static func handleWebsiteLoadingStateDidChangeAction(state: Self, action: Action) -> Self {
        guard let toolbarAction = action as? ToolbarAction else { return defaultState(from: state) }

        return AddressBarState(
            windowUUID: state.windowUUID,
            navigationActions: state.navigationActions,
            pageActions: pageActions(action: toolbarAction, addressBarState: state, isEditing: state.isEditing),
            browserActions: state.browserActions,
            borderPosition: state.borderPosition,
            url: state.url,
            searchTerm: state.searchTerm,
            lockIconImageName: state.lockIconImageName,
            lockIconNeedsTheming: state.lockIconNeedsTheming,
            safeListedURLImageName: state.safeListedURLImageName,
            isEditing: state.isEditing,
            shouldShowKeyboard: state.shouldShowKeyboard,
            shouldSelectSearchTerm: state.shouldSelectSearchTerm,
            isLoading: toolbarAction.isLoading ?? state.isLoading,
            readerModeState: state.readerModeState,
            didStartTyping: state.didStartTyping,
            isEmptySearch: state.isEmptySearch,
            alternativeSearchEngine: state.alternativeSearchEngine
        )
    }

    private static func handleUrlDidChangeAction(state: Self, action: Action) -> Self {
        guard let toolbarAction = action as? ToolbarAction else { return defaultState(from: state) }

        let isEmptySearch = toolbarAction.url == nil

        return AddressBarState(
            windowUUID: state.windowUUID,
            navigationActions: navigationActions(action: toolbarAction,
                                                 addressBarState: state,
                                                 isEditing: state.isEditing),
            pageActions: pageActions(action: toolbarAction,
                                     addressBarState: state,
                                     isEditing: state.isEditing,
                                     isEmptySearch: isEmptySearch),
            browserActions: browserActions(action: toolbarAction, addressBarState: state),
            borderPosition: state.borderPosition,
            url: toolbarAction.url,
            searchTerm: nil,
            lockIconImageName: toolbarAction.lockIconImageName ?? state.lockIconImageName,
            lockIconNeedsTheming: toolbarAction.lockIconNeedsTheming ?? state.lockIconNeedsTheming,
            safeListedURLImageName: toolbarAction.safeListedURLImageName,
            isEditing: state.isEditing,
            shouldShowKeyboard: state.shouldShowKeyboard,
            shouldSelectSearchTerm: state.shouldSelectSearchTerm,
            isLoading: state.isLoading,
            readerModeState: state.readerModeState,
            didStartTyping: state.didStartTyping,
            isEmptySearch: isEmptySearch,
            alternativeSearchEngine: state.alternativeSearchEngine
        )
    }

    private static func handleBackForwardButtonStateChangedAction(state: Self, action: Action) -> Self {
        guard let toolbarAction = action as? ToolbarAction else { return defaultState(from: state) }

        return AddressBarState(
            windowUUID: state.windowUUID,
            navigationActions: navigationActions(action: toolbarAction,
                                                 addressBarState: state,
                                                 isEditing: state.isEditing),
            pageActions: pageActions(action: toolbarAction, addressBarState: state, isEditing: state.isEditing),
            browserActions: state.browserActions,
            borderPosition: state.borderPosition,
            url: state.url,
            searchTerm: nil,
            lockIconImageName: state.lockIconImageName,
            lockIconNeedsTheming: state.lockIconNeedsTheming,
            safeListedURLImageName: state.safeListedURLImageName,
            isEditing: state.isEditing,
            shouldShowKeyboard: state.shouldShowKeyboard,
            shouldSelectSearchTerm: state.shouldSelectSearchTerm,
            isLoading: state.isLoading,
            readerModeState: state.readerModeState,
            didStartTyping: state.didStartTyping,
            isEmptySearch: state.isEmptySearch,
            alternativeSearchEngine: state.alternativeSearchEngine
        )
    }

    private static func handleTraitCollectionDidChangeAction(state: Self, action: Action) -> Self {
        guard let toolbarAction = action as? ToolbarAction else { return defaultState(from: state) }

        return AddressBarState(
            windowUUID: state.windowUUID,
            navigationActions: navigationActions(action: toolbarAction,
                                                 addressBarState: state,
                                                 isEditing: state.isEditing),
            pageActions: pageActions(action: toolbarAction, addressBarState: state, isEditing: state.isEditing),
            browserActions: browserActions(action: toolbarAction, addressBarState: state),
            borderPosition: state.borderPosition,
            url: state.url,
            searchTerm: state.searchTerm,
            lockIconImageName: state.lockIconImageName,
            lockIconNeedsTheming: state.lockIconNeedsTheming,
            safeListedURLImageName: state.safeListedURLImageName,
            isEditing: state.isEditing,
            shouldShowKeyboard: state.shouldShowKeyboard,
            shouldSelectSearchTerm: state.shouldSelectSearchTerm,
            isLoading: state.isLoading,
            readerModeState: state.readerModeState,
            didStartTyping: state.didStartTyping,
            isEmptySearch: state.isEmptySearch,
            alternativeSearchEngine: state.alternativeSearchEngine
        )
    }

    private static func handleShowMenuWarningBadgeAction(state: Self, action: Action) -> Self {
        guard let toolbarAction = action as? ToolbarAction else { return defaultState(from: state) }

        return AddressBarState(
            windowUUID: state.windowUUID,
            navigationActions: navigationActions(action: toolbarAction,
                                                 addressBarState: state,
                                                 isEditing: state.isEditing),
            pageActions: pageActions(action: toolbarAction, addressBarState: state, isEditing: state.isEditing),
            browserActions: browserActions(action: toolbarAction, addressBarState: state),
            borderPosition: state.borderPosition,
            url: state.url,
            searchTerm: state.searchTerm,
            lockIconImageName: state.lockIconImageName,
            lockIconNeedsTheming: state.lockIconNeedsTheming,
            safeListedURLImageName: state.safeListedURLImageName,
            isEditing: state.isEditing,
            shouldShowKeyboard: state.shouldShowKeyboard,
            shouldSelectSearchTerm: state.shouldSelectSearchTerm,
            isLoading: state.isLoading,
            readerModeState: state.readerModeState,
            didStartTyping: state.didStartTyping,
            isEmptySearch: state.isEmptySearch,
            alternativeSearchEngine: state.alternativeSearchEngine
        )
    }

    private static func handlePositionChangedAction(state: Self, action: Action) -> Self {
        guard let toolbarAction = action as? ToolbarAction else { return defaultState(from: state) }

        return AddressBarState(
            windowUUID: state.windowUUID,
            navigationActions: state.navigationActions,
            pageActions: state.pageActions,
            browserActions: state.browserActions,
            borderPosition: toolbarAction.addressBorderPosition,
            url: state.url,
            searchTerm: state.searchTerm,
            lockIconImageName: state.lockIconImageName,
            lockIconNeedsTheming: state.lockIconNeedsTheming,
            safeListedURLImageName: state.safeListedURLImageName,
            isEditing: state.isEditing,
            shouldShowKeyboard: state.shouldShowKeyboard,
            shouldSelectSearchTerm: state.shouldSelectSearchTerm,
            isLoading: state.isLoading,
            readerModeState: state.readerModeState,
            didStartTyping: state.didStartTyping,
            isEmptySearch: state.isEmptySearch,
            alternativeSearchEngine: state.alternativeSearchEngine
        )
    }

    private static func handleDidPasteSearchTermAction(state: Self, action: Action) -> Self {
        guard let toolbarAction = action as? ToolbarAction else { return defaultState(from: state) }

        let isEmptySearch = toolbarAction.searchTerm == nil || toolbarAction.searchTerm?.isEmpty == true

        return AddressBarState(
            windowUUID: state.windowUUID,
            navigationActions: navigationActions(action: toolbarAction, addressBarState: state, isEditing: true),
            pageActions: pageActions(action: toolbarAction,
                                     addressBarState: state,
                                     isEditing: true,
                                     isEmptySearch: isEmptySearch),
            browserActions: browserActions(action: toolbarAction, addressBarState: state),
            borderPosition: state.borderPosition,
            url: state.url,
            searchTerm: toolbarAction.searchTerm,
            lockIconImageName: state.lockIconImageName,
            lockIconNeedsTheming: state.lockIconNeedsTheming,
            safeListedURLImageName: state.safeListedURLImageName,
            isEditing: true,
            shouldShowKeyboard: state.shouldShowKeyboard,
            shouldSelectSearchTerm: false,
            isLoading: state.isLoading,
            readerModeState: state.readerModeState,
            didStartTyping: false,
            isEmptySearch: isEmptySearch,
            alternativeSearchEngine: state.alternativeSearchEngine
        )
    }

    private static func handleDidStartEditingUrlAction(state: Self, action: Action) -> Self {
        guard let toolbarAction = action as? ToolbarAction else { return defaultState(from: state) }

        let searchTerm = toolbarAction.searchTerm ?? state.searchTerm
        let locationText = searchTerm ?? state.url?.absoluteString
        let isEmptySearch = locationText == nil || locationText?.isEmpty == true

        return AddressBarState(
            windowUUID: state.windowUUID,
            navigationActions: navigationActions(action: toolbarAction, addressBarState: state, isEditing: true),
            pageActions: pageActions(action: toolbarAction,
                                     addressBarState: state,
                                     isEditing: true,
                                     isEmptySearch: isEmptySearch),
            browserActions: browserActions(action: toolbarAction, addressBarState: state),
            borderPosition: state.borderPosition,
            url: state.url,
            searchTerm: searchTerm,
            lockIconImageName: state.lockIconImageName,
            lockIconNeedsTheming: state.lockIconNeedsTheming,
            safeListedURLImageName: state.safeListedURLImageName,
            isEditing: true,
            shouldShowKeyboard: true,
            shouldSelectSearchTerm: true,
            isLoading: state.isLoading,
            readerModeState: state.readerModeState,
            didStartTyping: false,
            isEmptySearch: isEmptySearch,
            alternativeSearchEngine: state.alternativeSearchEngine
        )
    }

    private static func handleCancelEditOnHomepageAction(state: Self, action: Action) -> Self {
        if state.url == nil {
            return handleCancelEditAction(state: state, action: action)
        } else {
            return handleHideKeyboardAction(state: state)
        }
    }

    private static func handleCancelEditAction(state: Self, action: Action) -> Self {
        guard let toolbarAction = action as? ToolbarAction else { return defaultState(from: state) }

        let url = toolbarAction.url ?? state.url
        let isEmptySearch = url == nil

        return AddressBarState(
            windowUUID: state.windowUUID,
            navigationActions: navigationActions(action: toolbarAction, addressBarState: state),
            pageActions: pageActions(action: toolbarAction,
                                     addressBarState: state,
                                     isEditing: false,
                                     isEmptySearch: isEmptySearch),
            browserActions: browserActions(action: toolbarAction, addressBarState: state),
            borderPosition: state.borderPosition,
            url: url,
            searchTerm: nil,
            lockIconImageName: state.lockIconImageName,
            lockIconNeedsTheming: state.lockIconNeedsTheming,
            safeListedURLImageName: state.safeListedURLImageName,
            isEditing: false,
            shouldShowKeyboard: true,
            shouldSelectSearchTerm: false,
            isLoading: state.isLoading,
            readerModeState: state.readerModeState,
            didStartTyping: false,
            isEmptySearch: isEmptySearch,
            alternativeSearchEngine: state.alternativeSearchEngine
        )
    }

    private static func handleDidSetTextInLocationViewAction(state: Self, action: Action) -> Self {
        guard let toolbarAction = action as? ToolbarAction else { return defaultState(from: state) }

        let isEmptySearch = toolbarAction.searchTerm == nil || toolbarAction.searchTerm?.isEmpty == true

        return AddressBarState(
            windowUUID: state.windowUUID,
            navigationActions: navigationActions(action: toolbarAction, addressBarState: state, isEditing: true),
            pageActions: pageActions(action: toolbarAction,
                                     addressBarState: state,
                                     isEditing: true,
                                     isEmptySearch: isEmptySearch),
            browserActions: browserActions(action: toolbarAction, addressBarState: state),
            borderPosition: state.borderPosition,
            url: state.url,
            searchTerm: toolbarAction.searchTerm,
            lockIconImageName: state.lockIconImageName,
            lockIconNeedsTheming: state.lockIconNeedsTheming,
            safeListedURLImageName: state.safeListedURLImageName,
            isEditing: true,
            shouldShowKeyboard: false,
            shouldSelectSearchTerm: false,
            isLoading: state.isLoading,
            readerModeState: state.readerModeState,
            didStartTyping: false,
            isEmptySearch: isEmptySearch,
            alternativeSearchEngine: state.alternativeSearchEngine
        )
    }

    private static func handleHideKeyboardAction(state: Self) -> Self {
        return AddressBarState(
            windowUUID: state.windowUUID,
            navigationActions: state.navigationActions,
            pageActions: state.pageActions,
            browserActions: state.browserActions,
            borderPosition: state.borderPosition,
            url: state.url,
            searchTerm: state.searchTerm,
            lockIconImageName: state.lockIconImageName,
            lockIconNeedsTheming: state.lockIconNeedsTheming,
            safeListedURLImageName: state.safeListedURLImageName,
            isEditing: state.isEditing,
            shouldShowKeyboard: false,
            shouldSelectSearchTerm: state.shouldSelectSearchTerm,
            isLoading: state.isLoading,
            readerModeState: state.readerModeState,
            didStartTyping: state.didStartTyping,
            isEmptySearch: state.isEmptySearch,
            alternativeSearchEngine: state.alternativeSearchEngine
        )
    }

    private static func handleClearSearchAction(state: Self, action: Action) -> Self {
        guard let toolbarAction = action as? ToolbarAction else { return defaultState(from: state) }

        return AddressBarState(
            windowUUID: state.windowUUID,
            navigationActions: state.navigationActions,
            pageActions: pageActions(action: toolbarAction,
                                     addressBarState: state,
                                     isEditing: true,
                                     isEmptySearch: true),
            browserActions: state.browserActions,
            borderPosition: state.borderPosition,
            url: nil, // the url needs to be nil so that the location field doesn't display the url again while editing
            searchTerm: nil,
            lockIconImageName: state.lockIconImageName,
            lockIconNeedsTheming: state.lockIconNeedsTheming,
            safeListedURLImageName: state.safeListedURLImageName,
            isEditing: true,
            shouldShowKeyboard: state.shouldShowKeyboard,
            shouldSelectSearchTerm: state.shouldSelectSearchTerm,
            isLoading: state.isLoading,
            readerModeState: state.readerModeState,
            didStartTyping: state.didStartTyping,
            isEmptySearch: true,
            alternativeSearchEngine: state.alternativeSearchEngine
        )
    }

    private static func handleDidDeleteSearchTermAction(state: Self, action: Action) -> Self {
        guard let toolbarAction = action as? ToolbarAction else { return defaultState(from: state) }

        return AddressBarState(
            windowUUID: state.windowUUID,
            navigationActions: state.navigationActions,
            pageActions: pageActions(action: toolbarAction,
                                     addressBarState: state,
                                     isEditing: true,
                                     isEmptySearch: true),
            browserActions: state.browserActions,
            borderPosition: state.borderPosition,
            url: state.url,
            searchTerm: state.searchTerm,
            lockIconImageName: state.lockIconImageName,
            lockIconNeedsTheming: state.lockIconNeedsTheming,
            safeListedURLImageName: state.safeListedURLImageName,
            isEditing: true,
            shouldShowKeyboard: state.shouldShowKeyboard,
            shouldSelectSearchTerm: false,
            isLoading: state.isLoading,
            readerModeState: state.readerModeState,
            didStartTyping: true,
            isEmptySearch: true,
            alternativeSearchEngine: state.alternativeSearchEngine
        )
    }

    private static func handleDidEnterSearchTermAction(state: Self, action: Action) -> Self {
        guard let toolbarAction = action as? ToolbarAction else { return defaultState(from: state) }

        return AddressBarState(
            windowUUID: state.windowUUID,
            navigationActions: state.navigationActions,
            pageActions: pageActions(action: toolbarAction,
                                     addressBarState: state,
                                     isEditing: true,
                                     isEmptySearch: false),
            browserActions: state.browserActions,
            borderPosition: state.borderPosition,
            url: state.url,
            searchTerm: state.searchTerm,
            lockIconImageName: state.lockIconImageName,
            lockIconNeedsTheming: state.lockIconNeedsTheming,
            safeListedURLImageName: state.safeListedURLImageName,
            isEditing: true,
            shouldShowKeyboard: state.shouldShowKeyboard,
            shouldSelectSearchTerm: false,
            isLoading: state.isLoading,
            readerModeState: state.readerModeState,
            didStartTyping: true,
            isEmptySearch: false,
            alternativeSearchEngine: state.alternativeSearchEngine
        )
    }

    private static func handleDidSetSearchTermAction(state: Self, action: Action) -> Self {
        guard let toolbarAction = action as? ToolbarAction else { return defaultState(from: state) }

        return AddressBarState(
            windowUUID: state.windowUUID,
            navigationActions: state.navigationActions,
            pageActions: state.pageActions,
            browserActions: state.browserActions,
            borderPosition: state.borderPosition,
            url: state.url,
            searchTerm: toolbarAction.searchTerm,
            lockIconImageName: state.lockIconImageName,
            lockIconNeedsTheming: state.lockIconNeedsTheming,
            safeListedURLImageName: state.safeListedURLImageName,
            isEditing: state.isEditing,
            shouldShowKeyboard: state.shouldShowKeyboard,
            shouldSelectSearchTerm: state.shouldSelectSearchTerm,
            isLoading: state.isLoading,
            readerModeState: state.readerModeState,
            didStartTyping: false,
            isEmptySearch: state.isEmptySearch,
            alternativeSearchEngine: state.alternativeSearchEngine
        )
    }

    private static func handleDidStartTypingAction(state: Self, action: Action) -> Self {
        guard action is ToolbarAction else { return defaultState(from: state) }

        return AddressBarState(
            windowUUID: state.windowUUID,
            navigationActions: state.navigationActions,
            pageActions: state.pageActions,
            browserActions: state.browserActions,
            borderPosition: state.borderPosition,
            url: state.url,
            searchTerm: state.searchTerm,
            lockIconImageName: state.lockIconImageName,
            lockIconNeedsTheming: state.lockIconNeedsTheming,
            safeListedURLImageName: state.safeListedURLImageName,
            isEditing: state.isEditing,
            shouldShowKeyboard: state.shouldShowKeyboard,
            shouldSelectSearchTerm: false,
            isLoading: state.isLoading,
            readerModeState: state.readerModeState,
            didStartTyping: true,
            isEmptySearch: state.isEmptySearch,
            alternativeSearchEngine: state.alternativeSearchEngine
        )
    }

    private static func handleDidTapSearchEngine(state: Self, action: Action) -> Self {
        guard let searchEngineSelectionAction = action as? SearchEngineSelectionAction,
              let selectedSearchEngine = searchEngineSelectionAction.selectedSearchEngine
        else { return defaultState(from: state) }

        return AddressBarState(
            windowUUID: state.windowUUID,
            navigationActions: state.navigationActions,
            pageActions: state.pageActions,
            browserActions: state.browserActions,
            borderPosition: state.borderPosition,
            url: state.url,
            searchTerm: state.searchTerm,
            lockIconImageName: state.lockIconImageName,
            lockIconNeedsTheming: state.lockIconNeedsTheming,
            safeListedURLImageName: state.safeListedURLImageName,
            isEditing: state.isEditing,
            shouldShowKeyboard: state.shouldShowKeyboard,
            shouldSelectSearchTerm: state.shouldSelectSearchTerm,
            isLoading: state.isLoading,
            readerModeState: state.readerModeState,
            didStartTyping: state.didStartTyping,
            isEmptySearch: state.isEmptySearch,
            alternativeSearchEngine: selectedSearchEngine
        )
    }

    private static func handleDidClearAlternativeSearchEngine(state: Self, action: Action) -> Self {
        guard action is SearchEngineSelectionAction else { return defaultState(from: state) }

        return AddressBarState(
            windowUUID: state.windowUUID,
            navigationActions: state.navigationActions,
            pageActions: state.pageActions,
            browserActions: state.browserActions,
            borderPosition: state.borderPosition,
            url: state.url,
            searchTerm: state.searchTerm,
            lockIconImageName: state.lockIconImageName,
            lockIconNeedsTheming: state.lockIconNeedsTheming,
            safeListedURLImageName: state.safeListedURLImageName,
            isEditing: state.isEditing,
            shouldShowKeyboard: state.shouldShowKeyboard,
            shouldSelectSearchTerm: state.shouldSelectSearchTerm,
            isLoading: state.isLoading,
            readerModeState: state.readerModeState,
            didStartTyping: state.didStartTyping,
            isEmptySearch: state.isEmptySearch,
            alternativeSearchEngine: nil
        )
    }

    static func defaultState(from state: AddressBarState) -> Self {
        return AddressBarState(
            windowUUID: state.windowUUID,
            navigationActions: state.navigationActions,
            pageActions: state.pageActions,
            browserActions: state.browserActions,
            borderPosition: state.borderPosition,
            url: state.url,
            searchTerm: state.searchTerm,
            lockIconImageName: state.lockIconImageName,
            lockIconNeedsTheming: state.lockIconNeedsTheming,
            safeListedURLImageName: state.safeListedURLImageName,
            isEditing: state.isEditing,
            shouldShowKeyboard: state.shouldShowKeyboard,
            shouldSelectSearchTerm: state.shouldSelectSearchTerm,
            isLoading: state.isLoading,
            readerModeState: state.readerModeState,
            didStartTyping: state.didStartTyping,
            isEmptySearch: state.isEmptySearch,
            alternativeSearchEngine: state.alternativeSearchEngine
        )
    }

    // MARK: - Address Toolbar Actions
    private static func navigationActions(
        action: ToolbarAction,
        addressBarState: AddressBarState,
        isEditing: Bool = false
    ) -> [ToolbarActionConfiguration] {
        var actions = [ToolbarActionConfiguration]()

        guard let toolbarState = store.state.screenState(ToolbarState.self, for: .toolbar, window: action.windowUUID)
        else { return actions }

        let isShowingNavigationToolbar = action.isShowingNavigationToolbar ?? toolbarState.isShowingNavigationToolbar
        let isLoadAction = action.actionType as? ToolbarActionType == .didLoadToolbars
        let layout = isLoadAction ? action.toolbarLayout : toolbarState.toolbarLayout

        let isURLDidChangeAction = action.actionType as? ToolbarActionType == .urlDidChange
        let isHomepage = (isURLDidChangeAction ? action.url : toolbarState.addressToolbar.url) == nil

        if isEditing {
            // back caret when in edit mode
            actions.append(cancelEditAction)
        } else if !isShowingNavigationToolbar {
            // otherwise back/forward and maybe data clearance when navigation toolbar is hidden
            let canGoBack = action.canGoBack ?? toolbarState.canGoBack
            let canGoForward = action.canGoForward ?? toolbarState.canGoForward
            actions.append(backAction(enabled: canGoBack, layout: layout))
            actions.append(forwardAction(enabled: canGoForward, layout: layout))

            if toolbarState.canShowDataClearanceAction && toolbarState.isPrivateMode {
                actions.append(dataClearanceAction)
            }

            if !isHomepage, layout == .version1 {
                actions.append(shareAction)
            }
        } else if !isHomepage, isShowingNavigationToolbar, layout == .version1 {
            actions.append(shareAction)
        }

        return actions
    }

    private static func pageActions(
        action: ToolbarAction,
        addressBarState: AddressBarState,
        isEditing: Bool,
        isEmptySearch: Bool? = nil
    ) -> [ToolbarActionConfiguration] {
        var actions = [ToolbarActionConfiguration]()

        let isReaderModeAction = action.actionType as? ToolbarActionType == .readerModeStateChanged
        let readerModeState = isReaderModeAction ? action.readerModeState : addressBarState.readerModeState

        let hasEmptySearchField = isEmptySearch ?? addressBarState.isEmptySearch

        guard let toolbarState = store.state.screenState(ToolbarState.self, for: .toolbar, window: action.windowUUID),
              !hasEmptySearchField, // When the search field is empty we show no actions
              !isEditing
        else { return actions }

        switch readerModeState {
        case .active, .available:
            let isSelected = readerModeState == .active
            let iconName = isSelected ?
            StandardImageIdentifiers.Large.readerViewFill :
            StandardImageIdentifiers.Large.readerView

            let readerModeAction = ToolbarActionConfiguration(
                actionType: .readerMode,
                iconName: iconName,
                isEnabled: true,
                isSelected: isSelected,
                a11yLabel: .TabLocationReaderModeAccessibilityLabel,
                a11yHint: .TabLocationReloadAccessibilityHint,
                a11yId: AccessibilityIdentifiers.Toolbar.readerModeButton,
                a11yCustomActionName: .TabLocationReaderModeAddToReadingListAccessibilityLabel)
            actions.append(readerModeAction)
        default: break
        }

<<<<<<< HEAD
         actions.append(shareAction)
=======
        let isLoadAction = action.actionType as? ToolbarActionType == .didLoadToolbars
        let layout = isLoadAction ? action.toolbarLayout : toolbarState.toolbarLayout

        if layout == .baseline {
            actions.append(shareAction)
        }
>>>>>>> 4aa25d9a

        let isLoadingChangeAction = action.actionType as? ToolbarActionType == .websiteLoadingStateDidChange
        let isLoading = isLoadingChangeAction ? action.isLoading : addressBarState.isLoading

        if isLoading == true {
            actions.append(stopLoadingAction)
        } else if isLoading == false {
            actions.append(reloadAction)
        }

        return actions
    }

    private static func browserActions(
        action: ToolbarAction,
        addressBarState: AddressBarState
    ) -> [ToolbarActionConfiguration] {
        var actions = [ToolbarActionConfiguration]()

        guard let toolbarState = store.state.screenState(ToolbarState.self,
                                                         for: .toolbar,
                                                         window: action.windowUUID)
        else { return actions }

        let isURLDidChangeAction = action.actionType as? ToolbarActionType == .urlDidChange
        let isShowingTopTabs = action.isShowingTopTabs ?? toolbarState.isShowingTopTabs
        let isHomepage = (isURLDidChangeAction ? action.url : toolbarState.addressToolbar.url) == nil

        if !isShowingTopTabs, !isHomepage {
            actions.append(newTabAction)
        }

        let numberOfTabs = action.numberOfTabs ?? toolbarState.numberOfTabs
        let isShowMenuWarningAction = action.actionType as? ToolbarActionType == .showMenuWarningBadge
        let showActionWarningBadge = action.showMenuWarningBadge ?? toolbarState.showMenuWarningBadge
        let showWarningBadge = isShowMenuWarningAction ? showActionWarningBadge : toolbarState.showMenuWarningBadge

        actions.append(contentsOf: [
            tabsAction(numberOfTabs: numberOfTabs, isPrivateMode: toolbarState.isPrivateMode),
            menuAction(showWarningBadge: showWarningBadge)
        ])

        return actions
    }

    // MARK: - Helper
    private static func tabsAction(
        numberOfTabs: Int = 1,
        isPrivateMode: Bool = false)
    -> ToolbarActionConfiguration {
        let largeContentTitle = numberOfTabs > 99 ?
            .Toolbars.TabsButtonOverflowLargeContentTitle :
            String(format: .Toolbars.TabsButtonLargeContentTitle, NSNumber(value: numberOfTabs))

        return ToolbarActionConfiguration(
            actionType: .tabs,
            iconName: StandardImageIdentifiers.Large.tab,
            badgeImageName: isPrivateMode ? StandardImageIdentifiers.Medium.privateModeCircleFillPurple : nil,
            maskImageName: isPrivateMode ? ImageIdentifiers.badgeMask : nil,
            numberOfTabs: numberOfTabs,
            isEnabled: true,
            largeContentTitle: largeContentTitle,
            a11yLabel: .Toolbars.TabsButtonAccessibilityLabel,
            a11yId: AccessibilityIdentifiers.Toolbar.tabsButton)
    }

    private static func menuAction(showWarningBadge: Bool = false) -> ToolbarActionConfiguration {
        return ToolbarActionConfiguration(
            actionType: .menu,
            iconName: StandardImageIdentifiers.Large.appMenu,
            badgeImageName: showWarningBadge ? StandardImageIdentifiers.Large.warningFill : nil,
            maskImageName: showWarningBadge ? ImageIdentifiers.menuWarningMask : nil,
            isEnabled: true,
            a11yLabel: .LegacyAppMenu.Toolbar.MenuButtonAccessibilityLabel,
            a11yId: AccessibilityIdentifiers.Toolbar.settingsMenuButton)
    }

    private static func backAction(
        enabled: Bool,
        layout: ToolbarLayoutStyle?)
    -> ToolbarActionConfiguration {
        let iconName: String
        switch layout {
        case .version1:
            iconName = StandardImageIdentifiers.Large.chevronLeft
        default:
            iconName = StandardImageIdentifiers.Large.back
        }

        return ToolbarActionConfiguration(
            actionType: .back,
            iconName: iconName,
            isFlippedForRTL: true,
            isEnabled: enabled,
            contextualHintType: ContextualHintType.navigation.rawValue,
            a11yLabel: .TabToolbarBackAccessibilityLabel,
            a11yId: AccessibilityIdentifiers.Toolbar.backButton)
    }

    private static func forwardAction(
        enabled: Bool,
        layout: ToolbarLayoutStyle?)
    -> ToolbarActionConfiguration {
        let iconName: String
        switch layout {
        case .version1:
            iconName = StandardImageIdentifiers.Large.chevronRight
        default:
            iconName = StandardImageIdentifiers.Large.forward
        }

        return ToolbarActionConfiguration(
            actionType: .forward,
            iconName: iconName,
            isFlippedForRTL: true,
            isEnabled: enabled,
            a11yLabel: .TabToolbarForwardAccessibilityLabel,
            a11yId: AccessibilityIdentifiers.Toolbar.forwardButton)
    }
}<|MERGE_RESOLUTION|>--- conflicted
+++ resolved
@@ -901,16 +901,12 @@
         default: break
         }
 
-<<<<<<< HEAD
-         actions.append(shareAction)
-=======
         let isLoadAction = action.actionType as? ToolbarActionType == .didLoadToolbars
         let layout = isLoadAction ? action.toolbarLayout : toolbarState.toolbarLayout
 
         if layout == .baseline {
-            actions.append(shareAction)
+			actions.append(shareAction)
         }
->>>>>>> 4aa25d9a
 
         let isLoadingChangeAction = action.actionType as? ToolbarActionType == .websiteLoadingStateDidChange
         let isLoading = isLoadingChangeAction ? action.isLoading : addressBarState.isLoading
