// This Source Code Form is subject to the terms of the Mozilla Public
// License, v. 2.0. If a copy of the MPL was not distributed with this
// file, You can obtain one at http://mozilla.org/MPL/2.0/

import Common
import Redux
import ToolbarKit

struct AddressBarState: StateType, Equatable {
    var windowUUID: WindowUUID
    var navigationActions: [ToolbarActionConfiguration]
    var pageActions: [ToolbarActionConfiguration]
    var browserActions: [ToolbarActionConfiguration]
    var borderPosition: AddressToolbarBorderPosition?
    var url: URL?
    var searchTerm: String?
    var lockIconImageName: String?
    var lockIconNeedsTheming: Bool
    var safeListedURLImageName: String?
    var isEditing: Bool
    var shouldShowKeyboard: Bool
    var shouldSelectSearchTerm: Bool
    var isLoading: Bool
    let readerModeState: ReaderModeState?
    let didStartTyping: Bool
    let isEmptySearch: Bool
    /// Stores the alternative search engine that the user has temporarily selected (otherwise use the default)
    let alternativeSearchEngine: SearchEngineModel?

    private static let shareAction = ToolbarActionConfiguration(
        actionType: .share,
        iconName: StandardImageIdentifiers.Large.share,
        isEnabled: true,
        a11yLabel: .TabLocationShareAccessibilityLabel,
        a11yId: AccessibilityIdentifiers.Toolbar.shareButton)

    private static let stopLoadingAction = ToolbarActionConfiguration(
        actionType: .stopLoading,
        iconName: StandardImageIdentifiers.Large.cross,
        isEnabled: true,
        a11yLabel: .TabToolbarStopAccessibilityLabel,
        a11yId: AccessibilityIdentifiers.Toolbar.stopButton)

    private static let reloadAction = ToolbarActionConfiguration(
        actionType: .reload,
        iconName: StandardImageIdentifiers.Large.arrowClockwise,
        isEnabled: true,
        a11yLabel: .TabLocationReloadAccessibilityLabel,
        a11yHint: .TabLocationReloadAccessibilityHint,
        a11yId: AccessibilityIdentifiers.Toolbar.reloadButton)

    private static let cancelEditAction = ToolbarActionConfiguration(
        actionType: .cancelEdit,
        iconName: StandardImageIdentifiers.Large.chevronLeft,
        isFlippedForRTL: true,
        isEnabled: true,
        a11yLabel: AccessibilityIdentifiers.GeneralizedIdentifiers.back,
        a11yId: AccessibilityIdentifiers.Browser.UrlBar.cancelButton)

    private static let newTabAction = ToolbarActionConfiguration(
        actionType: .newTab,
        iconName: StandardImageIdentifiers.Large.plus,
        isEnabled: true,
        a11yLabel: .Toolbars.NewTabButton,
        a11yId: AccessibilityIdentifiers.Toolbar.addNewTabButton)

    private static let dataClearanceAction = ToolbarActionConfiguration(
        actionType: .dataClearance,
        iconName: StandardImageIdentifiers.Large.dataClearance,
        isEnabled: true,
        contextualHintType: ContextualHintType.dataClearance.rawValue,
        a11yLabel: .TabToolbarDataClearanceAccessibilityLabel,
        a11yId: AccessibilityIdentifiers.Toolbar.fireButton)

    init(windowUUID: WindowUUID) {
        self.init(
            windowUUID: windowUUID,
            navigationActions: [],
            pageActions: [],
            browserActions: [],
            borderPosition: nil,
            url: nil,
            searchTerm: nil,
            lockIconImageName: nil,
            lockIconNeedsTheming: true,
            safeListedURLImageName: nil,
            isEditing: false,
            shouldShowKeyboard: true,
            shouldSelectSearchTerm: false,
            isLoading: false,
            readerModeState: nil,
            didStartTyping: false,
            isEmptySearch: true,
            alternativeSearchEngine: nil
        )
    }

    init(windowUUID: WindowUUID,
         navigationActions: [ToolbarActionConfiguration],
         pageActions: [ToolbarActionConfiguration],
         browserActions: [ToolbarActionConfiguration],
         borderPosition: AddressToolbarBorderPosition?,
         url: URL?,
         searchTerm: String?,
         lockIconImageName: String?,
         lockIconNeedsTheming: Bool,
         safeListedURLImageName: String?,
         isEditing: Bool,
         shouldShowKeyboard: Bool,
         shouldSelectSearchTerm: Bool,
         isLoading: Bool,
         readerModeState: ReaderModeState?,
         didStartTyping: Bool,
         isEmptySearch: Bool,
         alternativeSearchEngine: SearchEngineModel?) {
        self.windowUUID = windowUUID
        self.navigationActions = navigationActions
        self.pageActions = pageActions
        self.browserActions = browserActions
        self.borderPosition = borderPosition
        self.url = url
        self.searchTerm = searchTerm
        self.lockIconImageName = lockIconImageName
        self.lockIconNeedsTheming = lockIconNeedsTheming
        self.safeListedURLImageName = safeListedURLImageName
        self.isEditing = isEditing
        self.shouldShowKeyboard = shouldShowKeyboard
        self.shouldSelectSearchTerm = shouldSelectSearchTerm
        self.isLoading = isLoading
        self.readerModeState = readerModeState
        self.didStartTyping = didStartTyping
        self.isEmptySearch = isEmptySearch
        self.alternativeSearchEngine = alternativeSearchEngine
    }

    // swiftlint:disable:next closure_body_length
    static let reducer: Reducer<Self> = { state, action in
        guard action.windowUUID == .unavailable || action.windowUUID == state.windowUUID
        else {
            return defaultState(from: state)
        }

        switch action.actionType {
        case ToolbarActionType.didLoadToolbars:
            return handleDidLoadToolbarsAction(state: state, action: action)

        case ToolbarActionType.numberOfTabsChanged:
            return handleNumberOfTabsChangedAction(state: state, action: action)

        case ToolbarActionType.readerModeStateChanged:
            return handleReaderModeStateChangedAction(state: state, action: action)

        case ToolbarActionType.websiteLoadingStateDidChange:
            return handleWebsiteLoadingStateDidChangeAction(state: state, action: action)

        case ToolbarActionType.urlDidChange:
            return handleUrlDidChangeAction(state: state, action: action)

        case ToolbarActionType.backForwardButtonStateChanged:
            return handleBackForwardButtonStateChangedAction(state: state, action: action)

        case ToolbarActionType.traitCollectionDidChange:
            return handleTraitCollectionDidChangeAction(state: state, action: action)

        case ToolbarActionType.showMenuWarningBadge:
            return handleShowMenuWarningBadgeAction(state: state, action: action)

        case ToolbarActionType.borderPositionChanged,
            ToolbarActionType.toolbarPositionChanged:
            return handlePositionChangedAction(state: state, action: action)

        case ToolbarActionType.didPasteSearchTerm:
            return handleDidPasteSearchTermAction(state: state, action: action)

        case ToolbarActionType.didStartEditingUrl:
            return handleDidStartEditingUrlAction(state: state, action: action)

        case ToolbarActionType.cancelEditOnHomepage:
            return handleCancelEditOnHomepageAction(state: state, action: action)

        case ToolbarActionType.cancelEdit:
            return handleCancelEditAction(state: state, action: action)

        case ToolbarActionType.didSetTextInLocationView:
            return handleDidSetTextInLocationViewAction(state: state, action: action)

        case ToolbarActionType.hideKeyboard:
            return handleHideKeyboardAction(state: state)

        case ToolbarActionType.clearSearch:
            return handleClearSearchAction(state: state, action: action)

        case ToolbarActionType.didDeleteSearchTerm:
            return handleDidDeleteSearchTermAction(state: state, action: action)

        case ToolbarActionType.didEnterSearchTerm:
            return handleDidEnterSearchTermAction(state: state, action: action)

        case ToolbarActionType.didSetSearchTerm:
            return handleDidSetSearchTermAction(state: state, action: action)

        case ToolbarActionType.didStartTyping:
            return handleDidStartTypingAction(state: state, action: action)

        case SearchEngineSelectionActionType.didTapSearchEngine:
            return handleDidTapSearchEngine(state: state, action: action)

        case SearchEngineSelectionMiddlewareActionType.didClearAlternativeSearchEngine:
            return handleDidClearAlternativeSearchEngine(state: state, action: action)

        default:
            return defaultState(from: state)
        }
    }

    private static func handleDidLoadToolbarsAction(state: Self, action: Action) -> Self {
        guard let borderPosition = (action as? ToolbarAction)?.addressBorderPosition else {
            return defaultState(from: state)
        }

        return AddressBarState(
            windowUUID: state.windowUUID,
            navigationActions: [ToolbarActionConfiguration](),
            pageActions: [ToolbarActionConfiguration](),
            browserActions: [tabsAction(), menuAction()],
            borderPosition: borderPosition,
            url: nil,
            searchTerm: nil,
            lockIconImageName: nil,
            lockIconNeedsTheming: true,
            safeListedURLImageName: nil,
            isEditing: false,
            shouldShowKeyboard: true,
            shouldSelectSearchTerm: false,
            isLoading: false,
            readerModeState: nil,
            didStartTyping: false,
            isEmptySearch: true,
            alternativeSearchEngine: state.alternativeSearchEngine
        )
    }

    private static func handleNumberOfTabsChangedAction(state: Self, action: Action) -> Self {
        guard let toolbarAction = action as? ToolbarAction else { return defaultState(from: state) }

        return AddressBarState(
            windowUUID: state.windowUUID,
            navigationActions: state.navigationActions,
            pageActions: state.pageActions,
            browserActions: browserActions(action: toolbarAction, addressBarState: state),
            borderPosition: state.borderPosition,
            url: state.url,
            searchTerm: state.searchTerm,
            lockIconImageName: state.lockIconImageName,
            lockIconNeedsTheming: state.lockIconNeedsTheming,
            safeListedURLImageName: state.safeListedURLImageName,
            isEditing: state.isEditing,
            shouldShowKeyboard: state.shouldShowKeyboard,
            shouldSelectSearchTerm: state.shouldSelectSearchTerm,
            isLoading: state.isLoading,
            readerModeState: state.readerModeState,
            didStartTyping: state.didStartTyping,
            isEmptySearch: state.isEmptySearch,
            alternativeSearchEngine: state.alternativeSearchEngine
        )
    }

    private static func handleReaderModeStateChangedAction(state: Self, action: Action) -> Self {
        guard let toolbarAction = action as? ToolbarAction else { return defaultState(from: state) }

        let lockIconImageName = toolbarAction.readerModeState == .active ? nil : state.lockIconImageName

        return AddressBarState(
            windowUUID: state.windowUUID,
            navigationActions: state.navigationActions,
            pageActions: pageActions(action: toolbarAction,
                                     addressBarState: state,
                                     isEditing: state.isEditing,
                                     isEmptySearch: state.isEmptySearch),
            browserActions: state.browserActions,
            borderPosition: state.borderPosition,
            url: state.url,
            searchTerm: state.searchTerm,
            lockIconImageName: lockIconImageName,
            lockIconNeedsTheming: state.lockIconNeedsTheming,
            safeListedURLImageName: state.safeListedURLImageName,
            isEditing: state.isEditing,
            shouldShowKeyboard: state.shouldShowKeyboard,
            shouldSelectSearchTerm: state.shouldSelectSearchTerm,
            isLoading: state.isLoading,
            readerModeState: toolbarAction.readerModeState,
            didStartTyping: state.didStartTyping,
            isEmptySearch: state.isEmptySearch,
            alternativeSearchEngine: state.alternativeSearchEngine
        )
    }

    private static func handleWebsiteLoadingStateDidChangeAction(state: Self, action: Action) -> Self {
        guard let toolbarAction = action as? ToolbarAction else { return defaultState(from: state) }

        return AddressBarState(
            windowUUID: state.windowUUID,
            navigationActions: state.navigationActions,
            pageActions: pageActions(action: toolbarAction, addressBarState: state, isEditing: state.isEditing),
            browserActions: state.browserActions,
            borderPosition: state.borderPosition,
            url: state.url,
            searchTerm: state.searchTerm,
            lockIconImageName: state.lockIconImageName,
            lockIconNeedsTheming: state.lockIconNeedsTheming,
            safeListedURLImageName: state.safeListedURLImageName,
            isEditing: state.isEditing,
            shouldShowKeyboard: state.shouldShowKeyboard,
            shouldSelectSearchTerm: state.shouldSelectSearchTerm,
            isLoading: toolbarAction.isLoading ?? state.isLoading,
            readerModeState: state.readerModeState,
            didStartTyping: state.didStartTyping,
            isEmptySearch: state.isEmptySearch,
            alternativeSearchEngine: state.alternativeSearchEngine
        )
    }

    private static func handleUrlDidChangeAction(state: Self, action: Action) -> Self {
        guard let toolbarAction = action as? ToolbarAction else { return defaultState(from: state) }

        let isEmptySearch = toolbarAction.url == nil

        return AddressBarState(
            windowUUID: state.windowUUID,
            navigationActions: navigationActions(action: toolbarAction,
                                                 addressBarState: state,
                                                 isEditing: state.isEditing),
            pageActions: pageActions(action: toolbarAction,
                                     addressBarState: state,
                                     isEditing: state.isEditing,
                                     isEmptySearch: isEmptySearch),
            browserActions: browserActions(action: toolbarAction, addressBarState: state),
            borderPosition: state.borderPosition,
            url: toolbarAction.url,
            searchTerm: nil,
            lockIconImageName: toolbarAction.lockIconImageName ?? state.lockIconImageName,
            lockIconNeedsTheming: toolbarAction.lockIconNeedsTheming ?? state.lockIconNeedsTheming,
            safeListedURLImageName: toolbarAction.safeListedURLImageName,
            isEditing: state.isEditing,
            shouldShowKeyboard: state.shouldShowKeyboard,
            shouldSelectSearchTerm: state.shouldSelectSearchTerm,
            isLoading: state.isLoading,
            readerModeState: state.readerModeState,
            didStartTyping: state.didStartTyping,
            isEmptySearch: isEmptySearch,
            alternativeSearchEngine: state.alternativeSearchEngine
        )
    }

    private static func handleBackForwardButtonStateChangedAction(state: Self, action: Action) -> Self {
        guard let toolbarAction = action as? ToolbarAction else { return defaultState(from: state) }

        return AddressBarState(
            windowUUID: state.windowUUID,
            navigationActions: navigationActions(action: toolbarAction,
                                                 addressBarState: state,
                                                 isEditing: state.isEditing),
            pageActions: pageActions(action: toolbarAction, addressBarState: state, isEditing: state.isEditing),
            browserActions: state.browserActions,
            borderPosition: state.borderPosition,
            url: state.url,
            searchTerm: nil,
            lockIconImageName: state.lockIconImageName,
            lockIconNeedsTheming: state.lockIconNeedsTheming,
            safeListedURLImageName: state.safeListedURLImageName,
            isEditing: state.isEditing,
            shouldShowKeyboard: state.shouldShowKeyboard,
            shouldSelectSearchTerm: state.shouldSelectSearchTerm,
            isLoading: state.isLoading,
            readerModeState: state.readerModeState,
            didStartTyping: state.didStartTyping,
            isEmptySearch: state.isEmptySearch,
            alternativeSearchEngine: state.alternativeSearchEngine
        )
    }

    private static func handleTraitCollectionDidChangeAction(state: Self, action: Action) -> Self {
        guard let toolbarAction = action as? ToolbarAction else { return defaultState(from: state) }

        return AddressBarState(
            windowUUID: state.windowUUID,
            navigationActions: navigationActions(action: toolbarAction,
                                                 addressBarState: state,
                                                 isEditing: state.isEditing),
            pageActions: pageActions(action: toolbarAction, addressBarState: state, isEditing: state.isEditing),
            browserActions: browserActions(action: toolbarAction, addressBarState: state),
            borderPosition: state.borderPosition,
            url: state.url,
            searchTerm: state.searchTerm,
            lockIconImageName: state.lockIconImageName,
            lockIconNeedsTheming: state.lockIconNeedsTheming,
            safeListedURLImageName: state.safeListedURLImageName,
            isEditing: state.isEditing,
            shouldShowKeyboard: state.shouldShowKeyboard,
            shouldSelectSearchTerm: state.shouldSelectSearchTerm,
            isLoading: state.isLoading,
            readerModeState: state.readerModeState,
            didStartTyping: state.didStartTyping,
            isEmptySearch: state.isEmptySearch,
            alternativeSearchEngine: state.alternativeSearchEngine
        )
    }

    private static func handleShowMenuWarningBadgeAction(state: Self, action: Action) -> Self {
        guard let toolbarAction = action as? ToolbarAction else { return defaultState(from: state) }

        return AddressBarState(
            windowUUID: state.windowUUID,
            navigationActions: navigationActions(action: toolbarAction,
                                                 addressBarState: state,
                                                 isEditing: state.isEditing),
            pageActions: pageActions(action: toolbarAction, addressBarState: state, isEditing: state.isEditing),
            browserActions: browserActions(action: toolbarAction, addressBarState: state),
            borderPosition: state.borderPosition,
            url: state.url,
            searchTerm: state.searchTerm,
            lockIconImageName: state.lockIconImageName,
            lockIconNeedsTheming: state.lockIconNeedsTheming,
            safeListedURLImageName: state.safeListedURLImageName,
            isEditing: state.isEditing,
            shouldShowKeyboard: state.shouldShowKeyboard,
            shouldSelectSearchTerm: state.shouldSelectSearchTerm,
            isLoading: state.isLoading,
            readerModeState: state.readerModeState,
            didStartTyping: state.didStartTyping,
            isEmptySearch: state.isEmptySearch,
            alternativeSearchEngine: state.alternativeSearchEngine
        )
    }

    private static func handlePositionChangedAction(state: Self, action: Action) -> Self {
        guard let toolbarAction = action as? ToolbarAction else { return defaultState(from: state) }

        return AddressBarState(
            windowUUID: state.windowUUID,
            navigationActions: state.navigationActions,
            pageActions: state.pageActions,
            browserActions: state.browserActions,
            borderPosition: toolbarAction.addressBorderPosition,
            url: state.url,
            searchTerm: state.searchTerm,
            lockIconImageName: state.lockIconImageName,
            lockIconNeedsTheming: state.lockIconNeedsTheming,
            safeListedURLImageName: state.safeListedURLImageName,
            isEditing: state.isEditing,
            shouldShowKeyboard: state.shouldShowKeyboard,
            shouldSelectSearchTerm: state.shouldSelectSearchTerm,
            isLoading: state.isLoading,
            readerModeState: state.readerModeState,
            didStartTyping: state.didStartTyping,
            isEmptySearch: state.isEmptySearch,
            alternativeSearchEngine: state.alternativeSearchEngine
        )
    }

    private static func handleDidPasteSearchTermAction(state: Self, action: Action) -> Self {
        guard let toolbarAction = action as? ToolbarAction else { return defaultState(from: state) }

        let isEmptySearch = toolbarAction.searchTerm == nil || toolbarAction.searchTerm?.isEmpty == true

        return AddressBarState(
            windowUUID: state.windowUUID,
            navigationActions: navigationActions(action: toolbarAction, addressBarState: state, isEditing: true),
            pageActions: pageActions(action: toolbarAction,
                                     addressBarState: state,
                                     isEditing: true,
                                     isEmptySearch: isEmptySearch),
            browserActions: browserActions(action: toolbarAction, addressBarState: state),
            borderPosition: state.borderPosition,
            url: state.url,
            searchTerm: toolbarAction.searchTerm,
            lockIconImageName: state.lockIconImageName,
            lockIconNeedsTheming: state.lockIconNeedsTheming,
            safeListedURLImageName: state.safeListedURLImageName,
            isEditing: true,
            shouldShowKeyboard: state.shouldShowKeyboard,
            shouldSelectSearchTerm: false,
            isLoading: state.isLoading,
            readerModeState: state.readerModeState,
            didStartTyping: false,
            isEmptySearch: isEmptySearch,
            alternativeSearchEngine: state.alternativeSearchEngine
        )
    }

    private static func handleDidStartEditingUrlAction(state: Self, action: Action) -> Self {
        guard let toolbarAction = action as? ToolbarAction else { return defaultState(from: state) }

        let searchTerm = toolbarAction.searchTerm ?? state.searchTerm
        let locationText = searchTerm ?? state.url?.absoluteString
        let isEmptySearch = locationText == nil || locationText?.isEmpty == true

        return AddressBarState(
            windowUUID: state.windowUUID,
            navigationActions: navigationActions(action: toolbarAction, addressBarState: state, isEditing: true),
            pageActions: pageActions(action: toolbarAction,
                                     addressBarState: state,
                                     isEditing: true,
                                     isEmptySearch: isEmptySearch),
            browserActions: browserActions(action: toolbarAction, addressBarState: state),
            borderPosition: state.borderPosition,
            url: state.url,
            searchTerm: searchTerm,
            lockIconImageName: state.lockIconImageName,
            lockIconNeedsTheming: state.lockIconNeedsTheming,
            safeListedURLImageName: state.safeListedURLImageName,
            isEditing: true,
            shouldShowKeyboard: true,
            shouldSelectSearchTerm: true,
            isLoading: state.isLoading,
            readerModeState: state.readerModeState,
            didStartTyping: false,
            isEmptySearch: isEmptySearch,
            alternativeSearchEngine: state.alternativeSearchEngine
        )
    }

    private static func handleCancelEditOnHomepageAction(state: Self, action: Action) -> Self {
        if state.url == nil {
            return handleCancelEditAction(state: state, action: action)
        } else {
            return handleHideKeyboardAction(state: state)
        }
    }

    private static func handleCancelEditAction(state: Self, action: Action) -> Self {
        guard let toolbarAction = action as? ToolbarAction else { return defaultState(from: state) }

        let url = toolbarAction.url ?? state.url
        let isEmptySearch = url == nil

        return AddressBarState(
            windowUUID: state.windowUUID,
            navigationActions: navigationActions(action: toolbarAction, addressBarState: state),
            pageActions: pageActions(action: toolbarAction,
                                     addressBarState: state,
                                     isEditing: false,
                                     isEmptySearch: isEmptySearch),
            browserActions: browserActions(action: toolbarAction, addressBarState: state),
            borderPosition: state.borderPosition,
            url: url,
            searchTerm: nil,
            lockIconImageName: state.lockIconImageName,
            lockIconNeedsTheming: state.lockIconNeedsTheming,
            safeListedURLImageName: state.safeListedURLImageName,
            isEditing: false,
            shouldShowKeyboard: true,
            shouldSelectSearchTerm: false,
            isLoading: state.isLoading,
            readerModeState: state.readerModeState,
            didStartTyping: false,
            isEmptySearch: isEmptySearch,
            alternativeSearchEngine: state.alternativeSearchEngine
        )
    }

    private static func handleDidSetTextInLocationViewAction(state: Self, action: Action) -> Self {
        guard let toolbarAction = action as? ToolbarAction else { return defaultState(from: state) }

        let isEmptySearch = toolbarAction.searchTerm == nil || toolbarAction.searchTerm?.isEmpty == true

        return AddressBarState(
            windowUUID: state.windowUUID,
            navigationActions: navigationActions(action: toolbarAction, addressBarState: state, isEditing: true),
            pageActions: pageActions(action: toolbarAction,
                                     addressBarState: state,
                                     isEditing: true,
                                     isEmptySearch: isEmptySearch),
            browserActions: browserActions(action: toolbarAction, addressBarState: state),
            borderPosition: state.borderPosition,
            url: state.url,
            searchTerm: toolbarAction.searchTerm,
            lockIconImageName: state.lockIconImageName,
            lockIconNeedsTheming: state.lockIconNeedsTheming,
            safeListedURLImageName: state.safeListedURLImageName,
            isEditing: true,
            shouldShowKeyboard: false,
            shouldSelectSearchTerm: false,
            isLoading: state.isLoading,
            readerModeState: state.readerModeState,
            didStartTyping: false,
            isEmptySearch: isEmptySearch,
            alternativeSearchEngine: state.alternativeSearchEngine
        )
    }

    private static func handleHideKeyboardAction(state: Self) -> Self {
        return AddressBarState(
            windowUUID: state.windowUUID,
            navigationActions: state.navigationActions,
            pageActions: state.pageActions,
            browserActions: state.browserActions,
            borderPosition: state.borderPosition,
            url: state.url,
            searchTerm: state.searchTerm,
            lockIconImageName: state.lockIconImageName,
            lockIconNeedsTheming: state.lockIconNeedsTheming,
            safeListedURLImageName: state.safeListedURLImageName,
            isEditing: state.isEditing,
            shouldShowKeyboard: false,
            shouldSelectSearchTerm: state.shouldSelectSearchTerm,
            isLoading: state.isLoading,
            readerModeState: state.readerModeState,
            didStartTyping: state.didStartTyping,
            isEmptySearch: state.isEmptySearch,
            alternativeSearchEngine: state.alternativeSearchEngine
        )
    }

    private static func handleClearSearchAction(state: Self, action: Action) -> Self {
        guard let toolbarAction = action as? ToolbarAction else { return defaultState(from: state) }

        return AddressBarState(
            windowUUID: state.windowUUID,
            navigationActions: state.navigationActions,
            pageActions: pageActions(action: toolbarAction,
                                     addressBarState: state,
                                     isEditing: true,
                                     isEmptySearch: true),
            browserActions: state.browserActions,
            borderPosition: state.borderPosition,
            url: nil, // the url needs to be nil so that the location field doesn't display the url again while editing
            searchTerm: nil,
            lockIconImageName: state.lockIconImageName,
            lockIconNeedsTheming: state.lockIconNeedsTheming,
            safeListedURLImageName: state.safeListedURLImageName,
            isEditing: true,
            shouldShowKeyboard: state.shouldShowKeyboard,
            shouldSelectSearchTerm: state.shouldSelectSearchTerm,
            isLoading: state.isLoading,
            readerModeState: state.readerModeState,
            didStartTyping: state.didStartTyping,
            isEmptySearch: true,
            alternativeSearchEngine: state.alternativeSearchEngine
        )
    }

    private static func handleDidDeleteSearchTermAction(state: Self, action: Action) -> Self {
        guard let toolbarAction = action as? ToolbarAction else { return defaultState(from: state) }

        return AddressBarState(
            windowUUID: state.windowUUID,
            navigationActions: state.navigationActions,
            pageActions: pageActions(action: toolbarAction,
                                     addressBarState: state,
                                     isEditing: true,
                                     isEmptySearch: true),
            browserActions: state.browserActions,
            borderPosition: state.borderPosition,
            url: state.url,
            searchTerm: state.searchTerm,
            lockIconImageName: state.lockIconImageName,
            lockIconNeedsTheming: state.lockIconNeedsTheming,
            safeListedURLImageName: state.safeListedURLImageName,
            isEditing: true,
            shouldShowKeyboard: state.shouldShowKeyboard,
            shouldSelectSearchTerm: false,
            isLoading: state.isLoading,
            readerModeState: state.readerModeState,
            didStartTyping: true,
            isEmptySearch: true,
            alternativeSearchEngine: state.alternativeSearchEngine
        )
    }

    private static func handleDidEnterSearchTermAction(state: Self, action: Action) -> Self {
        guard let toolbarAction = action as? ToolbarAction else { return defaultState(from: state) }

        return AddressBarState(
            windowUUID: state.windowUUID,
            navigationActions: state.navigationActions,
            pageActions: pageActions(action: toolbarAction,
                                     addressBarState: state,
                                     isEditing: true,
                                     isEmptySearch: false),
            browserActions: state.browserActions,
            borderPosition: state.borderPosition,
            url: state.url,
            searchTerm: state.searchTerm,
            lockIconImageName: state.lockIconImageName,
            lockIconNeedsTheming: state.lockIconNeedsTheming,
            safeListedURLImageName: state.safeListedURLImageName,
            isEditing: true,
            shouldShowKeyboard: state.shouldShowKeyboard,
            shouldSelectSearchTerm: false,
            isLoading: state.isLoading,
            readerModeState: state.readerModeState,
            didStartTyping: true,
            isEmptySearch: false,
            alternativeSearchEngine: state.alternativeSearchEngine
        )
    }

    private static func handleDidSetSearchTermAction(state: Self, action: Action) -> Self {
        guard let toolbarAction = action as? ToolbarAction else { return defaultState(from: state) }

        return AddressBarState(
            windowUUID: state.windowUUID,
            navigationActions: state.navigationActions,
            pageActions: state.pageActions,
            browserActions: state.browserActions,
            borderPosition: state.borderPosition,
            url: state.url,
            searchTerm: toolbarAction.searchTerm,
            lockIconImageName: state.lockIconImageName,
            lockIconNeedsTheming: state.lockIconNeedsTheming,
            safeListedURLImageName: state.safeListedURLImageName,
            isEditing: state.isEditing,
            shouldShowKeyboard: state.shouldShowKeyboard,
            shouldSelectSearchTerm: state.shouldSelectSearchTerm,
            isLoading: state.isLoading,
            readerModeState: state.readerModeState,
            didStartTyping: false,
            isEmptySearch: state.isEmptySearch,
            alternativeSearchEngine: state.alternativeSearchEngine
        )
    }

    private static func handleDidStartTypingAction(state: Self, action: Action) -> Self {
        guard action is ToolbarAction else { return defaultState(from: state) }

        return AddressBarState(
            windowUUID: state.windowUUID,
            navigationActions: state.navigationActions,
            pageActions: state.pageActions,
            browserActions: state.browserActions,
            borderPosition: state.borderPosition,
            url: state.url,
            searchTerm: state.searchTerm,
            lockIconImageName: state.lockIconImageName,
            lockIconNeedsTheming: state.lockIconNeedsTheming,
            safeListedURLImageName: state.safeListedURLImageName,
            isEditing: state.isEditing,
            shouldShowKeyboard: state.shouldShowKeyboard,
            shouldSelectSearchTerm: false,
            isLoading: state.isLoading,
            readerModeState: state.readerModeState,
            didStartTyping: true,
            isEmptySearch: state.isEmptySearch,
            alternativeSearchEngine: state.alternativeSearchEngine
        )
    }

    private static func handleDidTapSearchEngine(state: Self, action: Action) -> Self {
        guard let searchEngineSelectionAction = action as? SearchEngineSelectionAction,
              let selectedSearchEngine = searchEngineSelectionAction.selectedSearchEngine
        else { return defaultState(from: state) }

        return AddressBarState(
            windowUUID: state.windowUUID,
            navigationActions: state.navigationActions,
            pageActions: state.pageActions,
            browserActions: state.browserActions,
            borderPosition: state.borderPosition,
            url: state.url,
            searchTerm: state.searchTerm,
            lockIconImageName: state.lockIconImageName,
            lockIconNeedsTheming: state.lockIconNeedsTheming,
            safeListedURLImageName: state.safeListedURLImageName,
            isEditing: state.isEditing,
            shouldShowKeyboard: state.shouldShowKeyboard,
            shouldSelectSearchTerm: state.shouldSelectSearchTerm,
            isLoading: state.isLoading,
            readerModeState: state.readerModeState,
            didStartTyping: state.didStartTyping,
            isEmptySearch: state.isEmptySearch,
            alternativeSearchEngine: selectedSearchEngine
        )
    }

    private static func handleDidClearAlternativeSearchEngine(state: Self, action: Action) -> Self {
        guard action is SearchEngineSelectionAction else { return defaultState(from: state) }

        return AddressBarState(
            windowUUID: state.windowUUID,
            navigationActions: state.navigationActions,
            pageActions: state.pageActions,
            browserActions: state.browserActions,
            borderPosition: state.borderPosition,
            url: state.url,
            searchTerm: state.searchTerm,
            lockIconImageName: state.lockIconImageName,
            lockIconNeedsTheming: state.lockIconNeedsTheming,
            safeListedURLImageName: state.safeListedURLImageName,
            isEditing: state.isEditing,
            shouldShowKeyboard: state.shouldShowKeyboard,
            shouldSelectSearchTerm: state.shouldSelectSearchTerm,
            isLoading: state.isLoading,
            readerModeState: state.readerModeState,
            didStartTyping: state.didStartTyping,
            isEmptySearch: state.isEmptySearch,
            alternativeSearchEngine: nil
        )
    }

    static func defaultState(from state: AddressBarState) -> Self {
        return AddressBarState(
            windowUUID: state.windowUUID,
            navigationActions: state.navigationActions,
            pageActions: state.pageActions,
            browserActions: state.browserActions,
            borderPosition: state.borderPosition,
            url: state.url,
            searchTerm: state.searchTerm,
            lockIconImageName: state.lockIconImageName,
            lockIconNeedsTheming: state.lockIconNeedsTheming,
            safeListedURLImageName: state.safeListedURLImageName,
            isEditing: state.isEditing,
            shouldShowKeyboard: state.shouldShowKeyboard,
            shouldSelectSearchTerm: state.shouldSelectSearchTerm,
            isLoading: state.isLoading,
            readerModeState: state.readerModeState,
            didStartTyping: state.didStartTyping,
            isEmptySearch: state.isEmptySearch,
            alternativeSearchEngine: state.alternativeSearchEngine
        )
    }

    // MARK: - Address Toolbar Actions
    private static func navigationActions(
        action: ToolbarAction,
        addressBarState: AddressBarState,
        isEditing: Bool = false
    ) -> [ToolbarActionConfiguration] {
        var actions = [ToolbarActionConfiguration]()

        guard let toolbarState = store.state.screenState(ToolbarState.self, for: .toolbar, window: action.windowUUID)
        else { return actions }

        let isShowingNavigationToolbar = action.isShowingNavigationToolbar ?? toolbarState.isShowingNavigationToolbar
        let isLoadAction = action.actionType as? ToolbarActionType == .didLoadToolbars
        let layout = isLoadAction ? action.toolbarLayout : toolbarState.toolbarLayout

        let isURLDidChangeAction = action.actionType as? ToolbarActionType == .urlDidChange
        let isHomepage = (isURLDidChangeAction ? action.url : toolbarState.addressToolbar.url) == nil

        if isEditing {
            // back caret when in edit mode
            actions.append(cancelEditAction)
        } else if !isShowingNavigationToolbar {
            // otherwise back/forward and maybe data clearance when navigation toolbar is hidden
            let canGoBack = action.canGoBack ?? toolbarState.canGoBack
            let canGoForward = action.canGoForward ?? toolbarState.canGoForward
            actions.append(backAction(enabled: canGoBack, layout: layout))
            actions.append(forwardAction(enabled: canGoForward, layout: layout))

            if toolbarState.canShowDataClearanceAction && toolbarState.isPrivateMode {
                actions.append(dataClearanceAction)
            }

            if !isHomepage, layout == .version1 {
                actions.append(shareAction)
            }
        } else if !isHomepage, isShowingNavigationToolbar, layout == .version1 {
            actions.append(shareAction)
        }

        return actions
    }

    private static func pageActions(
        action: ToolbarAction,
        addressBarState: AddressBarState,
        isEditing: Bool,
        isEmptySearch: Bool? = nil
    ) -> [ToolbarActionConfiguration] {
        var actions = [ToolbarActionConfiguration]()

        let isReaderModeAction = action.actionType as? ToolbarActionType == .readerModeStateChanged
        let readerModeState = isReaderModeAction ? action.readerModeState : addressBarState.readerModeState

        let hasEmptySearchField = isEmptySearch ?? addressBarState.isEmptySearch

        guard let toolbarState = store.state.screenState(ToolbarState.self, for: .toolbar, window: action.windowUUID),
              !hasEmptySearchField, // When the search field is empty we show no actions
              !isEditing
        else { return actions }

        switch readerModeState {
        case .active, .available:
            let isSelected = readerModeState == .active
            let iconName = isSelected ?
            StandardImageIdentifiers.Large.readerViewFill :
            StandardImageIdentifiers.Large.readerView

            let readerModeAction = ToolbarActionConfiguration(
                actionType: .readerMode,
                iconName: iconName,
                isEnabled: true,
                isSelected: isSelected,
                a11yLabel: .TabLocationReaderModeAccessibilityLabel,
                a11yHint: .TabLocationReloadAccessibilityHint,
                a11yId: AccessibilityIdentifiers.Toolbar.readerModeButton,
                a11yCustomActionName: .TabLocationReaderModeAddToReadingListAccessibilityLabel)
            actions.append(readerModeAction)
        default: break
        }

<<<<<<< HEAD
<<<<<<< HEAD
        actions.append(shareAction)
=======
=======
>>>>>>> e1a8730c
        let isLoadAction = action.actionType as? ToolbarActionType == .didLoadToolbars
        let layout = isLoadAction ? action.toolbarLayout : toolbarState.toolbarLayout

        if layout == .baseline {
<<<<<<< HEAD
			actions.append(shareAction)
        }
>>>>>>> 475177032 (Add [Toolbar experiment] FXIOS new ux configuration for new experiments (#25122))
=======
            actions.append(shareAction)
        }
>>>>>>> e1a8730c

        let isLoadingChangeAction = action.actionType as? ToolbarActionType == .websiteLoadingStateDidChange
        let isLoading = isLoadingChangeAction ? action.isLoading : addressBarState.isLoading

        if isLoading == true {
            actions.append(stopLoadingAction)
        } else if isLoading == false {
            actions.append(reloadAction)
        }

        return actions
    }

    private static func browserActions(
        action: ToolbarAction,
        addressBarState: AddressBarState
    ) -> [ToolbarActionConfiguration] {
        var actions = [ToolbarActionConfiguration]()

        guard let toolbarState = store.state.screenState(ToolbarState.self,
                                                         for: .toolbar,
                                                         window: action.windowUUID)
        else { return actions }

        let isURLDidChangeAction = action.actionType as? ToolbarActionType == .urlDidChange
        let isShowingTopTabs = action.isShowingTopTabs ?? toolbarState.isShowingTopTabs
        let isHomepage = (isURLDidChangeAction ? action.url : toolbarState.addressToolbar.url) == nil

        if !isShowingTopTabs, !isHomepage {
            actions.append(newTabAction)
        }

        let numberOfTabs = action.numberOfTabs ?? toolbarState.numberOfTabs
        let isShowMenuWarningAction = action.actionType as? ToolbarActionType == .showMenuWarningBadge
        let showActionWarningBadge = action.showMenuWarningBadge ?? toolbarState.showMenuWarningBadge
        let showWarningBadge = isShowMenuWarningAction ? showActionWarningBadge : toolbarState.showMenuWarningBadge

        actions.append(contentsOf: [
            tabsAction(numberOfTabs: numberOfTabs, isPrivateMode: toolbarState.isPrivateMode),
            menuAction(showWarningBadge: showWarningBadge)
        ])

        return actions
    }

    // MARK: - Helper
    private static func tabsAction(
        numberOfTabs: Int = 1,
        isPrivateMode: Bool = false)
    -> ToolbarActionConfiguration {
        let largeContentTitle = numberOfTabs > 99 ?
            .Toolbars.TabsButtonOverflowLargeContentTitle :
            String(format: .Toolbars.TabsButtonLargeContentTitle, NSNumber(value: numberOfTabs))

        return ToolbarActionConfiguration(
            actionType: .tabs,
            iconName: StandardImageIdentifiers.Large.tab,
            badgeImageName: isPrivateMode ? StandardImageIdentifiers.Medium.privateModeCircleFillPurple : nil,
            maskImageName: isPrivateMode ? ImageIdentifiers.badgeMask : nil,
            numberOfTabs: numberOfTabs,
            isEnabled: true,
            largeContentTitle: largeContentTitle,
            a11yLabel: .Toolbars.TabsButtonAccessibilityLabel,
            a11yId: AccessibilityIdentifiers.Toolbar.tabsButton)
    }

    private static func menuAction(showWarningBadge: Bool = false) -> ToolbarActionConfiguration {
        return ToolbarActionConfiguration(
            actionType: .menu,
            iconName: StandardImageIdentifiers.Large.appMenu,
            badgeImageName: showWarningBadge ? StandardImageIdentifiers.Large.warningFill : nil,
            maskImageName: showWarningBadge ? ImageIdentifiers.menuWarningMask : nil,
            isEnabled: true,
            a11yLabel: .LegacyAppMenu.Toolbar.MenuButtonAccessibilityLabel,
            a11yId: AccessibilityIdentifiers.Toolbar.settingsMenuButton)
    }

    private static func backAction(
        enabled: Bool,
        layout: ToolbarLayoutStyle?)
    -> ToolbarActionConfiguration {
        let iconName: String
        switch layout {
        case .version1:
            iconName = StandardImageIdentifiers.Large.chevronLeft
        default:
            iconName = StandardImageIdentifiers.Large.back
        }

        return ToolbarActionConfiguration(
            actionType: .back,
            iconName: iconName,
            isFlippedForRTL: true,
            isEnabled: enabled,
            contextualHintType: ContextualHintType.navigation.rawValue,
            a11yLabel: .TabToolbarBackAccessibilityLabel,
            a11yId: AccessibilityIdentifiers.Toolbar.backButton)
    }

    private static func forwardAction(
        enabled: Bool,
        layout: ToolbarLayoutStyle?)
    -> ToolbarActionConfiguration {
        let iconName: String
        switch layout {
        case .version1:
            iconName = StandardImageIdentifiers.Large.chevronRight
        default:
            iconName = StandardImageIdentifiers.Large.forward
        }

        return ToolbarActionConfiguration(
            actionType: .forward,
            iconName: iconName,
            isFlippedForRTL: true,
            isEnabled: enabled,
            a11yLabel: .TabToolbarForwardAccessibilityLabel,
            a11yId: AccessibilityIdentifiers.Toolbar.forwardButton)
    }
}<|MERGE_RESOLUTION|>--- conflicted
+++ resolved
@@ -901,24 +901,12 @@
         default: break
         }
 
-<<<<<<< HEAD
-<<<<<<< HEAD
-        actions.append(shareAction)
-=======
-=======
->>>>>>> e1a8730c
         let isLoadAction = action.actionType as? ToolbarActionType == .didLoadToolbars
         let layout = isLoadAction ? action.toolbarLayout : toolbarState.toolbarLayout
 
         if layout == .baseline {
-<<<<<<< HEAD
 			actions.append(shareAction)
         }
->>>>>>> 475177032 (Add [Toolbar experiment] FXIOS new ux configuration for new experiments (#25122))
-=======
-            actions.append(shareAction)
-        }
->>>>>>> e1a8730c
 
         let isLoadingChangeAction = action.actionType as? ToolbarActionType == .websiteLoadingStateDidChange
         let isLoading = isLoadingChangeAction ? action.isLoading : addressBarState.isLoading
