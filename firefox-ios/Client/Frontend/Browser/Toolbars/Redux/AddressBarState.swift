--- conflicted
+++ resolved
@@ -167,79 +167,6 @@
             return handleDidScrollDuringEditAction(state: state)
 
         case ToolbarActionType.clearSearch:
-<<<<<<< HEAD
-            guard let toolbarAction = action as? ToolbarAction else { return state }
-
-            return AddressBarState(
-                windowUUID: state.windowUUID,
-                navigationActions: state.navigationActions,
-                pageActions: pageActions(action: toolbarAction,
-                                         addressBarState: state,
-                                         isEditing: true,
-                                         showQRPageAction: true),
-                browserActions: state.browserActions,
-                borderPosition: state.borderPosition,
-                url: nil,
-                searchTerm: nil,
-                lockIconImageName: state.lockIconImageName,
-                safeListedURLImageName: state.safeListedURLImageName,
-                isEditing: true,
-                isScrollingDuringEdit: state.isScrollingDuringEdit,
-                shouldSelectSearchTerm: state.shouldSelectSearchTerm,
-                isLoading: state.isLoading,
-                readerModeState: state.readerModeState,
-                didStartTyping: state.didStartTyping,
-                showQRPageAction: true
-            )
-
-        case ToolbarActionType.didDeleteSearchTerm:
-            guard let toolbarAction = action as? ToolbarAction else { return state }
-
-            return AddressBarState(
-                windowUUID: state.windowUUID,
-                navigationActions: state.navigationActions,
-                pageActions: pageActions(action: toolbarAction,
-                                         addressBarState: state,
-                                         isEditing: true,
-                                         showQRPageAction: true),
-                browserActions: state.browserActions,
-                borderPosition: state.borderPosition,
-                url: state.url,
-                searchTerm: state.searchTerm,
-                lockIconImageName: state.lockIconImageName,
-                isEditing: true,
-                isScrollingDuringEdit: state.isScrollingDuringEdit,
-                shouldSelectSearchTerm: state.shouldSelectSearchTerm,
-                isLoading: state.isLoading,
-                readerModeState: state.readerModeState,
-                didStartTyping: true,
-                showQRPageAction: true
-            )
-
-        case ToolbarActionType.didEnterSearchTerm:
-            guard let toolbarAction = action as? ToolbarAction else { return state }
-
-            return AddressBarState(
-                windowUUID: state.windowUUID,
-                navigationActions: state.navigationActions,
-                pageActions: pageActions(action: toolbarAction,
-                                         addressBarState: state,
-                                         isEditing: true,
-                                         showQRPageAction: false),
-                browserActions: state.browserActions,
-                borderPosition: state.borderPosition,
-                url: state.url,
-                searchTerm: state.searchTerm,
-                lockIconImageName: state.lockIconImageName,
-                isEditing: true,
-                isScrollingDuringEdit: state.isScrollingDuringEdit,
-                shouldSelectSearchTerm: state.shouldSelectSearchTerm,
-                isLoading: state.isLoading,
-                readerModeState: state.readerModeState,
-                didStartTyping: true,
-                showQRPageAction: false
-            )
-=======
             return handleClearSearchAction(state: state, action: action)
 
         case ToolbarActionType.didDeleteSearchTerm:
@@ -247,7 +174,6 @@
 
         case ToolbarActionType.didEnterSearchTerm:
             return handleDidEnterSearchTermAction(state: state, action: action)
->>>>>>> 40c47878
 
         case ToolbarActionType.didStartTyping:
             return handleDidStartTypingAction(state: state, action: action)
@@ -606,7 +532,7 @@
             navigationActions: state.navigationActions,
             pageActions: pageActions(action: toolbarAction,
                                      addressBarState: state,
-                                     isEditing: state.isEditing,
+                                     isEditing: true,
                                      showQRPageAction: true),
             browserActions: state.browserActions,
             borderPosition: state.borderPosition,
@@ -614,7 +540,7 @@
             searchTerm: nil,
             lockIconImageName: state.lockIconImageName,
             safeListedURLImageName: state.safeListedURLImageName,
-            isEditing: state.isEditing,
+            isEditing: true,
             isScrollingDuringEdit: state.isScrollingDuringEdit,
             shouldSelectSearchTerm: state.shouldSelectSearchTerm,
             isLoading: state.isLoading,
@@ -632,7 +558,7 @@
             navigationActions: state.navigationActions,
             pageActions: pageActions(action: toolbarAction,
                                      addressBarState: state,
-                                     isEditing: state.isEditing,
+                                     isEditing: true,
                                      showQRPageAction: true),
             browserActions: state.browserActions,
             borderPosition: state.borderPosition,
@@ -640,7 +566,7 @@
             searchTerm: state.searchTerm,
             lockIconImageName: state.lockIconImageName,
             safeListedURLImageName: state.safeListedURLImageName,
-            isEditing: state.isEditing,
+            isEditing: true,
             isScrollingDuringEdit: state.isScrollingDuringEdit,
             shouldSelectSearchTerm: state.shouldSelectSearchTerm,
             isLoading: state.isLoading,
@@ -658,7 +584,7 @@
             navigationActions: state.navigationActions,
             pageActions: pageActions(action: toolbarAction,
                                      addressBarState: state,
-                                     isEditing: state.isEditing,
+                                     isEditing: true,
                                      showQRPageAction: false),
             browserActions: state.browserActions,
             borderPosition: state.borderPosition,
@@ -666,7 +592,7 @@
             searchTerm: state.searchTerm,
             lockIconImageName: state.lockIconImageName,
             safeListedURLImageName: state.safeListedURLImageName,
-            isEditing: state.isEditing,
+            isEditing: true,
             isScrollingDuringEdit: state.isScrollingDuringEdit,
             shouldSelectSearchTerm: state.shouldSelectSearchTerm,
             isLoading: state.isLoading,
