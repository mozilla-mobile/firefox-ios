// This Source Code Form is subject to the terms of the Mozilla Public
// License, v. 2.0. If a copy of the MPL was not distributed with this
// file, You can obtain one at http://mozilla.org/MPL/2.0/

import Common
import ToolbarKit
import Shared

final class AddressToolbarContainerModel: Equatable {
    let toolbarHelper: ToolbarHelperInterface

    let navigationActions: [ToolbarElement]
    let leadingPageActions: [ToolbarElement]
    let trailingPageActions: [ToolbarElement]
    let browserActions: [ToolbarElement]

    let toolbarLayoutStyle: ToolbarLayoutStyle
    let borderPosition: AddressToolbarBorderPosition?
    let searchEngineName: String
    let searchEngineImage: UIImage
    let searchEnginesManager: SearchEnginesManager
    let lockIconImageName: String?
    let lockIconNeedsTheming: Bool
    let safeListedURLImageName: String?
    let url: URL?
    let searchTerm: String?
    let isEditing: Bool
    let didStartTyping: Bool
    let shouldShowKeyboard: Bool
    let isPrivateMode: Bool
    let shouldSelectSearchTerm: Bool
    let shouldDisplayCompact: Bool
    let canShowNavigationHint: Bool
    let shouldAnimate: Bool

    let windowUUID: UUID

    var addressToolbarConfig: AddressToolbarConfiguration {
        let term = searchTerm ?? searchTermFromURL(url)
        let backgroundAlpha = toolbarHelper.backgroundAlpha()
<<<<<<< HEAD
        let uxConfiguration: AddressToolbarUXConfiguration = .experiment(backgroundAlpha: backgroundAlpha)
=======
        let shouldBlur = toolbarHelper.shouldBlur()
        let uxConfiguration: AddressToolbarUXConfiguration = if isVersionLayout {
            .experiment(backgroundAlpha: backgroundAlpha, shouldBlur: shouldBlur)
        } else {
            .default(backgroundAlpha: backgroundAlpha, shouldBlur: shouldBlur)
        }
>>>>>>> a657fb7d

        var droppableUrl: URL?
        if let url, !InternalURL.isValid(url: url) {
            droppableUrl = url
        }

        let locationViewConfiguration = LocationViewConfiguration(
            searchEngineImageViewA11yId: AccessibilityIdentifiers.Browser.AddressToolbar.searchEngine,
            searchEngineImageViewA11yLabel: String(
                format: .AddressToolbar.SearchEngineA11yLabel,
                searchEngineName
            ),
            lockIconButtonA11yId: AccessibilityIdentifiers.Browser.AddressToolbar.lockIcon,
            lockIconButtonA11yLabel: .AddressToolbar.PrivacyAndSecuritySettingsA11yLabel,
            urlTextFieldPlaceholder: .AddressToolbar.LocationPlaceholder,
            urlTextFieldA11yId: AccessibilityIdentifiers.Browser.AddressToolbar.searchTextField,
            searchEngineImage: searchEngineImage,
            lockIconImageName: lockIconImageName,
            lockIconNeedsTheming: lockIconNeedsTheming,
            safeListedURLImageName: safeListedURLImageName,
            url: url,
            droppableUrl: droppableUrl,
            searchTerm: term,
            isEditing: isEditing,
            didStartTyping: didStartTyping,
            shouldShowKeyboard: shouldShowKeyboard,
            shouldSelectSearchTerm: shouldSelectSearchTerm,
            onTapLockIcon: { button in
                let action = ToolbarMiddlewareAction(buttonType: .trackingProtection,
                                                     buttonTapped: button,
                                                     gestureType: .tap,
                                                     windowUUID: self.windowUUID,
                                                     actionType: ToolbarMiddlewareActionType.didTapButton)
                store.dispatch(action)
            },
            onLongPress: {
                let action = ToolbarMiddlewareAction(buttonType: .locationView,
                                                     gestureType: .longPress,
                                                     windowUUID: self.windowUUID,
                                                     actionType: ToolbarMiddlewareActionType.didTapButton)
                store.dispatch(action)
            })
        return AddressToolbarConfiguration(
            locationViewConfiguration: locationViewConfiguration,
            navigationActions: navigationActions,
            leadingPageActions: leadingPageActions,
            trailingPageActions: trailingPageActions,
            browserActions: browserActions,
            borderPosition: borderPosition,
            uxConfiguration: uxConfiguration,
            shouldAnimate: shouldAnimate)
    }

    init(
        state: ToolbarState,
        profile: Profile,
        searchEnginesManager: SearchEnginesManager = AppContainer.shared.resolve(),
        toolbarHelper: ToolbarHelperInterface = ToolbarHelper(),
        windowUUID: UUID
    ) {
        self.borderPosition = state.addressToolbar.borderPosition
        self.navigationActions = AddressToolbarContainerModel.mapActions(state.addressToolbar.navigationActions,
                                                                         isShowingTopTabs: state.isShowingTopTabs,
                                                                         windowUUID: windowUUID)
        self.leadingPageActions = AddressToolbarContainerModel.mapActions(state.addressToolbar.leadingPageActions,
                                                                          isShowingTopTabs: state.isShowingTopTabs,
                                                                          windowUUID: windowUUID)
        self.trailingPageActions = AddressToolbarContainerModel.mapActions(state.addressToolbar.trailingPageActions,
                                                                           isShowingTopTabs: state.isShowingTopTabs,
                                                                           windowUUID: windowUUID)
        self.browserActions = AddressToolbarContainerModel.mapActions(state.addressToolbar.browserActions,
                                                                      isShowingTopTabs: state.isShowingTopTabs,
                                                                      windowUUID: windowUUID)

        // If the user has selected an alternative search engine, use that. Otherwise, use the default engine.
        let searchEngineModel = state.addressToolbar.alternativeSearchEngine
                                ?? searchEnginesManager.defaultEngine?.generateModel()

        self.windowUUID = windowUUID
        self.searchEngineName = searchEngineModel?.name ?? ""
        self.searchEngineImage = searchEngineModel?.image ?? UIImage()
        self.searchEnginesManager = searchEnginesManager
        self.lockIconImageName = state.addressToolbar.lockIconImageName
        self.lockIconNeedsTheming = state.addressToolbar.lockIconNeedsTheming
        self.safeListedURLImageName = state.addressToolbar.safeListedURLImageName
        self.url = state.addressToolbar.url
        self.searchTerm = state.addressToolbar.searchTerm
        self.isEditing = state.addressToolbar.isEditing
        self.didStartTyping = state.addressToolbar.didStartTyping
        self.shouldShowKeyboard = state.addressToolbar.shouldShowKeyboard
        self.isPrivateMode = state.isPrivateMode
        self.shouldSelectSearchTerm = state.addressToolbar.shouldSelectSearchTerm
        self.shouldDisplayCompact = state.isShowingNavigationToolbar
        self.canShowNavigationHint = state.canShowNavigationHint
        self.shouldAnimate = state.shouldAnimate
        self.toolbarLayoutStyle = state.toolbarLayout
        self.toolbarHelper = toolbarHelper
    }

    func searchTermFromURL(_ url: URL?) -> String? {
        var searchURL: URL? = url

        if let url = searchURL, InternalURL.isValid(url: url) {
            searchURL = url
        }

        return searchEnginesManager.queryForSearchURL(searchURL)
    }

    private static func mapActions(_ actions: [ToolbarActionConfiguration],
                                   isShowingTopTabs: Bool,
                                   windowUUID: UUID) -> [ToolbarElement] {
        return actions.map { action in
            ToolbarElement(
                iconName: action.iconName,
                title: action.actionLabel,
                badgeImageName: action.badgeImageName,
                maskImageName: action.maskImageName,
                numberOfTabs: action.numberOfTabs,
                isEnabled: action.isEnabled,
                isFlippedForRTL: action.isFlippedForRTL,
                isSelected: action.isSelected,
                hasCustomColor: action.hasCustomColor,
                largeContentTitle: action.largeContentTitle,
                contextualHintType: action.contextualHintType,
                a11yLabel: action.a11yLabel,
                a11yHint: action.a11yHint,
                a11yId: action.a11yId,
                a11yCustomActionName: action.a11yCustomActionName,
                a11yCustomAction: action.a11yCustomActionName != nil ? {
                    let action = ToolbarMiddlewareAction(buttonType: action.actionType,
                                                         windowUUID: windowUUID,
                                                         actionType: ToolbarMiddlewareActionType.customA11yAction)
                    store.dispatch(action)
                } : nil,
                hasLongPressAction: action.canPerformLongPressAction(isShowingTopTabs: isShowingTopTabs),
                onSelected: { button in
                    let action = ToolbarMiddlewareAction(buttonType: action.actionType,
                                                         buttonTapped: button,
                                                         gestureType: .tap,
                                                         windowUUID: windowUUID,
                                                         actionType: ToolbarMiddlewareActionType.didTapButton)
                    store.dispatch(action)
                }, onLongPress: action.canPerformLongPressAction(isShowingTopTabs: isShowingTopTabs) ? { button in
                    let action = ToolbarMiddlewareAction(buttonType: action.actionType,
                                                         buttonTapped: button,
                                                         gestureType: .longPress,
                                                         windowUUID: windowUUID,
                                                         actionType: ToolbarMiddlewareActionType.didTapButton)
                    store.dispatch(action)
                } : nil
            )
        }
    }

    static func == (lhs: AddressToolbarContainerModel, rhs: AddressToolbarContainerModel) -> Bool {
        lhs.navigationActions == rhs.navigationActions &&
        lhs.trailingPageActions == rhs.trailingPageActions &&
        lhs.browserActions == rhs.browserActions &&

        lhs.toolbarLayoutStyle == rhs.toolbarLayoutStyle &&
        lhs.borderPosition == rhs.borderPosition &&
        lhs.searchEngineName == rhs.searchEngineName &&
        lhs.searchEngineImage == rhs.searchEngineImage &&
        lhs.lockIconImageName == rhs.lockIconImageName &&
        lhs.lockIconNeedsTheming == rhs.lockIconNeedsTheming &&
        lhs.safeListedURLImageName == rhs.safeListedURLImageName &&
        lhs.url == rhs.url &&
        lhs.searchTerm == rhs.searchTerm &&
        lhs.isEditing == rhs.isEditing &&
        lhs.didStartTyping == rhs.didStartTyping &&
        lhs.shouldShowKeyboard == rhs.shouldShowKeyboard &&
        lhs.isPrivateMode == rhs.isPrivateMode &&
        lhs.shouldSelectSearchTerm == rhs.shouldSelectSearchTerm &&
        lhs.shouldDisplayCompact == rhs.shouldDisplayCompact &&
        lhs.canShowNavigationHint == rhs.canShowNavigationHint &&
        lhs.shouldAnimate == rhs.shouldAnimate &&

        lhs.windowUUID == rhs.windowUUID
    }
}<|MERGE_RESOLUTION|>--- conflicted
+++ resolved
@@ -38,16 +38,9 @@
     var addressToolbarConfig: AddressToolbarConfiguration {
         let term = searchTerm ?? searchTermFromURL(url)
         let backgroundAlpha = toolbarHelper.backgroundAlpha()
-<<<<<<< HEAD
-        let uxConfiguration: AddressToolbarUXConfiguration = .experiment(backgroundAlpha: backgroundAlpha)
-=======
         let shouldBlur = toolbarHelper.shouldBlur()
-        let uxConfiguration: AddressToolbarUXConfiguration = if isVersionLayout {
-            .experiment(backgroundAlpha: backgroundAlpha, shouldBlur: shouldBlur)
-        } else {
-            .default(backgroundAlpha: backgroundAlpha, shouldBlur: shouldBlur)
-        }
->>>>>>> a657fb7d
+        let uxConfiguration: AddressToolbarUXConfiguration = .experiment(backgroundAlpha: backgroundAlpha,
+                                                                         shouldBlur: shouldBlur)
 
         var droppableUrl: URL?
         if let url, !InternalURL.isValid(url: url) {
