// This Source Code Form is subject to the terms of the Mozilla Public
// License, v. 2.0. If a copy of the MPL was not distributed with this
// file, You can obtain one at http://mozilla.org/MPL/2.0/

import Common
import ToolbarKit

class AddressToolbarContainerModel {
    let navigationActions: [ToolbarElement]
    let pageActions: [ToolbarElement]
    let browserActions: [ToolbarElement]

    let displayTopBorder: Bool
    let displayBottomBorder: Bool
    let windowUUID: UUID
    var profile: Profile

    var addressToolbarState: AddressToolbarState {
        let locationViewState = LocationViewState(
<<<<<<< HEAD
=======
            clearButtonA11yId: AccessibilityIdentifiers.Browser.AddressToolbar.clear,
            clearButtonA11yLabel: .AddressToolbar.LocationClearButtonA11yLabel,
            lockIconButtonA11yId: AccessibilityIdentifiers.Browser.AddressToolbar.lockIcon,
            lockIconButtonA11yLabel: .AddressToolbar.PrivacyAndSecuritySettingsA11yLabel,
>>>>>>> 12698ebb
            searchEngineImageViewA11yId: AccessibilityIdentifiers.Browser.AddressToolbar.searchEngine,
            searchEngineImageViewA11yLabel: .AddressToolbar.SearchEngineA11yLabel,
            urlTextFieldPlaceholder: .AddressToolbar.LocationPlaceholder,
            urlTextFieldA11yId: AccessibilityIdentifiers.Browser.AddressToolbar.searchTextField,
            urlTextFieldA11yLabel: .AddressToolbar.LocationA11yLabel,
<<<<<<< HEAD
            searchEngineImage: profile.searchEngines.defaultEngine?.image,
            lockIconImageName: StandardImageIdentifiers.Medium.lock,
            showSearchEngineIcon: false,
            showTrackingProtectionButton: false,
=======
            searchEngineImageName: "",
            lockIconImageName: StandardImageIdentifiers.Medium.lock,
>>>>>>> 12698ebb
            url: nil)
        return AddressToolbarState(
            locationViewState: locationViewState,
            navigationActions: navigationActions,
            pageActions: pageActions,
            browserActions: browserActions,
            shouldDisplayTopBorder: displayTopBorder,
            shouldDisplayBottomBorder: displayBottomBorder)
    }

    init(state: ToolbarState, profile: Profile, windowUUID: UUID) {
        self.displayTopBorder = state.addressToolbar.displayTopBorder
        self.displayBottomBorder = state.addressToolbar.displayBottomBorder

        self.navigationActions = AddressToolbarContainerModel.mapActions(state.addressToolbar.navigationActions,
                                                                         windowUUID: windowUUID)
        self.pageActions = AddressToolbarContainerModel.mapActions(state.addressToolbar.pageActions,
                                                                   windowUUID: windowUUID)
        self.browserActions = AddressToolbarContainerModel.mapActions(state.addressToolbar.browserActions,
                                                                      windowUUID: windowUUID)
        self.windowUUID = windowUUID
        self.profile = profile
    }

    private static func mapActions(_ actions: [ToolbarState.ActionState], windowUUID: UUID) -> [ToolbarElement] {
        return actions.map { action in
            ToolbarElement(
                iconName: action.iconName,
                isEnabled: action.isEnabled,
                a11yLabel: action.a11yLabel,
                a11yId: action.a11yId,
                onSelected: {
                    let action = ToolbarMiddlewareAction(buttonType: action.actionType,
                                                         gestureType: .tap,
                                                         windowUUID: windowUUID,
                                                         actionType: ToolbarMiddlewareActionType.didTapButton)
                    store.dispatch(action)
                }
            )
        }
    }
}<|MERGE_RESOLUTION|>--- conflicted
+++ resolved
@@ -17,27 +17,19 @@
 
     var addressToolbarState: AddressToolbarState {
         let locationViewState = LocationViewState(
-<<<<<<< HEAD
-=======
             clearButtonA11yId: AccessibilityIdentifiers.Browser.AddressToolbar.clear,
             clearButtonA11yLabel: .AddressToolbar.LocationClearButtonA11yLabel,
             lockIconButtonA11yId: AccessibilityIdentifiers.Browser.AddressToolbar.lockIcon,
             lockIconButtonA11yLabel: .AddressToolbar.PrivacyAndSecuritySettingsA11yLabel,
->>>>>>> 12698ebb
             searchEngineImageViewA11yId: AccessibilityIdentifiers.Browser.AddressToolbar.searchEngine,
             searchEngineImageViewA11yLabel: .AddressToolbar.SearchEngineA11yLabel,
             urlTextFieldPlaceholder: .AddressToolbar.LocationPlaceholder,
             urlTextFieldA11yId: AccessibilityIdentifiers.Browser.AddressToolbar.searchTextField,
             urlTextFieldA11yLabel: .AddressToolbar.LocationA11yLabel,
-<<<<<<< HEAD
             searchEngineImage: profile.searchEngines.defaultEngine?.image,
             lockIconImageName: StandardImageIdentifiers.Medium.lock,
             showSearchEngineIcon: false,
             showTrackingProtectionButton: false,
-=======
-            searchEngineImageName: "",
-            lockIconImageName: StandardImageIdentifiers.Medium.lock,
->>>>>>> 12698ebb
             url: nil)
         return AddressToolbarState(
             locationViewState: locationViewState,
