// This Source Code Form is subject to the terms of the Mozilla Public
// License, v. 2.0. If a copy of the MPL was not distributed with this
// file, You can obtain one at http://mozilla.org/MPL/2.0/

import Foundation
import Redux

struct TabsPanelState: ScreenState, Equatable {
    var isPrivateMode: Bool
    var tabs: [TabModel]
    var inactiveTabs: [InactiveTabsModel]
    var isInactiveTabsExpanded: Bool
    var toastType: ToastType?
    var windowUUID: WindowUUID
    var scrollToIndex: Int?
    var didTapAddTab: Bool
    var urlRequest: URLRequest?

    var isPrivateTabsEmpty: Bool {
        guard isPrivateMode else { return false }
        return tabs.isEmpty
    }

    init(appState: AppState, uuid: WindowUUID) {
        guard let panelState = store.state.screenState(TabsPanelState.self,
                                                       for: .tabsPanel,
                                                       window: uuid) else {
            self.init(windowUUID: uuid)
            return
        }

        self.init(windowUUID: panelState.windowUUID,
                  isPrivateMode: panelState.isPrivateMode,
                  tabs: panelState.tabs,
                  inactiveTabs: panelState.inactiveTabs,
                  isInactiveTabsExpanded: panelState.isInactiveTabsExpanded,
                  toastType: panelState.toastType,
                  scrollToIndex: panelState.scrollToIndex,
                  didTapAddTab: panelState.didTapAddTab,
                  urlRequest: panelState.urlRequest)
    }

    init(windowUUID: WindowUUID, isPrivateMode: Bool = false) {
        self.init(
            windowUUID: windowUUID,
            isPrivateMode: isPrivateMode,
            tabs: [TabModel](),
            inactiveTabs: [InactiveTabsModel](),
            isInactiveTabsExpanded: false,
            toastType: nil,
            didTapAddTab: false,
            urlRequest: nil)
    }

    init(windowUUID: WindowUUID,
         isPrivateMode: Bool,
         tabs: [TabModel],
         inactiveTabs: [InactiveTabsModel],
         isInactiveTabsExpanded: Bool,
         toastType: ToastType? = nil,
         scrollToIndex: Int? = nil,
         didTapAddTab: Bool = false,
         urlRequest: URLRequest? = nil) {
        self.isPrivateMode = isPrivateMode
        self.tabs = tabs
        self.inactiveTabs = inactiveTabs
        self.isInactiveTabsExpanded = isInactiveTabsExpanded
        self.toastType = toastType
        self.windowUUID = windowUUID
        self.scrollToIndex = scrollToIndex
        self.didTapAddTab = didTapAddTab
        self.urlRequest = urlRequest
    }

    static let reducer: Reducer<Self> = { state, action in
        // Only process actions for the current window
        guard action.windowUUID == .unavailable || action.windowUUID == state.windowUUID else { return state }

        if let action = action as? TabPanelMiddlewareAction {
            return TabsPanelState.reduceTabPanelMiddlewareAction(action: action, state: state)
        } else if let action = action as? TabPanelViewAction {
            return TabsPanelState.reduceTabsPanelViewAction(action: action, state: state)
        }

        return state
    }

    static func reduceTabPanelMiddlewareAction(action: TabPanelMiddlewareAction,
                                               state: TabsPanelState) -> TabsPanelState {
        switch action.actionType {
        case TabPanelMiddlewareActionType.didLoadTabPanel,
            TabPanelMiddlewareActionType.didChangeTabPanel:
            guard let tabsModel = action.tabDisplayModel else { return state }
            let selectedTabIndex = tabsModel.tabs.firstIndex(where: { $0.isSelected })
            return TabsPanelState(windowUUID: state.windowUUID,
                                  isPrivateMode: tabsModel.isPrivateMode,
                                  tabs: tabsModel.tabs,
                                  inactiveTabs: tabsModel.inactiveTabs,
                                  isInactiveTabsExpanded: tabsModel.isInactiveTabsExpanded,
                                  scrollToIndex: selectedTabIndex)

        case TabPanelMiddlewareActionType.refreshTabs:
            guard let tabModel = action.tabDisplayModel else { return state }
            var selectedTabIndex: Int?
            if tabModel.shouldScrollToTab {
                selectedTabIndex = tabModel.tabs.firstIndex(where: { $0.isSelected })
            }
            return TabsPanelState(windowUUID: state.windowUUID,
                                  isPrivateMode: state.isPrivateMode,
                                  tabs: tabModel.tabs,
                                  inactiveTabs: state.inactiveTabs,
                                  isInactiveTabsExpanded: state.isInactiveTabsExpanded,
                                  scrollToIndex: selectedTabIndex)
<<<<<<< HEAD
        case TabPanelAction.didTapAddTab(let context):
            let didTapNewTab = context.didTapAddTab
            let urlRequest = context.urlRequest
            let isPrivateMode = context.isPrivate
            return TabsPanelState(windowUUID: state.windowUUID,
                                  isPrivateMode: isPrivateMode,
                                  tabs: state.tabs,
                                  inactiveTabs: state.inactiveTabs,
                                  isInactiveTabsExpanded: state.isInactiveTabsExpanded,
                                  didTapAddTab: didTapNewTab)

        case TabPanelAction.toggleInactiveTabs:
=======

        case TabPanelMiddlewareActionType.refreshInactiveTabs:
            guard let inactiveTabs = action.inactiveTabModels else { return state }
            return TabsPanelState(windowUUID: state.windowUUID,
                                  isPrivateMode: state.isPrivateMode,
                                  tabs: state.tabs,
                                  inactiveTabs: inactiveTabs,
                                  isInactiveTabsExpanded: state.isInactiveTabsExpanded)

        case TabPanelMiddlewareActionType.showToast:
            guard let type = action.toastType else { return state }
>>>>>>> 70329360
            return TabsPanelState(windowUUID: state.windowUUID,
                                  isPrivateMode: state.isPrivateMode,
                                  tabs: state.tabs,
                                  inactiveTabs: state.inactiveTabs,
                                  isInactiveTabsExpanded: state.isInactiveTabsExpanded,
                                  toastType: type)

        default:
            return TabsPanelState(windowUUID: state.windowUUID,
                                  isPrivateMode: state.isPrivateMode,
                                  tabs: state.tabs,
                                  inactiveTabs: state.inactiveTabs,
                                  isInactiveTabsExpanded: state.isInactiveTabsExpanded)
        }
    }

    static func reduceTabsPanelViewAction(action: TabPanelViewAction,
                                          state: TabsPanelState) -> TabsPanelState {
        switch action.actionType {
        case TabPanelViewActionType.toggleInactiveTabs:
            return TabsPanelState(windowUUID: state.windowUUID,
                                  isPrivateMode: state.isPrivateMode,
                                  tabs: state.tabs,
                                  inactiveTabs: state.inactiveTabs,
                                  isInactiveTabsExpanded: !state.isInactiveTabsExpanded)

        case TabPanelViewActionType.hideUndoToast:
            return TabsPanelState(windowUUID: state.windowUUID,
                                  isPrivateMode: state.isPrivateMode,
                                  tabs: state.tabs,
                                  inactiveTabs: state.inactiveTabs,
                                  isInactiveTabsExpanded: state.isInactiveTabsExpanded)

        default:
            return TabsPanelState(windowUUID: state.windowUUID,
                                  isPrivateMode: state.isPrivateMode,
                                  tabs: state.tabs,
                                  inactiveTabs: state.inactiveTabs,
                                  isInactiveTabsExpanded: state.isInactiveTabsExpanded)
        }
    }
}<|MERGE_RESOLUTION|>--- conflicted
+++ resolved
@@ -111,20 +111,6 @@
                                   inactiveTabs: state.inactiveTabs,
                                   isInactiveTabsExpanded: state.isInactiveTabsExpanded,
                                   scrollToIndex: selectedTabIndex)
-<<<<<<< HEAD
-        case TabPanelAction.didTapAddTab(let context):
-            let didTapNewTab = context.didTapAddTab
-            let urlRequest = context.urlRequest
-            let isPrivateMode = context.isPrivate
-            return TabsPanelState(windowUUID: state.windowUUID,
-                                  isPrivateMode: isPrivateMode,
-                                  tabs: state.tabs,
-                                  inactiveTabs: state.inactiveTabs,
-                                  isInactiveTabsExpanded: state.isInactiveTabsExpanded,
-                                  didTapAddTab: didTapNewTab)
-
-        case TabPanelAction.toggleInactiveTabs:
-=======
 
         case TabPanelMiddlewareActionType.refreshInactiveTabs:
             guard let inactiveTabs = action.inactiveTabModels else { return state }
@@ -136,13 +122,23 @@
 
         case TabPanelMiddlewareActionType.showToast:
             guard let type = action.toastType else { return state }
->>>>>>> 70329360
             return TabsPanelState(windowUUID: state.windowUUID,
                                   isPrivateMode: state.isPrivateMode,
                                   tabs: state.tabs,
                                   inactiveTabs: state.inactiveTabs,
                                   isInactiveTabsExpanded: state.isInactiveTabsExpanded,
                                   toastType: type)
+
+//        case TabPanelAction.didTapAddTab:
+//        let didTapNewTab = context.didTapAddTab
+//        let urlRequest = context.urlRequest
+//        let isPrivateMode = context.isPrivate
+//        return TabsPanelState(windowUUID: state.windowUUID,
+//        isPrivateMode: isPrivateMode,
+//        tabs: state.tabs,
+//        inactiveTabs: state.inactiveTabs,
+//        isInactiveTabsExpanded: state.isInactiveTabsExpanded,
+//        didTapAddTab: didTapNewTab)
 
         default:
             return TabsPanelState(windowUUID: state.windowUUID,
