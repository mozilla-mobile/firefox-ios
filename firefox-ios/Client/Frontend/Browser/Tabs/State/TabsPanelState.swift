--- conflicted
+++ resolved
@@ -40,10 +40,7 @@
                   tabs: panelState.tabs,
                   inactiveTabs: panelState.inactiveTabs,
                   isInactiveTabsExpanded: panelState.isInactiveTabsExpanded,
-<<<<<<< HEAD
-=======
                   toastType: panelState.toastType,
->>>>>>> 1789aae0
                   scrollState: panelState.scrollState,
                   didTapAddTab: panelState.didTapAddTab,
                   urlRequest: panelState.urlRequest)
@@ -56,10 +53,7 @@
             tabs: [TabModel](),
             inactiveTabs: [InactiveTabsModel](),
             isInactiveTabsExpanded: false,
-<<<<<<< HEAD
-=======
             toastType: nil,
->>>>>>> 1789aae0
             scrollState: nil,
             didTapAddTab: false,
             urlRequest: nil)
@@ -70,10 +64,7 @@
          tabs: [TabModel],
          inactiveTabs: [InactiveTabsModel],
          isInactiveTabsExpanded: Bool,
-<<<<<<< HEAD
-=======
          toastType: ToastType? = nil,
->>>>>>> 1789aae0
          scrollState: ScrollState? = nil,
          didTapAddTab: Bool = false,
          urlRequest: URLRequest? = nil) {
