// This Source Code Form is subject to the terms of the Mozilla Public
// License, v. 2.0. If a copy of the MPL was not distributed with this
// file, You can obtain one at http://mozilla.org/MPL/2.0/

import Common
import Foundation
import UIKit
import Shared

extension TabTrayViewController: UIViewControllerTransitioningDelegate {
    private struct UX {
        // Animation keyPaths
        static let lineWidthKeyPath = "lineWidth"
        static let opacityKeyPath = "opacity"
        static let animationPath = "path"

        // Animation Variables
        static let clearAlpha = 0.0
        static let dimmedAlpha = 0.3
        static let halfAlpha = 0.5
        static let opaqueAlpha = 1.0

        static let dimmedWhiteValue = 0.0

        static let presentDuration: TimeInterval = 0.275
        static let dismissDuration: TimeInterval = 0.275

        static let cvScalingFactor = 1.2
        static let initialOpacity = 0.0
        static let finalOpacity = 1.0
        static let initialBorderWidth = 0.0

        static let zeroCornerRadius = 0.0
    }
    func animationController(
        forPresented presented: UIViewController,
        presenting: UIViewController,
        source: UIViewController
    ) -> UIViewControllerAnimatedTransitioning? {
        return BasicAnimationController(delegate: self, direction: .presenting)
    }

    func animationController(forDismissed dismissed: UIViewController) -> UIViewControllerAnimatedTransitioning? {
        return BasicAnimationController(delegate: self, direction: .dismissing)
    }
}

extension TabTrayViewController: BasicAnimationControllerDelegate {
    func animatePresentation(context: UIViewControllerContextTransitioning) {
        guard
            let containerController = context.viewController(forKey: .from) as? UINavigationController,
            let bvc = containerController.topViewController as? BrowserViewController,
            let destinationController = context.viewController(forKey: .to)
        else {
            logger.log(
        """
            Attempted to present the tab tray on something that is not a BrowserViewController which is
            currently unsupported.
        """,
        level: .warning,
        category: .tabs
            )
            context.completeTransition(true)
            return
        }

        guard let selectedTab = bvc.tabManager.selectedTab
        else {
            logger.log("Attempted to present the tab tray without having a selected tab",
                       level: .warning,
                       category: .tabs)
            context.completeTransition(true)
            return
        }

        let finalFrame = context.finalFrame(for: destinationController)

        DispatchQueue.main.async { [self] in
            runPresentationAnimation(
                context: context,
                browserVC: bvc,
                destinationController: destinationController,
                finalFrame: finalFrame,
                selectedTab: selectedTab
            )
        }
    }

    func animateDismissal(context: UIViewControllerContextTransitioning) {
        guard let toViewController = context.viewController(forKey: .to),
              let toView = context.view(forKey: .to)
        else {
            logger.log(
        """
            Attempted to dismiss the tab tray without a view to dismiss from.
            Likely the `modalPresentationStyle` was changed away from `fullScreen` and should be changed
            back if using this custom animation.
        """,
        level: .warning,
        category: .tabs)
            context.completeTransition(true)
            return
        }

        guard let containerController = toViewController as? UINavigationController,
              let bvc = containerController.topViewController as? BrowserViewController
        else {
            logger.log(
        """
            Attempted to dismiss the tab tray from something that is not a BrowserViewController which is
            currently unsupported.
        """,
        level: .warning,
        category: .tabs)
            context.completeTransition(true)
            return
        }

        guard let selectedTab = bvc.tabManager.selectedTab
        else {
            logger.log("Attempted to dismiss the tab tray without having a selected tab",
                       level: .warning,
                       category: .tabs)
            context.completeTransition(true)
            return
        }

        let finalFrame = context.finalFrame(for: toViewController)
        toView.frame = finalFrame

        // Allow the UI to render to make the snapshotting code more performant
        DispatchQueue.main.async { [self] in
            runDismissalAnimation(
                context: context,
                toView: toView,
                browserVC: bvc,
                finalFrame: finalFrame,
                selectedTab: selectedTab
            )
        }
    }

    // swiftlint:disable function_body_length
    private func runPresentationAnimation(
        context: UIViewControllerContextTransitioning,
        browserVC: BrowserViewController,
        destinationController: UIViewController,
        finalFrame: CGRect,
        selectedTab: Tab
    ) {
<<<<<<< HEAD
        let fancyView = browserVC.fancyView

        if fancyView.alpha == 1 {
            // Snapshot of the fancyView
            let fancyViewSnapshot = fancyView.screenShotView
            fancyViewSnapshot.layer.cornerCurve = .continuous
            fancyViewSnapshot.layer.cornerRadius = ExperimentTabCell.UX.cornerRadius
            fancyViewSnapshot.clipsToBounds = true
            fancyViewSnapshot.contentMode = .scaleAspectFill

            // Wrap bvcSnapshot in a container to support external border
            let snapshotContainer = UIView(frame: fancyViewSnapshot.frame)
            snapshotContainer.layer.cornerRadius = fancyViewSnapshot.layer.cornerRadius
            snapshotContainer.layer.cornerCurve = .continuous
            snapshotContainer.clipsToBounds = false
            fancyViewSnapshot.frame = snapshotContainer.bounds

            // Create border layer
            let theme = retrieveTheme()
            // This borderWidth multiplier needed for smooth transition between end of animation and final selected state
            let borderWidth: CGFloat = ExperimentTabCell.UX.selectedBorderWidth * 2

            let borderColor = selectedTab.isPrivate ? theme.colors.borderAccentPrivate : theme.colors.borderAccent
            let borderLayer = CAShapeLayer()
            borderLayer.path = UIBezierPath(
                roundedRect: snapshotContainer.bounds,
                cornerRadius: ExperimentTabCell.UX.cornerRadius
            ).cgPath
            borderLayer.strokeColor = borderColor.cgColor
            borderLayer.fillColor = UIColor.clear.cgColor
            borderLayer.lineWidth = borderWidth
            borderLayer.opacity = Float(UX.finalOpacity)

            snapshotContainer.layer.addSublayer(borderLayer)
            snapshotContainer.addSubview(fancyViewSnapshot)

            // Dimmed background view
            let backgroundView = UIView()
            backgroundView.backgroundColor = .init(white: UX.dimmedWhiteValue, alpha: UX.dimmedAlpha)
            backgroundView.frame = finalFrame

            // Add views to container
            context.containerView.addSubview(destinationController.view)
            context.containerView.addSubview(backgroundView)
            context.containerView.addSubview(snapshotContainer)

            destinationController.view.frame = finalFrame
            destinationController.view.layoutIfNeeded()

            guard let panel = currentExperimentPanel as? ThemedNavigationController,
                  let panelViewController = panel.viewControllers.first as? TabDisplayPanelViewController
            else { return }

            let cv = panelViewController.tabDisplayView.collectionView
            guard let dataSource = cv.dataSource as? TabDisplayDiffableDataSource,
                  let item = findItem(by: selectedTab.tabUUID, dataSource: dataSource)
            else { return }
=======
        // Snapshot of the BVC view
        let bvcSnapshot = UIImageView(image: browserVC.view.snapshot)
        bvcSnapshot.layer.cornerCurve = .continuous
        bvcSnapshot.layer.cornerRadius = ExperimentTabCell.UX.cornerRadius
        bvcSnapshot.layer.shouldRasterize = true
        bvcSnapshot.clipsToBounds = true
        bvcSnapshot.contentMode = .scaleAspectFill

        // Wrap bvcSnapshot in a container to support external border
        let snapshotContainer = UIView(frame: bvcSnapshot.frame)
        snapshotContainer.layer.cornerRadius = bvcSnapshot.layer.cornerRadius
        snapshotContainer.layer.cornerCurve = .continuous
        snapshotContainer.layer.shouldRasterize = true
        snapshotContainer.clipsToBounds = false
        bvcSnapshot.frame = snapshotContainer.bounds

        // Create border layer
        let theme = retrieveTheme()
        // This borderWidth multiplier needed for smooth transition between end of animation and final selected state
        let borderWidth: CGFloat = ExperimentTabCell.UX.selectedBorderWidth * 2

        let borderColor = selectedTab.isPrivate ? theme.colors.borderAccentPrivate : theme.colors.borderAccent
        let borderLayer = CAShapeLayer()
        borderLayer.path = UIBezierPath(
            roundedRect: snapshotContainer.bounds,
            cornerRadius: ExperimentTabCell.UX.cornerRadius
        ).cgPath
        borderLayer.strokeColor = borderColor.cgColor
        borderLayer.fillColor = UIColor.clear.cgColor
        borderLayer.lineWidth = borderWidth
        borderLayer.opacity = Float(UX.finalOpacity)

        snapshotContainer.layer.addSublayer(borderLayer)
        snapshotContainer.addSubview(bvcSnapshot)

        // Dimmed background view
        let backgroundView = UIView()
        backgroundView.backgroundColor = .init(white: UX.dimmedWhiteValue, alpha: UX.dimmedAlpha)
        backgroundView.frame = finalFrame

        // Add views to container
        context.containerView.addSubview(destinationController.view)
        context.containerView.addSubview(backgroundView)
        context.containerView.addSubview(snapshotContainer)

        destinationController.view.frame = finalFrame
        destinationController.view.layoutIfNeeded()
>>>>>>> 444132e2

            cv.layoutIfNeeded()
            var tabCell: ExperimentTabCell?
            var cellFrame: CGRect?

            if let indexPath = dataSource.indexPath(for: item) {
                cv.scrollToItem(at: indexPath, at: .centeredVertically, animated: false)
                cv.layoutIfNeeded()
                if let cell = cv.cellForItem(at: indexPath) as? ExperimentTabCell {
                    tabCell = cell
                    cellFrame = cell.backgroundHolder.convert(cell.backgroundHolder.bounds, to: nil)
                    cell.isHidden = true
                    cell.setUnselectedState(theme: theme)
                    cell.alpha = UX.clearAlpha
                }
            }

            // Animate
            cv.transform = CGAffineTransform(scaleX: UX.cvScalingFactor, y: UX.cvScalingFactor)
            cv.alpha = UX.halfAlpha

<<<<<<< HEAD
            CATransaction.begin()
            CATransaction.setAnimationDuration(UX.presentDuration)
            CATransaction.setAnimationTimingFunction(CAMediaTimingFunction(name: .easeOut))
            CATransaction.setCompletionBlock { [weak self, weak tabCell] in
                snapshotContainer.removeFromSuperview()
                self?.unhideCellBorder(tabCell: tabCell, isPrivate: selectedTab.isPrivate, theme: theme)
            }

            // IMPORTANT NOTE FOR SIMULATOR TESTING
            // The Debug > Slow Animations setting on the simulator does not render
            // this border animation correctly on XCode 16.2
            // Alternative: Make recording of the simulator animation
            // and play it back at a reduced speed or go frame-by-frame.
            let lineWidthAnimation = CABasicAnimation(keyPath: UX.lineWidthKeyPath)
            lineWidthAnimation.fromValue = UX.initialBorderWidth
            lineWidthAnimation.toValue = borderWidth
            lineWidthAnimation.duration = UX.presentDuration
            lineWidthAnimation.timingFunction = CAMediaTimingFunction(name: .linear)
            borderLayer.add(lineWidthAnimation, forKey: UX.lineWidthKeyPath)
            borderLayer.lineWidth = borderWidth

            let fadeAnimation = CABasicAnimation(keyPath: UX.opacityKeyPath)
            fadeAnimation.fromValue = UX.initialOpacity
            fadeAnimation.toValue = UX.finalOpacity
            fadeAnimation.duration = UX.presentDuration
            fadeAnimation.timingFunction = CAMediaTimingFunction(name: .easeOut)
            borderLayer.add(fadeAnimation, forKey: UX.opacityKeyPath)

            let animator = UIViewPropertyAnimator(duration: UX.presentDuration, curve: .easeOut) {
                if let frame = cellFrame {
                    snapshotContainer.frame = frame
                    fancyViewSnapshot.frame = snapshotContainer.bounds

                    snapshotContainer.layer.cornerRadius = ExperimentTabCell.UX.cornerRadius
                    fancyViewSnapshot.layer.cornerRadius = ExperimentTabCell.UX.cornerRadius
                    // Animate path to match new size
                    let oldPath = borderLayer.path
                    let newPath = UIBezierPath(
                        roundedRect: snapshotContainer.bounds,
                        cornerRadius: ExperimentTabCell.UX.cornerRadius
                    ).cgPath

                    let pathAnimation = CABasicAnimation(keyPath: UX.animationPath)
                    pathAnimation.fromValue = oldPath
                    pathAnimation.toValue = newPath
                    pathAnimation.duration = UX.presentDuration
                    pathAnimation.timingFunction = CAMediaTimingFunction(name: .easeInEaseOut)

                    borderLayer.add(pathAnimation, forKey: UX.animationPath)
                    borderLayer.path = newPath
                } else {
                    snapshotContainer.alpha = UX.clearAlpha
                }
                cv.transform = .identity
                cv.alpha = UX.opaqueAlpha
                backgroundView.alpha = UX.clearAlpha
            }

            DispatchQueue.main.asyncAfter(deadline: .now() + 0.2) { [weak tabCell] in
                tabCell?.isHidden = false
                UIView.animate(withDuration: 0.1) {
                    tabCell?.alpha = UX.opaqueAlpha
                }
            }

            animator.addCompletion { _ in
                backgroundView.removeFromSuperview()
                borderLayer.removeFromSuperlayer()
                context.completeTransition(true)
            }

            animator.startAnimation()

            CATransaction.commit()
        } else {
            // Snapshot of the BVC view
            let bvcSnapshot = UIImageView(image: browserVC.view.snapshot)
            bvcSnapshot.layer.cornerCurve = .continuous
            bvcSnapshot.layer.cornerRadius = ExperimentTabCell.UX.cornerRadius
            bvcSnapshot.clipsToBounds = true
            bvcSnapshot.contentMode = .scaleAspectFill

            // Wrap bvcSnapshot in a container to support external border
            let snapshotContainer = UIView(frame: bvcSnapshot.frame)
            snapshotContainer.layer.cornerRadius = bvcSnapshot.layer.cornerRadius
            snapshotContainer.layer.cornerCurve = .continuous
            snapshotContainer.clipsToBounds = false
            bvcSnapshot.frame = snapshotContainer.bounds

            // Create border layer
            let theme = retrieveTheme()
            // This borderWidth multiplier needed for smooth transition between end of animation and final selected state
            let borderWidth: CGFloat = ExperimentTabCell.UX.selectedBorderWidth * 2

            let borderColor = selectedTab.isPrivate ? theme.colors.borderAccentPrivate : theme.colors.borderAccent
            let borderLayer = CAShapeLayer()
            borderLayer.path = UIBezierPath(
                roundedRect: snapshotContainer.bounds,
                cornerRadius: ExperimentTabCell.UX.cornerRadius
            ).cgPath
            borderLayer.strokeColor = borderColor.cgColor
            borderLayer.fillColor = UIColor.clear.cgColor
            borderLayer.lineWidth = borderWidth
            borderLayer.opacity = Float(UX.finalOpacity)

            snapshotContainer.layer.addSublayer(borderLayer)
            snapshotContainer.addSubview(bvcSnapshot)

            // Dimmed background view
            let backgroundView = UIView()
            backgroundView.backgroundColor = .init(white: UX.dimmedWhiteValue, alpha: UX.dimmedAlpha)
            backgroundView.frame = finalFrame

            // Add views to container
            context.containerView.addSubview(destinationController.view)
            context.containerView.addSubview(backgroundView)
            context.containerView.addSubview(snapshotContainer)

            destinationController.view.frame = finalFrame
            destinationController.view.layoutIfNeeded()

            guard let panel = currentExperimentPanel as? ThemedNavigationController,
                  let panelViewController = panel.viewControllers.first as? TabDisplayPanelViewController
            else { return }

            let cv = panelViewController.tabDisplayView.collectionView
            guard let dataSource = cv.dataSource as? TabDisplayDiffableDataSource,
                  let item = findItem(by: selectedTab.tabUUID, dataSource: dataSource)
            else { return }

=======
        var tabCell: ExperimentTabCell?
        var cellFrame: CGRect?

        if let indexPath = dataSource.indexPath(for: item) {
            cv.scrollToItem(at: indexPath, at: .centeredVertically, animated: false)
            // TODO: FXIOS-14550 Look into if we can find an alternative to calling layoutIfNeeded() here
>>>>>>> 444132e2
            cv.layoutIfNeeded()
            var tabCell: ExperimentTabCell?
            var cellFrame: CGRect?

            if let indexPath = dataSource.indexPath(for: item) {
                cv.scrollToItem(at: indexPath, at: .centeredVertically, animated: false)
                cv.layoutIfNeeded()
                if let cell = cv.cellForItem(at: indexPath) as? ExperimentTabCell {
                    tabCell = cell
                    cellFrame = cell.backgroundHolder.convert(cell.backgroundHolder.bounds, to: nil)
                    cell.isHidden = true
                    cell.setUnselectedState(theme: theme)
                    cell.alpha = UX.clearAlpha
                }
            }

            // Animate
            cv.transform = CGAffineTransform(scaleX: UX.cvScalingFactor, y: UX.cvScalingFactor)
            cv.alpha = UX.halfAlpha

            CATransaction.begin()
            CATransaction.setAnimationDuration(UX.presentDuration)
            CATransaction.setAnimationTimingFunction(CAMediaTimingFunction(name: .easeOut))
            CATransaction.setCompletionBlock { [weak self, weak tabCell] in
                snapshotContainer.removeFromSuperview()
                self?.unhideCellBorder(tabCell: tabCell, isPrivate: selectedTab.isPrivate, theme: theme)
            }

            // IMPORTANT NOTE FOR SIMULATOR TESTING
            // The Debug > Slow Animations setting on the simulator does not render
            // this border animation correctly on XCode 16.2
            // Alternative: Make recording of the simulator animation
            // and play it back at a reduced speed or go frame-by-frame.
            let lineWidthAnimation = CABasicAnimation(keyPath: UX.lineWidthKeyPath)
            lineWidthAnimation.fromValue = UX.initialBorderWidth
            lineWidthAnimation.toValue = borderWidth
            lineWidthAnimation.duration = UX.presentDuration
            lineWidthAnimation.timingFunction = CAMediaTimingFunction(name: .linear)
            borderLayer.add(lineWidthAnimation, forKey: UX.lineWidthKeyPath)
            borderLayer.lineWidth = borderWidth

            let fadeAnimation = CABasicAnimation(keyPath: UX.opacityKeyPath)
            fadeAnimation.fromValue = UX.initialOpacity
            fadeAnimation.toValue = UX.finalOpacity
            fadeAnimation.duration = UX.presentDuration
            fadeAnimation.timingFunction = CAMediaTimingFunction(name: .easeOut)
            borderLayer.add(fadeAnimation, forKey: UX.opacityKeyPath)

            let animator = UIViewPropertyAnimator(duration: UX.presentDuration, curve: .easeOut) {
                if let frame = cellFrame {
                    snapshotContainer.frame = frame
                    bvcSnapshot.frame = snapshotContainer.bounds

                    snapshotContainer.layer.cornerRadius = ExperimentTabCell.UX.cornerRadius
                    bvcSnapshot.layer.cornerRadius = ExperimentTabCell.UX.cornerRadius
                    // Animate path to match new size
                    let oldPath = borderLayer.path
                    let newPath = UIBezierPath(
                        roundedRect: snapshotContainer.bounds,
                        cornerRadius: ExperimentTabCell.UX.cornerRadius
                    ).cgPath

                    let pathAnimation = CABasicAnimation(keyPath: UX.animationPath)
                    pathAnimation.fromValue = oldPath
                    pathAnimation.toValue = newPath
                    pathAnimation.duration = UX.presentDuration
                    pathAnimation.timingFunction = CAMediaTimingFunction(name: .easeInEaseOut)

                    borderLayer.add(pathAnimation, forKey: UX.animationPath)
                    borderLayer.path = newPath
                } else {
                    snapshotContainer.alpha = UX.clearAlpha
                }
                cv.transform = .identity
                cv.alpha = UX.opaqueAlpha
                backgroundView.alpha = UX.clearAlpha
            }

            DispatchQueue.main.asyncAfter(deadline: .now() + 0.2) { [weak tabCell] in
                tabCell?.isHidden = false
                UIView.animate(withDuration: 0.1) {
                    tabCell?.alpha = UX.opaqueAlpha
                }
            }

            animator.addCompletion { _ in
                backgroundView.removeFromSuperview()
                borderLayer.removeFromSuperlayer()
                context.completeTransition(true)
            }

            animator.startAnimation()

            CATransaction.commit()
        }
    }
    // swiftlint:enable function_body_length

    private func unhideCellBorder(tabCell: ExperimentTabCell?, isPrivate: Bool, theme: Theme) {
        guard let tab = tabCell else { return }
        tab.setSelectedState(isPrivate: isPrivate, theme: theme)
    }

    private func runDismissalAnimation(
        context: UIViewControllerContextTransitioning,
        toView: UIView,
        browserVC: BrowserViewController,
        finalFrame: CGRect,
        selectedTab: Tab
    ) {
        guard let panel = currentExperimentPanel as? ThemedNavigationController,
              let panelViewController = panel.viewControllers.first as? TabDisplayPanelViewController
        else {
            context.completeTransition(true)
            return
        }

        let contentContainer = browserVC.contentContainer

        // if the selectedTab screenshot is nil we assume we have tapped the new tab button
        // from the tab tray, learn more in private, or opened a tab from the sync'd tabs
        if selectedTab.screenshot == nil {
            dismissWithoutTabScreenshot(panelViewController: panelViewController,
                                        contentContainer: contentContainer,
                                        toView: toView,
                                        context: context)
        } else {
            dismissWithTabScreenshot(panelViewController: panelViewController,
                                     contentContainer: contentContainer,
                                     toView: toView,
                                     context: context,
                                     selectedTab: selectedTab,
                                     browserVC: browserVC)
        }
    }

    private func dismissWithTabScreenshot(
        panelViewController: TabDisplayPanelViewController,
        contentContainer: UIView,
        toView: UIView,
        context: UIViewControllerContextTransitioning,
        selectedTab: Tab,
        browserVC: BrowserViewController
    ) {
        let cv = panelViewController.tabDisplayView.collectionView
        guard let dataSource = cv.dataSource as? TabDisplayDiffableDataSource,
              let item = findItem(by: selectedTab.tabUUID, dataSource: dataSource)
        else {
            // We don't have a collection view when the view is empty (ex: in private tabs)
            context.completeTransition(true)
            return
        }

        let tabSnapshot = UIImageView(image: selectedTab.screenshot)
        // crop the tab screenshot to the contentContainer frame so the animation
        // and the initial transform doesn't stutter
        if let image = tabSnapshot.image, let croppedImage = image.cgImage?.cropping(
            to: CGRect(
                x: contentContainer.frame.origin.x * image.scale,
                y: contentContainer.frame.origin.y * image.scale,
                width: contentContainer.frame.width * image.scale,
                height: contentContainer.frame.height * image.scale
            )
        ) {
            tabSnapshot.image = UIImage(cgImage: croppedImage)
        }

        tabSnapshot.clipsToBounds = true
        tabSnapshot.contentMode = .scaleAspectFill
        tabSnapshot.layer.cornerCurve = .continuous
        tabSnapshot.layer.cornerRadius = ExperimentTabCell.UX.cornerRadius
        tabSnapshot.layer.shouldRasterize = true

        contentContainer.isHidden = true

        toView.layer.cornerCurve = .continuous
        toView.layer.cornerRadius = ExperimentTabCell.UX.cornerRadius
        toView.layer.shouldRasterize = true
        toView.clipsToBounds = true
        toView.alpha = UX.clearAlpha

        context.containerView.addSubview(toView)
        context.containerView.addSubview(tabSnapshot)

        var tabCell: ExperimentTabCell?
        if let indexPath = dataSource.indexPath(for: item),
           let cell = cv.cellForItem(at: indexPath) as? ExperimentTabCell {
            tabCell = cell
            tabSnapshot.frame = cv.convert(cell.frame, to: browserVC.view)

            cell.isHidden = true
        }

        UIView.animate(
            withDuration: UX.dismissDuration,
            delay: 0.0,
            options: .curveEaseOut) {
            cv.transform = .init(scaleX: UX.cvScalingFactor, y: UX.cvScalingFactor)
            cv.alpha = UX.opaqueAlpha

            tabSnapshot.frame = contentContainer.frame
            toView.alpha = UX.opaqueAlpha
            toView.layer.cornerRadius = UX.zeroCornerRadius
            tabSnapshot.layer.cornerRadius = UX.zeroCornerRadius
        } completion: { _ in
            toView.layer.shouldRasterize = false
            contentContainer.isHidden = false
            tabCell?.isHidden = false
            self.view.removeFromSuperview()
            tabSnapshot.removeFromSuperview()
            toView.removeFromSuperview()
            context.completeTransition(true)
        }
    }

    private func dismissWithoutTabScreenshot(
        panelViewController: UIViewController,
        contentContainer: UIView,
        toView: UIView,
        context: UIViewControllerContextTransitioning
    ) {
        let snapshot = panelViewController.view.snapshot
        let tabTraySnapshot = UIImageView(image: snapshot)
        tabTraySnapshot.frame = view.bounds
        tabTraySnapshot.contentMode = .scaleToFill

        contentContainer.alpha = UX.clearAlpha
        toView.alpha = UX.clearAlpha

        context.containerView.addSubview(tabTraySnapshot)
        context.containerView.addSubview(toView)

        UIView.animate(
            withDuration: UX.dismissDuration,
            delay: 0.0,
            options: .curveEaseOut
        ) {
            tabTraySnapshot.transform = CGAffineTransform(scaleX: UX.cvScalingFactor, y: UX.cvScalingFactor)
            toView.alpha = UX.opaqueAlpha
            contentContainer.alpha = UX.opaqueAlpha
        } completion: { _ in
            self.view.removeFromSuperview()
            tabTraySnapshot.removeFromSuperview()
            toView.removeFromSuperview()
            context.completeTransition(true)
        }
    }

    private func findItem(by id: String, dataSource: TabDisplayDiffableDataSource) -> TabDisplayDiffableDataSource.TabItem? {
        return dataSource.snapshot().itemIdentifiers.first { item in
            switch item {
            case .tab(let model):
                return model.id == id
            }
        }
    }
}<|MERGE_RESOLUTION|>--- conflicted
+++ resolved
@@ -148,16 +148,21 @@
         finalFrame: CGRect,
         selectedTab: Tab
     ) {
-<<<<<<< HEAD
-        let fancyView = browserVC.fancyView
-
-        if fancyView.alpha == 1 {
-            // Snapshot of the fancyView
-            let fancyViewSnapshot = fancyView.screenShotView
-            fancyViewSnapshot.layer.cornerCurve = .continuous
-            fancyViewSnapshot.layer.cornerRadius = ExperimentTabCell.UX.cornerRadius
-            fancyViewSnapshot.clipsToBounds = true
-            fancyViewSnapshot.contentMode = .scaleAspectFill
+        // Snapshot of the BVC view
+        let bvcSnapshot = UIImageView(image: browserVC.view.snapshot)
+        bvcSnapshot.layer.cornerCurve = .continuous
+        bvcSnapshot.layer.cornerRadius = ExperimentTabCell.UX.cornerRadius
+        bvcSnapshot.layer.shouldRasterize = true
+        bvcSnapshot.clipsToBounds = true
+        bvcSnapshot.contentMode = .scaleAspectFill
+
+        // Wrap bvcSnapshot in a container to support external border
+        let snapshotContainer = UIView(frame: bvcSnapshot.frame)
+        snapshotContainer.layer.cornerRadius = bvcSnapshot.layer.cornerRadius
+        snapshotContainer.layer.cornerCurve = .continuous
+        snapshotContainer.layer.shouldRasterize = true
+        snapshotContainer.clipsToBounds = false
+        bvcSnapshot.frame = snapshotContainer.bounds
 
             // Wrap bvcSnapshot in a container to support external border
             let snapshotContainer = UIView(frame: fancyViewSnapshot.frame)
@@ -202,60 +207,12 @@
                   let panelViewController = panel.viewControllers.first as? TabDisplayPanelViewController
             else { return }
 
-            let cv = panelViewController.tabDisplayView.collectionView
-            guard let dataSource = cv.dataSource as? TabDisplayDiffableDataSource,
-                  let item = findItem(by: selectedTab.tabUUID, dataSource: dataSource)
-            else { return }
-=======
-        // Snapshot of the BVC view
-        let bvcSnapshot = UIImageView(image: browserVC.view.snapshot)
-        bvcSnapshot.layer.cornerCurve = .continuous
-        bvcSnapshot.layer.cornerRadius = ExperimentTabCell.UX.cornerRadius
-        bvcSnapshot.layer.shouldRasterize = true
-        bvcSnapshot.clipsToBounds = true
-        bvcSnapshot.contentMode = .scaleAspectFill
-
-        // Wrap bvcSnapshot in a container to support external border
-        let snapshotContainer = UIView(frame: bvcSnapshot.frame)
-        snapshotContainer.layer.cornerRadius = bvcSnapshot.layer.cornerRadius
-        snapshotContainer.layer.cornerCurve = .continuous
-        snapshotContainer.layer.shouldRasterize = true
-        snapshotContainer.clipsToBounds = false
-        bvcSnapshot.frame = snapshotContainer.bounds
-
-        // Create border layer
-        let theme = retrieveTheme()
-        // This borderWidth multiplier needed for smooth transition between end of animation and final selected state
-        let borderWidth: CGFloat = ExperimentTabCell.UX.selectedBorderWidth * 2
-
-        let borderColor = selectedTab.isPrivate ? theme.colors.borderAccentPrivate : theme.colors.borderAccent
-        let borderLayer = CAShapeLayer()
-        borderLayer.path = UIBezierPath(
-            roundedRect: snapshotContainer.bounds,
-            cornerRadius: ExperimentTabCell.UX.cornerRadius
-        ).cgPath
-        borderLayer.strokeColor = borderColor.cgColor
-        borderLayer.fillColor = UIColor.clear.cgColor
-        borderLayer.lineWidth = borderWidth
-        borderLayer.opacity = Float(UX.finalOpacity)
-
-        snapshotContainer.layer.addSublayer(borderLayer)
-        snapshotContainer.addSubview(bvcSnapshot)
-
-        // Dimmed background view
-        let backgroundView = UIView()
-        backgroundView.backgroundColor = .init(white: UX.dimmedWhiteValue, alpha: UX.dimmedAlpha)
-        backgroundView.frame = finalFrame
-
-        // Add views to container
-        context.containerView.addSubview(destinationController.view)
-        context.containerView.addSubview(backgroundView)
-        context.containerView.addSubview(snapshotContainer)
-
-        destinationController.view.frame = finalFrame
-        destinationController.view.layoutIfNeeded()
->>>>>>> 444132e2
-
+        var tabCell: ExperimentTabCell?
+        var cellFrame: CGRect?
+
+        if let indexPath = dataSource.indexPath(for: item) {
+            cv.scrollToItem(at: indexPath, at: .centeredVertically, animated: false)
+            // TODO: FXIOS-14550 Look into if we can find an alternative to calling layoutIfNeeded() here
             cv.layoutIfNeeded()
             var tabCell: ExperimentTabCell?
             var cellFrame: CGRect?
@@ -276,7 +233,6 @@
             cv.transform = CGAffineTransform(scaleX: UX.cvScalingFactor, y: UX.cvScalingFactor)
             cv.alpha = UX.halfAlpha
 
-<<<<<<< HEAD
             CATransaction.begin()
             CATransaction.setAnimationDuration(UX.presentDuration)
             CATransaction.setAnimationTimingFunction(CAMediaTimingFunction(name: .easeOut))
@@ -407,14 +363,6 @@
                   let item = findItem(by: selectedTab.tabUUID, dataSource: dataSource)
             else { return }
 
-=======
-        var tabCell: ExperimentTabCell?
-        var cellFrame: CGRect?
-
-        if let indexPath = dataSource.indexPath(for: item) {
-            cv.scrollToItem(at: indexPath, at: .centeredVertically, animated: false)
-            // TODO: FXIOS-14550 Look into if we can find an alternative to calling layoutIfNeeded() here
->>>>>>> 444132e2
             cv.layoutIfNeeded()
             var tabCell: ExperimentTabCell?
             var cellFrame: CGRect?
