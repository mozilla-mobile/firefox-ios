// This Source Code Form is subject to the terms of the Mozilla Public
// License, v. 2.0. If a copy of the MPL was not distributed with this
// file, You can obtain one at http://mozilla.org/MPL/2.0/

import Common
import Foundation
import Storage
import Redux
import Shared

import enum MozillaAppServices.VisitType

protocol TabTrayController: UIViewController,
                            UIAdaptivePresentationControllerDelegate,
                            UIPopoverPresentationControllerDelegate,
                            Themeable {
    var openInNewTab: ((_ url: URL, _ isPrivate: Bool) -> Void)? { get set }
    var didSelectUrl: ((_ url: URL, _ visitType: VisitType) -> Void)? { get set }
}

protocol TabTrayViewControllerDelegate: AnyObject {
    func didFinish()
}

class TabTrayViewController: UIViewController,
                             TabTrayController,
                             UIToolbarDelegate,
                             StoreSubscriber {
    typealias SubscriberStateType = TabTrayState
    struct UX {
        struct NavigationMenu {
            static let width: CGFloat = 343
        }

        struct Toast {
            static let undoDelay = DispatchTimeInterval.seconds(0)
            static let undoDuration = DispatchTimeInterval.seconds(3)
        }
        static let fixedSpaceWidth: CGFloat = 32
    }

    // MARK: Theme
    var themeManager: ThemeManager
    var themeObserver: NSObjectProtocol?
    var notificationCenter: NotificationProtocol

    // MARK: Child panel and navigation
    var childPanelControllers = [UINavigationController]()
    weak var delegate: TabTrayViewControllerDelegate?
    weak var navigationHandler: TabTrayNavigationHandler?

    var openInNewTab: ((URL, Bool) -> Void)?
    var didSelectUrl: ((URL, VisitType) -> Void)?

    // MARK: - Redux state
    var tabTrayState: TabTrayState
    lazy var layout: TabTrayLayoutType = {
        return shouldUseiPadSetup() ? .regular : .compact
    }()

    // iPad Layout
    var isRegularLayout: Bool {
        return layout == .regular
    }

    var hasSyncableAccount: Bool {
        // Temporary. Added for early testing.
        // Eventually we will update this to use Redux state. -mr
        guard let profile = (UIApplication.shared.delegate as? AppDelegate)?.profile else { return false }
        return profile.hasSyncableAccount()
    }

    var currentPanel: UINavigationController? {
        guard !childPanelControllers.isEmpty else { return nil }
        let index = tabTrayState.selectedPanel.rawValue
        return childPanelControllers[index]
    }

    var toolbarHeight: CGFloat {
        return !shouldUseiPadSetup() ? view.safeAreaInsets.bottom : 0
    }

    var shownToast: Toast?

    // MARK: - UI
    private var titleWidthConstraint: NSLayoutConstraint?
    private var containerView: UIView = .build()
    private lazy var navigationToolbar: UIToolbar = .build { [self] toolbar in
        toolbar.delegate = self
        toolbar.setItems([UIBarButtonItem(customView: segmentedControl)], animated: false)
        toolbar.isTranslucent = false
    }

    private lazy var segmentedControl: UISegmentedControl = {
        return createSegmentedControl(action: #selector(segmentChanged),
                                      a11yId: AccessibilityIdentifiers.TabTray.navBarSegmentedControl)
    }()

    lazy var countLabel: UILabel = {
        let label = UILabel(frame: CGRect(width: 24, height: 24))
        label.font = TabsButton.UX.titleFont
        label.layer.cornerRadius = TabsButton.UX.cornerRadius
        label.textAlignment = .center
        label.text = "0"
        label.translatesAutoresizingMaskIntoConstraints = false
        return label
    }()

    var segmentControlItems: [Any] {
        let iPhoneItems = [
            TabTrayPanelType.tabs.image!.overlayWith(image: countLabel),
            TabTrayPanelType.privateTabs.image!,
            TabTrayPanelType.syncedTabs.image!]
        return isRegularLayout ? TabTrayPanelType.allCases.map { $0.label } : iPhoneItems
    }

    private lazy var deleteButton: UIBarButtonItem = {
        return createButtonItem(imageName: StandardImageIdentifiers.Large.delete,
                                action: #selector(deleteTabsButtonTapped),
                                a11yId: AccessibilityIdentifiers.TabTray.closeAllTabsButton,
                                a11yLabel: .LegacyAppMenu.Toolbar.TabTrayDeleteMenuButtonAccessibilityLabel)
    }()

    private lazy var newTabButton: UIBarButtonItem = {
        return createButtonItem(imageName: StandardImageIdentifiers.Large.plus,
                                action: #selector(newTabButtonTapped),
                                a11yId: AccessibilityIdentifiers.TabTray.newTabButton,
                                a11yLabel: .TabTrayAddTabAccessibilityLabel)
    }()

    private lazy var flexibleSpace: UIBarButtonItem = {
        return UIBarButtonItem(barButtonSystemItem: .flexibleSpace,
                               target: nil,
                               action: nil)
    }()

    private lazy var doneButton: UIBarButtonItem = {
        let button = UIBarButtonItem(barButtonSystemItem: .done,
                                     target: self,
                                     action: #selector(doneButtonTapped))
        button.accessibilityIdentifier = AccessibilityIdentifiers.TabTray.doneButton
        return button
    }()

    private lazy var syncTabButton: UIBarButtonItem = {
        let button = UIBarButtonItem(title: .TabsTray.Sync.SyncTabs,
                                     style: .plain,
                                     target: self,
                                     action: #selector(syncTabsTapped))

        button.accessibilityIdentifier = AccessibilityIdentifiers.TabTray.syncTabsButton
        return button
    }()

    private lazy var syncLoadingView: UIStackView = .build { [self] stackView in
        let syncingLabel = UILabel()
        syncingLabel.text = .SyncingMessageWithEllipsis
        syncingLabel.textColor = themeManager.getCurrentTheme(for: windowUUID).colors.textPrimary

        let activityIndicator = UIActivityIndicatorView(style: .medium)
        activityIndicator.color = themeManager.getCurrentTheme(for: windowUUID).colors.textPrimary
        activityIndicator.startAnimating()

        stackView.addArrangedSubview(syncingLabel)
        stackView.addArrangedSubview(activityIndicator)
        stackView.spacing = 12
    }

    private lazy var fixedSpace: UIBarButtonItem = {
        let fixedSpace = UIBarButtonItem(barButtonSystemItem: .fixedSpace,
                                         target: nil,
                                         action: nil)
        fixedSpace.width = CGFloat(UX.fixedSpaceWidth)
        return fixedSpace
    }()

    private lazy var bottomToolbarItems: [UIBarButtonItem] = {
        return [deleteButton, flexibleSpace, newTabButton]
    }()

    private lazy var bottomToolbarItemsForSync: [UIBarButtonItem] = {
        guard hasSyncableAccount else { return [] }

        return [flexibleSpace, syncTabButton]
    }()

    private var rightBarButtonItemsForSync: [UIBarButtonItem] {
        if hasSyncableAccount {
            return [doneButton, fixedSpace, syncTabButton]
        } else {
            return [doneButton]
        }
    }

    private let windowUUID: WindowUUID
    var currentWindowUUID: UUID? { windowUUID }

    init(selectedTab: TabTrayPanelType,
         themeManager: ThemeManager = AppContainer.shared.resolve(),
         windowUUID: WindowUUID,
         and notificationCenter: NotificationProtocol = NotificationCenter.default) {
        self.tabTrayState = TabTrayState(windowUUID: windowUUID, panelType: selectedTab)
        self.themeManager = themeManager
        self.notificationCenter = notificationCenter
        self.windowUUID = windowUUID

        super.init(nibName: nil, bundle: nil)
        self.applyTheme()
    }

    required init?(coder: NSCoder) {
        fatalError("init(coder:) has not been implemented")
    }

    override func viewDidLoad() {
        super.viewDidLoad()
        setupView()
        subscribeToRedux()
        listenForThemeChange(view)
        updateToolbarItems()
    }

    override func viewDidLayoutSubviews() {
        super.viewDidLayoutSubviews()
        updateToolbarItems()
    }

    override func viewWillAppear(_ animated: Bool) {
        super.viewWillAppear(animated)

        updateLayout()
    }

    override func traitCollectionDidChange(_ previousTraitCollection: UITraitCollection?) {
        super.traitCollectionDidChange(previousTraitCollection)
        applyTheme()

        if previousTraitCollection?.horizontalSizeClass != traitCollection.horizontalSizeClass
            || previousTraitCollection?.verticalSizeClass != traitCollection.verticalSizeClass {
            updateLayout()
        }
    }

    override func viewDidDisappear(_ animated: Bool) {
        super.viewDidDisappear(animated)

        unsubscribeFromRedux()
    }

    private func updateLayout() {
        navigationController?.isToolbarHidden = isRegularLayout
        titleWidthConstraint?.isActive = isRegularLayout

        switch layout {
        case .compact:
            navigationItem.leftBarButtonItem = nil
            navigationItem.rightBarButtonItems = [doneButton]
            navigationItem.titleView = nil
        case .regular:
            navigationItem.titleView = segmentedControl
        }
        updateToolbarItems()
    }

    // MARK: - Redux

    func subscribeToRedux() {
        let initialSelectedPanel = tabTrayState.selectedPanel
        let screenAction = ScreenAction(windowUUID: windowUUID,
                                        actionType: ScreenActionType.showScreen,
                                        screen: .tabsTray)
        store.dispatch(screenAction)
        let uuid = windowUUID
        store.subscribe(self, transform: {
            $0.select({ appState in
                return TabTrayState(appState: appState, uuid: uuid)
            })
        })
        let action = TabTrayAction(
            panelType: initialSelectedPanel,
            windowUUID: windowUUID,
            actionType: TabTrayActionType.tabTrayDidLoad)
        store.dispatch(action)
    }

    func unsubscribeFromRedux() {
        let screenAction = ScreenAction(windowUUID: windowUUID,
                                        actionType: ScreenActionType.closeScreen,
                                        screen: .tabsTray)
        store.dispatch(screenAction)
    }

    func newState(state: TabTrayState) {
        defer {
            tabTrayState = state
        }
        if state.normalTabsCount != tabTrayState.normalTabsCount {
            updateTabCountImage(count: state.normalTabsCount)
        }
        segmentedControl.selectedSegmentIndex = state.selectedPanel.rawValue

        if state.shouldDismiss {
            delegate?.didFinish()
        }

<<<<<<< HEAD
        if let url = state.shareURL {
            navigationHandler?.shareTab(url: url, sourceView: self.view)
        }

        if state.showCloseConfirmation {
=======
        if tabTrayState.showCloseConfirmation {
>>>>>>> 5f55c431
            showCloseAllConfirmation()
        }

        if let toastType = state.toastType {
            presentToast(toastType: toastType) { [weak self] undoClose in
                guard let self else { return }

                // Undo the action described by the toast
                if let action = toastType.reduxAction(for: self.windowUUID), undoClose {
                    store.dispatch(action)
                }
                self.shownToast = nil
            }
        }
    }

    func updateTabCountImage(count: String) {
        countLabel.text = count
        segmentedControl.setImage(TabTrayPanelType.tabs.image!.overlayWith(image: countLabel),
                                  forSegmentAt: 0)
    }

    // MARK: Themeable
    func applyTheme() {
        let theme = themeManager.getCurrentTheme(for: windowUUID)
        view.backgroundColor = theme.colors.layer1
        navigationToolbar.barTintColor = theme.colors.layer1
        deleteButton.tintColor = theme.colors.iconPrimary
        newTabButton.tintColor = theme.colors.iconPrimary
        doneButton.tintColor = theme.colors.iconPrimary
        syncTabButton.tintColor = theme.colors.iconPrimary
    }

    // MARK: Private
    private func setupView() {
        // Should use Regular layout used for iPad
        guard isRegularLayout else {
            setupForiPhone()
            return
        }
        setupForiPad()
    }

    private func setupForiPhone() {
        navigationItem.titleView = nil
        updateTitle()
        view.addSubview(navigationToolbar)
        view.addSubviews(containerView)
        navigationToolbar.setItems([UIBarButtonItem(customView: segmentedControl)], animated: false)

        NSLayoutConstraint.activate([
            navigationToolbar.topAnchor.constraint(equalTo: view.safeAreaLayoutGuide.topAnchor),
            navigationToolbar.leadingAnchor.constraint(equalTo: view.leadingAnchor),
            navigationToolbar.trailingAnchor.constraint(equalTo: view.trailingAnchor),
            navigationToolbar.bottomAnchor.constraint(equalTo: containerView.topAnchor).priority(.defaultLow),

            containerView.leadingAnchor.constraint(equalTo: view.leadingAnchor),
            containerView.bottomAnchor.constraint(equalTo: view.bottomAnchor),
            containerView.trailingAnchor.constraint(equalTo: view.trailingAnchor)
        ])
    }

    private func updateTitle() {
        navigationItem.title = tabTrayState.navigationTitle
    }

    private func setupForiPad() {
        navigationItem.titleView = segmentedControl
        view.addSubviews(containerView)

        if let titleView = navigationItem.titleView {
            titleWidthConstraint = titleView.widthAnchor.constraint(equalToConstant: UX.NavigationMenu.width)
            titleWidthConstraint?.isActive = true
        }

        NSLayoutConstraint.activate([
            containerView.topAnchor.constraint(equalTo: view.safeAreaLayoutGuide.topAnchor),
            containerView.leadingAnchor.constraint(equalTo: view.leadingAnchor),
            containerView.bottomAnchor.constraint(equalTo: view.bottomAnchor),
            containerView.trailingAnchor.constraint(equalTo: view.trailingAnchor)
        ])
    }

    private func updateToolbarItems() {
        // iPad configuration
        guard !isRegularLayout else {
            setupToolbarForIpad()
            return
        }

        let toolbarItems = tabTrayState.isSyncTabsPanel ? bottomToolbarItemsForSync : bottomToolbarItems
        setToolbarItems(toolbarItems, animated: true)
    }

    private func setupToolbarForIpad() {
        if tabTrayState.isSyncTabsPanel {
            navigationItem.leftBarButtonItem = nil
            navigationItem.rightBarButtonItems = rightBarButtonItemsForSync
        } else {
            navigationItem.leftBarButtonItem = deleteButton
            navigationItem.rightBarButtonItems = [doneButton, fixedSpace, newTabButton]
        }

        navigationController?.isToolbarHidden = true
        let toolbarItems = tabTrayState.isSyncTabsPanel ? bottomToolbarItemsForSync : bottomToolbarItems
        setToolbarItems(toolbarItems, animated: true)
    }

    private func createSegmentedControl(
        action: Selector,
        a11yId: String
    ) -> UISegmentedControl {
        let segmentedControl = UISegmentedControl(items: segmentControlItems)
        segmentedControl.translatesAutoresizingMaskIntoConstraints = true
        segmentedControl.accessibilityIdentifier = a11yId

        let segmentToFocus = TabTrayPanelType.tabs
        segmentedControl.selectedSegmentIndex = segmentToFocus.rawValue
        segmentedControl.addTarget(self, action: action, for: .valueChanged)
        return segmentedControl
    }

    private func createButtonItem(imageName: String,
                                  action: Selector,
                                  a11yId: String,
                                  a11yLabel: String) -> UIBarButtonItem {
        let button = UIBarButtonItem(image: UIImage.templateImageNamed(imageName),
                                     style: .plain,
                                     target: self,
                                     action: action)
        button.accessibilityIdentifier = a11yId
        button.accessibilityLabel = a11yLabel
        return button
    }

    private func currentTheme() -> Theme {
        return themeManager.getCurrentTheme(for: windowUUID)
    }

    private func presentToast(toastType: ToastType, completion: @escaping (Bool) -> Void) {
        if let currentToast = shownToast {
            currentToast.dismiss(false)
        }

        if toastType.reduxAction(for: windowUUID) != nil {
            let viewModel = ButtonToastViewModel(labelText: toastType.title, buttonText: toastType.buttonText)
            let toast = ButtonToast(viewModel: viewModel,
                                    theme: currentTheme(),
                                    completion: { buttonPressed in
                                        completion(buttonPressed)
                                    })
            toast.showToast(viewController: self,
                            delay: UX.Toast.undoDelay,
                            duration: UX.Toast.undoDuration) { toast in
                                [
                                    toast.leadingAnchor.constraint(equalTo: self.view.leadingAnchor),
                                    toast.trailingAnchor.constraint(equalTo: self.view.trailingAnchor),
                                    toast.bottomAnchor.constraint(equalTo: self.view.bottomAnchor,
                                                                  constant: -self.toolbarHeight)
                                ]
            }
            shownToast = toast
        } else {
            let toast = SimpleToast()
            toast.showAlertWithText(toastType.title,
                                    bottomContainer: view,
                                    theme: currentTheme(),
                                    bottomConstraintPadding: -toolbarHeight)
        }
    }

    // MARK: Child panels
    func setupOpenPanel(panelType: TabTrayPanelType) {
        tabTrayState.selectedPanel = panelType

        guard let currentPanel = currentPanel else { return }

        segmentedControl.selectedSegmentIndex = panelType.rawValue
        updateTitle()
        updateLayout()
        hideCurrentPanel()
        showPanel(currentPanel)
        navigationHandler?.start(panelType: panelType, navigationController: currentPanel)
    }

    private func showPanel(_ panel: UIViewController) {
        addChild(panel)
        panel.beginAppearanceTransition(true, animated: true)
        containerView.addSubview(panel.view)
        containerView.bringSubviewToFront(navigationToolbar)
        panel.endAppearanceTransition()
        panel.view.translatesAutoresizingMaskIntoConstraints = false

        NSLayoutConstraint.activate([
            panel.view.leadingAnchor.constraint(equalTo: containerView.leadingAnchor),
            panel.view.topAnchor.constraint(equalTo: containerView.topAnchor),
            panel.view.trailingAnchor.constraint(equalTo: containerView.trailingAnchor),
            panel.view.bottomAnchor.constraint(equalTo: containerView.safeAreaLayoutGuide.bottomAnchor),
        ])

        panel.didMove(toParent: self)
        updateTitle()
    }

    private func hideCurrentPanel() {
        if let panel = children.first {
            panel.willMove(toParent: nil)
            panel.beginAppearanceTransition(false, animated: true)
            panel.view.removeFromSuperview()
            panel.endAppearanceTransition()
            panel.removeFromParent()
        }
    }

    @objc
    private func segmentChanged() {
        guard let panelType = TabTrayPanelType(rawValue: segmentedControl.selectedSegmentIndex),
              tabTrayState.selectedPanel != panelType else { return }

        setupOpenPanel(panelType: panelType)

        let action = TabTrayAction(panelType: panelType,
                                   windowUUID: windowUUID,
                                   actionType: TabTrayActionType.changePanel)
        store.dispatch(action)
    }

    @objc
    private func deleteTabsButtonTapped() {
        let action = TabPanelViewAction(panelType: tabTrayState.selectedPanel,
                                        windowUUID: windowUUID,
                                        actionType: TabPanelViewActionType.closeAllTabs)
        store.dispatch(action)
    }

    private func showCloseAllConfirmation() {
        let controller = AlertController(title: nil, message: nil, preferredStyle: .actionSheet)
        controller.addAction(UIAlertAction(title: .LegacyAppMenu.AppMenuCloseAllTabsTitleString,
                                           style: .default,
                                           handler: { _ in self.confirmCloseAll() }),
                             accessibilityIdentifier: AccessibilityIdentifiers.TabTray.deleteCloseAllButton)
        controller.addAction(UIAlertAction(title: .TabTrayCloseAllTabsPromptCancel,
                                           style: .cancel,
                                           handler: nil),
                             accessibilityIdentifier: AccessibilityIdentifiers.TabTray.deleteCancelButton)
        controller.popoverPresentationController?.barButtonItem = deleteButton
        present(controller, animated: true, completion: nil)
    }

    private func confirmCloseAll() {
        let action = TabPanelViewAction(panelType: tabTrayState.selectedPanel,
                                        windowUUID: windowUUID,
                                        actionType: TabPanelViewActionType.confirmCloseAllTabs)
        store.dispatch(action)
    }

    @objc
    private func newTabButtonTapped() {
        let action = TabPanelViewAction(panelType: tabTrayState.selectedPanel,
                                        windowUUID: windowUUID,
                                        actionType: TabPanelViewActionType.addNewTab)
        store.dispatch(action)
    }

    @objc
    private func doneButtonTapped() {
        notificationCenter.post(name: .TabsTrayDidClose, withUserInfo: windowUUID.userInfo)
        delegate?.didFinish()
    }

    @objc
    private func syncTabsTapped() {
        let action = RemoteTabsPanelAction(windowUUID: windowUUID,
                                           actionType: RemoteTabsPanelActionType.refreshTabs)
        store.dispatch(action)
    }
}<|MERGE_RESOLUTION|>--- conflicted
+++ resolved
@@ -303,15 +303,7 @@
             delegate?.didFinish()
         }
 
-<<<<<<< HEAD
-        if let url = state.shareURL {
-            navigationHandler?.shareTab(url: url, sourceView: self.view)
-        }
-
         if state.showCloseConfirmation {
-=======
-        if tabTrayState.showCloseConfirmation {
->>>>>>> 5f55c431
             showCloseAllConfirmation()
         }
 
