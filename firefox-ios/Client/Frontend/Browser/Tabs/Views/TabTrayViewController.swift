--- conflicted
+++ resolved
@@ -46,12 +46,8 @@
         }
         static let fixedSpaceWidth: CGFloat = 32
         static let segmentedControlHorizontalSpacing: CGFloat = 16
-<<<<<<< HEAD
         static let segmentedControlHeight: CGFloat = 53
-=======
-        static let segmentedControlMinHeight: CGFloat = 45
         static let segmentedControlMinHeightIOS26: CGFloat = 61
->>>>>>> e6be1e34
     }
 
     // MARK: Theme
@@ -515,17 +511,12 @@
             containerView.addSubview(experimentSegmentControl)
             experimentSegmentControl.translatesAutoresizingMaskIntoConstraints = false
 
-<<<<<<< HEAD
-=======
-            containerView.addSubview(panelContainer)
-
             let segmentControlHeight = if #available(iOS 26.0, *) {
                 UX.segmentedControlMinHeightIOS26
             } else {
-                UX.segmentedControlMinHeight
+                UX.segmentedControlHeight
             }
 
->>>>>>> e6be1e34
             NSLayoutConstraint.activate([
                 panelContainer.topAnchor.constraint(equalTo: containerView.topAnchor),
                 panelContainer.leadingAnchor.constraint(equalTo: containerView.leadingAnchor),
@@ -546,11 +537,7 @@
                 experimentSegmentControl.bottomAnchor.constraint(equalTo: containerView.safeAreaLayoutGuide.bottomAnchor),
                 experimentSegmentControl.leadingAnchor.constraint(equalTo: containerView.leadingAnchor),
                 experimentSegmentControl.trailingAnchor.constraint(equalTo: containerView.trailingAnchor),
-<<<<<<< HEAD
-                experimentSegmentControl.heightAnchor.constraint(equalToConstant: UX.segmentedControlHeight)
-=======
                 experimentSegmentControl.heightAnchor.constraint(equalToConstant: segmentControlHeight)
->>>>>>> e6be1e34
             ])
 
             setupBlurView()
