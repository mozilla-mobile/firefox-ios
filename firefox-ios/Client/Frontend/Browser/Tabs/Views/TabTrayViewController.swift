// This Source Code Form is subject to the terms of the Mozilla Public
// License, v. 2.0. If a copy of the MPL was not distributed with this
// file, You can obtain one at http://mozilla.org/MPL/2.0/

import Common
import Foundation
import Storage
import Redux
import Shared

protocol TabTrayController: UIViewController,
                            UIAdaptivePresentationControllerDelegate,
                            UIPopoverPresentationControllerDelegate,
                            Themeable {
    var openInNewTab: ((_ url: URL, _ isPrivate: Bool) -> Void)? { get set }
    var didSelectUrl: ((_ url: URL, _ visitType: VisitType) -> Void)? { get set }
}

protocol TabTrayViewControllerDelegate: AnyObject {
    func didFinish()
}

class TabTrayViewController: UIViewController,
                             TabTrayController,
                             UIToolbarDelegate,
                             StoreSubscriber {
    typealias SubscriberStateType = TabTrayState
    struct UX {
        struct NavigationMenu {
            static let width: CGFloat = 343
        }

        static let fixedSpaceWidth: CGFloat = 32
    }

    // MARK: Theme
    var themeManager: ThemeManager
    var themeObserver: NSObjectProtocol?
    var notificationCenter: NotificationProtocol

    // MARK: Child panel and navigation
    var childPanelControllers = [UINavigationController]()
    weak var delegate: TabTrayViewControllerDelegate?
    weak var navigationHandler: TabTrayNavigationHandler?

    var openInNewTab: ((URL, Bool) -> Void)?
    var didSelectUrl: ((URL, Storage.VisitType) -> Void)?

    // MARK: - Redux state
    var tabTrayState: TabTrayState
    lazy var layout: TabTrayLayoutType = {
        return shouldUseiPadSetup() ? .regular : .compact
    }()

    // iPad Layout
    var isRegularLayout: Bool {
        return layout == .regular
    }

    var hasSyncableAccount: Bool {
        // Temporary. Added for early testing.
        // Eventually we will update this to use Redux state. -mr
        guard let profile = (UIApplication.shared.delegate as? AppDelegate)?.profile else { return false }
        return profile.hasSyncableAccount()
    }

    var currentPanel: UINavigationController? {
        guard !childPanelControllers.isEmpty else { return nil }
        let index = tabTrayState.selectedPanel.rawValue
        return childPanelControllers[index]
    }

    // MARK: - UI
    private var titleWidthConstraint: NSLayoutConstraint?
    private var containerView: UIView = .build()
    private lazy var navigationToolbar: UIToolbar = .build { [self] toolbar in
        toolbar.delegate = self
        toolbar.setItems([UIBarButtonItem(customView: segmentedControl)], animated: false)
        toolbar.isTranslucent = false
    }

    private lazy var segmentedControl: UISegmentedControl = {
        return createSegmentedControl(action: #selector(segmentChanged),
                                      a11yId: AccessibilityIdentifiers.TabTray.navBarSegmentedControl)
    }()

    lazy var countLabel: UILabel = {
        let label = UILabel(frame: CGRect(width: 24, height: 24))
        label.font = TabsButton.UX.titleFont
        label.layer.cornerRadius = TabsButton.UX.cornerRadius
        label.textAlignment = .center
        label.text = "0"
        label.translatesAutoresizingMaskIntoConstraints = false
        return label
    }()

    var segmentControlItems: [Any] {
        let iPhoneItems = [
            TabTrayPanelType.tabs.image!.overlayWith(image: countLabel),
            TabTrayPanelType.privateTabs.image!,
            TabTrayPanelType.syncedTabs.image!]
        return isRegularLayout ? TabTrayPanelType.allCases.map { $0.label } : iPhoneItems
    }

    private lazy var deleteButton: UIBarButtonItem = {
        return createButtonItem(imageName: StandardImageIdentifiers.Large.delete,
                                action: #selector(deleteTabsButtonTapped),
                                a11yId: AccessibilityIdentifiers.TabTray.closeAllTabsButton,
                                a11yLabel: .AppMenu.Toolbar.TabTrayDeleteMenuButtonAccessibilityLabel)
    }()

    private lazy var newTabButton: UIBarButtonItem = {
        return createButtonItem(imageName: StandardImageIdentifiers.Large.plus,
                                action: #selector(newTabButtonTapped),
                                a11yId: AccessibilityIdentifiers.TabTray.newTabButton,
                                a11yLabel: .TabTrayAddTabAccessibilityLabel)
    }()

    private lazy var flexibleSpace: UIBarButtonItem = {
        return UIBarButtonItem(barButtonSystemItem: .flexibleSpace,
                               target: nil,
                               action: nil)
    }()

    private lazy var doneButton: UIBarButtonItem = {
        let button = UIBarButtonItem(barButtonSystemItem: .done,
                                     target: self,
                                     action: #selector(doneButtonTapped))
        button.accessibilityIdentifier = AccessibilityIdentifiers.TabTray.doneButton
        return button
    }()

    private lazy var syncTabButton: UIBarButtonItem = {
        let button = UIBarButtonItem(title: .TabsTray.Sync.SyncTabs,
                                     style: .plain,
                                     target: self,
                                     action: #selector(syncTabsTapped))

        button.accessibilityIdentifier = AccessibilityIdentifiers.TabTray.syncTabsButton
        return button
    }()

    private lazy var syncLoadingView: UIStackView = .build { [self] stackView in
        let syncingLabel = UILabel()
        syncingLabel.text = .SyncingMessageWithEllipsis
        syncingLabel.textColor = themeManager.currentTheme(for: windowUUID).colors.textPrimary

        let activityIndicator = UIActivityIndicatorView(style: .medium)
        activityIndicator.color = themeManager.currentTheme(for: windowUUID).colors.textPrimary
        activityIndicator.startAnimating()

        stackView.addArrangedSubview(syncingLabel)
        stackView.addArrangedSubview(activityIndicator)
        stackView.spacing = 12
    }

    private lazy var fixedSpace: UIBarButtonItem = {
        let fixedSpace = UIBarButtonItem(barButtonSystemItem: .fixedSpace,
                                         target: nil,
                                         action: nil)
        fixedSpace.width = CGFloat(UX.fixedSpaceWidth)
        return fixedSpace
    }()

    private lazy var bottomToolbarItems: [UIBarButtonItem] = {
        return [deleteButton, flexibleSpace, newTabButton]
    }()

    private lazy var bottomToolbarItemsForSync: [UIBarButtonItem] = {
        guard hasSyncableAccount else { return [] }

        return [flexibleSpace, syncTabButton]
    }()

    private var rightBarButtonItemsForSync: [UIBarButtonItem] {
        if hasSyncableAccount {
            return [doneButton, fixedSpace, syncTabButton]
        } else {
            return [doneButton]
        }
    }

    private let windowUUID: WindowUUID
    var currentWindowUUID: UUID? { windowUUID }

    init(selectedTab: TabTrayPanelType,
         themeManager: ThemeManager = AppContainer.shared.resolve(),
         windowUUID: WindowUUID,
         and notificationCenter: NotificationProtocol = NotificationCenter.default) {
        self.tabTrayState = TabTrayState(windowUUID: windowUUID, panelType: selectedTab)
        self.themeManager = themeManager
        self.notificationCenter = notificationCenter
        self.windowUUID = windowUUID

        super.init(nibName: nil, bundle: nil)
        self.applyTheme()
    }

    required init?(coder: NSCoder) {
        fatalError("init(coder:) has not been implemented")
    }

    override func viewDidLoad() {
        super.viewDidLoad()
        setupView()
        subscribeToRedux()
        listenForThemeChange(view)
        updateToolbarItems()
    }

    override func viewDidLayoutSubviews() {
        super.viewDidLayoutSubviews()
        updateToolbarItems()
    }

    override func viewWillAppear(_ animated: Bool) {
        super.viewWillAppear(animated)

        updateLayout()
    }

    override func traitCollectionDidChange(_ previousTraitCollection: UITraitCollection?) {
        super.traitCollectionDidChange(previousTraitCollection)
        applyTheme()

        if previousTraitCollection?.horizontalSizeClass != traitCollection.horizontalSizeClass
            || previousTraitCollection?.verticalSizeClass != traitCollection.verticalSizeClass {
            updateLayout()
        }
    }

    override func viewDidDisappear(_ animated: Bool) {
        super.viewDidDisappear(animated)

        unsubscribeFromRedux()
    }

    private func updateLayout() {
        navigationController?.isToolbarHidden = isRegularLayout
        titleWidthConstraint?.isActive = isRegularLayout

        switch layout {
        case .compact:
            navigationItem.leftBarButtonItem = nil
            navigationItem.rightBarButtonItems = [doneButton]
            navigationItem.titleView = nil
        case .regular:
            navigationItem.titleView = segmentedControl
        }
        updateToolbarItems()
    }

    // MARK: - Redux

    func subscribeToRedux() {
        let screenAction = ScreenAction(windowUUID: windowUUID,
                                        actionType: ScreenActionType.showScreen,
                                        screen: .tabsTray)
        store.dispatch(screenAction)
        let uuid = windowUUID
        store.subscribe(self, transform: {
            $0.select({ appState in
                return TabTrayState(appState: appState, uuid: uuid)
            })
        })

        let action = TabTrayAction(windowUUID: windowUUID,
                                   actionType: TabTrayActionType.tabTrayDidLoad)
        store.dispatch(action)
    }

    func unsubscribeFromRedux() {
        let screenAction = ScreenAction(windowUUID: windowUUID,
                                        actionType: ScreenActionType.closeScreen,
                                        screen: .tabsTray)
        store.dispatch(screenAction)
    }

    func newState(state: TabTrayState) {
        tabTrayState = state
        updateTabCountImage(count: state.normalTabsCount)
        segmentedControl.selectedSegmentIndex = state.selectedPanel.rawValue

        if tabTrayState.shouldDismiss {
            delegate?.didFinish()
        }
        if let url = tabTrayState.shareURL {
            navigationHandler?.shareTab(url: url, sourceView: self.view)
        }
        if tabTrayState.showCloseConfirmation {
            showCloseAllConfirmation()
        }
    }

    func updateTabCountImage(count: String) {
        countLabel.text = count
        segmentedControl.setImage(TabTrayPanelType.tabs.image!.overlayWith(image: countLabel),
                                  forSegmentAt: 0)
    }

    // MARK: Themeable
    func applyTheme() {
        let theme = themeManager.currentTheme(for: windowUUID)
        view.backgroundColor = theme.colors.layer1
        navigationToolbar.barTintColor = theme.colors.layer1
        deleteButton.tintColor = theme.colors.iconPrimary
        newTabButton.tintColor = theme.colors.iconPrimary
        doneButton.tintColor = theme.colors.iconPrimary
        syncTabButton.tintColor = theme.colors.iconPrimary
    }

    // MARK: Private
    private func setupView() {
        // Should use Regular layout used for iPad
        guard isRegularLayout else {
            setupForiPhone()
            return
        }
        setupForiPad()
    }

    private func setupForiPhone() {
        navigationItem.titleView = nil
        updateTitle()
        view.addSubview(navigationToolbar)
        view.addSubviews(containerView)
        navigationToolbar.setItems([UIBarButtonItem(customView: segmentedControl)], animated: false)

        NSLayoutConstraint.activate([
            navigationToolbar.topAnchor.constraint(equalTo: view.safeAreaLayoutGuide.topAnchor),
            navigationToolbar.leadingAnchor.constraint(equalTo: view.leadingAnchor),
            navigationToolbar.trailingAnchor.constraint(equalTo: view.trailingAnchor),
            navigationToolbar.bottomAnchor.constraint(equalTo: containerView.topAnchor).priority(.defaultLow),

            containerView.leadingAnchor.constraint(equalTo: view.leadingAnchor),
            containerView.bottomAnchor.constraint(equalTo: view.bottomAnchor),
            containerView.trailingAnchor.constraint(equalTo: view.trailingAnchor)
        ])
    }

    private func updateTitle() {
        navigationItem.title = tabTrayState.navigationTitle
    }

    private func setupForiPad() {
        navigationItem.titleView = segmentedControl
        view.addSubviews(containerView)

        if let titleView = navigationItem.titleView {
            titleWidthConstraint = titleView.widthAnchor.constraint(equalToConstant: UX.NavigationMenu.width)
            titleWidthConstraint?.isActive = true
        }

        NSLayoutConstraint.activate([
            containerView.topAnchor.constraint(equalTo: view.safeAreaLayoutGuide.topAnchor),
            containerView.leadingAnchor.constraint(equalTo: view.leadingAnchor),
            containerView.bottomAnchor.constraint(equalTo: view.bottomAnchor),
            containerView.trailingAnchor.constraint(equalTo: view.trailingAnchor)
        ])
    }

    private func updateToolbarItems() {
        // iPad configuration
        guard !isRegularLayout else {
            setupToolbarForIpad()
            return
        }

        let toolbarItems = tabTrayState.isSyncTabsPanel ? bottomToolbarItemsForSync : bottomToolbarItems
        setToolbarItems(toolbarItems, animated: true)
    }

    private func setupToolbarForIpad() {
        if tabTrayState.isSyncTabsPanel {
            navigationItem.leftBarButtonItem = nil
            navigationItem.rightBarButtonItems = rightBarButtonItemsForSync
        } else {
            navigationItem.leftBarButtonItem = deleteButton
            navigationItem.rightBarButtonItems = [doneButton, fixedSpace, newTabButton]
        }

        navigationController?.isToolbarHidden = true
        let toolbarItems = tabTrayState.isSyncTabsPanel ? bottomToolbarItemsForSync : bottomToolbarItems
        setToolbarItems(toolbarItems, animated: true)
    }

    private func createSegmentedControl(
        action: Selector,
        a11yId: String
    ) -> UISegmentedControl {
        let segmentedControl = UISegmentedControl(items: segmentControlItems)
        segmentedControl.translatesAutoresizingMaskIntoConstraints = true
        segmentedControl.accessibilityIdentifier = a11yId

        let segmentToFocus = TabTrayPanelType.tabs
        segmentedControl.selectedSegmentIndex = segmentToFocus.rawValue
        segmentedControl.addTarget(self, action: action, for: .valueChanged)
        return segmentedControl
    }

    private func createButtonItem(imageName: String,
                                  action: Selector,
                                  a11yId: String,
                                  a11yLabel: String) -> UIBarButtonItem {
        let button = UIBarButtonItem(image: UIImage.templateImageNamed(imageName),
                                     style: .plain,
                                     target: self,
                                     action: action)
        button.accessibilityIdentifier = a11yId
        button.accessibilityLabel = a11yLabel
        return button
    }

    // MARK: Child panels
    func setupOpenPanel(panelType: TabTrayPanelType) {
        tabTrayState.selectedPanel = panelType

        guard let currentPanel = currentPanel else { return }

        segmentedControl.selectedSegmentIndex = panelType.rawValue
        updateTitle()
        updateLayout()
        hideCurrentPanel()
        showPanel(currentPanel)
        navigationHandler?.start(panelType: panelType, navigationController: currentPanel)
    }

    private func showPanel(_ panel: UIViewController) {
        addChild(panel)
        panel.beginAppearanceTransition(true, animated: true)
        containerView.addSubview(panel.view)
        containerView.bringSubviewToFront(navigationToolbar)
        panel.endAppearanceTransition()
        panel.view.translatesAutoresizingMaskIntoConstraints = false

        NSLayoutConstraint.activate([
            panel.view.leadingAnchor.constraint(equalTo: containerView.leadingAnchor),
            panel.view.topAnchor.constraint(equalTo: containerView.topAnchor),
            panel.view.trailingAnchor.constraint(equalTo: containerView.trailingAnchor),
            panel.view.bottomAnchor.constraint(equalTo: containerView.safeAreaLayoutGuide.bottomAnchor),
        ])

        panel.didMove(toParent: self)
        updateTitle()
    }

    private func hideCurrentPanel() {
        if let panel = children.first {
            panel.willMove(toParent: nil)
            panel.beginAppearanceTransition(false, animated: true)
            panel.view.removeFromSuperview()
            panel.endAppearanceTransition()
            panel.removeFromParent()
        }
    }

    @objc
    private func segmentChanged() {
        guard let panelType = TabTrayPanelType(rawValue: segmentedControl.selectedSegmentIndex),
              tabTrayState.selectedPanel != panelType else { return }

        setupOpenPanel(panelType: panelType)

        let action = TabTrayAction(panelType: panelType,
                                   windowUUID: windowUUID,
                                   actionType: TabTrayActionType.changePanel)
        store.dispatch(action)
    }

    @objc
    private func deleteTabsButtonTapped() {
        let action = TabPanelViewAction(panelType: tabTrayState.selectedPanel,
                                        windowUUID: windowUUID,
                                        actionType: TabPanelViewActionType.closeAllTabs)
        store.dispatch(action)
    }

    private func showCloseAllConfirmation() {
        let controller = AlertController(title: nil, message: nil, preferredStyle: .actionSheet)
        controller.addAction(UIAlertAction(title: .AppMenu.AppMenuCloseAllTabsTitleString,
                                           style: .default,
                                           handler: { _ in self.confirmCloseAll() }),
                             accessibilityIdentifier: AccessibilityIdentifiers.TabTray.deleteCloseAllButton)
        controller.addAction(UIAlertAction(title: .TabTrayCloseAllTabsPromptCancel,
                                           style: .cancel,
                                           handler: nil),
                             accessibilityIdentifier: AccessibilityIdentifiers.TabTray.deleteCancelButton)
        controller.popoverPresentationController?.barButtonItem = deleteButton
        present(controller, animated: true, completion: nil)
    }

    private func confirmCloseAll() {
        let action = TabPanelViewAction(panelType: tabTrayState.selectedPanel,
                                        windowUUID: windowUUID,
                                        actionType: TabPanelViewActionType.confirmCloseAllTabs)
        store.dispatch(action)
    }

    @objc
    private func newTabButtonTapped() {
<<<<<<< HEAD
        let context = DidTapNewTabContext(didTapAddTab: true,
                                          isPrivate: tabTrayState.isPrivateMode,
                                          urlRequest: nil,
                                          windowUUID: windowUUID)
        store.dispatch(TabPanelAction.didTapAddTab(context))
=======
        let action = TabPanelViewAction(panelType: tabTrayState.selectedPanel,
                                        windowUUID: windowUUID,
                                        actionType: TabPanelViewActionType.addNewTab)
        store.dispatch(action)
>>>>>>> 70329360
    }

    @objc
    private func doneButtonTapped() {
<<<<<<< HEAD
        notificationCenter.post(name: .TabsTrayDidClose)
=======
        notificationCenter.post(name: .TabsTrayDidClose, withUserInfo: windowUUID.userInfo)
>>>>>>> 70329360
        delegate?.didFinish()
    }

    @objc
    private func syncTabsTapped() {
        let action = RemoteTabsPanelAction(windowUUID: windowUUID,
                                           actionType: RemoteTabsPanelActionType.refreshTabs)
        store.dispatch(action)
    }
}<|MERGE_RESOLUTION|>--- conflicted
+++ resolved
@@ -498,27 +498,15 @@
 
     @objc
     private func newTabButtonTapped() {
-<<<<<<< HEAD
-        let context = DidTapNewTabContext(didTapAddTab: true,
-                                          isPrivate: tabTrayState.isPrivateMode,
-                                          urlRequest: nil,
-                                          windowUUID: windowUUID)
-        store.dispatch(TabPanelAction.didTapAddTab(context))
-=======
         let action = TabPanelViewAction(panelType: tabTrayState.selectedPanel,
                                         windowUUID: windowUUID,
                                         actionType: TabPanelViewActionType.addNewTab)
         store.dispatch(action)
->>>>>>> 70329360
     }
 
     @objc
     private func doneButtonTapped() {
-<<<<<<< HEAD
-        notificationCenter.post(name: .TabsTrayDidClose)
-=======
         notificationCenter.post(name: .TabsTrayDidClose, withUserInfo: windowUUID.userInfo)
->>>>>>> 70329360
         delegate?.didFinish()
     }
 
