// This Source Code Form is subject to the terms of the Mozilla Public
// License, v. 2.0. If a copy of the MPL was not distributed with this
// file, You can obtain one at http://mozilla.org/MPL/2.0/

import UIKit
import Common

protocol TabTraySelectorDelegate: AnyObject {
    func didSelectSection(panelType: TabTrayPanelType)
}

// MARK: - UX Constants
struct TabTraySelectorUX {
    static let horizontalPadding: CGFloat = 40
    static let cornerRadius: CGFloat = 12
    static let verticalInsets: CGFloat = 4
    static let maxFontSize: CGFloat = 30
    static let horizontalInsets: CGFloat = 10
}

class TabTraySelectorView: UIView,
                           ThemeApplicable {
    weak var delegate: TabTraySelectorDelegate?

    private var theme: Theme
<<<<<<< HEAD
    private var selectedIndex: Int
=======
    private var selectedIndex: Int {
        didSet {
            if oldValue != selectedIndex {
                selectNewSection(from: oldValue, to: selectedIndex)
            }
        }
    }
>>>>>>> 60f871c7
    private var buttons: [UIButton] = []
    private lazy var selectionBackgroundView: UIView = .build { _ in }
    private var selectionBackgroundWidthConstraint: NSLayoutConstraint?

    var items: [String] = ["", "", ""] {
        didSet {
            updateLabels()
            // We need the labels on the buttons to adjust proper frame size
            applyInitalSelectionBackgroundFrame()
        }
    }

    init(selectedIndex: Int,
         theme: Theme) {
        self.selectedIndex = selectedIndex
        self.theme = theme
        super.init(frame: .zero)
        setup()
    }

    required init?(coder: NSCoder) {
        fatalError("init(coder:) has not been implemented")
    }

    func updateSelectionProgress(fromIndex: Int, toIndex: Int, progress: CGFloat) {
        guard buttons.indices.contains(fromIndex),
              buttons.indices.contains(toIndex) else { return }

        let fromButton = buttons[fromIndex]
        let toButton = buttons[toIndex]

        let fromX = fromButton.center.x
        let toX = toButton.center.x
        let interpolatedX = fromX + (toX - fromX) * abs(progress)

        let stackCenterX = fromButton.superview!.convert(CGPoint(x: interpolatedX, y: 0), to: self).x
        let targetOffset = stackCenterX - selectionBackgroundView.center.x
        selectionBackgroundView.transform = CGAffineTransform(translationX: targetOffset, y: 0)

        let fromWidth = fromButton.frame.width + (TabTraySelectorUX.horizontalInsets * 2)
        let toWidth = toButton.frame.width + (TabTraySelectorUX.horizontalInsets * 2)
        let interpolatedWidth = fromWidth + (toWidth - fromWidth) * abs(progress)
        selectionBackgroundWidthConstraint?.constant = interpolatedWidth

        layoutIfNeeded()
    }

    func didFinishSelection(to index: Int) {
        selectedIndex = index
        adjustSelectedButtonFont()
    }

    private func setup() {
        selectionBackgroundView.backgroundColor = theme.colors.actionSecondary
        selectionBackgroundView.layer.cornerRadius = TabTraySelectorUX.cornerRadius
        addSubview(selectionBackgroundView)

        let stackView = UIStackView()
        stackView.axis = .horizontal
        stackView.spacing = TabTraySelectorUX.horizontalPadding
        stackView.distribution = .equalCentering
        stackView.alignment = .center
        stackView.translatesAutoresizingMaskIntoConstraints = false

        addSubview(stackView)

        for (index, title) in items.enumerated() {
            let button = UIButton()
            button.setTitle(title, for: .normal)
            button.tag = index
            button.addTarget(self, action: #selector(sectionSelected(_:)), for: .touchUpInside)

            button.titleLabel?.font = index == selectedIndex ?
                FXFontStyles.Bold.body.scaledFont(sizeCap: TabTraySelectorUX.maxFontSize) :
                FXFontStyles.Regular.body.scaledFont(sizeCap: TabTraySelectorUX.maxFontSize)

            button.accessibilityIdentifier = "\(AccessibilityIdentifiers.TabTray.selectorCell)\(index)"
            button.accessibilityHint = String(format: .TabsTray.TabTraySelectorAccessibilityHint,
                                              NSNumber(value: index + 1),
                                              NSNumber(value: items.count))
            button.translatesAutoresizingMaskIntoConstraints = false
            buttons.append(button)
            stackView.addArrangedSubview(button)
        }

        NSLayoutConstraint.activate([
            stackView.centerYAnchor.constraint(equalTo: centerYAnchor),
            stackView.centerXAnchor.constraint(equalTo: centerXAnchor),
            selectionBackgroundView.heightAnchor.constraint(equalTo: stackView.heightAnchor,
                                                            constant: TabTraySelectorUX.verticalInsets * 2),
            selectionBackgroundView.centerYAnchor.constraint(equalTo: stackView.centerYAnchor),
            selectionBackgroundView.centerXAnchor.constraint(equalTo: buttons[selectedIndex].centerXAnchor)
        ])

        applyTheme(theme: theme)
    }

    private func applyInitalSelectionBackgroundFrame() {
        guard buttons.indices.contains(selectedIndex) else { return }
        layoutIfNeeded()
        let selectedButton = buttons[selectedIndex]
        let width = selectedButton.frame.width + (TabTraySelectorUX.horizontalInsets * 2)

        selectionBackgroundWidthConstraint = selectionBackgroundView.widthAnchor.constraint(equalToConstant: width)
        selectionBackgroundWidthConstraint?.isActive = true
    }

    private func updateLabels() {
        for (index, title) in items.enumerated() {
            buttons[safe: index]?.setTitle(title, for: .normal)
        }
    }

    @objc
    private func sectionSelected(_ sender: UIButton) {
        let oldValue = selectedIndex
        selectedIndex = sender.tag
        selectNewSection(from: oldValue, to: selectedIndex)
    }

    private func selectNewSection(from fromIndex: Int, to toIndex: Int) {
        guard buttons.indices.contains(fromIndex),
              buttons.indices.contains(toIndex) else { return }
<<<<<<< HEAD

        let fromX = buttons[fromIndex].center.x
        let toX = buttons[toIndex].center.x
        let interpolatedX = fromX + (toX - fromX)
        let stackCenterX = buttons[fromIndex].superview!.convert(CGPoint(x: interpolatedX, y: 0), to: self).x
        let targetOffset = stackCenterX - selectionBackgroundView.center.x
        let newWidth = buttons[toIndex].frame.width + (TabTraySelectorUX.horizontalInsets * 2)

        adjustSelectedButtonFont()

        selectionBackgroundWidthConstraint?.constant = newWidth

        if UIAccessibility.isReduceMotionEnabled {
            self.selectionBackgroundView.transform = CGAffineTransform(translationX: targetOffset, y: 0)
            self.layoutIfNeeded()
        } else {
            UIView.animate(withDuration: 0.3,
                           delay: 0,
                           options: [.curveEaseInOut],
                           animations: {
                self.selectionBackgroundView.transform = CGAffineTransform(translationX: targetOffset, y: 0)
                self.layoutIfNeeded()
            }, completion: nil)
        }

        let panelType = TabTrayPanelType.getExperimentConvert(index: selectedIndex)
        delegate?.didSelectSection(panelType: panelType)
    }

    private func adjustSelectedButtonFont() {
=======

        let toButton = buttons[toIndex]
>>>>>>> 60f871c7
        for (index, button) in buttons.enumerated() {
            button.titleLabel?.font = index == toIndex ?
            FXFontStyles.Bold.body.scaledFont(sizeCap: TabTraySelectorUX.maxFontSize) :
            FXFontStyles.Regular.body.scaledFont(sizeCap: TabTraySelectorUX.maxFontSize)
        }
<<<<<<< HEAD
=======

        let newWidth = toButton.frame.width + (TabTraySelectorUX.horizontalInsets * 2)
        let toCenterX = toButton.superview!.convert(toButton.center, to: self).x
        let offsetX = toCenterX - selectionBackgroundView.center.x

        selectionBackgroundWidthConstraint?.constant = newWidth

        UIView.animate(withDuration: 0.3,
                       delay: 0,
                       options: [.curveEaseInOut],
                       animations: {
            self.selectionBackgroundView.transform = CGAffineTransform(translationX: offsetX, y: 0)
            self.layoutIfNeeded()
        }, completion: nil)

        let panelType = TabTrayPanelType.getExperimentConvert(index: selectedIndex)
        delegate?.didSelectSection(panelType: panelType)
>>>>>>> 60f871c7
    }

    // MARK: - ThemeApplicable

    func applyTheme(theme: Theme) {
        self.theme = theme
        backgroundColor = theme.colors.layer1
        selectionBackgroundView.backgroundColor = theme.colors.actionSecondary

        for button in buttons {
            button.setTitleColor(theme.colors.textPrimary, for: .normal)
        }
    }
}<|MERGE_RESOLUTION|>--- conflicted
+++ resolved
@@ -23,17 +23,7 @@
     weak var delegate: TabTraySelectorDelegate?
 
     private var theme: Theme
-<<<<<<< HEAD
     private var selectedIndex: Int
-=======
-    private var selectedIndex: Int {
-        didSet {
-            if oldValue != selectedIndex {
-                selectNewSection(from: oldValue, to: selectedIndex)
-            }
-        }
-    }
->>>>>>> 60f871c7
     private var buttons: [UIButton] = []
     private lazy var selectionBackgroundView: UIView = .build { _ in }
     private var selectionBackgroundWidthConstraint: NSLayoutConstraint?
@@ -157,7 +147,6 @@
     private func selectNewSection(from fromIndex: Int, to toIndex: Int) {
         guard buttons.indices.contains(fromIndex),
               buttons.indices.contains(toIndex) else { return }
-<<<<<<< HEAD
 
         let fromX = buttons[fromIndex].center.x
         let toX = buttons[toIndex].center.x
@@ -188,35 +177,11 @@
     }
 
     private func adjustSelectedButtonFont() {
-=======
-
-        let toButton = buttons[toIndex]
->>>>>>> 60f871c7
         for (index, button) in buttons.enumerated() {
             button.titleLabel?.font = index == toIndex ?
             FXFontStyles.Bold.body.scaledFont(sizeCap: TabTraySelectorUX.maxFontSize) :
             FXFontStyles.Regular.body.scaledFont(sizeCap: TabTraySelectorUX.maxFontSize)
         }
-<<<<<<< HEAD
-=======
-
-        let newWidth = toButton.frame.width + (TabTraySelectorUX.horizontalInsets * 2)
-        let toCenterX = toButton.superview!.convert(toButton.center, to: self).x
-        let offsetX = toCenterX - selectionBackgroundView.center.x
-
-        selectionBackgroundWidthConstraint?.constant = newWidth
-
-        UIView.animate(withDuration: 0.3,
-                       delay: 0,
-                       options: [.curveEaseInOut],
-                       animations: {
-            self.selectionBackgroundView.transform = CGAffineTransform(translationX: offsetX, y: 0)
-            self.layoutIfNeeded()
-        }, completion: nil)
-
-        let panelType = TabTrayPanelType.getExperimentConvert(index: selectedIndex)
-        delegate?.didSelectSection(panelType: panelType)
->>>>>>> 60f871c7
     }
 
     // MARK: - ThemeApplicable
