// This Source Code Form is subject to the terms of the Mozilla Public
// License, v. 2.0. If a copy of the MPL was not distributed with this
// file, You can obtain one at http://mozilla.org/MPL/2.0/

import UIKit
import Common

protocol TabTraySelectorDelegate: AnyObject {
    func didSelectSection(panelType: TabTrayPanelType)
}

// MARK: - UX Constants
struct TabTraySelectorUX {
    static let horizontalSpacing: CGFloat = 12
    static let cornerRadius: CGFloat = 12
    static let verticalInsets: CGFloat = 8
    static let horizontalInsets: CGFloat = 10
    static let fontScaleDelta: CGFloat = 0.055
    static let stackViewLeadingTrailingPadding: CGFloat = 8
    static let containerHorizontalSpacing: CGFloat = 16
<<<<<<< HEAD
    static let topSpacing: CGFloat = 8
=======
    static let bottomSpacingIOS26: CGFloat = 16
>>>>>>> e6be1e34
}

class TabTraySelectorView: UIView,
                           ThemeApplicable,
                           FeatureFlaggable {
    weak var delegate: TabTraySelectorDelegate?

    private var theme: Theme
    private var selectedIndex: Int
    private var buttons: [TabTraySelectorButton] = []
    private var buttonTitles: [String]
    private var selectionBackgroundWidthConstraint: NSLayoutConstraint?
    private var stackViewOffsetConstraint: NSLayoutConstraint?
    private let edgeFadeGradientLayer = CAGradientLayer()

    private var tabTrayUtils: TabTrayUtils

    private lazy var containerView: UIView = .build()

    private lazy var selectionBackgroundView: UIView = .build { view in
        view.layer.cornerRadius = TabTraySelectorUX.cornerRadius
    }

    private lazy var stackView: UIStackView = .build { stackView in
        stackView.axis = .horizontal
        stackView.spacing = TabTraySelectorUX.horizontalSpacing
        stackView.distribution = .fill
        stackView.alignment = .center
    }

    init(selectedIndex: Int,
         theme: Theme,
         buttonTitles: [String],
         tabTrayUtils: TabTrayUtils = DefaultTabTrayUtils()) {
        self.selectedIndex = selectedIndex
        self.theme = theme
        self.buttonTitles = buttonTitles
        self.tabTrayUtils = tabTrayUtils
        super.init(frame: .zero)
        setup()
    }

    required init?(coder: NSCoder) {
        fatalError("init(coder:) has not been implemented")
    }

    override func layoutSubviews() {
        super.layoutSubviews()
        updateEdgeFadeMask()
    }

    func updateSelectionProgress(fromIndex: Int, toIndex: Int, progress: CGFloat) {
        updateSelectionBackground(from: fromIndex, to: toIndex, progress: abs(progress), animated: false)
        simulateFontWeightTransition(from: fromIndex, to: toIndex, progress: abs(progress))
    }

    func didFinishSelection(to index: Int) {
        selectedIndex = index
        adjustSelectedButtonFont(toIndex: index)
    }

    private func setup() {
        addSubview(containerView)
        containerView.addSubview(selectionBackgroundView)
        containerView.addSubview(stackView)
        containerView.layer.mask = edgeFadeGradientLayer

        for (index, title) in buttonTitles.enumerated() {
            let button = createButton(with: index, title: title)
            buttons.append(button)
            stackView.addArrangedSubview(button)
            applyButtonWidthAnchor(on: button, with: title as NSString)
        }

        let bottomSpacing: CGFloat = if #available(iOS 26.0, *) {
            -TabTraySelectorUX.bottomSpacingIOS26
        } else {
            0
        }

        NSLayoutConstraint.activate([
<<<<<<< HEAD
            containerView.topAnchor.constraint(equalTo: topAnchor,
                                               constant: TabTraySelectorUX.topSpacing),
            containerView.bottomAnchor.constraint(equalTo: bottomAnchor),
=======
            containerView.topAnchor.constraint(equalTo: topAnchor),
            containerView.bottomAnchor.constraint(equalTo: bottomAnchor, constant: bottomSpacing),
>>>>>>> e6be1e34
            containerView.leadingAnchor.constraint(equalTo: leadingAnchor,
                                                   constant: TabTraySelectorUX.containerHorizontalSpacing),
            containerView.trailingAnchor.constraint(equalTo: trailingAnchor,
                                                    constant: -TabTraySelectorUX.containerHorizontalSpacing),

            stackView.centerYAnchor.constraint(equalTo: containerView.centerYAnchor),
            selectionBackgroundView.heightAnchor.constraint(equalTo: stackView.heightAnchor),
            selectionBackgroundView.centerYAnchor.constraint(equalTo: stackView.centerYAnchor),
            selectionBackgroundView.centerXAnchor.constraint(equalTo: containerView.centerXAnchor)
        ])

        applyInitialConstraints()
        addSwipeGestureRecognizer(direction: .right)
        addSwipeGestureRecognizer(direction: .left)
        applyTheme(theme: theme)
    }

    private func createButton(with index: Int, title: String) -> TabTraySelectorButton {
        let button = TabTraySelectorButton()
        let hint = String(format: .TabsTray.TabTraySelectorAccessibilityHint,
                          NSNumber(value: index + 1),
                          NSNumber(value: buttonTitles.count))
        let font = index == selectedIndex
            ? FXFontStyles.Bold.body.systemFont()
            : FXFontStyles.Regular.body.systemFont()
        let contentInsets = NSDirectionalEdgeInsets(
            top: TabTraySelectorUX.verticalInsets,
            leading: TabTraySelectorUX.horizontalInsets,
            bottom: TabTraySelectorUX.verticalInsets,
            trailing: TabTraySelectorUX.horizontalInsets
        )
        let viewModel = TabTraySelectorButtonModel(
            title: title,
            a11yIdentifier: "\(AccessibilityIdentifiers.TabTray.selectorCell)\(index)",
            a11yHint: hint,
            font: font,
            contentInsets: contentInsets,
            cornerRadius: TabTraySelectorUX.cornerRadius
        )
        button.configure(viewModel: viewModel)
        button.applyTheme(theme: theme)

        button.tag = index
        button.addTarget(self, action: #selector(sectionSelected(_:)), for: .touchUpInside)
        button.translatesAutoresizingMaskIntoConstraints = false
        return button
    }

    private func applyInitialConstraints() {
        guard buttons.indices.contains(selectedIndex) else { return }
        layoutIfNeeded()

        // Ensure the selected background has proper width
        let selectedButton = buttons[selectedIndex]
        selectionBackgroundWidthConstraint = selectionBackgroundView.widthAnchor.constraint(
            equalToConstant: selectedButton.frame.width
        )
        selectionBackgroundWidthConstraint?.isActive = true

        // Ensure the stack view is positioned so the selected button is centered
        let buttonCenter = selectedButton.convert(selectedButton.bounds.center, to: containerView)
        let offset = stackView.frame.midX - buttonCenter.x
        stackViewOffsetConstraint = stackView.centerXAnchor.constraint(
            equalTo: containerView.centerXAnchor, constant: offset
        )
        stackViewOffsetConstraint?.isActive = true
    }

    /// Calculates and applies a fixed width constraint to a button based on the maximum
    /// width required by its title when rendered in both regular and bold font styles.
    ///
    /// This prevents visual layout shifts during font weight transitions (e.g., from regular to bold),
    /// ensuring consistent spacing and avoiding jitter in horizontally stacked button layouts.
    private func applyButtonWidthAnchor(on button: UIButton, with title: NSString) {
        if let existingConstraint = button.constraints.first(where: { $0.firstAttribute == .width }) {
            existingConstraint.isActive = false
        }

        let boldFont = FXFontStyles.Bold.body.systemFont()
        let boldWidth = ceil(title.size(withAttributes: [.font: boldFont]).width)
        let horizontalInsets = TabTraySelectorUX.horizontalInsets * 2
        button.widthAnchor.constraint(equalToConstant: boldWidth + horizontalInsets).isActive = true
    }

    // MARK: - Gesture Recognizers
    private func addSwipeGestureRecognizer(direction: UISwipeGestureRecognizer.Direction) {
        let gestureRecognizer = UISwipeGestureRecognizer(target: self, action: #selector(handleSwipeGesture(_:)))
        gestureRecognizer.direction = direction
        addGestureRecognizer(gestureRecognizer)
    }

    @objc
    private func handleSwipeGesture(_ recognizer: UISwipeGestureRecognizer) {
        switch recognizer.direction {
        case .left:
            let index = selectedIndex + 1
            if buttons.indices.contains(index) {
                sectionSelected(buttons[index])
            }
        case .right:
            let index = selectedIndex - 1
            if buttons.indices.contains(index) {
                sectionSelected(buttons[index])
            }
        default:
            break
        }
    }

    @objc
    private func sectionSelected(_ sender: UIButton) {
        let oldValue = selectedIndex
        selectedIndex = sender.tag
        selectNewSection(from: oldValue, to: selectedIndex, sender: sender)
    }

    private func selectNewSection(from fromIndex: Int, to toIndex: Int, sender: UIButton) {
        guard buttons.indices.contains(fromIndex),
              buttons.indices.contains(toIndex) else { return }

        animateStackViewToCenterSelectedButton()
        animateSelectionBackground(to: sender)
        adjustSelectedButtonFont(toIndex: toIndex)

        let panelType = TabTrayPanelType.getExperimentConvert(index: toIndex)
        delegate?.didSelectSection(panelType: panelType)
    }

    private func animateStackViewToCenterSelectedButton() {
        let selectedButton = buttons[selectedIndex]
        stackViewOffsetConstraint?.isActive = false
        stackViewOffsetConstraint = selectionBackgroundView.centerXAnchor.constraint(
            equalTo: selectedButton.centerXAnchor
        )
        stackViewOffsetConstraint?.isActive = true

        UIView.animate(withDuration: 0.3, delay: 0, options: [.curveEaseInOut], animations: {
            self.layoutIfNeeded()
        })
    }

    private func animateSelectionBackground(to button: UIButton) {
        selectionBackgroundWidthConstraint?.constant = button.frame.width

        UIView.animate(withDuration: 0.3, delay: 0, options: [.curveEaseInOut], animations: {
            self.layoutIfNeeded()
        })
    }

    private func adjustSelectedButtonFont(toIndex: Int) {
        for (index, button) in buttons.enumerated() {
            button.transform = .identity
            let isSelected = index == toIndex
            button.isSelected = isSelected

            let font = isSelected
                ? FXFontStyles.Bold.body.systemFont()
                : FXFontStyles.Regular.body.systemFont()
            button.applySelectedFontChange(font: font)
        }
    }

    private func simulateFontWeightTransition(from fromIndex: Int, to toIndex: Int, progress: CGFloat) {
        guard buttons.indices.contains(fromIndex), buttons.indices.contains(toIndex) else { return }

        let easedProgress = 1 - pow(1 - progress, 2)
        for (index, button) in buttons.enumerated() {
            if index == fromIndex {
                // Scale down as we move away
                let scale = 1.0 - TabTraySelectorUX.fontScaleDelta * easedProgress
                button.transform = CGAffineTransform(scaleX: scale, y: scale)
            } else if index == toIndex {
                // Scale up as we approach
                let scale = 1.0 + TabTraySelectorUX.fontScaleDelta * easedProgress
                button.transform = CGAffineTransform(scaleX: scale, y: scale)
            } else {
                // Reset others
                button.transform = .identity
            }
        }
    }

    /// Updates or animates the selection background's position and width based on transition progress.
    ///
    /// - Parameters:
    ///   - fromIndex: Index of the previously selected button.
    ///   - toIndex: Index of the target button.
    ///   - progress: Value between 0.0 and 1.0 indicating how far the transition is.
    ///               Use 1.0 for a completed transition.
    ///   - animated: Whether to animate the update (used when a selection is finalized).
    private func updateSelectionBackground(from fromIndex: Int,
                                           to toIndex: Int,
                                           progress: CGFloat,
                                           animated: Bool) {
        guard buttons.indices.contains(fromIndex), buttons.indices.contains(toIndex) else { return }

        let fromButton = buttons[fromIndex]
        let toButton = buttons[toIndex]

        let fromCenter = fromButton.convert(fromButton.bounds.center, to: containerView)
        let toCenter = toButton.convert(toButton.bounds.center, to: containerView)
        let interpolatedX = fromCenter.x + (toCenter.x - fromCenter.x) * progress
        let offset = stackView.frame.midX - interpolatedX

        stackViewOffsetConstraint?.isActive = false
        stackViewOffsetConstraint = stackView.centerXAnchor.constraint(
            equalTo: containerView.centerXAnchor, constant: offset
        )
        stackViewOffsetConstraint?.isActive = true

        let fromWidth = fromButton.bounds.width
        let toWidth = toButton.bounds.width
        let interpolatedWidth = fromWidth + (toWidth - fromWidth) * progress
        selectionBackgroundWidthConstraint?.constant = interpolatedWidth

        layoutIfNeeded()
    }

    private func updateEdgeFadeMask() {
        edgeFadeGradientLayer.frame = containerView.bounds
        edgeFadeGradientLayer.colors = [UIColor.clear.cgColor,
                                        UIColor.black.cgColor,
                                        UIColor.black.cgColor,
                                        UIColor.clear.cgColor]
        edgeFadeGradientLayer.locations = [0.0, 0.05, 0.95, 1.0]
        edgeFadeGradientLayer.startPoint = CGPoint(x: 0, y: 0.5)
        edgeFadeGradientLayer.endPoint = CGPoint(x: 1, y: 0.5)
    }

    // MARK: - ThemeApplicable

    func applyTheme(theme: Theme) {
        self.theme = theme

        let backgroundAlpha: CGFloat = tabTrayUtils.backgroundAlpha()
        backgroundColor = theme.colors.layer1.withAlphaComponent(backgroundAlpha)
        selectionBackgroundView.backgroundColor = theme.colors.layer3

        for button in buttons {
            button.applyTheme(theme: theme)
        }
    }
}<|MERGE_RESOLUTION|>--- conflicted
+++ resolved
@@ -18,11 +18,8 @@
     static let fontScaleDelta: CGFloat = 0.055
     static let stackViewLeadingTrailingPadding: CGFloat = 8
     static let containerHorizontalSpacing: CGFloat = 16
-<<<<<<< HEAD
     static let topSpacing: CGFloat = 8
-=======
     static let bottomSpacingIOS26: CGFloat = 16
->>>>>>> e6be1e34
 }
 
 class TabTraySelectorView: UIView,
@@ -104,14 +101,9 @@
         }
 
         NSLayoutConstraint.activate([
-<<<<<<< HEAD
             containerView.topAnchor.constraint(equalTo: topAnchor,
                                                constant: TabTraySelectorUX.topSpacing),
-            containerView.bottomAnchor.constraint(equalTo: bottomAnchor),
-=======
-            containerView.topAnchor.constraint(equalTo: topAnchor),
             containerView.bottomAnchor.constraint(equalTo: bottomAnchor, constant: bottomSpacing),
->>>>>>> e6be1e34
             containerView.leadingAnchor.constraint(equalTo: leadingAnchor,
                                                    constant: TabTraySelectorUX.containerHorizontalSpacing),
             containerView.trailingAnchor.constraint(equalTo: trailingAnchor,
