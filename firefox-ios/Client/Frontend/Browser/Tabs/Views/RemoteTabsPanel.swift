--- conflicted
+++ resolved
@@ -129,7 +129,6 @@
         }
     }
 
-<<<<<<< HEAD
     // MARK: - Themeable
 
     func applyTheme() {
@@ -138,14 +137,6 @@
         tableViewController.tableView.backgroundColor = theme.colors.layer3
         tableViewController.tableView.separatorColor = theme.colors.borderPrimary
         statusBarBackground.backgroundColor = theme.colors.layer3
-=======
-    private func retrieveTheme() -> Theme {
-        if shouldUsePrivateOverride {
-            return themeManager.resolvedTheme(with: false)
-        } else {
-            return themeManager.getCurrentTheme(for: windowUUID)
-        }
->>>>>>> c89c219b
     }
 
     var shouldUsePrivateOverride: Bool {
@@ -159,7 +150,7 @@
     // MARK: - TabTrayThemeable
 
     func retrieveTheme() -> Theme {
-        if featureFlags.isFeatureEnabled(.feltPrivacySimplifiedUI, checking: .buildOnly) {
+        if shouldUsePrivateOverride {
             return themeManager.resolvedTheme(with: false)
         } else {
             return themeManager.getCurrentTheme(for: windowUUID)
