--- conflicted
+++ resolved
@@ -26,29 +26,9 @@
     }
 }
 
-<<<<<<< HEAD
-enum GeneralBrowserAction: Action {
-    case browserDidLoad(BoolValueContext)
-    case showToast(ToastTypeContext)
-    case showOverlay(KeyboardContext)
-    case updateSelectedTab(GeneralBrowserContext)
-
-    var windowUUID: UUID {
-        switch self {
-        case .browserDidLoad(let context as ActionContext):
-            return context.windowUUID
-        case .showToast(let context as ActionContext):
-            return context.windowUUID
-        case .showOverlay(let context as ActionContext):
-            return context.windowUUID
-        case .updateSelectedTab(let context as ActionContext):
-            return context.windowUUID
-        }
-    }
-=======
 enum GeneralBrowserActionType: ActionType {
+	case browserDidLoad
     case showToast
     case showOverlay
     case updateSelectedTab
->>>>>>> 70329360
 }