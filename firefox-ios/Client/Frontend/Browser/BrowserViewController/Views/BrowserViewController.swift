// This Source Code Form is subject to the terms of the Mozilla Public
// License, v. 2.0. If a copy of the MPL was not distributed with this
// file, You can obtain one at http://mozilla.org/MPL/2.0/

import Foundation
import Photos
import UIKit
import WebKit
import Shared
import Storage
import SnapKit
import Account
import MobileCoreServices
import Common
import ComponentLibrary
import Redux

class BrowserViewController: UIViewController,
                             SearchBarLocationProvider,
                             Themeable,
                             LibraryPanelDelegate,
                             RecentlyClosedPanelDelegate,
                             QRCodeViewControllerDelegate,
                             StoreSubscriber,
                             BrowserFrameInfoProvider {
    private enum UX {
        static let ShowHeaderTapAreaHeight: CGFloat = 32
        static let ActionSheetTitleMaxLength = 120
    }

    /// Describes the state of the current search session. This state is used
    /// to record search engagement and abandonment telemetry.
    enum SearchSessionState {
        /// The user is currently searching. The URL bar's text field
        /// is focused, but the search controller may be hidden if the
        /// text field is empty.
        case active

        /// The user completed their search by navigating to a destination,
        /// either by tapping on a suggestion, or by entering a search term
        /// or a URL.
        case engaged

        /// The user abandoned their search by dismissing the URL bar.
        case abandoned
    }

    typealias SubscriberStateType = BrowserViewControllerState

    private let KVOs: [KVOConstants] = [
        .estimatedProgress,
        .loading,
        .canGoBack,
        .canGoForward,
        .URL,
        .title,
        .hasOnlySecureContent
    ]

    weak var browserDelegate: BrowserDelegate?
    weak var navigationHandler: BrowserNavigationHandler?

    var urlBar: URLBarView!
    var urlBarHeightConstraint: Constraint!
    var clipboardBarDisplayHandler: ClipboardBarDisplayHandler?
    var readerModeBar: ReaderModeBarView?
    var readerModeCache: ReaderModeCache
    var statusBarOverlay: StatusBarOverlay = .build { _ in }
    var searchController: SearchViewController?
    var searchSessionState: SearchSessionState?
    var screenshotHelper: ScreenshotHelper!
    var searchTelemetry: SearchTelemetry?
    var searchLoader: SearchLoader?
    var findInPageBar: FindInPageBar?
    var zoomPageBar: ZoomPageBar?
    lazy var mailtoLinkHandler = MailtoLinkHandler()
    var urlFromAnotherApp: UrlToOpenModel?
    var isCrashAlertShowing = false
    var currentMiddleButtonState: MiddleButtonState?
    var openedUrlFromExternalSource = false
    var passBookHelper: OpenPassBookHelper?
    var overlayManager: OverlayModeManager
    var appAuthenticator: AppAuthenticationProtocol
    var toolbarContextHintVC: ContextualHintViewController
    var dataClearanceContextHintVC: ContextualHintViewController
    let shoppingContextHintVC: ContextualHintViewController
    private var backgroundTabLoader: DefaultBackgroundTabLoader
    var windowUUID: WindowUUID { return tabManager.windowUUID }
    private var observedWebViews = WeakList<WKWebView>()

    // MARK: Telemetry Variables
    var webviewTelemetry = WebViewLoadMeasurementTelemetry()
    var privateBrowsingTelemetry = PrivateBrowsingTelemetry()
    var appStartupTelemetry = AppStartupTelemetry()

    // popover rotation handling
    var displayedPopoverController: UIViewController?
    var updateDisplayedPopoverProperties: (() -> Void)?

    // location label actions
    var pasteGoAction: AccessibleAction!
    var pasteAction: AccessibleAction!
    var copyAddressAction: AccessibleAction!

    weak var gridTabTrayController: LegacyGridTabViewController?
    var tabTrayViewController: TabTrayController?

    let profile: Profile
    let tabManager: TabManager
    let ratingPromptManager: RatingPromptManager
    lazy var isTabTrayRefactorEnabled: Bool = TabTrayFlagManager.isRefactorEnabled
    private var browserViewControllerState: BrowserViewControllerState?

    // Header stack view can contain the top url bar, top reader mode, top ZoomPageBar
    var header: BaseAlphaStackView = .build { _ in }

    // OverKeyboardContainer stack view contains
    // the bottom reader mode, the bottom url bar and the ZoomPageBar
    var overKeyboardContainer: BaseAlphaStackView = .build { _ in }

    // Overlay dimming view for private mode
    lazy var privateModeDimmingView: UIView = .build { view in
        view.backgroundColor = self.themeManager.currentTheme.colors.layerScrim
        view.accessibilityIdentifier = AccessibilityIdentifiers.PrivateMode.dimmingView
    }

    // BottomContainer stack view contains toolbar
    var bottomContainer: BaseAlphaStackView = .build { _ in }

    // Alert content that appears on top of the content
    // ex: Find In Page, SnackBars
    var bottomContentStackView: BaseAlphaStackView = .build { stackview in
        stackview.isClearBackground = true
    }

    // The content stack view contains the contentContainer with homepage or browser and the shopping sidebar
    var contentStackView: SidebarEnabledView = .build()

    // The content container contains the homepage or webview. Embeded by the coordinator.
    var contentContainer: ContentContainer = .build { _ in }

    lazy var isBottomSearchBar: Bool = {
        guard isSearchBarLocationFeatureEnabled else { return false }
        return searchBarPosition == .bottom
    }()

    private lazy var topTouchArea: UIButton = .build { topTouchArea in
        topTouchArea.isAccessibilityElement = false
        topTouchArea.addTarget(self, action: #selector(self.tappedTopArea), for: .touchUpInside)
    }

    var topTabsVisible: Bool {
        return topTabsViewController != nil
    }
    // Backdrop used for displaying greyed background for private tabs
    private lazy var webViewContainerBackdrop: UIView = .build { containerBackdrop in
        containerBackdrop.alpha = 0
    }
    var keyboardBackdrop: UIView?

    var scrollController = TabScrollingController()
    private var keyboardState: KeyboardState?
    var pendingToast: Toast? // A toast that might be waiting for BVC to appear before displaying
    var downloadToast: DownloadToast? // A toast that is showing the combined download progress

    /// Set to true when the user taps the home button. Used to prevent entering overlay mode.
    /// Immediately set to false afterwards.
    var userHasPressedHomeButton = false

    // Tracking navigation items to record history types.
    // TODO: weak references?
    var ignoredNavigation = Set<WKNavigation>()
    var typedNavigation = [WKNavigation: VisitType]()
    var toolbar = TabToolbar()
    var navigationToolbar: TabToolbarProtocol {
        return toolbar.isHidden ? urlBar : toolbar
    }

    var topTabsViewController: TopTabsViewController?

    // Keep track of allowed `URLRequest`s from `webView(_:decidePolicyFor:decisionHandler:)` so
    // that we can obtain the originating `URLRequest` when a `URLResponse` is received. This will
    // allow us to re-trigger the `URLRequest` if the user requests a file to be downloaded.
    var pendingRequests = [String: URLRequest]()

    // This is set when the user taps "Download Link" from the context menu. We then force a
    // download of the next request through the `WKNavigationDelegate` that matches this web view.
    weak var pendingDownloadWebView: WKWebView?

    let downloadQueue: DownloadQueue

    private var keyboardPressesHandlerValue: Any?

    var themeManager: ThemeManager
    var notificationCenter: NotificationProtocol
    var themeObserver: NSObjectProtocol?

    var logger: Logger

    var newTabSettings: NewTabPage {
        return NewTabAccessors.getNewTabPage(profile.prefs)
    }

    @available(iOS 13.4, *)
    func keyboardPressesHandler() -> KeyboardPressesHandler {
        guard let keyboardPressesHandlerValue = keyboardPressesHandlerValue as? KeyboardPressesHandler else {
            keyboardPressesHandlerValue = KeyboardPressesHandler()
            return keyboardPressesHandlerValue as! KeyboardPressesHandler
        }
        return keyboardPressesHandlerValue
    }

    init(
        profile: Profile,
        tabManager: TabManager,
        themeManager: ThemeManager = AppContainer.shared.resolve(),
        notificationCenter: NotificationProtocol = NotificationCenter.default,
        ratingPromptManager: RatingPromptManager = AppContainer.shared.resolve(),
        downloadQueue: DownloadQueue = AppContainer.shared.resolve(),
        logger: Logger = DefaultLogger.shared,
        appAuthenticator: AppAuthenticationProtocol = AppAuthenticator()
    ) {
        self.profile = profile
        self.tabManager = tabManager
        self.themeManager = themeManager
        self.notificationCenter = notificationCenter
        self.ratingPromptManager = ratingPromptManager
        self.readerModeCache = DiskReaderModeCache.sharedInstance
        self.downloadQueue = downloadQueue
        self.logger = logger
        self.appAuthenticator = appAuthenticator
        self.overlayManager = DefaultOverlayModeManager()
        let contextualViewProvider = ContextualHintViewProvider(forHintType: .toolbarLocation,
                                                                with: profile)
        self.toolbarContextHintVC = ContextualHintViewController(with: contextualViewProvider)
        let shoppingViewProvider = ContextualHintViewProvider(forHintType: .shoppingExperience,
                                                              with: profile)
        shoppingContextHintVC = ContextualHintViewController(with: shoppingViewProvider)
        let dataClearanceViewProvider = ContextualHintViewProvider(
            forHintType: .dataClearance,
            with: profile
        )
        self.dataClearanceContextHintVC = ContextualHintViewController(with: dataClearanceViewProvider)
        self.backgroundTabLoader = DefaultBackgroundTabLoader(tabQueue: profile.queue)
        super.init(nibName: nil, bundle: nil)
        didInit()
    }

    required init?(coder aDecoder: NSCoder) {
        fatalError("init(coder:) has not been implemented")
    }

    deinit {
        unsubscribeFromRedux()
        observedWebViews.forEach({ stopObserving(webView: $0) })
    }

    override var prefersStatusBarHidden: Bool {
        return false
    }

    override var supportedInterfaceOrientations: UIInterfaceOrientationMask {
        if UIDevice.current.userInterfaceIdiom == .phone {
            return .allButUpsideDown
        } else {
            return .all
        }
    }

    fileprivate func didInit() {
        screenshotHelper = ScreenshotHelper(controller: self)
        tabManager.addDelegate(self)
        tabManager.addNavigationDelegate(self)
        downloadQueue.delegate = self
        let tabWindowUUID = tabManager.windowUUID
        AppEventQueue.wait(for: [.startupFlowComplete, .tabRestoration(tabWindowUUID)]) { [weak self] in
            // Ensure we call into didBecomeActive at least once during startup flow (if needed)
            guard !AppEventQueue.activityIsCompleted(.browserUpdatedForAppActivation(tabWindowUUID)) else { return }
            self?.browserDidBecomeActive()
        }
    }

    @objc
    private func didAddPendingBlobDownloadToQueue() {
        pendingDownloadWebView = nil
    }

    /// If user manually opens the keyboard and presses undo, the app switches to the last
    /// open tab, and because of that we need to leave overlay state
    @objc
    func didTapUndoCloseAllTabToast(notification: Notification) {
        overlayManager.switchTab(shouldCancelLoading: true)
    }

    @objc
    func didFinishAnnouncement(notification: Notification) {
        if let userInfo = notification.userInfo,
            let announcementText =  userInfo[UIAccessibility.announcementStringValueUserInfoKey] as? String {
            let saveSuccessMessage: String = .CreditCard.RememberCreditCard.CreditCardSaveSuccessToastMessage
            let updateSuccessMessage: String = .CreditCard.UpdateCreditCard.CreditCardUpdateSuccessToastMessage
            if announcementText == saveSuccessMessage || announcementText == updateSuccessMessage {
                UIAccessibility.post(
                    notification: .layoutChanged,
                    argument: self.tabManager.selectedTab?.currentWebView()
                )
            }
        }
    }

    @objc
    func searchBarPositionDidChange(notification: Notification) {
        guard let dict = notification.object as? NSDictionary,
              let newSearchBarPosition = dict[PrefsKeys.FeatureFlags.SearchBarPosition] as? SearchBarPosition,
              urlBar != nil
        else { return }

        let newPositionIsBottom = newSearchBarPosition == .bottom
        let newParent = newPositionIsBottom ? overKeyboardContainer : header
        urlBar.removeFromParent()
        urlBar.addToParent(parent: newParent)

        if let readerModeBar = readerModeBar {
            readerModeBar.removeFromParent()
            readerModeBar.addToParent(parent: newParent, addToTop: newSearchBarPosition == .bottom)
        }

        isBottomSearchBar = newPositionIsBottom
        updateViewConstraints()
        updateHeaderConstraints()
        toolbar.setNeedsDisplay()
        urlBar.updateConstraints()
    }

    func shouldShowToolbarForTraitCollection(_ previousTraitCollection: UITraitCollection) -> Bool {
        return previousTraitCollection.verticalSizeClass != .compact
               && previousTraitCollection.horizontalSizeClass != .regular
    }

    func shouldShowTopTabsForTraitCollection(_ newTraitCollection: UITraitCollection) -> Bool {
        return newTraitCollection.verticalSizeClass == .regular
               && newTraitCollection.horizontalSizeClass == .regular
    }

    @objc
    fileprivate func appMenuBadgeUpdate() {
        let actionNeeded = RustFirefoxAccounts.shared.isActionNeeded
        let showWarningBadge = actionNeeded

        urlBar.warningMenuBadge(setVisible: showWarningBadge)
        toolbar.warningMenuBadge(setVisible: showWarningBadge)
    }

    func updateToolbarStateForTraitCollection(_ newCollection: UITraitCollection) {
        let showToolbar = shouldShowToolbarForTraitCollection(newCollection)
        let showTopTabs = shouldShowTopTabsForTraitCollection(newCollection)

        urlBar.topTabsIsShowing = showTopTabs
        urlBar.setShowToolbar(!showToolbar)
        toolbar.addNewTabButton.isHidden = showToolbar

        if showToolbar {
            toolbar.isHidden = false
            toolbar.tabToolbarDelegate = self
            toolbar.applyUIMode(
                isPrivate: tabManager.selectedTab?.isPrivate ?? false,
                theme: themeManager.currentTheme
            )
            toolbar.applyTheme(theme: themeManager.currentTheme)
            handleMiddleButtonState(currentMiddleButtonState ?? .search)
            updateTabCountUsingTabManager(self.tabManager)
        } else {
            toolbar.tabToolbarDelegate = nil
            toolbar.isHidden = true
        }

        appMenuBadgeUpdate()

        if showTopTabs, topTabsViewController == nil {
            let topTabsViewController = TopTabsViewController(tabManager: tabManager, profile: profile)
            topTabsViewController.delegate = self
            addChild(topTabsViewController)
            header.addArrangedViewToTop(topTabsViewController.view)
            self.topTabsViewController = topTabsViewController
            topTabsViewController.applyTheme()
        } else if showTopTabs, topTabsViewController != nil {
            topTabsViewController?.applyTheme()
        } else {
            if let topTabsView = topTabsViewController?.view {
                header.removeArrangedView(topTabsView)
            }
            topTabsViewController?.removeFromParent()
            topTabsViewController = nil
        }

        header.setNeedsLayout()
        view.layoutSubviews()

        if let tab = tabManager.selectedTab,
           let webView = tab.webView {
            updateURLBarDisplayURL(tab)
            navigationToolbar.updateBackStatus(webView.canGoBack)
            navigationToolbar.updateForwardStatus(webView.canGoForward)
        }
    }

    func dismissVisibleMenus() {
        displayedPopoverController?.dismiss(animated: true)
        if self.presentedViewController as? PhotonActionSheet != nil {
            self.presentedViewController?.dismiss(animated: true, completion: nil)
        }
    }

    @objc
    func appDidEnterBackgroundNotification() {
        displayedPopoverController?.dismiss(animated: false) {
            self.updateDisplayedPopoverProperties = nil
            self.displayedPopoverController = nil
        }
        if self.presentedViewController as? PhotonActionSheet != nil {
            self.presentedViewController?.dismiss(animated: true, completion: nil)
        }
        // Formerly these calls were run during AppDelegate.didEnterBackground(), but we have
        // individual TabManager instances for each BVC, so we perform these here instead.
        tabManager.preserveTabs()
        // TODO: [FXIOS-7856] Some additional updates for telemetry forthcoming, once iPad multi-window is enabled.
        SearchBarSettingsViewModel.recordLocationTelemetry(for: isBottomSearchBar ? .bottom : .top)
        TabsTelemetry.trackTabsQuantity(tabManager: tabManager)
    }

    @objc
    func tappedTopArea() {
        scrollController.showToolbars(animated: true)
    }

    @objc
    func appWillResignActiveNotification() {
        // Dismiss any popovers that might be visible
        displayedPopoverController?.dismiss(animated: false) {
            self.updateDisplayedPopoverProperties = nil
            self.displayedPopoverController = nil
        }

        // If we are displaying a private tab, hide any elements in the tab that we wouldn't want shown
        // when the app is in the home switcher
        guard let privateTab = tabManager.selectedTab,
              privateTab.isPrivate
        else { return }

        view.bringSubviewToFront(webViewContainerBackdrop)
        webViewContainerBackdrop.alpha = 1
        contentStackView.alpha = 0
        urlBar.locationContainer.alpha = 0
        presentedViewController?.popoverPresentationController?.containerView?.alpha = 0
        presentedViewController?.view.alpha = 0
    }

    @objc
    func appDidBecomeActiveNotification() {
        // Re-show any components that might have been hidden because they were being displayed
        // as part of a private mode tab
        UIView.animate(
            withDuration: 0.2,
            delay: 0,
            options: UIView.AnimationOptions(),
            animations: {
                self.contentStackView.alpha = 1
                self.urlBar.locationContainer.alpha = 1
                self.presentedViewController?.popoverPresentationController?.containerView?.alpha = 1
                self.presentedViewController?.view.alpha = 1
            }, completion: { _ in
                self.webViewContainerBackdrop.alpha = 0
                self.view.sendSubviewToBack(self.webViewContainerBackdrop)
            })

        // Re-show toolbar which might have been hidden during scrolling (prior to app moving into the background)
        scrollController.showToolbars(animated: false)

        browserDidBecomeActive()
    }

    func browserDidBecomeActive() {
        let uuid = tabManager.windowUUID
        AppEventQueue.started(.browserUpdatedForAppActivation(uuid))
        defer { AppEventQueue.completed(.browserUpdatedForAppActivation(uuid)) }

        // Update lock icon without redrawing the whole locationView
        if let tab = tabManager.selectedTab {
            urlBar.locationView.tabDidChangeContentBlocking(tab)
        }

        updateWallpaperMetadata()
        dismissModalsIfStartAtHome()

        // When, for example, you "Load in Background" via the share sheet, the tab is added to `Profile`'s `TabQueue`.
        // Make sure that our startup flow is completed and other tabs have been restored before we load.
        AppEventQueue.wait(for: [.startupFlowComplete, .tabRestoration(tabManager.windowUUID)]) { [weak self] in
            self?.backgroundTabLoader.loadBackgroundTabs()
        }
    }

    private func dismissModalsIfStartAtHome() {
        if tabManager.startAtHomeCheck() {
            store.dispatch(FakespotAction.setAppearanceTo(false))
            guard presentedViewController != nil else { return }
            dismissVC()
        }
    }

    // MARK: - Redux

    func subscribeToRedux() {
        store.dispatch(ActiveScreensStateAction.showScreen(
            ScreenActionContext(screen: .browserViewController, windowUUID: windowUUID)
        ))
        let uuid = self.windowUUID
        store.subscribe(self, transform: {
            $0.select({ appState in
                return BrowserViewControllerState(appState: appState, uuid: uuid)
            })
        })
    }

    func unsubscribeFromRedux() {
        store.dispatch(ActiveScreensStateAction.closeScreen(
            ScreenActionContext(screen: .browserViewController, windowUUID: windowUUID)
        ))
        // Note: actual `store.unsubscribe()` is not strictly needed; Redux uses weak subscribers
    }

    func newState(state: BrowserViewControllerState) {
        ensureMainThread { [weak self] in
            guard let self else { return }

            browserViewControllerState = state

            // opens or close sidebar/bottom sheet to match the saved state
            if state.fakespotState.isOpen {
                guard let productURL = urlBar.currentURL else { return }
                handleFakespotFlow(productURL: productURL)
            } else if !state.fakespotState.isOpen {
                dismissFakespotIfNeeded()
            }

            // Update states for felt privacy
            updateInContentHomePanel(tabManager.selectedTab?.url)
            setupMiddleButtonStatus(isLoading: false)

            if let toast = state.toast {
                self.showToastType(toast: toast)
            }

            if state.showOverlay == true {
                overlayManager.openNewTab(url: nil, newTabSettings: newTabSettings)
            }
        }
    }

    private func showToastType(toast: ToastType) {
        let viewModel = ButtonToastViewModel(
            labelText: toast.title,
            buttonText: toast.buttonText)
        let uuid = windowUUID
        let toast = ButtonToast(viewModel: viewModel,
                                theme: themeManager.currentTheme,
                                completion: { buttonPressed in
            if let action = toast.reduxAction(for: uuid), buttonPressed {
                store.dispatch(action)
            }
        })

        show(toast: toast)
    }

    // MARK: - Lifecycle

    override func viewDidLoad() {
        super.viewDidLoad()
        KeyboardHelper.defaultHelper.addDelegate(self)
        trackTelemetry()
        setupNotifications()
        addSubviews()
        listenForThemeChange(view)
        setupAccessibleActions()

        clipboardBarDisplayHandler = ClipboardBarDisplayHandler(prefs: profile.prefs, tabManager: tabManager)
        clipboardBarDisplayHandler?.delegate = self

        scrollController.header = header
        scrollController.overKeyboardContainer = overKeyboardContainer
        scrollController.bottomContainer = bottomContainer

        updateToolbarStateForTraitCollection(traitCollection)

        setupConstraints()

        // Setup UIDropInteraction to handle dragging and dropping
        // links into the view from other apps.
        let dropInteraction = UIDropInteraction(delegate: self)
        view.addInteraction(dropInteraction)

        searchTelemetry = SearchTelemetry(tabManager: tabManager)

        // Awesomebar Location Telemetry
        SearchBarSettingsViewModel.recordLocationTelemetry(for: isBottomSearchBar ? .bottom : .top)

        overlayManager.setURLBar(urlBarView: urlBar)

        // Update theme of already existing views
        let theme = themeManager.currentTheme
        header.applyTheme(theme: theme)
        overKeyboardContainer.applyTheme(theme: theme)
        bottomContainer.applyTheme(theme: theme)
        bottomContentStackView.applyTheme(theme: theme)
        statusBarOverlay.hasTopTabs = shouldShowTopTabsForTraitCollection(traitCollection)
        statusBarOverlay.applyTheme(theme: theme)

        // Feature flag for credit card until we fully enable this feature
        let autofillCreditCardStatus = featureFlags.isFeatureEnabled(
            .creditCardAutofillStatus, checking: .buildOnly)
        // We need to update autofill status on sync manager as there could be delay from nimbus
        // in getting the value. When the delay happens the credit cards might not sync
        // as the default value is false
        profile.syncManager.updateCreditCardAutofillStatus(value: autofillCreditCardStatus)
        // Credit card initial setup telemetry
        creditCardInitialSetupTelemetry()

        // Send settings telemetry for Fakespot
        FakespotUtils().addSettingTelemetry()

        subscribeToRedux()
    }

    private func setupAccessibleActions() {
        // UIAccessibilityCustomAction subclass holding an AccessibleAction instance does not work,
        // thus unable to generate AccessibleActions and UIAccessibilityCustomActions "on-demand" and need
        // to make them "persistent" e.g. by being stored in BVC
        pasteGoAction = AccessibleAction(name: .PasteAndGoTitle, handler: { [weak self] () -> Bool in
            guard let self else { return false }
            if let pasteboardContents = UIPasteboard.general.string {
                self.urlBar(self.urlBar, didSubmitText: pasteboardContents)
                searchController?.searchTelemetry?.interactionType = .pasted
                return true
            }
            return false
        })
        pasteAction = AccessibleAction(name: .PasteTitle, handler: {  [weak self] () -> Bool in
            guard let self else { return false }
            if let pasteboardContents = UIPasteboard.general.string {
                // Enter overlay mode and make the search controller appear.
                self.overlayManager.openSearch(with: pasteboardContents)
                searchController?.searchTelemetry?.interactionType = .pasted
                return true
            }
            return false
        })
        copyAddressAction = AccessibleAction(name: .CopyAddressTitle, handler: { [weak self] () -> Bool in
            guard let self else { return false }
            if let url = self.tabManager.selectedTab?.canonicalURL?.displayURL ?? self.urlBar.currentURL {
                UIPasteboard.general.url = url
            }
            return true
        })
    }

    private func setupNotifications() {
        notificationCenter.addObserver(
            self,
            selector: #selector(appWillResignActiveNotification),
            name: UIApplication.willResignActiveNotification,
            object: nil)
        notificationCenter.addObserver(
            self,
            selector: #selector(appDidBecomeActiveNotification),
            name: UIApplication.didBecomeActiveNotification,
            object: nil)
        notificationCenter.addObserver(
            self,
            selector: #selector(appDidEnterBackgroundNotification),
            name: UIApplication.didEnterBackgroundNotification,
            object: nil)
        notificationCenter.addObserver(
            self,
            selector: #selector(appMenuBadgeUpdate),
            name: .FirefoxAccountStateChange,
            object: nil)
        notificationCenter.addObserver(
            self,
            selector: #selector(searchBarPositionDidChange),
            name: .SearchBarPositionDidChange,
            object: nil)
        notificationCenter.addObserver(
            self,
            selector: #selector(didTapUndoCloseAllTabToast),
            name: .DidTapUndoCloseAllTabToast,
            object: nil)
        notificationCenter.addObserver(
            self,
            selector: #selector(didFinishAnnouncement),
            name: UIAccessibility.announcementDidFinishNotification,
            object: nil)
        notificationCenter.addObserver(self,
                                       selector: #selector(didAddPendingBlobDownloadToQueue),
                                       name: .PendingBlobDownloadAddedToQueue,
                                       object: nil)
    }

    func addSubviews() {
        view.addSubviews(webViewContainerBackdrop, contentStackView)

        contentStackView.addArrangedSubview(contentContainer)

        view.addSubview(topTouchArea)

        // Work around for covering the non-clipped web view content
        view.addSubview(statusBarOverlay)

        // Setup the URL bar, wrapped in a view to get transparency effect
        urlBar = URLBarView(profile: profile)
        urlBar.translatesAutoresizingMaskIntoConstraints = false
        urlBar.delegate = self
        urlBar.tabToolbarDelegate = self
        urlBar.applyTheme(theme: themeManager.currentTheme)
        let isPrivate = tabManager.selectedTab?.isPrivate ?? false
        urlBar.applyUIMode(isPrivate: isPrivate, theme: themeManager.currentTheme)

        urlBar.addToParent(parent: isBottomSearchBar ? overKeyboardContainer : header)
        view.addSubview(header)
        view.addSubview(bottomContentStackView)
        view.addSubview(overKeyboardContainer)

        toolbar = TabToolbar()
        bottomContainer.addArrangedSubview(toolbar)
        view.addSubview(bottomContainer)
    }

    override func viewWillAppear(_ animated: Bool) {
        super.viewWillAppear(animated)

        if !displayedRestoreTabsAlert && crashedLastLaunch() {
            logger.log("The application crashed on last session",
                       level: .info,
                       category: .lifecycle)
            displayedRestoreTabsAlert = true
            showRestoreTabsAlert()
        } else {
            tabManager.restoreTabs()
        }

        updateTabCountUsingTabManager(tabManager, animated: false)

        urlBar.searchEnginesDidUpdate()
    }

    override func viewDidAppear(_ animated: Bool) {
        super.viewDidAppear(animated)

        screenshotHelper.viewIsVisible = true

        if let toast = self.pendingToast {
            self.pendingToast = nil
            show(toast: toast, afterWaiting: ButtonToast.UX.delay)
        }
        showQueuedAlertIfAvailable()

        prepareURLOnboardingContextualHint()

        browserDelegate?.browserHasLoaded()
    }

    private func prepareURLOnboardingContextualHint() {
        guard toolbarContextHintVC.shouldPresentHint(),
              featureFlags.isFeatureEnabled(.isToolbarCFREnabled, checking: .buildOnly)
        else { return }

        toolbarContextHintVC.configure(
            anchor: urlBar,
            withArrowDirection: isBottomSearchBar ? .down : .up,
            andDelegate: self,
            presentedUsing: { self.presentContextualHint() },
            andActionForButton: { self.homePanelDidRequestToOpenSettings(at: .toolbar) },
            overlayState: overlayManager)
    }

    private func presentContextualHint() {
        if IntroScreenManager(prefs: profile.prefs).shouldShowIntroScreen { return }
        present(toolbarContextHintVC, animated: true)

        UIAccessibility.post(notification: .layoutChanged, argument: toolbarContextHintVC)
    }

    override func viewWillDisappear(_ animated: Bool) {
        screenshotHelper.viewIsVisible = false
        super.viewWillDisappear(animated)
    }

    override func viewDidLayoutSubviews() {
        super.viewDidLayoutSubviews()
        // Remove existing constraints
        statusBarOverlay.removeConstraints(statusBarOverlay.constraints)

        // Set new constraints for the statusBarOverlay
        NSLayoutConstraint.activate([
            statusBarOverlay.topAnchor.constraint(equalTo: view.topAnchor),
            statusBarOverlay.leadingAnchor.constraint(equalTo: view.leadingAnchor),
            statusBarOverlay.trailingAnchor.constraint(equalTo: view.trailingAnchor),
            statusBarOverlay.heightAnchor.constraint(equalToConstant: view.safeAreaInsets.top)
        ])

        // Ensure the layout is updated immediately
        view.layoutIfNeeded()

        showQueuedAlertIfAvailable()
    }

    override func willTransition(
        to newCollection: UITraitCollection,
        with coordinator: UIViewControllerTransitionCoordinator
    ) {
        super.willTransition(to: newCollection, with: coordinator)

        // During split screen launching on iPad, this callback gets fired before viewDidLoad gets a chance to
        // set things up. Make sure to only update the toolbar state if the view is ready for it.
        if isViewLoaded {
            updateToolbarStateForTraitCollection(newCollection)
        }

        displayedPopoverController?.dismiss(animated: true, completion: nil)
        coordinator.animate(alongsideTransition: { context in
            self.scrollController.showToolbars(animated: false)
        }, completion: nil)
    }

    override func viewWillTransition(to size: CGSize, with coordinator: UIViewControllerTransitionCoordinator) {
        super.viewWillTransition(to: size, with: coordinator)

        dismissVisibleMenus()

        var fakespotNeedsUpdate = false
        if urlBar.currentURL != nil {
            fakespotNeedsUpdate = contentStackView.isSidebarVisible != FakespotUtils().shouldDisplayInSidebar(
                viewSize: size
            )
            if let fakespotState = browserViewControllerState?.fakespotState {
                fakespotNeedsUpdate = fakespotNeedsUpdate && fakespotState.isOpen
            }

            if fakespotNeedsUpdate {
                dismissFakespotIfNeeded(animated: false)
            }
        }

        coordinator.animate(alongsideTransition: { context in
            self.scrollController.updateMinimumZoom()
            self.topTabsViewController?.scrollToCurrentTab(false, centerCell: false)
            if let popover = self.displayedPopoverController {
                self.updateDisplayedPopoverProperties?()
                self.present(popover, animated: true, completion: nil)
            }

            if let productURL = self.urlBar.currentURL, fakespotNeedsUpdate {
                self.handleFakespotFlow(productURL: productURL)
            }
        }, completion: { _ in
            self.scrollController.setMinimumZoom()
        })
    }

    override func traitCollectionDidChange(_ previousTraitCollection: UITraitCollection?) {
        super.traitCollectionDidChange(previousTraitCollection)
        if traitCollection.hasDifferentColorAppearance(comparedTo: previousTraitCollection) {
            themeManager.systemThemeChanged()
        }
        setupMiddleButtonStatus(isLoading: false)
    }

    // MARK: - Constraints

    private func setupConstraints() {
        urlBar.snp.makeConstraints { make in
            urlBarHeightConstraint = make.height.equalTo(UIConstants.TopToolbarHeightMax).constraint
        }

        NSLayoutConstraint.activate([
            webViewContainerBackdrop.topAnchor.constraint(equalTo: view.topAnchor),
            webViewContainerBackdrop.leadingAnchor.constraint(equalTo: view.leadingAnchor),
            webViewContainerBackdrop.trailingAnchor.constraint(equalTo: view.trailingAnchor),
            webViewContainerBackdrop.bottomAnchor.constraint(equalTo: view.bottomAnchor)
        ])

        NSLayoutConstraint.activate([
            contentStackView.topAnchor.constraint(equalTo: header.bottomAnchor),
            contentStackView.leadingAnchor.constraint(equalTo: view.leadingAnchor),
            contentStackView.trailingAnchor.constraint(equalTo: view.trailingAnchor),
            contentStackView.bottomAnchor.constraint(equalTo: overKeyboardContainer.topAnchor),
        ])

        updateHeaderConstraints()
    }

    private func updateHeaderConstraints() {
        header.snp.remakeConstraints { make in
            if isBottomSearchBar {
                make.left.right.equalTo(view)
                make.top.equalTo(view.safeArea.top)
                // The status bar is covered by the statusBarOverlay,
                // if we don't have the URL bar at the top then header height is 0
                make.height.equalTo(0)
            } else {
                scrollController.headerTopConstraint = make.top.equalTo(view.safeArea.top).constraint
                make.left.right.equalTo(view)
            }
        }
    }

    override func updateViewConstraints() {
        super.updateViewConstraints()

        NSLayoutConstraint.activate([
            topTouchArea.topAnchor.constraint(equalTo: view.topAnchor),
            topTouchArea.leadingAnchor.constraint(equalTo: view.leadingAnchor),
            topTouchArea.trailingAnchor.constraint(equalTo: view.trailingAnchor),
            topTouchArea.heightAnchor.constraint(equalToConstant: UX.ShowHeaderTapAreaHeight)
        ])

        readerModeBar?.snp.remakeConstraints { make in
            make.height.equalTo(UIConstants.ToolbarHeight)
        }

        // Setup the bottom toolbar
        toolbar.snp.remakeConstraints { make in
            make.height.equalTo(UIConstants.BottomToolbarHeight)
        }

        overKeyboardContainer.snp.remakeConstraints { make in
            scrollController.overKeyboardContainerConstraint = make.bottom.equalTo(bottomContainer.snp.top).constraint
            if !isBottomSearchBar, zoomPageBar != nil {
                make.height.greaterThanOrEqualTo(0)
            } else if !isBottomSearchBar {
                make.height.equalTo(0)
            }
            make.leading.trailing.equalTo(view)
        }

        bottomContainer.snp.remakeConstraints { make in
            scrollController.bottomContainerConstraint = make.bottom.equalTo(view.snp.bottom).constraint
            make.leading.trailing.equalTo(view)
        }

        bottomContentStackView.snp.remakeConstraints { remake in
            adjustBottomContentStackView(remake)
        }

        adjustBottomSearchBarForKeyboard()
    }

    private func adjustBottomContentStackView(_ remake: ConstraintMaker) {
        remake.left.equalTo(view.safeArea.left)
        remake.right.equalTo(view.safeArea.right)
        remake.centerX.equalTo(view)
        remake.width.equalTo(view.safeArea.width)

        // Height is set by content - this removes run time error
        remake.height.greaterThanOrEqualTo(0)
        bottomContentStackView.setContentHuggingPriority(.defaultHigh, for: .vertical)

        if isBottomSearchBar {
            adjustBottomContentBottomSearchBar(remake)
        } else {
            adjustBottomContentTopSearchBar(remake)
        }
    }

    private func adjustBottomContentTopSearchBar(_ remake: ConstraintMaker) {
        if let keyboardHeight = keyboardState?.intersectionHeightForView(view), keyboardHeight > 0 {
            remake.bottom.equalTo(view).offset(-keyboardHeight)
        } else if !toolbar.isHidden {
            remake.bottom.lessThanOrEqualTo(overKeyboardContainer.snp.top)
            remake.bottom.lessThanOrEqualTo(view.safeArea.bottom)
        } else {
            remake.bottom.equalTo(view.safeArea.bottom)
        }
    }

    private func adjustBottomContentBottomSearchBar(_ remake: ConstraintMaker) {
        remake.bottom.lessThanOrEqualTo(overKeyboardContainer.snp.top)
        remake.bottom.lessThanOrEqualTo(view.safeArea.bottom)
    }

    private func adjustBottomSearchBarForKeyboard() {
        guard isBottomSearchBar,
              let keyboardHeight = keyboardState?.intersectionHeightForView(view), keyboardHeight > 0
        else {
            overKeyboardContainer.removeKeyboardSpacer()
            return
        }

        let showToolBar = shouldShowToolbarForTraitCollection(traitCollection)
        let toolBarHeight = showToolBar ? UIConstants.BottomToolbarHeight : 0
        let spacerHeight = keyboardHeight - toolBarHeight
        overKeyboardContainer.addKeyboardSpacer(spacerHeight: spacerHeight)
    }

    // Because crashedLastLaunch is sticky, it does not get reset, we need to remember its
    // value so that we do not keep asking the user to restore their tabs.
    var displayedRestoreTabsAlert = false

    fileprivate func crashedLastLaunch() -> Bool {
        return logger.crashedLastLaunch
    }

    fileprivate func showRestoreTabsAlert() {
        let alert = UIAlertController.restoreTabsAlert(
            okayCallback: { _ in
                let extra = [TelemetryWrapper.EventExtraKey.isRestoreTabsStarted.rawValue: true]
                TelemetryWrapper.recordEvent(category: .action,
                                             method: .tap,
                                             object: .restoreTabsAlert,
                                             extras: extra)
                self.isCrashAlertShowing = false
                self.tabManager.restoreTabs(true)
            },
            noCallback: { _ in
                let extra = [TelemetryWrapper.EventExtraKey.isRestoreTabsStarted.rawValue: false]
                TelemetryWrapper.recordEvent(category: .action,
                                             method: .tap,
                                             object: .restoreTabsAlert,
                                             extras: extra)
                self.isCrashAlertShowing = false
                self.tabManager.selectTab(self.tabManager.addTab())
                self.openUrlAfterRestore()
                AppEventQueue.signal(event: .tabRestoration(self.tabManager.windowUUID))
            }
        )
        self.present(alert, animated: true, completion: nil)
        isCrashAlertShowing = true
    }

    fileprivate func showQueuedAlertIfAvailable() {
        if let queuedAlertInfo = tabManager.selectedTab?.dequeueJavascriptAlertPrompt() {
            let alertController = queuedAlertInfo.alertController()
            alertController.delegate = self
            present(alertController, animated: true, completion: nil)
        }
    }

    private func updateWallpaperMetadata() {
        let metadataQueue = DispatchQueue(label: "com.moz.wallpaperVerification.queue")
        metadataQueue.async {
            let wallpaperManager = WallpaperManager()
            wallpaperManager.checkForUpdates()
        }
    }

    func resetBrowserChrome() {
        // animate and reset transform for tab chrome
        urlBar.updateAlphaForSubviews(1)
        toolbar.isHidden = false

        [header, overKeyboardContainer].forEach { view in
            view?.transform = .identity
        }
    }

    // MARK: - Manage embedded content

    func frontEmbeddedContent(_ viewController: ContentContainable) {
        contentContainer.update(content: viewController)
        statusBarOverlay.resetState(isHomepage: contentContainer.hasHomepage)
    }

    /// Embed a ContentContainable inside the content container
    /// - Parameter viewController: the view controller to embed inside the content container
    /// - Returns: True when the content was successfully embedded
    func embedContent(_ viewController: ContentContainable) -> Bool {
        guard contentContainer.canAdd(content: viewController) else { return false }

        addChild(viewController)
        contentContainer.add(content: viewController)
        viewController.didMove(toParent: self)
        statusBarOverlay.resetState(isHomepage: contentContainer.hasHomepage)

        UIAccessibility.post(notification: UIAccessibility.Notification.screenChanged, argument: nil)
        return true
    }

    /// Show the home page embedded in the contentContainer
    /// - Parameter inline: Inline is true when the homepage is created from the tab tray, a long press
    /// on the tab bar to open a new tab or by pressing the home page button on the tab bar. Inline is false when
    /// it's the zero search page, aka when the home page is shown by clicking the url bar from a loaded web page.
    func showEmbeddedHomepage(inline: Bool) {
        resetDataClearanceCFRTimer()

        guard let isPrivate = browserViewControllerState?.usePrivateHomepage, !isPrivate else {
            browserDelegate?.showPrivateHomepage(overlayManager: overlayManager)
            return
        }

        hideReaderModeBar(animated: false)

        // Make sure reload button is hidden on homepage
        urlBar.locationView.reloadButton.reloadButtonState = .disabled

        browserDelegate?.showHomepage(inline: inline,
                                      toastContainer: contentContainer,
                                      homepanelDelegate: self,
                                      libraryPanelDelegate: self,
                                      statusBarScrollDelegate: statusBarOverlay,
                                      overlayManager: overlayManager)
    }

    func showEmbeddedWebview() {
        // Make sure reload button is working when showing webview
        urlBar.locationView.reloadButton.reloadButtonState = .reload

        guard let webview = tabManager.selectedTab?.webView else {
            logger.log("Webview of selected tab was not available", level: .debug, category: .lifecycle)
            return
        }

        browserDelegate?.show(webView: webview)
    }

    // MARK: - Update content

    func updateInContentHomePanel(_ url: URL?, focusUrlBar: Bool = false) {
        let isAboutHomeURL = url.flatMap { InternalURL($0)?.isAboutHomeURL } ?? false
        guard let url = url else {
            showEmbeddedWebview()
            urlBar.locationView.reloadButton.reloadButtonState = .disabled
            return
        }

        if isAboutHomeURL {
            showEmbeddedHomepage(inline: true)

            if userHasPressedHomeButton {
                userHasPressedHomeButton = false
            }
        } else if !url.absoluteString.hasPrefix("\(InternalURL.baseUrl)/\(SessionRestoreHandler.path)") {
            showEmbeddedWebview()
            urlBar.locationView.reloadButton.isHidden = false
        }

        if UIDevice.current.userInterfaceIdiom == .pad {
            topTabsViewController?.refreshTabs()
        }
    }

    func showLibrary(panel: LibraryPanelType) {
        DispatchQueue.main.async {
            self.navigationHandler?.show(homepanelSection: panel.homepanelSection)
        }
    }

    fileprivate func createSearchControllerIfNeeded() {
        guard self.searchController == nil else { return }

        let isPrivate = tabManager.selectedTab?.isPrivate ?? false
        let searchViewModel = SearchViewModel(isPrivate: isPrivate,
                                              isBottomSearchBar: isBottomSearchBar)
        let searchController = SearchViewController(profile: profile,
                                                    viewModel: searchViewModel,
                                                    model: profile.searchEngines,
                                                    tabManager: tabManager)
        searchController.searchEngines = profile.searchEngines
        searchController.searchDelegate = self

        let searchLoader = SearchLoader(profile: profile, urlBar: urlBar)
        searchLoader.addListener(searchController)

        self.searchController = searchController
        self.searchSessionState = .active
        self.searchLoader = searchLoader
    }

    func showSearchController() {
        createSearchControllerIfNeeded()

        guard let searchController = self.searchController else { return }

        // This needs to be added to ensure during animation of the keyboard,
        // No content is showing in between the bottom search bar and the searchViewController
        if isBottomSearchBar, keyboardBackdrop == nil {
            keyboardBackdrop = UIView()
            keyboardBackdrop?.backgroundColor = themeManager.currentTheme.colors.layer1
            view.insertSubview(keyboardBackdrop!, belowSubview: overKeyboardContainer)
            keyboardBackdrop?.snp.makeConstraints { make in
                make.edges.equalTo(view)
            }
            view.bringSubviewToFront(bottomContainer)
        }

        addChild(searchController)
        view.addSubview(searchController.view)
        searchController.view.translatesAutoresizingMaskIntoConstraints = false

        let constraintTarget = isBottomSearchBar ? overKeyboardContainer.topAnchor : view.bottomAnchor
        NSLayoutConstraint.activate([
            searchController.view.topAnchor.constraint(equalTo: header.bottomAnchor),
            searchController.view.leadingAnchor.constraint(equalTo: view.leadingAnchor),
            searchController.view.trailingAnchor.constraint(equalTo: view.trailingAnchor),
            searchController.view.bottomAnchor.constraint(equalTo: constraintTarget)
        ])

        searchController.didMove(toParent: self)
    }

    func hideSearchController() {
        privateModeDimmingView.removeFromSuperview()
        guard let searchController = self.searchController else { return }
        searchController.willMove(toParent: nil)
        searchController.view.removeFromSuperview()
        searchController.removeFromParent()

        keyboardBackdrop?.removeFromSuperview()
        keyboardBackdrop = nil
    }

    func destroySearchController() {
        hideSearchController()

        searchController = nil
        searchSessionState = nil
        searchLoader = nil
    }

    func finishEditingAndSubmit(_ url: URL, visitType: VisitType, forTab tab: Tab) {
        urlBar.currentURL = url
        overlayManager.finishEditing(shouldCancelLoading: false)

        if let nav = tab.loadRequest(URLRequest(url: url)) {
            self.recordNavigationInTab(tab, navigation: nav, visitType: visitType)
        }
    }

    func addBookmark(url: String, title: String? = nil) {
        var title = (title ?? "").trimmingCharacters(in: .whitespacesAndNewlines)
        if title.isEmpty {
            title = url
        }

        let shareItem = ShareItem(url: url, title: title)
        // Add new mobile bookmark at the top of the list
        profile.places.createBookmark(parentGUID: BookmarkRoots.MobileFolderGUID,
                                      url: shareItem.url,
                                      title: shareItem.title,
                                      position: 0)

        var userData = [QuickActionInfos.tabURLKey: shareItem.url]
        if let title = shareItem.title {
            userData[QuickActionInfos.tabTitleKey] = title
        }
        QuickActionsImplementation().addDynamicApplicationShortcutItemOfType(.openLastBookmark,
                                                                             withUserData: userData,
                                                                             toApplication: .shared)

        showBookmarksToast()
    }

    private func showBookmarksToast() {
        let viewModel = ButtonToastViewModel(labelText: .AppMenu.AddBookmarkConfirmMessage,
                                             buttonText: .BookmarksEdit,
                                             textAlignment: .left)
        let toast = ButtonToast(viewModel: viewModel,
                                theme: themeManager.currentTheme) { isButtonTapped in
            isButtonTapped ? self.openBookmarkEditPanel() : nil
        }
        self.show(toast: toast)
    }

    func removeBookmark(url: String) {
        profile.places.deleteBookmarksWithURL(url: url).uponQueue(.main) { result in
            guard result.isSuccess else { return }
            self.showToast(message: .AppMenu.RemoveBookmarkConfirmMessage, toastAction: .removeBookmark)
        }
    }

    /// This function will open a view separate from the bookmark edit panel found in the
    /// Library Panel - Bookmarks section. In order to get the correct information, it needs
    /// to fetch the last added bookmark in the mobile folder, which is the default
    /// location for all bookmarks added on mobile.
    private func openBookmarkEditPanel() {
        TelemetryWrapper.recordEvent(
            category: .action,
            method: .change,
            object: .bookmark,
            value: .addBookmarkToast
        )
        if profile.isShutdown { return }
        profile.places.getBookmarksTree(
            rootGUID: BookmarkRoots.MobileFolderGUID,
            recursive: false
        ).uponQueue(.main) { result in
            guard let bookmarkFolder = result.successValue as? BookmarkFolderData,
                  let bookmarkNode = bookmarkFolder.children?.first as? FxBookmarkNode
            else { return }

            let detailController = BookmarkDetailPanel(profile: self.profile,
                                                       windowUUID: self.windowUUID,
                                                       bookmarkNode: bookmarkNode,
                                                       parentBookmarkFolder: bookmarkFolder,
                                                       presentedFromToast: true)
            let controller: DismissableNavigationViewController
            controller = DismissableNavigationViewController(rootViewController: detailController)
            self.present(controller, animated: true, completion: nil)
        }
    }

    override func accessibilityPerformMagicTap() -> Bool {
        if !urlBar.locationView.readerModeButton.isHidden {
            self.urlBar.tabLocationViewDidTapReaderMode(self.urlBar.locationView)
            return true
        }
        return false
    }

    override func accessibilityPerformEscape() -> Bool {
        if overlayManager.inOverlayMode {
            overlayManager.cancelEditing(shouldCancelLoading: true)
            return true
        } else if let selectedTab = tabManager.selectedTab, selectedTab.canGoBack {
            selectedTab.goBack()
            return true
        }
        return false
    }

    func setupLoadingSpinnerFor(_ webView: WKWebView, isLoading: Bool) {
        if isLoading {
            webView.scrollView.refreshControl?.beginRefreshing()
        } else {
            webView.scrollView.refreshControl?.endRefreshing()
        }
    }

    func setupMiddleButtonStatus(isLoading: Bool) {
        // Setting the default state to search to account for no tab or starting page tab
        // `state` will be modified later if needed
        let state: MiddleButtonState = .search

        // No tab
        guard let tab = tabManager.selectedTab else {
            urlBar.locationView.reloadButton.reloadButtonState = .disabled
            handleMiddleButtonState(state)
            currentMiddleButtonState = state
            return
        }

        // Tab with starting page
        if tab.isURLStartingPage {
            urlBar.locationView.reloadButton.reloadButtonState = .disabled
            handleMiddleButtonState(state)
            currentMiddleButtonState = state
            return
        }

        handleMiddleButtonState(.home)
        urlBar.locationView.reloadButton.reloadButtonState = isLoading ? .stop : .reload
        currentMiddleButtonState = state
    }

    private func handleMiddleButtonState(_ state: MiddleButtonState) {
        let showDataClearanceFlow = browserViewControllerState?.showDataClearanceFlow ?? false
        let showFireButton = featureFlags.isFeatureEnabled(
            .feltPrivacyFeltDeletion,
            checking: .buildOnly
        ) && showDataClearanceFlow
        guard !showFireButton else {
            navigationToolbar.updateMiddleButtonState(.fire)
            configureDataClearanceContextualHint()
            return
        }
        resetDataClearanceCFRTimer()
        navigationToolbar.updateMiddleButtonState(state)
    }

    override func observeValue(
        forKeyPath keyPath: String?,
        of object: Any?,
        change: [NSKeyValueChangeKey: Any]?,
        context: UnsafeMutableRawPointer?
    ) {
        guard let webView = object as? WKWebView,
              let tab = tabManager[webView]
        else { return }

        guard let kp = keyPath,
              let path = KVOConstants(rawValue: kp)
        else {
            logger.log("BVC observeValue webpage unhandled KVO",
                       level: .info,
                       category: .unlabeled,
                       description: "Unhandled KVO key: \(keyPath ?? "nil")")
            return
        }

        switch path {
        case .estimatedProgress:
            guard tab === tabManager.selectedTab else { break }
            if let url = webView.url, !InternalURL.isValid(url: url) {
                urlBar.updateProgressBar(Float(webView.estimatedProgress))
                setupMiddleButtonStatus(isLoading: true)
            } else {
                urlBar.hideProgressBar()
                setupMiddleButtonStatus(isLoading: false)
            }
        case .loading:
            guard let loading = change?[.newKey] as? Bool else { break }
            setupMiddleButtonStatus(isLoading: loading)
            setupLoadingSpinnerFor(webView, isLoading: loading)

        case .URL:
            // Special case for "about:blank" popups, if the webView.url is nil, keep the tab url as "about:blank"
            if tab.url?.absoluteString == "about:blank" && webView.url == nil {
                break
            }

            // To prevent spoofing, only change the URL immediately if the new URL is on
            // the same origin as the current URL. Otherwise, do nothing and wait for
            // didCommitNavigation to confirm the page load.
            if tab.url?.origin == webView.url?.origin {
                tab.url = webView.url

                if tab === tabManager.selectedTab {
                    updateUIForReaderHomeStateForTab(tab)
                }
                // Catch history pushState navigation, but ONLY for same origin navigation,
                // for reasons above about URL spoofing risk.
                navigateInTab(tab: tab, webViewStatus: .url)
            }
        case .title:
            // Ensure that the tab title *actually* changed to prevent repeated calls
            // to navigateInTab(tab:).
            guard let title = tab.title else { break }
            if !title.isEmpty && title != tab.lastTitle {
                tab.lastTitle = title
                navigateInTab(tab: tab, webViewStatus: .title)
            }
            TelemetryWrapper.recordEvent(category: .action, method: .navigate, object: .tab)
        case .canGoBack:
            guard tab === tabManager.selectedTab,
                  let canGoBack = change?[.newKey] as? Bool
            else { break }
            navigationToolbar.updateBackStatus(canGoBack)
        case .canGoForward:
            guard tab === tabManager.selectedTab,
                  let canGoForward = change?[.newKey] as? Bool
            else { break }
            navigationToolbar.updateForwardStatus(canGoForward)
        case .hasOnlySecureContent:
            urlBar.locationView.hasSecureContent = webView.hasOnlySecureContent
            urlBar.locationView.showTrackingProtectionButton(for: webView.url)
        default:
            assertionFailure("Unhandled KVO key: \(keyPath ?? "nil")")
        }
    }

    func updateUIForReaderHomeStateForTab(_ tab: Tab, focusUrlBar: Bool = false) {
        updateURLBarDisplayURL(tab)
        scrollController.showToolbars(animated: false)

        if let url = tab.url {
            if url.isReaderModeURL {
                showReaderModeBar(animated: false)
            } else {
                hideReaderModeBar(animated: false)
            }

            updateInContentHomePanel(url as URL, focusUrlBar: focusUrlBar)
        }
    }

    /// Updates the URL bar text and button states.
    /// Call this whenever the page URL changes.
    fileprivate func updateURLBarDisplayURL(_ tab: Tab) {
        if tab == tabManager.selectedTab, let displayUrl = tab.url?.displayURL, urlBar.currentURL != displayUrl {
            let searchData = tab.metadataManager?.tabGroupData ?? LegacyTabGroupData()
            searchData.tabAssociatedNextUrl = displayUrl.absoluteString
            tab.metadataManager?.updateTimerAndObserving(
                state: .tabNavigatedToDifferentUrl,
                searchData: searchData,
                isPrivate: tab.isPrivate)
        }
        urlBar.currentURL = tab.url?.displayURL
        urlBar.locationView.updateShoppingButtonVisibility(for: tab)
        let isPage = tab.url?.displayURL?.isWebPage() ?? false
        navigationToolbar.updatePageStatus(isPage)
    }

    // MARK: Opening New Tabs

    /// ⚠️ !! WARNING !! ⚠️
    /// This function opens up x number of new tabs in the background.
    /// This is meant to test memory overflows with tabs on a device.
    /// DO NOT USE unless you're explicitly testing this feature.
    /// It should only be used from the debug menu.
    func debugOpen(numberOfNewTabs: Int?, at url: URL) {
        guard let numberOfNewTabs = numberOfNewTabs,
              numberOfNewTabs > 0
        else { return }

        DispatchQueue.main.asyncAfter(deadline: .now() + .milliseconds(500), execute: {
            let urlRequest = URLRequest(url: url)
            if TabTrayFlagManager.isRefactorEnabled {
                let context = AddNewTabContext(urlRequest: urlRequest, isPrivate: false, windowUUID: self.windowUUID)
                store.dispatch(TabPanelAction.addNewTab(context))
            } else {
                self.tabManager.addTab(urlRequest)
            }

            self.debugOpen(numberOfNewTabs: numberOfNewTabs - 1, at: url)
        })
    }

    func presentSignInViewController(_ fxaOptions: FxALaunchParams,
                                     flowType: FxAPageType = .emailLoginFlow,
                                     referringPage: ReferringPage = .none) {
        let vcToPresent = FirefoxAccountSignInViewController.getSignInOrFxASettingsVC(
            fxaOptions,
            flowType: flowType,
            referringPage: referringPage,
            profile: profile
        )
        (vcToPresent as? FirefoxAccountSignInViewController)?.qrCodeNavigationHandler = navigationHandler
        presentThemedViewController(navItemLocation: .Left,
                                    navItemText: .Close,
                                    vcBeingPresented: vcToPresent,
                                    topTabsVisible: UIDevice.current.userInterfaceIdiom == .pad)
    }

    func handle(query: String) {
       openBlankNewTab(focusLocationField: false)
       urlBar(urlBar, didSubmitText: query)
    }

    func handle(url: URL?, isPrivate: Bool, options: Set<Route.SearchOptions>? = nil) {
        if let url = url {
            if options?.contains(.switchToNormalMode) == true {
                switchToPrivacyMode(isPrivate: false)
            }
            switchToTabForURLOrOpen(url, isPrivate: isPrivate)
        } else {
            openBlankNewTab(
                focusLocationField: options?.contains(.focusLocationField) == true,
                isPrivate: isPrivate
            )
        }
    }

    func handle(url: URL?, tabId: String, isPrivate: Bool = false) {
        if let url = url {
            switchToTabForURLOrOpen(url, uuid: tabId, isPrivate: isPrivate)
        } else {
            openBlankNewTab(focusLocationField: true, isPrivate: isPrivate)
        }
    }

    func handleQRCode() {
        navigationHandler?.showQRCode(delegate: self)
    }

    func handleClosePrivateTabs() {
        tabManager.removeTabs(tabManager.privateTabs)
        guard let tab = mostRecentTab(inTabs: tabManager.normalTabs) else {
            tabManager.selectTab(tabManager.addTab())
            return
        }
        tabManager.selectTab(tab)
    }

    func switchToPrivacyMode(isPrivate: Bool) {
        if let tabTrayController = self.gridTabTrayController,
           tabTrayController.tabDisplayManager.isPrivate != isPrivate {
            tabTrayController.didTogglePrivateMode(isPrivate)
        }
        topTabsViewController?.applyUIMode(isPrivate: isPrivate, theme: themeManager.currentTheme)
    }

    func switchToTabForURLOrOpen(_ url: URL, uuid: String? = nil, isPrivate: Bool = false) {
        guard !isCrashAlertShowing else {
            urlFromAnotherApp = UrlToOpenModel(url: url, isPrivate: isPrivate)
            return
        }
        popToBVC()
        guard !isShowingJSPromptAlert() else {
            tabManager.addTab(URLRequest(url: url), isPrivate: isPrivate)
            return
        }
        openedUrlFromExternalSource = true

        if let uuid = uuid, let tab = tabManager.getTabForUUID(uuid: uuid) {
            tabManager.selectTab(tab)
        } else if let tab = tabManager.getTabForURL(url) {
            tabManager.selectTab(tab)
        } else {
            openURLInNewTab(url, isPrivate: isPrivate)
        }
    }

    @discardableResult
    func openURLInNewTab(_ url: URL?, isPrivate: Bool = false) -> Tab {
        if let selectedTab = tabManager.selectedTab {
            screenshotHelper.takeScreenshot(selectedTab)
        }
        let request: URLRequest?
        if let url = url {
            request = URLRequest(url: url)
        } else {
            request = nil
        }

        switchToPrivacyMode(isPrivate: isPrivate)
        let tab = tabManager.addTab(request, isPrivate: isPrivate)
        tabManager.selectTab(tab)
        return tab
    }

    func focusLocationTextField(forTab tab: Tab?, setSearchText searchText: String? = nil) {
        DispatchQueue.main.asyncAfter(deadline: .now() + .milliseconds(300)) {
            // Without a delay, the text field fails to become first responder
            // Check that the newly created tab is still selected.
            // This let's the user spam the Cmd+T button without lots of responder changes.
            guard tab == self.tabManager.selectedTab else { return }

            self.urlBar.tabLocationViewDidTapLocation(self.urlBar.locationView)
            if let text = searchText {
                self.urlBar.setLocation(text, search: true)
            }
        }
    }

    func openNewTabFromMenu(focusLocationField: Bool, isPrivate: Bool) {
        overlayManager.openNewTab(url: nil, newTabSettings: newTabSettings)
        openBlankNewTab(focusLocationField: focusLocationField, isPrivate: isPrivate)
    }

    func openBlankNewTab(
        focusLocationField: Bool,
        isPrivate: Bool = false,
        searchFor searchText: String? = nil
    ) {
        popToBVC()
        guard !isShowingJSPromptAlert() else {
            tabManager.addTab(nil, isPrivate: isPrivate)
            return
        }
        openedUrlFromExternalSource = true

        let freshTab = openURLInNewTab(nil, isPrivate: isPrivate)
        freshTab.metadataManager?.updateTimerAndObserving(state: .newTab, isPrivate: freshTab.isPrivate)
        if focusLocationField {
            focusLocationTextField(forTab: freshTab, setSearchText: searchText)
        }
    }

    func openSearchNewTab(isPrivate: Bool = false, _ text: String) {
        popToBVC()

        guard let engine = profile.searchEngines.defaultEngine,
              let searchURL = engine.searchURLForQuery(text)
        else {
            DefaultLogger.shared.log("Error handling URL entry: \"\(text)\".", level: .warning, category: .tabs)
            return
        }

        openURLInNewTab(searchURL, isPrivate: isPrivate)

        if let tab = tabManager.selectedTab {
            let searchData = LegacyTabGroupData(searchTerm: text,
                                                searchUrl: searchURL.absoluteString,
                                                nextReferralUrl: "")
            tab.metadataManager?.updateTimerAndObserving(
                state: .navSearchLoaded,
                searchData: searchData,
                isPrivate: tab.isPrivate
            )
        }
    }

    fileprivate func popToBVC() {
        guard let currentViewController = navigationController?.topViewController else { return }
        // Avoid dismissing JSPromptAlert that causes the crash because completionHandler was not called
        if !isShowingJSPromptAlert() {
            currentViewController.dismiss(animated: true, completion: nil)
        }

        if currentViewController != self {
            _ = self.navigationController?.popViewController(animated: true)
        }
    }

    private func isShowingJSPromptAlert() -> Bool {
        return navigationController?.topViewController?.presentedViewController as? JSPromptAlertController != nil
    }

    fileprivate func postLocationChangeNotificationForTab(_ tab: Tab, navigation: WKNavigation?) {
        let notificationCenter = NotificationCenter.default
        var info = [AnyHashable: Any]()
        info["url"] = tab.url?.displayURL
        info["title"] = tab.title
        if let visitType = self.getVisitTypeForTab(tab, navigation: navigation)?.rawValue {
            info["visitType"] = visitType
        }
        info["isPrivate"] = tab.isPrivate
        notificationCenter.post(name: .OnLocationChange, object: self, userInfo: info)
    }

    /// Enum to represent the WebView observation or delegate that triggered calling `navigateInTab`
    enum WebViewUpdateStatus {
        case title
        case url
        case finishedNavigation
    }

    func navigateInTab(tab: Tab, to navigation: WKNavigation? = nil, webViewStatus: WebViewUpdateStatus) {
        tabManager.expireSnackbars()

        guard let webView = tab.webView else { return }

        if let url = webView.url {
            if (!InternalURL.isValid(url: url) || url.isReaderModeURL) && !url.isFileURL {
                postLocationChangeNotificationForTab(tab, navigation: navigation)
                tab.readabilityResult = nil
                webView.evaluateJavascriptInDefaultContentWorld("\(ReaderModeNamespace).checkReadability()")
            }

            // Update Fakespot sidebar if necessary
            if webViewStatus == .url {
                updateFakespot(tab: tab)
            }

            TabEvent.post(.didChangeURL(url), for: tab)
        }

        // Represents WebView observation or delegate update that called this function

        if webViewStatus == .finishedNavigation {
            // A delay of 500 milliseconds is added when we take screenshot
            // as we don't know exactly when wkwebview is rendered
            let delayedTimeInterval = DispatchTimeInterval.milliseconds(500)

            if tab !== tabManager.selectedTab, let webView = tab.webView {
                // To Screenshot a tab that is hidden we must add the webView,
                // then wait enough time for the webview to render.
                webView.frame = contentContainer.frame
                view.insertSubview(webView, at: 0)
                // This is kind of a hacky fix for Bug 1476637 to prevent webpages from focusing the
                // touch-screen keyboard from the background even though they shouldn't be able to.
                webView.resignFirstResponder()

                // We need a better way of identifying when webviews are finished rendering
                // There are cases in which the page will still show a loading animation or nothing
                // when the screenshot is being taken, depending on internet connection
                // Issue created: https://github.com/mozilla-mobile/firefox-ios/issues/7003
                DispatchQueue.main.asyncAfter(deadline: .now() + delayedTimeInterval) {
                    self.screenshotHelper.takeScreenshot(tab)
                    if webView.superview == self.view {
                        webView.removeFromSuperview()
                    }
                }
            } else if tab.webView != nil {
                DispatchQueue.main.asyncAfter(deadline: .now() + delayedTimeInterval) {
                    self.screenshotHelper.takeScreenshot(tab)
                }
            }
        }
    }

    internal func updateFakespot(tab: Tab, isReload: Bool = false) {
        guard let webView = tab.webView,
              let url = webView.url
        else {
            // We're on homepage or a blank tab
            store.dispatch(FakespotAction.setAppearanceTo(false))
            return
        }

        store.dispatch(FakespotAction.tabDidChange(tabUIDD: tab.tabUUID))
        let isFeatureEnabled = featureFlags.isCoreFeatureEnabled(.useStagingFakespotAPI)
        let environment = isFeatureEnabled ? FakespotEnvironment.staging : .prod
        let product = ShoppingProduct(url: url, client: FakespotClient(environment: environment))

        guard product.product != nil, !tab.isPrivate else {
            store.dispatch(FakespotAction.setAppearanceTo(false))

            // Quick fix: make sure to sidebar is hidden when opened from deep-link
            // Relates to FXIOS-7844
            contentStackView.hideSidebar(self)
            return
        }

        if isReload, let productId = product.product?.id {
           store.dispatch(FakespotAction.tabDidReload(tabUIDD: tab.tabUUID, productId: productId))
        }

        // Do not update Fakespot when we are not on a selected tab
        guard tabManager.selectedTab == tab else { return }

        if contentStackView.isSidebarVisible {
            // Sidebar is visible, update content
            navigationHandler?.updateFakespotSidebar(productURL: url,
                                                     sidebarContainer: contentStackView,
                                                     parentViewController: self)
        } else if FakespotUtils().shouldDisplayInSidebar(),
                  let fakespotState = browserViewControllerState?.fakespotState,
                  fakespotState.isOpen {
            // Sidebar should be displayed and Fakespot is open, display Fakespot
            handleFakespotFlow(productURL: url)
        } else if let fakespotState = browserViewControllerState?.fakespotState,
                  fakespotState.sidebarOpenForiPadLandscape,
                  UIDevice.current.userInterfaceIdiom == .pad {
            // Sidebar should be displayed, display Fakespot
            store.dispatch(FakespotAction.setAppearanceTo(true))
        }
    }

    // MARK: Autofill

    private func creditCardInitialSetupTelemetry() {
        // Credit card autofill status telemetry
        let userDefaults = UserDefaults.standard
        let key = PrefsKeys.KeyAutofillCreditCardStatus
        // Default value is true for autofill credit card input
        let autofillStatus = userDefaults.value(forKey: key) as? Bool ?? true
        TelemetryWrapper.recordEvent(
            category: .information,
            method: .settings,
            object: .creditCardAutofillEnabled,
            extras: [
                TelemetryWrapper.ExtraKey.isCreditCardAutofillEnabled.rawValue: autofillStatus
            ]
        )

        // Credit card sync telemetry
        self.profile.hasSyncAccount { [unowned self] hasSync in
            logger.log("User has sync account setup \(hasSync)",
                       level: .debug,
                       category: .setup)

            guard hasSync else { return }
            let syncStatus = self.profile.syncManager.checkCreditCardEngineEnablement()
            TelemetryWrapper.recordEvent(
                category: .information,
                method: .settings,
                object: .creditCardSyncEnabled,
                extras: [
                    TelemetryWrapper.ExtraKey.isCreditCardSyncEnabled.rawValue: syncStatus
                ]
            )
        }
    }

    private func autofillCreditCardNimbusFeatureFlag() -> Bool {
        return featureFlags.isFeatureEnabled(.creditCardAutofillStatus, checking: .buildOnly)
    }

    private func autofillCreditCardSettingsUserDefaultIsEnabled() -> Bool {
        let userDefaults = UserDefaults.standard
        let keyCreditCardAutofill = PrefsKeys.KeyAutofillCreditCardStatus

        return (userDefaults.object(forKey: keyCreditCardAutofill) as? Bool ?? true)
    }

    private func addressAutofillNimbusFeatureFlag() -> Bool {
        return featureFlags.isFeatureEnabled(.addressAutofill, checking: .buildOnly)
    }

    private func addressAutofillSettingsUserDefaultsIsEnabled() -> Bool {
        let userDefaults = UserDefaults.standard
        let keyAddressAutofill = PrefsKeys.KeyAutofillAddressStatus

        return (userDefaults.object(forKey: keyAddressAutofill) as? Bool ?? true)
    }

    private func autofillSetup(_ tab: Tab, didCreateWebView webView: WKWebView) {
        let formAutofillHelper = FormAutofillHelper(tab: tab)
        tab.addContentScript(formAutofillHelper, name: FormAutofillHelper.name())

        // Closure to handle found field values for credit card and address fields
        formAutofillHelper.foundFieldValues = { [weak self] fieldValues, type, frame in
            guard let self, let tabWebView = tab.webView else { return }

            // Handle different field types
            switch fieldValues.fieldValue {
            case .address:
                guard addressAutofillSettingsUserDefaultsIsEnabled(),
                      addressAutofillNimbusFeatureFlag(),
                      // FXMO-376: Phase 2 let addressPayload = fieldValues.fieldData as? UnencryptedAddressFields,
                      let type = type else { return }

                // Handle address form filling or capturing
                switch type {
                case .fillAddressForm:
                    displayAddressAutofillAccessoryView(tabWebView: tabWebView)
                case .captureAddressForm:
                    // FXMO-376: No action needed for capturing address form as this is for Phase 2
                    break
                default:
                    break
                }

            case .creditCard:
                guard let creditCardPayload = fieldValues.fieldData as? UnencryptedCreditCardFields,
                      let type = type,
                      autofillCreditCardSettingsUserDefaultIsEnabled() else { return }

                // Record telemetry for credit card form detection
                if type == .formInput {
                    TelemetryWrapper.recordEvent(category: .action,
                                                 method: .tap,
                                                 object: .creditCardFormDetected)
                }

                guard autofillCreditCardNimbusFeatureFlag() else { return }

                // Handle different types of credit card interactions
                switch type {
                case .formInput:
                    displayAutofillCreditCardAccessoryView(tabWebView: tabWebView)
                case .formSubmit:
                    showCreditCardAutofillSheet(fieldValues: creditCardPayload)
                default:
                    break
                }

                // Handle action when saved cards button is tapped
                handleSavedCardsButtonTap(tabWebView: tabWebView,
                                          webView: webView,
                                          frame: frame)
            }
        }
    }

    private func displayAutofillCreditCardAccessoryView(tabWebView: TabWebView) {
        profile.autofill.listCreditCards(completion: { cards, error in
            guard let cards = cards, !cards.isEmpty, error == nil else { return }
            DispatchQueue.main.async {
                tabWebView.accessoryView.reloadViewFor(AccessoryType.creditCard)
                tabWebView.reloadInputViews()
            }
        })
    }

    private func displayAddressAutofillAccessoryView(tabWebView: TabWebView) {
        profile.autofill.listCreditCards(completion: { addresses, error in
            guard let addresses = addresses, !addresses.isEmpty, error == nil else { return }
            DispatchQueue.main.async {
                tabWebView.accessoryView.reloadViewFor(AccessoryType.address)
                tabWebView.reloadInputViews()
            }
        })
    }

    /// Handles the action when the saved cards button is tapped on the tab web view.
    private func handleSavedCardsButtonTap(tabWebView: TabWebView, webView: WKWebView, frame: WKFrameInfo?) {
        tabWebView.accessoryView.savedCardsClosure = {
            DispatchQueue.main.async { [weak self] in
                webView.resignFirstResponder()
                self?.authenticateSelectCreditCardBottomSheet(frame: frame)
            }
        }
    }

<<<<<<< HEAD
    private func authenticateSelectSavedLoginsClosureBottomSheet() {
        appAuthenticator.getAuthenticationState { [unowned self] state in
            switch state {
            case .deviceOwnerAuthenticated:
                // Note: Since we are injecting card info, we pass on the frame
                // for special iframe cases
                self.navigationHandler?.showSavedLoginAutofill()
            case .deviceOwnerFailed:
                break // Keep showing bvc
            case .passCodeRequired:
                self.navigationHandler?.showRequiredPassCode()
            }
        }
    }

    private func authenticateSelectCreditCardBottomSheet(fieldValues: UnencryptedCreditCardFields,
                                                         frame: WKFrameInfo? = nil) {
=======
    private func authenticateSelectCreditCardBottomSheet(frame: WKFrameInfo? = nil) {
>>>>>>> e97ecbac
        appAuthenticator.getAuthenticationState { [unowned self] state in
            switch state {
            case .deviceOwnerAuthenticated:
                // Note: Since we are injecting card info, we pass on the frame
                // for special iframe cases
                self.navigationHandler?.showCreditCardAutofill(creditCard: nil,
                                                               decryptedCard: nil,
                                                               viewType: .selectSavedCard,
                                                               frame: frame,
                                                               alertContainer: self.contentContainer)
            case .deviceOwnerFailed:
                break // Keep showing bvc
            case .passCodeRequired:
                self.navigationHandler?.showRequiredPassCode()
            }
        }
    }

    func showCreditCardAutofillSheet(fieldValues: UnencryptedCreditCardFields) {
        self.profile.autofill.checkForCreditCardExistance(
            cardNumber: fieldValues.ccNumberLast4
        ) { existingCard, error in
            guard let existingCard = existingCard else {
                DispatchQueue.main.async {
                    self.navigationHandler?.showCreditCardAutofill(creditCard: nil,
                                                                   decryptedCard: fieldValues,
                                                                   viewType: .save,
                                                                   frame: nil,
                                                                   alertContainer: self.contentContainer)
                }
                return
            }

            // card already saved should update if any of its other values are different
            if !fieldValues.isEqualToCreditCard(creditCard: existingCard) {
                DispatchQueue.main.async {
                    self.navigationHandler?.showCreditCardAutofill(creditCard: existingCard,
                                                                   decryptedCard: fieldValues,
                                                                   viewType: .update,
                                                                   frame: nil,
                                                                   alertContainer: self.contentContainer)
                }
            }
        }
    }

    // MARK: Overlay View
    // Disable search suggests view only if user is in private mode and setting is enabled
    private var shouldDisableSearchSuggestsForPrivateMode: Bool {
        let featureFlagEnabled = featureFlags.isFeatureEnabled(.feltPrivacySimplifiedUI, checking: .buildOnly)
        let alwaysShowSearchSuggestionsView = browserViewControllerState?
            .searchScreenState
            .showSearchSugestionsView ?? false
        let isSettingEnabled = profile.prefs.boolForKey(
            PrefsKeys.SearchSettings.showPrivateModeSearchSuggestions
        ) ?? false

        return featureFlagEnabled && !alwaysShowSearchSuggestionsView && !isSettingEnabled
    }

    // Configure dimming view to show for private mode
    private func configureDimmingView() {
        if let selectedTab = tabManager.selectedTab, selectedTab.isPrivate {
            view.addSubview(privateModeDimmingView)
            view.bringSubviewToFront(privateModeDimmingView)

            NSLayoutConstraint.activate([
                privateModeDimmingView.topAnchor.constraint(equalTo: contentStackView.topAnchor),
                privateModeDimmingView.leadingAnchor.constraint(equalTo: contentStackView.leadingAnchor),
                privateModeDimmingView.bottomAnchor.constraint(equalTo: contentStackView.bottomAnchor),
                privateModeDimmingView.trailingAnchor.constraint(equalTo: contentStackView.trailingAnchor)
            ])
        }
    }

    // Determines the view user should see when editing the url bar
    // Dimming view appears if private mode search suggest is disabled
    // Otherwise shows search suggests screen
    func configureOverlayView() {
        if shouldDisableSearchSuggestsForPrivateMode {
            configureDimmingView()
        } else {
            showSearchController()
        }
    }

    // MARK: Themeable
    func applyTheme() {
        let currentTheme = themeManager.currentTheme
        statusBarOverlay.hasTopTabs = shouldShowTopTabsForTraitCollection(traitCollection)
        keyboardBackdrop?.backgroundColor = currentTheme.colors.layer1
        webViewContainerBackdrop.backgroundColor = currentTheme.colors.layer3
        setNeedsStatusBarAppearanceUpdate()

        // Update the `background-color` of any blank webviews.
        let webViews = tabManager.tabs.compactMap({ $0.webView })
        webViews.forEach({ $0.applyTheme(theme: currentTheme) })

        let tabs = tabManager.tabs
        tabs.forEach {
            $0.applyTheme(theme: currentTheme)
        }

        guard let contentScript = tabManager.selectedTab?.getContentScript(name: ReaderMode.name()) else { return }
        applyThemeForPreferences(profile.prefs, contentScript: contentScript)
    }

    var isPreferSwitchToOpenTabOverDuplicateFeatureEnabled: Bool {
        featureFlags.isFeatureEnabled(.preferSwitchToOpenTabOverDuplicate, checking: .buildOnly)
    }

    // MARK: - LibraryPanelDelegate

    func libraryPanel(didSelectURL url: URL, visitType: VisitType) {
        guard let tab = tabManager.selectedTab else { return }

        if isPreferSwitchToOpenTabOverDuplicateFeatureEnabled,
           let tab = tabManager.tabs.reversed().first(where: {
               // URL for reading mode comes encoded and we need a separate case to check if it's equal with the tab url
               ($0.url == url || $0.url == url.safeEncodedUrl) && $0.isPrivate == tab.isPrivate
           }) {
            tabManager.selectTab(tab)
        } else {
            // Handle keyboard shortcuts from homepage with url selection
            // (ex: Cmd + Tap on Link; which is a cell in this case)
            if navigateLinkShortcutIfNeeded(url: url) {
                return
            }
            finishEditingAndSubmit(url, visitType: visitType, forTab: tab)
        }
    }

    func libraryPanelDidRequestToOpenInNewTab(_ url: URL, isPrivate: Bool) {
        let tab = self.tabManager.addTab(
            URLRequest(url: url),
            afterTab: self.tabManager.selectedTab,
            isPrivate: isPrivate
        )
        // If we are showing toptabs a user can just use the top tab bar
        // If in overlay mode switching doesnt correctly dismiss the homepanels
        guard !topTabsVisible, !self.urlBar.inOverlayMode else { return }
        // We're not showing the top tabs; show a toast to quick switch to the fresh new tab.
        let viewModel = ButtonToastViewModel(labelText: .ContextMenuButtonToastNewTabOpenedLabelText,
                                             buttonText: .ContextMenuButtonToastNewTabOpenedButtonText)
        let toast = ButtonToast(viewModel: viewModel,
                                theme: themeManager.currentTheme,
                                completion: { buttonPressed in
            if buttonPressed {
                self.tabManager.selectTab(tab)
            }
        })
        self.show(toast: toast)
    }

    var libraryPanelWindowUUID: WindowUUID {
        return windowUUID
    }

    // MARK: - RecentlyClosedPanelDelegate

    func openRecentlyClosedSiteInSameTab(_ url: URL) {
        tabTrayOpenRecentlyClosedTab(url)
    }

    func openRecentlyClosedSiteInNewTab(_ url: URL, isPrivate: Bool) {
        tabManager.selectTab(tabManager.addTab(URLRequest(url: url)))
    }

    // MARK: - QRCodeViewControllerDelegate

    func didScanQRCodeWithURL(_ url: URL) {
        guard let tab = tabManager.selectedTab else { return }
        finishEditingAndSubmit(url, visitType: VisitType.typed, forTab: tab)
        TelemetryWrapper.recordEvent(category: .action, method: .scan, object: .qrCodeURL)
    }

    func didScanQRCodeWithText(_ text: String) {
        TelemetryWrapper.recordEvent(category: .action, method: .scan, object: .qrCodeText)
        let defaultAction: () -> Void = { [weak self] in
            guard let tab = self?.tabManager.selectedTab else { return }
            self?.submitSearchText(text, forTab: tab)
        }
        let content = TextContentDetector.detectTextContent(text)
        switch content {
        case .some(.link(let url)):
            UIApplication.shared.open(url, options: [:], completionHandler: nil)
        case .some(.phoneNumber(let phoneNumber)):
            if let url = URL(string: "tel:\(phoneNumber)", invalidCharacters: false) {
                UIApplication.shared.open(url, options: [:], completionHandler: nil)
            } else {
                defaultAction()
            }
        default:
            defaultAction()
        }
    }

    // MARK: - BrowserFrameInfoProvider

    func getHeaderSize() -> CGSize {
        return header.frame.size
    }

    func getBottomContainerSize() -> CGSize {
        return bottomContainer.frame.size
    }

    func getOverKeyboardContainerSize() -> CGSize {
        return overKeyboardContainer.frame.size
    }
}

extension BrowserViewController: ClipboardBarDisplayHandlerDelegate {
    func shouldDisplay(clipBoardURL url: URL) {
        let viewModel = ButtonToastViewModel(labelText: .GoToCopiedLink,
                                             descriptionText: url.absoluteDisplayString,
                                             buttonText: .GoButtonTittle)
        let toast = ButtonToast(viewModel: viewModel,
                                theme: themeManager.currentTheme,
                                completion: { [weak self] buttonPressed in
            if buttonPressed {
                let isPrivate = self?.tabManager.selectedTab?.isPrivate ?? false
                self?.openURLInNewTab(url, isPrivate: isPrivate)
            }
        })
        clipboardBarDisplayHandler?.clipboardToast = toast
        show(toast: toast, duration: ClipboardBarDisplayHandler.UX.toastDelay)
    }
}

/**
 * History visit management.
 * TODO: this should be expanded to track various visit types; see Bug 1166084.
 */
extension BrowserViewController {
    func ignoreNavigationInTab(_ tab: Tab, navigation: WKNavigation) {
        self.ignoredNavigation.insert(navigation)
    }

    func recordNavigationInTab(_ tab: Tab, navigation: WKNavigation, visitType: VisitType) {
        self.typedNavigation[navigation] = visitType
    }

    /**
     * Untrack and do the right thing.
     */
    func getVisitTypeForTab(_ tab: Tab, navigation: WKNavigation?) -> VisitType? {
        guard let navigation = navigation else {
            // See https://github.com/WebKit/webkit/blob/master/Source/WebKit2/UIProcess/Cocoa/NavigationState.mm#L390
            return VisitType.link
        }

        if self.ignoredNavigation.remove(navigation) != nil {
            return nil
        }

        return self.typedNavigation.removeValue(forKey: navigation) ?? VisitType.link
    }
}

// MARK: - LegacyTabDelegate
extension BrowserViewController: LegacyTabDelegate {
    func tab(_ tab: Tab, didCreateWebView webView: WKWebView) {
        // Observers that live as long as the tab. Make sure these are all cleared in willDeleteWebView below!
        beginObserving(webView: webView)
        self.scrollController.beginObserving(scrollView: webView.scrollView)
        webView.uiDelegate = self

        let formPostHelper = FormPostHelper(tab: tab)
        tab.addContentScript(formPostHelper, name: FormPostHelper.name())

        let readerMode = ReaderMode(tab: tab)
        readerMode.delegate = self
        tab.addContentScript(readerMode, name: ReaderMode.name())

        // only add the logins helper if the tab is not a private browsing tab
        if !tab.isPrivate {
            let logins = LoginsHelper(
                tab: tab,
                profile: profile,
                theme: themeManager.currentTheme
            )
            tab.addContentScript(logins, name: LoginsHelper.name())
            logins.foundFieldValues = { field in
//                self?.profile.autofill.listCreditCards(completion: { cards, error in
//                    guard let cards = cards, !cards.isEmpty, error == nil else { return }
                    DispatchQueue.main.async {
                        tab.webView?.accessoryView.reloadViewFor(.login)
                        tab.webView?.reloadInputViews()
                    }
//                })

                tab.webView?.accessoryView.savedLoginsClosure = {
                    DispatchQueue.main.async { [weak self] in
                        // Dismiss keyboard
                        webView.resignFirstResponder()
                        // Authenticate and show bottom sheet with select a card flow
                        self?.authenticateSelectSavedLoginsClosureBottomSheet()
                    }
                }
            }
        }

        // Credit card autofill setup and callback
        autofillSetup(tab, didCreateWebView: webView)

        let contextMenuHelper = ContextMenuHelper(tab: tab)
        tab.addContentScript(contextMenuHelper, name: ContextMenuHelper.name())

        let errorHelper = ErrorPageHelper(certStore: profile.certStore)
        tab.addContentScript(errorHelper, name: ErrorPageHelper.name())

        let sessionRestoreHelper = SessionRestoreHelper(tab: tab)
        sessionRestoreHelper.delegate = self
        tab.addContentScriptToPage(sessionRestoreHelper, name: SessionRestoreHelper.name())

        let findInPageHelper = FindInPageHelper(tab: tab)
        findInPageHelper.delegate = self
        tab.addContentScript(findInPageHelper, name: FindInPageHelper.name())

        let adsHelper = AdsTelemetryHelper(tab: tab)
        tab.addContentScript(adsHelper, name: AdsTelemetryHelper.name())

        let noImageModeHelper = NoImageModeHelper(tab: tab)
        tab.addContentScript(noImageModeHelper, name: NoImageModeHelper.name())

        let downloadContentScript = DownloadContentScript(tab: tab)
        tab.addContentScript(downloadContentScript, name: DownloadContentScript.name())

        let printHelper = PrintHelper(tab: tab)
        tab.addContentScriptToPage(printHelper, name: PrintHelper.name())

        let nightModeHelper = NightModeHelper(tab: tab)
        tab.addContentScript(nightModeHelper, name: NightModeHelper.name())

        // XXX: Bug 1390200 - Disable NSUserActivity/CoreSpotlight temporarily
        // let spotlightHelper = SpotlightHelper(tab: tab)
        // tab.addHelper(spotlightHelper, name: SpotlightHelper.name())

        tab.addContentScript(LocalRequestHelper(), name: LocalRequestHelper.name())

        let blocker = FirefoxTabContentBlocker(tab: tab, prefs: profile.prefs)
        tab.contentBlocker = blocker
        tab.addContentScript(blocker, name: FirefoxTabContentBlocker.name())

        tab.addContentScript(FocusHelper(tab: tab), name: FocusHelper.name())
    }

    func tab(_ tab: Tab, willDeleteWebView webView: WKWebView) {
        DispatchQueue.main.async { [weak self] in
            guard let self else { return }
            stopObserving(webView: webView)
            self.scrollController.stopObserving(scrollView: webView.scrollView)
            webView.uiDelegate = nil
            webView.scrollView.delegate = nil
            webView.removeFromSuperview()
        }
    }

    func tab(_ tab: Tab, didSelectFindInPageForSelection selection: String) {
        updateFindInPageVisibility(visible: true)
        findInPageBar?.text = selection
    }

    func tab(_ tab: Tab, didSelectSearchWithFirefoxForSelection selection: String) {
        openSearchNewTab(isPrivate: tab.isPrivate, selection)
    }

    private func beginObserving(webView: WKWebView) {
        guard !observedWebViews.contains(webView) else {
            logger.log("Duplicate observance of webView", level: .warning, category: .webview)
            return
        }
        observedWebViews.insert(webView)
        KVOs.forEach { webView.addObserver(self, forKeyPath: $0.rawValue, options: .new, context: nil) }
    }

    private func stopObserving(webView: WKWebView) {
        guard observedWebViews.contains(webView) else {
            logger.log("Duplicate KVO de-registration of webView", level: .warning, category: .webview)
            return
        }
        observedWebViews.remove(webView)
        KVOs.forEach { webView.removeObserver(self, forKeyPath: $0.rawValue) }
    }

    // MARK: Snack bar

    func tab(_ tab: Tab, didAddSnackbar bar: SnackBar) {
        // If the Tab that had a SnackBar added to it is not currently
        // the selected Tab, do nothing right now. If/when the Tab gets
        // selected later, we will show the SnackBar at that time.
        guard tab == tabManager.selectedTab else { return }
        bar.applyTheme(theme: themeManager.currentTheme)
        bottomContentStackView.addArrangedViewToBottom(bar, completion: {
            self.view.layoutIfNeeded()
        })
    }

    func tab(_ tab: Tab, didRemoveSnackbar bar: SnackBar) {
        bottomContentStackView.removeArrangedView(bar)
    }
}

// MARK: HomePanelDelegate
extension BrowserViewController: HomePanelDelegate {
    func homePanelDidRequestToOpenLibrary(panel: LibraryPanelType) {
        showLibrary(panel: panel)
        view.endEditing(true)
    }

    func homePanel(didSelectURL url: URL, visitType: VisitType, isGoogleTopSite: Bool) {
        guard let tab = tabManager.selectedTab else { return }

        if isPreferSwitchToOpenTabOverDuplicateFeatureEnabled,
           let tab = tabManager.tabs.reversed().first(where: {
               // URL for reading mode comes encoded and we need a separate case to check if it's equal with the tab url
               ($0.url == url || $0.url == url.safeEncodedUrl) && $0.isPrivate == tab.isPrivate
           }) {
            tabManager.selectTab(tab)
        } else {
            if isGoogleTopSite {
                tab.urlType = .googleTopSite
                searchTelemetry?.shouldSetGoogleTopSiteSearch = true
            }

            // Handle keyboard shortcuts from homepage with url selection
            // (ex: Cmd + Tap on Link; which is a cell in this case)
            if navigateLinkShortcutIfNeeded(url: url) {
                return
            }

            finishEditingAndSubmit(url, visitType: visitType, forTab: tab)
        }
    }

    func homePanelDidRequestToOpenInNewTab(_ url: URL, isPrivate: Bool, selectNewTab: Bool = false) {
        let tab = tabManager.addTab(URLRequest(url: url), afterTab: tabManager.selectedTab, isPrivate: isPrivate)
        // Select new tab automatically if needed
        guard !selectNewTab else {
            tabManager.selectTab(tab)
            return
        }

        // If we are showing toptabs a user can just use the top tab bar
        guard !topTabsVisible else { return }

        // We're not showing the top tabs; show a toast to quick switch to the fresh new tab.
        let viewModel = ButtonToastViewModel(labelText: .ContextMenuButtonToastNewTabOpenedLabelText,
                                             buttonText: .ContextMenuButtonToastNewTabOpenedButtonText)
        let toast = ButtonToast(viewModel: viewModel,
                                theme: themeManager.currentTheme,
                                completion: { buttonPressed in
            if buttonPressed {
                self.tabManager.selectTab(tab)
            }
        })
        show(toast: toast)
    }

    func homePanelDidRequestToOpenTabTray(withFocusedTab tabToFocus: Tab?, focusedSegment: TabTrayPanelType?) {
        showTabTray(withFocusOnUnselectedTab: tabToFocus, focusedSegment: focusedSegment)
    }

    func homePanelDidRequestToOpenSettings(at settingsPage: Route.SettingsSection) {
        navigationHandler?.show(settings: settingsPage)
    }
}

// MARK: - SearchViewController
extension BrowserViewController: SearchViewControllerDelegate {
    func searchViewController(
        _ searchViewController: SearchViewController,
        didSelectURL url: URL,
        searchTerm: String?
    ) {
        guard let tab = tabManager.selectedTab else { return }

        let searchData = LegacyTabGroupData(searchTerm: searchTerm ?? "",
                                            searchUrl: url.absoluteString,
                                            nextReferralUrl: "")
        tab.metadataManager?.updateTimerAndObserving(
            state: .navSearchLoaded,
            searchData: searchData,
            isPrivate: tab.isPrivate
        )
        searchTelemetry?.shouldSetUrlTypeSearch = true
        finishEditingAndSubmit(url, visitType: VisitType.typed, forTab: tab)
    }

    // In searchViewController when user selects an open tabs and switch to it
    func searchViewController(_ searchViewController: SearchViewController, uuid: String) {
        overlayManager.switchTab(shouldCancelLoading: true)
        if let tab = tabManager.getTabForUUID(uuid: uuid) {
            tabManager.selectTab(tab)
        }
    }

    func presentSearchSettingsController() {
        let searchSettingsTableViewController = SearchSettingsTableViewController(profile: profile)

        // Update search icon when the searchengine changes
        searchSettingsTableViewController.updateSearchIcon = {
            self.urlBar.searchEnginesDidUpdate()
            self.searchController?.reloadSearchEngines()
            self.searchController?.reloadData()
        }
        let navController = ModalSettingsNavigationController(rootViewController: searchSettingsTableViewController)
        self.present(navController, animated: true, completion: nil)
    }

    func searchViewController(
        _ searchViewController: SearchViewController,
        didHighlightText text: String,
        search: Bool
    ) {
        searchViewController.searchTelemetry?.interactionType = .refined
        self.urlBar.setLocation(text, search: search)
    }

    func searchViewController(_ searchViewController: SearchViewController, didAppend text: String) {
        searchViewController.searchTelemetry?.interactionType = .pasted
        self.urlBar.setLocation(text, search: false)
    }

    func searchViewControllerWillHide(_ searchViewController: SearchViewController) {
        switch searchSessionState {
        case .engaged:
            let visibleSuggestionsTelemetryInfo = searchViewController.visibleSuggestionsTelemetryInfo
            visibleSuggestionsTelemetryInfo.forEach { trackVisibleSuggestion(telemetryInfo: $0) }
            TelemetryWrapper.gleanRecordEvent(category: .action, method: .engagement, object: .locationBar)

        case .abandoned:
            let visibleSuggestionsTelemetryInfo = searchViewController.visibleSuggestionsTelemetryInfo
            visibleSuggestionsTelemetryInfo.forEach { trackVisibleSuggestion(telemetryInfo: $0) }
            TelemetryWrapper.gleanRecordEvent(category: .action, method: .abandonment, object: .locationBar)
            searchViewController.searchTelemetry?.recordURLBarSearchAbandonmentTelemetryEvent()
        default:
            break
        }
    }

    /// Records telemetry for a suggestion that was visible during an engaged or
    /// abandoned search session. The user may have tapped on this suggestion
    /// or on a different suggestion, typed in a search term or a URL, or
    /// dismissed the URL bar without completing their search.
    func trackVisibleSuggestion(telemetryInfo info: SearchViewVisibleSuggestionTelemetryInfo) {
        switch info {
        // A sponsored or non-sponsored suggestion from Firefox Suggest.
        case let .firefoxSuggestion(telemetryInfo, position, didTap):
            let didAbandonSearchSession = searchSessionState == .abandoned
            TelemetryWrapper.gleanRecordEvent(
                category: .action,
                method: .view,
                object: TelemetryWrapper.EventObject.fxSuggest,
                extras: [
                    TelemetryWrapper.EventValue.fxSuggestionTelemetryInfo.rawValue: telemetryInfo,
                    TelemetryWrapper.EventValue.fxSuggestionPosition.rawValue: position,
                    TelemetryWrapper.EventValue.fxSuggestionDidTap.rawValue: didTap,
                    TelemetryWrapper.EventValue.fxSuggestionDidAbandonSearchSession.rawValue: didAbandonSearchSession,
                ]
            )
            if didTap {
                TelemetryWrapper.gleanRecordEvent(
                    category: .action,
                    method: .tap,
                    object: TelemetryWrapper.EventObject.fxSuggest,
                    extras: [
                        TelemetryWrapper.EventValue.fxSuggestionTelemetryInfo.rawValue: telemetryInfo,
                        TelemetryWrapper.EventValue.fxSuggestionPosition.rawValue: position,
                    ]
                )
            }
        }
    }
}

extension BrowserViewController: TabManagerDelegate {
    func tabManager(_ tabManager: TabManager, didSelectedTabChange selected: Tab?, previous: Tab?, isRestoring: Bool) {
        // Remove the old accessibilityLabel. Since this webview shouldn't be visible, it doesn't need it
        // and having multiple views with the same label confuses tests.
        if let webView = previous?.webView {
            webView.endEditing(true)
            webView.accessibilityLabel = nil
            webView.accessibilityElementsHidden = true
            webView.accessibilityIdentifier = nil
            webView.removeFromSuperview()
        }

        if let tab = selected, let webView = tab.webView {
            updateURLBarDisplayURL(tab)
            if urlBar.inOverlayMode, tab.url?.displayURL != nil {
                urlBar.leaveOverlayMode(reason: .finished, shouldCancelLoading: false)
            }

            if previous == nil || tab.isPrivate != previous?.isPrivate {
                applyTheme()

                let ui: [PrivateModeUI?] = [toolbar, topTabsViewController, urlBar]
                ui.forEach { $0?.applyUIMode(isPrivate: tab.isPrivate, theme: themeManager.currentTheme) }
            } else {
                // Theme is applied to the tab and webView in the else case
                // because in the if block is applied already to all the tabs and web views
                tab.applyTheme(theme: themeManager.currentTheme)
                webView.applyTheme(theme: themeManager.currentTheme)
            }

            readerModeCache = tab.isPrivate ? MemoryReaderModeCache.sharedInstance : DiskReaderModeCache.sharedInstance
            if let privateModeButton = topTabsViewController?.privateModeButton,
               previous != nil && previous?.isPrivate != tab.isPrivate {
                privateModeButton.setSelected(tab.isPrivate, animated: true)
            }
            ReaderModeHandlers.readerModeCache = readerModeCache

            scrollController.tab = tab

            webView.accessibilityLabel = .WebViewAccessibilityLabel
            webView.accessibilityIdentifier = "contentView"
            webView.accessibilityElementsHidden = false

            browserDelegate?.show(webView: webView)

            if webView.url == nil {
                // The web view can go gray if it was zombified due to memory pressure.
                // When this happens, the URL is nil, so try restoring the page upon selection.
                tab.reload()
            }

            // Update Fakespot sidebar if necessary
            updateFakespot(tab: tab)
        }

        updateTabCountUsingTabManager(tabManager)

        bottomContentStackView.removeAllArrangedViews()
        if let bars = selected?.bars {
            bars.forEach { bar in
                bottomContentStackView.addArrangedViewToBottom(bar, completion: { self.view.layoutIfNeeded() })
            }
        }

        updateFindInPageVisibility(visible: false, tab: previous)
        setupMiddleButtonStatus(isLoading: selected?.loading ?? false)
        navigationToolbar.updateBackStatus(selected?.canGoBack ?? false)
        navigationToolbar.updateForwardStatus(selected?.canGoForward ?? false)
        if let url = selected?.webView?.url, !InternalURL.isValid(url: url) {
            self.urlBar.updateProgressBar(Float(selected?.estimatedProgress ?? 0))
        }

        if let readerMode = selected?.getContentScript(name: ReaderMode.name()) as? ReaderMode {
            urlBar.updateReaderModeState(readerMode.state)
            if readerMode.state == .active {
                showReaderModeBar(animated: false)
            } else {
                hideReaderModeBar(animated: false)
            }
        } else {
            urlBar.updateReaderModeState(ReaderModeState.unavailable)
        }

        if topTabsVisible {
            topTabsDidChangeTab()
        }

       /// If the selectedTab is showing an error page trigger a reload
        if let url = selected?.url, let internalUrl = InternalURL(url), internalUrl.isErrorPage {
            selected?.reloadPage()
            return
        }
        updateInContentHomePanel(selected?.url as URL?, focusUrlBar: true)
    }

    func tabManager(_ tabManager: TabManager, didAddTab tab: Tab, placeNextToParentTab: Bool, isRestoring: Bool) {
        // If we are restoring tabs then we update the count once at the end
        if !isRestoring {
            updateTabCountUsingTabManager(tabManager)
        }
        tab.tabDelegate = self
    }

    func tabManager(_ tabManager: TabManager, didRemoveTab tab: Tab, isRestoring: Bool) {
        if let url = tab.lastKnownUrl, !(InternalURL(url)?.isAboutURL ?? false), !tab.isPrivate {
            profile.recentlyClosedTabs.addTab(url as URL,
                                              title: tab.lastTitle,
                                              lastExecutedTime: tab.lastExecutedTime)
        }
        updateTabCountUsingTabManager(tabManager)
    }

    func tabManagerDidAddTabs(_ tabManager: TabManager) {
        updateTabCountUsingTabManager(tabManager)
    }

    func tabManagerDidRestoreTabs(_ tabManager: TabManager) {
        updateTabCountUsingTabManager(tabManager)
        openUrlAfterRestore()
    }

    func openUrlAfterRestore() {
        guard let url = urlFromAnotherApp?.url else { return }
        openURLInNewTab(url, isPrivate: urlFromAnotherApp?.isPrivate ?? false)
        urlFromAnotherApp = nil
    }

    func show(toast: Toast,
              afterWaiting delay: DispatchTimeInterval = Toast.UX.toastDelayBefore,
              duration: DispatchTimeInterval? = Toast.UX.toastDismissAfter) {
        if let downloadToast = toast as? DownloadToast {
            self.downloadToast = downloadToast
        }

        // If BVC isn't visible hold on to this toast until viewDidAppear
        if self.view.window == nil {
            self.pendingToast = toast
            return
        }

        toast.showToast(viewController: self, delay: delay, duration: duration) { toast in
            [
                toast.leadingAnchor.constraint(equalTo: self.view.leadingAnchor),
                toast.trailingAnchor.constraint(equalTo: self.view.trailingAnchor),
                toast.bottomAnchor.constraint(equalTo: self.bottomContentStackView.bottomAnchor)
            ]
        }
    }

    func tabManagerDidRemoveAllTabs(_ tabManager: TabManager, toast: ButtonToast?) {
        guard let toast = toast, !(tabManager.selectedTab?.isPrivate ?? false) else { return }
        // The toast is created from TabManager which doesn't have access to themeManager
        // The whole toast system needs some rework so as compromised solution before the rework I create the toast
        // with light theme and force apply theme with real theme before showing
        toast.applyTheme(theme: themeManager.currentTheme)
        show(toast: toast, afterWaiting: ButtonToast.UX.delay)
    }

    func updateTabCountUsingTabManager(_ tabManager: TabManager, animated: Bool = true) {
        if let selectedTab = tabManager.selectedTab {
            let count = selectedTab.isPrivate ? tabManager.privateTabs.count : tabManager.normalTabs.count
            toolbar.updateTabCount(count, animated: animated)
            urlBar.updateTabCount(count, animated: !urlBar.inOverlayMode)
            topTabsViewController?.updateTabCount(count, animated: animated)
        }
    }

    func tabManagerUpdateCount() {
        updateTabCountUsingTabManager(self.tabManager)
    }
}

// MARK: - UIPopoverPresentationControllerDelegate

extension BrowserViewController: UIPopoverPresentationControllerDelegate {
    func popoverPresentationControllerDidDismissPopover(
        _ popoverPresentationController: UIPopoverPresentationController
    ) {
        displayedPopoverController = nil
        updateDisplayedPopoverProperties = nil
    }
}

extension BrowserViewController: UIAdaptivePresentationControllerDelegate {
    // Returning None here makes sure that the Popover is actually presented as a Popover and
    // not as a full-screen modal, which is the default on compact device classes.
    func adaptivePresentationStyle(
        for controller: UIPresentationController,
        traitCollection: UITraitCollection
    ) -> UIModalPresentationStyle {
        return .none
    }
}

extension BrowserViewController {
    /// Used to get the context menu save image in the context menu, shown from long press on webview links
    fileprivate func getImageData(_ url: URL, success: @escaping (Data) -> Void) {
        makeURLSession(
            userAgent: UserAgent.fxaUserAgent,
            configuration: URLSessionConfiguration.default).dataTask(with: url
            ) { (data, response, error) in
            if validatedHTTPResponse(response, statusCode: 200..<300) != nil,
               let data = data {
                success(data)
            }
        }.resume()
    }

    override func pressesBegan(_ presses: Set<UIPress>, with event: UIPressesEvent?) {
        keyboardPressesHandler().handlePressesBegan(presses, with: event)
        super.pressesBegan(presses, with: event)
    }

    override func pressesEnded(_ presses: Set<UIPress>, with event: UIPressesEvent?) {
        keyboardPressesHandler().handlePressesEnded(presses, with: event)
        super.pressesEnded(presses, with: event)
    }
}

extension BrowserViewController {
    // no-op - relates to UIImageWriteToSavedPhotosAlbum
    @objc
    func image(_ image: UIImage, didFinishSavingWithError error: NSError?, contextInfo: UnsafeRawPointer) { }
}

extension BrowserViewController: KeyboardHelperDelegate {
    func keyboardHelper(_ keyboardHelper: KeyboardHelper, keyboardWillShowWithState state: KeyboardState) {
        keyboardState = state
        updateViewConstraints()

        UIView.animate(
            withDuration: state.animationDuration,
            delay: 0,
            options: [UIView.AnimationOptions(rawValue: UInt(state.animationCurve.rawValue << 16))],
            animations: {
                self.bottomContentStackView.layoutIfNeeded()
            })
    }

    func keyboardHelper(_ keyboardHelper: KeyboardHelper, keyboardWillHideWithState state: KeyboardState) {
        keyboardState = nil
        updateViewConstraints()

        UIView.animate(
            withDuration: state.animationDuration,
            delay: 0,
            options: [UIView.AnimationOptions(rawValue: UInt(state.animationCurve.rawValue << 16))],
            animations: {
                self.bottomContentStackView.layoutIfNeeded()
            })

        finishEditionMode()
    }

    func keyboardHelper(_ keyboardHelper: KeyboardHelper, keyboardWillChangeWithState state: KeyboardState) {
        keyboardState = state
        updateViewConstraints()
    }

    private func finishEditionMode() {
        // If keyboard is dismiss leave edition mode Homepage case is handled in HomepageVC
        let newTabChoice = NewTabAccessors.getNewTabPage(profile.prefs)
        if newTabChoice != .topSites, newTabChoice != .blankPage {
            overlayManager.cancelEditing(shouldCancelLoading: false)
        }
    }
}

extension BrowserViewController: SessionRestoreHelperDelegate {
    func sessionRestoreHelper(_ helper: SessionRestoreHelper, didRestoreSessionForTab tab: Tab) {
        if let tab = tabManager.selectedTab, tab.webView === tab.webView {
            updateUIForReaderHomeStateForTab(tab)
        }

        clipboardBarDisplayHandler?.didRestoreSession()
    }
}

extension BrowserViewController: TabTrayDelegate {
    func tabTrayDidCloseLastTab(toast: ButtonToast) {
        toast.applyTheme(theme: themeManager.currentTheme)
        show(toast: toast, afterWaiting: ButtonToast.UX.delay)
    }

    func tabTrayOpenRecentlyClosedTab(_ url: URL) {
        guard let tab = self.tabManager.selectedTab else { return }
        self.finishEditingAndSubmit(url, visitType: .link, forTab: tab)
    }

    // This function animates and resets the tab chrome transforms when
    // the tab tray dismisses.
    func tabTrayDidDismiss(_ tabTray: LegacyGridTabViewController) {
        resetBrowserChrome()
    }

    func tabTrayDidAddTab(_ tabTray: LegacyGridTabViewController, tab: Tab) {}

    func tabTrayDidAddBookmark(_ tab: Tab) {
        guard let url = tab.url?.absoluteString, !url.isEmpty else { return }
        let tabState = tab.tabState
        addBookmark(url: url, title: tabState.title)
        TelemetryWrapper.recordEvent(
            category: .action,
            method: .add,
            object: .bookmark,
            value: .tabTray
        )
    }

    func tabTrayDidAddToReadingList(_ tab: Tab) -> ReadingListItem? {
        guard let url = tab.url?.absoluteString, !url.isEmpty else { return nil }
        return profile.readingList.createRecordWithURL(
            url,
            title: tab.title ?? url,
            addedBy: UIDevice.current.name
        ).value.successValue
    }

    func tabTrayDidRequestTabsSettings() {
        navigationHandler?.show(settings: .tabs)
    }
}

extension BrowserViewController: JSPromptAlertControllerDelegate {
    func promptAlertControllerDidDismiss(_ alertController: JSPromptAlertController) {
        showQueuedAlertIfAvailable()
    }
}

extension BrowserViewController: TopTabsDelegate {
    func topTabsDidPressTabs() {
        // Technically is not changing tabs but is loosing focus on urlbar
        overlayManager.switchTab(shouldCancelLoading: true)
        self.urlBarDidPressTabs(urlBar)
    }

    func topTabsDidPressNewTab(_ isPrivate: Bool) {
        openBlankNewTab(focusLocationField: true, isPrivate: isPrivate)
        overlayManager.openNewTab(url: nil,
                                  newTabSettings: newTabSettings)
    }

    func topTabsDidChangeTab() {
        // Only for iPad leave overlay mode on tab change
        overlayManager.switchTab(shouldCancelLoading: true)
        updateZoomPageBarVisibility(visible: false)
    }

    func topTabsDidPressPrivateMode() {
        updateZoomPageBarVisibility(visible: false)
    }
}

extension BrowserViewController: DevicePickerViewControllerDelegate, InstructionsViewDelegate {
    func dismissInstructionsView() {
        self.navigationController?.presentedViewController?.dismiss(animated: true)
        self.popToBVC()
    }

    func devicePickerViewControllerDidCancel(_ devicePickerViewController: DevicePickerViewController) {
        self.popToBVC()
    }

    func devicePickerViewController(
        _ devicePickerViewController: DevicePickerViewController,
        didPickDevices devices: [RemoteDevice]
    ) {
        guard let shareItem = devicePickerViewController.shareItem else { return }

        guard shareItem.isShareable else {
            let alert = UIAlertController(
                title: .SendToErrorTitle,
                message: .SendToErrorMessage,
                preferredStyle: .alert
            )
            alert.addAction(UIAlertAction(
                title: .SendToErrorOKButton,
                style: .default
            ) { _ in self.popToBVC() })
            present(alert, animated: true, completion: nil)
            return
        }
        profile.sendItem(shareItem, toDevices: devices).uponQueue(.main) { _ in
            self.popToBVC()
            DispatchQueue.main.asyncAfter(deadline: .now() + 0.3) {
                SimpleToast().showAlertWithText(.AppMenu.AppMenuTabSentConfirmMessage,
                                                bottomContainer: self.contentContainer,
                                                theme: self.themeManager.currentTheme)
            }
        }
    }
}

extension BrowserViewController {
    func trackTelemetry() {
        trackAccessibility()
        trackNotificationPermission()
        appStartupTelemetry.sendStartupTelemetry()
    }

    func trackAccessibility() {
        typealias Key = TelemetryWrapper.EventExtraKey
        TelemetryWrapper.recordEvent(
            category: .action,
            method: .voiceOver,
            object: .app,
            extras: [Key.isVoiceOverRunning.rawValue: UIAccessibility.isVoiceOverRunning.description]
        )
        TelemetryWrapper.recordEvent(
            category: .action,
            method: .switchControl,
            object: .app,
            extras: [Key.isSwitchControlRunning.rawValue: UIAccessibility.isSwitchControlRunning.description]
        )
        TelemetryWrapper.recordEvent(
            category: .action,
            method: .reduceTransparency,
            object: .app,
            extras: [Key.isReduceTransparencyEnabled.rawValue: UIAccessibility.isReduceTransparencyEnabled.description]
        )
        TelemetryWrapper.recordEvent(
            category: .action,
            method: .reduceMotion,
            object: .app,
            extras: [Key.isReduceMotionEnabled.rawValue: UIAccessibility.isReduceMotionEnabled.description]
        )
        TelemetryWrapper.recordEvent(
            category: .action,
            method: .invertColors,
            object: .app,
            extras: [Key.isInvertColorsEnabled.rawValue: UIAccessibility.isInvertColorsEnabled.description]
        )

        let a11yEnabled = UIApplication.shared.preferredContentSizeCategory.isAccessibilityCategory.description
        let a11yCategory = UIApplication.shared.preferredContentSizeCategory.rawValue.description
        TelemetryWrapper.recordEvent(
            category: .action,
            method: .dynamicTextSize,
            object: .app,
            extras: [Key.isAccessibilitySizeEnabled.rawValue: a11yEnabled,
                     Key.preferredContentSizeCategory.rawValue: a11yCategory]
        )
    }

    func trackNotificationPermission() {
        NotificationManager().getNotificationSettings(sendTelemetry: true) { _ in }
    }
}<|MERGE_RESOLUTION|>--- conflicted
+++ resolved
@@ -1961,27 +1961,7 @@
         }
     }
 
-<<<<<<< HEAD
-    private func authenticateSelectSavedLoginsClosureBottomSheet() {
-        appAuthenticator.getAuthenticationState { [unowned self] state in
-            switch state {
-            case .deviceOwnerAuthenticated:
-                // Note: Since we are injecting card info, we pass on the frame
-                // for special iframe cases
-                self.navigationHandler?.showSavedLoginAutofill()
-            case .deviceOwnerFailed:
-                break // Keep showing bvc
-            case .passCodeRequired:
-                self.navigationHandler?.showRequiredPassCode()
-            }
-        }
-    }
-
-    private func authenticateSelectCreditCardBottomSheet(fieldValues: UnencryptedCreditCardFields,
-                                                         frame: WKFrameInfo? = nil) {
-=======
     private func authenticateSelectCreditCardBottomSheet(frame: WKFrameInfo? = nil) {
->>>>>>> e97ecbac
         appAuthenticator.getAuthenticationState { [unowned self] state in
             switch state {
             case .deviceOwnerAuthenticated:
