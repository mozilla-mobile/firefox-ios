// This Source Code Form is subject to the terms of the Mozilla Public
// License, v. 2.0. If a copy of the MPL was not distributed with this
// file, You can obtain one at http://mozilla.org/MPL/2.0/

import Foundation
import Photos
import UIKit
import WebKit
import Shared
import Storage
import SnapKit
import Account
import MobileCoreServices
import Common
import Redux
import WebEngine
import WidgetKit
import ActivityKit

import class MozillaAppServices.BookmarkFolderData
import class MozillaAppServices.BookmarkItemData
import struct MozillaAppServices.Login
import enum MozillaAppServices.BookmarkRoots
import enum MozillaAppServices.VisitType

class BrowserViewController: UIViewController,
                             SearchBarLocationProvider,
                             Themeable,
                             LibraryPanelDelegate,
                             RecentlyClosedPanelDelegate,
                             QRCodeViewControllerDelegate,
                             StoreSubscriber,
                             BrowserFrameInfoProvider,
                             NavigationToolbarContainerDelegate,
                             AddressToolbarContainerDelegate,
                             BookmarksHandlerDelegate,
                             FeatureFlaggable,
                             CanRemoveQuickActionBookmark,
                             BrowserContentHiding,
                             BrowserStatusBarScrollDelegate {
    enum UX {
        static let showHeaderTapAreaHeight: CGFloat = 32
        static let downloadToastDelay = DispatchTimeInterval.milliseconds(500)
        static let downloadToastDuration = DispatchTimeInterval.seconds(5)
    }

    /// Describes the state of the current search session. This state is used
    /// to record search engagement and abandonment telemetry.
    enum SearchSessionState {
        /// The user is currently searching. The URL bar's text field
        /// is focused, but the search controller may be hidden if the
        /// text field is empty.
        case active

        /// The user completed their search by navigating to a destination,
        /// either by tapping on a suggestion, or by entering a search term
        /// or a URL.
        case engaged

        /// The user abandoned their search by dismissing the URL bar.
        case abandoned
    }

    typealias SubscriberStateType = BrowserViewControllerState

    private let KVOs: [KVOConstants] = [
        .estimatedProgress,
        .loading,
        .canGoBack,
        .canGoForward,
        .URL,
        .title,
        .hasOnlySecureContent,
        // TODO: FXIOS-12158 Add back after investigating why video player is broken
//        .fullscreenState
    ]

    weak var browserDelegate: BrowserDelegate?
    weak var navigationHandler: BrowserNavigationHandler?
    weak var fullscreenDelegate: FullscreenDelegate?

    var urlBarView: (URLBarViewProtocol & TopBottomInterchangeable & Autocompletable) {
        if !isToolbarRefactorEnabled, let legacyUrlBar {
            return legacyUrlBar
        }
        return addressToolbarContainer
    }

    var windowUUID: WindowUUID { return tabManager.windowUUID }
    var currentWindowUUID: UUID? { return windowUUID }
    private var observedWebViews = WeakList<WKWebView>()

    var themeManager: ThemeManager
    var notificationCenter: NotificationProtocol
    var themeObserver: NSObjectProtocol?
    var logger: Logger
    var zoomManager: ZoomPageManager
    let documentLogger: DocumentLogger
    var downloadHelper: DownloadHelper?

    private lazy var wallpaperManager: WallpaperManagerInterface = WallpaperManager()

    // MARK: Optional UI elements

    var topTabsViewController: TopTabsViewController?
    var tabTrayViewController: TabTrayController?
    var legacyUrlBar: URLBarView?
    var legacyUrlBarHeightConstraint: Constraint?
    var clipboardBarDisplayHandler: ClipboardBarDisplayHandler?
    var readerModeBar: ReaderModeBarView?
    var searchController: SearchViewController?
    var searchSessionState: SearchSessionState?
    var searchLoader: SearchLoader?
    var findInPageBar: FindInPageBar?
    var zoomPageBar: ZoomPageBar?
    var addressBarPanGestureHandler: AddressBarPanGestureHandler?
    var microsurvey: MicrosurveyPromptView?
    var currentMiddleButtonState: MiddleButtonState?
    var keyboardBackdrop: UIView?
    var pendingToast: Toast? // A toast that might be waiting for BVC to appear before displaying
    var downloadToast: DownloadToast? // A toast that is showing the combined download progress
    var downloadProgressManager: DownloadProgressManager?
    let tabsPanelTelemetry: TabsPanelTelemetry

    private var _downloadLiveActivityWrapper: Any?

    @available(iOS 17, *)
    var downloadLiveActivityWrapper: DownloadLiveActivityWrapper? {
        get {
            return _downloadLiveActivityWrapper as? DownloadLiveActivityWrapper
        } set(newValue) {
            _downloadLiveActivityWrapper = newValue
        }
    }

    // popover rotation handling
    var displayedPopoverController: UIViewController?
    var updateDisplayedPopoverProperties: (() -> Void)?
    lazy var screenshotHelper = ScreenshotHelper(controller: self)

    // MARK: Lazy loading UI elements
    private var documentLoadingView: TemporaryDocumentLoadingView?
    private(set) lazy var mailtoLinkHandler = MailtoLinkHandler()
    private lazy var statusBarOverlay: StatusBarOverlay = .build { _ in }
    private var statusBarOverlayConstraints = [NSLayoutConstraint]()
    private(set) lazy var addressToolbarContainer: AddressToolbarContainer = .build(nil, {
        AddressToolbarContainer(
            isSwipingTabsEnabled: self.isSwipingTabsEnabled,
            isMinimalAddressBarEnabled: self.isMinimalAddressBarEnabled
        )
    })
    private(set) lazy var readerModeCache: ReaderModeCache = DiskReaderModeCache.shared
    private(set) lazy var overlayManager: OverlayModeManager = DefaultOverlayModeManager()

    // Header stack view can contain the top url bar, top reader mode, top ZoomPageBar
    private(set) lazy var header: BaseAlphaStackView = .build { _ in }

    // OverKeyboardContainer stack view contains
    // the bottom reader mode, the bottom url bar and the ZoomPageBar
    private(set) lazy var overKeyboardContainer: BaseAlphaStackView = .build { _ in }

    // Overlay dimming view for private mode
    private lazy var privateModeDimmingView: UIView = .build { view in
        view.backgroundColor = self.currentTheme().colors.layerScrim
        view.accessibilityIdentifier = AccessibilityIdentifiers.PrivateMode.dimmingView
    }

    // Overlay dimming view for zero search mode
    private lazy var zeroSearchDimmingView: UIView = .build { view in
        view.accessibilityIdentifier = AccessibilityIdentifiers.ZeroSearch.dimmingView
        let tapRecognizer = UITapGestureRecognizer(target: self, action: #selector(self.tappedZeroSearchScrim))
        view.addGestureRecognizer(tapRecognizer)
    }

    // BottomContainer stack view contains toolbar
    private lazy var bottomContainer: BaseAlphaStackView = .build { _ in }

    // Alert content that appears on top of the content
    // ex: Find In Page, SnackBar from LoginsHelper
    private(set) lazy var bottomContentStackView: BaseAlphaStackView = .build { stackview in
        stackview.isClearBackground = true
    }

    // The content container contains the homepage, error page or webview. Embedded by the coordinator.
    private(set) lazy var contentContainer: ContentContainer = .build { _ in }

    // A view for displaying a preview of the web page.
    private lazy var webPagePreview: TabWebViewPreview = .build()

    private lazy var topTouchArea: UIButton = .build { topTouchArea in
        topTouchArea.isAccessibilityElement = false
        topTouchArea.addTarget(self, action: #selector(self.tappedTopArea), for: .touchUpInside)
    }

    private(set) lazy var scrollController = LegacyTabScrollController(windowUUID: windowUUID)

    // Window helper used for displaying an opaque background for private tabs.
    private lazy var privacyWindowHelper = PrivacyWindowHelper()

    private lazy var navigationToolbarContainer: NavigationToolbarContainer = .build { view in
        view.windowUUID = self.windowUUID
    }
    private(set) lazy var toolbar = TabToolbar()
    var navigationToolbar: TabToolbarProtocol {
        guard let legacyUrlBar else {
            return toolbar
        }
        return toolbar.isHidden ? legacyUrlBar : toolbar
    }

    // MARK: Blur views for translucent toolbars
    private let topBlurView: UIVisualEffectView = .build { view in
        view.effect = UIBlurEffect(style: .systemUltraThinMaterial)
    }

    private let bottomBlurView: UIVisualEffectView = .build { view in
        view.effect = UIBlurEffect(style: .systemUltraThinMaterial)
    }

    // background view is placed behind content view so view scrolled to top or bottom shows
    // correct background for translucent toolbars
    private let backgroundView: UIView = .build()

    // MARK: Contextual Hints

    private(set) lazy var dataClearanceContextHintVC: ContextualHintViewController = {
        let dataClearanceViewProvider = ContextualHintViewProvider(
            forHintType: .dataClearance,
            with: profile
        )
        return ContextualHintViewController(with: dataClearanceViewProvider,
                                            windowUUID: windowUUID)
    }()

    var navigationHintDoubleTapTimer: Timer?
    private(set) lazy var navigationContextHintVC: ContextualHintViewController = {
        let navigationViewProvider = ContextualHintViewProvider(forHintType: .navigation, with: profile)
        return ContextualHintViewController(with: navigationViewProvider, windowUUID: windowUUID)
    }()

    private(set) lazy var toolbarUpdateContextHintVC: ContextualHintViewController = {
        let toolbarViewProvider = ContextualHintViewProvider(forHintType: .toolbarUpdate, with: profile)
        return ContextualHintViewController(with: toolbarViewProvider, windowUUID: windowUUID)
    }()

    // MARK: Telemetry Variables

    private(set) lazy var searchTelemetry = SearchTelemetry(tabManager: tabManager)
    private(set) lazy var webviewTelemetry = WebViewLoadMeasurementTelemetry()
    private(set) lazy var privateBrowsingTelemetry = PrivateBrowsingTelemetry()
    private(set) lazy var tabsTelemetry = TabsTelemetry()

    private let appStartupTelemetry: AppStartupTelemetry

    // location label actions
    var pasteGoAction: AccessibleAction?
    var pasteAction: AccessibleAction?
    var copyAddressAction: AccessibleAction?

    private lazy var browserWebUIDelegate = BrowserWebUIDelegate(
        engineResponder: DefaultUIHandler(sessionCreator: tabManager as? SessionCreator),
        legacyResponder: self
    )
    /// The ui delegate used by a `WKWebView`
    var wkUIDelegate: WKUIDelegate {
        if featureFlags.isFeatureEnabled(.webEngineIntegrationRefactor, checking: .buildOnly) {
            return browserWebUIDelegate
        }
        return self
    }

    // MARK: Feature flags

    var isToolbarRefactorEnabled: Bool {
        return featureFlags.isFeatureEnabled(.toolbarRefactor, checking: .buildOnly)
    }

    private var isTabTrayUIExperimentsEnabled: Bool {
        return featureFlags.isFeatureEnabled(.tabTrayUIExperiments, checking: .buildOnly)
        && UIDevice.current.userInterfaceIdiom != .pad
    }

    var isUnifiedSearchEnabled: Bool {
        return featureFlags.isFeatureEnabled(.unifiedSearch, checking: .buildOnly)
    }

    var isOneTapNewTabEnabled: Bool {
        return featureFlags.isFeatureEnabled(.toolbarOneTapNewTab, checking: .buildOnly)
    }

    var isToolbarTranslucencyEnabled: Bool {
        return featureFlags.isFeatureEnabled(.toolbarTranslucency, checking: .buildOnly)
    }

    var isSwipingTabsEnabled: Bool {
        return featureFlags.isFeatureEnabled(.toolbarSwipingTabs, checking: .buildOnly)
    }

    var isMinimalAddressBarEnabled: Bool {
        return featureFlags.isFeatureEnabled(.toolbarMinimalAddressBar, checking: .buildOnly)
    }

    var isToolbarNavigationHintEnabled: Bool {
        return featureFlags.isFeatureEnabled(.toolbarNavigationHint, checking: .buildOnly)
    }

    var isToolbarUpdateHintEnabled: Bool {
        return featureFlags.isFeatureEnabled(.toolbarUpdateHint, checking: .buildOnly)
    }

    var isNativeErrorPageEnabled: Bool {
        return NativeErrorPageFeatureFlag().isNativeErrorPageEnabled
    }

    var isNICErrorPageEnabled: Bool {
        return NativeErrorPageFeatureFlag().isNICErrorPageEnabled
    }

    var isPDFRefactorEnabled: Bool {
        return featureFlags.isFeatureEnabled(.pdfRefactor, checking: .buildOnly)
    }

    var isDeeplinkOptimizationRefactorEnabled: Bool {
        return featureFlags.isFeatureEnabled(.deeplinkOptimizationRefactor, checking: .buildOnly)
    }

    var isStoriesRedesignEnabled: Bool {
        return featureFlags.isFeatureEnabled(.homepageStoriesRedesign, checking: .buildOnly)
    }

    var isHomepageSearchBarEnabled: Bool {
        return featureFlags.isFeatureEnabled(.homepageSearchBar, checking: .buildOnly)
    }

<<<<<<< HEAD
=======
    var isSummarizeFeatureEnabled: Bool {
        return SummarizerNimbusUtils.shared.isSummarizeFeatureEnabled
    }

>>>>>>> 866369a3
    // MARK: Computed vars

    lazy var isBottomSearchBar: Bool = {
        guard isSearchBarLocationFeatureEnabled else { return false }
        return searchBarPosition == .bottom
    }()

    var topTabsVisible: Bool {
        return topTabsViewController != nil
    }

    // MARK: Data management

    let profile: Profile
    let tabManager: TabManager
    let crashTracker: CrashTracker
    let ratingPromptManager: RatingPromptManager
    private var browserViewControllerState: BrowserViewControllerState?
    var appAuthenticator: AppAuthenticationProtocol
    let searchEnginesManager: SearchEnginesManager
    private var keyboardState: KeyboardState?

    // Tracking navigation items to record history types.
    var ignoredNavigation = Set<WKNavigation>()
    var typedNavigation = [WKNavigation: VisitType]()

    // Keep track of allowed `URLRequest`s from `webView(_:decidePolicyFor:decisionHandler:)` so
    // that we can obtain the originating `URLRequest` when a `URLResponse` is received. This will
    // allow us to re-trigger the `URLRequest` if the user requests a file to be downloaded.
    var pendingRequests = [String: URLRequest]()

    // This is set when the user taps "Download Link" from the context menu. We then force a
    // download of the next request through the `WKNavigationDelegate` that matches this web view.
    weak var pendingDownloadWebView: WKWebView?

    let downloadQueue: DownloadQueue
    let userInitiatedQueue: DispatchQueueInterface

    private let bookmarksSaver: BookmarksSaver
    let bookmarksHandler: BookmarksHandler

    var newTabSettings: NewTabPage {
        return NewTabAccessors.getNewTabPage(profile.prefs)
    }

    private var keyboardPressesHandlerValue: Any?

    var toolbarHelper: ToolbarHelperInterface = ToolbarHelper()

    @available(iOS 13.4, *)
    func keyboardPressesHandler() -> KeyboardPressesHandler {
        if let existingHandler = keyboardPressesHandlerValue as? KeyboardPressesHandler {
            return existingHandler
        } else {
            let newHandler = KeyboardPressesHandler()
            keyboardPressesHandlerValue = newHandler
            return newHandler
        }
    }

    init(
        profile: Profile,
        tabManager: TabManager,
        themeManager: ThemeManager = AppContainer.shared.resolve(),
        notificationCenter: NotificationProtocol = NotificationCenter.default,
        downloadQueue: DownloadQueue = AppContainer.shared.resolve(),
        gleanWrapper: GleanWrapper = DefaultGleanWrapper(),
        appStartupTelemetry: AppStartupTelemetry = DefaultAppStartupTelemetry(),
        logger: Logger = DefaultLogger.shared,
        documentLogger: DocumentLogger = AppContainer.shared.resolve(),
        appAuthenticator: AppAuthenticationProtocol = AppAuthenticator(),
        searchEnginesManager: SearchEnginesManager = AppContainer.shared.resolve(),
        userInitiatedQueue: DispatchQueueInterface = DispatchQueue.global(qos: .userInitiated)
    ) {
        self.profile = profile
        self.tabManager = tabManager
        self.themeManager = themeManager
        self.notificationCenter = notificationCenter
        self.crashTracker = DefaultCrashTracker()
        self.ratingPromptManager = RatingPromptManager(prefs: profile.prefs, crashTracker: crashTracker)
        self.downloadQueue = downloadQueue
        self.appStartupTelemetry = appStartupTelemetry
        self.logger = logger
        self.documentLogger = documentLogger
        self.appAuthenticator = appAuthenticator
        self.searchEnginesManager = searchEnginesManager
        self.bookmarksSaver = DefaultBookmarksSaver(profile: profile)
        self.bookmarksHandler = profile.places
        self.zoomManager = ZoomPageManager(windowUUID: tabManager.windowUUID)
        self.tabsPanelTelemetry = TabsPanelTelemetry(gleanWrapper: gleanWrapper, logger: logger)
        self.userInitiatedQueue = userInitiatedQueue

        super.init(nibName: nil, bundle: nil)
        didInit()
    }

    required init?(coder aDecoder: NSCoder) {
        fatalError("init(coder:) has not been implemented")
    }

    deinit {
        logger.log("BVC deallocating", level: .info, category: .lifecycle)
        unsubscribeFromRedux()
        observedWebViews.forEach({ stopObserving(webView: $0) })
    }

    override var prefersStatusBarHidden: Bool {
        return false
    }

    override var preferredStatusBarStyle: UIStatusBarStyle {
        return switch currentTheme().type {
        case .dark, .nightMode, .privateMode:
                .lightContent
        case .light:
                .darkContent
        }
    }

    override var supportedInterfaceOrientations: UIInterfaceOrientationMask {
        if UIDevice.current.userInterfaceIdiom == .phone {
            return .allButUpsideDown
        } else {
            return .all
        }
    }

    fileprivate func didInit() {
        tabManager.addDelegate(self)
        tabManager.setNavigationDelegate(self)
        downloadQueue.addDelegate(self)
        let tabWindowUUID = tabManager.windowUUID
        AppEventQueue.wait(for: [.startupFlowComplete, .tabRestoration(tabWindowUUID)]) { [weak self] in
            // Ensure we call into didBecomeActive at least once during startup flow (if needed)
            guard !AppEventQueue.activityIsCompleted(.browserUpdatedForAppActivation(tabWindowUUID)) else { return }
            self?.browserDidBecomeActive()
        }

        crashTracker.updateData()
        if featureFlags.isFeatureEnabled(.ratingPromptFeature, checking: .buildOnly) {
            ratingPromptManager.showRatingPromptIfNeeded()
        }
    }

    @objc
    private func didAddPendingBlobDownloadToQueue() {
        pendingDownloadWebView = nil
    }

    /// If user manually opens the keyboard and presses undo, the app switches to the last
    /// open tab, and because of that we need to leave overlay state
    @objc
    func didTapUndoCloseAllTabToast(notification: Notification) {
        guard windowUUID == notification.windowUUID else { return }
        overlayManager.switchTab(shouldCancelLoading: true)
    }

    @objc
    func didFinishAnnouncement(notification: Notification) {
        if let userInfo = notification.userInfo,
            let announcementText =  userInfo[UIAccessibility.announcementStringValueUserInfoKey] as? String {
            let saveSuccessMessage: String = .CreditCard.RememberCreditCard.CreditCardSaveSuccessToastMessage
            let updateSuccessMessage: String = .CreditCard.UpdateCreditCard.CreditCardUpdateSuccessToastMessage
            if announcementText == saveSuccessMessage || announcementText == updateSuccessMessage {
                UIAccessibility.post(
                    notification: .layoutChanged,
                    argument: self.tabManager.selectedTab?.currentWebView()
                )
            }
        }
    }

    @objc
    func searchBarPositionDidChange(notification: Notification) {
        guard let dict = notification.object as? NSDictionary,
              let newSearchBarPosition = dict[PrefsKeys.FeatureFlags.SearchBarPosition] as? SearchBarPosition,
              (!isToolbarRefactorEnabled && legacyUrlBar != nil) || isToolbarRefactorEnabled
        else { return }

        let searchBarView: TopBottomInterchangeable = urlBarView
        let newPositionIsBottom = newSearchBarPosition == .bottom
        let newParent = newPositionIsBottom ? overKeyboardContainer : header

        searchBarView.removeFromParent()
        searchBarView.addToParent(parent: newParent)

        if isSwipingTabsEnabled, isToolbarRefactorEnabled {
            webPagePreview.invalidateScreenshotData()
        }

        if let readerModeBar = readerModeBar {
            readerModeBar.removeFromParent()
            readerModeBar.addToParent(parent: newParent, addToTop: newSearchBarPosition == .bottom)
        }

        isBottomSearchBar = newPositionIsBottom
        updateViewConstraints()
        updateHeaderConstraints()
        toolbar.setNeedsDisplay()
        searchBarView.updateConstraints()
        updateMicrosurveyConstraints()
        updateToolbarDisplay()

        let action = GeneralBrowserMiddlewareAction(
            scrollOffset: scrollController.contentOffset,
            toolbarPosition: newSearchBarPosition,
            windowUUID: windowUUID,
            actionType: GeneralBrowserMiddlewareActionType.toolbarPositionChanged)
        store.dispatchLegacy(action)
    }

    private func updateToolbarDisplay(scrollOffset: CGFloat? = nil) {
        guard isToolbarRefactorEnabled else { return }

        // move views to the front so the address toolbar shadow doesn't get clipped
        if isBottomSearchBar {
            overKeyboardContainer.bringSubviewToFront(addressToolbarContainer)
            view.bringSubviewToFront(overKeyboardContainer)
        } else {
            header.bringSubviewToFront(addressToolbarContainer)
            view.bringSubviewToFront(header)
        }

        updateBlurViews(scrollOffset: scrollOffset)
    }

    private func updateBlurViews(scrollOffset: CGFloat? = nil) {
        let enableBlur = isToolbarRefactorEnabled && isToolbarTranslucencyEnabled
        guard toolbarHelper.shouldBlur() else {
            topBlurView.alpha = 0
            bottomBlurView.isHidden = true
            header.isClearBackground = false
            overKeyboardContainer.isClearBackground = false
            bottomContainer.isClearBackground = false
            contentContainer.mask = nil
            return
        }

        let showNavToolbar = toolbarHelper.shouldShowNavigationToolbar(for: traitCollection)
        let theme = themeManager.getCurrentTheme(for: windowUUID)
        let isKeyboardShowing = keyboardState != nil

        if isBottomSearchBar {
            header.isClearBackground = false

            // we disable the translucency when the keyboard is getting displayed
            overKeyboardContainer.isClearBackground = enableBlur && !isKeyboardShowing

            let isFxHomeTab = tabManager.selectedTab?.isFxHomeTab ?? false
            let offset = scrollOffset ?? statusBarOverlay.scrollOffset
            topBlurView.alpha = isFxHomeTab ? offset : 1
        } else {
            header.isClearBackground = enableBlur
            overKeyboardContainer.isClearBackground = false
            topBlurView.alpha = 1
        }

        bottomContainer.isClearBackground = showNavToolbar && enableBlur
        bottomBlurView.isHidden = !showNavToolbar && !isBottomSearchBar && enableBlur

        let maskView = UIView(frame: CGRect(x: 0,
                                            y: -contentContainer.frame.origin.y,
                                            width: view.frame.width,
                                            height: view.frame.height))
        maskView.backgroundColor = .black
        contentContainer.mask = maskView

        let views: [UIView] = [header, overKeyboardContainer, bottomContainer, statusBarOverlay]
        views.forEach {
            ($0 as? ThemeApplicable)?.applyTheme(theme: theme)
            $0.setNeedsLayout()
            $0.layoutIfNeeded()
        }
    }

    @objc
    fileprivate func appMenuBadgeUpdate() {
        let isActionNeeded = RustFirefoxAccounts.shared.isActionNeeded
        let showWarningBadge = isActionNeeded

        if isToolbarRefactorEnabled {
            let shouldShowWarningBadge = store.state.screenState(
                ToolbarState.self,
                for: .toolbar,
                window: windowUUID
            )?.showMenuWarningBadge

            guard showWarningBadge != shouldShowWarningBadge else { return }
            let action = ToolbarAction(
                showMenuWarningBadge: showWarningBadge,
                windowUUID: windowUUID,
                actionType: ToolbarActionType.showMenuWarningBadge
            )
            store.dispatchLegacy(action)
        } else {
            legacyUrlBar?.warningMenuBadge(setVisible: showWarningBadge)
            toolbar.warningMenuBadge(setVisible: showWarningBadge)
        }
    }

    private func updateAddressToolbarContainerPosition(for traitCollection: UITraitCollection) {
        guard searchBarPosition == .bottom, isToolbarRefactorEnabled, isSearchBarLocationFeatureEnabled else { return }

        let isNavToolbar = toolbarHelper.shouldShowNavigationToolbar(for: traitCollection)
        let newPosition: SearchBarPosition = isNavToolbar ? .bottom : .top
        let notificationObject = [PrefsKeys.FeatureFlags.SearchBarPosition: newPosition]

        notificationCenter.post(name: .SearchBarPositionDidChange, withObject: notificationObject)
    }

    func updateToolbarStateForTraitCollection(_ newCollection: UITraitCollection) {
        let showNavToolbar = toolbarHelper.shouldShowNavigationToolbar(for: newCollection)
        let showTopTabs = toolbarHelper.shouldShowTopTabs(for: newCollection)

        switchToolbarIfNeeded()

        if isToolbarRefactorEnabled {
            if showNavToolbar {
                navigationToolbarContainer.isHidden = false
                navigationToolbarContainer.applyTheme(theme: currentTheme())
                updateTabCountUsingTabManager(self.tabManager)
                if isSwipingTabsEnabled,
                   let toolbarState = store.state.screenState(ToolbarState.self, for: .toolbar, window: windowUUID),
                   !toolbarState.addressToolbar.isEditing {
                    addressBarPanGestureHandler?.enablePanGestureRecognizer()
                    addressToolbarContainer.updateSkeletonAddressBarsVisibility(tabManager: tabManager)
                }
            } else {
                navigationToolbarContainer.isHidden = true
                if isSwipingTabsEnabled {
                    addressBarPanGestureHandler?.disablePanGestureRecognizer()
                    addressToolbarContainer.hideSkeletonBars()
                }
            }
            updateToolbarStateTraitCollectionIfNecessary(newCollection)
        } else {
            legacyUrlBar?.topTabsIsShowing = showTopTabs
            legacyUrlBar?.setShowToolbar(!showNavToolbar)

            if showNavToolbar {
                toolbar.isHidden = false
                toolbar.tabToolbarDelegate = self
                toolbar.applyUIMode(
                    isPrivate: tabManager.selectedTab?.isPrivate ?? false,
                    theme: currentTheme()
                )
                toolbar.applyTheme(theme: currentTheme())
                handleMiddleButtonState(currentMiddleButtonState ?? .search)
                updateTabCountUsingTabManager(self.tabManager)
            } else {
                toolbar.tabToolbarDelegate = nil
                toolbar.isHidden = true
            }
        }
        appMenuBadgeUpdate()

        if showTopTabs, topTabsViewController == nil {
            setupTopTabsViewController()
            topTabsViewController?.applyTheme()
        } else if showTopTabs, topTabsViewController != nil {
            topTabsViewController?.applyTheme()
        } else {
            if let topTabsView = topTabsViewController?.view {
                header.removeArrangedView(topTabsView)
            }
            topTabsViewController?.removeFromParent()
            topTabsViewController = nil
        }

        header.setNeedsLayout()
        view.layoutSubviews()

        updateToolbarDisplay()

        if let tab = tabManager.selectedTab,
           let webView = tab.webView,
           !isToolbarRefactorEnabled {
            updateURLBarDisplayURL(tab)
            navigationToolbar.updateBackStatus(webView.canGoBack)
            navigationToolbar.updateForwardStatus(webView.canGoForward)
        }
    }

    func dismissVisibleMenus() {
        displayedPopoverController?.dismiss(animated: true)
        if self.presentedViewController as? PhotonActionSheet != nil {
            self.presentedViewController?.dismiss(animated: true, completion: nil)
        }
    }

    @objc
    func appDidEnterBackgroundNotification() {
        displayedPopoverController?.dismiss(animated: false) {
            self.updateDisplayedPopoverProperties = nil
            self.displayedPopoverController = nil
        }
        if self.presentedViewController as? PhotonActionSheet != nil {
            self.presentedViewController?.dismiss(animated: true, completion: nil)
        }

        // Formerly these calls were run during AppDelegate.didEnterBackground(), but we have
        // individual TabManager instances for each BVC, so we perform these here instead.
        tabManager.preserveTabs()
        logTelemetryForAppDidEnterBackground()
    }

    @objc
    func tappedTopArea() {
        scrollController.showToolbars(animated: true)
    }

    @objc
    func sceneDidEnterBackgroundNotification(notification: Notification) {
        // Ensure the notification is for the current window scene
        guard let currentWindowScene = view.window?.windowScene,
              let notificationWindowScene = notification.object as? UIWindowScene,
              currentWindowScene === notificationWindowScene else { return }
        guard canShowPrivacyWindow else { return }

        privacyWindowHelper.showWindow(windowScene: currentWindowScene, withThemedColor: currentTheme().colors.layer3)
    }

    @objc
    func sceneDidActivateNotification() {
        privacyWindowHelper.removeWindow()
    }

    @objc
    func appWillResignActiveNotification() {
        // Dismiss any popovers that might be visible
        displayedPopoverController?.dismiss(animated: false) {
            self.updateDisplayedPopoverProperties = nil
            self.displayedPopoverController = nil
        }

        // No need to take a screenshot if a view is presented over the current tab
        // because a screenshot will already have been taken when we navigate away
        if let tab = tabManager.selectedTab, presentedViewController == nil {
            screenshotHelper.takeScreenshot(tab,
                                            windowUUID: windowUUID,
                                            screenshotBounds: CGRect(
                                                x: contentContainer.frame.origin.x,
                                                y: -contentContainer.frame.origin.y,
                                                width: view.frame.width,
                                                height: view.frame.height))
        }

        guard canShowPrivacyWindow else { return }
        privacyWindowHelper.showWindow(windowScene: view.window?.windowScene, withThemedColor: currentTheme().colors.layer3)
    }

    private var canShowPrivacyWindow: Bool {
        // Ensure the selected tab is private and determine if the privacy window can be shown.
        guard let privateTab = tabManager.selectedTab, privateTab.isPrivate else { return false }
        // Show privacy window if no view controller is presented
        // or if the presented view is a PhotonActionSheet.
        return self.presentedViewController == nil || presentedViewController is PhotonActionSheet
    }

    @objc
    func appDidBecomeActiveNotification() {
        privacyWindowHelper.removeWindow()

        if let tab = tabManager.selectedTab, !tab.isFindInPageMode {
            // Re-show toolbar which might have been hidden during scrolling (prior to app moving into the background)
            scrollController.showToolbars(animated: false)
        }

        browserDidBecomeActive()
    }

    func browserDidBecomeActive() {
        let uuid = tabManager.windowUUID
        AppEventQueue.started(.browserUpdatedForAppActivation(uuid))
        defer { AppEventQueue.completed(.browserUpdatedForAppActivation(uuid)) }

        NightModeHelper.cleanNightModeDefaults()

        // Update lock icon without redrawing the whole locationView
        if let tab = tabManager.selectedTab, !isToolbarRefactorEnabled {
            // It appears this was added to fix an issue with the lock icon, so we're
            // calling into this for some kind of beneficial side effect. We should
            // probably explore a different solution; tab content blocking does not
            // change every time the app is brought forward. [FXIOS-10091]
            legacyUrlBar?.locationView.tabDidChangeContentBlocking(tab)
        }

        dispatchStartAtHomeAction()
    }

    // MARK: - Summarize
    override func motionEnded(_ motion: UIEvent.EventSubtype, with event: UIEvent?) {
        super.motionEnded(motion, with: event)
        guard motion == .motionShake else { return }
        navigationHandler?.showSummarizePanel()
    }

    // MARK: - BrowserContentHiding
    func showBrowserContent() {
        contentContainer.isHidden = false
        scrollController.showToolbars(animated: false)
    }

    func hideBrowserContent() {
        contentContainer.isHidden = true
        scrollController.hideToolbars(animated: true)
    }

    // MARK: - Start At Home
    private func dispatchStartAtHomeAction() {
        let startAtHomeAction = StartAtHomeAction(
            windowUUID: windowUUID,
            actionType: StartAtHomeActionType.didBrowserBecomeActive
        )
        store.dispatchLegacy(startAtHomeAction)
    }

    private func dismissModalsIfStartAtHome() {
        guard browserViewControllerState?.shouldStartAtHome ?? false, presentedViewController != nil else { return }
        dismissVC()
    }

    // MARK: - Redux

    func subscribeToRedux() {
        let action = ScreenAction(windowUUID: windowUUID,
                                  actionType: ScreenActionType.showScreen,
                                  screen: .browserViewController)
        store.dispatchLegacy(action)

        let browserAction = GeneralBrowserMiddlewareAction(
            toolbarPosition: searchBarPosition,
            windowUUID: windowUUID,
            actionType: GeneralBrowserMiddlewareActionType.browserDidLoad)
        store.dispatchLegacy(browserAction)

        let uuid = self.windowUUID
        store.subscribe(self, transform: {
            $0.select({ appState in
                return BrowserViewControllerState(appState: appState, uuid: uuid)
            })
        })
    }

    func unsubscribeFromRedux() {
        let action = ScreenAction(windowUUID: windowUUID,
                                  actionType: ScreenActionType.closeScreen,
                                  screen: .browserViewController)
        store.dispatchLegacy(action)
        // Note: actual `store.unsubscribe()` is not strictly needed; Redux uses weak subscribers
    }

    func newState(state: BrowserViewControllerState) {
        browserViewControllerState = state

        if state.reloadWebView {
            updateContentInHomePanel(state.browserViewType)
        }

        setupMiddleButtonStatus(isLoading: false)

        if let toast = state.toast {
            self.showToastType(toast: toast)
        }

        if state.showOverlay == true {
            overlayManager.openNewTab(url: nil, newTabSettings: newTabSettings)
        } else if state.showOverlay == false {
            overlayManager.cancelEditing(shouldCancelLoading: false)
        }

        executeNavigationAndDisplayActions()

        handleMicrosurvey(state: state)

        if let readerMode = tabManager.selectedTab?.getContentScript(name: ReaderMode.name()) as? ReaderMode {
            if readerMode.state == .active && !contentContainer.hasHomepage {
                showReaderModeBar(animated: false)
            } else {
                hideReaderModeBar(animated: false)
            }
        }

        dismissModalsIfStartAtHome()
        shouldHideAddressToolbar()
    }

    private func showToastType(toast: ToastType) {
        func showToast() {
            SimpleToast().showAlertWithText(
                toast.title,
                bottomContainer: contentContainer,
                theme: currentTheme()
            )
        }
        switch toast {
        case .clearCookies,
                .addToReadingList,
                .removeShortcut,
                .removeFromReadingList:
            showToast()
        case .addBookmark(let urlString):
            showBookmarkToast(urlString: urlString, action: .add)
        default:
            let viewModel = ButtonToastViewModel(
                labelText: toast.title,
                buttonText: toast.buttonText)
            let uuid = windowUUID
            let toast = ButtonToast(viewModel: viewModel,
                                    theme: currentTheme(),
                                    completion: { buttonPressed in
                if let action = toast.reduxAction(for: uuid), buttonPressed {
                    store.dispatchLegacy(action)
                }
            })

            show(toast: toast)
        }
    }

    private func handleMicrosurvey(state: BrowserViewControllerState) {
        if !state.microsurveyState.showPrompt {
            guard microsurvey != nil else { return }
            removeMicrosurveyPrompt()
        } else if state.microsurveyState.showSurvey {
            guard let model = state.microsurveyState.model else {
                logger.log("Microsurvey model should not be nil", level: .warning, category: .redux)
                return
            }
            navigationHandler?.showMicrosurvey(model: model)
        } else if state.microsurveyState.showPrompt {
            guard microsurvey == nil else { return }
            createMicrosurveyPrompt(with: state.microsurveyState)
        }
    }

    // MARK: - Lifecycle

    override func viewDidLoad() {
        super.viewDidLoad()

        setupEssentialUI()
        subscribeToRedux()
        enqueueTabRestoration()

        Task(priority: .background) { [weak self] in
            // App startup telemetry accesses RustLogins to queryLogins, shouldn't be on the app startup critical path
            self?.trackStartupTelemetry()
        }
    }

    private func setupEssentialUI() {
        addSubviews()
        setupConstraints()
        setupNotifications()

        overlayManager.setURLBar(urlBarView: urlBarView)

        if toolbarHelper.shouldShowTopTabs(for: traitCollection) {
            setupTopTabsViewController()
        }

        // Update theme of already existing views
        let theme = currentTheme()
        contentContainer.backgroundColor = theme.colors.layer1
        header.applyTheme(theme: theme)
        overKeyboardContainer.applyTheme(theme: theme)
        bottomContainer.applyTheme(theme: theme)
        bottomContentStackView.applyTheme(theme: theme)
        statusBarOverlay.scrollDelegate = self
        statusBarOverlay.hasTopTabs = toolbarHelper.shouldShowTopTabs(for: traitCollection)
        statusBarOverlay.applyTheme(theme: theme)
        topTabsViewController?.applyTheme()
        webPagePreview.applyTheme(theme: theme)

        KeyboardHelper.defaultHelper.addDelegate(self)
        listenForThemeChange(view)
        setupAccessibleActions()

        if #available(iOS 16.0, *) {
            let clipboardHandler = DefaultClipboardBarDisplayHandler(prefs: profile.prefs,
                                                                     windowUUID: windowUUID)
            clipboardHandler.delegate = self
            self.clipboardBarDisplayHandler = clipboardHandler
        } else {
            let clipboardHandler = LegacyClipboardBarDisplayHandler(prefs: profile.prefs,
                                                                    tabManager: tabManager)
            clipboardHandler.delegate = self
            self.clipboardBarDisplayHandler = clipboardHandler
        }

        navigationToolbarContainer.toolbarDelegate = self
        scrollController.header = header
        scrollController.overKeyboardContainer = overKeyboardContainer
        scrollController.bottomContainer = bottomContainer

        // Setup UIDropInteraction to handle dragging and dropping
        // links into the view from other apps.
        let dropInteraction = UIDropInteraction(delegate: self)
        view.addInteraction(dropInteraction)
    }

    private func setupTopTabsViewController() {
        let topTabsViewController = TopTabsViewController(tabManager: tabManager, profile: profile)
        topTabsViewController.delegate = self
        addChild(topTabsViewController)
        header.addArrangedViewToTop(topTabsViewController.view)
        topTabsViewController.didMove(toParent: self)
        self.topTabsViewController = topTabsViewController
    }

    private func setupAccessibleActions() {
        // UIAccessibilityCustomAction subclass holding an AccessibleAction instance does not work,
        // thus unable to generate AccessibleActions and UIAccessibilityCustomActions "on-demand" and need
        // to make them "persistent" e.g. by being stored in BVC
        pasteGoAction = AccessibleAction(name: .PasteAndGoTitle, handler: { [weak self] () -> Bool in
            guard let self, let pasteboardContents = UIPasteboard.general.string else { return false }
            if isToolbarRefactorEnabled {
                openBrowser(searchTerm: pasteboardContents)
            } else if let legacyUrlBar {
                urlBar(legacyUrlBar, didSubmitText: pasteboardContents)
            }
            searchController?.searchTelemetry?.interactionType = .pasted
            return true
        })
        pasteAction = AccessibleAction(name: .PasteTitle, handler: {  [weak self] () -> Bool in
            guard let self, let pasteboardContents = UIPasteboard.general.string else { return false }
            // Enter overlay mode and make the search controller appear.
            overlayManager.openSearch(with: pasteboardContents)
            searchController?.searchTelemetry?.interactionType = .pasted
            return true
        })
        copyAddressAction = AccessibleAction(name: .CopyAddressTitle, handler: { [weak self] () -> Bool in
            guard let self else { return false }
            let fallbackURL = isToolbarRefactorEnabled ? tabManager.selectedTab?.currentURL() : legacyUrlBar?.currentURL
            if let url = tabManager.selectedTab?.canonicalURL?.displayURL ?? fallbackURL {
                UIPasteboard.general.url = url
            }
            return true
        })
    }

    private func setupNotifications() {
        notificationCenter.addObserver(
            self,
            selector: #selector(appWillResignActiveNotification),
            name: UIApplication.willResignActiveNotification,
            object: nil)
        notificationCenter.addObserver(
            self,
            selector: #selector(appDidBecomeActiveNotification),
            name: UIApplication.didBecomeActiveNotification,
            object: nil)
        notificationCenter.addObserver(
            self,
            selector: #selector(appDidEnterBackgroundNotification),
            name: UIApplication.didEnterBackgroundNotification,
            object: nil)
        notificationCenter.addObserver(
            self,
            selector: #selector(sceneDidEnterBackgroundNotification),
            name: UIScene.didEnterBackgroundNotification,
            object: nil)
        notificationCenter.addObserver(
            self,
            selector: #selector(sceneDidActivateNotification),
            name: UIScene.didActivateNotification,
            object: nil)
        notificationCenter.addObserver(
            self,
            selector: #selector(appMenuBadgeUpdate),
            name: .FirefoxAccountStateChange,
            object: nil)
        notificationCenter.addObserver(
            self,
            selector: #selector(searchBarPositionDidChange),
            name: .SearchBarPositionDidChange,
            object: nil)
        notificationCenter.addObserver(
            self,
            selector: #selector(didTapUndoCloseAllTabToast),
            name: .DidTapUndoCloseAllTabToast,
            object: nil)
        notificationCenter.addObserver(
            self,
            selector: #selector(didFinishAnnouncement),
            name: UIAccessibility.announcementDidFinishNotification,
            object: nil)
        notificationCenter.addObserver(
            self,
            selector: #selector(didAddPendingBlobDownloadToQueue),
            name: .PendingBlobDownloadAddedToQueue,
            object: nil)
        notificationCenter.addObserver(
            self,
            selector: #selector(updateForDefaultSearchEngineDidChange),
            name: .SearchSettingsDidUpdateDefaultSearchEngine,
            object: nil)
        notificationCenter.addObserver(
            self,
            selector: #selector(handlePageZoomLevelUpdated),
            name: .PageZoomLevelUpdated,
            object: nil)
        notificationCenter.addObserver(
            self,
            selector: #selector(handlePageZoomSettingsChanged),
            name: .PageZoomSettingsChanged,
            object: nil)
        notificationCenter.addObserver(
            self,
            selector: #selector(openRecentlyClosedTabs),
            name: .RemoteTabNotificationTapped,
            object: nil
        )
        notificationCenter.addObserver(
            self,
            selector: #selector(onStopDownloads(_:)),
            name: .StopDownloads,
            object: nil
        )
        notificationCenter.addObserver(
            self,
            selector: #selector(onReduceTransparencyStatusDidChange(_:)),
            name: UIAccessibility.reduceTransparencyStatusDidChangeNotification,
            object: nil
        )
    }

    @objc
    private func onStopDownloads(_ notification: Notification) {
        ensureMainThread {
            guard let notiWindowUUID = notification.userInfo?["windowUUID"] as? String,
                  notiWindowUUID == self.windowUUID.uuidString else {return}
            self.downloadToast?.dismiss(true)
            self.stopDownload(buttonPressed: true)
        }
    }

    @objc
    private func onReduceTransparencyStatusDidChange(_ notification: Notification) {
        updateToolbarDisplay()

        store.dispatchLegacy(
            ToolbarAction(
                isTranslucent: toolbarHelper.shouldBlur(),
                windowUUID: windowUUID,
                actionType: ToolbarActionType.translucencyDidChange
            )
        )
    }

    /// As part of the homepage search bar work, we want to only hide the toolbar when the homepage search bar appears.
    /// The homepage search bar should not appear if we are in editing mode.
    private func shouldHideAddressToolbar() {
        guard featureFlags.isFeatureEnabled(.homepageSearchBar, checking: .buildOnly) else { return }
        let toolbarState = store.state.screenState(
            ToolbarState.self,
            for: .toolbar,
            window: windowUUID
        )

        let isEditing = toolbarState?.addressToolbar.isEditing ?? false

        let shouldShowSearchBar = store.state.screenState(
            HomepageState.self,
            for: .homepage,
            window: windowUUID
        )?.searchState.shouldShowSearchBar ?? false

        guard shouldShowSearchBar, !isEditing, contentContainer.hasHomepage else {
            guard addressToolbarContainer.isHidden == true else { return }
            addressToolbarContainer.isHidden = false
            store.dispatchLegacy(
                GeneralBrowserAction(windowUUID: windowUUID, actionType: GeneralBrowserActionType.didUnhideToolbar)
            )
            return
        }
        addressToolbarContainer.isHidden = true
    }

    private func switchToolbarIfNeeded() {
        var updateNeeded = false

        // FXIOS-10210 Temporary to support updating the Unified Search feature flag during runtime
        if isToolbarRefactorEnabled {
            addressToolbarContainer.isUnifiedSearchEnabled = isUnifiedSearchEnabled
        }

        if isToolbarRefactorEnabled, addressToolbarContainer.superview == nil, let legacyUrlBar {
            // Show toolbar refactor
            updateNeeded = true
            overKeyboardContainer.removeArrangedView(legacyUrlBar, animated: false)
            header.removeArrangedView(legacyUrlBar, animated: false)
            bottomContainer.removeArrangedView(toolbar, animated: false)

            addAddressToolbar()
        } else if !isToolbarRefactorEnabled && (legacyUrlBar == nil || legacyUrlBar?.superview == nil) {
            // Show legacy toolbars
            updateNeeded = true

            overKeyboardContainer.removeArrangedView(addressToolbarContainer, animated: false)
            header.removeArrangedView(addressToolbarContainer, animated: false)
            bottomContainer.removeArrangedView(navigationToolbarContainer, animated: false)

            if isSwipingTabsEnabled {
                addressBarPanGestureHandler?.disablePanGestureRecognizer()
            }
            createLegacyUrlBar()

            legacyUrlBar?.snp.makeConstraints { make in
                legacyUrlBarHeightConstraint = make.height.equalTo(UIConstants.TopToolbarHeightMax).constraint
            }
        }

        if updateNeeded {
            let toolbarToShow = isToolbarRefactorEnabled ? navigationToolbarContainer : toolbar
            bottomContainer.addArrangedViewToBottom(toolbarToShow, animated: false)
            overlayManager.setURLBar(urlBarView: urlBarView)
            updateToolbarStateForTraitCollection(traitCollection)
            updateViewConstraints()
        }
    }

    private func createLegacyUrlBar() {
        guard !isToolbarRefactorEnabled else { return }

        let urlBar = URLBarView(profile: profile, windowUUID: windowUUID)
        urlBar.translatesAutoresizingMaskIntoConstraints = false
        urlBar.delegate = self
        urlBar.tabToolbarDelegate = self
        urlBar.applyTheme(theme: currentTheme())
        let isPrivate = tabManager.selectedTab?.isPrivate ?? false
        urlBar.applyUIMode(isPrivate: isPrivate, theme: currentTheme())
        urlBar.addToParent(parent: isBottomSearchBar ? overKeyboardContainer : header)

        self.legacyUrlBar = urlBar
    }

    private func addAddressToolbar() {
        guard isToolbarRefactorEnabled else { return }

        addressToolbarContainer.configure(
            windowUUID: windowUUID,
            profile: profile,
            searchEnginesManager: searchEnginesManager,
            delegate: self,
            isUnifiedSearchEnabled: isUnifiedSearchEnabled
        )
        addressToolbarContainer.applyTheme(theme: currentTheme())
        addressToolbarContainer.addToParent(parent: isBottomSearchBar ? overKeyboardContainer : header)

        guard isSwipingTabsEnabled else { return }
        addressBarPanGestureHandler = AddressBarPanGestureHandler(
            addressToolbarContainer: addressToolbarContainer,
            contentContainer: contentContainer,
            webPagePreview: webPagePreview,
            statusBarOverlay: statusBarOverlay,
            tabManager: tabManager,
            windowUUID: windowUUID,
            screenshotHelper: screenshotHelper,
            prefs: profile.prefs
        )
    }

    func addSubviews() {
        if isSwipingTabsEnabled, isToolbarRefactorEnabled {
            view.addSubviews(webPagePreview)
        }
        view.addSubviews(contentContainer)

        view.addSubview(topTouchArea)

        // Work around for covering the non-clipped web view content
        view.addSubview(statusBarOverlay)

        // Setup the URL bar, wrapped in a view to get transparency effect
        if isToolbarRefactorEnabled {
            addAddressToolbar()
        } else {
            createLegacyUrlBar()
        }

        view.addSubview(header)
        view.addSubview(bottomContentStackView)

        let toolbarToShow = isToolbarRefactorEnabled ? navigationToolbarContainer : toolbar

        bottomContainer.addArrangedSubview(toolbarToShow)
        view.addSubview(bottomContainer)

        // add overKeyboardContainer after bottomContainer so the address toolbar shadow
        // for bottom toolbar doesn't get clipped
        view.addSubview(overKeyboardContainer)

        if isSwipingTabsEnabled {
            // Add Homepage to view hierarchy so it is possible to take screenshot from it
            showEmbeddedHomepage(inline: false, isPrivate: false)
            browserDelegate?.setHomepageVisibility(isVisible: false)
            addressBarPanGestureHandler?.homepageScreenshotToolProvider = { [weak self] in
                return self?.browserDelegate?.homepageScreenshotTool()
            }
            addressBarPanGestureHandler?.newTabSettingsProvider = { [weak self] in
                return self?.newTabSettings
            }
        }
    }

    private func enqueueTabRestoration() {
        guard isDeeplinkOptimizationRefactorEnabled else { return }
        // Postpone tab restoration after the deeplink has been handled, that is after the start up time record
        // has ended. If there is no deeplink then restore when the startup time record cancellation has been
        // signaled.

        // Enqueues the actions only if the opposite action where not signaled, this happen when the app
        // handles a deeplink when was already opened
        if !AppEventQueue.hasSignalled(.recordStartupTimeOpenDeeplinkCancelled) {
            AppEventQueue.wait(for: [.recordStartupTimeOpenDeeplinkComplete]) { [weak self] in
                self?.tabManager.restoreTabs()
            }
        } else if !AppEventQueue.hasSignalled(.recordStartupTimeOpenDeeplinkComplete) {
            AppEventQueue.wait(for: [.recordStartupTimeOpenDeeplinkCancelled]) { [weak self] in
                self?.tabManager.restoreTabs()
            }
        }
    }

    override func viewWillAppear(_ animated: Bool) {
        super.viewWillAppear(animated)

        // Note: `restoreTabs()` returns early if `tabs` is not-empty; repeated calls should have no effect.
        if !isDeeplinkOptimizationRefactorEnabled {
            tabManager.restoreTabs()
        }

        switchToolbarIfNeeded()
        updateTabCountUsingTabManager(tabManager, animated: false)

        if !isToolbarRefactorEnabled {
            legacyUrlBar?.searchEnginesDidUpdate()
        }

        updateToolbarStateForTraitCollection(traitCollection)
    }

    override func viewDidAppear(_ animated: Bool) {
        super.viewDidAppear(animated)

        if let toast = self.pendingToast {
            self.pendingToast = nil
            show(toast: toast, afterWaiting: ButtonToast.UX.delay)
        }

        if !isDeeplinkOptimizationRefactorEnabled {
            browserDelegate?.browserHasLoaded()
        }
        AppEventQueue.signal(event: .browserIsReady)
    }

    func willNavigateAway(from tab: Tab?, completion: (() -> Void)? = nil) {
        if let tab {
            screenshotHelper.takeScreenshot(
                tab,
                windowUUID: windowUUID,
                screenshotBounds: CGRect(
                    x: contentContainer.frame.origin.x,
                    y: -contentContainer.frame.origin.y,
                    width: view.frame.width,
                    height: view.frame.height
                ),
                completion: completion
            )
        }
    }

    override func viewDidLayoutSubviews() {
        super.viewDidLayoutSubviews()

        // Remove existing constraints
        statusBarOverlay.removeConstraints(statusBarOverlayConstraints)
        statusBarOverlayConstraints.removeAll()

        // Set new constraints for the statusBarOverlay
        statusBarOverlayConstraints.append(contentsOf: [
            statusBarOverlay.topAnchor.constraint(equalTo: view.topAnchor),
            statusBarOverlay.leadingAnchor.constraint(equalTo: view.leadingAnchor),
            statusBarOverlay.trailingAnchor.constraint(equalTo: view.trailingAnchor),
            statusBarOverlay.bottomAnchor.constraint(equalTo: header.bottomAnchor)
        ])
        NSLayoutConstraint.activate(statusBarOverlayConstraints)

        // Documentation found in https://mozilla-hub.atlassian.net/browse/FXIOS-10952
        checkForJSAlerts()
        switchToolbarIfNeeded()
        adjustURLBarHeightBasedOnLocationViewHeight()

        // when toolbars are hidden/shown the mask on the content view that is used for
        // toolbar translucency needs to be updated
        updateToolbarDisplay()

        // Update available height for the homepage
        dispatchAvailableContentHeightChangedAction()
    }

    func checkForJSAlerts() {
        guard tabManager.selectedTab?.hasJavascriptAlertPrompt() ?? false else { return }

        if presentedViewController == nil {
            // We can show the alert, let's show it
            guard let nextAlert = tabManager.selectedTab?.dequeueJavascriptAlertPrompt() else { return }
            let alertController = nextAlert.alertController()
            alertController.delegate = self
            present(alertController, animated: true)
        } else {
            // We cannot show the alert right now but there is one queued on the selected tab
            // check after a delay if we can show it
            DispatchQueue.main.asyncAfter(deadline: .now() + 0.3) { [weak self] in
                self?.checkForJSAlerts()
            }
        }
    }

    private func adjustURLBarHeightBasedOnLocationViewHeight() {
        guard isToolbarRefactorEnabled else {
            adjustLegacyURLBarHeightBasedOnLocationViewHeight()
            return
        }

        // Adjustment for landscape on the urlbar
        // need to account for inset and remove it when keyboard is showing
        let showNavToolbar = toolbarHelper.shouldShowNavigationToolbar(for: traitCollection)
        let isKeyboardShowing = keyboardState != nil

        if !showNavToolbar && isBottomSearchBar && !isKeyboardShowing {
            overKeyboardContainer.addBottomInsetSpacer(spacerHeight: UIConstants.BottomInset)
            overKeyboardContainer.moveSpacerToBack()

            // make sure the bottom inset spacer has the right color/translucency
            overKeyboardContainer.applyTheme(theme: themeManager.getCurrentTheme(for: windowUUID))
        } else {
            overKeyboardContainer.removeBottomInsetSpacer()
        }
    }

    private func adjustLegacyURLBarHeightBasedOnLocationViewHeight() {
        // Make sure that we have a height to actually base our calculations on
        guard !isToolbarRefactorEnabled, let legacyUrlBar, legacyUrlBar.locationContainer.bounds.height != 0 else { return }
        let locationViewHeight = legacyUrlBar.locationView.bounds.height
        let heightWithPadding = locationViewHeight + UIConstants.ToolbarPadding

        // Adjustment for landscape on the urlbar
        // need to account for inset and remove it when keyboard is showing
        let showNavToolbar = toolbarHelper.shouldShowNavigationToolbar(for: traitCollection)
        let isKeyboardShowing = keyboardState != nil

        if !showNavToolbar && isBottomSearchBar &&
        !isKeyboardShowing && UIDevice.current.orientation.isLandscape {
            overKeyboardContainer.addBottomInsetSpacer(spacerHeight: UIConstants.BottomInset)

            // make sure the bottom inset spacer has the right color/translucency
            overKeyboardContainer.applyTheme(theme: themeManager.getCurrentTheme(for: windowUUID))
        } else {
            overKeyboardContainer.removeBottomInsetSpacer()
        }

        legacyUrlBarHeightConstraint?.update(offset: heightWithPadding)
    }

    override func willTransition(
        to newCollection: UITraitCollection,
        with coordinator: UIViewControllerTransitionCoordinator
    ) {
        super.willTransition(to: newCollection, with: coordinator)

        // During split screen launching on iPad, this callback gets fired before viewDidLoad gets a chance to
        // set things up. Make sure to only update the toolbar state if the view is ready for it.
        if isViewLoaded {
            updateToolbarStateForTraitCollection(newCollection)
        }

        displayedPopoverController?.dismiss(animated: true, completion: nil)
        coordinator.animate(alongsideTransition: { context in
            self.scrollController.showToolbars(animated: false)
        }, completion: nil)
        webPagePreview.invalidateScreenshotData()
    }

    override func viewWillTransition(to size: CGSize, with coordinator: UIViewControllerTransitionCoordinator) {
        super.viewWillTransition(to: size, with: coordinator)

        dismissVisibleMenus()

        coordinator.animate(alongsideTransition: { [self] context in
            scrollController.updateMinimumZoom()
            topTabsViewController?.scrollToCurrentTab(false, centerCell: false)
            if let popover = displayedPopoverController {
                updateDisplayedPopoverProperties?()
                present(popover, animated: true, completion: nil)
            }
        }, completion: { _ in
            self.scrollController.traitCollectionDidChange()
            self.scrollController.setMinimumZoom()
        })
        microsurvey?.setNeedsUpdateConstraints()
        webPagePreview.invalidateScreenshotData()
    }

    override func traitCollectionDidChange(_ previousTraitCollection: UITraitCollection?) {
        super.traitCollectionDidChange(previousTraitCollection)
        DispatchQueue.main.async { [self] in
            updateAddressToolbarContainerPosition(for: traitCollection)
            updateToolbarStateForTraitCollection(traitCollection)
        }
        if traitCollection.hasDifferentColorAppearance(comparedTo: previousTraitCollection) {
            themeManager.applyThemeUpdatesToWindows()
        }
        setupMiddleButtonStatus(isLoading: false)

        // Everything works fine on iPad orientation switch (because CFR remains anchored to the same button),
        // so only necessary to dismiss when vertical size class changes
        if previousTraitCollection?.verticalSizeClass != traitCollection.verticalSizeClass {
            if dataClearanceContextHintVC.isPresenting {
                dataClearanceContextHintVC.dismiss(animated: true)
            }
            if navigationContextHintVC.isPresenting {
                navigationContextHintVC.dismiss(animated: true)
            }
        }

        // Dismiss toolbar CFR on iPad when horizontal or vertical size class changes
        // as this also could change if the navigation bar is shown or not
        let sizeClassChanged = previousTraitCollection?.verticalSizeClass != traitCollection.verticalSizeClass ||
                                previousTraitCollection?.horizontalSizeClass != traitCollection.horizontalSizeClass

        if toolbarUpdateContextHintVC.isPresenting,
           UIDevice.current.userInterfaceIdiom == .pad && sizeClassChanged {
            toolbarUpdateContextHintVC.dismiss(animated: true)
        }
    }

    // MARK: - Constraints
    private func setupConstraints() {
        if !isToolbarRefactorEnabled {
            legacyUrlBar?.snp.makeConstraints { make in
                legacyUrlBarHeightConstraint = make.height.equalTo(UIConstants.TopToolbarHeightMax).constraint
            }
        }

        NSLayoutConstraint.activate([
            contentContainer.topAnchor.constraint(equalTo: header.bottomAnchor),
            contentContainer.leadingAnchor.constraint(equalTo: view.leadingAnchor),
            contentContainer.trailingAnchor.constraint(equalTo: view.trailingAnchor),
            contentContainer.bottomAnchor.constraint(equalTo: overKeyboardContainer.topAnchor)
        ])

        if isSwipingTabsEnabled, isToolbarRefactorEnabled {
            NSLayoutConstraint.activate([
                webPagePreview.topAnchor.constraint(equalTo: view.topAnchor),
                webPagePreview.leadingAnchor.constraint(equalTo: view.leadingAnchor),
                webPagePreview.trailingAnchor.constraint(equalTo: view.trailingAnchor),
                webPagePreview.bottomAnchor.constraint(equalTo: view.bottomAnchor)
            ])
        }

        updateHeaderConstraints()
        setupBlurViews()
    }

    private func setupBlurViews() {
        guard isToolbarRefactorEnabled,
              isToolbarTranslucencyEnabled
        else { return }

        view.insertSubview(topBlurView, aboveSubview: contentContainer)
        view.insertSubview(bottomBlurView, aboveSubview: contentContainer)

        view.insertSubview(backgroundView,
                           belowSubview: isSwipingTabsEnabled ? webPagePreview : contentContainer)

        NSLayoutConstraint.activate([
            topBlurView.topAnchor.constraint(equalTo: view.topAnchor),
            topBlurView.leadingAnchor.constraint(equalTo: contentContainer.leadingAnchor),
            topBlurView.trailingAnchor.constraint(equalTo: contentContainer.trailingAnchor),
            topBlurView.bottomAnchor.constraint(equalTo: header.bottomAnchor),

            bottomBlurView.topAnchor.constraint(equalTo: overKeyboardContainer.topAnchor),
            bottomBlurView.leadingAnchor.constraint(equalTo: contentContainer.leadingAnchor),
            bottomBlurView.trailingAnchor.constraint(equalTo: contentContainer.trailingAnchor),
            bottomBlurView.bottomAnchor.constraint(equalTo: view.bottomAnchor),

            backgroundView.topAnchor.constraint(equalTo: view.topAnchor),
            backgroundView.leadingAnchor.constraint(equalTo: view.leadingAnchor),
            backgroundView.trailingAnchor.constraint(equalTo: view.trailingAnchor),
            backgroundView.bottomAnchor.constraint(equalTo: view.bottomAnchor),
        ])
    }

    private func updateHeaderConstraints() {
        header.snp.remakeConstraints { make in
            if isBottomSearchBar {
                make.left.right.equalTo(view)
                make.top.equalTo(view.safeArea.top)
                // The status bar is covered by the statusBarOverlay,
                // if we don't have the URL bar at the top then header height is 0
                make.height.equalTo(0)
            } else {
                scrollController.headerTopConstraint = make.top.equalTo(view.safeArea.top).constraint
                make.left.right.equalTo(view)
            }
        }
    }

    override func updateViewConstraints() {
        NSLayoutConstraint.activate([
            topTouchArea.topAnchor.constraint(equalTo: view.topAnchor),
            topTouchArea.leadingAnchor.constraint(equalTo: view.leadingAnchor),
            topTouchArea.trailingAnchor.constraint(equalTo: view.trailingAnchor),
            topTouchArea.heightAnchor.constraint(equalToConstant: isBottomSearchBar ? 0 : UX.showHeaderTapAreaHeight)
        ])

        readerModeBar?.snp.remakeConstraints { make in
            make.height.equalTo(UIConstants.ToolbarHeight)
        }

        // Setup the bottom toolbar
        if !isToolbarRefactorEnabled {
            toolbar.snp.remakeConstraints { make in
                make.height.equalTo(UIConstants.BottomToolbarHeight)
            }
        }

        overKeyboardContainer.snp.remakeConstraints { make in
            scrollController.overKeyboardContainerConstraint = make.bottom.equalTo(bottomContainer.snp.top).constraint
            if !isBottomSearchBar, zoomPageBar != nil {
                make.height.greaterThanOrEqualTo(0)
            } else if !isBottomSearchBar {
                make.height.equalTo(0)
            }
            make.leading.trailing.equalTo(view)
        }

        bottomContainer.snp.remakeConstraints { make in
            scrollController.bottomContainerConstraint = make.bottom.equalTo(view.snp.bottom).constraint
            make.leading.trailing.equalTo(view)
        }

        bottomContentStackView.snp.remakeConstraints { remake in
            adjustBottomContentStackView(remake)
        }

        if let tab = tabManager.selectedTab, tab.isFindInPageMode {
            scrollController.hideToolbars(animated: true)
        } else {
            adjustBottomSearchBarForKeyboard()
        }

        super.updateViewConstraints()
    }

    private func adjustBottomContentStackView(_ remake: ConstraintMaker) {
        remake.left.equalTo(view.safeArea.left)
        remake.right.equalTo(view.safeArea.right)
        remake.centerX.equalTo(view)
        remake.width.equalTo(view.safeArea.width)

        // Height is set by content - this removes run time error
        remake.height.greaterThanOrEqualTo(0)
        bottomContentStackView.setContentHuggingPriority(.defaultHigh, for: .vertical)

        if isBottomSearchBar {
            adjustBottomContentBottomSearchBar(remake)
        } else {
            adjustBottomContentTopSearchBar(remake)
        }
    }

    private func adjustBottomContentTopSearchBar(_ remake: ConstraintMaker) {
        if let keyboardHeight = keyboardState?.intersectionHeightForView(view), keyboardHeight > 0 {
            remake.bottom.equalTo(view).offset(-keyboardHeight)
        } else if !toolbar.isHidden {
            remake.bottom.lessThanOrEqualTo(overKeyboardContainer.snp.top)
            remake.bottom.lessThanOrEqualTo(view.safeArea.bottom)
        } else {
            remake.bottom.equalTo(view.safeArea.bottom)
        }
    }

    private func adjustBottomContentBottomSearchBar(_ remake: ConstraintMaker) {
        remake.bottom.lessThanOrEqualTo(overKeyboardContainer.snp.top)
        remake.bottom.lessThanOrEqualTo(view.safeArea.bottom)
        view.layoutIfNeeded()
    }

    private func adjustBottomSearchBarForKeyboard() {
        guard isBottomSearchBar,
              let keyboardHeight = keyboardState?.intersectionHeightForView(view), keyboardHeight > 0
        else {
            overKeyboardContainer.removeKeyboardSpacer()
            return
        }

        let spacerHeight = getKeyboardSpacerHeight(keyboardHeight: keyboardHeight)

        overKeyboardContainer.addKeyboardSpacer(spacerHeight: spacerHeight)

        // make sure the keyboard spacer has the right color/translucency
        overKeyboardContainer.applyTheme(theme: themeManager.getCurrentTheme(for: windowUUID))
    }

    private func getKeyboardSpacerHeight(keyboardHeight: CGFloat) -> CGFloat {
        let showNavToolbar = toolbarHelper.shouldShowNavigationToolbar(for: traitCollection)
        let toolBarHeight = showNavToolbar ? UIConstants.BottomToolbarHeight : 0
        let spacerHeight = keyboardHeight - toolBarHeight
        return spacerHeight
    }

    fileprivate func showQueuedAlertIfAvailable() {
        if let queuedAlertInfo = tabManager.selectedTab?.dequeueJavascriptAlertPrompt() {
            let alertController = queuedAlertInfo.alertController()
            alertController.delegate = self
            present(alertController, animated: true, completion: nil)
        }
    }

    func resetBrowserChrome() {
        // animate and reset transform for tab chrome
        if !isToolbarRefactorEnabled {
            legacyUrlBar?.updateAlphaForSubviews(1)
            toolbar.isHidden = false
        }

        [header, overKeyboardContainer].forEach { view in
            view?.transform = .identity
        }
    }

    // MARK: - Manage embedded content

    func frontEmbeddedContent(_ viewController: ContentContainable) {
        contentContainer.update(content: viewController)
        if featureFlags.isFeatureEnabled(.homepageRebuild, checking: .buildOnly) {
            statusBarOverlay.resetState(isHomepage: contentContainer.hasHomepage)
        } else {
            statusBarOverlay.resetState(isHomepage: contentContainer.hasLegacyHomepage)
        }
    }

    /// Embed a ContentContainable inside the content container
    /// - Parameter viewController: the view controller to embed inside the content container
    /// - Returns: True when the content was successfully embedded
    func embedContent(_ viewController: ContentContainable) -> Bool {
        guard contentContainer.canAdd(content: viewController) else { return false }

        addChild(viewController)
        viewController.willMove(toParent: self)
        contentContainer.add(content: viewController)
        viewController.didMove(toParent: self)
        if featureFlags.isFeatureEnabled(.homepageRebuild, checking: .buildOnly) {
            statusBarOverlay.resetState(isHomepage: contentContainer.hasHomepage)
        } else {
            statusBarOverlay.resetState(isHomepage: contentContainer.hasLegacyHomepage)
        }

        // To make sure the content views content is extending under the toolbars we disable clip to bounds
        // for the first two layers of views other than web view and legacy homepage
        if toolbarHelper.shouldBlur() &&
            !viewController.isKind(of: WebviewViewController.self) &&
            !viewController.isKind(of: LegacyHomepageViewController.self) {
            viewController.view.clipsToBounds = false
            viewController.view.subviews.forEach { $0.clipsToBounds = false }
        } else {
            contentContainer.mask = nil
        }

        UIAccessibility.post(notification: UIAccessibility.Notification.screenChanged, argument: nil)
        return true
    }

    /// Show the home page embedded in the contentContainer
    /// - Parameter inline: Inline is true when the homepage is created from the tab tray, a long press
    /// on the tab bar to open a new tab or by pressing the home page button on the tab bar. Inline is false when
    /// it's the zero search page, aka when the home page is shown by clicking the url bar from a loaded web page.
    func showEmbeddedHomepage(inline: Bool, isPrivate: Bool) {
        resetDataClearanceCFRTimer()

        if isPrivate && featureFlags.isFeatureEnabled(.feltPrivacySimplifiedUI, checking: .buildOnly) {
            browserDelegate?.showPrivateHomepage(overlayManager: overlayManager)
            updateToolbarDisplay()
            return
        }

        // Make sure reload button is hidden on homepage
        if !isToolbarRefactorEnabled {
            legacyUrlBar?.locationView.reloadButton.reloadButtonState = .disabled
        }

        if featureFlags.isFeatureEnabled(.homepageRebuild, checking: .buildOnly) {
            browserDelegate?.showHomepage(
                overlayManager: overlayManager,
                isZeroSearch: inline,
                statusBarScrollDelegate: statusBarOverlay,
                toastContainer: contentContainer
            )
        } else {
            browserDelegate?.showLegacyHomepage(
                inline: inline,
                toastContainer: contentContainer,
                homepanelDelegate: self,
                libraryPanelDelegate: self,
                statusBarScrollDelegate: statusBarOverlay,
                overlayManager: overlayManager
            )
        }

        if isSwipingTabsEnabled {
            // show the homepage in case it was not visible, as it is needed for screenshot purpose.
            // note: the homepage is not going to be visible to user as in case a web view is there, it is going
            // to overlay the homepage.
            browserDelegate?.setHomepageVisibility(isVisible: true)
        }

        updateToolbarDisplay()
    }

    func showEmbeddedWebview() {
        // Make sure reload button is working when showing webview
        if !isToolbarRefactorEnabled {
            legacyUrlBar?.locationView.reloadButton.reloadButtonState = .reload
        }

        guard let selectedTab = tabManager.selectedTab,
              let webView = selectedTab.webView else {
            logger.log("Webview of selected tab was not available", level: .debug, category: .lifecycle)
            return
        }

        if webView.url == nil {
            // The web view can go gray if it was zombified due to memory pressure.
            // When this happens, the URL is nil, so try restoring the page upon selection.
            logger.log("Webview was zombified, reloading before showing", level: .debug, category: .lifecycle)
            if selectedTab.temporaryDocument == nil {
                selectedTab.reload()
            }
        }

        browserDelegate?.show(webView: webView)
        updateToolbarDisplay()
    }

    // MARK: - Document Loading

    func showDocumentLoadingView() {
        guard documentLoadingView == nil else { return }
        let documentLoadingView = TemporaryDocumentLoadingView()
        documentLoadingView.translatesAutoresizingMaskIntoConstraints = false
        view.addSubview(documentLoadingView)
        NSLayoutConstraint.activate([
            documentLoadingView.topAnchor.constraint(equalTo: header.bottomAnchor),
            documentLoadingView.bottomAnchor.constraint(equalTo: overKeyboardContainer.topAnchor),
            documentLoadingView.trailingAnchor.constraint(equalTo: contentContainer.trailingAnchor),
            documentLoadingView.leadingAnchor.constraint(equalTo: contentContainer.leadingAnchor),
        ])

        view.bringSubviewToFront(header)
        view.bringSubviewToFront(overKeyboardContainer)
        documentLoadingView.animateLoadingAppearanceIfNeeded()
        documentLoadingView.applyTheme(theme: currentTheme())
        self.documentLoadingView = documentLoadingView
    }

    func removeDocumentLoadingView() {
        guard let documentLoadingView else { return }
        UIView.animate(withDuration: 0.3) {
            documentLoadingView.alpha = 0.0
        } completion: { _ in
            documentLoadingView.removeFromSuperview()
            self.documentLoadingView = nil
        }
    }

    // MARK: - Microsurvey
    private func setupMicrosurvey() {
        guard featureFlags.isFeatureEnabled(.microsurvey, checking: .buildOnly), microsurvey == nil else { return }

        store.dispatchLegacy(
            MicrosurveyPromptAction(windowUUID: windowUUID, actionType: MicrosurveyPromptActionType.showPrompt)
        )
    }

    private func updateMicrosurveyConstraints() {
        guard let microsurvey else { return }

        microsurvey.translatesAutoresizingMaskIntoConstraints = false
        view.addSubview(microsurvey)

        if isBottomSearchBar {
            overKeyboardContainer.addArrangedViewToTop(microsurvey, animated: false, completion: {
                self.view.layoutIfNeeded()
            })
        } else {
            bottomContainer.addArrangedViewToTop(microsurvey, animated: false, completion: {
                self.view.layoutIfNeeded()
            })
        }

        microsurvey.applyTheme(theme: themeManager.getCurrentTheme(for: windowUUID))

        updateBarBordersForMicrosurvey()
        updateViewConstraints()
    }

    // Update border to hide when microsurvey is shown so that
    // it appears to belong the app and harder to spoof
    private func updateBarBordersForMicrosurvey() {
        // TODO: FXIOS-9503 Update for Toolbar Redesign
        guard !shouldUseiPadSetup(), !isToolbarRefactorEnabled else { return }
        let hasMicrosurvery = microsurvey != nil

        if let legacyUrlBar, isBottomSearchBar {
            legacyUrlBar.isMicrosurveyShown = hasMicrosurvery
            legacyUrlBar.updateTopBorderDisplay()
        }
        toolbar.isMicrosurveyShown = hasMicrosurvery
        toolbar.setNeedsDisplay()
    }

    private func createMicrosurveyPrompt(with state: MicrosurveyPromptState) {
        self.microsurvey = MicrosurveyPromptView(
            state: state,
            windowUUID: windowUUID,
            inOverlayMode: overlayManager.inOverlayMode
        )
        updateMicrosurveyConstraints()
    }

    private func removeMicrosurveyPrompt() {
        guard let microsurvey else { return }

        if isBottomSearchBar {
            overKeyboardContainer.removeArrangedView(microsurvey)
        } else {
            bottomContainer.removeArrangedView(microsurvey)
        }

        self.microsurvey = nil
        updateBarBordersForMicrosurvey()
        updateViewConstraints()
    }

    // MARK: - Native Error Page

    func showEmbeddedNativeErrorPage() {
        browserDelegate?.showNativeErrorPage(overlayManager: overlayManager)
    }

    // MARK: - Update content

    func updateContentInHomePanel(_ browserViewType: BrowserViewType) {
        logger.log("Update content on browser view controller with type \(browserViewType)",
                   level: .info,
                   category: .coordinator)

        switch browserViewType {
        case .normalHomepage:
            showEmbeddedHomepage(inline: true, isPrivate: false)
        case .privateHomepage:
            showEmbeddedHomepage(inline: true, isPrivate: true)
        case .webview:
            showEmbeddedWebview()
            if !isToolbarRefactorEnabled {
                legacyUrlBar?.locationView.reloadButton.isHidden = false
            }
        }

        if UIDevice.current.userInterfaceIdiom == .pad {
            topTabsViewController?.refreshTabs()
        }
        setupMicrosurvey()
    }

    func updateInContentHomePanel(_ url: URL?, focusUrlBar: Bool = false) {
        let isAboutHomeURL = url.flatMap { InternalURL($0)?.isAboutHomeURL } ?? false

        let isErrorURL = url.flatMap { InternalURL($0)?.isErrorPage } ?? false

        guard let url else {
            showEmbeddedWebview()
            if !isToolbarRefactorEnabled {
                legacyUrlBar?.locationView.reloadButton.reloadButtonState = .disabled
            }
            return
        }

        /// Used for checking if current error code is for no internet connection
        let isNICErrorCode = url.absoluteString.contains(String(Int(
            CFNetworkErrors.cfurlErrorNotConnectedToInternet.rawValue)))
        let noInternetConnectionEnabled = isNICErrorCode && isNICErrorPageEnabled
        let genericErrorPageEnabled = isErrorURL && isNativeErrorPageEnabled

        if isAboutHomeURL {
            showEmbeddedHomepage(inline: true, isPrivate: tabManager.selectedTab?.isPrivate ?? false)
        } else if genericErrorPageEnabled && noInternetConnectionEnabled {
            showEmbeddedNativeErrorPage()
        } else {
            showEmbeddedWebview()
            if !isToolbarRefactorEnabled {
                legacyUrlBar?.locationView.reloadButton.isHidden = false
            }
        }

        if UIDevice.current.userInterfaceIdiom == .pad {
            topTabsViewController?.refreshTabs()
        }
        setupMicrosurvey()
    }

    func showLibrary(panel: LibraryPanelType) {
        DispatchQueue.main.async {
            self.navigationHandler?.show(homepanelSection: panel.homepanelSection)
        }
    }

    fileprivate func createSearchControllerIfNeeded() {
        guard self.searchController == nil else { return }

        let isPrivate = tabManager.selectedTab?.isPrivate ?? false
        let searchViewModel = SearchViewModel(isPrivate: isPrivate,
                                              isBottomSearchBar: isBottomSearchBar,
                                              profile: profile,
                                              model: searchEnginesManager,
                                              tabManager: tabManager)
        let searchController = SearchViewController(profile: profile,
                                                    viewModel: searchViewModel,
                                                    tabManager: tabManager)
        searchViewModel.searchEnginesManager = searchEnginesManager
        searchController.searchDelegate = self

        let searchLoader = SearchLoader(
            profile: profile,
            autocompleteView: urlBarView
        )
        searchLoader.addListener(searchViewModel)
        self.searchLoader = searchLoader

        self.searchController = searchController
        self.searchSessionState = .active
    }

    func showSearchController() {
        createSearchControllerIfNeeded()

        guard let searchController = self.searchController else { return }

        // This needs to be added to ensure during animation of the keyboard,
        // No content is showing in between the bottom search bar and the searchViewController
        if isBottomSearchBar, keyboardBackdrop == nil {
            keyboardBackdrop = UIView()
            keyboardBackdrop?.backgroundColor = currentTheme().colors.layer1
            view.insertSubview(keyboardBackdrop!, belowSubview: overKeyboardContainer)
            keyboardBackdrop?.snp.makeConstraints { make in
                make.edges.equalTo(view)
            }
            view.bringSubviewToFront(bottomContainer)
        }

        addChild(searchController)
        view.addSubview(searchController.view)
        searchController.view.translatesAutoresizingMaskIntoConstraints = false

        let constraintTarget = isBottomSearchBar ? overKeyboardContainer.topAnchor : view.bottomAnchor
        NSLayoutConstraint.activate([
            searchController.view.topAnchor.constraint(equalTo: header.bottomAnchor),
            searchController.view.leadingAnchor.constraint(equalTo: view.leadingAnchor),
            searchController.view.trailingAnchor.constraint(equalTo: view.trailingAnchor),
            searchController.view.bottomAnchor.constraint(equalTo: constraintTarget)
        ])

        searchController.didMove(toParent: self)

        // We need to hide the Homepage content
        // from accessibility, otherwise it will
        // be read by VoiceOver when reading in the
        // Search Controller
        contentContainer.accessibilityElementsHidden = true
    }

    func hideSearchController() {
        privateModeDimmingView.removeFromSuperview()
        guard let searchController = self.searchController else { return }
        searchController.willMove(toParent: nil)
        searchController.view.removeFromSuperview()
        searchController.removeFromParent()

        keyboardBackdrop?.removeFromSuperview()
        keyboardBackdrop = nil

        contentContainer.accessibilityElementsHidden = false
    }

    func destroySearchController() {
        zeroSearchDimmingView.removeFromSuperview()
        hideSearchController()

        searchController = nil
        searchSessionState = nil
        searchLoader = nil

        contentContainer.accessibilityElementsHidden = false
    }

    func finishEditingAndSubmit(_ url: URL, visitType: VisitType, forTab tab: Tab) {
        if !isToolbarRefactorEnabled {
            legacyUrlBar?.currentURL = url
        }
        overlayManager.finishEditing(shouldCancelLoading: false)

        if let nav = tab.loadRequest(URLRequest(url: url)) {
            self.recordNavigationInTab(tab, navigation: nav, visitType: visitType)
        }
    }

    func addBookmark(urlString: String, title: String? = nil, site: Site? = nil) {
        var title = (title ?? "").trimmingCharacters(in: .whitespacesAndNewlines)
        if title.isEmpty {
            title = urlString
        }

        let shareItem = ShareItem(url: urlString, title: title)

        Task {
            await self.bookmarksSaver.createBookmark(url: shareItem.url, title: shareItem.title, position: 0)
        }

        var userData = [QuickActionInfos.tabURLKey: shareItem.url]
        if let title = shareItem.title {
            userData[QuickActionInfos.tabTitleKey] = title
        }
        QuickActionsImplementation().addDynamicApplicationShortcutItemOfType(.openLastBookmark,
                                                                             withUserData: userData,
                                                                             toApplication: .shared)
        showBookmarkToast(urlString: urlString, action: .add)
    }

    func removeBookmark(urlString: String, title: String?, site: Site? = nil) {
        profile.places.deleteBookmarksWithURL(url: urlString).uponQueue(.main) { result in
            guard result.isSuccess else { return }
            self.removeBookmarkShortcut()
        }
    }

    private func showBookmarkToast(urlString: String? = nil, title: String? = nil, action: BookmarkAction) {
        switch action {
        case .add:
            // Get the folder title using the recent bookmark folder pref
            // Special case for mobile folder since it's title is "mobile" and we want to display it as "Bookmarks"
            if let recentBookmarkFolderGuid = profile.prefs.stringForKey(PrefsKeys.RecentBookmarkFolder),
                recentBookmarkFolderGuid != BookmarkRoots.MobileFolderGUID {
                profile.places.getBookmark(guid: recentBookmarkFolderGuid).uponQueue(.main) { result in
                    guard let bookmarkFolder = result.successValue as? BookmarkFolderData else { return }
                    let folderName = bookmarkFolder.title
                    let message = String(format: .Bookmarks.Menu.SavedBookmarkToastLabel, folderName)
                    self.showToast(urlString, title, message: message, toastAction: .bookmarkPage)
                }
            // If recent bookmarks folder is nil or the mobile (default) folder
            } else {
                showToast(
                    urlString,
                    title,
                    message: .Bookmarks.Menu.SavedBookmarkToastDefaultFolderLabel,
                    toastAction: .bookmarkPage
                )
            }
        default: break
        }
    }

    /// This function opens a standalone bookmark edit view separate from library -> bookmarks panel -> edit bookmark.
    internal func openBookmarkEditPanel(urlString: String? = nil) {
        guard !profile.isShutdown, let urlString else { return }

        let bookmarksTelemetry = BookmarksTelemetry()
        bookmarksTelemetry.editBookmark(eventLabel: .addBookmarkToast)

        profile.places.getBookmarksWithURL(url: urlString).uponQueue(.main) { result in
            guard let bookmarkItem = result.successValue?.first,
                  let parentGuid = bookmarkItem.parentGUID else { return }
            self.profile.places.getBookmark(guid: parentGuid).uponQueue(.main) { result in
                guard let parentFolder = result.successValue as? BookmarkFolderData else { return }
                self.navigationHandler?.showEditBookmark(parentFolder: parentFolder, bookmark: bookmarkItem)
            }
        }
    }

    override func accessibilityPerformMagicTap() -> Bool {
        if isToolbarRefactorEnabled {
            let action = GeneralBrowserAction(
                windowUUID: windowUUID,
                actionType: GeneralBrowserActionType.showReaderMode
            )
            store.dispatchLegacy(action)
            return true
        } else if let legacyUrlBar, !legacyUrlBar.locationView.readerModeButton.isHidden {
            legacyUrlBar.tabLocationViewDidTapReaderMode(legacyUrlBar.locationView)
            return true
        }
        return false
    }

    override func accessibilityPerformEscape() -> Bool {
        if overlayManager.inOverlayMode {
            overlayManager.cancelEditing(shouldCancelLoading: true)
            return true
        } else if let selectedTab = tabManager.selectedTab, selectedTab.canGoBack {
            selectedTab.goBack()
            return true
        }
        return false
    }

    func setupMiddleButtonStatus(isLoading: Bool) {
        // Setting the default state to search to account for no tab or starting page tab
        // `state` will be modified later if needed
        let state: MiddleButtonState = .search

        // No tab
        guard let tab = tabManager.selectedTab else {
            if !isToolbarRefactorEnabled {
                legacyUrlBar?.locationView.reloadButton.reloadButtonState = .disabled
            }
            handleMiddleButtonState(state)
            currentMiddleButtonState = state
            return
        }

        // Tab with starting page
        if tab.isURLStartingPage {
            if !isToolbarRefactorEnabled {
                legacyUrlBar?.locationView.reloadButton.reloadButtonState = .disabled
            }
            handleMiddleButtonState(state)
            currentMiddleButtonState = state
            return
        }

        if !isToolbarRefactorEnabled {
            legacyUrlBar?.locationView.reloadButton.reloadButtonState = isLoading ? .stop : .reload
        }
        handleMiddleButtonState(.home)
        currentMiddleButtonState = .home
    }

    private func handleMiddleButtonState(_ state: MiddleButtonState) {
        let showDataClearanceFlow = browserViewControllerState?.browserViewType == .privateHomepage
        let showFireButton = featureFlags.isFeatureEnabled(
            .feltPrivacyFeltDeletion,
            checking: .buildOnly
        ) && showDataClearanceFlow
        guard !showFireButton else {
            if !isToolbarRefactorEnabled {
                navigationToolbar.updateMiddleButtonState(.fire)
                configureDataClearanceContextualHint(navigationToolbar.multiStateButton)
            }
            return
        }
        resetDataClearanceCFRTimer()

        if !isToolbarRefactorEnabled {
            navigationToolbar.updateMiddleButtonState(state)
        }
    }

    private func updateToolbarAnimationStateIfNeeded() {
        guard isToolbarRefactorEnabled,
        store.state.screenState(
            ToolbarState.self,
            for: .toolbar,
            window: windowUUID
        )?.shouldAnimate == false else { return }
        store.dispatchLegacy(
            ToolbarAction(
                shouldAnimate: true,
                windowUUID: windowUUID,
                actionType: ToolbarActionType.animationStateChanged
            )
        )
    }

    override func observeValue(
        forKeyPath keyPath: String?,
        of object: Any?,
        change: [NSKeyValueChangeKey: Any]?,
        context: UnsafeMutableRawPointer?
    ) {
        guard let webView = object as? WKWebView,
              let tab = tabManager[webView]
        else { return }

        guard let kp = keyPath,
              let path = KVOConstants(rawValue: kp)
        else {
            logger.log("BVC observeValue webpage unhandled KVO",
                       level: .info,
                       category: .webview,
                       description: "Unhandled KVO key: \(keyPath ?? "nil")")
            return
        }

        switch path {
        case .estimatedProgress:
            guard tab === tabManager.selectedTab else { break }
            let isLoadingDocument = isPDFRefactorEnabled && tab.isDownloadingDocument()
            let isValidURL = if let url = webView.url {
                !InternalURL.isValid(url: url)
            } else {
                false
            }
            if isValidURL || isLoadingDocument {
                let progress = if let progress = change?[.newKey] as? Double {
                    progress
                } else {
                    webView.estimatedProgress
                }
                if isToolbarRefactorEnabled {
                    addressToolbarContainer.updateProgressBar(progress: progress)
                } else {
                    legacyUrlBar?.updateProgressBar(Float(progress))
                }
                setupMiddleButtonStatus(isLoading: true)
            } else {
                if isToolbarRefactorEnabled {
                    addressToolbarContainer.hideProgressBar()
                } else {
                    legacyUrlBar?.hideProgressBar()
                }
                setupMiddleButtonStatus(isLoading: false)
            }
        case .loading:
            guard var loading = change?[.newKey] as? Bool else { break }
            if isPDFRefactorEnabled, let doc = tab.temporaryDocument {
                loading = doc.isDownloading
            }
            setupMiddleButtonStatus(isLoading: loading)

            if isToolbarRefactorEnabled {
                let action = ToolbarAction(
                    isLoading: loading,
                    windowUUID: windowUUID,
                    actionType: ToolbarActionType.websiteLoadingStateDidChange
                )
                store.dispatchLegacy(action)
            }

        case .URL:
            // Special case for "about:blank" popups, if the webView.url is nil, keep the tab url as "about:blank"
            if tab.url?.absoluteString == "about:blank" && webView.url == nil {
                break
            }

            // Ensure we do have a URL from that observer
            // If the URL is coming from the observer and PDF refactor is enabled then take URL from there
            let url: URL? = if let webURL = webView.url {
                webURL
            } else if let changeURL = change?[.newKey] as? URL, isPDFRefactorEnabled {
                changeURL
            } else {
                nil
            }
            guard let url else { break }
            if !url.isFxHomeUrl {
                updateToolbarAnimationStateIfNeeded()
            }
            // Security safety check (Bugzilla #1933079)
            if let internalURL = InternalURL(url), internalURL.isErrorPage, !internalURL.isAuthorized {
                tabManager.selectedTab?.webView?.load(URLRequest(url: URL(string: "about:blank")!))
                return
            }

            // To prevent spoofing, only change the URL immediately if the new URL is on
            // the same origin as the current URL. Otherwise, if the origins are different
            // or either origin is nil, set the tab URL to the URL's origin and return.
            guard let tabURLOrigin = tab.url?.origin,
                  let urlOrigin = url.origin,
                  tabURLOrigin == urlOrigin else {
                if let urlOrigin = url.origin,
                   let newTabURL = URL(string: urlOrigin) {
                    tab.url = newTabURL
                }
                return
            }
            tab.url = url

            if tab === tabManager.selectedTab {
                updateUIForReaderHomeStateForTab(tab)
            }
            // Catch history pushState navigation, but ONLY for same origin navigation,
            // for reasons above about URL spoofing risk.
            navigateInTab(tab: tab, webViewStatus: .url)
        case .title:
            // Ensure that the tab title *actually* changed to prevent repeated calls
            // to navigateInTab(tab:) except when ReaderModeState is active
            // so that evaluateJavascriptInDefaultContentWorld() is called.
            guard let title = tab.title else { break }
            if !title.isEmpty {
                if title != tab.lastTitle {
                    tab.lastTitle = title
                    navigateInTab(tab: tab, webViewStatus: .title)
                } else {
                    navigateIfReaderModeActive(currentTab: tab)
                }
            }
            TelemetryWrapper.recordEvent(category: .action, method: .navigate, object: .tab)
        case .canGoBack:
            guard tab === tabManager.selectedTab,
                  let canGoBack = change?[.newKey] as? Bool
            else { break }
            if isToolbarRefactorEnabled {
                dispatchBackForwardToolbarAction(canGoBack: canGoBack, windowUUID: windowUUID)
            } else {
                navigationToolbar.updateBackStatus(canGoBack)
            }
        case .canGoForward:
            guard tab === tabManager.selectedTab,
                  let canGoForward = change?[.newKey] as? Bool
            else { break }
            if isToolbarRefactorEnabled {
                dispatchBackForwardToolbarAction(canGoForward: canGoForward, windowUUID: windowUUID)
            } else {
                navigationToolbar.updateForwardStatus(canGoForward)
            }
        case .hasOnlySecureContent:
            store.dispatchLegacy(
                TrackingProtectionAction(windowUUID: windowUUID,
                                         actionType: TrackingProtectionActionType.updateConnectionStatus)
            )
            guard let selectedTabURL = tabManager.selectedTab?.url,
                  let webViewURL = webView.url,
                  selectedTabURL == webViewURL else { return }

            if !isToolbarRefactorEnabled {
                legacyUrlBar?.locationView.hasSecureContent = webView.hasOnlySecureContent
                legacyUrlBar?.locationView.showTrackingProtectionButton(for: webView.url)
            }
            // TODO: FXIOS-12158 Add back after investigating why video player is broken
//        case .fullscreenState:
//            if #available(iOS 16.0, *) {
//                guard webView.fullscreenState == .enteringFullscreen ||
//                        webView.fullscreenState == .exitingFullscreen else { return }
//                if webView.fullscreenState == .enteringFullscreen {
//                    fullscreenDelegate?.enteringFullscreen()
//                } else {
//                    fullscreenDelegate?.exitingFullscreen()
//                }
//            }
        default:
            assertionFailure("Unhandled KVO key: \(keyPath ?? "nil")")
        }
    }

    func updateUIForReaderHomeStateForTab(_ tab: Tab, focusUrlBar: Bool = false) {
        updateURLBarDisplayURL(tab)
        scrollController.showToolbars(animated: false)

        if let url = tab.url {
            if url.isReaderModeURL {
                showReaderModeBar(animated: false)
            } else {
                hideReaderModeBar(animated: false)
            }

            updateInContentHomePanel(url as URL, focusUrlBar: focusUrlBar)
        }
    }

    func updateReaderModeState(for tab: Tab?, readerModeState: ReaderModeState) {
        if isToolbarRefactorEnabled {
            let action = ToolbarAction(
                readerModeState: readerModeState,
                windowUUID: windowUUID,
                actionType: ToolbarActionType.readerModeStateChanged
            )
            store.dispatchLegacy(action)
        } else {
            legacyUrlBar?.updateReaderModeState(readerModeState)
        }
    }

    /// Updates the URL bar text and button states.
    /// Call this whenever the page URL changes.
    fileprivate func updateURLBarDisplayURL(_ tab: Tab) {
        guard !isToolbarRefactorEnabled else {
            var safeListedURLImageName: String? {
                return (tab.contentBlocker?.status == .safelisted) ?
                StandardImageIdentifiers.Small.notificationDotFill : nil
            }

            var lockIconImageName: String?
            var lockIconNeedsTheming = true

            if let hasSecureContent = tab.webView?.hasOnlySecureContent {
                lockIconImageName = hasSecureContent ?
                    StandardImageIdentifiers.Small.shieldCheckmarkFill :
                    StandardImageIdentifiers.Small.shieldSlashFillMulticolor
                lockIconNeedsTheming = hasSecureContent
                let isWebsiteMode = tab.url?.isReaderModeURL == false
                lockIconImageName = isWebsiteMode ? lockIconImageName : nil
            }

            let action = ToolbarAction(
                url: tab.url?.displayURL,
                isPrivate: tab.isPrivate,
                isShowingNavigationToolbar: toolbarHelper.shouldShowNavigationToolbar(for: traitCollection),
                canGoBack: tab.canGoBack,
                canGoForward: tab.canGoForward,
                lockIconImageName: lockIconImageName,
                lockIconNeedsTheming: lockIconNeedsTheming,
                safeListedURLImageName: safeListedURLImageName,
                windowUUID: windowUUID,
                actionType: ToolbarActionType.urlDidChange)
            store.dispatchLegacy(action)

            // update toolbar borders
            let middlewareAction = ToolbarMiddlewareAction(
                scrollOffset: scrollController.contentOffset,
                windowUUID: windowUUID,
                actionType: ToolbarMiddlewareActionType.urlDidChange)
            store.dispatchLegacy(middlewareAction)

            configureToolbarUpdateContextualHint(addressToolbarView: addressToolbarContainer,
                                                 navigationToolbarView: navigationToolbarContainer)

            // update the background view to ensure translucency is displayed correctly
            applyTheme()
            return
        }

        legacyUrlBar?.currentURL = tab.url?.displayURL
        let isPage = tab.url?.displayURL?.isWebPage() ?? false
        navigationToolbar.updatePageStatus(isPage)
    }

    func didSubmitSearchText(_ text: String) {
        guard let currentTab = tabManager.selectedTab else { return }

        if let fixupURL = URIFixup.getURL(text) {
            // The user entered a URL, so use it.
            finishEditingAndSubmit(fixupURL, visitType: VisitType.typed, forTab: currentTab)
            return
        }

        // We couldn't build a URL, so check for a matching search keyword.
        let trimmedText = text.trimmingCharacters(in: .whitespaces)
        guard let possibleKeywordQuerySeparatorSpace = trimmedText.firstIndex(of: " ") else {
            submitSearchText(text, forTab: currentTab)
            return
        }

        let possibleKeyword = String(trimmedText[..<possibleKeywordQuerySeparatorSpace])
        let possibleQuery = String(trimmedText[trimmedText.index(after: possibleKeywordQuerySeparatorSpace)...])

        profile.places.getBookmarkURLForKeyword(keyword: possibleKeyword).uponQueue(.main) { result in
            if var urlString = result.successValue ?? "",
               let escapedQuery = possibleQuery.addingPercentEncoding(
                withAllowedCharacters: NSCharacterSet.urlQueryAllowed
               ),
               let range = urlString.range(of: "%s") {
                urlString.replaceSubrange(range, with: escapedQuery)

                if let url = URL(string: urlString) {
                    self.finishEditingAndSubmit(url, visitType: VisitType.typed, forTab: currentTab)
                    return
                }
            }

            self.submitSearchText(text, forTab: currentTab)
        }
    }

    private func executeNavigationAndDisplayActions() {
        guard let state = browserViewControllerState else { return }

        switch state {
        case _ where state.navigateTo != nil:
            handleNavigationActions(for: state)
        case _ where state.displayView != nil:
            handleDisplayActions(for: state)
        case _ where state.navigationDestination != nil:
            guard let destination = state.navigationDestination else { return }
            handleNavigation(to: destination)
        default: break
        }
    }

    private func dispatchBackForwardToolbarAction(canGoBack: Bool? = nil,
                                                  canGoForward: Bool? = nil,
                                                  windowUUID: UUID) {
        guard canGoBack != nil || canGoForward != nil else { return }
        let action = ToolbarAction(canGoBack: canGoBack,
                                   canGoForward: canGoForward,
                                   windowUUID: windowUUID,
                                   actionType: ToolbarActionType.backForwardButtonStateChanged)
        store.dispatchLegacy(action)
    }

    /// Used to handle general navigation for views that can be presented from multiple places
    private func handleNavigation(to type: NavigationDestination) {
        switch type.destination {
        case .bookmarksPanel:
            navigationHandler?.show(homepanelSection: .bookmarks)
        case .contextMenu:
            guard let configuration = type.contextMenuConfiguration else {
                logger.log(
                    "configuration should not be nil when navigating for a context menu type",
                    level: .warning,
                    category: .coordinator
                )
                return
            }
            navigationHandler?.showContextMenu(for: configuration)
        case .trackingProtectionSettings:
            navigationHandler?.show(settings: .contentBlocker)
        case .settings(let section):
            navigationHandler?.show(settings: section)
        case .link:
            guard let url = type.url, let visitType = type.visitType else {
                logger.log(
                    "url or visitType should not be nil when navigating for a link type, instead received \(String(describing: type.url)) and \(String(describing: type.visitType))",
                    level: .warning,
                    category: .coordinator
                )
                return
            }
            navigationHandler?.navigateFromHomePanel(
                to: url,
                visitType: visitType,
                isGoogleTopSite: type.isGoogleTopSite ?? false
            )
        case .newTab:
            guard let url = type.url, let isPrivate = type.isPrivate, let selectNewTab = type.selectNewTab else {
                logger.log("all params need to be set to properly create a new tab", level: .warning, category: .coordinator)
                return
            }
            navigationHandler?.openInNewTab(url: url, isPrivate: isPrivate, selectNewTab: selectNewTab)
        case .shareSheet(let config):
            navigationHandler?.showShareSheet(
                shareType: config.shareType,
                shareMessage: config.shareMessage,
                sourceView: config.sourceView,
                sourceRect: config.sourceRect,
                toastContainer: config.toastContainer,
                popoverArrowDirection: config.popoverArrowDirection
            )
        case .tabTray(let panelType):
            navigationHandler?.showTabTray(selectedPanel: panelType)
        case .zeroSearch:
            store.dispatchLegacy(
                GeneralBrowserAction(
                    windowUUID: windowUUID,
                    actionType: GeneralBrowserActionType.enteredZeroSearchScreen)
            )
            overlayManager.openNewTab(url: nil, newTabSettings: .topSites)
            configureZeroSearchView()
        }
    }

    private func handleDisplayActions(for state: BrowserViewControllerState) {
        guard let displayState = state.displayView else { return }

        switch displayState {
        case .qrCodeReader:
            navigationHandler?.showQRCode(delegate: self)
        case .backForwardList:
            navigationHandler?.showBackForwardList()
        case .tabsLongPressActions:
            presentTabsLongPressAction(from: view)
        case .locationViewLongPressAction:
            presentLocationViewActionSheet(from: addressToolbarContainer)
        case .trackingProtectionDetails:
            navigationHandler?.showEnhancedTrackingProtection(sourceView: state.buttonTapped ?? addressToolbarContainer)
        case .menu:
            didTapOnMenu(button: state.buttonTapped)
        case .reloadLongPressAction:
            guard let button = state.buttonTapped else { return }
            presentRefreshLongPressAction(from: button)
        case .tabTray:
            // TODO: FXIOS-11248 Use NavigationBrowserAction instead of GeneralBrowserAction to open tab tray
            updateZoomPageBarVisibility(visible: false)
            focusOnTabSegment()
            store.dispatchLegacy(
                ToolbarAction(
                    shouldAnimate: false,
                    windowUUID: windowUUID,
                    actionType: ToolbarActionType.animationStateChanged
                )
            )
        case .share:
            // User tapped the Share button in the toolbar
            guard let button = state.buttonTapped else { return }
            shareSelectedTab(fromShareButton: button)
        case .readerMode:
            toggleReaderMode()
        case .readerModeLongPressAction:
            _ = toggleReaderModeLongPressAction()
        case .newTabLongPressActions:
            presentNewTabLongPressActionSheet(from: view)
        case .dataClearance:
            didTapOnDataClearance()
        case .passwordGenerator:
            if let tab = tabManager.selectedTab, let frame = state.frame {
                navigationHandler?.showPasswordGenerator(tab: tab, frame: frame)
            }
        }
    }

    private func handleNavigationActions(for state: BrowserViewControllerState) {
        guard let navigationState = state.navigateTo else { return }
        updateZoomPageBarVisibility(visible: false)

        switch navigationState {
        case .home:
            didTapOnHome()
        case .back:
            didTapOnBack()
            startNavigationButtonDoubleTapTimer()
        case .forward:
            didTapOnForward()
            startNavigationButtonDoubleTapTimer()
        case .reloadNoCache:
            tabManager.selectedTab?.reload(bypassCache: true)
        case .reload:
            tabManager.selectedTab?.reload()
        case .stopLoading:
            tabManager.selectedTab?.stop()
            // There is an edge case in which calling stop on the webView doesn't update webView's isLoading var.
            // To make sure we show the correct button change toolbar state directly when the user stops loading
            // the website.
            let action = ToolbarAction(
                isLoading: false,
                windowUUID: windowUUID,
                actionType: ToolbarActionType.websiteLoadingStateDidChange
            )
            store.dispatchLegacy(action)
            addressToolbarContainer.updateProgressBar(progress: 0.0)
        case .newTab:
            willNavigateAway(from: tabManager.selectedTab)
            topTabsDidPressNewTab(tabManager.selectedTab?.isPrivate ?? false)
        }
    }

    private func navigateIfReaderModeActive(currentTab: Tab) {
        if let readerMode = currentTab.getContentScript(name: ReaderMode.name()) as? ReaderMode {
            if readerMode.state == .active {
                navigateInTab(tab: currentTab, webViewStatus: .title)
            }
        }
    }

    func presentLocationViewActionSheet(from view: UIView) {
        let actions = getLongPressLocationBarActions(with: view, alertContainer: contentContainer)
        guard !actions.isEmpty else { return }
        let generator = UIImpactFeedbackGenerator(style: .heavy)
        generator.impactOccurred()

        let shouldSuppress = UIDevice.current.userInterfaceIdiom != .pad
        let style: UIModalPresentationStyle = !shouldSuppress ? .popover : .overCurrentContext
        let viewModel = PhotonActionSheetViewModel(
            actions: [actions],
            closeButtonTitle: .CloseButtonTitle,
            modalStyle: style
        )
        presentSheetWith(viewModel: viewModel, on: self, from: view)
    }

    func presentRefreshLongPressAction(from button: UIButton) {
        guard let tab = tabManager.selectedTab else { return }
        let urlActions = self.getRefreshLongPressMenu(for: tab)
        guard !urlActions.isEmpty else { return }
        let generator = UIImpactFeedbackGenerator(style: .heavy)
        generator.impactOccurred()

        let shouldSuppress = !topTabsVisible && UIDevice.current.userInterfaceIdiom == .pad
        let style: UIModalPresentationStyle = !shouldSuppress ? .popover : .overCurrentContext
        let viewModel = PhotonActionSheetViewModel(
            actions: [urlActions],
            closeButtonTitle: .CloseButtonTitle,
            modalStyle: style
        )

        presentSheetWith(viewModel: viewModel, on: self, from: button)
    }

    func presentNewTabLongPressActionSheet(from view: UIView) {
        let actions = getNewTabLongPressActions()

        let shouldPresentAsPopover = toolbarHelper.shouldShowTopTabs(for: traitCollection)
        let style: UIModalPresentationStyle = shouldPresentAsPopover ? .popover : .overCurrentContext
        let viewModel = PhotonActionSheetViewModel(
            actions: actions,
            closeButtonTitle: .CloseButtonTitle,
            modalStyle: style
        )
        presentSheetWith(viewModel: viewModel, on: self, from: view)
    }

    func didTapOnHome() {
        let shouldUpdateWithRedux = isToolbarRefactorEnabled && browserViewControllerState?.navigateTo == .home
        guard shouldUpdateWithRedux || !isToolbarRefactorEnabled else { return }

        let page = NewTabAccessors.getHomePage(self.profile.prefs)
        if page == .homePage, let homePageURL = HomeButtonHomePageAccessors.getHomePage(self.profile.prefs) {
            tabManager.selectedTab?.loadRequest(PrivilegedRequest(url: homePageURL) as URLRequest)
        } else if let homePanelURL = page.url {
            tabManager.selectedTab?.loadRequest(PrivilegedRequest(url: homePanelURL) as URLRequest)
        }
        TelemetryWrapper.recordEvent(category: .action, method: .tap, object: .home)
    }

    func didTapOnBack() {
        // This code snippet addresses an issue related to navigation between pages in the same tab FXIOS-7309.
        // Specifically, it checks if the URL bar is not currently focused (`!focusUrlBar`) and if it is
        // operating in an overlay mode (`urlBar.inOverlayMode`).
        dismissUrlBar()
        tabManager.selectedTab?.goBack()
    }

    func didTapOnForward() {
        // This code snippet addresses an issue related to navigation between pages in the same tab FXIOS-7309.
        // Specifically, it checks if the URL bar is not currently focused (`!focusUrlBar`) and if it is
        // operating in an overlay mode (`urlBar.inOverlayMode`).
        dismissUrlBar()
        tabManager.selectedTab?.goForward()
    }

    func didTapOnMenu(button: UIButton?) {
        // Ensure that any keyboards or spinners are dismissed before presenting the menu
        UIApplication.shared.sendAction(
            #selector(UIResponder.resignFirstResponder),
            to: nil,
            from: nil,
            for: nil
        )

        logger.log("Show MainMenu button tapped", level: .info, category: .mainMenu)
        if featureFlags.isFeatureEnabled(.menuRefactor, checking: .buildOnly) {
            navigationHandler?.showMainMenu()
        } else {
            showPhotonMainMenu(from: button)
        }
    }

    func toggleReaderMode() {
        guard let tab = tabManager.selectedTab,
              let readerMode = tab.getContentScript(name: ReaderMode.name()) as? ReaderMode
        else { return }

        switch readerMode.state {
        case .available:
            enableReaderMode()

            if !isToolbarRefactorEnabled {
                TelemetryWrapper.recordEvent(category: .action, method: .tap, object: .readerModeOpenButton)
            }
        case .active:
            disableReaderMode()

            if !isToolbarRefactorEnabled {
                TelemetryWrapper.recordEvent(category: .action, method: .tap, object: .readerModeCloseButton)
            }
        case .unavailable:
            break
        }
    }

    func toggleReaderModeLongPressAction() -> Bool {
        guard let tab = tabManager.selectedTab,
              let url = tab.url?.displayURL
        else {
            UIAccessibility.post(
                notification: UIAccessibility.Notification.announcement,
                argument: String.ReaderModeAddPageGeneralErrorAccessibilityLabel
            )

            return false
        }

        let result = profile.readingList.createRecordWithURL(
            url.absoluteString,
            title: tab.title ?? "",
            addedBy: UIDevice.current.name
        )

        switch result.value {
        case .success:
            UIAccessibility.post(
                notification: UIAccessibility.Notification.announcement,
                argument: String.ReaderModeAddPageSuccessAcessibilityLabel
            )
            SimpleToast().showAlertWithText(.ShareAddToReadingListDone,
                                            bottomContainer: contentContainer,
                                            theme: currentTheme())
        case .failure:
            UIAccessibility.post(
                notification: UIAccessibility.Notification.announcement,
                argument: String.ReaderModeAddPageMaybeExistsErrorAccessibilityLabel
            )
        }

        return true
    }

    private func showPhotonMainMenu(from button: UIButton?) {
        guard let button else { return }

        // Logs homePageMenu or siteMenu depending if HomePage is open or not
        let isHomePage = tabManager.selectedTab?.isFxHomeTab ?? false
        let eventObject: TelemetryWrapper.EventObject = isHomePage ? .homePageMenu : .siteMenu
        TelemetryWrapper.recordEvent(category: .action, method: .tap, object: eventObject)
        let menuHelper = MainMenuActionHelper(profile: profile,
                                              tabManager: tabManager,
                                              buttonView: button,
                                              toastContainer: contentContainer)
        menuHelper.delegate = self
        menuHelper.sendToDeviceDelegate = self
        menuHelper.navigationHandler = navigationHandler

        updateZoomPageBarVisibility(visible: false)
        menuHelper.getToolbarActions(navigationController: navigationController) { [weak self] actions in
            guard let self else { return }
            let shouldInverse = PhotonActionSheetViewModel.hasInvertedMainMenu(
                trait: self.traitCollection,
                isBottomSearchBar: self.isBottomSearchBar
            )
            let viewModel = PhotonActionSheetViewModel(
                actions: actions,
                modalStyle: .popover,
                isMainMenu: true,
                isMainMenuInverted: shouldInverse
            )
            if self.profile.prefs.boolForKey(PrefsKeys.PhotonMainMenuShown) == nil {
                self.profile.prefs.setBool(true, forKey: PrefsKeys.PhotonMainMenuShown)
            }
            self.presentSheetWith(viewModel: viewModel, on: self, from: button)
        }
    }

    /// Shares the currently selected tab via the share sheet.
    /// - Parameter sourceView: The button to which the share sheet popover will point (iPad).
    func shareSelectedTab(fromShareButton sourceView: UIView) {
        if !isToolbarRefactorEnabled {
            TelemetryWrapper.recordEvent(category: .action,
                                         method: .tap,
                                         object: .awesomebarLocation,
                                         value: .awesomebarShareTap,
                                         extras: nil)
        }

        // We share the tab's displayURL to make sure we don't share reader mode localhost URLs
        guard let selectedTab = tabManager.selectedTab,
              let tabUrl = selectedTab.canonicalURL?.displayURL else {
            assertionFailure("Tried to share with no selected tab or URL")
            return
        }

        /// Note: If the user is viewing a _downloaded_ (not online) PDF in the browser, then the current tab's URL will
        /// have a `file://` scheme.
        navigationHandler?.showShareSheet(
            shareType: .tab(url: tabUrl, tab: selectedTab),
            shareMessage: nil,
            sourceView: sourceView,
            sourceRect: nil,
            toastContainer: contentContainer,
            popoverArrowDirection: isBottomSearchBar ? .down : .up)
    }

    func presentTabsLongPressAction(from view: UIView) {
        guard presentedViewController == nil else { return }

        var actions: [[PhotonRowActions]] = []
        let useToolbarRefactorLongPressActions = featureFlags.isFeatureEnabled(.toolbarRefactor, checking: .buildOnly) &&
                                                 featureFlags.isFeatureEnabled(.toolbarOneTapNewTab, checking: .buildOnly)
        if useToolbarRefactorLongPressActions {
            actions = getTabToolbarRefactorLongPressActions()
        } else {
            actions.append(getTabToolbarLongPressActionsForModeSwitching())
            actions.append(getMoreTabToolbarLongPressActions())
        }

        let viewModel = PhotonActionSheetViewModel(
            actions: actions,
            closeButtonTitle: .CloseButtonTitle,
            modalStyle: .overCurrentContext
        )

        presentSheetWith(viewModel: viewModel, on: self, from: view)
    }

    func focusOnTabSegment() {
        let isPrivateTab = tabManager.selectedTab?.isPrivate ?? false
        let segmentToFocus = isPrivateTab ? TabTrayPanelType.privateTabs : TabTrayPanelType.tabs
        showTabTray(focusedSegment: segmentToFocus)
    }

    /// When the trait collection changes the top taps display might have to change
    /// This requires an update of the toolbars.
    private func updateToolbarStateTraitCollectionIfNecessary(_ newCollection: UITraitCollection) {
        let showTopTabs = toolbarHelper.shouldShowTopTabs(for: newCollection)
        let showNavToolbar = toolbarHelper.shouldShowNavigationToolbar(for: newCollection)

        // Only dispatch action when the value of top tabs being shown is different from what is saved in the state
        // to avoid having the toolbar re-displayed
        guard let toolbarState = store.state.screenState(ToolbarState.self, for: .toolbar, window: windowUUID),
              toolbarState.isShowingTopTabs != showTopTabs || toolbarState.isShowingNavigationToolbar != showNavToolbar
        else { return }

        let action = ToolbarAction(
            isShowingNavigationToolbar: showNavToolbar,
            isShowingTopTabs: showTopTabs,
            windowUUID: windowUUID,
            actionType: ToolbarActionType.traitCollectionDidChange
        )
        store.dispatchLegacy(action)
    }

    private func dispatchAvailableContentHeightChangedAction() {
        guard isStoriesRedesignEnabled, let browserViewControllerState,
           browserViewControllerState.browserViewType == .normalHomepage,
           let homepageState = store.state.screenState(HomepageState.self, for: .homepage, window: windowUUID),
           homepageState.availableContentHeight != getAvailableHomepageContentHeight() else { return }

        store.dispatch(
            HomepageAction(
                availableContentHeight: getAvailableHomepageContentHeight(),
                windowUUID: windowUUID,
                actionType: HomepageActionType.availableContentHeightDidChange
            )
        )
    }

    // Computes the height available for the homepage content to occupy when the address is not being edited.
    // This is accomplished by taking BVC's height and subtracting the height of all of it's immediate subviews
    // This is used to keep the homepage layout constant, such that it doesn't shift when the homepage's view size changes
    // eg when the address bar is tapped and the keyboard is presented
    private func getAvailableHomepageContentHeight() -> CGFloat {
        // We only have to worry about the bottom address bar when it is part of the homepage layout (can be presented
        // without the keyboard)
        var addressBarHeight = isHomepageSearchBarEnabled ? 0 : overKeyboardContainer.frame.height

        // The overKeyboardContainer typically just contains the bottom address bar, but when editing, also contains a
        // keyboard-sized spacer that we must ignore (since we don't want it to affect the homepage layouts height)
        if isBottomSearchBar && !isHomepageSearchBarEnabled {
            let keyboardHeight = keyboardState?.intersectionHeightForView(view) ?? 0
            let keyboardSpacerHeight = keyboardHeight > 0 ? getKeyboardSpacerHeight(keyboardHeight: keyboardHeight) : 0
            addressBarHeight -= keyboardSpacerHeight
        }

        // Subtracts all of BVC's immediate subviews to get the space left to allocate to the homepage
        return view.frame.height - statusBarOverlay.frame.height
                                 - bottomContentStackView.frame.height
                                 - bottomContainer.frame.height
                                 - addressBarHeight
    }

    // MARK: Opening New Tabs

    /// ⚠️ !! WARNING !! ⚠️
    /// This function opens up x number of new tabs in the background.
    /// This is meant to test memory overflows with tabs on a device.
    /// DO NOT USE unless you're explicitly testing this feature.
    /// It should only be used from the debug menu.
    func debugOpen(numberOfNewTabs: Int?, at url: URL) {
        guard let numberOfNewTabs = numberOfNewTabs,
              numberOfNewTabs > 0
        else { return }

        DispatchQueue.main.asyncAfter(deadline: .now() + .milliseconds(500), execute: {
            let action = TabPanelViewAction(panelType: .tabs,
                                            windowUUID: self.windowUUID,
                                            actionType: TabPanelViewActionType.addNewTab)
            store.dispatchLegacy(action)

            self.debugOpen(numberOfNewTabs: numberOfNewTabs - 1, at: url)
        })
    }

    func presentSignInViewController(_ fxaOptions: FxALaunchParams,
                                     flowType: FxAPageType = .emailLoginFlow,
                                     referringPage: ReferringPage = .none) {
        let windowManager: WindowManager = AppContainer.shared.resolve()
        windowManager.postWindowEvent(event: .syncMenuOpened, windowUUID: windowUUID)
        let vcToPresent = FirefoxAccountSignInViewController.getSignInOrFxASettingsVC(
            fxaOptions,
            flowType: flowType,
            referringPage: referringPage,
            profile: profile,
            windowUUID: windowUUID
        )
        (vcToPresent as? FirefoxAccountSignInViewController)?.qrCodeNavigationHandler = navigationHandler
        presentThemedViewController(navItemLocation: .Left,
                                    navItemText: .Close,
                                    vcBeingPresented: vcToPresent,
                                    topTabsVisible: UIDevice.current.userInterfaceIdiom == .pad)
    }

    // MARK: - Handle Deeplink open URL / query

    func handle(query: String, isPrivate: Bool) {
        cancelEditMode()
        openBlankNewTab(focusLocationField: false, isPrivate: isPrivate)
        if isToolbarRefactorEnabled {
            openBrowser(searchTerm: query)
        } else if let legacyUrlBar {
            urlBar(legacyUrlBar, didSubmitText: query)
        }
    }

    func handle(url: URL?, isPrivate: Bool, options: Set<Route.SearchOptions>? = nil) {
        cancelEditMode()
        if let url {
            switchToTabForURLOrOpen(url, isPrivate: isPrivate)
        } else {
            openBlankNewTab(
                focusLocationField: options?.contains(.focusLocationField) == true,
                isPrivate: isPrivate
            )
        }
    }

    func handle(url: URL?, tabId: String, isPrivate: Bool = false) {
        cancelEditMode()
        if let url {
            switchToTabForURLOrOpen(url, uuid: tabId, isPrivate: isPrivate)
        } else {
            openBlankNewTab(focusLocationField: true, isPrivate: isPrivate)
        }
    }

    func handleQRCode() {
        cancelEditMode()
        openBlankNewTab(focusLocationField: false, isPrivate: false)
        navigationHandler?.showQRCode(delegate: self)
    }

    // MARK: - Toolbar Refactor Deeplink Helper Method.
    private func cancelEditMode() {
        guard isToolbarRefactorEnabled else { return }
        let action = ToolbarAction(windowUUID: windowUUID, actionType: ToolbarActionType.cancelEdit)
        store.dispatchLegacy(action)
    }

    func closeAllPrivateTabs() {
        tabManager.removeTabs(tabManager.privateTabs)
        guard let tab = mostRecentTab(inTabs: tabManager.normalTabs) else {
            tabManager.selectTab(tabManager.addTab())
            return
        }
        tabManager.selectTab(tab)
    }

    func switchToTabForURLOrOpen(
        _ url: URL,
        uuid: String? = nil,
        isPrivate: Bool = false,
        completionHandler: (() -> Void)? = nil
    ) {
        // Avoid race condition; if we're restoring tabs, wait to process URL until completed. [FXIOS-10916]
        guard !tabManager.isRestoringTabs else {
            AppEventQueue.wait(for: .tabRestoration(tabManager.windowUUID)) { [weak self] in
                self?.switchToTabForURLOrOpen(
                    url,
                    uuid: uuid,
                    isPrivate: isPrivate,
                    completionHandler: completionHandler
                )
            }
            return
        }

        popToBVC()
        guard !isShowingJSPromptAlert() else {
            tabManager.addTab(URLRequest(url: url), isPrivate: isPrivate)
            completionHandler?()
            return
        }

        if let uuid = uuid, let tab = tabManager.getTabForUUID(uuid: uuid) {
            tabManager.selectTab(tab)
        } else if let tab = tabManager.getTabForURL(url) {
            tabManager.selectTab(tab)
        } else {
            openURLInNewTab(url, isPrivate: isPrivate)
        }
        completionHandler?()
    }

    @discardableResult
    func openURLInNewTab(_ url: URL?, isPrivate: Bool = false) -> Tab {
        let request: URLRequest?
        if let url = url {
            request = URLRequest(url: url)
        } else {
            request = nil
            logger.log("No request for openURLInNewTab", level: .debug, category: .tabs)
        }

        let tab = tabManager.addTab(request, isPrivate: isPrivate)
        tabManager.selectTab(tab)
        return tab
    }

    func focusLocationTextField(forTab tab: Tab?, setSearchText searchText: String? = nil) {
        DispatchQueue.main.asyncAfter(deadline: .now() + .milliseconds(300)) {
            // Without a delay, the text field fails to become first responder
            // Check that the newly created tab is still selected.
            // This let's the user spam the Cmd+T button without lots of responder changes.
            guard tab == self.tabManager.selectedTab else { return }

            if self.isToolbarRefactorEnabled {
                let action = ToolbarAction(searchTerm: searchText,
                                           shouldAnimate: true,
                                           windowUUID: self.windowUUID,
                                           actionType: ToolbarActionType.didStartEditingUrl)
                store.dispatchLegacy(action)
            } else if let legacyUrlBar = self.legacyUrlBar {
                legacyUrlBar.tabLocationViewDidTapLocation(legacyUrlBar.locationView)

                if let text = searchText {
                    legacyUrlBar.setLocation(text, search: true)
                }
            }
        }
    }

    func openNewTabFromMenu(focusLocationField: Bool, isPrivate: Bool) {
        overlayManager.openNewTab(url: nil, newTabSettings: newTabSettings)
        openBlankNewTab(focusLocationField: focusLocationField, isPrivate: isPrivate)
    }

    func openBlankNewTab(
        focusLocationField: Bool,
        isPrivate: Bool = false,
        searchFor searchText: String? = nil
    ) {
        popToBVC()
        guard !isShowingJSPromptAlert() else {
            tabManager.addTab(nil, isPrivate: isPrivate)
            return
        }

        let freshTab = openURLInNewTab(nil, isPrivate: isPrivate)
        if focusLocationField {
            focusLocationTextField(forTab: freshTab, setSearchText: searchText)
        }
    }

    func openSearchNewTab(isPrivate: Bool = false, _ text: String) {
        popToBVC()

        guard let engine = searchEnginesManager.defaultEngine,
              let searchURL = engine.searchURLForQuery(text)
        else {
            DefaultLogger.shared.log("Error handling URL entry: \"\(text)\".", level: .warning, category: .tabs)
            return
        }

        openURLInNewTab(searchURL, isPrivate: isPrivate)
    }

    fileprivate func popToBVC() {
        guard let currentViewController = navigationController?.topViewController else { return }
        // Avoid dismissing JSPromptAlert that causes the crash because completionHandler was not called
        if !isShowingJSPromptAlert() {
            currentViewController.dismiss(animated: true, completion: nil)
        }

        if currentViewController != self {
            _ = self.navigationController?.popViewController(animated: true)
        }
    }

    private func isShowingJSPromptAlert() -> Bool {
        return navigationController?.topViewController?.presentedViewController as? JSPromptAlertController != nil
    }

    fileprivate func postLocationChangeNotificationForTab(_ tab: Tab, navigation: WKNavigation?) {
        let notificationCenter = NotificationCenter.default
        var info = [AnyHashable: Any]()
        info["url"] = tab.url?.displayURL
        info["title"] = tab.title
        if let visitType = self.getVisitTypeForTab(tab, navigation: navigation)?.rawValue {
            info["visitType"] = visitType
        }
        info["isPrivate"] = tab.isPrivate
        notificationCenter.post(name: .OnLocationChange, object: self, userInfo: info)
    }

    /// Enum to represent the WebView observation or delegate that triggered calling `navigateInTab`
    enum WebViewUpdateStatus {
        case title
        case url
        case finishedNavigation
    }

    func navigateInTab(tab: Tab, to navigation: WKNavigation? = nil, webViewStatus: WebViewUpdateStatus) {
        tabManager.expireLoginAlerts()

        guard let webView = tab.webView else { return }

        // when navigating in a tab, if the tab's mime type is pdf, we should:
        // - scroll to top
        // - set readermode state to unavailable
        if tab.mimeType == MIMEType.PDF {
            tab.shouldScrollToTop = true
            updateReaderModeState(for: tab, readerModeState: .unavailable)
        }

        if let url = webView.url {
            if (!InternalURL.isValid(url: url) || url.isReaderModeURL) && !url.isFileURL {
                postLocationChangeNotificationForTab(tab, navigation: navigation)
                tab.readabilityResult = nil
                webView.evaluateJavascriptInDefaultContentWorld(
                    "\(ReaderModeInfo.namespace.rawValue).checkReadability()"
                )
            }

            TabEvent.post(.didChangeURL(url), for: tab)
        }

        if webViewStatus == .finishedNavigation {
            let isSelectedTab = (tab == tabManager.selectedTab)
            if isSelectedTab && !isToolbarRefactorEnabled {
                // Refresh secure content state after completed navigation
                legacyUrlBar?.locationView.hasSecureContent = webView.hasOnlySecureContent
            }

            if !isSelectedTab, let webView = tab.webView, tab.screenshot == nil {
                // To Screenshot a tab that is hidden we must add the webView,
                // then wait enough time for the webview to render.
                webView.frame = contentContainer.frame
                view.insertSubview(webView, at: 0)
                // This is kind of a hacky fix for Bug 1476637 to prevent webpages from focusing the
                // touch-screen keyboard from the background even though they shouldn't be able to.
                webView.resignFirstResponder()

                // We need a better way of identifying when webviews are finished rendering
                // There are cases in which the page will still show a loading animation or nothing
                // when the screenshot is being taken, depending on internet connection
                // Issue created: https://github.com/mozilla-mobile/firefox-ios/issues/7003
                let delayedTimeInterval = DispatchTimeInterval.milliseconds(500)
                DispatchQueue.main.asyncAfter(deadline: .now() + delayedTimeInterval) {
                    self.screenshotHelper.takeScreenshot(
                        tab,
                        windowUUID: self.windowUUID,
                        screenshotBounds: CGRect(
                            x: self.contentContainer.frame.origin.x,
                            y: -self.contentContainer.frame.origin.y,
                            width: self.view.frame.width,
                            height: self.view.frame.height
                        )
                    )
                    if webView.superview == self.view {
                        webView.removeFromSuperview()
                    }
                }
            }
        }
    }

    // MARK: Autofill

    private func creditCardInitialSetupTelemetry() {
        // Credit card autofill status telemetry
        let userDefaults = UserDefaults.standard
        let key = PrefsKeys.KeyAutofillCreditCardStatus
        // Default value is true for autofill credit card input
        let autofillStatus = userDefaults.value(forKey: key) as? Bool ?? true
        TelemetryWrapper.recordEvent(
            category: .information,
            method: .settings,
            object: .creditCardAutofillEnabled,
            extras: [
                TelemetryWrapper.ExtraKey.isCreditCardAutofillEnabled.rawValue: autofillStatus
            ]
        )

        // Credit card sync telemetry
        let hasSync = self.profile.hasAccount()
        logger.log("User has sync account setup \(hasSync)",
                   level: .debug,
                   category: .setup)

        guard hasSync, let syncManager = profile.syncManager else { return }
        let syncStatus = syncManager.checkCreditCardEngineEnablement()
        TelemetryWrapper.recordEvent(
            category: .information,
            method: .settings,
            object: .creditCardSyncEnabled,
            extras: [
                TelemetryWrapper.ExtraKey.isCreditCardSyncEnabled.rawValue: syncStatus
            ]
        )
    }

    private func autofillCreditCardSettingsUserDefaultIsEnabled() -> Bool {
        let userDefaults = UserDefaults.standard
        let keyCreditCardAutofill = PrefsKeys.KeyAutofillCreditCardStatus

        return (userDefaults.object(forKey: keyCreditCardAutofill) as? Bool ?? true)
    }

    private func addressAutofillSettingsUserDefaultsIsEnabled() -> Bool {
        let userDefaults = UserDefaults.standard
        let keyAddressAutofill = PrefsKeys.KeyAutofillAddressStatus

        return (userDefaults.object(forKey: keyAddressAutofill) as? Bool ?? true)
    }

    private func autofillSetup(_ tab: Tab, didCreateWebView webView: WKWebView) {
        let formAutofillHelper = FormAutofillHelper(tab: tab)
        tab.addContentScript(formAutofillHelper, name: FormAutofillHelper.name())

        // Closure to handle found field values for credit card and address fields
        formAutofillHelper.foundFieldValues = { [weak self] fieldValues, type, frame in
            guard let self, let tabWebView = tab.webView else { return }

            // Handle different field types
            switch fieldValues.fieldValue {
            case .address:
                handleFoundAddressFieldValue(type: type,
                                             tabWebView: tabWebView,
                                             webView: webView,
                                             frame: frame)
            case .creditCard:
                handleFoundCreditCardFieldValue(fieldValues: fieldValues,
                                                type: type,
                                                tabWebView: tabWebView,
                                                webView: webView,
                                                frame: frame)
            }
        }
    }

    private func handleFoundAddressFieldValue(type: FormAutofillPayloadType?,
                                              tabWebView: TabWebView,
                                              webView: WKWebView,
                                              frame: WKFrameInfo?) {
        guard addressAutofillSettingsUserDefaultsIsEnabled(),
              AddressLocaleFeatureValidator.isValidRegion(),
              // FXMO-376: Phase 2 let addressPayload = fieldValues.fieldData as? UnencryptedAddressFields,
              let type = type else { return }

        // Handle address form filling or capturing
        switch type {
        case .fillAddressForm:
            displayAddressAutofillAccessoryView(tabWebView: tabWebView)
        case .captureAddressForm:
            // FXMO-376: No action needed for capturing address form as this is for Phase 2
            break
        default:
            break
        }

        tabWebView.accessoryView.savedAddressesClosure = {
            DispatchQueue.main.async { [weak self] in
                webView.resignFirstResponder()
                self?.navigationHandler?.showAddressAutofill(frame: frame)
            }
        }
    }

    private func handleFoundCreditCardFieldValue(fieldValues: AutofillFieldValuePayload,
                                                 type: FormAutofillPayloadType?,
                                                 tabWebView: TabWebView,
                                                 webView: WKWebView,
                                                 frame: WKFrameInfo?) {
        guard let creditCardPayload = fieldValues.fieldData as? UnencryptedCreditCardFields,
              let type = type,
              autofillCreditCardSettingsUserDefaultIsEnabled() else { return }

        // Record telemetry for credit card form detection
        if type == .formInput {
            TelemetryWrapper.recordEvent(category: .action,
                                         method: .tap,
                                         object: .creditCardFormDetected)
        }

        // Handle different types of credit card interactions
        switch type {
        case .formInput:
            displayAutofillCreditCardAccessoryView(tabWebView: tabWebView)
        case .formSubmit:
            showCreditCardAutofillSheet(fieldValues: creditCardPayload)
        default:
            break
        }

        // Handle action when saved cards button is tapped
        handleSavedCardsButtonTap(tabWebView: tabWebView,
                                  webView: webView,
                                  frame: frame)
    }

    private func displayAutofillCreditCardAccessoryView(tabWebView: TabWebView) {
        profile.autofill.listCreditCards(completion: { cards, error in
            guard let cards = cards, !cards.isEmpty, error == nil else { return }
            DispatchQueue.main.async {
                tabWebView.accessoryView.reloadViewFor(AccessoryType.creditCard)
                tabWebView.reloadInputViews()
            }
        })
    }

    private func displayAddressAutofillAccessoryView(tabWebView: TabWebView) {
        profile.autofill.listAllAddresses(completion: { addresses, error in
            guard let addresses = addresses, !addresses.isEmpty, error == nil else { return }

            TelemetryWrapper.recordEvent(
                category: .action,
                method: .view,
                object: .addressAutofillPromptShown
            )
            DispatchQueue.main.async {
                tabWebView.accessoryView.reloadViewFor(AccessoryType.address)
                tabWebView.reloadInputViews()
            }
        })
    }

    /// Handles the action when the saved cards button is tapped on the tab web view.
    private func handleSavedCardsButtonTap(tabWebView: TabWebView, webView: WKWebView, frame: WKFrameInfo?) {
        tabWebView.accessoryView.savedCardsClosure = {
            DispatchQueue.main.async { [weak self] in
                webView.resignFirstResponder()
                self?.authenticateSelectCreditCardBottomSheet(frame: frame)
            }
        }
    }

    private func authenticateSelectCreditCardBottomSheet(frame: WKFrameInfo? = nil) {
        appAuthenticator.getAuthenticationState { [unowned self] state in
            switch state {
            case .deviceOwnerAuthenticated:
                // Note: Since we are injecting card info, we pass on the frame
                // for special iframe cases
                self.navigationHandler?.showCreditCardAutofill(creditCard: nil,
                                                               decryptedCard: nil,
                                                               viewType: .selectSavedCard,
                                                               frame: frame,
                                                               alertContainer: self.contentContainer)
            case .deviceOwnerFailed:
                break // Keep showing bvc
            case .passCodeRequired:
                self.navigationHandler?.showRequiredPassCode()
            }
        }
    }

    func showCreditCardAutofillSheet(fieldValues: UnencryptedCreditCardFields) {
        self.profile.autofill.checkForCreditCardExistance(
            cardNumber: fieldValues.ccNumberLast4
        ) { existingCard, error in
            guard let existingCard = existingCard else {
                DispatchQueue.main.async {
                    self.navigationHandler?.showCreditCardAutofill(creditCard: nil,
                                                                   decryptedCard: fieldValues,
                                                                   viewType: .save,
                                                                   frame: nil,
                                                                   alertContainer: self.contentContainer)
                }
                return
            }

            // card already saved should update if any of its other values are different
            if !fieldValues.isEqualToCreditCard(creditCard: existingCard) {
                DispatchQueue.main.async {
                    self.navigationHandler?.showCreditCardAutofill(creditCard: existingCard,
                                                                   decryptedCard: fieldValues,
                                                                   viewType: .update,
                                                                   frame: nil,
                                                                   alertContainer: self.contentContainer)
                }
            }
        }
    }

    // MARK: Overlay View
    // Disable search suggests view only if user is in private mode and setting is enabled
    private var shouldDisableSearchSuggestsForPrivateMode: Bool {
        let featureFlagEnabled = featureFlags.isFeatureEnabled(.feltPrivacySimplifiedUI, checking: .buildOnly)
        let alwaysShowSearchSuggestionsView = browserViewControllerState?
            .searchScreenState
            .showSearchSugestionsView ?? false

        let isSettingEnabled = searchEnginesManager.shouldShowPrivateModeSearchSuggestions

        return featureFlagEnabled && !alwaysShowSearchSuggestionsView && !isSettingEnabled
    }

    // Configure dimming view to show for private mode
    private func configureDimmingView() {
        if let selectedTab = tabManager.selectedTab, selectedTab.isPrivate {
            view.addSubview(privateModeDimmingView)
            view.bringSubviewToFront(privateModeDimmingView)

            NSLayoutConstraint.activate([
                privateModeDimmingView.topAnchor.constraint(equalTo: contentContainer.topAnchor),
                privateModeDimmingView.leadingAnchor.constraint(equalTo: contentContainer.leadingAnchor),
                privateModeDimmingView.bottomAnchor.constraint(equalTo: contentContainer.bottomAnchor),
                privateModeDimmingView.trailingAnchor.constraint(equalTo: contentContainer.trailingAnchor)
            ])
        }
    }

    /// Configures the scrim area for zero search state
    private func configureZeroSearchView() {
        addressToolbarContainer.isHidden = false

        zeroSearchDimmingView.alpha = 0
        view.addSubview(zeroSearchDimmingView)
        view.bringSubviewToFront(zeroSearchDimmingView)

        NSLayoutConstraint.activate([
            zeroSearchDimmingView.topAnchor.constraint(equalTo: contentContainer.topAnchor),
            zeroSearchDimmingView.leadingAnchor.constraint(equalTo: contentContainer.leadingAnchor),
            zeroSearchDimmingView.bottomAnchor.constraint(equalTo: contentContainer.bottomAnchor),
            zeroSearchDimmingView.trailingAnchor.constraint(equalTo: contentContainer.trailingAnchor)
        ])

        UIView.animate(withDuration: 0.3) {
             self.zeroSearchDimmingView.alpha = 1
        }
    }

    /// Tapping in the scrim area will behave the same as tapping the cancel button on the top toolbar.
    @objc
    private func tappedZeroSearchScrim() {
        let overlayAction = GeneralBrowserAction(showOverlay: false,
                                                 windowUUID: windowUUID,
                                                 actionType: GeneralBrowserActionType.showOverlay)
        store.dispatchLegacy(overlayAction)
    }

    // Determines the view user should see when editing the url bar
    // Dimming view appears if private mode search suggest is disabled
    // Otherwise shows search suggests screen
    func configureOverlayView() {
        if shouldDisableSearchSuggestsForPrivateMode {
            configureDimmingView()
        } else {
            showSearchController()
        }
    }

    // MARK: Page Zoom

    @objc
    func handlePageZoomSettingsChanged(_ notification: Notification) {
        zoomManager.updateZoomChangedInOtherWindow()
        zoomPageBar?.updateZoomLabel(zoomValue: zoomManager.getZoomLevel())
    }

    @objc
    func handlePageZoomLevelUpdated(_ notification: Notification) {
        guard let uuid = notification.windowUUID,
              let zoomSetting = notification.userInfo?["zoom"] as? DomainZoomLevel,
              uuid != windowUUID else { return }
        updateForZoomChangedInOtherIPadWindow(zoom: zoomSetting)
    }

    // MARK: Themeable

    func currentTheme() -> Theme {
        return themeManager.getCurrentTheme(for: windowUUID)
    }

    func applyTheme() {
        let currentTheme = currentTheme()
        statusBarOverlay.hasTopTabs = toolbarHelper.shouldShowTopTabs(for: traitCollection)
        statusBarOverlay.applyTheme(theme: currentTheme)
        keyboardBackdrop?.backgroundColor = currentTheme.colors.layer1
        zeroSearchDimmingView.backgroundColor = currentTheme.colors.layerScrim.withAlphaComponent(0.70)

        if isToolbarRefactorEnabled {
            // to make sure on homepage with bottom search bar the status bar is hidden
            // we have to adjust the background color to match the homepage background color
            let isBottomSearchHomepage = isBottomSearchBar && tabManager.selectedTab?.isFxHomeTab ?? false
            let colors = currentTheme.colors
            backgroundView.backgroundColor = isBottomSearchHomepage ? colors.layer1 : colors.layerSurfaceLow
        } else {
            backgroundView.backgroundColor = currentTheme.colors.layer1
        }

        setNeedsStatusBarAppearanceUpdate()

        tabManager.selectedTab?.applyTheme(theme: currentTheme)

        let isPrivate = tabManager.selectedTab?.isPrivate ?? false
        if !isToolbarRefactorEnabled {
            legacyUrlBar?.applyUIMode(isPrivate: isPrivate, theme: currentTheme)
        } else {
            addressToolbarContainer.applyUIMode(isPrivate: isPrivate, theme: currentTheme)
        }

        documentLoadingView?.applyTheme(theme: currentTheme)
        toolbar.applyTheme(theme: currentTheme)

        guard let contentScript = tabManager.selectedTab?.getContentScript(name: ReaderMode.name()) else { return }
        applyThemeForPreferences(profile.prefs, contentScript: contentScript)
    }

    // MARK: - Telemetry

    private func logTelemetryForAppDidEnterBackground() {
        SearchBarSettingsViewModel.recordLocationTelemetry(for: isBottomSearchBar ? .bottom : .top)

        if UIDevice.current.userInterfaceIdiom == .pad {
            let windowManager: WindowManager = AppContainer.shared.resolve()
            let windowCountExtras = [
                TelemetryWrapper.EventExtraKey.windowCount.rawValue: Int64(windowManager.windows.count)
            ]
            TelemetryWrapper.recordEvent(category: .information,
                                         method: .background,
                                         object: .iPadWindowCount,
                                         extras: windowCountExtras)
        }
    }

    // MARK: - LibraryPanelDelegate

    func libraryPanel(didSelectURL url: URL, visitType: VisitType) {
        guard let tab = tabManager.selectedTab else { return }

        // Handle keyboard shortcuts from homepage with url selection
        // (ex: Cmd + Tap on Link; which is a cell in this case)
        if navigateLinkShortcutIfNeeded(url: url) {
            return
        }
        finishEditingAndSubmit(url, visitType: visitType, forTab: tab)
    }

    func libraryPanelDidRequestToOpenInNewTab(_ url: URL, isPrivate: Bool) {
        let tab = self.tabManager.addTab(
            URLRequest(url: url),
            afterTab: self.tabManager.selectedTab,
            isPrivate: isPrivate
        )
        // If we are showing toptabs a user can just use the top tab bar
        // If in overlay mode switching doesnt correctly dismiss the homepanels
        guard !topTabsVisible, !urlBarView.inOverlayMode else { return }
        // We're not showing the top tabs; show a toast to quick switch to the fresh new tab.
        let viewModel = ButtonToastViewModel(labelText: .ContextMenuButtonToastNewTabOpenedLabelText,
                                             buttonText: .ContextMenuButtonToastNewTabOpenedButtonText)
        let toast = ButtonToast(viewModel: viewModel,
                                theme: currentTheme(),
                                completion: { buttonPressed in
            if buttonPressed {
                self.tabManager.selectTab(tab)
            }
        })
        self.show(toast: toast)
    }

    var libraryPanelWindowUUID: WindowUUID {
        return windowUUID
    }

    // MARK: - RecentlyClosedPanelDelegate

    func openRecentlyClosedSiteInNewTab(_ url: URL, isPrivate: Bool) {
        tabManager.selectTab(tabManager.addTab(URLRequest(url: url)))
    }

    // MARK: - QRCodeViewControllerDelegate

    func didScanQRCodeWithURL(_ url: URL) {
        guard let tab = tabManager.selectedTab else { return }
        finishEditingAndSubmit(url, visitType: VisitType.typed, forTab: tab)
        TelemetryWrapper.recordEvent(category: .action, method: .scan, object: .qrCodeURL)
    }

    func didScanQRCodeWithTextContent(_ content: TextContentDetector.DetectedType?, rawText text: String) {
        TelemetryWrapper.recordEvent(category: .action, method: .scan, object: .qrCodeText)
        let defaultAction: () -> Void = { [weak self] in
            guard let tab = self?.tabManager.selectedTab else { return }
            self?.submitSearchText(text, forTab: tab)
        }
        switch content {
        case .some(.link(let url)):
            if url.isWebPage() {
                didScanQRCodeWithURL(url)
            } else {
                UIApplication.shared.open(url, options: [:], completionHandler: nil)
            }
        case .some(.phoneNumber(let phoneNumber)):
            if let url = URL(string: "tel:\(phoneNumber)") {
                UIApplication.shared.open(url, options: [:], completionHandler: nil)
            } else {
                defaultAction()
            }
        default:
            defaultAction()
        }
    }

    var qrCodeScanningPermissionLevel: QRCodeScanPermissions {
        return .default
    }

    // MARK: - BrowserFrameInfoProvider

    func getHeaderSize() -> CGSize {
        return header.frame.size
    }

    func getBottomContainerSize() -> CGSize {
        return bottomContainer.frame.size
    }

    func getOverKeyboardContainerSize() -> CGSize {
        return overKeyboardContainer.frame.size
    }

    // MARK: - AddressToolbarContainerDelegate
    func searchSuggestions(searchTerm: String) {
        openSuggestions(searchTerm: searchTerm)
        searchLoader?.query = searchTerm
    }

    func openBrowser(searchTerm: String) {
        didSubmitSearchText(searchTerm)
    }

    func openSuggestions(searchTerm: String) {
        if searchTerm.isEmpty {
            hideSearchController()
        } else {
            configureOverlayView()
        }
        searchController?.viewModel.searchQuery = searchTerm
        searchController?.searchTelemetry?.searchQuery = searchTerm
        searchController?.searchTelemetry?.clearVisibleResults()
        searchController?.searchTelemetry?.determineInteractionType()
    }

    // Also implements
    // NavigationToolbarContainerDelegate::configureContextualHint(for button: UIButton, with contextualHintType: String)
    func configureContextualHint(for button: UIButton, with contextualHintType: String) {
        switch contextualHintType {
        case ContextualHintType.dataClearance.rawValue:
            configureDataClearanceContextualHint(button)
        case ContextualHintType.navigation.rawValue:
            configureNavigationContextualHint(button)
        default:
            return
        }
    }

    func addressToolbarDidBeginEditing(searchTerm: String, shouldShowSuggestions: Bool) {
        addressToolbarDidEnterOverlayMode(addressToolbarContainer)
    }

    func addressToolbarContainerAccessibilityActions() -> [UIAccessibilityCustomAction]? {
        locationActionsForURLBar().map { $0.accessibilityCustomAction }
    }

    func addressToolbarDidEnterOverlayMode(_ view: UIView) {
        guard let profile = profile as? BrowserProfile else { return }
        if isSwipingTabsEnabled, isToolbarRefactorEnabled {
            addressBarPanGestureHandler?.disablePanGestureRecognizer()
            addressToolbarContainer.hideSkeletonBars()
        }
        if .blankPage == NewTabAccessors.getNewTabPage(profile.prefs) {
            UIAccessibility.post(
                notification: UIAccessibility.Notification.screenChanged,
                argument: UIAccessibility.Notification.screenChanged
            )
        } else {
            if let toast = clipboardBarDisplayHandler?.clipboardToast {
                toast.removeFromSuperview()
            }

            showEmbeddedHomepage(inline: false, isPrivate: tabManager.selectedTab?.isPrivate ?? false)
        }

        (view as? ThemeApplicable)?.applyTheme(theme: currentTheme())
    }

    func addressToolbar(_ view: UIView, didLeaveOverlayModeForReason reason: URLBarLeaveOverlayModeReason) {
        if isSwipingTabsEnabled, isToolbarRefactorEnabled {
            let showNavToolbar = toolbarHelper.shouldShowNavigationToolbar(for: traitCollection)
            if showNavToolbar {
                addressBarPanGestureHandler?.enablePanGestureRecognizer()
                addressToolbarContainer.updateSkeletonAddressBarsVisibility(tabManager: tabManager)
            }
        }
        if searchSessionState == .active {
            // This delegate method may be called even if the user isn't
            // currently searching, but we only want to update the search
            // session state if they are.
            searchSessionState = switch reason {
            case .finished: .engaged
            case .cancelled: .abandoned
            }
        }
        destroySearchController()
        updateInContentHomePanel(tabManager.selectedTab?.url as URL?)

        (view as? ThemeApplicable)?.applyTheme(theme: currentTheme())
    }

    func addressToolbarDidBeginDragInteraction() {
        dismissVisibleMenus()
    }

    func addressToolbarDidTapSearchEngine(_ searchEngineView: UIView) {
        navigationHandler?.showSearchEngineSelection(forSourceView: searchEngineView)
    }
}

extension BrowserViewController: @preconcurrency LegacyClipboardBarDisplayHandlerDelegate {
    func shouldDisplay(clipBoardURL url: URL) {
        let viewModel = ButtonToastViewModel(
            labelText: .GoToCopiedLink,
            descriptionText: url.absoluteDisplayString,
            buttonText: .GoButtonTittle
        )

        let toast = ButtonToast(
            viewModel: viewModel,
            theme: currentTheme(),
            completion: { [weak self] buttonPressed in
                if buttonPressed {
                    let isPrivate = self?.tabManager.selectedTab?.isPrivate ?? false
                    self?.openURLInNewTab(url, isPrivate: isPrivate)
                }
            }
        )

        clipboardBarDisplayHandler?.clipboardToast = toast
        show(toast: toast, duration: LegacyClipboardBarDisplayHandler.UX.toastDelay)
    }
}

extension BrowserViewController: ClipboardBarDisplayHandlerDelegate {
    @available(iOS 16.0, *)
    func shouldDisplay() {
        let viewModel = ButtonToastViewModel(
            labelText: .GoToCopiedLink,
            buttonText: .GoButtonTittle
        )

        pasteConfiguration = UIPasteConfiguration(acceptableTypeIdentifiers: [UTType.url.identifier])

        let toast = PasteControlToast(
            viewModel: viewModel,
            theme: currentTheme(),
            target: self
        )

        clipboardBarDisplayHandler?.clipboardToast = toast
        show(toast: toast, duration: DefaultClipboardBarDisplayHandler.UX.toastDelay)
    }

    override func paste(itemProviders: [NSItemProvider]) {
        for provider in itemProviders where provider.hasItemConformingToTypeIdentifier(UTType.url.identifier) {
            _ = provider.loadObject(ofClass: URL.self) { url, _ in
                DispatchQueue.main.async { [weak self] in
                    let isPrivate = self?.tabManager.selectedTab?.isPrivate ?? false
                    self?.openURLInNewTab(url, isPrivate: isPrivate)
                }
            }
        }
    }
}

/**
 * History visit management.
 * TODO: this should be expanded to track various visit types; see Bug 1166084.
 */
extension BrowserViewController {
    func ignoreNavigationInTab(_ tab: Tab, navigation: WKNavigation) {
        self.ignoredNavigation.insert(navigation)
    }

    func recordNavigationInTab(_ tab: Tab, navigation: WKNavigation, visitType: VisitType) {
        self.typedNavigation[navigation] = visitType
    }

    /**
     * Untrack and do the right thing.
     */
    func getVisitTypeForTab(_ tab: Tab, navigation: WKNavigation?) -> VisitType? {
        guard let navigation = navigation else {
            // See https://github.com/WebKit/webkit/blob/master/Source/WebKit2/UIProcess/Cocoa/NavigationState.mm#L390
            return VisitType.link
        }

        if self.ignoredNavigation.remove(navigation) != nil {
            return nil
        }

        return self.typedNavigation.removeValue(forKey: navigation) ?? VisitType.link
    }
}

// MARK: - LegacyTabDelegate
extension BrowserViewController: LegacyTabDelegate {
    func tab(_ tab: Tab, didCreateWebView webView: WKWebView) {
        webView.frame = contentContainer.frame
        // Observers that live as long as the tab. Make sure these are all cleared in willDeleteWebView below!
        beginObserving(webView: webView)
        self.scrollController.beginObserving(scrollView: webView.scrollView)
        webView.uiDelegate = wkUIDelegate

        let readerMode = ReaderMode(tab: tab)
        readerMode.delegate = self
        tab.addContentScript(readerMode, name: ReaderMode.name())

        let logins = LoginsHelper(
            tab: tab,
            profile: profile,
            theme: currentTheme()
        )
        tab.addContentScript(logins, name: LoginsHelper.name())
        logins.foundFieldValues = { [weak self, weak tab, weak webView] field, currentRequestId in
            Task {
                guard let tabURL = tab?.url else { return }
                let logins = (try? await self?.profile.logins.listLogins()) ?? []
                let loginsForCurrentTab = self?.filterLoginsForCurrentTab(logins: logins,
                                                                          tabURL: tabURL,
                                                                          field: field) ?? []
                if loginsForCurrentTab.isEmpty {
                    tab?.webView?.accessoryView.reloadViewFor(.standard)
                } else {
                    tab?.webView?.accessoryView.reloadViewFor(.login)
                    tab?.webView?.reloadInputViews()
                    TelemetryWrapper.recordEvent(
                        category: .action,
                        method: .view,
                        object: .loginsAutofillPromptShown
                    )
                }
                tab?.webView?.accessoryView.savedLoginsClosure = {
                    Task { @MainActor [weak self] in
                        // Dismiss keyboard
                        webView?.resignFirstResponder()
                        self?.authenticateSelectSavedLoginsClosureBottomSheet(
                            tabURL: tabURL,
                            currentRequestId: currentRequestId,
                            field: field
                        )
                    }
                }
            }
        }

        // Credit card autofill setup and callback
        autofillSetup(tab, didCreateWebView: webView)

        let contextMenuHelper = ContextMenuHelper(tab: tab)
        tab.addContentScript(contextMenuHelper, name: ContextMenuHelper.name())

        let errorHelper = ErrorPageHelper(certStore: profile.certStore)
        tab.addContentScript(errorHelper, name: ErrorPageHelper.name())

        let findInPageHelper = FindInPageHelper(tab: tab)
        findInPageHelper.delegate = self
        tab.addContentScript(findInPageHelper, name: FindInPageHelper.name())

        let adsHelper = AdsTelemetryHelper(tab: tab)
        tab.addContentScript(adsHelper, name: AdsTelemetryHelper.name())

        let noImageModeHelper = NoImageModeHelper(tab: tab)
        tab.addContentScript(noImageModeHelper, name: NoImageModeHelper.name())

        let downloadContentScript = DownloadContentScript(tab: tab)
        tab.addContentScript(downloadContentScript, name: DownloadContentScript.name())

        let printHelper = PrintHelper(tab: tab)
        tab.addContentScriptToPage(printHelper, name: PrintHelper.name())

        let nightModeHelper = NightModeHelper()
        tab.addContentScriptToCustomWorld(nightModeHelper, name: NightModeHelper.name())

        // XXX: Bug 1390200 - Disable NSUserActivity/CoreSpotlight temporarily
        // let spotlightHelper = SpotlightHelper(tab: tab)
        // tab.addHelper(spotlightHelper, name: SpotlightHelper.name())

        tab.addContentScript(LocalRequestHelper(), name: LocalRequestHelper.name())

        let blocker = FirefoxTabContentBlocker(tab: tab, prefs: profile.prefs)
        tab.contentBlocker = blocker
        tab.addContentScript(blocker, name: FirefoxTabContentBlocker.name())

        tab.addContentScript(FocusHelper(tab: tab), name: FocusHelper.name())
    }

    private func filterLoginsForCurrentTab(logins: [Login],
                                           tabURL: URL,
                                           field: FocusFieldType) -> [Login] {
        return logins.filter { login in
            if field == FocusFieldType.username && login.username.isEmpty { return false }
            guard let recordHostnameURL = URL(string: login.hostname) else { return false }
            return recordHostnameURL.baseDomain == tabURL.baseDomain
        }
    }

    private func authenticateSelectSavedLoginsClosureBottomSheet(
        tabURL: URL,
        currentRequestId: String,
        field: FocusFieldType
    ) {
        appAuthenticator.getAuthenticationState { [unowned self] state in
            switch state {
            case .deviceOwnerAuthenticated:
                self.navigationHandler?.showSavedLoginAutofill(
                    tabURL: tabURL,
                    currentRequestId: currentRequestId,
                    field: field
                )
            case .deviceOwnerFailed:
                // Keep showing bvc
                break
            case .passCodeRequired:
                self.navigationHandler?.showRequiredPassCode()
            }
        }
    }

    func tab(_ tab: Tab, willDeleteWebView webView: WKWebView) {
        DispatchQueue.main.async { [weak self] in
            guard let self else { return }
            tab.cancelQueuedAlerts()
            stopObserving(webView: webView)
            self.scrollController.stopObserving(scrollView: webView.scrollView)
            webView.uiDelegate = nil
            webView.scrollView.delegate = nil
            webView.removeFromSuperview()
        }
    }

    func tab(_ tab: Tab, didSelectFindInPageForSelection selection: String) {
        updateFindInPageVisibility(isVisible: true, withSearchText: selection)
        findInPageBar?.text = selection
    }

    func tab(_ tab: Tab, didSelectSearchWithFirefoxForSelection selection: String) {
        openSearchNewTab(isPrivate: tab.isPrivate, selection)
    }

    private func beginObserving(webView: WKWebView) {
        guard !observedWebViews.contains(webView) else {
            logger.log("Duplicate observance of webView", level: .warning, category: .webview)
            return
        }
        observedWebViews.insert(webView)
        KVOs.forEach { webView.addObserver(self, forKeyPath: $0.rawValue, options: .new, context: nil) }
    }

    private func stopObserving(webView: WKWebView) {
        guard observedWebViews.contains(webView) else {
            logger.log("Duplicate KVO de-registration of webView", level: .warning, category: .webview)
            return
        }
        observedWebViews.remove(webView)
        KVOs.forEach { webView.removeObserver(self, forKeyPath: $0.rawValue) }
    }

    // MARK: Save Login Alert

    func tab(_ tab: Tab, didAddLoginAlert alert: SaveLoginAlert) {
        // If the Tab that had a SnackBar added to it is not currently
        // the selected Tab, do nothing right now. If/when the Tab gets
        // selected later, we will show the SnackBar at that time.
        guard tab == tabManager.selectedTab else { return }
        alert.applyTheme(theme: currentTheme())
        bottomContentStackView.addArrangedViewToBottom(alert, completion: {
            self.view.layoutIfNeeded()
        })
    }

    func tab(_ tab: Tab, didRemoveLoginAlert alert: SaveLoginAlert) {
        bottomContentStackView.removeArrangedView(alert)
    }
}

// MARK: HomePanelDelegate
extension BrowserViewController: HomePanelDelegate {
    func homePanelDidRequestToOpenLibrary(panel: LibraryPanelType) {
        showLibrary(panel: panel)
        view.endEditing(true)
    }

    func homePanel(didSelectURL url: URL, visitType: VisitType, isGoogleTopSite: Bool) {
        guard let tab = tabManager.selectedTab else { return }

        if isGoogleTopSite {
            tab.urlType = .googleTopSite
            searchTelemetry.shouldSetGoogleTopSiteSearch = true
        }

        // Handle keyboard shortcuts from homepage with url selection
        // (ex: Cmd + Tap on Link; which is a cell in this case)
        if navigateLinkShortcutIfNeeded(url: url) {
            return
        }

        finishEditingAndSubmit(url, visitType: visitType, forTab: tab)
    }

    func homePanelDidRequestToOpenInNewTab(_ url: URL, isPrivate: Bool, selectNewTab: Bool = false) {
        let tab = tabManager.addTab(URLRequest(url: url), afterTab: tabManager.selectedTab, isPrivate: isPrivate)
        // Select new tab automatically if needed
        guard !selectNewTab else {
            tabManager.selectTab(tab)
            return
        }

        // If we are showing toptabs a user can just use the top tab bar
        guard !topTabsVisible else { return }

        // We're not showing the top tabs; show a toast to quick switch to the fresh new tab.
        let viewModel = ButtonToastViewModel(labelText: .ContextMenuButtonToastNewTabOpenedLabelText,
                                             buttonText: .ContextMenuButtonToastNewTabOpenedButtonText)
        let toast = ButtonToast(viewModel: viewModel,
                                theme: currentTheme(),
                                completion: { buttonPressed in
            if buttonPressed {
                let toolbarAction = ToolbarAction(
                    windowUUID: self.windowUUID,
                    actionType: ToolbarActionType.cancelEdit
                )
                store.dispatchLegacy(toolbarAction)
                self.tabManager.selectTab(tab)
            }
        })
        show(toast: toast)
    }

    func homePanelDidRequestToOpenTabTray(withFocusedTab tabToFocus: Tab?, focusedSegment: TabTrayPanelType?) {
        showTabTray(withFocusOnUnselectedTab: tabToFocus, focusedSegment: focusedSegment)
    }

    func homePanelDidRequestToOpenSettings(at settingsPage: Route.SettingsSection) {
        navigationHandler?.show(settings: settingsPage)
    }

    func homePanelDidRequestBookmarkToast(urlString: String?, action: BookmarkAction) {
        showBookmarkToast(urlString: urlString, action: action)
    }

    @objc
    func openRecentlyClosedTabs() {
        DispatchQueue.main.async {
            self.navigationHandler?.show(homepanelSection: .history)
            self.notificationCenter.post(name: .OpenRecentlyClosedTabs)
        }
     }

    // MARK: - BrowserStatusBarScrollDelegate
    func homepageScrollViewDidScroll(scrollOffset: CGFloat) {
        updateToolbarDisplay(scrollOffset: scrollOffset)
    }
}

// MARK: - SearchViewController
extension BrowserViewController: SearchViewControllerDelegate {
    func searchViewController(
        _ searchViewController: SearchViewController,
        didSelectURL url: URL,
        searchTerm: String?
    ) {
        guard let tab = tabManager.selectedTab else { return }

        searchTelemetry.shouldSetUrlTypeSearch = true
        finishEditingAndSubmit(url, visitType: VisitType.typed, forTab: tab)
    }

    // In searchViewController when user selects an open tabs and switch to it
    func searchViewController(_ searchViewController: SearchViewController, uuid: String) {
        overlayManager.switchTab(shouldCancelLoading: true)
        if let tab = tabManager.getTabForUUID(uuid: uuid) {
            tabManager.selectTab(tab)
        }
    }

    func presentSearchSettingsController() {
        let searchSettingsTableViewController = SearchSettingsTableViewController(
            profile: profile,
            searchEnginesManager: searchEnginesManager,
            windowUUID: windowUUID
        )
        let navController = ModalSettingsNavigationController(rootViewController: searchSettingsTableViewController)
        self.present(navController, animated: true, completion: nil)
    }

    @objc
    func updateForDefaultSearchEngineDidChange(_ notification: Notification) {
        // Update search icon when the search engine changes
        if isToolbarRefactorEnabled {
            let action = ToolbarAction(windowUUID: windowUUID, actionType: ToolbarActionType.searchEngineDidChange)
            store.dispatchLegacy(action)
        } else {
            legacyUrlBar?.searchEnginesDidUpdate()
        }
        searchController?.reloadSearchEngines()
        searchController?.reloadData()
    }

    func setLocationView(text: String, search: Bool) {
        if isToolbarRefactorEnabled {
            let toolbarAction = ToolbarAction(
                searchTerm: text,
                windowUUID: windowUUID,
                actionType: ToolbarActionType.didSetTextInLocationView
            )
            store.dispatchLegacy(toolbarAction)

            if search {
                openSuggestions(searchTerm: text)
                searchLoader?.setQueryWithoutAutocomplete(text)
            }
        } else {
            legacyUrlBar?.setLocation(text, search: search)
        }
    }

    func searchViewController(
        _ searchViewController: SearchViewController,
        didHighlightText text: String,
        search: Bool
    ) {
        searchViewController.searchTelemetry?.interactionType = .refined
        setLocationView(text: text, search: search)
    }

    func searchViewController(_ searchViewController: SearchViewController, didAppend text: String) {
        searchViewController.searchTelemetry?.interactionType = .pasted
        setLocationView(text: text, search: false)
    }

    func searchViewControllerWillHide(_ searchViewController: SearchViewController) {
        switch searchSessionState {
        case .engaged:
            let visibleSuggestionsTelemetryInfo = searchViewController.visibleSuggestionsTelemetryInfo
            visibleSuggestionsTelemetryInfo.forEach { trackVisibleSuggestion(telemetryInfo: $0) }
            searchViewController.searchTelemetry?.recordURLBarSearchEngagementTelemetryEvent()
        case .abandoned:
            searchViewController.searchTelemetry?.engagementType = .dismiss
            let visibleSuggestionsTelemetryInfo = searchViewController.visibleSuggestionsTelemetryInfo
            visibleSuggestionsTelemetryInfo.forEach { trackVisibleSuggestion(telemetryInfo: $0) }
            searchViewController.searchTelemetry?.recordURLBarSearchAbandonmentTelemetryEvent()
        default:
            break
        }
    }

    /// Records telemetry for a suggestion that was visible during an engaged or
    /// abandoned search session. The user may have tapped on this suggestion
    /// or on a different suggestion, typed in a search term or a URL, or
    /// dismissed the URL bar without completing their search.
    func trackVisibleSuggestion(telemetryInfo info: SearchViewVisibleSuggestionTelemetryInfo) {
        switch info {
        // A sponsored or non-sponsored suggestion from Firefox Suggest.
        case let .firefoxSuggestion(telemetryInfo, position, didTap):
            let didAbandonSearchSession = searchSessionState == .abandoned
            TelemetryWrapper.gleanRecordEvent(
                category: .action,
                method: .view,
                object: TelemetryWrapper.EventObject.fxSuggest,
                extras: [
                    TelemetryWrapper.EventValue.fxSuggestionTelemetryInfo.rawValue: telemetryInfo,
                    TelemetryWrapper.EventValue.fxSuggestionPosition.rawValue: position,
                    TelemetryWrapper.EventValue.fxSuggestionDidTap.rawValue: didTap,
                    TelemetryWrapper.EventValue.fxSuggestionDidAbandonSearchSession.rawValue: didAbandonSearchSession,
                ]
            )
            if didTap {
                TelemetryWrapper.gleanRecordEvent(
                    category: .action,
                    method: .tap,
                    object: TelemetryWrapper.EventObject.fxSuggest,
                    extras: [
                        TelemetryWrapper.EventValue.fxSuggestionTelemetryInfo.rawValue: telemetryInfo,
                        TelemetryWrapper.EventValue.fxSuggestionPosition.rawValue: position,
                    ]
                )
            }
        }
    }
}

extension BrowserViewController: TabManagerDelegate {
    func tabManager(_ tabManager: TabManager, didSelectedTabChange selectedTab: Tab, previousTab: Tab?, isRestoring: Bool) {
        // Failing to have a non-nil webView by this point will cause the toolbar scrolling behaviour to regress,
        // back/forward buttons never to become enabled, etc. on tab restore after launch. [FXIOS-9785, FXIOS-9781]
        assert(selectedTab.webView != nil, "Setup will fail if the webView is not initialized for selectedTab")

        if isPDFRefactorEnabled {
            if selectedTab.isDownloadingDocument() {
                navigationHandler?.showDocumentLoading()
            } else {
                navigationHandler?.removeDocumentLoading()
            }
        }

        // Remove the old accessibilityLabel. Since this webview shouldn't be visible, it doesn't need it
        // and having multiple views with the same label confuses tests.
        if let previousWebView = previousTab?.webView {
            previousWebView.endEditing(true)
            previousWebView.accessibilityLabel = nil
            previousWebView.accessibilityElementsHidden = true
            previousWebView.accessibilityIdentifier = nil
            previousWebView.removeFromSuperview()
        }

        if previousTab == nil || selectedTab.isPrivate != previousTab?.isPrivate {
            applyTheme()

            // TODO: [FXIOS-8907] Ideally we shouldn't create tabs as a side-effect of UI theme updates.
            var ui = [PrivateModeUI?]()
            if isToolbarRefactorEnabled {
                ui = [topTabsViewController]
            } else {
                ui = [toolbar, topTabsViewController, legacyUrlBar]
            }
            ui.forEach { $0?.applyUIMode(isPrivate: selectedTab.isPrivate, theme: currentTheme()) }
        } else {
            // Theme is applied to the tab and webView in the else case
            // because in the if block is applied already to all the tabs and web views
            selectedTab.applyTheme(theme: currentTheme())
            selectedTab.webView?.applyTheme(theme: currentTheme())
        }

        updateURLBarDisplayURL(selectedTab)
        if isToolbarRefactorEnabled, addressToolbarContainer.inOverlayMode, selectedTab.url?.displayURL != nil {
            addressToolbarContainer.leaveOverlayMode(reason: .finished, shouldCancelLoading: false)
        } else if !isToolbarRefactorEnabled,
            let legacyUrlBar,
            legacyUrlBar.inOverlayMode,
            selectedTab.url?.displayURL != nil {
            legacyUrlBar.leaveOverlayMode(reason: .finished, shouldCancelLoading: false)
        }

        if let privateModeButton = topTabsViewController?.privateModeButton,
           previousTab != nil && previousTab?.isPrivate != selectedTab.isPrivate {
            privateModeButton.setSelected(selectedTab.isPrivate, animated: true)
        }
        readerModeCache = selectedTab.isPrivate ? MemoryReaderModeCache.shared : DiskReaderModeCache.shared
        ReaderModeHandlers.setCache(readerModeCache)

        scrollController.tab = selectedTab

        var needsReload = false
        if let webView = selectedTab.webView {
            webView.accessibilityLabel = .WebViewAccessibilityLabel
            webView.accessibilityIdentifier = "contentView"
            webView.accessibilityElementsHidden = false

            if featureFlags.isFeatureEnabled(.homepageRebuild, checking: .buildOnly) {
                updateEmbeddedContent(isHomeTab: selectedTab.isFxHomeTab, with: webView, previousTab: previousTab)
            } else {
                browserDelegate?.show(webView: webView)
            }

            if selectedTab.isFxHomeTab {
                // Added as initial fix for WKWebView memory leak. Needs further investigation.
                // See: [FXIOS-10612] + [FXIOS-10335]
                needsReload = true
            }

            if webView.url == nil {
                // The webView can go gray if it was zombified due to memory pressure.
                // When this happens, the URL is nil, so try restoring the page upon selection.
                needsReload = true
            }
        }

        updateTabCountUsingTabManager(tabManager)

        bottomContentStackView.removeAllArrangedViews()

        if let alert = selectedTab.loginAlert {
            bottomContentStackView.addArrangedViewToBottom(alert, completion: { self.view.layoutIfNeeded() })
        }

        updateFindInPageVisibility(isVisible: false, tab: previousTab)
        setupMiddleButtonStatus(isLoading: selectedTab.loading)

        if isToolbarRefactorEnabled {
            dispatchBackForwardToolbarAction(canGoBack: selectedTab.canGoBack,
                                             canGoForward: selectedTab.canGoForward,
                                             windowUUID: windowUUID)
        } else {
            navigationToolbar.updateBackStatus(selectedTab.canGoBack)
            navigationToolbar.updateForwardStatus(selectedTab.canGoForward)
        }

        if let url = selectedTab.webView?.url, !InternalURL.isValid(url: url) {
            if isToolbarRefactorEnabled {
                addressToolbarContainer.hideProgressBar()
            } else {
                legacyUrlBar?.updateProgressBar(Float(selectedTab.estimatedProgress))
            }
        }

        // When the newly selected tab is the homepage or another internal tab,
        // we need to explicitly set the reader mode state to be unavailable.
        if let url = selectedTab.webView?.url, InternalURL.scheme != url.scheme,
           let readerMode = selectedTab.getContentScript(name: ReaderMode.name()) as? ReaderMode {
            updateReaderModeState(for: selectedTab, readerModeState: readerMode.state)
            if readerMode.state == .active {
                showReaderModeBar(animated: false)
            } else {
                hideReaderModeBar(animated: false)
            }
        } else {
            updateReaderModeState(for: selectedTab, readerModeState: .unavailable)
        }

        if topTabsVisible {
            /// If we are on iPad we need to trigger `willNavigateAway` when switching tabs
            willNavigateAway(from: previousTab)
            topTabsDidChangeTab()
        } else if isSwipingTabsEnabled, isToolbarRefactorEnabled {
            addressToolbarContainer.updateSkeletonAddressBarsVisibility(tabManager: tabManager)
        }

        /// If the selectedTab is showing an error page trigger a reload
        if let url = selectedTab.url, let internalUrl = InternalURL(url), internalUrl.isErrorPage {
            needsReload = true
        }

        if selectedTab.temporaryDocument != nil, isPDFRefactorEnabled {
            needsReload = false
        }

        if needsReload {
            selectedTab.reloadPage()
        }

        if isSwipingTabsEnabled {
            // show the homepage in case it was not visible, as it is needed for screenshot purpose.
            // note: the homepage is not going to be visible to user as in case a web view is there, it is going
            // to overlay the homepage.
            browserDelegate?.setHomepageVisibility(isVisible: true)
        }
    }

    /// Updates the embedded content in the browser view controller (BVC) based on whether its a home page or web page.
    /// - Parameters:
    ///   - isHomeTab: A Boolean value indicating whether the current tab is the home page.
    ///   - webView: The `WKWebView` instance to be displayed.
    ///   - previousTab: The previously selected tab, used to dispatch action only if opening a new homepage
    ///   after viewing a homepage. We want to dispatch an action that triggers impression telemetry.
    private func updateEmbeddedContent(isHomeTab: Bool, with webView: WKWebView, previousTab: Tab?) {
        if isHomeTab {
            updateInContentHomePanel(webView.url)
            guard previousTab?.isFxHomeTab ?? false else { return }
            store.dispatchLegacy(
                GeneralBrowserAction(
                    windowUUID: windowUUID,
                    actionType: GeneralBrowserActionType.didSelectedTabChangeToHomepage
                )
            )
        } else {
            browserDelegate?.show(webView: webView)
        }
    }

    func tabManager(_ tabManager: TabManager, didAddTab tab: Tab, placeNextToParentTab: Bool, isRestoring: Bool) {
        // If we are restoring tabs then we update the count once at the end
        if !isRestoring {
            updateTabCountUsingTabManager(tabManager)
        }
        tab.tabDelegate = self

        // Show the Toolbar if a link from the current tab, open another tab
        if placeNextToParentTab {
            scrollController.showToolbars(animated: false)
        }
    }

    func tabManager(_ tabManager: TabManager, didRemoveTab tab: Tab, isRestoring: Bool) {
        if let url = tab.lastKnownUrl, !(InternalURL(url)?.isAboutURL ?? false), !tab.isPrivate {
            profile.recentlyClosedTabs.addTab(url as URL,
                                              title: tab.lastTitle,
                                              lastExecutedTime: tab.lastExecutedTime)
        }
        if isToolbarRefactorEnabled {
            addressToolbarContainer.updateProgressBar(progress: 0)
        } else {
            legacyUrlBar?.updateProgressBar(Float(0))
        }
        updateTabCountUsingTabManager(tabManager)
    }

    func tabManagerDidAddTabs(_ tabManager: TabManager) {
        updateTabCountUsingTabManager(tabManager)
    }

    func tabManagerDidRestoreTabs(_ tabManager: TabManager) {
        updateTabCountUsingTabManager(tabManager)
    }

    func show(toast: Toast,
              afterWaiting delay: DispatchTimeInterval = Toast.UX.toastDelayBefore,
              duration: DispatchTimeInterval? = Toast.UX.toastDismissAfter) {
        if let downloadToast = toast as? DownloadToast {
            self.downloadToast = downloadToast
        }

        // If BVC isn't visible hold on to this toast until viewDidAppear
        if self.view.window == nil {
            self.pendingToast = toast
            return
        }

        toast.showToast(viewController: self, delay: delay, duration: duration) { toast in
            [
                toast.leadingAnchor.constraint(equalTo: self.view.safeAreaLayoutGuide.leadingAnchor,
                                               constant: Toast.UX.toastSidePadding),
                toast.trailingAnchor.constraint(equalTo: self.view.safeAreaLayoutGuide.trailingAnchor,
                                                constant: -Toast.UX.toastSidePadding),
                toast.bottomAnchor.constraint(equalTo: self.bottomContentStackView.bottomAnchor)
            ]
        }
    }

    func tabManagerDidRemoveAllTabs(_ tabManager: TabManager, toast: ButtonToast?) {
        guard let toast = toast, !(tabManager.selectedTab?.isPrivate ?? false) else { return }
        // The toast is created from TabManager which doesn't have access to themeManager
        // The whole toast system needs some rework so as compromised solution before the rework I create the toast
        // with light theme and force apply theme with real theme before showing
        toast.applyTheme(theme: currentTheme())
        show(toast: toast, afterWaiting: ButtonToast.UX.delay)
    }

    func updateTabCountUsingTabManager(_ tabManager: TabManager, animated: Bool = true) {
        if let selectedTab = tabManager.selectedTab {
            let count = selectedTab.isPrivate ? tabManager.privateTabs.count : tabManager.normalTabs.count
            if isToolbarRefactorEnabled {
                updateToolbarTabCount(count)
            } else if !isToolbarRefactorEnabled && isTabTrayUIExperimentsEnabled, let legacyUrlBar {
                // In the case where the tab tray experiment is enabled but toolbar refactor is
                // not we want to not animate tab counts so that the animation between tabTray and browserVC looks better
                toolbar.updateTabCount(count, animated: false)
                legacyUrlBar.updateTabCount(count, animated: !legacyUrlBar.inOverlayMode)
            } else if !isToolbarRefactorEnabled, let legacyUrlBar {
                toolbar.updateTabCount(count, animated: animated)
                legacyUrlBar.updateTabCount(count, animated: !legacyUrlBar.inOverlayMode)
            }
            topTabsViewController?.updateTabCount(count, animated: animated)
        }
    }

    func tabManagerUpdateCount() {
        updateTabCountUsingTabManager(self.tabManager)
    }

    private func updateToolbarTabCount(_ count: Int) {
        // Only dispatch action when the number of tabs is different from what is saved in the state
        // to avoid having the toolbar re-displayed
        guard isToolbarRefactorEnabled,
              let toolbarState = store.state.screenState(ToolbarState.self, for: .toolbar, window: windowUUID),
              toolbarState.numberOfTabs != count
        else { return }

        let action = ToolbarAction(numberOfTabs: count,
                                   windowUUID: windowUUID,
                                   actionType: ToolbarActionType.numberOfTabsChanged)
        store.dispatchLegacy(action)
    }
}

// MARK: - UIPopoverPresentationControllerDelegate

extension BrowserViewController: UIPopoverPresentationControllerDelegate {
    func popoverPresentationControllerDidDismissPopover(
        _ popoverPresentationController: UIPopoverPresentationController
    ) {
        displayedPopoverController = nil
        updateDisplayedPopoverProperties = nil
    }
}

extension BrowserViewController: UIAdaptivePresentationControllerDelegate {
    // Returning None here makes sure that the Popover is actually presented as a Popover and
    // not as a full-screen modal, which is the default on compact device classes.
    func adaptivePresentationStyle(
        for controller: UIPresentationController,
        traitCollection: UITraitCollection
    ) -> UIModalPresentationStyle {
        return .none
    }
}

extension BrowserViewController {
    /// Used to get the context menu save image in the context menu, shown from long press on webview links
    func getImageData(_ url: URL, success: @Sendable @escaping (Data) -> Void) {
        makeURLSession(
            userAgent: UserAgent.fxaUserAgent,
            configuration: URLSessionConfiguration.defaultMPTCP).dataTask(with: url
            ) { (data, response, error) in
            if validatedHTTPResponse(response, statusCode: 200..<300) != nil,
               let data = data {
                success(data)
            }
        }.resume()
    }

    override func pressesBegan(_ presses: Set<UIPress>, with event: UIPressesEvent?) {
        keyboardPressesHandler().handlePressesBegan(presses, with: event)
        super.pressesBegan(presses, with: event)
    }

    override func pressesEnded(_ presses: Set<UIPress>, with event: UIPressesEvent?) {
        keyboardPressesHandler().handlePressesEnded(presses, with: event)
        super.pressesEnded(presses, with: event)
    }
}

extension BrowserViewController {
    // no-op - relates to UIImageWriteToSavedPhotosAlbum
    @objc
    func image(_ image: UIImage, didFinishSavingWithError error: NSError?, contextInfo: UnsafeRawPointer) { }
}

extension BrowserViewController: KeyboardHelperDelegate {
    func keyboardHelper(_ keyboardHelper: KeyboardHelper, keyboardWillShowWithState state: KeyboardState) {
        keyboardState = state
        updateViewConstraints()
        if isSwipingTabsEnabled, isToolbarRefactorEnabled {
            addressToolbarContainer.hideSkeletonBars()
        }

        UIView.animate(
            withDuration: state.animationDuration,
            delay: 0,
            options: [UIView.AnimationOptions(rawValue: UInt(state.animationCurve.rawValue << 16))],
            animations: {
                self.bottomContentStackView.layoutIfNeeded()
            })

        updateToolbarDisplay()
    }

    func keyboardHelper(_ keyboardHelper: KeyboardHelper, keyboardWillHideWithState state: KeyboardState) {
        keyboardState = nil
        updateViewConstraints()

        UIView.animate(
            withDuration: state.animationDuration,
            delay: 0,
            options: [UIView.AnimationOptions(rawValue: UInt(state.animationCurve.rawValue << 16))],
            animations: {
                self.bottomContentStackView.layoutIfNeeded()
            })

        cancelEditingMode()
        updateToolbarDisplay()
    }

    func keyboardHelper(_ keyboardHelper: KeyboardHelper, keyboardDidHideWithState state: KeyboardState) {
        tabManager.selectedTab?.setFindInPage(isBottomSearchBar: isBottomSearchBar,
                                              doesFindInPageBarExist: findInPageBar != nil)
        guard isSwipingTabsEnabled, isToolbarRefactorEnabled else { return }
        addressBarPanGestureHandler?.enablePanGestureOnHomepageIfNeeded()
    }

    func keyboardHelper(_ keyboardHelper: KeyboardHelper, keyboardWillChangeWithState state: KeyboardState) {
        keyboardState = state
        updateViewConstraints()
    }

    func keyboardHelper(_ keyboardHelper: KeyboardHelper, keyboardDidShowWithState state: KeyboardState) {
        keyboardState = state
        updateViewConstraints()

        UIView.animate(
            withDuration: state.animationDuration,
            delay: 0,
            options: [UIView.AnimationOptions(rawValue: UInt(state.animationCurve.rawValue << 16))],
            animations: {
                self.bottomContentStackView.layoutIfNeeded()
            })
    }

    private func cancelEditingMode() {
        // If keyboard is dismissed leave edit mode, Homepage case is handled in HomepageVC
        guard shouldCancelEditing else {
            guard isSwipingTabsEnabled,
                  isToolbarRefactorEnabled,
                  let toolbarState = store.state.screenState(ToolbarState.self, for: .toolbar, window: windowUUID),
                  toolbarState.addressToolbar.url == nil,
                  toolbarState.isShowingNavigationToolbar == true
            else { return }
            addressToolbarContainer.updateSkeletonAddressBarsVisibility(tabManager: tabManager)
            return
        }
        overlayManager.cancelEditing(shouldCancelLoading: false)
        guard isSwipingTabsEnabled, isToolbarRefactorEnabled else { return }
        addressToolbarContainer.updateSkeletonAddressBarsVisibility(tabManager: tabManager)
    }

    private var shouldCancelEditing: Bool {
        let newTabChoice = NewTabAccessors.getNewTabPage(profile.prefs)
        guard newTabChoice != .topSites, newTabChoice != .blankPage else { return false }

        guard isToolbarRefactorEnabled else { return true }

        let searchTerm = store.state.screenState(
            ToolbarState.self,
            for: .toolbar,
            window: windowUUID
        )?.addressToolbar.searchTerm

        return searchTerm == nil
    }
}

// MARK: JSPromptAlertControllerDelegate

extension BrowserViewController: JSPromptAlertControllerDelegate {
    func promptAlertControllerDidDismiss(_ alertController: JSPromptAlertController) {
        logger.log("JS prompt was dismissed. Will dequeue next alert.",
                   level: .info,
                   category: .webview)

        checkForJSAlerts()
    }
}

extension BrowserViewController: TopTabsDelegate {
    func topTabsDidPressTabs() {
        // Technically is not changing tabs but is loosing focus on urlbar
        overlayManager.switchTab(shouldCancelLoading: true)
        if !isToolbarRefactorEnabled, let legacyUrlBar {
            self.urlBarDidPressTabs(legacyUrlBar)
        }
    }

    func topTabsDidPressNewTab(_ isPrivate: Bool) {
        let shouldLoadCustomHomePage = isToolbarRefactorEnabled && newTabSettings == .homePage
        let homePageURL = NewTabHomePageAccessors.getHomePage(profile.prefs)

        if shouldLoadCustomHomePage, let url = homePageURL {
            openBlankNewTab(focusLocationField: false, isPrivate: isPrivate)
            tabManager.selectedTab?.loadRequest(PrivilegedRequest(url: url) as URLRequest)
        } else {
            openBlankNewTab(focusLocationField: true, isPrivate: isPrivate)
            overlayManager.openNewTab(url: nil, newTabSettings: newTabSettings)
        }
    }

    func topTabsDidLongPressNewTab(button: UIButton) {
        presentNewTabLongPressActionSheet(from: button)
    }

    func topTabsDidChangeTab() {
        // Only for iPad leave overlay mode on tab change
        overlayManager.switchTab(shouldCancelLoading: true)
        updateZoomPageBarVisibility(visible: false)
    }

    func topTabsDidPressPrivateMode() {
        updateZoomPageBarVisibility(visible: false)
    }

    func topTabsShowCloseTabsToast() {
        showToast(message: .TabsTray.CloseTabsToast.SingleTabTitle, toastAction: .closeTab)
    }
}

extension BrowserViewController: DevicePickerViewControllerDelegate, InstructionsViewDelegate {
    func dismissInstructionsView() {
        self.navigationController?.presentedViewController?.dismiss(animated: true)
        self.popToBVC()
    }

    func devicePickerViewControllerDidCancel(_ devicePickerViewController: DevicePickerViewController) {
        self.popToBVC()
    }

    func devicePickerViewController(
        _ devicePickerViewController: DevicePickerViewController,
        didPickDevices devices: [RemoteDevice]
    ) {
        guard let shareItem = devicePickerViewController.shareItem else { return }

        guard shareItem.isShareable else {
            let alert = UIAlertController(
                title: .SendToErrorTitle,
                message: .SendToErrorMessage,
                preferredStyle: .alert
            )
            alert.addAction(UIAlertAction(
                title: .SendToErrorOKButton,
                style: .default
            ) { _ in self.popToBVC() })
            present(alert, animated: true, completion: nil)
            return
        }
        profile.sendItem(shareItem, toDevices: devices).uponQueue(.main) { _ in
            self.popToBVC()
            DispatchQueue.main.asyncAfter(deadline: .now() + 0.3) {
                SimpleToast().showAlertWithText(.LegacyAppMenu.AppMenuTabSentConfirmMessage,
                                                bottomContainer: self.contentContainer,
                                                theme: self.currentTheme())
            }
        }
    }
}

extension BrowserViewController {
    func trackStartupTelemetry() {
        let toolbarLocation: SearchBarPosition = self.isBottomSearchBar ? .bottom : .top
        SearchBarSettingsViewModel.recordLocationTelemetry(for: toolbarLocation)
        trackAccessibility()
        trackNotificationPermission()
        appStartupTelemetry.sendStartupTelemetry()
        creditCardInitialSetupTelemetry()
    }

    func trackAccessibility() {
        typealias Key = TelemetryWrapper.EventExtraKey
        TelemetryWrapper.recordEvent(
            category: .action,
            method: .voiceOver,
            object: .app,
            extras: [Key.isVoiceOverRunning.rawValue: UIAccessibility.isVoiceOverRunning.description]
        )
        TelemetryWrapper.recordEvent(
            category: .action,
            method: .switchControl,
            object: .app,
            extras: [Key.isSwitchControlRunning.rawValue: UIAccessibility.isSwitchControlRunning.description]
        )
        TelemetryWrapper.recordEvent(
            category: .action,
            method: .reduceTransparency,
            object: .app,
            extras: [Key.isReduceTransparencyEnabled.rawValue: UIAccessibility.isReduceTransparencyEnabled.description]
        )
        TelemetryWrapper.recordEvent(
            category: .action,
            method: .reduceMotion,
            object: .app,
            extras: [Key.isReduceMotionEnabled.rawValue: UIAccessibility.isReduceMotionEnabled.description]
        )
        TelemetryWrapper.recordEvent(
            category: .action,
            method: .invertColors,
            object: .app,
            extras: [Key.isInvertColorsEnabled.rawValue: UIAccessibility.isInvertColorsEnabled.description]
        )

        ensureMainThread {
            let a11yEnabled = UIApplication.shared.preferredContentSizeCategory.isAccessibilityCategory.description
            let a11yCategory = UIApplication.shared.preferredContentSizeCategory.rawValue.description
            TelemetryWrapper.recordEvent(
                category: .action,
                method: .dynamicTextSize,
                object: .app,
                extras: [Key.isAccessibilitySizeEnabled.rawValue: a11yEnabled,
                         Key.preferredContentSizeCategory.rawValue: a11yCategory]
            )
        }
    }

    func trackNotificationPermission() {
        NotificationManager().getNotificationSettings(sendTelemetry: true) { _ in }
    }
}<|MERGE_RESOLUTION|>--- conflicted
+++ resolved
@@ -332,13 +332,10 @@
         return featureFlags.isFeatureEnabled(.homepageSearchBar, checking: .buildOnly)
     }
 
-<<<<<<< HEAD
-=======
     var isSummarizeFeatureEnabled: Bool {
         return SummarizerNimbusUtils.shared.isSummarizeFeatureEnabled
     }
 
->>>>>>> 866369a3
     // MARK: Computed vars
 
     lazy var isBottomSearchBar: Bool = {
