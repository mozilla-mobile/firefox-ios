// This Source Code Form is subject to the terms of the Mozilla Public
// License, v. 2.0. If a copy of the MPL was not distributed with this
// file, You can obtain one at http://mozilla.org/MPL/2.0/

import Foundation
import Photos
import UIKit
import WebKit
import Shared
import Storage
import SnapKit
import Account
import MobileCoreServices
import Common
import ComponentLibrary
import Redux
import ToolbarKit

import class MozillaAppServices.BookmarkFolderData
import class MozillaAppServices.BookmarkItemData
import enum MozillaAppServices.BookmarkRoots
import enum MozillaAppServices.VisitType

class BrowserViewController: UIViewController,
                             SearchBarLocationProvider,
                             Themeable,
                             LibraryPanelDelegate,
                             RecentlyClosedPanelDelegate,
                             QRCodeViewControllerDelegate,
                             StoreSubscriber,
                             BrowserFrameInfoProvider,
                             AddressToolbarContainerDelegate {
    private enum UX {
        static let ShowHeaderTapAreaHeight: CGFloat = 32
        static let ActionSheetTitleMaxLength = 120
    }

    /// Describes the state of the current search session. This state is used
    /// to record search engagement and abandonment telemetry.
    enum SearchSessionState {
        /// The user is currently searching. The URL bar's text field
        /// is focused, but the search controller may be hidden if the
        /// text field is empty.
        case active

        /// The user completed their search by navigating to a destination,
        /// either by tapping on a suggestion, or by entering a search term
        /// or a URL.
        case engaged

        /// The user abandoned their search by dismissing the URL bar.
        case abandoned
    }

    typealias SubscriberStateType = BrowserViewControllerState

    private let KVOs: [KVOConstants] = [
        .estimatedProgress,
        .loading,
        .canGoBack,
        .canGoForward,
        .URL,
        .title,
        .hasOnlySecureContent
    ]

    weak var browserDelegate: BrowserDelegate?
    weak var navigationHandler: BrowserNavigationHandler?

    private(set) lazy var addressToolbarContainer: AddressToolbarContainer = .build()
    var urlBar: URLBarView!

    var urlBarHeightConstraint: Constraint!
    var clipboardBarDisplayHandler: ClipboardBarDisplayHandler?
    var readerModeBar: ReaderModeBarView?
    var readerModeCache: ReaderModeCache
    var statusBarOverlay: StatusBarOverlay = .build { _ in }
    var searchController: SearchViewController?
    var searchSessionState: SearchSessionState?
    var screenshotHelper: ScreenshotHelper!
    var searchTelemetry: SearchTelemetry?
    var searchLoader: SearchLoader?
    var findInPageBar: FindInPageBar?
    var zoomPageBar: ZoomPageBar?
    var microsurvey: MicrosurveyPromptView?
    lazy var mailtoLinkHandler = MailtoLinkHandler()
    var urlFromAnotherApp: UrlToOpenModel?
    var isCrashAlertShowing = false
    var currentMiddleButtonState: MiddleButtonState?
    var passBookHelper: OpenPassBookHelper?
    var overlayManager: OverlayModeManager
    var appAuthenticator: AppAuthenticationProtocol
    var toolbarContextHintVC: ContextualHintViewController
    var dataClearanceContextHintVC: ContextualHintViewController
    let shoppingContextHintVC: ContextualHintViewController
    var windowUUID: WindowUUID { return tabManager.windowUUID }
    var currentWindowUUID: UUID? { return windowUUID }
    private var observedWebViews = WeakList<WKWebView>()

    // MARK: Telemetry Variables
    var webviewTelemetry = WebViewLoadMeasurementTelemetry()
    var privateBrowsingTelemetry = PrivateBrowsingTelemetry()
    var appStartupTelemetry = AppStartupTelemetry()

    // popover rotation handling
    var displayedPopoverController: UIViewController?
    var updateDisplayedPopoverProperties: (() -> Void)?

    // location label actions
    var pasteGoAction: AccessibleAction!
    var pasteAction: AccessibleAction!
    var copyAddressAction: AccessibleAction!

    weak var gridTabTrayController: LegacyGridTabViewController?
    var tabTrayViewController: TabTrayController?

    let profile: Profile
    let tabManager: TabManager
    let ratingPromptManager: RatingPromptManager
    lazy var isTabTrayRefactorEnabled: Bool = TabTrayFlagManager.isRefactorEnabled
    lazy var isToolbarRefactorEnabled: Bool = ToolbarFlagManager.isRefactorEnabled
    private var browserViewControllerState: BrowserViewControllerState?

    // Header stack view can contain the top url bar, top reader mode, top ZoomPageBar
    var header: BaseAlphaStackView = .build { _ in }

    // OverKeyboardContainer stack view contains
    // the bottom reader mode, the bottom url bar and the ZoomPageBar
    var overKeyboardContainer: BaseAlphaStackView = .build { _ in }

    // Overlay dimming view for private mode
    lazy var privateModeDimmingView: UIView = .build { view in
        view.backgroundColor = self.currentTheme().colors.layerScrim
        view.accessibilityIdentifier = AccessibilityIdentifiers.PrivateMode.dimmingView
    }

    // BottomContainer stack view contains toolbar
    var bottomContainer: BaseAlphaStackView = .build { _ in }

    // Alert content that appears on top of the content
    // ex: Find In Page, SnackBars
    var bottomContentStackView: BaseAlphaStackView = .build { stackview in
        stackview.isClearBackground = true
    }

    // The content stack view contains the contentContainer with homepage or browser and the shopping sidebar
    var contentStackView: SidebarEnabledView = .build()

    // The content container contains the homepage or webview. Embeded by the coordinator.
    var contentContainer: ContentContainer = .build { _ in }

    lazy var isBottomSearchBar: Bool = {
        guard isSearchBarLocationFeatureEnabled else { return false }
        return searchBarPosition == .bottom
    }()

    private lazy var topTouchArea: UIButton = .build { topTouchArea in
        topTouchArea.isAccessibilityElement = false
        topTouchArea.addTarget(self, action: #selector(self.tappedTopArea), for: .touchUpInside)
    }

    var topTabsVisible: Bool {
        return topTabsViewController != nil
    }
    // Backdrop used for displaying greyed background for private tabs
    private lazy var webViewContainerBackdrop: UIView = .build { containerBackdrop in
        containerBackdrop.alpha = 0
    }
    var keyboardBackdrop: UIView?

    var scrollController = TabScrollingController()
    private var keyboardState: KeyboardState?
    var pendingToast: Toast? // A toast that might be waiting for BVC to appear before displaying
    var downloadToast: DownloadToast? // A toast that is showing the combined download progress

    // Tracking navigation items to record history types.
    // TODO: weak references?
    var ignoredNavigation = Set<WKNavigation>()
    var typedNavigation = [WKNavigation: VisitType]()

    private lazy var navigationToolbarContainer: NavigationToolbarContainer = .build { view in
        view.windowUUID = self.windowUUID
    }
    var toolbar = TabToolbar()
    var navigationToolbar: TabToolbarProtocol {
        return toolbar.isHidden ? urlBar : toolbar
    }

    var topTabsViewController: TopTabsViewController?

    // Keep track of allowed `URLRequest`s from `webView(_:decidePolicyFor:decisionHandler:)` so
    // that we can obtain the originating `URLRequest` when a `URLResponse` is received. This will
    // allow us to re-trigger the `URLRequest` if the user requests a file to be downloaded.
    var pendingRequests = [String: URLRequest]()

    // This is set when the user taps "Download Link" from the context menu. We then force a
    // download of the next request through the `WKNavigationDelegate` that matches this web view.
    weak var pendingDownloadWebView: WKWebView?

    let downloadQueue: DownloadQueue

    private var keyboardPressesHandlerValue: Any?

    var themeManager: ThemeManager
    var notificationCenter: NotificationProtocol
    var themeObserver: NSObjectProtocol?

    var logger: Logger

    var newTabSettings: NewTabPage {
        return NewTabAccessors.getNewTabPage(profile.prefs)
    }

    @available(iOS 13.4, *)
    func keyboardPressesHandler() -> KeyboardPressesHandler {
        guard let keyboardPressesHandlerValue = keyboardPressesHandlerValue as? KeyboardPressesHandler else {
            keyboardPressesHandlerValue = KeyboardPressesHandler()
            return keyboardPressesHandlerValue as! KeyboardPressesHandler
        }
        return keyboardPressesHandlerValue
    }

    init(
        profile: Profile,
        tabManager: TabManager,
        themeManager: ThemeManager = AppContainer.shared.resolve(),
        notificationCenter: NotificationProtocol = NotificationCenter.default,
        ratingPromptManager: RatingPromptManager = AppContainer.shared.resolve(),
        downloadQueue: DownloadQueue = AppContainer.shared.resolve(),
        logger: Logger = DefaultLogger.shared,
        appAuthenticator: AppAuthenticationProtocol = AppAuthenticator()
    ) {
        self.profile = profile
        self.tabManager = tabManager
        self.themeManager = themeManager
        self.notificationCenter = notificationCenter
        self.ratingPromptManager = ratingPromptManager
        self.readerModeCache = DiskReaderModeCache.sharedInstance
        self.downloadQueue = downloadQueue
        self.logger = logger
        self.appAuthenticator = appAuthenticator
        self.overlayManager = DefaultOverlayModeManager()
        let windowUUID = tabManager.windowUUID
        let contextualViewProvider = ContextualHintViewProvider(forHintType: .toolbarLocation,
                                                                with: profile)
        self.toolbarContextHintVC = ContextualHintViewController(with: contextualViewProvider,
                                                                 windowUUID: windowUUID)
        let shoppingViewProvider = ContextualHintViewProvider(forHintType: .shoppingExperience,
                                                              with: profile)
        shoppingContextHintVC = ContextualHintViewController(with: shoppingViewProvider,
                                                             windowUUID: windowUUID)
        let dataClearanceViewProvider = ContextualHintViewProvider(
            forHintType: .dataClearance,
            with: profile
        )
        self.dataClearanceContextHintVC = ContextualHintViewController(with: dataClearanceViewProvider,
                                                                       windowUUID: windowUUID)
        super.init(nibName: nil, bundle: nil)
        didInit()
    }

    required init?(coder aDecoder: NSCoder) {
        fatalError("init(coder:) has not been implemented")
    }

    deinit {
        logger.log("BVC deallocating", level: .info, category: .lifecycle)
        unsubscribeFromRedux()
        observedWebViews.forEach({ stopObserving(webView: $0) })
    }

    override var prefersStatusBarHidden: Bool {
        return false
    }

    override var supportedInterfaceOrientations: UIInterfaceOrientationMask {
        if UIDevice.current.userInterfaceIdiom == .phone {
            return .allButUpsideDown
        } else {
            return .all
        }
    }

    fileprivate func didInit() {
        screenshotHelper = ScreenshotHelper(controller: self)
        tabManager.addDelegate(self)
        tabManager.addNavigationDelegate(self)
        downloadQueue.addDelegate(self)
        let tabWindowUUID = tabManager.windowUUID
        AppEventQueue.wait(for: [.startupFlowComplete, .tabRestoration(tabWindowUUID)]) { [weak self] in
            // Ensure we call into didBecomeActive at least once during startup flow (if needed)
            guard !AppEventQueue.activityIsCompleted(.browserUpdatedForAppActivation(tabWindowUUID)) else { return }
            self?.browserDidBecomeActive()
        }
    }

    @objc
    private func didAddPendingBlobDownloadToQueue() {
        pendingDownloadWebView = nil
    }

    /// If user manually opens the keyboard and presses undo, the app switches to the last
    /// open tab, and because of that we need to leave overlay state
    @objc
    func didTapUndoCloseAllTabToast(notification: Notification) {
        guard windowUUID == notification.windowUUID else { return }
        overlayManager.switchTab(shouldCancelLoading: true)
    }

    @objc
    func didFinishAnnouncement(notification: Notification) {
        if let userInfo = notification.userInfo,
            let announcementText =  userInfo[UIAccessibility.announcementStringValueUserInfoKey] as? String {
            let saveSuccessMessage: String = .CreditCard.RememberCreditCard.CreditCardSaveSuccessToastMessage
            let updateSuccessMessage: String = .CreditCard.UpdateCreditCard.CreditCardUpdateSuccessToastMessage
            if announcementText == saveSuccessMessage || announcementText == updateSuccessMessage {
                UIAccessibility.post(
                    notification: .layoutChanged,
                    argument: self.tabManager.selectedTab?.currentWebView()
                )
            }
        }
    }

    @objc
    func searchBarPositionDidChange(notification: Notification) {
        guard !isToolbarRefactorEnabled,
              let dict = notification.object as? NSDictionary,
              let newSearchBarPosition = dict[PrefsKeys.FeatureFlags.SearchBarPosition] as? SearchBarPosition,
              urlBar != nil
        else { return }

        let searchBarView: TopBottomInterchangeable = isToolbarRefactorEnabled ? addressToolbarContainer : urlBar
        let newPositionIsBottom = newSearchBarPosition == .bottom
        let newParent = newPositionIsBottom ? overKeyboardContainer : header
        searchBarView.removeFromParent()
        searchBarView.addToParent(parent: newParent)

        if let readerModeBar = readerModeBar {
            readerModeBar.removeFromParent()
            readerModeBar.addToParent(parent: newParent, addToTop: newSearchBarPosition == .bottom)
        }

        isBottomSearchBar = newPositionIsBottom
        updateViewConstraints()
        updateHeaderConstraints()
        toolbar.setNeedsDisplay()
        searchBarView.updateConstraints()
        updateMicrosurveyConstraints()
    }

    func shouldShowToolbarForTraitCollection(_ previousTraitCollection: UITraitCollection) -> Bool {
        return previousTraitCollection.verticalSizeClass != .compact
               && previousTraitCollection.horizontalSizeClass != .regular
    }

    func shouldShowTopTabsForTraitCollection(_ newTraitCollection: UITraitCollection) -> Bool {
        return newTraitCollection.verticalSizeClass == .regular
               && newTraitCollection.horizontalSizeClass == .regular
    }

    @objc
    fileprivate func appMenuBadgeUpdate() {
        let actionNeeded = RustFirefoxAccounts.shared.isActionNeeded
        let showWarningBadge = actionNeeded

        if !isToolbarRefactorEnabled {
            urlBar.warningMenuBadge(setVisible: showWarningBadge)
            toolbar.warningMenuBadge(setVisible: showWarningBadge)
        }
    }

    func updateToolbarStateForTraitCollection(_ newCollection: UITraitCollection) {
        let showToolbar = shouldShowToolbarForTraitCollection(newCollection)
        let showTopTabs = shouldShowTopTabsForTraitCollection(newCollection)

        if isToolbarRefactorEnabled {
            if showToolbar {
                navigationToolbarContainer.isHidden = false
                navigationToolbarContainer.applyTheme(theme: currentTheme())
                updateTabCountUsingTabManager(self.tabManager)
            } else {
                navigationToolbarContainer.isHidden = true
            }
        } else {
            urlBar.topTabsIsShowing = showTopTabs
            urlBar.setShowToolbar(!showToolbar)
            toolbar.addNewTabButton.isHidden = showToolbar

            if showToolbar {
                toolbar.isHidden = false
                toolbar.tabToolbarDelegate = self
                toolbar.applyUIMode(
                    isPrivate: tabManager.selectedTab?.isPrivate ?? false,
                    theme: currentTheme()
                )
                toolbar.applyTheme(theme: currentTheme())
                handleMiddleButtonState(currentMiddleButtonState ?? .search)
                updateTabCountUsingTabManager(self.tabManager)
            } else {
                toolbar.tabToolbarDelegate = nil
                toolbar.isHidden = true
            }
        }

        appMenuBadgeUpdate()

        if showTopTabs, topTabsViewController == nil {
            let topTabsViewController = TopTabsViewController(tabManager: tabManager, profile: profile)
            topTabsViewController.delegate = self
            addChild(topTabsViewController)
            header.addArrangedViewToTop(topTabsViewController.view)
            self.topTabsViewController = topTabsViewController
            topTabsViewController.applyTheme()
        } else if showTopTabs, topTabsViewController != nil {
            topTabsViewController?.applyTheme()
        } else {
            if let topTabsView = topTabsViewController?.view {
                header.removeArrangedView(topTabsView)
            }
            topTabsViewController?.removeFromParent()
            topTabsViewController = nil
        }

        header.setNeedsLayout()
        view.layoutSubviews()

        if let tab = tabManager.selectedTab,
           let webView = tab.webView {
            updateURLBarDisplayURL(tab)

            if isToolbarRefactorEnabled {
                dispatchBackForwardToolbarAction(webView.canGoBack, windowUUID, .backButtonStateChanged)
                dispatchBackForwardToolbarAction(webView.canGoForward, windowUUID, .forwardButtonStateChanged)
            } else {
                navigationToolbar.updateBackStatus(webView.canGoBack)
                navigationToolbar.updateForwardStatus(webView.canGoForward)
            }
        }
    }

    func dismissVisibleMenus() {
        displayedPopoverController?.dismiss(animated: true)
        if self.presentedViewController as? PhotonActionSheet != nil {
            self.presentedViewController?.dismiss(animated: true, completion: nil)
        }
    }

    @objc
    func appDidEnterBackgroundNotification() {
        displayedPopoverController?.dismiss(animated: false) {
            self.updateDisplayedPopoverProperties = nil
            self.displayedPopoverController = nil
        }
        if self.presentedViewController as? PhotonActionSheet != nil {
            self.presentedViewController?.dismiss(animated: true, completion: nil)
        }
        if let tab = tabManager.selectedTab {
            screenshotHelper.takeScreenshot(tab)
        }
        // Formerly these calls were run during AppDelegate.didEnterBackground(), but we have
        // individual TabManager instances for each BVC, so we perform these here instead.
        tabManager.preserveTabs()
        logTelemetryForAppDidEnterBackground()
    }

    @objc
    func tappedTopArea() {
        scrollController.showToolbars(animated: true)
    }

    @objc
    func appWillResignActiveNotification() {
        // Dismiss any popovers that might be visible
        displayedPopoverController?.dismiss(animated: false) {
            self.updateDisplayedPopoverProperties = nil
            self.displayedPopoverController = nil
        }

        // If we are displaying a private tab, hide any elements in the tab that we wouldn't want shown
        // when the app is in the home switcher
        guard let privateTab = tabManager.selectedTab,
              privateTab.isPrivate
        else { return }

        view.bringSubviewToFront(webViewContainerBackdrop)
        webViewContainerBackdrop.alpha = 1
        contentStackView.alpha = 0

        if !isToolbarRefactorEnabled {
            urlBar.locationContainer.alpha = 0
        }
        presentedViewController?.popoverPresentationController?.containerView?.alpha = 0
        presentedViewController?.view.alpha = 0
    }

    @objc
    func appDidBecomeActiveNotification() {
        // Re-show any components that might have been hidden because they were being displayed
        // as part of a private mode tab
        UIView.animate(
            withDuration: 0.2,
            delay: 0,
            options: UIView.AnimationOptions(),
            animations: {
                self.contentStackView.alpha = 1

                if !self.isToolbarRefactorEnabled {
                    self.urlBar.locationContainer.alpha = 1
                }

                self.presentedViewController?.popoverPresentationController?.containerView?.alpha = 1
                self.presentedViewController?.view.alpha = 1
            }, completion: { _ in
                self.webViewContainerBackdrop.alpha = 0
                self.view.sendSubviewToBack(self.webViewContainerBackdrop)
            })

        // Re-show toolbar which might have been hidden during scrolling (prior to app moving into the background)
        scrollController.showToolbars(animated: false)

        browserDidBecomeActive()
    }

    func browserDidBecomeActive() {
        let uuid = tabManager.windowUUID
        AppEventQueue.started(.browserUpdatedForAppActivation(uuid))
        defer { AppEventQueue.completed(.browserUpdatedForAppActivation(uuid)) }

        nightModeUpdates()

        // Update lock icon without redrawing the whole locationView
        if let tab = tabManager.selectedTab, !isToolbarRefactorEnabled {
            urlBar.locationView.tabDidChangeContentBlocking(tab)
        }

        dismissModalsIfStartAtHome()
    }

    private func nightModeUpdates() {
        if NightModeHelper.isActivated(),
           !featureFlags.isFeatureEnabled(.nightMode, checking: .buildOnly) {
            NightModeHelper.turnOff()
            themeManager.reloadTheme(for: windowUUID)
        }

        NightModeHelper.cleanNightModeDefaults()
    }

    private func dismissModalsIfStartAtHome() {
        guard tabManager.startAtHomeCheck() else { return }
        let action = FakespotAction(isOpen: false,
                                    windowUUID: windowUUID,
                                    actionType: FakespotActionType.setAppearanceTo)
        store.dispatch(action)

        guard presentedViewController != nil else { return }
        dismissVC()
    }

    // MARK: - Redux

    func subscribeToRedux() {
        let action = ScreenAction(windowUUID: windowUUID,
                                  actionType: ScreenActionType.showScreen,
                                  screen: .browserViewController)
        store.dispatch(action)

        let browserAction = GeneralBrowserMiddlewareAction(
            windowUUID: windowUUID,
            actionType: GeneralBrowserMiddlewareActionType.browserDidLoad)
        store.dispatch(browserAction)

        let uuid = self.windowUUID
        store.subscribe(self, transform: {
            $0.select({ appState in
                return BrowserViewControllerState(appState: appState, uuid: uuid)
            })
        })
    }

    func unsubscribeFromRedux() {
        let action = ScreenAction(windowUUID: windowUUID,
                                  actionType: ScreenActionType.closeScreen,
                                  screen: .browserViewController)
        store.dispatch(action)
        // Note: actual `store.unsubscribe()` is not strictly needed; Redux uses weak subscribers
    }

    func newState(state: BrowserViewControllerState) {
        ensureMainThread { [weak self] in
            guard let self else { return }

            browserViewControllerState = state

            // opens or close sidebar/bottom sheet to match the saved state
            if state.fakespotState.isOpen {
                guard !isToolbarRefactorEnabled, let productURL = urlBar.currentURL else { return }
                handleFakespotFlow(productURL: productURL)
            } else if !state.fakespotState.isOpen {
                dismissFakespotIfNeeded()
            }

            if state.reloadWebView {
                updateContentInHomePanel(state.browserViewType)
            }

            setupMiddleButtonStatus(isLoading: false)

            if let toast = state.toast {
                self.showToastType(toast: toast)
            }

            if state.showOverlay == true {
                overlayManager.openNewTab(url: nil, newTabSettings: newTabSettings)
            }

            executeToolbarActions()

            // Microsurveys
            if !state.microsurveyState.showPrompt {
                guard microsurvey != nil else { return }
                removeMicrosurveyPrompt()
            } else if state.microsurveyState.showSurvey {
                guard let model = state.microsurveyState.model else {
                    logger.log("Microsurvey model should not be nil", level: .warning, category: .redux)
                    return
                }
                navigationHandler?.showMicrosurvey(model: model)
            } else if state.microsurveyState.showPrompt {
                guard microsurvey == nil else { return }
                createMicrosurveyPrompt(with: state.microsurveyState)
            }
        }
    }

    private func showToastType(toast: ToastType) {
        let viewModel = ButtonToastViewModel(
            labelText: toast.title,
            buttonText: toast.buttonText)
        let uuid = windowUUID
        let toast = ButtonToast(viewModel: viewModel,
                                theme: currentTheme(),
                                completion: { buttonPressed in
            if let action = toast.reduxAction(for: uuid), buttonPressed {
                store.dispatch(action)
            }
        })

        show(toast: toast)
    }

    // MARK: - Lifecycle

    override func viewDidLoad() {
        super.viewDidLoad()
        KeyboardHelper.defaultHelper.addDelegate(self)
        trackTelemetry()
        setupNotifications()
        addSubviews()
        listenForThemeChange(view)
        setupAccessibleActions()

        clipboardBarDisplayHandler = ClipboardBarDisplayHandler(prefs: profile.prefs, tabManager: tabManager)
        clipboardBarDisplayHandler?.delegate = self

        scrollController.header = header
        scrollController.overKeyboardContainer = overKeyboardContainer
        scrollController.bottomContainer = bottomContainer

        updateToolbarStateForTraitCollection(traitCollection)

        setupConstraints()

        // Setup UIDropInteraction to handle dragging and dropping
        // links into the view from other apps.
        let dropInteraction = UIDropInteraction(delegate: self)
        view.addInteraction(dropInteraction)

        searchTelemetry = SearchTelemetry(tabManager: tabManager)

        // Awesomebar Location Telemetry
        SearchBarSettingsViewModel.recordLocationTelemetry(for: isBottomSearchBar ? .bottom : .top)

        if !isToolbarRefactorEnabled {
            overlayManager.setURLBar(urlBarView: urlBar)
        }

        // Update theme of already existing views
        let theme = currentTheme()
        header.applyTheme(theme: theme)
        overKeyboardContainer.applyTheme(theme: theme)
        bottomContainer.applyTheme(theme: theme)
        bottomContentStackView.applyTheme(theme: theme)
        statusBarOverlay.hasTopTabs = shouldShowTopTabsForTraitCollection(traitCollection)
        statusBarOverlay.applyTheme(theme: theme)

        // Feature flag for credit card until we fully enable this feature
        let autofillCreditCardStatus = featureFlags.isFeatureEnabled(
            .creditCardAutofillStatus, checking: .buildOnly)
        // We need to update autofill status on sync manager as there could be delay from nimbus
        // in getting the value. When the delay happens the credit cards might not sync
        // as the default value is false
        profile.syncManager.updateCreditCardAutofillStatus(value: autofillCreditCardStatus)
        // Credit card initial setup telemetry
        creditCardInitialSetupTelemetry()

        // Send settings telemetry for Fakespot
        FakespotUtils().addSettingTelemetry()

        subscribeToRedux()
    }

    private func setupAccessibleActions() {
        // UIAccessibilityCustomAction subclass holding an AccessibleAction instance does not work,
        // thus unable to generate AccessibleActions and UIAccessibilityCustomActions "on-demand" and need
        // to make them "persistent" e.g. by being stored in BVC
        pasteGoAction = AccessibleAction(name: .PasteAndGoTitle, handler: { [weak self] () -> Bool in
            guard let self else { return false }
            if let pasteboardContents = UIPasteboard.general.string {
                if !isToolbarRefactorEnabled {
                    self.urlBar(self.urlBar, didSubmitText: pasteboardContents)
                }
                searchController?.searchTelemetry?.interactionType = .pasted
                return true
            }
            return false
        })
        pasteAction = AccessibleAction(name: .PasteTitle, handler: {  [weak self] () -> Bool in
            guard let self else { return false }
            if let pasteboardContents = UIPasteboard.general.string {
                // Enter overlay mode and make the search controller appear.
                self.overlayManager.openSearch(with: pasteboardContents)
                searchController?.searchTelemetry?.interactionType = .pasted
                return true
            }
            return false
        })
        copyAddressAction = AccessibleAction(name: .CopyAddressTitle, handler: { [weak self] () -> Bool in
            guard let self else { return false }
            let fallbackURL = isToolbarRefactorEnabled ? nil : self.urlBar.currentURL
            if let url = self.tabManager.selectedTab?.canonicalURL?.displayURL ?? fallbackURL {
                UIPasteboard.general.url = url
            }
            return true
        })
    }

    private func setupNotifications() {
        notificationCenter.addObserver(
            self,
            selector: #selector(appWillResignActiveNotification),
            name: UIApplication.willResignActiveNotification,
            object: nil)
        notificationCenter.addObserver(
            self,
            selector: #selector(appDidBecomeActiveNotification),
            name: UIApplication.didBecomeActiveNotification,
            object: nil)
        notificationCenter.addObserver(
            self,
            selector: #selector(appDidEnterBackgroundNotification),
            name: UIApplication.didEnterBackgroundNotification,
            object: nil)
        notificationCenter.addObserver(
            self,
            selector: #selector(appMenuBadgeUpdate),
            name: .FirefoxAccountStateChange,
            object: nil)
        notificationCenter.addObserver(
            self,
            selector: #selector(searchBarPositionDidChange),
            name: .SearchBarPositionDidChange,
            object: nil)
        notificationCenter.addObserver(
            self,
            selector: #selector(didTapUndoCloseAllTabToast),
            name: .DidTapUndoCloseAllTabToast,
            object: nil)
        notificationCenter.addObserver(
            self,
            selector: #selector(didFinishAnnouncement),
            name: UIAccessibility.announcementDidFinishNotification,
            object: nil)
        notificationCenter.addObserver(
            self,
            selector: #selector(didAddPendingBlobDownloadToQueue),
            name: .PendingBlobDownloadAddedToQueue,
            object: nil)
        notificationCenter.addObserver(
            self,
            selector: #selector(updateForDefaultSearchEngineDidChange),
            name: .SearchSettingsDidUpdateDefaultSearchEngine,
            object: nil)
        notificationCenter.addObserver(
            self,
            selector: #selector(handlePageZoomLevelUpdated),
            name: .PageZoomLevelUpdated,
            object: nil)
    }

    func addSubviews() {
        view.addSubviews(webViewContainerBackdrop, contentStackView)

        contentStackView.addArrangedSubview(contentContainer)

        view.addSubview(topTouchArea)

        // Work around for covering the non-clipped web view content
        view.addSubview(statusBarOverlay)

        // Setup the URL bar, wrapped in a view to get transparency effect
        if isToolbarRefactorEnabled {
            addressToolbarContainer.configure(windowUUID: windowUUID, profile: profile, delegate: self)
            addressToolbarContainer.applyTheme(theme: currentTheme())
            addressToolbarContainer.addToParent(parent: isBottomSearchBar ? overKeyboardContainer : header)
        } else {
            urlBar = URLBarView(profile: profile, windowUUID: windowUUID)
            urlBar.translatesAutoresizingMaskIntoConstraints = false
            urlBar.delegate = self
            urlBar.tabToolbarDelegate = self
            urlBar.applyTheme(theme: currentTheme())
            let isPrivate = tabManager.selectedTab?.isPrivate ?? false
            urlBar.applyUIMode(isPrivate: isPrivate, theme: currentTheme())
            urlBar.addToParent(parent: isBottomSearchBar ? overKeyboardContainer : header)
        }

        view.addSubview(header)
        view.addSubview(bottomContentStackView)
        view.addSubview(overKeyboardContainer)

        if isToolbarRefactorEnabled {
            toolbar = TabToolbar()
        }

        let toolbarToShow = isToolbarRefactorEnabled ? navigationToolbarContainer : toolbar

        bottomContainer.addArrangedSubview(toolbarToShow)
        view.addSubview(bottomContainer)
    }

    override func viewWillAppear(_ animated: Bool) {
        super.viewWillAppear(animated)

        // Skip the 'restore tabs' alert on iPad; this avoids some potential UX issues with multi-window. [FXIOS-9079]
        let iPadDevice = UIDevice.current.userInterfaceIdiom == .pad
        if !iPadDevice && !displayedRestoreTabsAlert && crashedLastLaunch() {
            logger.log("The application crashed on last session",
                       level: .info,
                       category: .lifecycle)
            displayedRestoreTabsAlert = true
            showRestoreTabsAlert()
        } else {
            tabManager.restoreTabs()
        }

        updateTabCountUsingTabManager(tabManager, animated: false)

        if !isToolbarRefactorEnabled {
            urlBar.searchEnginesDidUpdate()
        }
    }

    override func viewDidAppear(_ animated: Bool) {
        super.viewDidAppear(animated)

        if let toast = self.pendingToast {
            self.pendingToast = nil
            show(toast: toast, afterWaiting: ButtonToast.UX.delay)
        }
        showQueuedAlertIfAvailable()

        prepareURLOnboardingContextualHint()

        browserDelegate?.browserHasLoaded()
        AppEventQueue.signal(event: .browserIsReady)

        setupMicrosurvey()
    }

    private func prepareURLOnboardingContextualHint() {
        guard toolbarContextHintVC.shouldPresentHint(),
              featureFlags.isFeatureEnabled(.isToolbarCFREnabled, checking: .buildOnly)
        else { return }

        toolbarContextHintVC.configure(
            anchor: isToolbarRefactorEnabled ? addressToolbarContainer : urlBar,
            withArrowDirection: isBottomSearchBar ? .down : .up,
            andDelegate: self,
            presentedUsing: { [weak self] in self?.presentContextualHint() },
            andActionForButton: { [weak self] in self?.homePanelDidRequestToOpenSettings(at: .toolbar) },
            overlayState: overlayManager)
    }

    private func presentContextualHint() {
        if IntroScreenManager(prefs: profile.prefs).shouldShowIntroScreen { return }
        present(toolbarContextHintVC, animated: true)

        UIAccessibility.post(notification: .layoutChanged, argument: toolbarContextHintVC)
    }

    func willNavigateAway() {
        if let tab = tabManager.selectedTab {
            screenshotHelper.takeScreenshot(tab)
        }
    }

    override func viewDidLayoutSubviews() {
        super.viewDidLayoutSubviews()
        // Remove existing constraints
        statusBarOverlay.removeConstraints(statusBarOverlay.constraints)

        // Set new constraints for the statusBarOverlay
        NSLayoutConstraint.activate([
            statusBarOverlay.topAnchor.constraint(equalTo: view.topAnchor),
            statusBarOverlay.leadingAnchor.constraint(equalTo: view.leadingAnchor),
            statusBarOverlay.trailingAnchor.constraint(equalTo: view.trailingAnchor),
            statusBarOverlay.heightAnchor.constraint(equalToConstant: view.safeAreaInsets.top)
        ])

        // Ensure the layout is updated immediately
        view.layoutIfNeeded()

        showQueuedAlertIfAvailable()
        adjustURLBarHeightBasedOnLocationViewHeight()
    }

    private func adjustURLBarHeightBasedOnLocationViewHeight() {
        // Make sure that we have a height to actually base our calculations on
        guard !isToolbarRefactorEnabled, urlBar.locationContainer.bounds.height != 0 else { return }
        let locationViewHeight = urlBar.locationView.bounds.height
        let heightWithPadding = locationViewHeight + UIConstants.ToolbarPadding

        // Adjustment for landscape on the urlbar
        // need to account for inset and remove it when keyboard is showing
        let showToolBar = shouldShowToolbarForTraitCollection(traitCollection)
        let isKeyboardShowing = keyboardState != nil

        if !showToolBar && isBottomSearchBar &&
        !isKeyboardShowing && UIDevice.current.orientation.isLandscape {
            overKeyboardContainer.addBottomInsetSpacer(spacerHeight: UIConstants.BottomInset)
        } else {
            overKeyboardContainer.removeBottomInsetSpacer()
        }

        // We have to deactivate the original constraint, and remake the constraint
        // or else funky conflicts happen
        urlBarHeightConstraint.deactivate()
        urlBar.snp.makeConstraints { make in
            self.urlBarHeightConstraint = make.height.equalTo(heightWithPadding).constraint
        }
    }

    override func willTransition(
        to newCollection: UITraitCollection,
        with coordinator: UIViewControllerTransitionCoordinator
    ) {
        super.willTransition(to: newCollection, with: coordinator)

        // During split screen launching on iPad, this callback gets fired before viewDidLoad gets a chance to
        // set things up. Make sure to only update the toolbar state if the view is ready for it.
        if isViewLoaded {
            updateToolbarStateForTraitCollection(newCollection)
        }

        displayedPopoverController?.dismiss(animated: true, completion: nil)
        coordinator.animate(alongsideTransition: { context in
            self.scrollController.showToolbars(animated: false)
        }, completion: nil)
    }

    override func viewWillTransition(to size: CGSize, with coordinator: UIViewControllerTransitionCoordinator) {
        super.viewWillTransition(to: size, with: coordinator)

        dismissVisibleMenus()

        var fakespotNeedsUpdate = false
        if !isToolbarRefactorEnabled, urlBar.currentURL != nil {
            fakespotNeedsUpdate = contentStackView.isSidebarVisible != FakespotUtils().shouldDisplayInSidebar(
                viewSize: size
            )
            if let fakespotState = browserViewControllerState?.fakespotState {
                fakespotNeedsUpdate = fakespotNeedsUpdate && fakespotState.isOpen
            }

            if fakespotNeedsUpdate {
                dismissFakespotIfNeeded(animated: false)
            }
        }

        coordinator.animate(alongsideTransition: { context in
            self.scrollController.updateMinimumZoom()
            self.topTabsViewController?.scrollToCurrentTab(false, centerCell: false)
            if let popover = self.displayedPopoverController {
                self.updateDisplayedPopoverProperties?()
                self.present(popover, animated: true, completion: nil)
            }

            if !self.isToolbarRefactorEnabled, let productURL = self.urlBar.currentURL, fakespotNeedsUpdate {
                self.handleFakespotFlow(productURL: productURL)
            }
        }, completion: { _ in
            self.scrollController.setMinimumZoom()
        })
        microsurvey?.setNeedsUpdateConstraints()
    }

    override func traitCollectionDidChange(_ previousTraitCollection: UITraitCollection?) {
        super.traitCollectionDidChange(previousTraitCollection)
        if traitCollection.hasDifferentColorAppearance(comparedTo: previousTraitCollection) {
            themeManager.systemThemeChanged()
        }
        setupMiddleButtonStatus(isLoading: false)
    }

    // MARK: - Constraints

    private func setupConstraints() {
        if !isToolbarRefactorEnabled {
            urlBar.snp.makeConstraints { make in
                urlBarHeightConstraint = make.height.equalTo(UIConstants.TopToolbarHeightMax).constraint
            }
        }

        NSLayoutConstraint.activate([
            webViewContainerBackdrop.topAnchor.constraint(equalTo: view.topAnchor),
            webViewContainerBackdrop.leadingAnchor.constraint(equalTo: view.leadingAnchor),
            webViewContainerBackdrop.trailingAnchor.constraint(equalTo: view.trailingAnchor),
            webViewContainerBackdrop.bottomAnchor.constraint(equalTo: view.bottomAnchor)
        ])

        NSLayoutConstraint.activate([
            contentStackView.topAnchor.constraint(equalTo: header.bottomAnchor),
            contentStackView.leadingAnchor.constraint(equalTo: view.leadingAnchor),
            contentStackView.trailingAnchor.constraint(equalTo: view.trailingAnchor),
            contentStackView.bottomAnchor.constraint(equalTo: overKeyboardContainer.topAnchor),
        ])

        updateHeaderConstraints()
    }

    private func updateHeaderConstraints() {
        header.snp.remakeConstraints { make in
            if isBottomSearchBar {
                make.left.right.equalTo(view)
                make.top.equalTo(view.safeArea.top)
                // The status bar is covered by the statusBarOverlay,
                // if we don't have the URL bar at the top then header height is 0
                make.height.equalTo(0)
            } else {
                scrollController.headerTopConstraint = make.top.equalTo(view.safeArea.top).constraint
                make.left.right.equalTo(view)
            }
        }
    }

    override func updateViewConstraints() {
        super.updateViewConstraints()

        NSLayoutConstraint.activate([
            topTouchArea.topAnchor.constraint(equalTo: view.topAnchor),
            topTouchArea.leadingAnchor.constraint(equalTo: view.leadingAnchor),
            topTouchArea.trailingAnchor.constraint(equalTo: view.trailingAnchor),
            topTouchArea.heightAnchor.constraint(equalToConstant: isBottomSearchBar ? 0 : UX.ShowHeaderTapAreaHeight)
        ])

        readerModeBar?.snp.remakeConstraints { make in
            make.height.equalTo(UIConstants.ToolbarHeight)
        }

        // Setup the bottom toolbar
        if !isToolbarRefactorEnabled {
            toolbar.snp.remakeConstraints { make in
                make.height.equalTo(UIConstants.BottomToolbarHeight)
            }
        }

        overKeyboardContainer.snp.remakeConstraints { make in
            scrollController.overKeyboardContainerConstraint = make.bottom.equalTo(bottomContainer.snp.top).constraint
            if !isBottomSearchBar, zoomPageBar != nil {
                make.height.greaterThanOrEqualTo(0)
            } else if !isBottomSearchBar {
                make.height.equalTo(0)
            }
            make.leading.trailing.equalTo(view)
        }

        bottomContainer.snp.remakeConstraints { make in
            scrollController.bottomContainerConstraint = make.bottom.equalTo(view.snp.bottom).constraint
            make.leading.trailing.equalTo(view)
        }

        bottomContentStackView.snp.remakeConstraints { remake in
            adjustBottomContentStackView(remake)
        }

        adjustBottomSearchBarForKeyboard()
    }

    private func adjustBottomContentStackView(_ remake: ConstraintMaker) {
        remake.left.equalTo(view.safeArea.left)
        remake.right.equalTo(view.safeArea.right)
        remake.centerX.equalTo(view)
        remake.width.equalTo(view.safeArea.width)

        // Height is set by content - this removes run time error
        remake.height.greaterThanOrEqualTo(0)
        bottomContentStackView.setContentHuggingPriority(.defaultHigh, for: .vertical)

        if isBottomSearchBar {
            adjustBottomContentBottomSearchBar(remake)
        } else {
            adjustBottomContentTopSearchBar(remake)
        }
    }

    private func adjustBottomContentTopSearchBar(_ remake: ConstraintMaker) {
        if let keyboardHeight = keyboardState?.intersectionHeightForView(view), keyboardHeight > 0 {
            remake.bottom.equalTo(view).offset(-keyboardHeight)
        } else if !toolbar.isHidden {
            remake.bottom.lessThanOrEqualTo(overKeyboardContainer.snp.top)
            remake.bottom.lessThanOrEqualTo(view.safeArea.bottom)
        } else {
            remake.bottom.equalTo(view.safeArea.bottom)
        }
    }

    private func adjustBottomContentBottomSearchBar(_ remake: ConstraintMaker) {
        remake.bottom.lessThanOrEqualTo(overKeyboardContainer.snp.top)
        remake.bottom.lessThanOrEqualTo(view.safeArea.bottom)
    }

    private func adjustBottomSearchBarForKeyboard() {
        guard isBottomSearchBar,
              let keyboardHeight = keyboardState?.intersectionHeightForView(view), keyboardHeight > 0
        else {
            overKeyboardContainer.removeKeyboardSpacer()
            return
        }

        let showToolBar = shouldShowToolbarForTraitCollection(traitCollection)
        let toolBarHeight = showToolBar ? UIConstants.BottomToolbarHeight : 0
        let spacerHeight = keyboardHeight - toolBarHeight
        overKeyboardContainer.addKeyboardSpacer(spacerHeight: spacerHeight)
    }

    // Because crashedLastLaunch is sticky, it does not get reset, we need to remember its
    // value so that we do not keep asking the user to restore their tabs.
    var displayedRestoreTabsAlert = false

    fileprivate func crashedLastLaunch() -> Bool {
        return logger.crashedLastLaunch
    }

    fileprivate func showRestoreTabsAlert() {
        let alert = UIAlertController.restoreTabsAlert(
            okayCallback: { _ in
                let extra = [TelemetryWrapper.EventExtraKey.isRestoreTabsStarted.rawValue: true]
                TelemetryWrapper.recordEvent(category: .action,
                                             method: .tap,
                                             object: .restoreTabsAlert,
                                             extras: extra)
                self.isCrashAlertShowing = false
                self.tabManager.restoreTabs(true)
            },
            noCallback: { _ in
                let extra = [TelemetryWrapper.EventExtraKey.isRestoreTabsStarted.rawValue: false]
                TelemetryWrapper.recordEvent(category: .action,
                                             method: .tap,
                                             object: .restoreTabsAlert,
                                             extras: extra)
                self.isCrashAlertShowing = false
                self.tabManager.selectTab(self.tabManager.addTab())
                self.openUrlAfterRestore()
                AppEventQueue.signal(event: .tabRestoration(self.tabManager.windowUUID))
            }
        )
        self.present(alert, animated: true, completion: nil)
        isCrashAlertShowing = true
    }

    fileprivate func showQueuedAlertIfAvailable() {
        if let queuedAlertInfo = tabManager.selectedTab?.dequeueJavascriptAlertPrompt() {
            let alertController = queuedAlertInfo.alertController()
            alertController.delegate = self
            present(alertController, animated: true, completion: nil)
        }
    }

    func resetBrowserChrome() {
        // animate and reset transform for tab chrome
        if !isToolbarRefactorEnabled {
            urlBar.updateAlphaForSubviews(1)
            toolbar.isHidden = false
        }

        [header, overKeyboardContainer].forEach { view in
            view?.transform = .identity
        }
    }

    // MARK: - Manage embedded content

    func frontEmbeddedContent(_ viewController: ContentContainable) {
        contentContainer.update(content: viewController)
        statusBarOverlay.resetState(isHomepage: contentContainer.hasHomepage)
    }

    /// Embed a ContentContainable inside the content container
    /// - Parameter viewController: the view controller to embed inside the content container
    /// - Returns: True when the content was successfully embedded
    func embedContent(_ viewController: ContentContainable) -> Bool {
        guard contentContainer.canAdd(content: viewController) else { return false }

        addChild(viewController)
        contentContainer.add(content: viewController)
        viewController.didMove(toParent: self)
        statusBarOverlay.resetState(isHomepage: contentContainer.hasHomepage)

        UIAccessibility.post(notification: UIAccessibility.Notification.screenChanged, argument: nil)
        return true
    }

    /// Show the home page embedded in the contentContainer
    /// - Parameter inline: Inline is true when the homepage is created from the tab tray, a long press
    /// on the tab bar to open a new tab or by pressing the home page button on the tab bar. Inline is false when
    /// it's the zero search page, aka when the home page is shown by clicking the url bar from a loaded web page.
    func showEmbeddedHomepage(inline: Bool, isPrivate: Bool) {
        resetDataClearanceCFRTimer()

        if isPrivate && featureFlags.isFeatureEnabled(.feltPrivacySimplifiedUI, checking: .buildOnly) {
            browserDelegate?.showPrivateHomepage(overlayManager: overlayManager)
            return
        }

        hideReaderModeBar(animated: false)

        // Make sure reload button is hidden on homepage
        if !isToolbarRefactorEnabled {
            urlBar.locationView.reloadButton.reloadButtonState = .disabled
        }

        browserDelegate?.showHomepage(inline: inline,
                                      toastContainer: contentContainer,
                                      homepanelDelegate: self,
                                      libraryPanelDelegate: self,
                                      statusBarScrollDelegate: statusBarOverlay,
                                      overlayManager: overlayManager)
    }

    func showEmbeddedWebview() {
        // Make sure reload button is working when showing webview
        if !isToolbarRefactorEnabled {
            urlBar.locationView.reloadButton.reloadButtonState = .reload
        }

        guard let selectedTab = tabManager.selectedTab,
              let webView = selectedTab.webView else {
            logger.log("Webview of selected tab was not available", level: .debug, category: .lifecycle)
            return
        }

        if webView.url == nil {
            // The web view can go gray if it was zombified due to memory pressure.
            // When this happens, the URL is nil, so try restoring the page upon selection.
            logger.log("Webview was zombified, reloading before showing", level: .debug, category: .lifecycle)
            selectedTab.reload()
        }

        browserDelegate?.show(webView: webView)
    }

    // MARK: - Microsurvey
    private func setupMicrosurvey() {
        guard featureFlags.isFeatureEnabled(.microsurvey, checking: .buildOnly) else { return }

        store.dispatch(
            MicrosurveyPromptAction(windowUUID: windowUUID, actionType: MicrosurveyPromptActionType.showPrompt)
        )
    }

    private func updateMicrosurveyConstraints() {
        guard let microsurvey else { return }

        microsurvey.translatesAutoresizingMaskIntoConstraints = false
        view.addSubview(microsurvey)

        let isBottomToolbar = browserViewControllerState?.toolbarState.toolbarPosition == .bottom
        let isBottomSearch = isToolbarRefactorEnabled ? isBottomToolbar : urlBar.isBottomSearchBar

        if isBottomSearch {
            overKeyboardContainer.addArrangedViewToTop(microsurvey, animated: false, completion: {
                self.view.layoutIfNeeded()
            })
        } else {
            bottomContainer.addArrangedViewToTop(microsurvey, animated: false, completion: {
                self.view.layoutIfNeeded()
            })
        }

        microsurvey.applyTheme(theme: themeManager.currentTheme(for: windowUUID))

        updateViewConstraints()
    }

    private func createMicrosurveyPrompt(with state: MicrosurveyPromptState) {
        self.microsurvey = MicrosurveyPromptView(state: state, windowUUID: windowUUID)

        updateMicrosurveyConstraints()
    }

    private func removeMicrosurveyPrompt() {
        guard let microsurvey else { return }

        let isBottomToolbar = browserViewControllerState?.toolbarState.toolbarPosition == .bottom
        let isBottomSearch = isToolbarRefactorEnabled ? isBottomToolbar : urlBar.isBottomSearchBar

        if isBottomSearch {
            overKeyboardContainer.removeArrangedView(microsurvey)
        } else {
            bottomContainer.removeArrangedView(microsurvey)
        }

        self.microsurvey = nil
        updateViewConstraints()
    }
    // MARK: - Update content

    func updateContentInHomePanel(_ browserViewType: BrowserViewType) {
        switch browserViewType {
        case .normalHomepage:
            showEmbeddedHomepage(inline: true, isPrivate: false)
        case .privateHomepage:
            showEmbeddedHomepage(inline: true, isPrivate: true)
        case .webview:
            showEmbeddedWebview()
            if !isToolbarRefactorEnabled {
                urlBar.locationView.reloadButton.isHidden = false
            }
        }

        if UIDevice.current.userInterfaceIdiom == .pad {
            topTabsViewController?.refreshTabs()
        }
    }

    func updateInContentHomePanel(_ url: URL?, focusUrlBar: Bool = false) {
        let isAboutHomeURL = url.flatMap { InternalURL($0)?.isAboutHomeURL } ?? false
        guard url != nil else {
            showEmbeddedWebview()
            if !isToolbarRefactorEnabled {
                urlBar.locationView.reloadButton.reloadButtonState = .disabled
            }
            return
        }

        if isAboutHomeURL {
            showEmbeddedHomepage(inline: true, isPrivate: tabManager.selectedTab?.isPrivate ?? false)
        } else {
            showEmbeddedWebview()
            if !isToolbarRefactorEnabled {
                urlBar.locationView.reloadButton.isHidden = false
            }
        }

        if UIDevice.current.userInterfaceIdiom == .pad {
            topTabsViewController?.refreshTabs()
        }
    }

    func showLibrary(panel: LibraryPanelType) {
        DispatchQueue.main.async {
            self.navigationHandler?.show(homepanelSection: panel.homepanelSection)
        }
    }

    fileprivate func createSearchControllerIfNeeded() {
        guard self.searchController == nil else { return }

        let isPrivate = tabManager.selectedTab?.isPrivate ?? false
        let searchViewModel = SearchViewModel(isPrivate: isPrivate,
                                              isBottomSearchBar: isBottomSearchBar)
        let searchController = SearchViewController(profile: profile,
                                                    viewModel: searchViewModel,
                                                    model: profile.searchEngines,
                                                    tabManager: tabManager)
        searchController.searchEngines = profile.searchEngines
        searchController.searchDelegate = self

        if !isToolbarRefactorEnabled {
            let searchLoader = SearchLoader(profile: profile, urlBar: urlBar)
            searchLoader.addListener(searchController)
            self.searchLoader = searchLoader
        }

        self.searchController = searchController
        self.searchSessionState = .active
    }

    func showSearchController() {
        createSearchControllerIfNeeded()

        guard let searchController = self.searchController else { return }

        // This needs to be added to ensure during animation of the keyboard,
        // No content is showing in between the bottom search bar and the searchViewController
        if isBottomSearchBar, keyboardBackdrop == nil {
            keyboardBackdrop = UIView()
            keyboardBackdrop?.backgroundColor = currentTheme().colors.layer1
            view.insertSubview(keyboardBackdrop!, belowSubview: overKeyboardContainer)
            keyboardBackdrop?.snp.makeConstraints { make in
                make.edges.equalTo(view)
            }
            view.bringSubviewToFront(bottomContainer)
        }

        addChild(searchController)
        view.addSubview(searchController.view)
        searchController.view.translatesAutoresizingMaskIntoConstraints = false

        let constraintTarget = isBottomSearchBar ? overKeyboardContainer.topAnchor : view.bottomAnchor
        NSLayoutConstraint.activate([
            searchController.view.topAnchor.constraint(equalTo: header.bottomAnchor),
            searchController.view.leadingAnchor.constraint(equalTo: view.leadingAnchor),
            searchController.view.trailingAnchor.constraint(equalTo: view.trailingAnchor),
            searchController.view.bottomAnchor.constraint(equalTo: constraintTarget)
        ])

        searchController.didMove(toParent: self)
    }

    func hideSearchController() {
        privateModeDimmingView.removeFromSuperview()
        guard let searchController = self.searchController else { return }
        searchController.willMove(toParent: nil)
        searchController.view.removeFromSuperview()
        searchController.removeFromParent()

        keyboardBackdrop?.removeFromSuperview()
        keyboardBackdrop = nil
    }

    func destroySearchController() {
        hideSearchController()

        searchController = nil
        searchSessionState = nil
        searchLoader = nil
    }

    func finishEditingAndSubmit(_ url: URL, visitType: VisitType, forTab tab: Tab) {
        if !isToolbarRefactorEnabled {
            urlBar.currentURL = url
        }
        overlayManager.finishEditing(shouldCancelLoading: false)

        if let nav = tab.loadRequest(URLRequest(url: url)) {
            self.recordNavigationInTab(tab, navigation: nav, visitType: visitType)
        }
    }

    func addBookmark(url: String, title: String? = nil) {
        var title = (title ?? "").trimmingCharacters(in: .whitespacesAndNewlines)
        if title.isEmpty {
            title = url
        }

        let shareItem = ShareItem(url: url, title: title)
        // Add new mobile bookmark at the top of the list
        profile.places.createBookmark(parentGUID: BookmarkRoots.MobileFolderGUID,
                                      url: shareItem.url,
                                      title: shareItem.title,
                                      position: 0)

        var userData = [QuickActionInfos.tabURLKey: shareItem.url]
        if let title = shareItem.title {
            userData[QuickActionInfos.tabTitleKey] = title
        }
        QuickActionsImplementation().addDynamicApplicationShortcutItemOfType(.openLastBookmark,
                                                                             withUserData: userData,
                                                                             toApplication: .shared)

        showBookmarkToast(for: .add)
    }

    func removeBookmark(url: URL, title: String?) {
        profile.places.deleteBookmarksWithURL(url: url.absoluteString).uponQueue(.main) { result in
            guard result.isSuccess else { return }
            self.showBookmarkToast(url, title, for: .remove)
        }
    }

    private func showBookmarkToast(_ bookmarkURL: URL? = nil, _ title: String? = nil, for action: BookmarkAction) {
        switch action {
        case .add:
            self.showToast(message: .AppMenu.AddBookmarkConfirmMessage, toastAction: .bookmarkPage)
        case .remove:
            self.showToast(bookmarkURL, title, message: .AppMenu.RemoveBookmarkConfirmMessage, toastAction: .removeBookmark)
        }
    }

    /// This function will open a view separate from the bookmark edit panel found in the
    /// Library Panel - Bookmarks section. In order to get the correct information, it needs
    /// to fetch the last added bookmark in the mobile folder, which is the default
    /// location for all bookmarks added on mobile.
    internal func openBookmarkEditPanel() {
        TelemetryWrapper.recordEvent(
            category: .action,
            method: .change,
            object: .bookmark,
            value: .addBookmarkToast
        )
        if profile.isShutdown { return }
        profile.places.getBookmarksTree(
            rootGUID: BookmarkRoots.MobileFolderGUID,
            recursive: false
        ).uponQueue(.main) { result in
            guard let bookmarkFolder = result.successValue as? BookmarkFolderData,
                  let bookmarkNode = bookmarkFolder.children?.first as? FxBookmarkNode
            else { return }

            let detailController = BookmarkDetailPanel(profile: self.profile,
                                                       windowUUID: self.windowUUID,
                                                       bookmarkNode: bookmarkNode,
                                                       parentBookmarkFolder: bookmarkFolder,
                                                       presentedFromToast: true)
            let controller: DismissableNavigationViewController
            controller = DismissableNavigationViewController(rootViewController: detailController)
            self.present(controller, animated: true, completion: nil)
        }
    }

    override func accessibilityPerformMagicTap() -> Bool {
        if !isToolbarRefactorEnabled, !urlBar.locationView.readerModeButton.isHidden {
            self.urlBar.tabLocationViewDidTapReaderMode(self.urlBar.locationView)
            return true
        }
        return false
    }

    override func accessibilityPerformEscape() -> Bool {
        if overlayManager.inOverlayMode {
            overlayManager.cancelEditing(shouldCancelLoading: true)
            return true
        } else if let selectedTab = tabManager.selectedTab, selectedTab.canGoBack {
            selectedTab.goBack()
            return true
        }
        return false
    }

    func setupLoadingSpinnerFor(_ webView: WKWebView, isLoading: Bool) {
        if isLoading {
            webView.scrollView.refreshControl?.beginRefreshing()
        } else {
            webView.scrollView.refreshControl?.endRefreshing()
        }
    }

    func setupMiddleButtonStatus(isLoading: Bool) {
        // Setting the default state to search to account for no tab or starting page tab
        // `state` will be modified later if needed
        let state: MiddleButtonState = .search

        // No tab
        guard let tab = tabManager.selectedTab else {
            if !isToolbarRefactorEnabled {
                urlBar.locationView.reloadButton.reloadButtonState = .disabled
            }
            handleMiddleButtonState(state)
            currentMiddleButtonState = state
            return
        }

        // Tab with starting page
        if tab.isURLStartingPage {
            if !isToolbarRefactorEnabled {
                urlBar.locationView.reloadButton.reloadButtonState = .disabled
            }
            handleMiddleButtonState(state)
            currentMiddleButtonState = state
            return
        }

        handleMiddleButtonState(.home)
        if !isToolbarRefactorEnabled {
            urlBar.locationView.reloadButton.reloadButtonState = isLoading ? .stop : .reload
        }
        currentMiddleButtonState = state
    }

    private func handleMiddleButtonState(_ state: MiddleButtonState) {
        let showDataClearanceFlow = browserViewControllerState?.showDataClearanceFlow ?? false
        let showFireButton = featureFlags.isFeatureEnabled(
            .feltPrivacyFeltDeletion,
            checking: .buildOnly
        ) && showDataClearanceFlow
        guard !showFireButton else {
            if !isToolbarRefactorEnabled {
                navigationToolbar.updateMiddleButtonState(.fire)
            }
            configureDataClearanceContextualHint()
            return
        }
        resetDataClearanceCFRTimer()

        if !isToolbarRefactorEnabled {
            navigationToolbar.updateMiddleButtonState(state)
        }
    }

    override func observeValue(
        forKeyPath keyPath: String?,
        of object: Any?,
        change: [NSKeyValueChangeKey: Any]?,
        context: UnsafeMutableRawPointer?
    ) {
        guard let webView = object as? WKWebView,
              let tab = tabManager[webView]
        else { return }

        guard let kp = keyPath,
              let path = KVOConstants(rawValue: kp)
        else {
            logger.log("BVC observeValue webpage unhandled KVO",
                       level: .info,
                       category: .webview,
                       description: "Unhandled KVO key: \(keyPath ?? "nil")")
            return
        }

        switch path {
        case .estimatedProgress:
            guard tab === tabManager.selectedTab else { break }
            if let url = webView.url, !InternalURL.isValid(url: url) {
                if !isToolbarRefactorEnabled {
                    urlBar.updateProgressBar(Float(webView.estimatedProgress))
                }
                setupMiddleButtonStatus(isLoading: true)
            } else {
                if !isToolbarRefactorEnabled {
                    urlBar.hideProgressBar()
                }
                setupMiddleButtonStatus(isLoading: false)
            }
        case .loading:
            guard let loading = change?[.newKey] as? Bool else { break }
            setupMiddleButtonStatus(isLoading: loading)
            setupLoadingSpinnerFor(webView, isLoading: loading)

        case .URL:
            // Special case for "about:blank" popups, if the webView.url is nil, keep the tab url as "about:blank"
            if tab.url?.absoluteString == "about:blank" && webView.url == nil {
                break
            }

            // Ensure we do have a URL from that observer
            guard let url = webView.url else { return }

            // To prevent spoofing, only change the URL immediately if the new URL is on
            // the same origin as the current URL. Otherwise, do nothing and wait for
            // didCommitNavigation to confirm the page load.
            if tab.url?.origin == url.origin {
                tab.url = url

                if tab === tabManager.selectedTab {
                    updateUIForReaderHomeStateForTab(tab)
                }
                // Catch history pushState navigation, but ONLY for same origin navigation,
                // for reasons above about URL spoofing risk.
                navigateInTab(tab: tab, webViewStatus: .url)
            }
        case .title:
            // Ensure that the tab title *actually* changed to prevent repeated calls
            // to navigateInTab(tab:).
            guard let title = tab.title else { break }
            if !title.isEmpty && title != tab.lastTitle {
                tab.lastTitle = title
                navigateInTab(tab: tab, webViewStatus: .title)
            }
            TelemetryWrapper.recordEvent(category: .action, method: .navigate, object: .tab)
        case .canGoBack:
            guard tab === tabManager.selectedTab,
                  let canGoBack = change?[.newKey] as? Bool
            else { break }
            if isToolbarRefactorEnabled {
                dispatchBackForwardToolbarAction(canGoBack, windowUUID, .backButtonStateChanged)
            } else {
                navigationToolbar.updateBackStatus(canGoBack)
            }
        case .canGoForward:
            guard tab === tabManager.selectedTab,
                  let canGoForward = change?[.newKey] as? Bool
            else { break }
            if isToolbarRefactorEnabled {
                dispatchBackForwardToolbarAction(canGoForward, windowUUID, .forwardButtonStateChanged)
            } else {
                navigationToolbar.updateForwardStatus(canGoForward)
            }
        case .hasOnlySecureContent:
            if !isToolbarRefactorEnabled {
                urlBar.locationView.hasSecureContent = webView.hasOnlySecureContent
                urlBar.locationView.showTrackingProtectionButton(for: webView.url)
            }
        default:
            assertionFailure("Unhandled KVO key: \(keyPath ?? "nil")")
        }
    }

    func updateUIForReaderHomeStateForTab(_ tab: Tab, focusUrlBar: Bool = false) {
        updateURLBarDisplayURL(tab)
        scrollController.showToolbars(animated: false)

        if let url = tab.url {
            if url.isReaderModeURL {
                showReaderModeBar(animated: false)
            } else {
                hideReaderModeBar(animated: false)
            }

            updateInContentHomePanel(url as URL, focusUrlBar: focusUrlBar)
        }
    }

    /// Updates the URL bar text and button states.
    /// Call this whenever the page URL changes.
    fileprivate func updateURLBarDisplayURL(_ tab: Tab) {
        guard !isToolbarRefactorEnabled else {
            let action = ToolbarAction(url: tab.url?.displayURL,
                                       windowUUID: windowUUID,
                                       actionType: ToolbarActionType.urlDidChange)
            store.dispatch(action)
            return
        }
        if tab == tabManager.selectedTab, let displayUrl = tab.url?.displayURL, urlBar.currentURL != displayUrl {
            let searchData = tab.metadataManager?.tabGroupData ?? LegacyTabGroupData()
            searchData.tabAssociatedNextUrl = displayUrl.absoluteString
            tab.metadataManager?.updateTimerAndObserving(
                state: .tabNavigatedToDifferentUrl,
                searchData: searchData,
                isPrivate: tab.isPrivate)
        }
        urlBar.currentURL = tab.url?.displayURL
        urlBar.locationView.updateShoppingButtonVisibility(for: tab)
        let isPage = tab.url?.displayURL?.isWebPage() ?? false

        if !isToolbarRefactorEnabled {
            navigationToolbar.updatePageStatus(isPage)
        }
    }

    func didSubmitSearchText(_ text: String) {
        guard let currentTab = tabManager.selectedTab else { return }

        if let fixupURL = URIFixup.getURL(text) {
            // The user entered a URL, so use it.
            finishEditingAndSubmit(fixupURL, visitType: VisitType.typed, forTab: currentTab)
            return
        }

        // We couldn't build a URL, so check for a matching search keyword.
        let trimmedText = text.trimmingCharacters(in: .whitespaces)
        guard let possibleKeywordQuerySeparatorSpace = trimmedText.firstIndex(of: " ") else {
            submitSearchText(text, forTab: currentTab)
            return
        }

        let possibleKeyword = String(trimmedText[..<possibleKeywordQuerySeparatorSpace])
        let possibleQuery = String(trimmedText[trimmedText.index(after: possibleKeywordQuerySeparatorSpace)...])

        profile.places.getBookmarkURLForKeyword(keyword: possibleKeyword).uponQueue(.main) { result in
            if var urlString = result.successValue ?? "",
               let escapedQuery = possibleQuery.addingPercentEncoding(
                withAllowedCharacters: NSCharacterSet.urlQueryAllowed
               ),
               let range = urlString.range(of: "%s") {
                urlString.replaceSubrange(range, with: escapedQuery)

                if let url = URL(string: urlString, invalidCharacters: false) {
                    self.finishEditingAndSubmit(url, visitType: VisitType.typed, forTab: currentTab)
                    return
                }
            }

            self.submitSearchText(text, forTab: currentTab)
        }
    }

    private func executeToolbarActions() {
        guard isToolbarRefactorEnabled, let state = browserViewControllerState else { return }

        if state.navigateTo != nil {
            handleNavigationActions(for: state)
        } else if state.showQRcodeReader {
            navigationHandler?.showQRCode(delegate: self)
        } else if state.showBackForwardList {
            navigationHandler?.showBackForwardList()
        } else if state.showTabsLongPressActions {
            presentActionSheet(from: view)
        }
    }

    private func dispatchBackForwardToolbarAction(_ isEnabled: Bool?, _ windowUUID: UUID, _ actionType: ToolbarActionType) {
        let action = ToolbarAction(isButtonEnabled: isEnabled, windowUUID: windowUUID, actionType: actionType)

        switch actionType {
        case .backButtonStateChanged,
             .forwardButtonStateChanged:
            store.dispatch(action)
        default: break
        }
    }

    private func handleNavigationActions(for state: BrowserViewControllerState) {
        guard let navigationState = state.navigateTo else { return }
<<<<<<< HEAD
=======
        updateZoomPageBarVisibility(visible: false)

>>>>>>> 913e5986
        switch navigationState {
        case .home:
            didTapOnHome()
        case .back:
            didTapOnBack()
        case .forward:
            didTapOnForward()
<<<<<<< HEAD
=======
        case .tabTray:
            focusOnTabSegment()
            TelemetryWrapper.recordEvent(
                category: .action,
                method: .press,
                object: .tabToolbar,
                value: .tabView
            )
>>>>>>> 913e5986
        }
    }

    func didTapOnHome() {
        let shouldUpdateWithRedux = isToolbarRefactorEnabled && browserViewControllerState?.navigateTo == .home
        guard shouldUpdateWithRedux || !isToolbarRefactorEnabled else { return }

        let page = NewTabAccessors.getHomePage(self.profile.prefs)
        if page == .homePage, let homePageURL = HomeButtonHomePageAccessors.getHomePage(self.profile.prefs) {
            tabManager.selectedTab?.loadRequest(PrivilegedRequest(url: homePageURL) as URLRequest)
        } else if let homePanelURL = page.url {
            tabManager.selectedTab?.loadRequest(PrivilegedRequest(url: homePanelURL) as URLRequest)
        }
        TelemetryWrapper.recordEvent(category: .action, method: .tap, object: .home)
    }

    func didTapOnBack() {
        // This code snippet addresses an issue related to navigation between pages in the same tab FXIOS-7309.
        // Specifically, it checks if the URL bar is not currently focused (`!focusUrlBar`) and if it is
        // operating in an overlay mode (`urlBar.inOverlayMode`).
        dismissUrlBar()
        tabManager.selectedTab?.goBack()
    }

    func didTapOnForward() {
        // This code snippet addresses an issue related to navigation between pages in the same tab FXIOS-7309.
        // Specifically, it checks if the URL bar is not currently focused (`!focusUrlBar`) and if it is
        // operating in an overlay mode (`urlBar.inOverlayMode`).
        dismissUrlBar()
        tabManager.selectedTab?.goForward()
    }

<<<<<<< HEAD
    func presentActionSheet(from view: UIView) {
        guard presentedViewController == nil else { return }

        var actions: [[PhotonRowActions]] = []
        actions.append(getTabToolbarLongPressActionsForModeSwitching())
        actions.append(getMoreTabToolbarLongPressActions())

        let viewModel = PhotonActionSheetViewModel(
            actions: actions,
            closeButtonTitle: .CloseButtonTitle,
            modalStyle: .overCurrentContext
        )

        presentSheetWith(viewModel: viewModel, on: self, from: view)
=======
    func focusOnTabSegment() {
        let isPrivateTab = tabManager.selectedTab?.isPrivate ?? false
        let segmentToFocus = isPrivateTab ? TabTrayPanelType.privateTabs : TabTrayPanelType.tabs
        showTabTray(focusedSegment: segmentToFocus)
>>>>>>> 913e5986
    }

    // MARK: Opening New Tabs

    /// ⚠️ !! WARNING !! ⚠️
    /// This function opens up x number of new tabs in the background.
    /// This is meant to test memory overflows with tabs on a device.
    /// DO NOT USE unless you're explicitly testing this feature.
    /// It should only be used from the debug menu.
    func debugOpen(numberOfNewTabs: Int?, at url: URL) {
        guard let numberOfNewTabs = numberOfNewTabs,
              numberOfNewTabs > 0
        else { return }

        DispatchQueue.main.asyncAfter(deadline: .now() + .milliseconds(500), execute: {
            let urlRequest = URLRequest(url: url)
            if TabTrayFlagManager.isRefactorEnabled {
                let action = TabPanelViewAction(panelType: .tabs,
                                                windowUUID: self.windowUUID,
                                                actionType: TabPanelViewActionType.addNewTab)
                store.dispatch(action)
            } else {
                self.tabManager.addTab(urlRequest)
            }

            self.debugOpen(numberOfNewTabs: numberOfNewTabs - 1, at: url)
        })
    }

    func presentSignInViewController(_ fxaOptions: FxALaunchParams,
                                     flowType: FxAPageType = .emailLoginFlow,
                                     referringPage: ReferringPage = .none) {
        let windowManager: WindowManager = AppContainer.shared.resolve()
        windowManager.postWindowEvent(event: .syncMenuOpened, windowUUID: windowUUID)
        let vcToPresent = FirefoxAccountSignInViewController.getSignInOrFxASettingsVC(
            fxaOptions,
            flowType: flowType,
            referringPage: referringPage,
            profile: profile,
            windowUUID: windowUUID
        )
        (vcToPresent as? FirefoxAccountSignInViewController)?.qrCodeNavigationHandler = navigationHandler
        presentThemedViewController(navItemLocation: .Left,
                                    navItemText: .Close,
                                    vcBeingPresented: vcToPresent,
                                    topTabsVisible: UIDevice.current.userInterfaceIdiom == .pad)
    }

    func handle(query: String) {
        openBlankNewTab(focusLocationField: false)
        if !isToolbarRefactorEnabled {
            urlBar(urlBar, didSubmitText: query)
        }
    }

    func handle(url: URL?, isPrivate: Bool, options: Set<Route.SearchOptions>? = nil) {
        if let url = url {
            if options?.contains(.switchToNormalMode) == true {
                switchToPrivacyMode(isPrivate: false)
            }
            switchToTabForURLOrOpen(url, isPrivate: isPrivate)
        } else {
            openBlankNewTab(
                focusLocationField: options?.contains(.focusLocationField) == true,
                isPrivate: isPrivate
            )
        }
    }

    func handle(url: URL?, tabId: String, isPrivate: Bool = false) {
        if let url = url {
            switchToTabForURLOrOpen(url, uuid: tabId, isPrivate: isPrivate)
        } else {
            openBlankNewTab(focusLocationField: true, isPrivate: isPrivate)
        }
    }

    func handleQRCode() {
        navigationHandler?.showQRCode(delegate: self)
    }

    func closeAllPrivateTabs() {
        tabManager.removeTabs(tabManager.privateTabs)
        guard let tab = mostRecentTab(inTabs: tabManager.normalTabs) else {
            tabManager.selectTab(tabManager.addTab())
            return
        }
        tabManager.selectTab(tab)
    }

    func switchToPrivacyMode(isPrivate: Bool) {
        if let tabTrayController = self.gridTabTrayController,
           tabTrayController.tabDisplayManager.isPrivate != isPrivate {
            tabTrayController.didTogglePrivateMode(isPrivate)
        }
        topTabsViewController?.applyUIMode(isPrivate: isPrivate, theme: currentTheme())
    }

    func switchToTabForURLOrOpen(_ url: URL, uuid: String? = nil, isPrivate: Bool = false) {
        guard !isCrashAlertShowing else {
            urlFromAnotherApp = UrlToOpenModel(url: url, isPrivate: isPrivate)
            logger.log("Saving urlFromAnotherApp since crash alert is showing", level: .debug, category: .tabs)
            return
        }
        popToBVC()
        guard !isShowingJSPromptAlert() else {
            tabManager.addTab(URLRequest(url: url), isPrivate: isPrivate)
            return
        }

        if let uuid = uuid, let tab = tabManager.getTabForUUID(uuid: uuid) {
            tabManager.selectTab(tab)
        } else if let tab = tabManager.getTabForURL(url) {
            tabManager.selectTab(tab)
        } else {
            openURLInNewTab(url, isPrivate: isPrivate)
        }
    }

    @discardableResult
    func openURLInNewTab(_ url: URL?, isPrivate: Bool = false) -> Tab {
        let request: URLRequest?
        if let url = url {
            request = URLRequest(url: url)
        } else {
            request = nil
            logger.log("No request for openURLInNewTab", level: .debug, category: .tabs)
        }

        let tab = tabManager.addTab(request, isPrivate: isPrivate)
        tabManager.selectTab(tab)
        switchToPrivacyMode(isPrivate: isPrivate)
        return tab
    }

    func focusLocationTextField(forTab tab: Tab?, setSearchText searchText: String? = nil) {
        DispatchQueue.main.asyncAfter(deadline: .now() + .milliseconds(300)) {
            // Without a delay, the text field fails to become first responder
            // Check that the newly created tab is still selected.
            // This let's the user spam the Cmd+T button without lots of responder changes.
            guard tab == self.tabManager.selectedTab, !self.isToolbarRefactorEnabled else { return }

            self.urlBar.tabLocationViewDidTapLocation(self.urlBar.locationView)
            if let text = searchText {
                self.urlBar.setLocation(text, search: true)
            }
        }
    }

    func openNewTabFromMenu(focusLocationField: Bool, isPrivate: Bool) {
        overlayManager.openNewTab(url: nil, newTabSettings: newTabSettings)
        openBlankNewTab(focusLocationField: focusLocationField, isPrivate: isPrivate)
    }

    func openBlankNewTab(
        focusLocationField: Bool,
        isPrivate: Bool = false,
        searchFor searchText: String? = nil
    ) {
        popToBVC()
        guard !isShowingJSPromptAlert() else {
            tabManager.addTab(nil, isPrivate: isPrivate)
            return
        }

        let freshTab = openURLInNewTab(nil, isPrivate: isPrivate)
        freshTab.metadataManager?.updateTimerAndObserving(state: .newTab, isPrivate: freshTab.isPrivate)
        if focusLocationField {
            focusLocationTextField(forTab: freshTab, setSearchText: searchText)
        }
    }

    func openSearchNewTab(isPrivate: Bool = false, _ text: String) {
        popToBVC()

        guard let engine = profile.searchEngines.defaultEngine,
              let searchURL = engine.searchURLForQuery(text)
        else {
            DefaultLogger.shared.log("Error handling URL entry: \"\(text)\".", level: .warning, category: .tabs)
            return
        }

        openURLInNewTab(searchURL, isPrivate: isPrivate)

        if let tab = tabManager.selectedTab {
            let searchData = LegacyTabGroupData(searchTerm: text,
                                                searchUrl: searchURL.absoluteString,
                                                nextReferralUrl: "")
            tab.metadataManager?.updateTimerAndObserving(
                state: .navSearchLoaded,
                searchData: searchData,
                isPrivate: tab.isPrivate
            )
        }
    }

    fileprivate func popToBVC() {
        guard let currentViewController = navigationController?.topViewController else { return }
        // Avoid dismissing JSPromptAlert that causes the crash because completionHandler was not called
        if !isShowingJSPromptAlert() {
            currentViewController.dismiss(animated: true, completion: nil)
        }

        if currentViewController != self {
            _ = self.navigationController?.popViewController(animated: true)
        }
    }

    private func isShowingJSPromptAlert() -> Bool {
        return navigationController?.topViewController?.presentedViewController as? JSPromptAlertController != nil
    }

    fileprivate func postLocationChangeNotificationForTab(_ tab: Tab, navigation: WKNavigation?) {
        let notificationCenter = NotificationCenter.default
        var info = [AnyHashable: Any]()
        info["url"] = tab.url?.displayURL
        info["title"] = tab.title
        if let visitType = self.getVisitTypeForTab(tab, navigation: navigation)?.rawValue {
            info["visitType"] = visitType
        }
        info["isPrivate"] = tab.isPrivate
        notificationCenter.post(name: .OnLocationChange, object: self, userInfo: info)
    }

    /// Enum to represent the WebView observation or delegate that triggered calling `navigateInTab`
    enum WebViewUpdateStatus {
        case title
        case url
        case finishedNavigation
    }

    func navigateInTab(tab: Tab, to navigation: WKNavigation? = nil, webViewStatus: WebViewUpdateStatus) {
        tabManager.expireSnackbars()

        guard let webView = tab.webView else { return }

        self.screenshotHelper.takeScreenshot(tab)

        // when navigate in tab, if the tab mime type is pdf, we should scroll to top
        if tab.mimeType == MIMEType.PDF {
            tab.shouldScrollToTop = true
        }

        if let url = webView.url {
            if (!InternalURL.isValid(url: url) || url.isReaderModeURL) && !url.isFileURL {
                postLocationChangeNotificationForTab(tab, navigation: navigation)
                tab.readabilityResult = nil
                webView.evaluateJavascriptInDefaultContentWorld("\(ReaderModeNamespace).checkReadability()")
            }

            // Update Fakespot sidebar if necessary
            if webViewStatus == .url {
                updateFakespot(tab: tab)
            }

            TabEvent.post(.didChangeURL(url), for: tab)
        }

        if webViewStatus == .finishedNavigation {
            if tab !== tabManager.selectedTab,
                let webView = tab.webView,
                tab.screenshot == nil {
                // To Screenshot a tab that is hidden we must add the webView,
                // then wait enough time for the webview to render.
                webView.frame = contentContainer.frame
                view.insertSubview(webView, at: 0)
                // This is kind of a hacky fix for Bug 1476637 to prevent webpages from focusing the
                // touch-screen keyboard from the background even though they shouldn't be able to.
                webView.resignFirstResponder()

                // We need a better way of identifying when webviews are finished rendering
                // There are cases in which the page will still show a loading animation or nothing
                // when the screenshot is being taken, depending on internet connection
                // Issue created: https://github.com/mozilla-mobile/firefox-ios/issues/7003
                let delayedTimeInterval = DispatchTimeInterval.milliseconds(500)
                DispatchQueue.main.asyncAfter(deadline: .now() + delayedTimeInterval) {
                    self.screenshotHelper.takeScreenshot(tab)
                    if webView.superview == self.view {
                        webView.removeFromSuperview()
                    }
                }
            }
        }
    }

    internal func updateFakespot(tab: Tab, isReload: Bool = false) {
        guard let webView = tab.webView,
              let url = webView.url
        else {
            // We're on homepage or a blank tab
            let action = FakespotAction(isOpen: false,
                                        windowUUID: windowUUID,
                                        actionType: FakespotActionType.setAppearanceTo)
            store.dispatch(action)
            return
        }

        let action = FakespotAction(tabUUID: tab.tabUUID,
                                    windowUUID: windowUUID,
                                    actionType: FakespotActionType.tabDidChange)
        store.dispatch(action)
        let isFeatureEnabled = featureFlags.isCoreFeatureEnabled(.useStagingFakespotAPI)
        let environment = isFeatureEnabled ? FakespotEnvironment.staging : .prod
        let product = ShoppingProduct(url: url, client: FakespotClient(environment: environment))

        guard product.product != nil, !tab.isPrivate else {
            let action = FakespotAction(isOpen: false,
                                        windowUUID: windowUUID,
                                        actionType: FakespotActionType.setAppearanceTo)
            store.dispatch(action)
            // Quick fix: make sure to sidebar is hidden when opened from deep-link
            // Relates to FXIOS-7844
            contentStackView.hideSidebar(self)
            return
        }

        if isReload, let productId = product.product?.id {
            let action = FakespotAction(tabUUID: tab.tabUUID,
                                        productId: productId,
                                        windowUUID: windowUUID,
                                        actionType: FakespotActionType.tabDidReload)
            store.dispatch(action)
        }

        // Do not update Fakespot when we are not on a selected tab
        guard tabManager.selectedTab == tab else { return }

        if contentStackView.isSidebarVisible {
            // Sidebar is visible, update content
            navigationHandler?.updateFakespotSidebar(productURL: url,
                                                     sidebarContainer: contentStackView,
                                                     parentViewController: self)
        } else if FakespotUtils().shouldDisplayInSidebar(),
                  let fakespotState = browserViewControllerState?.fakespotState,
                  fakespotState.isOpen {
            // Sidebar should be displayed and Fakespot is open, display Fakespot
            handleFakespotFlow(productURL: url)
        } else if let fakespotState = browserViewControllerState?.fakespotState,
                  fakespotState.sidebarOpenForiPadLandscape,
                  UIDevice.current.userInterfaceIdiom == .pad {
            // Sidebar should be displayed, display Fakespot
            let action = FakespotAction(isOpen: true,
                                        windowUUID: windowUUID,
                                        actionType: FakespotActionType.setAppearanceTo)
            store.dispatch(action)
        }
    }

    // MARK: Autofill

    private func creditCardInitialSetupTelemetry() {
        // Credit card autofill status telemetry
        let userDefaults = UserDefaults.standard
        let key = PrefsKeys.KeyAutofillCreditCardStatus
        // Default value is true for autofill credit card input
        let autofillStatus = userDefaults.value(forKey: key) as? Bool ?? true
        TelemetryWrapper.recordEvent(
            category: .information,
            method: .settings,
            object: .creditCardAutofillEnabled,
            extras: [
                TelemetryWrapper.ExtraKey.isCreditCardAutofillEnabled.rawValue: autofillStatus
            ]
        )

        // Credit card sync telemetry
        self.profile.hasSyncAccount { [unowned self] hasSync in
            logger.log("User has sync account setup \(hasSync)",
                       level: .debug,
                       category: .setup)

            guard hasSync else { return }
            let syncStatus = self.profile.syncManager.checkCreditCardEngineEnablement()
            TelemetryWrapper.recordEvent(
                category: .information,
                method: .settings,
                object: .creditCardSyncEnabled,
                extras: [
                    TelemetryWrapper.ExtraKey.isCreditCardSyncEnabled.rawValue: syncStatus
                ]
            )
        }
    }

    private func autofillCreditCardNimbusFeatureFlag() -> Bool {
        return featureFlags.isFeatureEnabled(.creditCardAutofillStatus, checking: .buildOnly)
    }

    private func autofillLoginNimbusFeatureFlag() -> Bool {
        return featureFlags.isFeatureEnabled(.loginAutofill, checking: .buildOnly)
    }

    private func autofillCreditCardSettingsUserDefaultIsEnabled() -> Bool {
        let userDefaults = UserDefaults.standard
        let keyCreditCardAutofill = PrefsKeys.KeyAutofillCreditCardStatus

        return (userDefaults.object(forKey: keyCreditCardAutofill) as? Bool ?? true)
    }

    private func addressAutofillNimbusFeatureFlag() -> Bool {
        return featureFlags.isFeatureEnabled(.addressAutofill, checking: .buildOnly)
    }

    private func addressAutofillSettingsUserDefaultsIsEnabled() -> Bool {
        let userDefaults = UserDefaults.standard
        let keyAddressAutofill = PrefsKeys.KeyAutofillAddressStatus

        return (userDefaults.object(forKey: keyAddressAutofill) as? Bool ?? true)
    }

    private func autofillSetup(_ tab: Tab, didCreateWebView webView: WKWebView) {
        let formAutofillHelper = FormAutofillHelper(tab: tab)
        tab.addContentScript(formAutofillHelper, name: FormAutofillHelper.name())

        // Closure to handle found field values for credit card and address fields
        formAutofillHelper.foundFieldValues = { [weak self] fieldValues, type, frame in
            guard let self, let tabWebView = tab.webView else { return }

            // Handle different field types
            switch fieldValues.fieldValue {
            case .address:
                guard addressAutofillSettingsUserDefaultsIsEnabled(),
                      addressAutofillNimbusFeatureFlag(),
                      // FXMO-376: Phase 2 let addressPayload = fieldValues.fieldData as? UnencryptedAddressFields,
                      let type = type else { return }

                // Handle address form filling or capturing
                switch type {
                case .fillAddressForm:
                    displayAddressAutofillAccessoryView(tabWebView: tabWebView)
                case .captureAddressForm:
                    // FXMO-376: No action needed for capturing address form as this is for Phase 2
                    break
                default:
                    break
                }

                tabWebView.accessoryView.savedAddressesClosure = {
                    DispatchQueue.main.async { [weak self] in
                        webView.resignFirstResponder()
                        self?.navigationHandler?.showAddressAutofill(frame: frame)
                    }
                }
            case .creditCard:
                guard let creditCardPayload = fieldValues.fieldData as? UnencryptedCreditCardFields,
                      let type = type,
                      autofillCreditCardSettingsUserDefaultIsEnabled() else { return }

                // Record telemetry for credit card form detection
                if type == .formInput {
                    TelemetryWrapper.recordEvent(category: .action,
                                                 method: .tap,
                                                 object: .creditCardFormDetected)
                }

                guard autofillCreditCardNimbusFeatureFlag() else { return }

                // Handle different types of credit card interactions
                switch type {
                case .formInput:
                    displayAutofillCreditCardAccessoryView(tabWebView: tabWebView)
                case .formSubmit:
                    showCreditCardAutofillSheet(fieldValues: creditCardPayload)
                default:
                    break
                }

                // Handle action when saved cards button is tapped
                handleSavedCardsButtonTap(tabWebView: tabWebView,
                                          webView: webView,
                                          frame: frame)
            }
        }
    }

    private func displayAutofillCreditCardAccessoryView(tabWebView: TabWebView) {
        profile.autofill.listCreditCards(completion: { cards, error in
            guard let cards = cards, !cards.isEmpty, error == nil else { return }
            DispatchQueue.main.async {
                tabWebView.accessoryView.reloadViewFor(AccessoryType.creditCard)
                tabWebView.reloadInputViews()
            }
        })
    }

    private func displayAddressAutofillAccessoryView(tabWebView: TabWebView) {
        profile.autofill.listAllAddresses(completion: { addresses, error in
            guard let addresses = addresses, !addresses.isEmpty, error == nil else { return }

            TelemetryWrapper.recordEvent(
                category: .action,
                method: .view,
                object: .addressAutofillPromptShown
            )
            DispatchQueue.main.async {
                tabWebView.accessoryView.reloadViewFor(AccessoryType.address)
                tabWebView.reloadInputViews()
            }
        })
    }

    /// Handles the action when the saved cards button is tapped on the tab web view.
    private func handleSavedCardsButtonTap(tabWebView: TabWebView, webView: WKWebView, frame: WKFrameInfo?) {
        tabWebView.accessoryView.savedCardsClosure = {
            DispatchQueue.main.async { [weak self] in
                webView.resignFirstResponder()
                self?.authenticateSelectCreditCardBottomSheet(frame: frame)
            }
        }
    }

    private func authenticateSelectCreditCardBottomSheet(frame: WKFrameInfo? = nil) {
        appAuthenticator.getAuthenticationState { [unowned self] state in
            switch state {
            case .deviceOwnerAuthenticated:
                // Note: Since we are injecting card info, we pass on the frame
                // for special iframe cases
                self.navigationHandler?.showCreditCardAutofill(creditCard: nil,
                                                               decryptedCard: nil,
                                                               viewType: .selectSavedCard,
                                                               frame: frame,
                                                               alertContainer: self.contentContainer)
            case .deviceOwnerFailed:
                break // Keep showing bvc
            case .passCodeRequired:
                self.navigationHandler?.showRequiredPassCode()
            }
        }
    }

    func showCreditCardAutofillSheet(fieldValues: UnencryptedCreditCardFields) {
        self.profile.autofill.checkForCreditCardExistance(
            cardNumber: fieldValues.ccNumberLast4
        ) { existingCard, error in
            guard let existingCard = existingCard else {
                DispatchQueue.main.async {
                    self.navigationHandler?.showCreditCardAutofill(creditCard: nil,
                                                                   decryptedCard: fieldValues,
                                                                   viewType: .save,
                                                                   frame: nil,
                                                                   alertContainer: self.contentContainer)
                }
                return
            }

            // card already saved should update if any of its other values are different
            if !fieldValues.isEqualToCreditCard(creditCard: existingCard) {
                DispatchQueue.main.async {
                    self.navigationHandler?.showCreditCardAutofill(creditCard: existingCard,
                                                                   decryptedCard: fieldValues,
                                                                   viewType: .update,
                                                                   frame: nil,
                                                                   alertContainer: self.contentContainer)
                }
            }
        }
    }

    // MARK: Overlay View
    // Disable search suggests view only if user is in private mode and setting is enabled
    private var shouldDisableSearchSuggestsForPrivateMode: Bool {
        let featureFlagEnabled = featureFlags.isFeatureEnabled(.feltPrivacySimplifiedUI, checking: .buildOnly)
        let alwaysShowSearchSuggestionsView = browserViewControllerState?
            .searchScreenState
            .showSearchSugestionsView ?? false

        let isSettingEnabled = profile.searchEngines.shouldShowPrivateModeSearchSuggestions

        return featureFlagEnabled && !alwaysShowSearchSuggestionsView && !isSettingEnabled
    }

    // Configure dimming view to show for private mode
    private func configureDimmingView() {
        if let selectedTab = tabManager.selectedTab, selectedTab.isPrivate {
            view.addSubview(privateModeDimmingView)
            view.bringSubviewToFront(privateModeDimmingView)

            NSLayoutConstraint.activate([
                privateModeDimmingView.topAnchor.constraint(equalTo: contentStackView.topAnchor),
                privateModeDimmingView.leadingAnchor.constraint(equalTo: contentStackView.leadingAnchor),
                privateModeDimmingView.bottomAnchor.constraint(equalTo: contentStackView.bottomAnchor),
                privateModeDimmingView.trailingAnchor.constraint(equalTo: contentStackView.trailingAnchor)
            ])
        }
    }

    // Determines the view user should see when editing the url bar
    // Dimming view appears if private mode search suggest is disabled
    // Otherwise shows search suggests screen
    func configureOverlayView() {
        if shouldDisableSearchSuggestsForPrivateMode {
            configureDimmingView()
        } else {
            showSearchController()
        }
    }

    // MARK: Page Zoom

    @objc
    func handlePageZoomLevelUpdated(_ notification: Notification) {
        guard let uuid = notification.windowUUID,
              let zoomSetting = notification.userInfo?["zoom"] as? DomainZoomLevel,
              uuid != windowUUID else { return }
        updateForZoomChangedInOtherIPadWindow(zoom: zoomSetting)
    }

    // MARK: Themeable

    func currentTheme() -> Theme {
        return themeManager.currentTheme(for: windowUUID)
    }

    func applyTheme() {
        let currentTheme = currentTheme()
        statusBarOverlay.hasTopTabs = shouldShowTopTabsForTraitCollection(traitCollection)
        statusBarOverlay.applyTheme(theme: currentTheme)
        keyboardBackdrop?.backgroundColor = currentTheme.colors.layer1
        webViewContainerBackdrop.backgroundColor = currentTheme.colors.layer3
        setNeedsStatusBarAppearanceUpdate()

        // Update the `background-color` of any blank webviews.
        let webViews = tabManager.tabs.compactMap({ $0.webView })
        webViews.forEach({ $0.applyTheme(theme: currentTheme) })

        let tabs = tabManager.tabs
        tabs.forEach {
            $0.applyTheme(theme: currentTheme)
        }

        let isPrivate = (currentTheme.type == .privateMode)
        if !isToolbarRefactorEnabled {
            urlBar.applyUIMode(isPrivate: isPrivate, theme: currentTheme)
        }

        toolbar.applyTheme(theme: currentTheme)

        guard let contentScript = tabManager.selectedTab?.getContentScript(name: ReaderMode.name()) else { return }
        applyThemeForPreferences(profile.prefs, contentScript: contentScript)
    }

    var isPreferSwitchToOpenTabOverDuplicateFeatureEnabled: Bool {
        featureFlags.isFeatureEnabled(.preferSwitchToOpenTabOverDuplicate, checking: .buildOnly)
    }

    // MARK: - Telemetry

    private func logTelemetryForAppDidEnterBackground() {
        SearchBarSettingsViewModel.recordLocationTelemetry(for: isBottomSearchBar ? .bottom : .top)
        TabsTelemetry.trackTabsQuantity(tabManager: tabManager)

        if UIDevice.current.userInterfaceIdiom == .pad {
            let windowManager: WindowManager = AppContainer.shared.resolve()
            let windowCountExtras = [
                TelemetryWrapper.EventExtraKey.windowCount.rawValue: Int64(windowManager.windows.count)
            ]
            TelemetryWrapper.recordEvent(category: .information,
                                         method: .background,
                                         object: .iPadWindowCount,
                                         extras: windowCountExtras)
        }
    }

    // MARK: - LibraryPanelDelegate

    func libraryPanel(didSelectURL url: URL, visitType: VisitType) {
        guard let tab = tabManager.selectedTab else { return }

        if isPreferSwitchToOpenTabOverDuplicateFeatureEnabled,
           let tab = tabManager.tabs.reversed().first(where: {
               // URL for reading mode comes encoded and we need a separate case to check if it's equal with the tab url
               ($0.url == url || $0.url == url.safeEncodedUrl) && $0.isPrivate == tab.isPrivate
           }) {
            tabManager.selectTab(tab)
        } else {
            // Handle keyboard shortcuts from homepage with url selection
            // (ex: Cmd + Tap on Link; which is a cell in this case)
            if navigateLinkShortcutIfNeeded(url: url) {
                return
            }
            finishEditingAndSubmit(url, visitType: visitType, forTab: tab)
        }
    }

    func libraryPanelDidRequestToOpenInNewTab(_ url: URL, isPrivate: Bool) {
        let tab = self.tabManager.addTab(
            URLRequest(url: url),
            afterTab: self.tabManager.selectedTab,
            isPrivate: isPrivate
        )
        // If we are showing toptabs a user can just use the top tab bar
        // If in overlay mode switching doesnt correctly dismiss the homepanels
        guard !isToolbarRefactorEnabled, !topTabsVisible, !self.urlBar.inOverlayMode else { return }
        // We're not showing the top tabs; show a toast to quick switch to the fresh new tab.
        let viewModel = ButtonToastViewModel(labelText: .ContextMenuButtonToastNewTabOpenedLabelText,
                                             buttonText: .ContextMenuButtonToastNewTabOpenedButtonText)
        let toast = ButtonToast(viewModel: viewModel,
                                theme: currentTheme(),
                                completion: { buttonPressed in
            if buttonPressed {
                self.tabManager.selectTab(tab)
            }
        })
        self.show(toast: toast)
    }

    var libraryPanelWindowUUID: WindowUUID {
        return windowUUID
    }

    // MARK: - RecentlyClosedPanelDelegate

    func openRecentlyClosedSiteInSameTab(_ url: URL) {
        tabTrayOpenRecentlyClosedTab(url)
    }

    func openRecentlyClosedSiteInNewTab(_ url: URL, isPrivate: Bool) {
        tabManager.selectTab(tabManager.addTab(URLRequest(url: url)))
    }

    // MARK: - QRCodeViewControllerDelegate

    func didScanQRCodeWithURL(_ url: URL) {
        guard let tab = tabManager.selectedTab else { return }
        finishEditingAndSubmit(url, visitType: VisitType.typed, forTab: tab)
        TelemetryWrapper.recordEvent(category: .action, method: .scan, object: .qrCodeURL)
    }

    func didScanQRCodeWithText(_ text: String) {
        TelemetryWrapper.recordEvent(category: .action, method: .scan, object: .qrCodeText)
        let defaultAction: () -> Void = { [weak self] in
            guard let tab = self?.tabManager.selectedTab else { return }
            self?.submitSearchText(text, forTab: tab)
        }
        let content = TextContentDetector.detectTextContent(text)
        switch content {
        case .some(.link(let url)):
            UIApplication.shared.open(url, options: [:], completionHandler: nil)
        case .some(.phoneNumber(let phoneNumber)):
            if let url = URL(string: "tel:\(phoneNumber)", invalidCharacters: false) {
                UIApplication.shared.open(url, options: [:], completionHandler: nil)
            } else {
                defaultAction()
            }
        default:
            defaultAction()
        }
    }

    // MARK: - BrowserFrameInfoProvider

    func getHeaderSize() -> CGSize {
        return header.frame.size
    }

    func getBottomContainerSize() -> CGSize {
        return bottomContainer.frame.size
    }

    func getOverKeyboardContainerSize() -> CGSize {
        return overKeyboardContainer.frame.size
    }

    // MARK: - AddressToolbarContainerDelegate
    func searchSuggestions(searchTerm: String) {}

    func openBrowser(searchTerm: String) {
        didSubmitSearchText(searchTerm)
    }

    func openSuggestions(searchTerm: String) {}
}

extension BrowserViewController: ClipboardBarDisplayHandlerDelegate {
    func shouldDisplay(clipBoardURL url: URL) {
        let viewModel = ButtonToastViewModel(labelText: .GoToCopiedLink,
                                             descriptionText: url.absoluteDisplayString,
                                             buttonText: .GoButtonTittle)
        let toast = ButtonToast(viewModel: viewModel,
                                theme: currentTheme(),
                                completion: { [weak self] buttonPressed in
            if buttonPressed {
                let isPrivate = self?.tabManager.selectedTab?.isPrivate ?? false
                self?.openURLInNewTab(url, isPrivate: isPrivate)
            }
        })
        clipboardBarDisplayHandler?.clipboardToast = toast
        show(toast: toast, duration: ClipboardBarDisplayHandler.UX.toastDelay)
    }
}

/**
 * History visit management.
 * TODO: this should be expanded to track various visit types; see Bug 1166084.
 */
extension BrowserViewController {
    func ignoreNavigationInTab(_ tab: Tab, navigation: WKNavigation) {
        self.ignoredNavigation.insert(navigation)
    }

    func recordNavigationInTab(_ tab: Tab, navigation: WKNavigation, visitType: VisitType) {
        self.typedNavigation[navigation] = visitType
    }

    /**
     * Untrack and do the right thing.
     */
    func getVisitTypeForTab(_ tab: Tab, navigation: WKNavigation?) -> VisitType? {
        guard let navigation = navigation else {
            // See https://github.com/WebKit/webkit/blob/master/Source/WebKit2/UIProcess/Cocoa/NavigationState.mm#L390
            return VisitType.link
        }

        if self.ignoredNavigation.remove(navigation) != nil {
            return nil
        }

        return self.typedNavigation.removeValue(forKey: navigation) ?? VisitType.link
    }
}

// MARK: - LegacyTabDelegate
extension BrowserViewController: LegacyTabDelegate {
    func tab(_ tab: Tab, didCreateWebView webView: WKWebView) {
        webView.frame = contentContainer.frame
        // Observers that live as long as the tab. Make sure these are all cleared in willDeleteWebView below!
        beginObserving(webView: webView)
        self.scrollController.beginObserving(scrollView: webView.scrollView)
        webView.uiDelegate = self

        let readerMode = ReaderMode(tab: tab)
        readerMode.delegate = self
        tab.addContentScript(readerMode, name: ReaderMode.name())

        // only add the logins helper if the tab is not a private browsing tab
        if !tab.isPrivate {
            let logins = LoginsHelper(
                tab: tab,
                profile: profile,
                theme: currentTheme()
            )
            tab.addContentScript(logins, name: LoginsHelper.name())
            logins.foundFieldValues = { [weak self, weak tab, weak webView] field, currentRequestId in
                Task {
                    guard self?.autofillLoginNimbusFeatureFlag() == true else { return }
                    guard let tabURL = tab?.url else { return }
                    let logins = (try? await self?.profile.logins.listLogins()) ?? []
                    let loginsForCurrentTab = logins.filter { login in
                        guard let recordHostnameURL = URL(string: login.hostname) else { return false }
                        return recordHostnameURL.baseDomain == tabURL.baseDomain
                    }
                    if !loginsForCurrentTab.isEmpty {
                        tab?.webView?.accessoryView.reloadViewFor(.login)
                        tab?.webView?.reloadInputViews()
                        TelemetryWrapper.recordEvent(
                            category: .action,
                            method: .view,
                            object: .loginsAutofillPromptShown
                        )
                    }
                    tab?.webView?.accessoryView.savedLoginsClosure = {
                        Task { @MainActor [weak self] in
                            // Dismiss keyboard
                            webView?.resignFirstResponder()
                            self?.authenticateSelectSavedLoginsClosureBottomSheet(
                                tabURL: tabURL,
                                currentRequestId: currentRequestId
                            )
                        }
                    }
                }
            }
        }

        // Credit card autofill setup and callback
        autofillSetup(tab, didCreateWebView: webView)

        let contextMenuHelper = ContextMenuHelper(tab: tab)
        tab.addContentScript(contextMenuHelper, name: ContextMenuHelper.name())

        let errorHelper = ErrorPageHelper(certStore: profile.certStore)
        tab.addContentScript(errorHelper, name: ErrorPageHelper.name())

        let findInPageHelper = FindInPageHelper(tab: tab)
        findInPageHelper.delegate = self
        tab.addContentScript(findInPageHelper, name: FindInPageHelper.name())

        let adsHelper = AdsTelemetryHelper(tab: tab)
        tab.addContentScript(adsHelper, name: AdsTelemetryHelper.name())

        let noImageModeHelper = NoImageModeHelper(tab: tab)
        tab.addContentScript(noImageModeHelper, name: NoImageModeHelper.name())

        let downloadContentScript = DownloadContentScript(tab: tab)
        tab.addContentScript(downloadContentScript, name: DownloadContentScript.name())

        let printHelper = PrintHelper(tab: tab)
        tab.addContentScriptToPage(printHelper, name: PrintHelper.name())

        let nightModeHelper = NightModeHelper()
        tab.addContentScript(nightModeHelper, name: NightModeHelper.name())

        // XXX: Bug 1390200 - Disable NSUserActivity/CoreSpotlight temporarily
        // let spotlightHelper = SpotlightHelper(tab: tab)
        // tab.addHelper(spotlightHelper, name: SpotlightHelper.name())

        tab.addContentScript(LocalRequestHelper(), name: LocalRequestHelper.name())

        let blocker = FirefoxTabContentBlocker(tab: tab, prefs: profile.prefs)
        tab.contentBlocker = blocker
        tab.addContentScript(blocker, name: FirefoxTabContentBlocker.name())

        tab.addContentScript(FocusHelper(tab: tab), name: FocusHelper.name())
    }

    private func authenticateSelectSavedLoginsClosureBottomSheet(tabURL: URL, currentRequestId: String) {
        appAuthenticator.getAuthenticationState { [unowned self] state in
            switch state {
            case .deviceOwnerAuthenticated:
                self.navigationHandler?.showSavedLoginAutofill(tabURL: tabURL, currentRequestId: currentRequestId)
            case .deviceOwnerFailed:
                // Keep showing bvc
                break
            case .passCodeRequired:
                self.navigationHandler?.showRequiredPassCode()
            }
        }
    }

    func tab(_ tab: Tab, willDeleteWebView webView: WKWebView) {
        DispatchQueue.main.async { [weak self] in
            guard let self else { return }
            stopObserving(webView: webView)
            self.scrollController.stopObserving(scrollView: webView.scrollView)
            webView.uiDelegate = nil
            webView.scrollView.delegate = nil
            webView.removeFromSuperview()
        }
    }

    func tab(_ tab: Tab, didSelectFindInPageForSelection selection: String) {
        updateFindInPageVisibility(visible: true)
        findInPageBar?.text = selection
    }

    func tab(_ tab: Tab, didSelectSearchWithFirefoxForSelection selection: String) {
        openSearchNewTab(isPrivate: tab.isPrivate, selection)
    }

    private func beginObserving(webView: WKWebView) {
        guard !observedWebViews.contains(webView) else {
            logger.log("Duplicate observance of webView", level: .warning, category: .webview)
            return
        }
        observedWebViews.insert(webView)
        KVOs.forEach { webView.addObserver(self, forKeyPath: $0.rawValue, options: .new, context: nil) }
    }

    private func stopObserving(webView: WKWebView) {
        guard observedWebViews.contains(webView) else {
            logger.log("Duplicate KVO de-registration of webView", level: .warning, category: .webview)
            return
        }
        observedWebViews.remove(webView)
        KVOs.forEach { webView.removeObserver(self, forKeyPath: $0.rawValue) }
    }

    // MARK: Snack bar

    func tab(_ tab: Tab, didAddSnackbar bar: SnackBar) {
        // If the Tab that had a SnackBar added to it is not currently
        // the selected Tab, do nothing right now. If/when the Tab gets
        // selected later, we will show the SnackBar at that time.
        guard tab == tabManager.selectedTab else { return }
        bar.applyTheme(theme: currentTheme())
        bottomContentStackView.addArrangedViewToBottom(bar, completion: {
            self.view.layoutIfNeeded()
        })
    }

    func tab(_ tab: Tab, didRemoveSnackbar bar: SnackBar) {
        bottomContentStackView.removeArrangedView(bar)
    }
}

// MARK: HomePanelDelegate
extension BrowserViewController: HomePanelDelegate {
    func homePanelDidRequestToOpenLibrary(panel: LibraryPanelType) {
        showLibrary(panel: panel)
        view.endEditing(true)
    }

    func homePanel(didSelectURL url: URL, visitType: VisitType, isGoogleTopSite: Bool) {
        guard let tab = tabManager.selectedTab else { return }

        if isPreferSwitchToOpenTabOverDuplicateFeatureEnabled,
           let tab = tabManager.tabs.reversed().first(where: {
               // URL for reading mode comes encoded and we need a separate case to check if it's equal with the tab url
               ($0.url == url || $0.url == url.safeEncodedUrl) && $0.isPrivate == tab.isPrivate
           }) {
            tabManager.selectTab(tab)
        } else {
            if isGoogleTopSite {
                tab.urlType = .googleTopSite
                searchTelemetry?.shouldSetGoogleTopSiteSearch = true
            }

            // Handle keyboard shortcuts from homepage with url selection
            // (ex: Cmd + Tap on Link; which is a cell in this case)
            if navigateLinkShortcutIfNeeded(url: url) {
                return
            }

            finishEditingAndSubmit(url, visitType: visitType, forTab: tab)
        }
    }

    func homePanelDidRequestToOpenInNewTab(_ url: URL, isPrivate: Bool, selectNewTab: Bool = false) {
        let tab = tabManager.addTab(URLRequest(url: url), afterTab: tabManager.selectedTab, isPrivate: isPrivate)
        // Select new tab automatically if needed
        guard !selectNewTab else {
            tabManager.selectTab(tab)
            return
        }

        // If we are showing toptabs a user can just use the top tab bar
        guard !topTabsVisible else { return }

        // We're not showing the top tabs; show a toast to quick switch to the fresh new tab.
        let viewModel = ButtonToastViewModel(labelText: .ContextMenuButtonToastNewTabOpenedLabelText,
                                             buttonText: .ContextMenuButtonToastNewTabOpenedButtonText)
        let toast = ButtonToast(viewModel: viewModel,
                                theme: currentTheme(),
                                completion: { buttonPressed in
            if buttonPressed {
                self.tabManager.selectTab(tab)
            }
        })
        show(toast: toast)
    }

    func homePanelDidRequestToOpenTabTray(withFocusedTab tabToFocus: Tab?, focusedSegment: TabTrayPanelType?) {
        showTabTray(withFocusOnUnselectedTab: tabToFocus, focusedSegment: focusedSegment)
    }

    func homePanelDidRequestToOpenSettings(at settingsPage: Route.SettingsSection) {
        navigationHandler?.show(settings: settingsPage)
    }

    func homePanelDidRequestBookmarkToast(for action: BookmarkAction) {
        showBookmarkToast(for: action)
    }
}

// MARK: - SearchViewController
extension BrowserViewController: SearchViewControllerDelegate {
    func searchViewController(
        _ searchViewController: SearchViewController,
        didSelectURL url: URL,
        searchTerm: String?
    ) {
        guard let tab = tabManager.selectedTab else { return }

        let searchData = LegacyTabGroupData(searchTerm: searchTerm ?? "",
                                            searchUrl: url.absoluteString,
                                            nextReferralUrl: "")
        tab.metadataManager?.updateTimerAndObserving(
            state: .navSearchLoaded,
            searchData: searchData,
            isPrivate: tab.isPrivate
        )
        searchTelemetry?.shouldSetUrlTypeSearch = true
        finishEditingAndSubmit(url, visitType: VisitType.typed, forTab: tab)
    }

    // In searchViewController when user selects an open tabs and switch to it
    func searchViewController(_ searchViewController: SearchViewController, uuid: String) {
        overlayManager.switchTab(shouldCancelLoading: true)
        if let tab = tabManager.getTabForUUID(uuid: uuid) {
            tabManager.selectTab(tab)
        }
    }

    func presentSearchSettingsController() {
        let searchSettingsTableViewController = SearchSettingsTableViewController(profile: profile, windowUUID: windowUUID)
        let navController = ModalSettingsNavigationController(rootViewController: searchSettingsTableViewController)
        self.present(navController, animated: true, completion: nil)
    }

    @objc
    func updateForDefaultSearchEngineDidChange(_ notification: Notification) {
        // Update search icon when the search engine changes
        if !isToolbarRefactorEnabled {
            urlBar.searchEnginesDidUpdate()
        }
        searchController?.reloadSearchEngines()
        searchController?.reloadData()
    }

    func searchViewController(
        _ searchViewController: SearchViewController,
        didHighlightText text: String,
        search: Bool
    ) {
        searchViewController.searchTelemetry?.interactionType = .refined
        if !isToolbarRefactorEnabled {
            self.urlBar.setLocation(text, search: search)
        }
    }

    func searchViewController(_ searchViewController: SearchViewController, didAppend text: String) {
        searchViewController.searchTelemetry?.interactionType = .pasted
        if !isToolbarRefactorEnabled {
            self.urlBar.setLocation(text, search: false)
        }
    }

    func searchViewControllerWillHide(_ searchViewController: SearchViewController) {
        switch searchSessionState {
        case .engaged:
            let visibleSuggestionsTelemetryInfo = searchViewController.visibleSuggestionsTelemetryInfo
            visibleSuggestionsTelemetryInfo.forEach { trackVisibleSuggestion(telemetryInfo: $0) }
            TelemetryWrapper.gleanRecordEvent(category: .action, method: .engagement, object: .locationBar)
            searchViewController.searchTelemetry?.recordURLBarSearchEngagementTelemetryEvent()
        case .abandoned:
            searchViewController.searchTelemetry?.engagementType = .dismiss
            let visibleSuggestionsTelemetryInfo = searchViewController.visibleSuggestionsTelemetryInfo
            visibleSuggestionsTelemetryInfo.forEach { trackVisibleSuggestion(telemetryInfo: $0) }
            TelemetryWrapper.gleanRecordEvent(category: .action, method: .abandonment, object: .locationBar)
            searchViewController.searchTelemetry?.recordURLBarSearchAbandonmentTelemetryEvent()
        default:
            break
        }
    }

    /// Records telemetry for a suggestion that was visible during an engaged or
    /// abandoned search session. The user may have tapped on this suggestion
    /// or on a different suggestion, typed in a search term or a URL, or
    /// dismissed the URL bar without completing their search.
    func trackVisibleSuggestion(telemetryInfo info: SearchViewVisibleSuggestionTelemetryInfo) {
        switch info {
        // A sponsored or non-sponsored suggestion from Firefox Suggest.
        case let .firefoxSuggestion(telemetryInfo, position, didTap):
            let didAbandonSearchSession = searchSessionState == .abandoned
            TelemetryWrapper.gleanRecordEvent(
                category: .action,
                method: .view,
                object: TelemetryWrapper.EventObject.fxSuggest,
                extras: [
                    TelemetryWrapper.EventValue.fxSuggestionTelemetryInfo.rawValue: telemetryInfo,
                    TelemetryWrapper.EventValue.fxSuggestionPosition.rawValue: position,
                    TelemetryWrapper.EventValue.fxSuggestionDidTap.rawValue: didTap,
                    TelemetryWrapper.EventValue.fxSuggestionDidAbandonSearchSession.rawValue: didAbandonSearchSession,
                ]
            )
            if didTap {
                TelemetryWrapper.gleanRecordEvent(
                    category: .action,
                    method: .tap,
                    object: TelemetryWrapper.EventObject.fxSuggest,
                    extras: [
                        TelemetryWrapper.EventValue.fxSuggestionTelemetryInfo.rawValue: telemetryInfo,
                        TelemetryWrapper.EventValue.fxSuggestionPosition.rawValue: position,
                    ]
                )
            }
        }
    }
}

extension BrowserViewController: TabManagerDelegate {
    func tabManager(_ tabManager: TabManager, didSelectedTabChange selected: Tab?, previous: Tab?, isRestoring: Bool) {
        // Remove the old accessibilityLabel. Since this webview shouldn't be visible, it doesn't need it
        // and having multiple views with the same label confuses tests.
        if let webView = previous?.webView {
            webView.endEditing(true)
            webView.accessibilityLabel = nil
            webView.accessibilityElementsHidden = true
            webView.accessibilityIdentifier = nil
            webView.removeFromSuperview()
        }

        if let tab = selected, let webView = tab.webView {
            updateURLBarDisplayURL(tab)
            if !isToolbarRefactorEnabled, urlBar.inOverlayMode, tab.url?.displayURL != nil {
                urlBar.leaveOverlayMode(reason: .finished, shouldCancelLoading: false)
            }

            if previous == nil || tab.isPrivate != previous?.isPrivate {
                applyTheme()

                if !isToolbarRefactorEnabled {
                    let ui: [PrivateModeUI?] = [toolbar, topTabsViewController, urlBar]
                    ui.forEach { $0?.applyUIMode(isPrivate: tab.isPrivate, theme: currentTheme()) }
                }
            } else {
                // Theme is applied to the tab and webView in the else case
                // because in the if block is applied already to all the tabs and web views
                tab.applyTheme(theme: currentTheme())
                webView.applyTheme(theme: currentTheme())
            }

            readerModeCache = tab.isPrivate ? MemoryReaderModeCache.sharedInstance : DiskReaderModeCache.sharedInstance
            if let privateModeButton = topTabsViewController?.privateModeButton,
               previous != nil && previous?.isPrivate != tab.isPrivate {
                privateModeButton.setSelected(tab.isPrivate, animated: true)
            }
            ReaderModeHandlers.readerModeCache = readerModeCache

            scrollController.tab = tab

            webView.accessibilityLabel = .WebViewAccessibilityLabel
            webView.accessibilityIdentifier = "contentView"
            webView.accessibilityElementsHidden = false

            browserDelegate?.show(webView: webView)

            if webView.url == nil {
                // The web view can go gray if it was zombified due to memory pressure.
                // When this happens, the URL is nil, so try restoring the page upon selection.
                tab.reload()
            }

            // Update Fakespot sidebar if necessary
            updateFakespot(tab: tab)
        }

        updateTabCountUsingTabManager(tabManager)

        bottomContentStackView.removeAllArrangedViews()
        if let bars = selected?.bars {
            bars.forEach { bar in
                bottomContentStackView.addArrangedViewToBottom(bar, completion: { self.view.layoutIfNeeded() })
            }
        }

        updateFindInPageVisibility(visible: false, tab: previous)
        setupMiddleButtonStatus(isLoading: selected?.loading ?? false)

        if isToolbarRefactorEnabled {
            dispatchBackForwardToolbarAction(selected?.canGoBack, windowUUID, .backButtonStateChanged)
            dispatchBackForwardToolbarAction(selected?.canGoForward, windowUUID, .forwardButtonStateChanged)
        } else {
            navigationToolbar.updateBackStatus(selected?.canGoBack ?? false)
            navigationToolbar.updateForwardStatus(selected?.canGoForward ?? false)
        }

        if !isToolbarRefactorEnabled, let url = selected?.webView?.url, !InternalURL.isValid(url: url) {
            self.urlBar.updateProgressBar(Float(selected?.estimatedProgress ?? 0))
        }

        if let readerMode = selected?.getContentScript(name: ReaderMode.name()) as? ReaderMode {
            if !isToolbarRefactorEnabled {
                urlBar.updateReaderModeState(readerMode.state)
            }
            if readerMode.state == .active {
                showReaderModeBar(animated: false)
            } else {
                hideReaderModeBar(animated: false)
            }
        } else {
            if !isToolbarRefactorEnabled {
                urlBar.updateReaderModeState(ReaderModeState.unavailable)
            }
        }

        if topTabsVisible {
            topTabsDidChangeTab()
        }

       /// If the selectedTab is showing an error page trigger a reload
        if let url = selected?.url, let internalUrl = InternalURL(url), internalUrl.isErrorPage {
            selected?.reloadPage()
            return
        }
    }

    func tabManager(_ tabManager: TabManager, didAddTab tab: Tab, placeNextToParentTab: Bool, isRestoring: Bool) {
        // If we are restoring tabs then we update the count once at the end
        if !isRestoring {
            updateTabCountUsingTabManager(tabManager)
        }
        tab.tabDelegate = self

        // Show the Toolbar if a link from the current tab, open another tab
        if placeNextToParentTab {
            scrollController.showToolbars(animated: false)
        }
    }

    func tabManager(_ tabManager: TabManager, didRemoveTab tab: Tab, isRestoring: Bool) {
        if let url = tab.lastKnownUrl, !(InternalURL(url)?.isAboutURL ?? false), !tab.isPrivate {
            profile.recentlyClosedTabs.addTab(url as URL,
                                              title: tab.lastTitle,
                                              lastExecutedTime: tab.lastExecutedTime)
        }
        updateTabCountUsingTabManager(tabManager)
    }

    func tabManagerDidAddTabs(_ tabManager: TabManager) {
        updateTabCountUsingTabManager(tabManager)
    }

    func tabManagerDidRestoreTabs(_ tabManager: TabManager) {
        updateTabCountUsingTabManager(tabManager)
        openUrlAfterRestore()
    }

    func openUrlAfterRestore() {
        guard let url = urlFromAnotherApp?.url else { return }
        openURLInNewTab(url, isPrivate: urlFromAnotherApp?.isPrivate ?? false)
        urlFromAnotherApp = nil
    }

    func show(toast: Toast,
              afterWaiting delay: DispatchTimeInterval = Toast.UX.toastDelayBefore,
              duration: DispatchTimeInterval? = Toast.UX.toastDismissAfter) {
        if let downloadToast = toast as? DownloadToast {
            self.downloadToast = downloadToast
        }

        // If BVC isn't visible hold on to this toast until viewDidAppear
        if self.view.window == nil {
            self.pendingToast = toast
            return
        }

        toast.showToast(viewController: self, delay: delay, duration: duration) { toast in
            [
                toast.leadingAnchor.constraint(equalTo: self.view.leadingAnchor),
                toast.trailingAnchor.constraint(equalTo: self.view.trailingAnchor),
                toast.bottomAnchor.constraint(equalTo: self.bottomContentStackView.bottomAnchor)
            ]
        }
    }

    func tabManagerDidRemoveAllTabs(_ tabManager: TabManager, toast: ButtonToast?) {
        guard let toast = toast, !(tabManager.selectedTab?.isPrivate ?? false) else { return }
        // The toast is created from TabManager which doesn't have access to themeManager
        // The whole toast system needs some rework so as compromised solution before the rework I create the toast
        // with light theme and force apply theme with real theme before showing
        toast.applyTheme(theme: currentTheme())
        show(toast: toast, afterWaiting: ButtonToast.UX.delay)
    }

    func updateTabCountUsingTabManager(_ tabManager: TabManager, animated: Bool = true) {
        if let selectedTab = tabManager.selectedTab {
            let count = selectedTab.isPrivate ? tabManager.privateTabs.count : tabManager.normalTabs.count
            if isToolbarRefactorEnabled {
                let action = ToolbarAction(numberOfTabs: count,
                                           windowUUID: windowUUID,
                                           actionType: ToolbarActionType.numberOfTabsChanged)
                store.dispatch(action)
            } else {
                toolbar.updateTabCount(count, animated: animated)
                urlBar.updateTabCount(count, animated: !urlBar.inOverlayMode)
            }
            topTabsViewController?.updateTabCount(count, animated: animated)
        }
    }

    func tabManagerUpdateCount() {
        updateTabCountUsingTabManager(self.tabManager)
    }
}

// MARK: - UIPopoverPresentationControllerDelegate

extension BrowserViewController: UIPopoverPresentationControllerDelegate {
    func popoverPresentationControllerDidDismissPopover(
        _ popoverPresentationController: UIPopoverPresentationController
    ) {
        displayedPopoverController = nil
        updateDisplayedPopoverProperties = nil
    }
}

extension BrowserViewController: UIAdaptivePresentationControllerDelegate {
    // Returning None here makes sure that the Popover is actually presented as a Popover and
    // not as a full-screen modal, which is the default on compact device classes.
    func adaptivePresentationStyle(
        for controller: UIPresentationController,
        traitCollection: UITraitCollection
    ) -> UIModalPresentationStyle {
        return .none
    }
}

extension BrowserViewController {
    /// Used to get the context menu save image in the context menu, shown from long press on webview links
    fileprivate func getImageData(_ url: URL, success: @escaping (Data) -> Void) {
        makeURLSession(
            userAgent: UserAgent.fxaUserAgent,
            configuration: URLSessionConfiguration.default).dataTask(with: url
            ) { (data, response, error) in
            if validatedHTTPResponse(response, statusCode: 200..<300) != nil,
               let data = data {
                success(data)
            }
        }.resume()
    }

    override func pressesBegan(_ presses: Set<UIPress>, with event: UIPressesEvent?) {
        keyboardPressesHandler().handlePressesBegan(presses, with: event)
        super.pressesBegan(presses, with: event)
    }

    override func pressesEnded(_ presses: Set<UIPress>, with event: UIPressesEvent?) {
        keyboardPressesHandler().handlePressesEnded(presses, with: event)
        super.pressesEnded(presses, with: event)
    }
}

extension BrowserViewController {
    // no-op - relates to UIImageWriteToSavedPhotosAlbum
    @objc
    func image(_ image: UIImage, didFinishSavingWithError error: NSError?, contextInfo: UnsafeRawPointer) { }
}

extension BrowserViewController: KeyboardHelperDelegate {
    func keyboardHelper(_ keyboardHelper: KeyboardHelper, keyboardWillShowWithState state: KeyboardState) {
        keyboardState = state
        updateViewConstraints()

        UIView.animate(
            withDuration: state.animationDuration,
            delay: 0,
            options: [UIView.AnimationOptions(rawValue: UInt(state.animationCurve.rawValue << 16))],
            animations: {
                self.bottomContentStackView.layoutIfNeeded()
            })
    }

    func keyboardHelper(_ keyboardHelper: KeyboardHelper, keyboardWillHideWithState state: KeyboardState) {
        keyboardState = nil
        updateViewConstraints()

        UIView.animate(
            withDuration: state.animationDuration,
            delay: 0,
            options: [UIView.AnimationOptions(rawValue: UInt(state.animationCurve.rawValue << 16))],
            animations: {
                self.bottomContentStackView.layoutIfNeeded()
            })

        finishEditionMode()
    }

    func keyboardHelper(_ keyboardHelper: KeyboardHelper, keyboardWillChangeWithState state: KeyboardState) {
        keyboardState = state
        updateViewConstraints()
    }

    func keyboardHelper(_ keyboardHelper: KeyboardHelper, keyboardDidShowWithState state: KeyboardState) {
        keyboardState = state
        updateViewConstraints()

        UIView.animate(
            withDuration: state.animationDuration,
            delay: 0,
            options: [UIView.AnimationOptions(rawValue: UInt(state.animationCurve.rawValue << 16))],
            animations: {
                self.bottomContentStackView.layoutIfNeeded()
            })
    }

    private func finishEditionMode() {
        // If keyboard is dismiss leave edition mode Homepage case is handled in HomepageVC
        let newTabChoice = NewTabAccessors.getNewTabPage(profile.prefs)
        if newTabChoice != .topSites, newTabChoice != .blankPage {
            overlayManager.cancelEditing(shouldCancelLoading: false)
        }
    }
}

extension BrowserViewController: TabTrayDelegate {
    func tabTrayDidCloseLastTab(toast: ButtonToast) {
        toast.applyTheme(theme: currentTheme())
        show(toast: toast, afterWaiting: ButtonToast.UX.delay)
    }

    func tabTrayOpenRecentlyClosedTab(_ url: URL) {
        guard let tab = self.tabManager.selectedTab else { return }
        self.finishEditingAndSubmit(url, visitType: .link, forTab: tab)
    }

    // This function animates and resets the tab chrome transforms when
    // the tab tray dismisses.
    func tabTrayDidDismiss(_ tabTray: LegacyGridTabViewController) {
        resetBrowserChrome()
    }

    func tabTrayDidAddTab(_ tabTray: LegacyGridTabViewController, tab: Tab) {}

    func tabTrayDidAddBookmark(_ tab: Tab) {
        guard let url = tab.url?.absoluteString, !url.isEmpty else { return }
        let tabState = tab.tabState
        addBookmark(url: url, title: tabState.title)
        TelemetryWrapper.recordEvent(
            category: .action,
            method: .add,
            object: .bookmark,
            value: .tabTray
        )
    }

    func tabTrayDidAddToReadingList(_ tab: Tab) -> ReadingListItem? {
        guard let url = tab.url?.absoluteString, !url.isEmpty else { return nil }
        return profile.readingList.createRecordWithURL(
            url,
            title: tab.title ?? url,
            addedBy: UIDevice.current.name
        ).value.successValue
    }

    func tabTrayDidRequestTabsSettings() {
        navigationHandler?.show(settings: .tabs)
    }
}

extension BrowserViewController: JSPromptAlertControllerDelegate {
    func promptAlertControllerDidDismiss(_ alertController: JSPromptAlertController) {
        showQueuedAlertIfAvailable()
    }
}

extension BrowserViewController: TopTabsDelegate {
    func topTabsDidPressTabs() {
        // Technically is not changing tabs but is loosing focus on urlbar
        overlayManager.switchTab(shouldCancelLoading: true)
        if !isToolbarRefactorEnabled {
            self.urlBarDidPressTabs(urlBar)
        }
    }

    func topTabsDidPressNewTab(_ isPrivate: Bool) {
        openBlankNewTab(focusLocationField: true, isPrivate: isPrivate)
        overlayManager.openNewTab(url: nil,
                                  newTabSettings: newTabSettings)
    }

    func topTabsDidChangeTab() {
        // Only for iPad leave overlay mode on tab change
        overlayManager.switchTab(shouldCancelLoading: true)
        updateZoomPageBarVisibility(visible: false)
    }

    func topTabsDidPressPrivateMode() {
        updateZoomPageBarVisibility(visible: false)
    }
}

extension BrowserViewController: DevicePickerViewControllerDelegate, InstructionsViewDelegate {
    func dismissInstructionsView() {
        self.navigationController?.presentedViewController?.dismiss(animated: true)
        self.popToBVC()
    }

    func devicePickerViewControllerDidCancel(_ devicePickerViewController: DevicePickerViewController) {
        self.popToBVC()
    }

    func devicePickerViewController(
        _ devicePickerViewController: DevicePickerViewController,
        didPickDevices devices: [RemoteDevice]
    ) {
        guard let shareItem = devicePickerViewController.shareItem else { return }

        guard shareItem.isShareable else {
            let alert = UIAlertController(
                title: .SendToErrorTitle,
                message: .SendToErrorMessage,
                preferredStyle: .alert
            )
            alert.addAction(UIAlertAction(
                title: .SendToErrorOKButton,
                style: .default
            ) { _ in self.popToBVC() })
            present(alert, animated: true, completion: nil)
            return
        }
        profile.sendItem(shareItem, toDevices: devices).uponQueue(.main) { _ in
            self.popToBVC()
            DispatchQueue.main.asyncAfter(deadline: .now() + 0.3) {
                SimpleToast().showAlertWithText(.AppMenu.AppMenuTabSentConfirmMessage,
                                                bottomContainer: self.contentContainer,
                                                theme: self.currentTheme())
            }
        }
    }
}

extension BrowserViewController {
    func trackTelemetry() {
        trackAccessibility()
        trackNotificationPermission()
        appStartupTelemetry.sendStartupTelemetry()
    }

    func trackAccessibility() {
        typealias Key = TelemetryWrapper.EventExtraKey
        TelemetryWrapper.recordEvent(
            category: .action,
            method: .voiceOver,
            object: .app,
            extras: [Key.isVoiceOverRunning.rawValue: UIAccessibility.isVoiceOverRunning.description]
        )
        TelemetryWrapper.recordEvent(
            category: .action,
            method: .switchControl,
            object: .app,
            extras: [Key.isSwitchControlRunning.rawValue: UIAccessibility.isSwitchControlRunning.description]
        )
        TelemetryWrapper.recordEvent(
            category: .action,
            method: .reduceTransparency,
            object: .app,
            extras: [Key.isReduceTransparencyEnabled.rawValue: UIAccessibility.isReduceTransparencyEnabled.description]
        )
        TelemetryWrapper.recordEvent(
            category: .action,
            method: .reduceMotion,
            object: .app,
            extras: [Key.isReduceMotionEnabled.rawValue: UIAccessibility.isReduceMotionEnabled.description]
        )
        TelemetryWrapper.recordEvent(
            category: .action,
            method: .invertColors,
            object: .app,
            extras: [Key.isInvertColorsEnabled.rawValue: UIAccessibility.isInvertColorsEnabled.description]
        )

        let a11yEnabled = UIApplication.shared.preferredContentSizeCategory.isAccessibilityCategory.description
        let a11yCategory = UIApplication.shared.preferredContentSizeCategory.rawValue.description
        TelemetryWrapper.recordEvent(
            category: .action,
            method: .dynamicTextSize,
            object: .app,
            extras: [Key.isAccessibilitySizeEnabled.rawValue: a11yEnabled,
                     Key.preferredContentSizeCategory.rawValue: a11yCategory]
        )
    }

    func trackNotificationPermission() {
        NotificationManager().getNotificationSettings(sendTelemetry: true) { _ in }
    }
}<|MERGE_RESOLUTION|>--- conflicted
+++ resolved
@@ -1813,11 +1813,8 @@
 
     private func handleNavigationActions(for state: BrowserViewControllerState) {
         guard let navigationState = state.navigateTo else { return }
-<<<<<<< HEAD
-=======
         updateZoomPageBarVisibility(visible: false)
 
->>>>>>> 913e5986
         switch navigationState {
         case .home:
             didTapOnHome()
@@ -1825,8 +1822,6 @@
             didTapOnBack()
         case .forward:
             didTapOnForward()
-<<<<<<< HEAD
-=======
         case .tabTray:
             focusOnTabSegment()
             TelemetryWrapper.recordEvent(
@@ -1835,7 +1830,6 @@
                 object: .tabToolbar,
                 value: .tabView
             )
->>>>>>> 913e5986
         }
     }
 
@@ -1868,7 +1862,6 @@
         tabManager.selectedTab?.goForward()
     }
 
-<<<<<<< HEAD
     func presentActionSheet(from view: UIView) {
         guard presentedViewController == nil else { return }
 
@@ -1883,12 +1876,12 @@
         )
 
         presentSheetWith(viewModel: viewModel, on: self, from: view)
-=======
+    }
+
     func focusOnTabSegment() {
         let isPrivateTab = tabManager.selectedTab?.isPrivate ?? false
         let segmentToFocus = isPrivateTab ? TabTrayPanelType.privateTabs : TabTrayPanelType.tabs
         showTabTray(focusedSegment: segmentToFocus)
->>>>>>> 913e5986
     }
 
     // MARK: Opening New Tabs
