--- conflicted
+++ resolved
@@ -326,17 +326,15 @@
         return featureFlags.isFeatureEnabled(.deeplinkOptimizationRefactor, checking: .buildOnly)
     }
 
-<<<<<<< HEAD
     var isStoriesRedesignEnabled: Bool {
         return featureFlags.isFeatureEnabled(.homepageStoriesRedesign, checking: .buildOnly)
     }
 
     var isHomepageSearchBarEnabled: Bool {
         return featureFlags.isFeatureEnabled(.homepageSearchBar, checking: .buildOnly)
-=======
+
     var isSummarizeFeatureEnabled: Bool {
         return featureFlags.isFeatureEnabled(.summarizer, checking: .buildOnly)
->>>>>>> 7d22945f
     }
 
     // MARK: Computed vars
