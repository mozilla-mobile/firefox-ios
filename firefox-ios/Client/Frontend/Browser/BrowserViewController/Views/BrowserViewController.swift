--- conflicted
+++ resolved
@@ -458,13 +458,9 @@
 
         searchBarView.removeFromParent()
         searchBarView.addToParent(parent: newParent)
-<<<<<<< HEAD
-
-        if isSwipingTabsEnabled {
+
+        if isSwipingTabsEnabled, isToolbarRefactorEnabled {
             let blurView = isToolbarTranslucencyEnabled ? newPositionIsBottom ? bottomBlurView : topBlurView : nil
-=======
-        if isSwipingTabsEnabled, isToolbarRefactorEnabled {
->>>>>>> 28e4eff9
             webPagePreview.updateLayoutBasedOn(searchBarPosition: newSearchBarPosition)
             addressBarPanGestureHandler?.updateAddressBarContainer(newParent, blurView: blurView)
             updateAddressBarBackgroundViewConstraints(searchBarPosition: newSearchBarPosition)
