// This Source Code Form is subject to the terms of the Mozilla Public
// License, v. 2.0. If a copy of the MPL was not distributed with this
// file, You can obtain one at http://mozilla.org/MPL/2.0/

import Foundation
import Photos
import UIKit
import WebKit
import Shared
import Storage
import SnapKit
import Account
import MobileCoreServices
import Common
import ComponentLibrary
import Redux
import ToolbarKit

class BrowserViewController: UIViewController,
                             SearchBarLocationProvider,
                             Themeable,
                             LibraryPanelDelegate,
                             RecentlyClosedPanelDelegate,
                             QRCodeViewControllerDelegate,
                             StoreSubscriber,
                             BrowserFrameInfoProvider {
    private enum UX {
        static let ShowHeaderTapAreaHeight: CGFloat = 32
        static let ActionSheetTitleMaxLength = 120
    }

    /// Describes the state of the current search session. This state is used
    /// to record search engagement and abandonment telemetry.
    enum SearchSessionState {
        /// The user is currently searching. The URL bar's text field
        /// is focused, but the search controller may be hidden if the
        /// text field is empty.
        case active

        /// The user completed their search by navigating to a destination,
        /// either by tapping on a suggestion, or by entering a search term
        /// or a URL.
        case engaged

        /// The user abandoned their search by dismissing the URL bar.
        case abandoned
    }

    typealias SubscriberStateType = BrowserViewControllerState

    private let KVOs: [KVOConstants] = [
        .estimatedProgress,
        .loading,
        .canGoBack,
        .canGoForward,
        .URL,
        .title,
        .hasOnlySecureContent
    ]

    weak var browserDelegate: BrowserDelegate?
    weak var navigationHandler: BrowserNavigationHandler?

    var urlBar: URLBarView!
    var urlBarHeightConstraint: Constraint!
    var clipboardBarDisplayHandler: ClipboardBarDisplayHandler?
    var readerModeBar: ReaderModeBarView?
    var readerModeCache: ReaderModeCache
    var statusBarOverlay: StatusBarOverlay = .build { _ in }
    var searchController: SearchViewController?
    var searchSessionState: SearchSessionState?
    var screenshotHelper: ScreenshotHelper!
    var searchTelemetry: SearchTelemetry?
    var searchLoader: SearchLoader?
    var findInPageBar: FindInPageBar?
    var zoomPageBar: ZoomPageBar?
    var microsurvey: MicrosurveyPromptView?
    lazy var mailtoLinkHandler = MailtoLinkHandler()
    var urlFromAnotherApp: UrlToOpenModel?
    var isCrashAlertShowing = false
    var currentMiddleButtonState: MiddleButtonState?
    var passBookHelper: OpenPassBookHelper?
    var overlayManager: OverlayModeManager
    var appAuthenticator: AppAuthenticationProtocol
    var toolbarContextHintVC: ContextualHintViewController
    var dataClearanceContextHintVC: ContextualHintViewController
    let shoppingContextHintVC: ContextualHintViewController
    var windowUUID: WindowUUID { return tabManager.windowUUID }
    var currentWindowUUID: UUID? { return windowUUID }
    private var observedWebViews = WeakList<WKWebView>()

    // MARK: Telemetry Variables
    var webviewTelemetry = WebViewLoadMeasurementTelemetry()
    var privateBrowsingTelemetry = PrivateBrowsingTelemetry()
    var appStartupTelemetry = AppStartupTelemetry()

    // popover rotation handling
    var displayedPopoverController: UIViewController?
    var updateDisplayedPopoverProperties: (() -> Void)?

    // location label actions
    var pasteGoAction: AccessibleAction!
    var pasteAction: AccessibleAction!
    var copyAddressAction: AccessibleAction!

    weak var gridTabTrayController: LegacyGridTabViewController?
    var tabTrayViewController: TabTrayController?

    let profile: Profile
    let tabManager: TabManager
    let ratingPromptManager: RatingPromptManager
    lazy var isTabTrayRefactorEnabled: Bool = TabTrayFlagManager.isRefactorEnabled
    lazy var isToolbarRefactorEnabled: Bool = ToolbarFlagManager.isRefactorEnabled
    private var browserViewControllerState: BrowserViewControllerState?

    // Header stack view can contain the top url bar, top reader mode, top ZoomPageBar
    var header: BaseAlphaStackView = .build { _ in }

    // OverKeyboardContainer stack view contains
    // the bottom reader mode, the bottom url bar and the ZoomPageBar
    var overKeyboardContainer: BaseAlphaStackView = .build { _ in }

    // Overlay dimming view for private mode
    lazy var privateModeDimmingView: UIView = .build { view in
        view.backgroundColor = self.currentTheme().colors.layerScrim
        view.accessibilityIdentifier = AccessibilityIdentifiers.PrivateMode.dimmingView
    }

    // BottomContainer stack view contains toolbar
    var bottomContainer: BaseAlphaStackView = .build { _ in }

    // Alert content that appears on top of the content
    // ex: Find In Page, SnackBars
    var bottomContentStackView: BaseAlphaStackView = .build { stackview in
        stackview.isClearBackground = true
    }

    // The content stack view contains the contentContainer with homepage or browser and the shopping sidebar
    var contentStackView: SidebarEnabledView = .build()

    // The content container contains the homepage or webview. Embeded by the coordinator.
    var contentContainer: ContentContainer = .build { _ in }

    lazy var isBottomSearchBar: Bool = {
        guard isSearchBarLocationFeatureEnabled else { return false }
        return searchBarPosition == .bottom
    }()

    private lazy var topTouchArea: UIButton = .build { topTouchArea in
        topTouchArea.isAccessibilityElement = false
        topTouchArea.addTarget(self, action: #selector(self.tappedTopArea), for: .touchUpInside)
    }

    var topTabsVisible: Bool {
        return topTabsViewController != nil
    }
    // Backdrop used for displaying greyed background for private tabs
    private lazy var webViewContainerBackdrop: UIView = .build { containerBackdrop in
        containerBackdrop.alpha = 0
    }
    var keyboardBackdrop: UIView?

    var scrollController = TabScrollingController()
    private var keyboardState: KeyboardState?
    var pendingToast: Toast? // A toast that might be waiting for BVC to appear before displaying
    var downloadToast: DownloadToast? // A toast that is showing the combined download progress

    // Tracking navigation items to record history types.
    // TODO: weak references?
    var ignoredNavigation = Set<WKNavigation>()
    var typedNavigation = [WKNavigation: VisitType]()

    private lazy var navigationToolbarContainer: NavigationToolbarContainer = .build { view in
        view.windowUUID = self.windowUUID
    }
    var toolbar = TabToolbar()
    var navigationToolbar: TabToolbarProtocol {
        return toolbar.isHidden ? urlBar : toolbar
    }

    var topTabsViewController: TopTabsViewController?

    // Keep track of allowed `URLRequest`s from `webView(_:decidePolicyFor:decisionHandler:)` so
    // that we can obtain the originating `URLRequest` when a `URLResponse` is received. This will
    // allow us to re-trigger the `URLRequest` if the user requests a file to be downloaded.
    var pendingRequests = [String: URLRequest]()

    // This is set when the user taps "Download Link" from the context menu. We then force a
    // download of the next request through the `WKNavigationDelegate` that matches this web view.
    weak var pendingDownloadWebView: WKWebView?

    let downloadQueue: DownloadQueue

    private var keyboardPressesHandlerValue: Any?

    var themeManager: ThemeManager
    var notificationCenter: NotificationProtocol
    var themeObserver: NSObjectProtocol?

    var logger: Logger

    var newTabSettings: NewTabPage {
        return NewTabAccessors.getNewTabPage(profile.prefs)
    }

    @available(iOS 13.4, *)
    func keyboardPressesHandler() -> KeyboardPressesHandler {
        guard let keyboardPressesHandlerValue = keyboardPressesHandlerValue as? KeyboardPressesHandler else {
            keyboardPressesHandlerValue = KeyboardPressesHandler()
            return keyboardPressesHandlerValue as! KeyboardPressesHandler
        }
        return keyboardPressesHandlerValue
    }

    init(
        profile: Profile,
        tabManager: TabManager,
        themeManager: ThemeManager = AppContainer.shared.resolve(),
        notificationCenter: NotificationProtocol = NotificationCenter.default,
        ratingPromptManager: RatingPromptManager = AppContainer.shared.resolve(),
        downloadQueue: DownloadQueue = AppContainer.shared.resolve(),
        logger: Logger = DefaultLogger.shared,
        appAuthenticator: AppAuthenticationProtocol = AppAuthenticator()
    ) {
        self.profile = profile
        self.tabManager = tabManager
        self.themeManager = themeManager
        self.notificationCenter = notificationCenter
        self.ratingPromptManager = ratingPromptManager
        self.readerModeCache = DiskReaderModeCache.sharedInstance
        self.downloadQueue = downloadQueue
        self.logger = logger
        self.appAuthenticator = appAuthenticator
        self.overlayManager = DefaultOverlayModeManager()
        let windowUUID = tabManager.windowUUID
        let contextualViewProvider = ContextualHintViewProvider(forHintType: .toolbarLocation,
                                                                with: profile)
        self.toolbarContextHintVC = ContextualHintViewController(with: contextualViewProvider,
                                                                 windowUUID: windowUUID)
        let shoppingViewProvider = ContextualHintViewProvider(forHintType: .shoppingExperience,
                                                              with: profile)
        shoppingContextHintVC = ContextualHintViewController(with: shoppingViewProvider,
                                                             windowUUID: windowUUID)
        let dataClearanceViewProvider = ContextualHintViewProvider(
            forHintType: .dataClearance,
            with: profile
        )
        self.dataClearanceContextHintVC = ContextualHintViewController(with: dataClearanceViewProvider,
                                                                       windowUUID: windowUUID)
        super.init(nibName: nil, bundle: nil)
        didInit()
    }

    required init?(coder aDecoder: NSCoder) {
        fatalError("init(coder:) has not been implemented")
    }

    deinit {
        logger.log("BVC deallocating", level: .info, category: .lifecycle)
        unsubscribeFromRedux()
        observedWebViews.forEach({ stopObserving(webView: $0) })
    }

    override var prefersStatusBarHidden: Bool {
        return false
    }

    override var supportedInterfaceOrientations: UIInterfaceOrientationMask {
        if UIDevice.current.userInterfaceIdiom == .phone {
            return .allButUpsideDown
        } else {
            return .all
        }
    }

    fileprivate func didInit() {
        screenshotHelper = ScreenshotHelper(controller: self)
        tabManager.addDelegate(self)
        tabManager.addNavigationDelegate(self)
        downloadQueue.addDelegate(self)
        let tabWindowUUID = tabManager.windowUUID
        AppEventQueue.wait(for: [.startupFlowComplete, .tabRestoration(tabWindowUUID)]) { [weak self] in
            // Ensure we call into didBecomeActive at least once during startup flow (if needed)
            guard !AppEventQueue.activityIsCompleted(.browserUpdatedForAppActivation(tabWindowUUID)) else { return }
            self?.browserDidBecomeActive()
        }
    }

    @objc
    private func didAddPendingBlobDownloadToQueue() {
        pendingDownloadWebView = nil
    }

    /// If user manually opens the keyboard and presses undo, the app switches to the last
    /// open tab, and because of that we need to leave overlay state
    @objc
    func didTapUndoCloseAllTabToast(notification: Notification) {
        guard windowUUID == notification.windowUUID else { return }
        overlayManager.switchTab(shouldCancelLoading: true)
    }

    @objc
    func didFinishAnnouncement(notification: Notification) {
        if let userInfo = notification.userInfo,
            let announcementText =  userInfo[UIAccessibility.announcementStringValueUserInfoKey] as? String {
            let saveSuccessMessage: String = .CreditCard.RememberCreditCard.CreditCardSaveSuccessToastMessage
            let updateSuccessMessage: String = .CreditCard.UpdateCreditCard.CreditCardUpdateSuccessToastMessage
            if announcementText == saveSuccessMessage || announcementText == updateSuccessMessage {
                UIAccessibility.post(
                    notification: .layoutChanged,
                    argument: self.tabManager.selectedTab?.currentWebView()
                )
            }
        }
    }

    @objc
    func searchBarPositionDidChange(notification: Notification) {
        guard let dict = notification.object as? NSDictionary,
              let newSearchBarPosition = dict[PrefsKeys.FeatureFlags.SearchBarPosition] as? SearchBarPosition,
              urlBar != nil
        else { return }

        let newPositionIsBottom = newSearchBarPosition == .bottom
        let newParent = newPositionIsBottom ? overKeyboardContainer : header
        urlBar.removeFromParent()
        urlBar.addToParent(parent: newParent)

        if let readerModeBar = readerModeBar {
            readerModeBar.removeFromParent()
            readerModeBar.addToParent(parent: newParent, addToTop: newSearchBarPosition == .bottom)
        }

        isBottomSearchBar = newPositionIsBottom
        updateViewConstraints()
        updateHeaderConstraints()
        toolbar.setNeedsDisplay()
        urlBar.updateConstraints()
        updateMicrosurveyConstraints()
    }

    func shouldShowToolbarForTraitCollection(_ previousTraitCollection: UITraitCollection) -> Bool {
        return previousTraitCollection.verticalSizeClass != .compact
               && previousTraitCollection.horizontalSizeClass != .regular
    }

    func shouldShowTopTabsForTraitCollection(_ newTraitCollection: UITraitCollection) -> Bool {
        return newTraitCollection.verticalSizeClass == .regular
               && newTraitCollection.horizontalSizeClass == .regular
    }

    @objc
    fileprivate func appMenuBadgeUpdate() {
        let actionNeeded = RustFirefoxAccounts.shared.isActionNeeded
        let showWarningBadge = actionNeeded

        urlBar.warningMenuBadge(setVisible: showWarningBadge)
        if !isToolbarRefactorEnabled {
            toolbar.warningMenuBadge(setVisible: showWarningBadge)
        }
    }

    func updateToolbarStateForTraitCollection(_ newCollection: UITraitCollection) {
        let showToolbar = shouldShowToolbarForTraitCollection(newCollection)
        let showTopTabs = shouldShowTopTabsForTraitCollection(newCollection)

        urlBar.topTabsIsShowing = showTopTabs
        urlBar.setShowToolbar(!showToolbar)

        if isToolbarRefactorEnabled {
            navigationToolbarContainer.applyTheme(theme: currentTheme())
        } else {
            toolbar.addNewTabButton.isHidden = showToolbar

            if showToolbar {
                toolbar.isHidden = false
                toolbar.tabToolbarDelegate = self
                toolbar.applyUIMode(
                    isPrivate: tabManager.selectedTab?.isPrivate ?? false,
                    theme: currentTheme()
                )
                toolbar.applyTheme(theme: currentTheme())
                handleMiddleButtonState(currentMiddleButtonState ?? .search)
                updateTabCountUsingTabManager(self.tabManager)
            } else {
                toolbar.tabToolbarDelegate = nil
                toolbar.isHidden = true
            }
        }

        appMenuBadgeUpdate()

        if showTopTabs, topTabsViewController == nil {
            let topTabsViewController = TopTabsViewController(tabManager: tabManager, profile: profile)
            topTabsViewController.delegate = self
            addChild(topTabsViewController)
            header.addArrangedViewToTop(topTabsViewController.view)
            self.topTabsViewController = topTabsViewController
            topTabsViewController.applyTheme()
        } else if showTopTabs, topTabsViewController != nil {
            topTabsViewController?.applyTheme()
        } else {
            if let topTabsView = topTabsViewController?.view {
                header.removeArrangedView(topTabsView)
            }
            topTabsViewController?.removeFromParent()
            topTabsViewController = nil
        }

        header.setNeedsLayout()
        view.layoutSubviews()

        if let tab = tabManager.selectedTab,
           let webView = tab.webView {
            updateURLBarDisplayURL(tab)
            navigationToolbar.updateBackStatus(webView.canGoBack)
            navigationToolbar.updateForwardStatus(webView.canGoForward)
        }
    }

    func dismissVisibleMenus() {
        displayedPopoverController?.dismiss(animated: true)
        if self.presentedViewController as? PhotonActionSheet != nil {
            self.presentedViewController?.dismiss(animated: true, completion: nil)
        }
    }

    @objc
    func appDidEnterBackgroundNotification() {
        displayedPopoverController?.dismiss(animated: false) {
            self.updateDisplayedPopoverProperties = nil
            self.displayedPopoverController = nil
        }
        if self.presentedViewController as? PhotonActionSheet != nil {
            self.presentedViewController?.dismiss(animated: true, completion: nil)
        }
        if let tab = tabManager.selectedTab {
            screenshotHelper.takeScreenshot(tab)
        }
        // Formerly these calls were run during AppDelegate.didEnterBackground(), but we have
        // individual TabManager instances for each BVC, so we perform these here instead.
        tabManager.preserveTabs()
        // TODO: [FXIOS-7856] Some additional updates for telemetry forthcoming, once iPad multi-window is enabled.
        SearchBarSettingsViewModel.recordLocationTelemetry(for: isBottomSearchBar ? .bottom : .top)
        TabsTelemetry.trackTabsQuantity(tabManager: tabManager)
    }

    @objc
    func tappedTopArea() {
        scrollController.showToolbars(animated: true)
    }

    @objc
    func appWillResignActiveNotification() {
        // Dismiss any popovers that might be visible
        displayedPopoverController?.dismiss(animated: false) {
            self.updateDisplayedPopoverProperties = nil
            self.displayedPopoverController = nil
        }

        // If we are displaying a private tab, hide any elements in the tab that we wouldn't want shown
        // when the app is in the home switcher
        guard let privateTab = tabManager.selectedTab,
              privateTab.isPrivate
        else { return }

        view.bringSubviewToFront(webViewContainerBackdrop)
        webViewContainerBackdrop.alpha = 1
        contentStackView.alpha = 0
        urlBar.locationContainer.alpha = 0
        presentedViewController?.popoverPresentationController?.containerView?.alpha = 0
        presentedViewController?.view.alpha = 0
    }

    @objc
    func appDidBecomeActiveNotification() {
        // Re-show any components that might have been hidden because they were being displayed
        // as part of a private mode tab
        UIView.animate(
            withDuration: 0.2,
            delay: 0,
            options: UIView.AnimationOptions(),
            animations: {
                self.contentStackView.alpha = 1
                self.urlBar.locationContainer.alpha = 1
                self.presentedViewController?.popoverPresentationController?.containerView?.alpha = 1
                self.presentedViewController?.view.alpha = 1
            }, completion: { _ in
                self.webViewContainerBackdrop.alpha = 0
                self.view.sendSubviewToBack(self.webViewContainerBackdrop)
            })

        // Re-show toolbar which might have been hidden during scrolling (prior to app moving into the background)
        scrollController.showToolbars(animated: false)

        browserDidBecomeActive()
    }

    func browserDidBecomeActive() {
        let uuid = tabManager.windowUUID
        AppEventQueue.started(.browserUpdatedForAppActivation(uuid))
        defer { AppEventQueue.completed(.browserUpdatedForAppActivation(uuid)) }

        nightModeUpdates()

        // Update lock icon without redrawing the whole locationView
        if let tab = tabManager.selectedTab {
            urlBar.locationView.tabDidChangeContentBlocking(tab)
        }

        dismissModalsIfStartAtHome()
    }

    private func nightModeUpdates() {
        if NightModeHelper.isActivated(),
           !featureFlags.isFeatureEnabled(.nightMode, checking: .buildOnly) {
            NightModeHelper.turnOff()
            themeManager.reloadTheme(for: windowUUID)
        }

        NightModeHelper.cleanNightModeDefaults()
    }

    private func dismissModalsIfStartAtHome() {
        guard tabManager.startAtHomeCheck() else { return }
        let action = FakespotAction(isExpanded: false,
                                    windowUUID: windowUUID,
                                    actionType: FakespotActionType.setAppearanceTo)
        store.dispatch(action)

        guard presentedViewController != nil else { return }
        dismissVC()
    }

    // MARK: - Redux

    func subscribeToRedux() {
<<<<<<< HEAD
        store.dispatch(ActiveScreensStateAction.showScreen(
            ScreenActionContext(screen: .browserViewController, windowUUID: windowUUID)
        ))

        let isPrivate = tabManager.selectedTab?.isPrivate ?? false
        store.dispatch(GeneralBrowserAction.browserDidLoad(BoolValueContext(boolValue: isPrivate,
                                                                            windowUUID: windowUUID)))

=======
        let action = ScreenAction(windowUUID: windowUUID,
                                  actionType: ScreenActionType.showScreen,
                                  screen: .browserViewController)
        store.dispatch(action)
>>>>>>> 70329360
        let uuid = self.windowUUID
        store.subscribe(self, transform: {
            $0.select({ appState in
                return BrowserViewControllerState(appState: appState, uuid: uuid)
            })
        })
    }

    func unsubscribeFromRedux() {
        let action = ScreenAction(windowUUID: windowUUID,
                                  actionType: ScreenActionType.closeScreen,
                                  screen: .browserViewController)
        store.dispatch(action)
        // Note: actual `store.unsubscribe()` is not strictly needed; Redux uses weak subscribers
    }

    func newState(state: BrowserViewControllerState) {
        ensureMainThread { [weak self] in
            guard let self else { return }

            browserViewControllerState = state

            // opens or close sidebar/bottom sheet to match the saved state
            if state.fakespotState.isOpen {
                guard let productURL = urlBar.currentURL else { return }
                handleFakespotFlow(productURL: productURL)
            } else if !state.fakespotState.isOpen {
                dismissFakespotIfNeeded()
            }

            if state.reloadWebView {
                updateContentInHomePanel(state.browserViewType)
            }

            setupMiddleButtonStatus(isLoading: false)

            if let toast = state.toast {
                self.showToastType(toast: toast)
            }

            if state.showOverlay == true {
                overlayManager.openNewTab(url: nil, newTabSettings: newTabSettings)
            }
        }
    }

    private func showToastType(toast: ToastType) {
        let viewModel = ButtonToastViewModel(
            labelText: toast.title,
            buttonText: toast.buttonText)
        let uuid = windowUUID
        let toast = ButtonToast(viewModel: viewModel,
                                theme: currentTheme(),
                                completion: { buttonPressed in
            if let action = toast.reduxAction(for: uuid), buttonPressed {
                store.dispatch(action)
            }
        })

        show(toast: toast)
    }

    // MARK: - Lifecycle

    override func viewDidLoad() {
        super.viewDidLoad()
        KeyboardHelper.defaultHelper.addDelegate(self)
        trackTelemetry()
        setupNotifications()
        addSubviews()
        listenForThemeChange(view)
        setupAccessibleActions()

        clipboardBarDisplayHandler = ClipboardBarDisplayHandler(prefs: profile.prefs, tabManager: tabManager)
        clipboardBarDisplayHandler?.delegate = self

        scrollController.header = header
        scrollController.overKeyboardContainer = overKeyboardContainer
        scrollController.bottomContainer = bottomContainer

        updateToolbarStateForTraitCollection(traitCollection)

        setupConstraints()

        // Setup UIDropInteraction to handle dragging and dropping
        // links into the view from other apps.
        let dropInteraction = UIDropInteraction(delegate: self)
        view.addInteraction(dropInteraction)

        searchTelemetry = SearchTelemetry(tabManager: tabManager)

        // Awesomebar Location Telemetry
        SearchBarSettingsViewModel.recordLocationTelemetry(for: isBottomSearchBar ? .bottom : .top)

        overlayManager.setURLBar(urlBarView: urlBar)

        // Update theme of already existing views
        let theme = currentTheme()
        header.applyTheme(theme: theme)
        overKeyboardContainer.applyTheme(theme: theme)
        bottomContainer.applyTheme(theme: theme)
        bottomContentStackView.applyTheme(theme: theme)
        statusBarOverlay.hasTopTabs = shouldShowTopTabsForTraitCollection(traitCollection)
        statusBarOverlay.applyTheme(theme: theme)

        // Feature flag for credit card until we fully enable this feature
        let autofillCreditCardStatus = featureFlags.isFeatureEnabled(
            .creditCardAutofillStatus, checking: .buildOnly)
        // We need to update autofill status on sync manager as there could be delay from nimbus
        // in getting the value. When the delay happens the credit cards might not sync
        // as the default value is false
        profile.syncManager.updateCreditCardAutofillStatus(value: autofillCreditCardStatus)
        // Credit card initial setup telemetry
        creditCardInitialSetupTelemetry()

        // Send settings telemetry for Fakespot
        FakespotUtils().addSettingTelemetry()

        subscribeToRedux()
    }

    private func setupAccessibleActions() {
        // UIAccessibilityCustomAction subclass holding an AccessibleAction instance does not work,
        // thus unable to generate AccessibleActions and UIAccessibilityCustomActions "on-demand" and need
        // to make them "persistent" e.g. by being stored in BVC
        pasteGoAction = AccessibleAction(name: .PasteAndGoTitle, handler: { [weak self] () -> Bool in
            guard let self else { return false }
            if let pasteboardContents = UIPasteboard.general.string {
                self.urlBar(self.urlBar, didSubmitText: pasteboardContents)
                searchController?.searchTelemetry?.interactionType = .pasted
                return true
            }
            return false
        })
        pasteAction = AccessibleAction(name: .PasteTitle, handler: {  [weak self] () -> Bool in
            guard let self else { return false }
            if let pasteboardContents = UIPasteboard.general.string {
                // Enter overlay mode and make the search controller appear.
                self.overlayManager.openSearch(with: pasteboardContents)
                searchController?.searchTelemetry?.interactionType = .pasted
                return true
            }
            return false
        })
        copyAddressAction = AccessibleAction(name: .CopyAddressTitle, handler: { [weak self] () -> Bool in
            guard let self else { return false }
            if let url = self.tabManager.selectedTab?.canonicalURL?.displayURL ?? self.urlBar.currentURL {
                UIPasteboard.general.url = url
            }
            return true
        })
    }

    private func setupNotifications() {
        notificationCenter.addObserver(
            self,
            selector: #selector(appWillResignActiveNotification),
            name: UIApplication.willResignActiveNotification,
            object: nil)
        notificationCenter.addObserver(
            self,
            selector: #selector(appDidBecomeActiveNotification),
            name: UIApplication.didBecomeActiveNotification,
            object: nil)
        notificationCenter.addObserver(
            self,
            selector: #selector(appDidEnterBackgroundNotification),
            name: UIApplication.didEnterBackgroundNotification,
            object: nil)
        notificationCenter.addObserver(
            self,
            selector: #selector(appMenuBadgeUpdate),
            name: .FirefoxAccountStateChange,
            object: nil)
        notificationCenter.addObserver(
            self,
            selector: #selector(searchBarPositionDidChange),
            name: .SearchBarPositionDidChange,
            object: nil)
        notificationCenter.addObserver(
            self,
            selector: #selector(didTapUndoCloseAllTabToast),
            name: .DidTapUndoCloseAllTabToast,
            object: nil)
        notificationCenter.addObserver(
            self,
            selector: #selector(didFinishAnnouncement),
            name: UIAccessibility.announcementDidFinishNotification,
            object: nil)
        notificationCenter.addObserver(self,
                                       selector: #selector(didAddPendingBlobDownloadToQueue),
                                       name: .PendingBlobDownloadAddedToQueue,
                                       object: nil)
    }

    func addSubviews() {
        view.addSubviews(webViewContainerBackdrop, contentStackView)

        contentStackView.addArrangedSubview(contentContainer)

        view.addSubview(topTouchArea)

        // Work around for covering the non-clipped web view content
        view.addSubview(statusBarOverlay)

        // Setup the URL bar, wrapped in a view to get transparency effect
        urlBar = URLBarView(profile: profile, windowUUID: windowUUID)
        urlBar.translatesAutoresizingMaskIntoConstraints = false
        urlBar.delegate = self
        urlBar.tabToolbarDelegate = self
        urlBar.applyTheme(theme: currentTheme())
        let isPrivate = tabManager.selectedTab?.isPrivate ?? false
        urlBar.applyUIMode(isPrivate: isPrivate, theme: currentTheme())

        urlBar.addToParent(parent: isBottomSearchBar ? overKeyboardContainer : header)
        view.addSubview(header)
        view.addSubview(bottomContentStackView)
        view.addSubview(overKeyboardContainer)

        if isToolbarRefactorEnabled {
            toolbar = TabToolbar()
        }

        let toolbarToShow = isToolbarRefactorEnabled ? navigationToolbarContainer : toolbar

        bottomContainer.addArrangedSubview(toolbarToShow)
        view.addSubview(bottomContainer)
    }

    override func viewWillAppear(_ animated: Bool) {
        super.viewWillAppear(animated)

        if !displayedRestoreTabsAlert && crashedLastLaunch() {
            logger.log("The application crashed on last session",
                       level: .info,
                       category: .lifecycle)
            displayedRestoreTabsAlert = true
            showRestoreTabsAlert()
        } else {
            tabManager.restoreTabs()
        }

        updateTabCountUsingTabManager(tabManager, animated: false)

        urlBar.searchEnginesDidUpdate()
    }

    override func viewDidAppear(_ animated: Bool) {
        super.viewDidAppear(animated)

        if let toast = self.pendingToast {
            self.pendingToast = nil
            show(toast: toast, afterWaiting: ButtonToast.UX.delay)
        }
        showQueuedAlertIfAvailable()

        prepareURLOnboardingContextualHint()

        browserDelegate?.browserHasLoaded()
        AppEventQueue.signal(event: .browserIsReady)

        setupMicrosurvey()
    }

    private func prepareURLOnboardingContextualHint() {
        guard toolbarContextHintVC.shouldPresentHint(),
              featureFlags.isFeatureEnabled(.isToolbarCFREnabled, checking: .buildOnly)
        else { return }

        toolbarContextHintVC.configure(
            anchor: urlBar,
            withArrowDirection: isBottomSearchBar ? .down : .up,
            andDelegate: self,
            presentedUsing: { self.presentContextualHint() },
            andActionForButton: { self.homePanelDidRequestToOpenSettings(at: .toolbar) },
            overlayState: overlayManager)
    }

    private func presentContextualHint() {
        if IntroScreenManager(prefs: profile.prefs).shouldShowIntroScreen { return }
        present(toolbarContextHintVC, animated: true)

        UIAccessibility.post(notification: .layoutChanged, argument: toolbarContextHintVC)
    }

    func willNavigateAway() {
        if let tab = tabManager.selectedTab {
            screenshotHelper.takeScreenshot(tab)
        }
    }

    override func viewDidLayoutSubviews() {
        super.viewDidLayoutSubviews()
        // Remove existing constraints
        statusBarOverlay.removeConstraints(statusBarOverlay.constraints)

        // Set new constraints for the statusBarOverlay
        NSLayoutConstraint.activate([
            statusBarOverlay.topAnchor.constraint(equalTo: view.topAnchor),
            statusBarOverlay.leadingAnchor.constraint(equalTo: view.leadingAnchor),
            statusBarOverlay.trailingAnchor.constraint(equalTo: view.trailingAnchor),
            statusBarOverlay.heightAnchor.constraint(equalToConstant: view.safeAreaInsets.top)
        ])

        // Ensure the layout is updated immediately
        view.layoutIfNeeded()

        showQueuedAlertIfAvailable()
    }

    override func willTransition(
        to newCollection: UITraitCollection,
        with coordinator: UIViewControllerTransitionCoordinator
    ) {
        super.willTransition(to: newCollection, with: coordinator)

        // During split screen launching on iPad, this callback gets fired before viewDidLoad gets a chance to
        // set things up. Make sure to only update the toolbar state if the view is ready for it.
        if isViewLoaded {
            updateToolbarStateForTraitCollection(newCollection)
        }

        displayedPopoverController?.dismiss(animated: true, completion: nil)
        coordinator.animate(alongsideTransition: { context in
            self.scrollController.showToolbars(animated: false)
        }, completion: nil)
    }

    override func viewWillTransition(to size: CGSize, with coordinator: UIViewControllerTransitionCoordinator) {
        super.viewWillTransition(to: size, with: coordinator)

        dismissVisibleMenus()

        var fakespotNeedsUpdate = false
        if urlBar.currentURL != nil {
            fakespotNeedsUpdate = contentStackView.isSidebarVisible != FakespotUtils().shouldDisplayInSidebar(
                viewSize: size
            )
            if let fakespotState = browserViewControllerState?.fakespotState {
                fakespotNeedsUpdate = fakespotNeedsUpdate && fakespotState.isOpen
            }

            if fakespotNeedsUpdate {
                dismissFakespotIfNeeded(animated: false)
            }
        }

        coordinator.animate(alongsideTransition: { context in
            self.scrollController.updateMinimumZoom()
            self.topTabsViewController?.scrollToCurrentTab(false, centerCell: false)
            if let popover = self.displayedPopoverController {
                self.updateDisplayedPopoverProperties?()
                self.present(popover, animated: true, completion: nil)
            }

            if let productURL = self.urlBar.currentURL, fakespotNeedsUpdate {
                self.handleFakespotFlow(productURL: productURL)
            }
        }, completion: { _ in
            self.scrollController.setMinimumZoom()
        })
    }

    override func traitCollectionDidChange(_ previousTraitCollection: UITraitCollection?) {
        super.traitCollectionDidChange(previousTraitCollection)
        if traitCollection.hasDifferentColorAppearance(comparedTo: previousTraitCollection) {
            themeManager.systemThemeChanged()
        }
        setupMiddleButtonStatus(isLoading: false)
    }

    // MARK: - Constraints

    private func setupConstraints() {
        urlBar.snp.makeConstraints { make in
            urlBarHeightConstraint = make.height.equalTo(UIConstants.TopToolbarHeightMax).constraint
        }

        NSLayoutConstraint.activate([
            webViewContainerBackdrop.topAnchor.constraint(equalTo: view.topAnchor),
            webViewContainerBackdrop.leadingAnchor.constraint(equalTo: view.leadingAnchor),
            webViewContainerBackdrop.trailingAnchor.constraint(equalTo: view.trailingAnchor),
            webViewContainerBackdrop.bottomAnchor.constraint(equalTo: view.bottomAnchor)
        ])

        NSLayoutConstraint.activate([
            contentStackView.topAnchor.constraint(equalTo: header.bottomAnchor),
            contentStackView.leadingAnchor.constraint(equalTo: view.leadingAnchor),
            contentStackView.trailingAnchor.constraint(equalTo: view.trailingAnchor),
            contentStackView.bottomAnchor.constraint(equalTo: overKeyboardContainer.topAnchor),
        ])

        updateHeaderConstraints()
    }

    private func updateHeaderConstraints() {
        header.snp.remakeConstraints { make in
            if isBottomSearchBar {
                make.left.right.equalTo(view)
                make.top.equalTo(view.safeArea.top)
                // The status bar is covered by the statusBarOverlay,
                // if we don't have the URL bar at the top then header height is 0
                make.height.equalTo(0)
            } else {
                scrollController.headerTopConstraint = make.top.equalTo(view.safeArea.top).constraint
                make.left.right.equalTo(view)
            }
        }
    }

    override func updateViewConstraints() {
        super.updateViewConstraints()

        NSLayoutConstraint.activate([
            topTouchArea.topAnchor.constraint(equalTo: view.topAnchor),
            topTouchArea.leadingAnchor.constraint(equalTo: view.leadingAnchor),
            topTouchArea.trailingAnchor.constraint(equalTo: view.trailingAnchor),
            topTouchArea.heightAnchor.constraint(equalToConstant: isBottomSearchBar ? 0 : UX.ShowHeaderTapAreaHeight)
        ])

        readerModeBar?.snp.remakeConstraints { make in
            make.height.equalTo(UIConstants.ToolbarHeight)
        }

        // Setup the bottom toolbar
        if !isToolbarRefactorEnabled {
            toolbar.snp.remakeConstraints { make in
                make.height.equalTo(UIConstants.BottomToolbarHeight)
            }
        }

        overKeyboardContainer.snp.remakeConstraints { make in
            scrollController.overKeyboardContainerConstraint = make.bottom.equalTo(bottomContainer.snp.top).constraint
            if !isBottomSearchBar, zoomPageBar != nil {
                make.height.greaterThanOrEqualTo(0)
            } else if !isBottomSearchBar {
                make.height.equalTo(0)
            }
            make.leading.trailing.equalTo(view)
        }

        bottomContainer.snp.remakeConstraints { make in
            scrollController.bottomContainerConstraint = make.bottom.equalTo(view.snp.bottom).constraint
            make.leading.trailing.equalTo(view)
        }

        bottomContentStackView.snp.remakeConstraints { remake in
            adjustBottomContentStackView(remake)
        }

        adjustBottomSearchBarForKeyboard()
    }

    private func adjustBottomContentStackView(_ remake: ConstraintMaker) {
        remake.left.equalTo(view.safeArea.left)
        remake.right.equalTo(view.safeArea.right)
        remake.centerX.equalTo(view)
        remake.width.equalTo(view.safeArea.width)

        // Height is set by content - this removes run time error
        remake.height.greaterThanOrEqualTo(0)
        bottomContentStackView.setContentHuggingPriority(.defaultHigh, for: .vertical)

        if isBottomSearchBar {
            adjustBottomContentBottomSearchBar(remake)
        } else {
            adjustBottomContentTopSearchBar(remake)
        }
    }

    private func adjustBottomContentTopSearchBar(_ remake: ConstraintMaker) {
        if let keyboardHeight = keyboardState?.intersectionHeightForView(view), keyboardHeight > 0 {
            remake.bottom.equalTo(view).offset(-keyboardHeight)
        } else if !toolbar.isHidden {
            remake.bottom.lessThanOrEqualTo(overKeyboardContainer.snp.top)
            remake.bottom.lessThanOrEqualTo(view.safeArea.bottom)
        } else {
            remake.bottom.equalTo(view.safeArea.bottom)
        }
    }

    private func adjustBottomContentBottomSearchBar(_ remake: ConstraintMaker) {
        remake.bottom.lessThanOrEqualTo(overKeyboardContainer.snp.top)
        remake.bottom.lessThanOrEqualTo(view.safeArea.bottom)
    }

    private func adjustBottomSearchBarForKeyboard() {
        guard isBottomSearchBar,
              let keyboardHeight = keyboardState?.intersectionHeightForView(view), keyboardHeight > 0
        else {
            overKeyboardContainer.removeKeyboardSpacer()
            return
        }

        let showToolBar = shouldShowToolbarForTraitCollection(traitCollection)
        let toolBarHeight = showToolBar ? UIConstants.BottomToolbarHeight : 0
        let spacerHeight = keyboardHeight - toolBarHeight
        overKeyboardContainer.addKeyboardSpacer(spacerHeight: spacerHeight)
    }

    // Because crashedLastLaunch is sticky, it does not get reset, we need to remember its
    // value so that we do not keep asking the user to restore their tabs.
    var displayedRestoreTabsAlert = false

    fileprivate func crashedLastLaunch() -> Bool {
        return logger.crashedLastLaunch
    }

    fileprivate func showRestoreTabsAlert() {
        let alert = UIAlertController.restoreTabsAlert(
            okayCallback: { _ in
                let extra = [TelemetryWrapper.EventExtraKey.isRestoreTabsStarted.rawValue: true]
                TelemetryWrapper.recordEvent(category: .action,
                                             method: .tap,
                                             object: .restoreTabsAlert,
                                             extras: extra)
                self.isCrashAlertShowing = false
                self.tabManager.restoreTabs(true)
            },
            noCallback: { _ in
                let extra = [TelemetryWrapper.EventExtraKey.isRestoreTabsStarted.rawValue: false]
                TelemetryWrapper.recordEvent(category: .action,
                                             method: .tap,
                                             object: .restoreTabsAlert,
                                             extras: extra)
                self.isCrashAlertShowing = false
                self.tabManager.selectTab(self.tabManager.addTab())
                self.openUrlAfterRestore()
                AppEventQueue.signal(event: .tabRestoration(self.tabManager.windowUUID))
            }
        )
        self.present(alert, animated: true, completion: nil)
        isCrashAlertShowing = true
    }

    fileprivate func showQueuedAlertIfAvailable() {
        if let queuedAlertInfo = tabManager.selectedTab?.dequeueJavascriptAlertPrompt() {
            let alertController = queuedAlertInfo.alertController()
            alertController.delegate = self
            present(alertController, animated: true, completion: nil)
        }
    }

    func resetBrowserChrome() {
        // animate and reset transform for tab chrome
        urlBar.updateAlphaForSubviews(1)
        if !isToolbarRefactorEnabled {
            toolbar.isHidden = false
        }

        [header, overKeyboardContainer].forEach { view in
            view?.transform = .identity
        }
    }

    // MARK: - Manage embedded content

    func frontEmbeddedContent(_ viewController: ContentContainable) {
        contentContainer.update(content: viewController)
        statusBarOverlay.resetState(isHomepage: contentContainer.hasHomepage)
    }

    /// Embed a ContentContainable inside the content container
    /// - Parameter viewController: the view controller to embed inside the content container
    /// - Returns: True when the content was successfully embedded
    func embedContent(_ viewController: ContentContainable) -> Bool {
        guard contentContainer.canAdd(content: viewController) else { return false }

        addChild(viewController)
        contentContainer.add(content: viewController)
        viewController.didMove(toParent: self)
        statusBarOverlay.resetState(isHomepage: contentContainer.hasHomepage)

        UIAccessibility.post(notification: UIAccessibility.Notification.screenChanged, argument: nil)
        return true
    }

    /// Show the home page embedded in the contentContainer
    /// - Parameter inline: Inline is true when the homepage is created from the tab tray, a long press
    /// on the tab bar to open a new tab or by pressing the home page button on the tab bar. Inline is false when
    /// it's the zero search page, aka when the home page is shown by clicking the url bar from a loaded web page.
    func showEmbeddedHomepage(inline: Bool, isPrivate: Bool) {
        resetDataClearanceCFRTimer()

        if isPrivate && featureFlags.isFeatureEnabled(.feltPrivacySimplifiedUI, checking: .buildOnly) {
            browserDelegate?.showPrivateHomepage(overlayManager: overlayManager)
            return
        }

        hideReaderModeBar(animated: false)

        // Make sure reload button is hidden on homepage
        urlBar.locationView.reloadButton.reloadButtonState = .disabled

        browserDelegate?.showHomepage(inline: inline,
                                      toastContainer: contentContainer,
                                      homepanelDelegate: self,
                                      libraryPanelDelegate: self,
                                      statusBarScrollDelegate: statusBarOverlay,
                                      overlayManager: overlayManager)
    }

    func showEmbeddedWebview() {
        // Make sure reload button is working when showing webview
        urlBar.locationView.reloadButton.reloadButtonState = .reload

        guard let selectedTab = tabManager.selectedTab,
              let webView = selectedTab.webView else {
            logger.log("Webview of selected tab was not available", level: .debug, category: .lifecycle)
            return
        }

        if webView.url == nil {
            // The web view can go gray if it was zombified due to memory pressure.
            // When this happens, the URL is nil, so try restoring the page upon selection.
            logger.log("Webview was zombified, reloading before showing", level: .debug, category: .lifecycle)
            selectedTab.reload()
        }

        browserDelegate?.show(webView: webView)
    }

    // MARK: - Microsurvey
    private func setupMicrosurvey() {
        guard featureFlags.isFeatureEnabled(.microsurvey, checking: .buildOnly) else { return }

        // TODO: FXIOS-8990: Create Microsurvey Surface Manager to handle showing survey prompt
        if microsurvey != nil {
            removeMicrosurveyPrompt()
        }

        createMicrosurveyPrompt()
    }

    private func updateMicrosurveyConstraints() {
        guard let microsurvey else { return }

        microsurvey.translatesAutoresizingMaskIntoConstraints = false
        view.addSubview(microsurvey)

        if urlBar.isBottomSearchBar {
            overKeyboardContainer.addArrangedViewToTop(microsurvey, animated: false, completion: {
                self.view.layoutIfNeeded()
            })
        } else {
            bottomContainer.addArrangedViewToTop(microsurvey, animated: false, completion: {
                self.view.layoutIfNeeded()
            })
        }

        microsurvey.applyTheme(theme: themeManager.currentTheme(for: windowUUID))

        updateViewConstraints()
    }

    private func createMicrosurveyPrompt() {
        let viewModel = MicrosurveyViewModel(openAction: {
            // TODO: FXIOS-8895: Create Micro Survey Modal View
        }) {
            // TODO: FXIOS-8898: Setup Redux to handle open and dismissing modal
        }

        self.microsurvey = MicrosurveyPromptView(viewModel: viewModel)

        updateMicrosurveyConstraints()
    }

    private func removeMicrosurveyPrompt() {
        guard let microsurvey else { return }
        if urlBar.isBottomSearchBar {
            overKeyboardContainer.removeArrangedView(microsurvey)
        } else {
            bottomContainer.removeArrangedView(microsurvey)
        }

        self.microsurvey = nil
        updateViewConstraints()
    }
    // MARK: - Update content

    func updateContentInHomePanel(_ browserViewType: BrowserViewType) {
        switch browserViewType {
        case .normalHomepage:
            showEmbeddedHomepage(inline: true, isPrivate: false)
        case .privateHomepage:
            showEmbeddedHomepage(inline: true, isPrivate: true)
        case .webview:
            showEmbeddedWebview()
            urlBar.locationView.reloadButton.isHidden = false
        }

        if UIDevice.current.userInterfaceIdiom == .pad {
            topTabsViewController?.refreshTabs()
        }
    }

    func updateInContentHomePanel(_ url: URL?, focusUrlBar: Bool = false) {
        let isAboutHomeURL = url.flatMap { InternalURL($0)?.isAboutHomeURL } ?? false
        guard url != nil else {
            showEmbeddedWebview()
            urlBar.locationView.reloadButton.reloadButtonState = .disabled
            return
        }

        if isAboutHomeURL {
            showEmbeddedHomepage(inline: true, isPrivate: tabManager.selectedTab?.isPrivate ?? false)
        } else {
            showEmbeddedWebview()
            urlBar.locationView.reloadButton.isHidden = false
        }

        if UIDevice.current.userInterfaceIdiom == .pad {
            topTabsViewController?.refreshTabs()
        }
    }

    func showLibrary(panel: LibraryPanelType) {
        DispatchQueue.main.async {
            self.navigationHandler?.show(homepanelSection: panel.homepanelSection)
        }
    }

    fileprivate func createSearchControllerIfNeeded() {
        guard self.searchController == nil else { return }

        let isPrivate = tabManager.selectedTab?.isPrivate ?? false
        let searchViewModel = SearchViewModel(isPrivate: isPrivate,
                                              isBottomSearchBar: isBottomSearchBar)
        let searchController = SearchViewController(profile: profile,
                                                    viewModel: searchViewModel,
                                                    model: profile.searchEngines,
                                                    tabManager: tabManager)
        searchController.searchEngines = profile.searchEngines
        searchController.searchDelegate = self

        let searchLoader = SearchLoader(profile: profile, urlBar: urlBar)
        searchLoader.addListener(searchController)

        self.searchController = searchController
        self.searchSessionState = .active
        self.searchLoader = searchLoader
    }

    func showSearchController() {
        createSearchControllerIfNeeded()

        guard let searchController = self.searchController else { return }

        // This needs to be added to ensure during animation of the keyboard,
        // No content is showing in between the bottom search bar and the searchViewController
        if isBottomSearchBar, keyboardBackdrop == nil {
            keyboardBackdrop = UIView()
            keyboardBackdrop?.backgroundColor = currentTheme().colors.layer1
            view.insertSubview(keyboardBackdrop!, belowSubview: overKeyboardContainer)
            keyboardBackdrop?.snp.makeConstraints { make in
                make.edges.equalTo(view)
            }
            view.bringSubviewToFront(bottomContainer)
        }

        addChild(searchController)
        view.addSubview(searchController.view)
        searchController.view.translatesAutoresizingMaskIntoConstraints = false

        let constraintTarget = isBottomSearchBar ? overKeyboardContainer.topAnchor : view.bottomAnchor
        NSLayoutConstraint.activate([
            searchController.view.topAnchor.constraint(equalTo: header.bottomAnchor),
            searchController.view.leadingAnchor.constraint(equalTo: view.leadingAnchor),
            searchController.view.trailingAnchor.constraint(equalTo: view.trailingAnchor),
            searchController.view.bottomAnchor.constraint(equalTo: constraintTarget)
        ])

        searchController.didMove(toParent: self)
    }

    func hideSearchController() {
        privateModeDimmingView.removeFromSuperview()
        guard let searchController = self.searchController else { return }
        searchController.willMove(toParent: nil)
        searchController.view.removeFromSuperview()
        searchController.removeFromParent()

        keyboardBackdrop?.removeFromSuperview()
        keyboardBackdrop = nil
    }

    func destroySearchController() {
        hideSearchController()

        searchController = nil
        searchSessionState = nil
        searchLoader = nil
    }

    func finishEditingAndSubmit(_ url: URL, visitType: VisitType, forTab tab: Tab) {
        urlBar.currentURL = url
        overlayManager.finishEditing(shouldCancelLoading: false)

        if let nav = tab.loadRequest(URLRequest(url: url)) {
            self.recordNavigationInTab(tab, navigation: nav, visitType: visitType)
        }
    }

    func addBookmark(url: String, title: String? = nil) {
        var title = (title ?? "").trimmingCharacters(in: .whitespacesAndNewlines)
        if title.isEmpty {
            title = url
        }

        let shareItem = ShareItem(url: url, title: title)
        // Add new mobile bookmark at the top of the list
        profile.places.createBookmark(parentGUID: BookmarkRoots.MobileFolderGUID,
                                      url: shareItem.url,
                                      title: shareItem.title,
                                      position: 0)

        var userData = [QuickActionInfos.tabURLKey: shareItem.url]
        if let title = shareItem.title {
            userData[QuickActionInfos.tabTitleKey] = title
        }
        QuickActionsImplementation().addDynamicApplicationShortcutItemOfType(.openLastBookmark,
                                                                             withUserData: userData,
                                                                             toApplication: .shared)

        showBookmarkToast(for: .add)
    }

    func removeBookmark(url: URL, title: String?) {
        profile.places.deleteBookmarksWithURL(url: url.absoluteString).uponQueue(.main) { result in
            guard result.isSuccess else { return }
            self.showBookmarkToast(url, title, for: .remove)
        }
    }

    private func showBookmarkToast(_ bookmarkURL: URL? = nil, _ title: String? = nil, for action: BookmarkAction) {
        switch action {
        case .add:
            self.showToast(message: .AppMenu.AddBookmarkConfirmMessage, toastAction: .bookmarkPage)
        case .remove:
            self.showToast(bookmarkURL, title, message: .AppMenu.RemoveBookmarkConfirmMessage, toastAction: .removeBookmark)
        }
    }

    /// This function will open a view separate from the bookmark edit panel found in the
    /// Library Panel - Bookmarks section. In order to get the correct information, it needs
    /// to fetch the last added bookmark in the mobile folder, which is the default
    /// location for all bookmarks added on mobile.
    internal func openBookmarkEditPanel() {
        TelemetryWrapper.recordEvent(
            category: .action,
            method: .change,
            object: .bookmark,
            value: .addBookmarkToast
        )
        if profile.isShutdown { return }
        profile.places.getBookmarksTree(
            rootGUID: BookmarkRoots.MobileFolderGUID,
            recursive: false
        ).uponQueue(.main) { result in
            guard let bookmarkFolder = result.successValue as? BookmarkFolderData,
                  let bookmarkNode = bookmarkFolder.children?.first as? FxBookmarkNode
            else { return }

            let detailController = BookmarkDetailPanel(profile: self.profile,
                                                       windowUUID: self.windowUUID,
                                                       bookmarkNode: bookmarkNode,
                                                       parentBookmarkFolder: bookmarkFolder,
                                                       presentedFromToast: true)
            let controller: DismissableNavigationViewController
            controller = DismissableNavigationViewController(rootViewController: detailController)
            self.present(controller, animated: true, completion: nil)
        }
    }

    override func accessibilityPerformMagicTap() -> Bool {
        if !urlBar.locationView.readerModeButton.isHidden {
            self.urlBar.tabLocationViewDidTapReaderMode(self.urlBar.locationView)
            return true
        }
        return false
    }

    override func accessibilityPerformEscape() -> Bool {
        if overlayManager.inOverlayMode {
            overlayManager.cancelEditing(shouldCancelLoading: true)
            return true
        } else if let selectedTab = tabManager.selectedTab, selectedTab.canGoBack {
            selectedTab.goBack()
            return true
        }
        return false
    }

    func setupLoadingSpinnerFor(_ webView: WKWebView, isLoading: Bool) {
        if isLoading {
            webView.scrollView.refreshControl?.beginRefreshing()
        } else {
            webView.scrollView.refreshControl?.endRefreshing()
        }
    }

    func setupMiddleButtonStatus(isLoading: Bool) {
        // Setting the default state to search to account for no tab or starting page tab
        // `state` will be modified later if needed
        let state: MiddleButtonState = .search

        // No tab
        guard let tab = tabManager.selectedTab else {
            urlBar.locationView.reloadButton.reloadButtonState = .disabled
            handleMiddleButtonState(state)
            currentMiddleButtonState = state
            return
        }

        // Tab with starting page
        if tab.isURLStartingPage {
            urlBar.locationView.reloadButton.reloadButtonState = .disabled
            handleMiddleButtonState(state)
            currentMiddleButtonState = state
            return
        }

        handleMiddleButtonState(.home)
        urlBar.locationView.reloadButton.reloadButtonState = isLoading ? .stop : .reload
        currentMiddleButtonState = state
    }

    private func handleMiddleButtonState(_ state: MiddleButtonState) {
        let showDataClearanceFlow = browserViewControllerState?.showDataClearanceFlow ?? false
        let showFireButton = featureFlags.isFeatureEnabled(
            .feltPrivacyFeltDeletion,
            checking: .buildOnly
        ) && showDataClearanceFlow
        guard !showFireButton else {
            navigationToolbar.updateMiddleButtonState(.fire)
            configureDataClearanceContextualHint()
            return
        }
        resetDataClearanceCFRTimer()
        navigationToolbar.updateMiddleButtonState(state)
    }

    override func observeValue(
        forKeyPath keyPath: String?,
        of object: Any?,
        change: [NSKeyValueChangeKey: Any]?,
        context: UnsafeMutableRawPointer?
    ) {
        guard let webView = object as? WKWebView,
              let tab = tabManager[webView]
        else { return }

        guard let kp = keyPath,
              let path = KVOConstants(rawValue: kp)
        else {
            logger.log("BVC observeValue webpage unhandled KVO",
                       level: .info,
                       category: .webview,
                       description: "Unhandled KVO key: \(keyPath ?? "nil")")
            return
        }

        switch path {
        case .estimatedProgress:
            guard tab === tabManager.selectedTab else { break }
            if let url = webView.url, !InternalURL.isValid(url: url) {
                urlBar.updateProgressBar(Float(webView.estimatedProgress))
                setupMiddleButtonStatus(isLoading: true)
            } else {
                urlBar.hideProgressBar()
                setupMiddleButtonStatus(isLoading: false)
            }
        case .loading:
            guard let loading = change?[.newKey] as? Bool else { break }
            setupMiddleButtonStatus(isLoading: loading)
            setupLoadingSpinnerFor(webView, isLoading: loading)

        case .URL:
            // Special case for "about:blank" popups, if the webView.url is nil, keep the tab url as "about:blank"
            if tab.url?.absoluteString == "about:blank" && webView.url == nil {
                break
            }

            // Ensure we do have a URL from that observer
            guard let url = webView.url else { return }

            // To prevent spoofing, only change the URL immediately if the new URL is on
            // the same origin as the current URL. Otherwise, do nothing and wait for
            // didCommitNavigation to confirm the page load.
            if tab.url?.origin == url.origin {
                tab.url = url

                if tab === tabManager.selectedTab {
                    updateUIForReaderHomeStateForTab(tab)
                }
                // Catch history pushState navigation, but ONLY for same origin navigation,
                // for reasons above about URL spoofing risk.
                navigateInTab(tab: tab, webViewStatus: .url)
            }
        case .title:
            // Ensure that the tab title *actually* changed to prevent repeated calls
            // to navigateInTab(tab:).
            guard let title = tab.title else { break }
            if !title.isEmpty && title != tab.lastTitle {
                tab.lastTitle = title
                navigateInTab(tab: tab, webViewStatus: .title)
            }
            TelemetryWrapper.recordEvent(category: .action, method: .navigate, object: .tab)
        case .canGoBack:
            guard tab === tabManager.selectedTab,
                  let canGoBack = change?[.newKey] as? Bool
            else { break }
            navigationToolbar.updateBackStatus(canGoBack)
        case .canGoForward:
            guard tab === tabManager.selectedTab,
                  let canGoForward = change?[.newKey] as? Bool
            else { break }
            navigationToolbar.updateForwardStatus(canGoForward)
        case .hasOnlySecureContent:
            urlBar.locationView.hasSecureContent = webView.hasOnlySecureContent
            urlBar.locationView.showTrackingProtectionButton(for: webView.url)
        default:
            assertionFailure("Unhandled KVO key: \(keyPath ?? "nil")")
        }
    }

    func updateUIForReaderHomeStateForTab(_ tab: Tab, focusUrlBar: Bool = false) {
        updateURLBarDisplayURL(tab)
        scrollController.showToolbars(animated: false)

        if let url = tab.url {
            if url.isReaderModeURL {
                showReaderModeBar(animated: false)
            } else {
                hideReaderModeBar(animated: false)
            }

            updateInContentHomePanel(url as URL, focusUrlBar: focusUrlBar)
        }
    }

    /// Updates the URL bar text and button states.
    /// Call this whenever the page URL changes.
    fileprivate func updateURLBarDisplayURL(_ tab: Tab) {
        if tab == tabManager.selectedTab, let displayUrl = tab.url?.displayURL, urlBar.currentURL != displayUrl {
            let searchData = tab.metadataManager?.tabGroupData ?? LegacyTabGroupData()
            searchData.tabAssociatedNextUrl = displayUrl.absoluteString
            tab.metadataManager?.updateTimerAndObserving(
                state: .tabNavigatedToDifferentUrl,
                searchData: searchData,
                isPrivate: tab.isPrivate)
        }
        urlBar.currentURL = tab.url?.displayURL
        urlBar.locationView.updateShoppingButtonVisibility(for: tab)
        let isPage = tab.url?.displayURL?.isWebPage() ?? false
        navigationToolbar.updatePageStatus(isPage)
    }

    // MARK: Opening New Tabs

    /// ⚠️ !! WARNING !! ⚠️
    /// This function opens up x number of new tabs in the background.
    /// This is meant to test memory overflows with tabs on a device.
    /// DO NOT USE unless you're explicitly testing this feature.
    /// It should only be used from the debug menu.
    func debugOpen(numberOfNewTabs: Int?, at url: URL) {
        guard let numberOfNewTabs = numberOfNewTabs,
              numberOfNewTabs > 0
        else { return }

        DispatchQueue.main.asyncAfter(deadline: .now() + .milliseconds(500), execute: {
            let urlRequest = URLRequest(url: url)
            if TabTrayFlagManager.isRefactorEnabled {
                let action = TabPanelViewAction(panelType: .tabs,
                                                windowUUID: self.windowUUID,
                                                actionType: TabPanelViewActionType.addNewTab)
                store.dispatch(action)
            } else {
                self.tabManager.addTab(urlRequest)
            }

            self.debugOpen(numberOfNewTabs: numberOfNewTabs - 1, at: url)
        })
    }

    func presentSignInViewController(_ fxaOptions: FxALaunchParams,
                                     flowType: FxAPageType = .emailLoginFlow,
                                     referringPage: ReferringPage = .none) {
        let vcToPresent = FirefoxAccountSignInViewController.getSignInOrFxASettingsVC(
            fxaOptions,
            flowType: flowType,
            referringPage: referringPage,
            profile: profile,
            windowUUID: windowUUID
        )
        (vcToPresent as? FirefoxAccountSignInViewController)?.qrCodeNavigationHandler = navigationHandler
        presentThemedViewController(navItemLocation: .Left,
                                    navItemText: .Close,
                                    vcBeingPresented: vcToPresent,
                                    topTabsVisible: UIDevice.current.userInterfaceIdiom == .pad)
    }

    func handle(query: String) {
       openBlankNewTab(focusLocationField: false)
       urlBar(urlBar, didSubmitText: query)
    }

    func handle(url: URL?, isPrivate: Bool, options: Set<Route.SearchOptions>? = nil) {
        if let url = url {
            if options?.contains(.switchToNormalMode) == true {
                switchToPrivacyMode(isPrivate: false)
            }
            switchToTabForURLOrOpen(url, isPrivate: isPrivate)
        } else {
            openBlankNewTab(
                focusLocationField: options?.contains(.focusLocationField) == true,
                isPrivate: isPrivate
            )
        }
    }

    func handle(url: URL?, tabId: String, isPrivate: Bool = false) {
        if let url = url {
            switchToTabForURLOrOpen(url, uuid: tabId, isPrivate: isPrivate)
        } else {
            openBlankNewTab(focusLocationField: true, isPrivate: isPrivate)
        }
    }

    func handleQRCode() {
        navigationHandler?.showQRCode(delegate: self)
    }

    func handleClosePrivateTabs() {
        tabManager.removeTabs(tabManager.privateTabs)
        guard let tab = mostRecentTab(inTabs: tabManager.normalTabs) else {
            tabManager.selectTab(tabManager.addTab())
            return
        }
        tabManager.selectTab(tab)
    }

    func switchToPrivacyMode(isPrivate: Bool) {
        if let tabTrayController = self.gridTabTrayController,
           tabTrayController.tabDisplayManager.isPrivate != isPrivate {
            tabTrayController.didTogglePrivateMode(isPrivate)
        }
        topTabsViewController?.applyUIMode(isPrivate: isPrivate, theme: currentTheme())
    }

    func switchToTabForURLOrOpen(_ url: URL, uuid: String? = nil, isPrivate: Bool = false) {
        guard !isCrashAlertShowing else {
            urlFromAnotherApp = UrlToOpenModel(url: url, isPrivate: isPrivate)
            logger.log("Saving urlFromAnotherApp since crash alert is showing", level: .debug, category: .tabs)
            return
        }
        popToBVC()
        guard !isShowingJSPromptAlert() else {
            tabManager.addTab(URLRequest(url: url), isPrivate: isPrivate)
            return
        }

        if let uuid = uuid, let tab = tabManager.getTabForUUID(uuid: uuid) {
            tabManager.selectTab(tab)
        } else if let tab = tabManager.getTabForURL(url) {
            tabManager.selectTab(tab)
        } else {
            openURLInNewTab(url, isPrivate: isPrivate)
        }
    }

    @discardableResult
    func openURLInNewTab(_ url: URL?, isPrivate: Bool = false) -> Tab {
        let request: URLRequest?
        if let url = url {
            request = URLRequest(url: url)
        } else {
            request = nil
            logger.log("No request for openURLInNewTab", level: .debug, category: .tabs)
        }

        let tab = tabManager.addTab(request, isPrivate: isPrivate)
        tabManager.selectTab(tab)
        switchToPrivacyMode(isPrivate: isPrivate)
        return tab
    }

    func focusLocationTextField(forTab tab: Tab?, setSearchText searchText: String? = nil) {
        DispatchQueue.main.asyncAfter(deadline: .now() + .milliseconds(300)) {
            // Without a delay, the text field fails to become first responder
            // Check that the newly created tab is still selected.
            // This let's the user spam the Cmd+T button without lots of responder changes.
            guard tab == self.tabManager.selectedTab else { return }

            self.urlBar.tabLocationViewDidTapLocation(self.urlBar.locationView)
            if let text = searchText {
                self.urlBar.setLocation(text, search: true)
            }
        }
    }

    func openNewTabFromMenu(focusLocationField: Bool, isPrivate: Bool) {
        overlayManager.openNewTab(url: nil, newTabSettings: newTabSettings)
        openBlankNewTab(focusLocationField: focusLocationField, isPrivate: isPrivate)
    }

    func openBlankNewTab(
        focusLocationField: Bool,
        isPrivate: Bool = false,
        searchFor searchText: String? = nil
    ) {
        popToBVC()
        guard !isShowingJSPromptAlert() else {
            tabManager.addTab(nil, isPrivate: isPrivate)
            return
        }

        let freshTab = openURLInNewTab(nil, isPrivate: isPrivate)
        freshTab.metadataManager?.updateTimerAndObserving(state: .newTab, isPrivate: freshTab.isPrivate)
        if focusLocationField {
            focusLocationTextField(forTab: freshTab, setSearchText: searchText)
        }
    }

    func openSearchNewTab(isPrivate: Bool = false, _ text: String) {
        popToBVC()

        guard let engine = profile.searchEngines.defaultEngine,
              let searchURL = engine.searchURLForQuery(text)
        else {
            DefaultLogger.shared.log("Error handling URL entry: \"\(text)\".", level: .warning, category: .tabs)
            return
        }

        openURLInNewTab(searchURL, isPrivate: isPrivate)

        if let tab = tabManager.selectedTab {
            let searchData = LegacyTabGroupData(searchTerm: text,
                                                searchUrl: searchURL.absoluteString,
                                                nextReferralUrl: "")
            tab.metadataManager?.updateTimerAndObserving(
                state: .navSearchLoaded,
                searchData: searchData,
                isPrivate: tab.isPrivate
            )
        }
    }

    fileprivate func popToBVC() {
        guard let currentViewController = navigationController?.topViewController else { return }
        // Avoid dismissing JSPromptAlert that causes the crash because completionHandler was not called
        if !isShowingJSPromptAlert() {
            currentViewController.dismiss(animated: true, completion: nil)
        }

        if currentViewController != self {
            _ = self.navigationController?.popViewController(animated: true)
        }
    }

    private func isShowingJSPromptAlert() -> Bool {
        return navigationController?.topViewController?.presentedViewController as? JSPromptAlertController != nil
    }

    fileprivate func postLocationChangeNotificationForTab(_ tab: Tab, navigation: WKNavigation?) {
        let notificationCenter = NotificationCenter.default
        var info = [AnyHashable: Any]()
        info["url"] = tab.url?.displayURL
        info["title"] = tab.title
        if let visitType = self.getVisitTypeForTab(tab, navigation: navigation)?.rawValue {
            info["visitType"] = visitType
        }
        info["isPrivate"] = tab.isPrivate
        notificationCenter.post(name: .OnLocationChange, object: self, userInfo: info)
    }

    /// Enum to represent the WebView observation or delegate that triggered calling `navigateInTab`
    enum WebViewUpdateStatus {
        case title
        case url
        case finishedNavigation
    }

    func navigateInTab(tab: Tab, to navigation: WKNavigation? = nil, webViewStatus: WebViewUpdateStatus) {
        tabManager.expireSnackbars()

        guard let webView = tab.webView else { return }

        self.screenshotHelper.takeScreenshot(tab)

        if let url = webView.url {
            if (!InternalURL.isValid(url: url) || url.isReaderModeURL) && !url.isFileURL {
                postLocationChangeNotificationForTab(tab, navigation: navigation)
                tab.readabilityResult = nil
                webView.evaluateJavascriptInDefaultContentWorld("\(ReaderModeNamespace).checkReadability()")
            }

            // Update Fakespot sidebar if necessary
            if webViewStatus == .url {
                updateFakespot(tab: tab)
            }

            TabEvent.post(.didChangeURL(url), for: tab)
        }

        if webViewStatus == .finishedNavigation {
            if tab !== tabManager.selectedTab,
                let webView = tab.webView,
                tab.screenshot == nil {
                // To Screenshot a tab that is hidden we must add the webView,
                // then wait enough time for the webview to render.
                webView.frame = contentContainer.frame
                view.insertSubview(webView, at: 0)
                // This is kind of a hacky fix for Bug 1476637 to prevent webpages from focusing the
                // touch-screen keyboard from the background even though they shouldn't be able to.
                webView.resignFirstResponder()

                // We need a better way of identifying when webviews are finished rendering
                // There are cases in which the page will still show a loading animation or nothing
                // when the screenshot is being taken, depending on internet connection
                // Issue created: https://github.com/mozilla-mobile/firefox-ios/issues/7003
                let delayedTimeInterval = DispatchTimeInterval.milliseconds(500)
                DispatchQueue.main.asyncAfter(deadline: .now() + delayedTimeInterval) {
                    self.screenshotHelper.takeScreenshot(tab)
                    if webView.superview == self.view {
                        webView.removeFromSuperview()
                    }
                }
            }
        }
    }

    internal func updateFakespot(tab: Tab, isReload: Bool = false) {
        guard let webView = tab.webView,
              let url = webView.url
        else {
            // We're on homepage or a blank tab
            let action = FakespotAction(isExpanded: false,
                                        windowUUID: windowUUID,
                                        actionType: FakespotActionType.setAppearanceTo)
            store.dispatch(action)
            return
        }

        let action = FakespotAction(tabUUID: tab.tabUUID,
                                    windowUUID: windowUUID,
                                    actionType: FakespotActionType.tabDidChange)
        store.dispatch(action)
        let isFeatureEnabled = featureFlags.isCoreFeatureEnabled(.useStagingFakespotAPI)
        let environment = isFeatureEnabled ? FakespotEnvironment.staging : .prod
        let product = ShoppingProduct(url: url, client: FakespotClient(environment: environment))

        guard product.product != nil, !tab.isPrivate else {
            let action = FakespotAction(isExpanded: false,
                                        windowUUID: windowUUID,
                                        actionType: FakespotActionType.setAppearanceTo)
            store.dispatch(action)
            // Quick fix: make sure to sidebar is hidden when opened from deep-link
            // Relates to FXIOS-7844
            contentStackView.hideSidebar(self)
            return
        }

        if isReload, let productId = product.product?.id {
            let action = FakespotAction(tabUUID: tab.tabUUID,
                                        productId: productId,
                                        windowUUID: windowUUID,
                                        actionType: FakespotActionType.tabDidReload)
            store.dispatch(action)
        }

        // Do not update Fakespot when we are not on a selected tab
        guard tabManager.selectedTab == tab else { return }

        if contentStackView.isSidebarVisible {
            // Sidebar is visible, update content
            navigationHandler?.updateFakespotSidebar(productURL: url,
                                                     sidebarContainer: contentStackView,
                                                     parentViewController: self)
        } else if FakespotUtils().shouldDisplayInSidebar(),
                  let fakespotState = browserViewControllerState?.fakespotState,
                  fakespotState.isOpen {
            // Sidebar should be displayed and Fakespot is open, display Fakespot
            handleFakespotFlow(productURL: url)
        } else if let fakespotState = browserViewControllerState?.fakespotState,
                  fakespotState.sidebarOpenForiPadLandscape,
                  UIDevice.current.userInterfaceIdiom == .pad {
            // Sidebar should be displayed, display Fakespot
            let action = FakespotAction(isExpanded: true,
                                        windowUUID: windowUUID,
                                        actionType: FakespotActionType.setAppearanceTo)
            store.dispatch(action)
        }
    }

    // MARK: Autofill

    private func creditCardInitialSetupTelemetry() {
        // Credit card autofill status telemetry
        let userDefaults = UserDefaults.standard
        let key = PrefsKeys.KeyAutofillCreditCardStatus
        // Default value is true for autofill credit card input
        let autofillStatus = userDefaults.value(forKey: key) as? Bool ?? true
        TelemetryWrapper.recordEvent(
            category: .information,
            method: .settings,
            object: .creditCardAutofillEnabled,
            extras: [
                TelemetryWrapper.ExtraKey.isCreditCardAutofillEnabled.rawValue: autofillStatus
            ]
        )

        // Credit card sync telemetry
        self.profile.hasSyncAccount { [unowned self] hasSync in
            logger.log("User has sync account setup \(hasSync)",
                       level: .debug,
                       category: .setup)

            guard hasSync else { return }
            let syncStatus = self.profile.syncManager.checkCreditCardEngineEnablement()
            TelemetryWrapper.recordEvent(
                category: .information,
                method: .settings,
                object: .creditCardSyncEnabled,
                extras: [
                    TelemetryWrapper.ExtraKey.isCreditCardSyncEnabled.rawValue: syncStatus
                ]
            )
        }
    }

    private func autofillCreditCardNimbusFeatureFlag() -> Bool {
        return featureFlags.isFeatureEnabled(.creditCardAutofillStatus, checking: .buildOnly)
    }

    private func autofillLoginNimbusFeatureFlag() -> Bool {
        return featureFlags.isFeatureEnabled(.loginAutofill, checking: .buildOnly)
    }

    private func autofillCreditCardSettingsUserDefaultIsEnabled() -> Bool {
        let userDefaults = UserDefaults.standard
        let keyCreditCardAutofill = PrefsKeys.KeyAutofillCreditCardStatus

        return (userDefaults.object(forKey: keyCreditCardAutofill) as? Bool ?? true)
    }

    private func addressAutofillNimbusFeatureFlag() -> Bool {
        return featureFlags.isFeatureEnabled(.addressAutofill, checking: .buildOnly)
    }

    private func addressAutofillSettingsUserDefaultsIsEnabled() -> Bool {
        let userDefaults = UserDefaults.standard
        let keyAddressAutofill = PrefsKeys.KeyAutofillAddressStatus

        return (userDefaults.object(forKey: keyAddressAutofill) as? Bool ?? true)
    }

    private func autofillSetup(_ tab: Tab, didCreateWebView webView: WKWebView) {
        let formAutofillHelper = FormAutofillHelper(tab: tab)
        tab.addContentScript(formAutofillHelper, name: FormAutofillHelper.name())

        // Closure to handle found field values for credit card and address fields
        formAutofillHelper.foundFieldValues = { [weak self] fieldValues, type, frame in
            guard let self, let tabWebView = tab.webView else { return }

            // Handle different field types
            switch fieldValues.fieldValue {
            case .address:
                guard addressAutofillSettingsUserDefaultsIsEnabled(),
                      addressAutofillNimbusFeatureFlag(),
                      // FXMO-376: Phase 2 let addressPayload = fieldValues.fieldData as? UnencryptedAddressFields,
                      let type = type else { return }

                // Handle address form filling or capturing
                switch type {
                case .fillAddressForm:
                    displayAddressAutofillAccessoryView(tabWebView: tabWebView)
                case .captureAddressForm:
                    // FXMO-376: No action needed for capturing address form as this is for Phase 2
                    break
                default:
                    break
                }

                tabWebView.accessoryView.savedAddressesClosure = {
                    DispatchQueue.main.async { [weak self] in
                        webView.resignFirstResponder()
                        self?.navigationHandler?.showAddressAutofill(frame: frame)
                    }
                }
            case .creditCard:
                guard let creditCardPayload = fieldValues.fieldData as? UnencryptedCreditCardFields,
                      let type = type,
                      autofillCreditCardSettingsUserDefaultIsEnabled() else { return }

                // Record telemetry for credit card form detection
                if type == .formInput {
                    TelemetryWrapper.recordEvent(category: .action,
                                                 method: .tap,
                                                 object: .creditCardFormDetected)
                }

                guard autofillCreditCardNimbusFeatureFlag() else { return }

                // Handle different types of credit card interactions
                switch type {
                case .formInput:
                    displayAutofillCreditCardAccessoryView(tabWebView: tabWebView)
                case .formSubmit:
                    showCreditCardAutofillSheet(fieldValues: creditCardPayload)
                default:
                    break
                }

                // Handle action when saved cards button is tapped
                handleSavedCardsButtonTap(tabWebView: tabWebView,
                                          webView: webView,
                                          frame: frame)
            }
        }
    }

    private func displayAutofillCreditCardAccessoryView(tabWebView: TabWebView) {
        profile.autofill.listCreditCards(completion: { cards, error in
            guard let cards = cards, !cards.isEmpty, error == nil else { return }
            DispatchQueue.main.async {
                tabWebView.accessoryView.reloadViewFor(AccessoryType.creditCard)
                tabWebView.reloadInputViews()
            }
        })
    }

    private func displayAddressAutofillAccessoryView(tabWebView: TabWebView) {
        profile.autofill.listAllAddresses(completion: { addresses, error in
            guard let addresses = addresses, !addresses.isEmpty, error == nil else { return }

            TelemetryWrapper.recordEvent(
                category: .action,
                method: .view,
                object: .addressAutofillPromptShown
            )
            DispatchQueue.main.async {
                tabWebView.accessoryView.reloadViewFor(AccessoryType.address)
                tabWebView.reloadInputViews()
            }
        })
    }

    /// Handles the action when the saved cards button is tapped on the tab web view.
    private func handleSavedCardsButtonTap(tabWebView: TabWebView, webView: WKWebView, frame: WKFrameInfo?) {
        tabWebView.accessoryView.savedCardsClosure = {
            DispatchQueue.main.async { [weak self] in
                webView.resignFirstResponder()
                self?.authenticateSelectCreditCardBottomSheet(frame: frame)
            }
        }
    }

    private func authenticateSelectCreditCardBottomSheet(frame: WKFrameInfo? = nil) {
        appAuthenticator.getAuthenticationState { [unowned self] state in
            switch state {
            case .deviceOwnerAuthenticated:
                // Note: Since we are injecting card info, we pass on the frame
                // for special iframe cases
                self.navigationHandler?.showCreditCardAutofill(creditCard: nil,
                                                               decryptedCard: nil,
                                                               viewType: .selectSavedCard,
                                                               frame: frame,
                                                               alertContainer: self.contentContainer)
            case .deviceOwnerFailed:
                break // Keep showing bvc
            case .passCodeRequired:
                self.navigationHandler?.showRequiredPassCode()
            }
        }
    }

    func showCreditCardAutofillSheet(fieldValues: UnencryptedCreditCardFields) {
        self.profile.autofill.checkForCreditCardExistance(
            cardNumber: fieldValues.ccNumberLast4
        ) { existingCard, error in
            guard let existingCard = existingCard else {
                DispatchQueue.main.async {
                    self.navigationHandler?.showCreditCardAutofill(creditCard: nil,
                                                                   decryptedCard: fieldValues,
                                                                   viewType: .save,
                                                                   frame: nil,
                                                                   alertContainer: self.contentContainer)
                }
                return
            }

            // card already saved should update if any of its other values are different
            if !fieldValues.isEqualToCreditCard(creditCard: existingCard) {
                DispatchQueue.main.async {
                    self.navigationHandler?.showCreditCardAutofill(creditCard: existingCard,
                                                                   decryptedCard: fieldValues,
                                                                   viewType: .update,
                                                                   frame: nil,
                                                                   alertContainer: self.contentContainer)
                }
            }
        }
    }

    // MARK: Overlay View
    // Disable search suggests view only if user is in private mode and setting is enabled
    private var shouldDisableSearchSuggestsForPrivateMode: Bool {
        let featureFlagEnabled = featureFlags.isFeatureEnabled(.feltPrivacySimplifiedUI, checking: .buildOnly)
        let alwaysShowSearchSuggestionsView = browserViewControllerState?
            .searchScreenState
            .showSearchSugestionsView ?? false

        let isSettingEnabled = profile.searchEngines.shouldShowPrivateModeSearchSuggestions

        return featureFlagEnabled && !alwaysShowSearchSuggestionsView && !isSettingEnabled
    }

    // Configure dimming view to show for private mode
    private func configureDimmingView() {
        if let selectedTab = tabManager.selectedTab, selectedTab.isPrivate {
            view.addSubview(privateModeDimmingView)
            view.bringSubviewToFront(privateModeDimmingView)

            NSLayoutConstraint.activate([
                privateModeDimmingView.topAnchor.constraint(equalTo: contentStackView.topAnchor),
                privateModeDimmingView.leadingAnchor.constraint(equalTo: contentStackView.leadingAnchor),
                privateModeDimmingView.bottomAnchor.constraint(equalTo: contentStackView.bottomAnchor),
                privateModeDimmingView.trailingAnchor.constraint(equalTo: contentStackView.trailingAnchor)
            ])
        }
    }

    // Determines the view user should see when editing the url bar
    // Dimming view appears if private mode search suggest is disabled
    // Otherwise shows search suggests screen
    func configureOverlayView() {
        if shouldDisableSearchSuggestsForPrivateMode {
            configureDimmingView()
        } else {
            showSearchController()
        }
    }

    // MARK: Themeable

    func currentTheme() -> Theme {
        return themeManager.currentTheme(for: windowUUID)
    }

    func applyTheme() {
        let currentTheme = currentTheme()
        statusBarOverlay.hasTopTabs = shouldShowTopTabsForTraitCollection(traitCollection)
        statusBarOverlay.applyTheme(theme: currentTheme)
        keyboardBackdrop?.backgroundColor = currentTheme.colors.layer1
        webViewContainerBackdrop.backgroundColor = currentTheme.colors.layer3
        setNeedsStatusBarAppearanceUpdate()

        // Update the `background-color` of any blank webviews.
        let webViews = tabManager.tabs.compactMap({ $0.webView })
        webViews.forEach({ $0.applyTheme(theme: currentTheme) })

        let tabs = tabManager.tabs
        tabs.forEach {
            $0.applyTheme(theme: currentTheme)
        }

        let isPrivate = (currentTheme.type == .privateMode)
        urlBar.applyUIMode(isPrivate: isPrivate, theme: currentTheme)

        guard let contentScript = tabManager.selectedTab?.getContentScript(name: ReaderMode.name()) else { return }
        applyThemeForPreferences(profile.prefs, contentScript: contentScript)
    }

    var isPreferSwitchToOpenTabOverDuplicateFeatureEnabled: Bool {
        featureFlags.isFeatureEnabled(.preferSwitchToOpenTabOverDuplicate, checking: .buildOnly)
    }

    // MARK: - LibraryPanelDelegate

    func libraryPanel(didSelectURL url: URL, visitType: VisitType) {
        guard let tab = tabManager.selectedTab else { return }

        if isPreferSwitchToOpenTabOverDuplicateFeatureEnabled,
           let tab = tabManager.tabs.reversed().first(where: {
               // URL for reading mode comes encoded and we need a separate case to check if it's equal with the tab url
               ($0.url == url || $0.url == url.safeEncodedUrl) && $0.isPrivate == tab.isPrivate
           }) {
            tabManager.selectTab(tab)
        } else {
            // Handle keyboard shortcuts from homepage with url selection
            // (ex: Cmd + Tap on Link; which is a cell in this case)
            if navigateLinkShortcutIfNeeded(url: url) {
                return
            }
            finishEditingAndSubmit(url, visitType: visitType, forTab: tab)
        }
    }

    func libraryPanelDidRequestToOpenInNewTab(_ url: URL, isPrivate: Bool) {
        let tab = self.tabManager.addTab(
            URLRequest(url: url),
            afterTab: self.tabManager.selectedTab,
            isPrivate: isPrivate
        )
        // If we are showing toptabs a user can just use the top tab bar
        // If in overlay mode switching doesnt correctly dismiss the homepanels
        guard !topTabsVisible, !self.urlBar.inOverlayMode else { return }
        // We're not showing the top tabs; show a toast to quick switch to the fresh new tab.
        let viewModel = ButtonToastViewModel(labelText: .ContextMenuButtonToastNewTabOpenedLabelText,
                                             buttonText: .ContextMenuButtonToastNewTabOpenedButtonText)
        let toast = ButtonToast(viewModel: viewModel,
                                theme: currentTheme(),
                                completion: { buttonPressed in
            if buttonPressed {
                self.tabManager.selectTab(tab)
            }
        })
        self.show(toast: toast)
    }

    var libraryPanelWindowUUID: WindowUUID {
        return windowUUID
    }

    // MARK: - RecentlyClosedPanelDelegate

    func openRecentlyClosedSiteInSameTab(_ url: URL) {
        tabTrayOpenRecentlyClosedTab(url)
    }

    func openRecentlyClosedSiteInNewTab(_ url: URL, isPrivate: Bool) {
        tabManager.selectTab(tabManager.addTab(URLRequest(url: url)))
    }

    // MARK: - QRCodeViewControllerDelegate

    func didScanQRCodeWithURL(_ url: URL) {
        guard let tab = tabManager.selectedTab else { return }
        finishEditingAndSubmit(url, visitType: VisitType.typed, forTab: tab)
        TelemetryWrapper.recordEvent(category: .action, method: .scan, object: .qrCodeURL)
    }

    func didScanQRCodeWithText(_ text: String) {
        TelemetryWrapper.recordEvent(category: .action, method: .scan, object: .qrCodeText)
        let defaultAction: () -> Void = { [weak self] in
            guard let tab = self?.tabManager.selectedTab else { return }
            self?.submitSearchText(text, forTab: tab)
        }
        let content = TextContentDetector.detectTextContent(text)
        switch content {
        case .some(.link(let url)):
            UIApplication.shared.open(url, options: [:], completionHandler: nil)
        case .some(.phoneNumber(let phoneNumber)):
            if let url = URL(string: "tel:\(phoneNumber)", invalidCharacters: false) {
                UIApplication.shared.open(url, options: [:], completionHandler: nil)
            } else {
                defaultAction()
            }
        default:
            defaultAction()
        }
    }

    // MARK: - BrowserFrameInfoProvider

    func getHeaderSize() -> CGSize {
        return header.frame.size
    }

    func getBottomContainerSize() -> CGSize {
        return bottomContainer.frame.size
    }

    func getOverKeyboardContainerSize() -> CGSize {
        return overKeyboardContainer.frame.size
    }
}

extension BrowserViewController: ClipboardBarDisplayHandlerDelegate {
    func shouldDisplay(clipBoardURL url: URL) {
        let viewModel = ButtonToastViewModel(labelText: .GoToCopiedLink,
                                             descriptionText: url.absoluteDisplayString,
                                             buttonText: .GoButtonTittle)
        let toast = ButtonToast(viewModel: viewModel,
                                theme: currentTheme(),
                                completion: { [weak self] buttonPressed in
            if buttonPressed {
                let isPrivate = self?.tabManager.selectedTab?.isPrivate ?? false
                self?.openURLInNewTab(url, isPrivate: isPrivate)
            }
        })
        clipboardBarDisplayHandler?.clipboardToast = toast
        show(toast: toast, duration: ClipboardBarDisplayHandler.UX.toastDelay)
    }
}

/**
 * History visit management.
 * TODO: this should be expanded to track various visit types; see Bug 1166084.
 */
extension BrowserViewController {
    func ignoreNavigationInTab(_ tab: Tab, navigation: WKNavigation) {
        self.ignoredNavigation.insert(navigation)
    }

    func recordNavigationInTab(_ tab: Tab, navigation: WKNavigation, visitType: VisitType) {
        self.typedNavigation[navigation] = visitType
    }

    /**
     * Untrack and do the right thing.
     */
    func getVisitTypeForTab(_ tab: Tab, navigation: WKNavigation?) -> VisitType? {
        guard let navigation = navigation else {
            // See https://github.com/WebKit/webkit/blob/master/Source/WebKit2/UIProcess/Cocoa/NavigationState.mm#L390
            return VisitType.link
        }

        if self.ignoredNavigation.remove(navigation) != nil {
            return nil
        }

        return self.typedNavigation.removeValue(forKey: navigation) ?? VisitType.link
    }
}

// MARK: - LegacyTabDelegate
extension BrowserViewController: LegacyTabDelegate {
    func tab(_ tab: Tab, didCreateWebView webView: WKWebView) {
        webView.frame = contentContainer.frame
        // Observers that live as long as the tab. Make sure these are all cleared in willDeleteWebView below!
        beginObserving(webView: webView)
        self.scrollController.beginObserving(scrollView: webView.scrollView)
        webView.uiDelegate = self

        let readerMode = ReaderMode(tab: tab)
        readerMode.delegate = self
        tab.addContentScript(readerMode, name: ReaderMode.name())

        // only add the logins helper if the tab is not a private browsing tab
        if !tab.isPrivate {
            let logins = LoginsHelper(
                tab: tab,
                profile: profile,
                theme: currentTheme()
            )
            tab.addContentScript(logins, name: LoginsHelper.name())
            logins.foundFieldValues = { [weak self, weak tab, weak webView] field, currentRequestId in
                Task {
                    guard self?.autofillLoginNimbusFeatureFlag() == true else { return }
                    guard let tabURL = tab?.url else { return }
                    let logins = (try? await self?.profile.logins.listLogins()) ?? []
                    let loginsForCurrentTab = logins.filter { login in
                        guard let recordHostnameURL = URL(string: login.hostname) else { return false }
                        return recordHostnameURL.baseDomain == tabURL.baseDomain
                    }
                    if !loginsForCurrentTab.isEmpty {
                        tab?.webView?.accessoryView.reloadViewFor(.login)
                        tab?.webView?.reloadInputViews()
                        TelemetryWrapper.recordEvent(
                            category: .action,
                            method: .view,
                            object: .loginsAutofillPromptShown
                        )
                    }
                    tab?.webView?.accessoryView.savedLoginsClosure = {
                        Task { @MainActor [weak self] in
                            // Dismiss keyboard
                            webView?.resignFirstResponder()
                            self?.authenticateSelectSavedLoginsClosureBottomSheet(
                                tabURL: tabURL,
                                currentRequestId: currentRequestId
                            )
                        }
                    }
                }
            }
        }

        // Credit card autofill setup and callback
        autofillSetup(tab, didCreateWebView: webView)

        let contextMenuHelper = ContextMenuHelper(tab: tab)
        tab.addContentScript(contextMenuHelper, name: ContextMenuHelper.name())

        let errorHelper = ErrorPageHelper(certStore: profile.certStore)
        tab.addContentScript(errorHelper, name: ErrorPageHelper.name())

        let findInPageHelper = FindInPageHelper(tab: tab)
        findInPageHelper.delegate = self
        tab.addContentScript(findInPageHelper, name: FindInPageHelper.name())

        let adsHelper = AdsTelemetryHelper(tab: tab)
        tab.addContentScript(adsHelper, name: AdsTelemetryHelper.name())

        let noImageModeHelper = NoImageModeHelper(tab: tab)
        tab.addContentScript(noImageModeHelper, name: NoImageModeHelper.name())

        let downloadContentScript = DownloadContentScript(tab: tab)
        tab.addContentScript(downloadContentScript, name: DownloadContentScript.name())

        let printHelper = PrintHelper(tab: tab)
        tab.addContentScriptToPage(printHelper, name: PrintHelper.name())

        let nightModeHelper = NightModeHelper()
        tab.addContentScript(nightModeHelper, name: NightModeHelper.name())

        // XXX: Bug 1390200 - Disable NSUserActivity/CoreSpotlight temporarily
        // let spotlightHelper = SpotlightHelper(tab: tab)
        // tab.addHelper(spotlightHelper, name: SpotlightHelper.name())

        tab.addContentScript(LocalRequestHelper(), name: LocalRequestHelper.name())

        let blocker = FirefoxTabContentBlocker(tab: tab, prefs: profile.prefs)
        tab.contentBlocker = blocker
        tab.addContentScript(blocker, name: FirefoxTabContentBlocker.name())

        tab.addContentScript(FocusHelper(tab: tab), name: FocusHelper.name())
    }

    private func authenticateSelectSavedLoginsClosureBottomSheet(tabURL: URL, currentRequestId: String) {
        appAuthenticator.getAuthenticationState { [unowned self] state in
            switch state {
            case .deviceOwnerAuthenticated:
                self.navigationHandler?.showSavedLoginAutofill(tabURL: tabURL, currentRequestId: currentRequestId)
            case .deviceOwnerFailed:
                // Keep showing bvc
                break
            case .passCodeRequired:
                self.navigationHandler?.showRequiredPassCode()
            }
        }
    }

    func tab(_ tab: Tab, willDeleteWebView webView: WKWebView) {
        DispatchQueue.main.async { [weak self] in
            guard let self else { return }
            stopObserving(webView: webView)
            self.scrollController.stopObserving(scrollView: webView.scrollView)
            webView.uiDelegate = nil
            webView.scrollView.delegate = nil
            webView.removeFromSuperview()
        }
    }

    func tab(_ tab: Tab, didSelectFindInPageForSelection selection: String) {
        updateFindInPageVisibility(visible: true)
        findInPageBar?.text = selection
    }

    func tab(_ tab: Tab, didSelectSearchWithFirefoxForSelection selection: String) {
        openSearchNewTab(isPrivate: tab.isPrivate, selection)
    }

    private func beginObserving(webView: WKWebView) {
        guard !observedWebViews.contains(webView) else {
            logger.log("Duplicate observance of webView", level: .warning, category: .webview)
            return
        }
        observedWebViews.insert(webView)
        KVOs.forEach { webView.addObserver(self, forKeyPath: $0.rawValue, options: .new, context: nil) }
    }

    private func stopObserving(webView: WKWebView) {
        guard observedWebViews.contains(webView) else {
            logger.log("Duplicate KVO de-registration of webView", level: .warning, category: .webview)
            return
        }
        observedWebViews.remove(webView)
        KVOs.forEach { webView.removeObserver(self, forKeyPath: $0.rawValue) }
    }

    // MARK: Snack bar

    func tab(_ tab: Tab, didAddSnackbar bar: SnackBar) {
        // If the Tab that had a SnackBar added to it is not currently
        // the selected Tab, do nothing right now. If/when the Tab gets
        // selected later, we will show the SnackBar at that time.
        guard tab == tabManager.selectedTab else { return }
        bar.applyTheme(theme: currentTheme())
        bottomContentStackView.addArrangedViewToBottom(bar, completion: {
            self.view.layoutIfNeeded()
        })
    }

    func tab(_ tab: Tab, didRemoveSnackbar bar: SnackBar) {
        bottomContentStackView.removeArrangedView(bar)
    }
}

// MARK: HomePanelDelegate
extension BrowserViewController: HomePanelDelegate {
    func homePanelDidRequestToOpenLibrary(panel: LibraryPanelType) {
        showLibrary(panel: panel)
        view.endEditing(true)
    }

    func homePanel(didSelectURL url: URL, visitType: VisitType, isGoogleTopSite: Bool) {
        guard let tab = tabManager.selectedTab else { return }

        if isPreferSwitchToOpenTabOverDuplicateFeatureEnabled,
           let tab = tabManager.tabs.reversed().first(where: {
               // URL for reading mode comes encoded and we need a separate case to check if it's equal with the tab url
               ($0.url == url || $0.url == url.safeEncodedUrl) && $0.isPrivate == tab.isPrivate
           }) {
            tabManager.selectTab(tab)
        } else {
            if isGoogleTopSite {
                tab.urlType = .googleTopSite
                searchTelemetry?.shouldSetGoogleTopSiteSearch = true
            }

            // Handle keyboard shortcuts from homepage with url selection
            // (ex: Cmd + Tap on Link; which is a cell in this case)
            if navigateLinkShortcutIfNeeded(url: url) {
                return
            }

            finishEditingAndSubmit(url, visitType: visitType, forTab: tab)
        }
    }

    func homePanelDidRequestToOpenInNewTab(_ url: URL, isPrivate: Bool, selectNewTab: Bool = false) {
        let tab = tabManager.addTab(URLRequest(url: url), afterTab: tabManager.selectedTab, isPrivate: isPrivate)
        // Select new tab automatically if needed
        guard !selectNewTab else {
            tabManager.selectTab(tab)
            return
        }

        // If we are showing toptabs a user can just use the top tab bar
        guard !topTabsVisible else { return }

        // We're not showing the top tabs; show a toast to quick switch to the fresh new tab.
        let viewModel = ButtonToastViewModel(labelText: .ContextMenuButtonToastNewTabOpenedLabelText,
                                             buttonText: .ContextMenuButtonToastNewTabOpenedButtonText)
        let toast = ButtonToast(viewModel: viewModel,
                                theme: currentTheme(),
                                completion: { buttonPressed in
            if buttonPressed {
                self.tabManager.selectTab(tab)
            }
        })
        show(toast: toast)
    }

    func homePanelDidRequestToOpenTabTray(withFocusedTab tabToFocus: Tab?, focusedSegment: TabTrayPanelType?) {
        showTabTray(withFocusOnUnselectedTab: tabToFocus, focusedSegment: focusedSegment)
    }

    func homePanelDidRequestToOpenSettings(at settingsPage: Route.SettingsSection) {
        navigationHandler?.show(settings: settingsPage)
    }

    func homePanelDidRequestBookmarkToast(for action: BookmarkAction) {
        showBookmarkToast(for: action)
    }
}

// MARK: - SearchViewController
extension BrowserViewController: SearchViewControllerDelegate {
    func searchViewController(
        _ searchViewController: SearchViewController,
        didSelectURL url: URL,
        searchTerm: String?
    ) {
        guard let tab = tabManager.selectedTab else { return }

        let searchData = LegacyTabGroupData(searchTerm: searchTerm ?? "",
                                            searchUrl: url.absoluteString,
                                            nextReferralUrl: "")
        tab.metadataManager?.updateTimerAndObserving(
            state: .navSearchLoaded,
            searchData: searchData,
            isPrivate: tab.isPrivate
        )
        searchTelemetry?.shouldSetUrlTypeSearch = true
        finishEditingAndSubmit(url, visitType: VisitType.typed, forTab: tab)
    }

    // In searchViewController when user selects an open tabs and switch to it
    func searchViewController(_ searchViewController: SearchViewController, uuid: String) {
        overlayManager.switchTab(shouldCancelLoading: true)
        if let tab = tabManager.getTabForUUID(uuid: uuid) {
            tabManager.selectTab(tab)
        }
    }

    func presentSearchSettingsController() {
        let searchSettingsTableViewController = SearchSettingsTableViewController(profile: profile, windowUUID: windowUUID)

        // Update search icon when the searchengine changes
        searchSettingsTableViewController.updateSearchIcon = {
            self.urlBar.searchEnginesDidUpdate()
            self.searchController?.reloadSearchEngines()
            self.searchController?.reloadData()
        }
        let navController = ModalSettingsNavigationController(rootViewController: searchSettingsTableViewController)
        self.present(navController, animated: true, completion: nil)
    }

    func searchViewController(
        _ searchViewController: SearchViewController,
        didHighlightText text: String,
        search: Bool
    ) {
        searchViewController.searchTelemetry?.interactionType = .refined
        self.urlBar.setLocation(text, search: search)
    }

    func searchViewController(_ searchViewController: SearchViewController, didAppend text: String) {
        searchViewController.searchTelemetry?.interactionType = .pasted
        self.urlBar.setLocation(text, search: false)
    }

    func searchViewControllerWillHide(_ searchViewController: SearchViewController) {
        switch searchSessionState {
        case .engaged:
            let visibleSuggestionsTelemetryInfo = searchViewController.visibleSuggestionsTelemetryInfo
            visibleSuggestionsTelemetryInfo.forEach { trackVisibleSuggestion(telemetryInfo: $0) }
            TelemetryWrapper.gleanRecordEvent(category: .action, method: .engagement, object: .locationBar)
            searchViewController.searchTelemetry?.recordURLBarSearchEngagementTelemetryEvent()
        case .abandoned:
            searchViewController.searchTelemetry?.engagementType = .dismiss
            let visibleSuggestionsTelemetryInfo = searchViewController.visibleSuggestionsTelemetryInfo
            visibleSuggestionsTelemetryInfo.forEach { trackVisibleSuggestion(telemetryInfo: $0) }
            TelemetryWrapper.gleanRecordEvent(category: .action, method: .abandonment, object: .locationBar)
            searchViewController.searchTelemetry?.recordURLBarSearchAbandonmentTelemetryEvent()
        default:
            break
        }
    }

    /// Records telemetry for a suggestion that was visible during an engaged or
    /// abandoned search session. The user may have tapped on this suggestion
    /// or on a different suggestion, typed in a search term or a URL, or
    /// dismissed the URL bar without completing their search.
    func trackVisibleSuggestion(telemetryInfo info: SearchViewVisibleSuggestionTelemetryInfo) {
        switch info {
        // A sponsored or non-sponsored suggestion from Firefox Suggest.
        case let .firefoxSuggestion(telemetryInfo, position, didTap):
            let didAbandonSearchSession = searchSessionState == .abandoned
            TelemetryWrapper.gleanRecordEvent(
                category: .action,
                method: .view,
                object: TelemetryWrapper.EventObject.fxSuggest,
                extras: [
                    TelemetryWrapper.EventValue.fxSuggestionTelemetryInfo.rawValue: telemetryInfo,
                    TelemetryWrapper.EventValue.fxSuggestionPosition.rawValue: position,
                    TelemetryWrapper.EventValue.fxSuggestionDidTap.rawValue: didTap,
                    TelemetryWrapper.EventValue.fxSuggestionDidAbandonSearchSession.rawValue: didAbandonSearchSession,
                ]
            )
            if didTap {
                TelemetryWrapper.gleanRecordEvent(
                    category: .action,
                    method: .tap,
                    object: TelemetryWrapper.EventObject.fxSuggest,
                    extras: [
                        TelemetryWrapper.EventValue.fxSuggestionTelemetryInfo.rawValue: telemetryInfo,
                        TelemetryWrapper.EventValue.fxSuggestionPosition.rawValue: position,
                    ]
                )
            }
        }
    }
}

extension BrowserViewController: TabManagerDelegate {
    func tabManager(_ tabManager: TabManager, didSelectedTabChange selected: Tab?, previous: Tab?, isRestoring: Bool) {
        // Remove the old accessibilityLabel. Since this webview shouldn't be visible, it doesn't need it
        // and having multiple views with the same label confuses tests.
        if let webView = previous?.webView {
            webView.endEditing(true)
            webView.accessibilityLabel = nil
            webView.accessibilityElementsHidden = true
            webView.accessibilityIdentifier = nil
            webView.removeFromSuperview()
        }

        if let tab = selected, let webView = tab.webView {
            updateURLBarDisplayURL(tab)
            if urlBar.inOverlayMode, tab.url?.displayURL != nil {
                urlBar.leaveOverlayMode(reason: .finished, shouldCancelLoading: false)
            }

            if previous == nil || tab.isPrivate != previous?.isPrivate {
                applyTheme()

                if !isToolbarRefactorEnabled {
                    let ui: [PrivateModeUI?] = [toolbar, topTabsViewController, urlBar]
                    ui.forEach { $0?.applyUIMode(isPrivate: tab.isPrivate, theme: currentTheme()) }
                }
            } else {
                // Theme is applied to the tab and webView in the else case
                // because in the if block is applied already to all the tabs and web views
                tab.applyTheme(theme: currentTheme())
                webView.applyTheme(theme: currentTheme())
            }

            readerModeCache = tab.isPrivate ? MemoryReaderModeCache.sharedInstance : DiskReaderModeCache.sharedInstance
            if let privateModeButton = topTabsViewController?.privateModeButton,
               previous != nil && previous?.isPrivate != tab.isPrivate {
                privateModeButton.setSelected(tab.isPrivate, animated: true)
            }
            ReaderModeHandlers.readerModeCache = readerModeCache

            scrollController.tab = tab

            webView.accessibilityLabel = .WebViewAccessibilityLabel
            webView.accessibilityIdentifier = "contentView"
            webView.accessibilityElementsHidden = false

            browserDelegate?.show(webView: webView)

            if webView.url == nil {
                // The web view can go gray if it was zombified due to memory pressure.
                // When this happens, the URL is nil, so try restoring the page upon selection.
                tab.reload()
            }

            // Update Fakespot sidebar if necessary
            updateFakespot(tab: tab)
        }

        updateTabCountUsingTabManager(tabManager)

        bottomContentStackView.removeAllArrangedViews()
        if let bars = selected?.bars {
            bars.forEach { bar in
                bottomContentStackView.addArrangedViewToBottom(bar, completion: { self.view.layoutIfNeeded() })
            }
        }

        updateFindInPageVisibility(visible: false, tab: previous)
        setupMiddleButtonStatus(isLoading: selected?.loading ?? false)
        navigationToolbar.updateBackStatus(selected?.canGoBack ?? false)
        navigationToolbar.updateForwardStatus(selected?.canGoForward ?? false)
        if let url = selected?.webView?.url, !InternalURL.isValid(url: url) {
            self.urlBar.updateProgressBar(Float(selected?.estimatedProgress ?? 0))
        }

        if let readerMode = selected?.getContentScript(name: ReaderMode.name()) as? ReaderMode {
            urlBar.updateReaderModeState(readerMode.state)
            if readerMode.state == .active {
                showReaderModeBar(animated: false)
            } else {
                hideReaderModeBar(animated: false)
            }
        } else {
            urlBar.updateReaderModeState(ReaderModeState.unavailable)
        }

        if topTabsVisible {
            topTabsDidChangeTab()
        }

       /// If the selectedTab is showing an error page trigger a reload
        if let url = selected?.url, let internalUrl = InternalURL(url), internalUrl.isErrorPage {
            selected?.reloadPage()
            return
        }
    }

    func tabManager(_ tabManager: TabManager, didAddTab tab: Tab, placeNextToParentTab: Bool, isRestoring: Bool) {
        // If we are restoring tabs then we update the count once at the end
        if !isRestoring {
            updateTabCountUsingTabManager(tabManager)
        }
        tab.tabDelegate = self

        // Show the Toolbar if a link from the current tab, open another tab
        if placeNextToParentTab {
            scrollController.showToolbars(animated: false)
        }
    }

    func tabManager(_ tabManager: TabManager, didRemoveTab tab: Tab, isRestoring: Bool) {
        if let url = tab.lastKnownUrl, !(InternalURL(url)?.isAboutURL ?? false), !tab.isPrivate {
            profile.recentlyClosedTabs.addTab(url as URL,
                                              title: tab.lastTitle,
                                              lastExecutedTime: tab.lastExecutedTime)
        }
        updateTabCountUsingTabManager(tabManager)
    }

    func tabManagerDidAddTabs(_ tabManager: TabManager) {
        updateTabCountUsingTabManager(tabManager)
    }

    func tabManagerDidRestoreTabs(_ tabManager: TabManager) {
        updateTabCountUsingTabManager(tabManager)
        openUrlAfterRestore()
    }

    func openUrlAfterRestore() {
        guard let url = urlFromAnotherApp?.url else { return }
        openURLInNewTab(url, isPrivate: urlFromAnotherApp?.isPrivate ?? false)
        urlFromAnotherApp = nil
    }

    func show(toast: Toast,
              afterWaiting delay: DispatchTimeInterval = Toast.UX.toastDelayBefore,
              duration: DispatchTimeInterval? = Toast.UX.toastDismissAfter) {
        if let downloadToast = toast as? DownloadToast {
            self.downloadToast = downloadToast
        }

        // If BVC isn't visible hold on to this toast until viewDidAppear
        if self.view.window == nil {
            self.pendingToast = toast
            return
        }

        toast.showToast(viewController: self, delay: delay, duration: duration) { toast in
            [
                toast.leadingAnchor.constraint(equalTo: self.view.leadingAnchor),
                toast.trailingAnchor.constraint(equalTo: self.view.trailingAnchor),
                toast.bottomAnchor.constraint(equalTo: self.bottomContentStackView.bottomAnchor)
            ]
        }
    }

    func tabManagerDidRemoveAllTabs(_ tabManager: TabManager, toast: ButtonToast?) {
        guard let toast = toast, !(tabManager.selectedTab?.isPrivate ?? false) else { return }
        // The toast is created from TabManager which doesn't have access to themeManager
        // The whole toast system needs some rework so as compromised solution before the rework I create the toast
        // with light theme and force apply theme with real theme before showing
        toast.applyTheme(theme: currentTheme())
        show(toast: toast, afterWaiting: ButtonToast.UX.delay)
    }

    func updateTabCountUsingTabManager(_ tabManager: TabManager, animated: Bool = true) {
        if let selectedTab = tabManager.selectedTab {
            let count = selectedTab.isPrivate ? tabManager.privateTabs.count : tabManager.normalTabs.count
            urlBar.updateTabCount(count, animated: !urlBar.inOverlayMode)
            if !isToolbarRefactorEnabled {
                toolbar.updateTabCount(count, animated: animated)
            }
            topTabsViewController?.updateTabCount(count, animated: animated)
        }
    }

    func tabManagerUpdateCount() {
        updateTabCountUsingTabManager(self.tabManager)
    }
}

// MARK: - UIPopoverPresentationControllerDelegate

extension BrowserViewController: UIPopoverPresentationControllerDelegate {
    func popoverPresentationControllerDidDismissPopover(
        _ popoverPresentationController: UIPopoverPresentationController
    ) {
        displayedPopoverController = nil
        updateDisplayedPopoverProperties = nil
    }
}

extension BrowserViewController: UIAdaptivePresentationControllerDelegate {
    // Returning None here makes sure that the Popover is actually presented as a Popover and
    // not as a full-screen modal, which is the default on compact device classes.
    func adaptivePresentationStyle(
        for controller: UIPresentationController,
        traitCollection: UITraitCollection
    ) -> UIModalPresentationStyle {
        return .none
    }
}

extension BrowserViewController {
    /// Used to get the context menu save image in the context menu, shown from long press on webview links
    fileprivate func getImageData(_ url: URL, success: @escaping (Data) -> Void) {
        makeURLSession(
            userAgent: UserAgent.fxaUserAgent,
            configuration: URLSessionConfiguration.default).dataTask(with: url
            ) { (data, response, error) in
            if validatedHTTPResponse(response, statusCode: 200..<300) != nil,
               let data = data {
                success(data)
            }
        }.resume()
    }

    override func pressesBegan(_ presses: Set<UIPress>, with event: UIPressesEvent?) {
        keyboardPressesHandler().handlePressesBegan(presses, with: event)
        super.pressesBegan(presses, with: event)
    }

    override func pressesEnded(_ presses: Set<UIPress>, with event: UIPressesEvent?) {
        keyboardPressesHandler().handlePressesEnded(presses, with: event)
        super.pressesEnded(presses, with: event)
    }
}

extension BrowserViewController {
    // no-op - relates to UIImageWriteToSavedPhotosAlbum
    @objc
    func image(_ image: UIImage, didFinishSavingWithError error: NSError?, contextInfo: UnsafeRawPointer) { }
}

extension BrowserViewController: KeyboardHelperDelegate {
    func keyboardHelper(_ keyboardHelper: KeyboardHelper, keyboardWillShowWithState state: KeyboardState) {
        keyboardState = state
        updateViewConstraints()

        UIView.animate(
            withDuration: state.animationDuration,
            delay: 0,
            options: [UIView.AnimationOptions(rawValue: UInt(state.animationCurve.rawValue << 16))],
            animations: {
                self.bottomContentStackView.layoutIfNeeded()
            })
    }

    func keyboardHelper(_ keyboardHelper: KeyboardHelper, keyboardWillHideWithState state: KeyboardState) {
        keyboardState = nil
        updateViewConstraints()

        UIView.animate(
            withDuration: state.animationDuration,
            delay: 0,
            options: [UIView.AnimationOptions(rawValue: UInt(state.animationCurve.rawValue << 16))],
            animations: {
                self.bottomContentStackView.layoutIfNeeded()
            })

        finishEditionMode()
    }

    func keyboardHelper(_ keyboardHelper: KeyboardHelper, keyboardWillChangeWithState state: KeyboardState) {
        keyboardState = state
        updateViewConstraints()
    }

    private func finishEditionMode() {
        // If keyboard is dismiss leave edition mode Homepage case is handled in HomepageVC
        let newTabChoice = NewTabAccessors.getNewTabPage(profile.prefs)
        if newTabChoice != .topSites, newTabChoice != .blankPage {
            overlayManager.cancelEditing(shouldCancelLoading: false)
        }
    }
}

extension BrowserViewController: TabTrayDelegate {
    func tabTrayDidCloseLastTab(toast: ButtonToast) {
        toast.applyTheme(theme: currentTheme())
        show(toast: toast, afterWaiting: ButtonToast.UX.delay)
    }

    func tabTrayOpenRecentlyClosedTab(_ url: URL) {
        guard let tab = self.tabManager.selectedTab else { return }
        self.finishEditingAndSubmit(url, visitType: .link, forTab: tab)
    }

    // This function animates and resets the tab chrome transforms when
    // the tab tray dismisses.
    func tabTrayDidDismiss(_ tabTray: LegacyGridTabViewController) {
        resetBrowserChrome()
    }

    func tabTrayDidAddTab(_ tabTray: LegacyGridTabViewController, tab: Tab) {}

    func tabTrayDidAddBookmark(_ tab: Tab) {
        guard let url = tab.url?.absoluteString, !url.isEmpty else { return }
        let tabState = tab.tabState
        addBookmark(url: url, title: tabState.title)
        TelemetryWrapper.recordEvent(
            category: .action,
            method: .add,
            object: .bookmark,
            value: .tabTray
        )
    }

    func tabTrayDidAddToReadingList(_ tab: Tab) -> ReadingListItem? {
        guard let url = tab.url?.absoluteString, !url.isEmpty else { return nil }
        return profile.readingList.createRecordWithURL(
            url,
            title: tab.title ?? url,
            addedBy: UIDevice.current.name
        ).value.successValue
    }

    func tabTrayDidRequestTabsSettings() {
        navigationHandler?.show(settings: .tabs)
    }
}

extension BrowserViewController: JSPromptAlertControllerDelegate {
    func promptAlertControllerDidDismiss(_ alertController: JSPromptAlertController) {
        showQueuedAlertIfAvailable()
    }
}

extension BrowserViewController: TopTabsDelegate {
    func topTabsDidPressTabs() {
        // Technically is not changing tabs but is loosing focus on urlbar
        overlayManager.switchTab(shouldCancelLoading: true)
        self.urlBarDidPressTabs(urlBar)
    }

    func topTabsDidPressNewTab(_ isPrivate: Bool) {
        openBlankNewTab(focusLocationField: true, isPrivate: isPrivate)
        overlayManager.openNewTab(url: nil,
                                  newTabSettings: newTabSettings)
    }

    func topTabsDidChangeTab() {
        // Only for iPad leave overlay mode on tab change
        overlayManager.switchTab(shouldCancelLoading: true)
        updateZoomPageBarVisibility(visible: false)
    }

    func topTabsDidPressPrivateMode() {
        updateZoomPageBarVisibility(visible: false)
    }
}

extension BrowserViewController: DevicePickerViewControllerDelegate, InstructionsViewDelegate {
    func dismissInstructionsView() {
        self.navigationController?.presentedViewController?.dismiss(animated: true)
        self.popToBVC()
    }

    func devicePickerViewControllerDidCancel(_ devicePickerViewController: DevicePickerViewController) {
        self.popToBVC()
    }

    func devicePickerViewController(
        _ devicePickerViewController: DevicePickerViewController,
        didPickDevices devices: [RemoteDevice]
    ) {
        guard let shareItem = devicePickerViewController.shareItem else { return }

        guard shareItem.isShareable else {
            let alert = UIAlertController(
                title: .SendToErrorTitle,
                message: .SendToErrorMessage,
                preferredStyle: .alert
            )
            alert.addAction(UIAlertAction(
                title: .SendToErrorOKButton,
                style: .default
            ) { _ in self.popToBVC() })
            present(alert, animated: true, completion: nil)
            return
        }
        profile.sendItem(shareItem, toDevices: devices).uponQueue(.main) { _ in
            self.popToBVC()
            DispatchQueue.main.asyncAfter(deadline: .now() + 0.3) {
                SimpleToast().showAlertWithText(.AppMenu.AppMenuTabSentConfirmMessage,
                                                bottomContainer: self.contentContainer,
                                                theme: self.currentTheme())
            }
        }
    }
}

extension BrowserViewController {
    func trackTelemetry() {
        trackAccessibility()
        trackNotificationPermission()
        appStartupTelemetry.sendStartupTelemetry()
    }

    func trackAccessibility() {
        typealias Key = TelemetryWrapper.EventExtraKey
        TelemetryWrapper.recordEvent(
            category: .action,
            method: .voiceOver,
            object: .app,
            extras: [Key.isVoiceOverRunning.rawValue: UIAccessibility.isVoiceOverRunning.description]
        )
        TelemetryWrapper.recordEvent(
            category: .action,
            method: .switchControl,
            object: .app,
            extras: [Key.isSwitchControlRunning.rawValue: UIAccessibility.isSwitchControlRunning.description]
        )
        TelemetryWrapper.recordEvent(
            category: .action,
            method: .reduceTransparency,
            object: .app,
            extras: [Key.isReduceTransparencyEnabled.rawValue: UIAccessibility.isReduceTransparencyEnabled.description]
        )
        TelemetryWrapper.recordEvent(
            category: .action,
            method: .reduceMotion,
            object: .app,
            extras: [Key.isReduceMotionEnabled.rawValue: UIAccessibility.isReduceMotionEnabled.description]
        )
        TelemetryWrapper.recordEvent(
            category: .action,
            method: .invertColors,
            object: .app,
            extras: [Key.isInvertColorsEnabled.rawValue: UIAccessibility.isInvertColorsEnabled.description]
        )

        let a11yEnabled = UIApplication.shared.preferredContentSizeCategory.isAccessibilityCategory.description
        let a11yCategory = UIApplication.shared.preferredContentSizeCategory.rawValue.description
        TelemetryWrapper.recordEvent(
            category: .action,
            method: .dynamicTextSize,
            object: .app,
            extras: [Key.isAccessibilitySizeEnabled.rawValue: a11yEnabled,
                     Key.preferredContentSizeCategory.rawValue: a11yCategory]
        )
    }

    func trackNotificationPermission() {
        NotificationManager().getNotificationSettings(sendTelemetry: true) { _ in }
    }
}<|MERGE_RESOLUTION|>--- conflicted
+++ resolved
@@ -535,21 +535,15 @@
     // MARK: - Redux
 
     func subscribeToRedux() {
-<<<<<<< HEAD
-        store.dispatch(ActiveScreensStateAction.showScreen(
-            ScreenActionContext(screen: .browserViewController, windowUUID: windowUUID)
-        ))
-
-        let isPrivate = tabManager.selectedTab?.isPrivate ?? false
-        store.dispatch(GeneralBrowserAction.browserDidLoad(BoolValueContext(boolValue: isPrivate,
-                                                                            windowUUID: windowUUID)))
-
-=======
         let action = ScreenAction(windowUUID: windowUUID,
                                   actionType: ScreenActionType.showScreen,
                                   screen: .browserViewController)
         store.dispatch(action)
->>>>>>> 70329360
+
+        let isPrivate = tabManager.selectedTab?.isPrivate ?? false
+        store.dispatch(GeneralBrowserAction.browserDidLoad(BoolValueContext(boolValue: isPrivate,
+                                                                            windowUUID: windowUUID)))
+                                                                            
         let uuid = self.windowUUID
         store.subscribe(self, transform: {
             $0.select({ appState in
