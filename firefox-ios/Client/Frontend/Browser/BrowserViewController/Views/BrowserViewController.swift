// This Source Code Form is subject to the terms of the Mozilla Public
// License, v. 2.0. If a copy of the MPL was not distributed with this
// file, You can obtain one at http://mozilla.org/MPL/2.0/

import Foundation
import Photos
import UIKit
import WebKit
import Shared
import Storage
import SnapKit
import Account
import MobileCoreServices
import Common
import ComponentLibrary
import Redux
import ToolbarKit

import class MozillaAppServices.BookmarkFolderData
import class MozillaAppServices.BookmarkItemData
import enum MozillaAppServices.BookmarkRoots
import enum MozillaAppServices.VisitType

class BrowserViewController: UIViewController,
                             SearchBarLocationProvider,
                             Themeable,
                             LibraryPanelDelegate,
                             RecentlyClosedPanelDelegate,
                             QRCodeViewControllerDelegate,
                             StoreSubscriber,
                             BrowserFrameInfoProvider,
                             AddressToolbarContainerDelegate {
    private enum UX {
        static let ShowHeaderTapAreaHeight: CGFloat = 32
        static let ActionSheetTitleMaxLength = 120
    }

    /// Describes the state of the current search session. This state is used
    /// to record search engagement and abandonment telemetry.
    enum SearchSessionState {
        /// The user is currently searching. The URL bar's text field
        /// is focused, but the search controller may be hidden if the
        /// text field is empty.
        case active

        /// The user completed their search by navigating to a destination,
        /// either by tapping on a suggestion, or by entering a search term
        /// or a URL.
        case engaged

        /// The user abandoned their search by dismissing the URL bar.
        case abandoned
    }

    typealias SubscriberStateType = BrowserViewControllerState

    private let KVOs: [KVOConstants] = [
        .estimatedProgress,
        .loading,
        .canGoBack,
        .canGoForward,
        .URL,
        .title,
        .hasOnlySecureContent
    ]

    weak var browserDelegate: BrowserDelegate?
    weak var navigationHandler: BrowserNavigationHandler?

    private(set) lazy var addressToolbarContainer: AddressToolbarContainer = .build()
    var urlBar: URLBarView!

    var urlBarHeightConstraint: Constraint!
    var clipboardBarDisplayHandler: ClipboardBarDisplayHandler?
    var readerModeBar: ReaderModeBarView?
    var readerModeCache: ReaderModeCache
    var statusBarOverlay: StatusBarOverlay = .build { _ in }
    var searchController: SearchViewController?
    var searchSessionState: SearchSessionState?
    var screenshotHelper: ScreenshotHelper!
    var searchTelemetry: SearchTelemetry?
    var searchLoader: SearchLoader?
    var findInPageBar: FindInPageBar?
    var zoomPageBar: ZoomPageBar?
    var microsurvey: MicrosurveyPromptView?
    lazy var mailtoLinkHandler = MailtoLinkHandler()
    var urlFromAnotherApp: UrlToOpenModel?
    var isCrashAlertShowing = false
    var currentMiddleButtonState: MiddleButtonState?
    var passBookHelper: OpenPassBookHelper?
    var overlayManager: OverlayModeManager
    var appAuthenticator: AppAuthenticationProtocol
    var toolbarContextHintVC: ContextualHintViewController
    var dataClearanceContextHintVC: ContextualHintViewController
    let shoppingContextHintVC: ContextualHintViewController
    var windowUUID: WindowUUID { return tabManager.windowUUID }
    var currentWindowUUID: UUID? { return windowUUID }
    private var observedWebViews = WeakList<WKWebView>()

    // MARK: Telemetry Variables
    var webviewTelemetry = WebViewLoadMeasurementTelemetry()
    var privateBrowsingTelemetry = PrivateBrowsingTelemetry()
    var appStartupTelemetry = AppStartupTelemetry()

    // popover rotation handling
    var displayedPopoverController: UIViewController?
    var updateDisplayedPopoverProperties: (() -> Void)?

    // location label actions
    var pasteGoAction: AccessibleAction!
    var pasteAction: AccessibleAction!
    var copyAddressAction: AccessibleAction!

    weak var gridTabTrayController: LegacyGridTabViewController?
    var tabTrayViewController: TabTrayController?

    let profile: Profile
    let tabManager: TabManager
    let ratingPromptManager: RatingPromptManager
    lazy var isTabTrayRefactorEnabled: Bool = TabTrayFlagManager.isRefactorEnabled
    lazy var isToolbarRefactorEnabled: Bool = ToolbarFlagManager.isRefactorEnabled
    private var browserViewControllerState: BrowserViewControllerState?

    // Header stack view can contain the top url bar, top reader mode, top ZoomPageBar
    var header: BaseAlphaStackView = .build { _ in }

    // OverKeyboardContainer stack view contains
    // the bottom reader mode, the bottom url bar and the ZoomPageBar
    var overKeyboardContainer: BaseAlphaStackView = .build { _ in }

    // Overlay dimming view for private mode
    lazy var privateModeDimmingView: UIView = .build { view in
        view.backgroundColor = self.currentTheme().colors.layerScrim
        view.accessibilityIdentifier = AccessibilityIdentifiers.PrivateMode.dimmingView
    }

    // BottomContainer stack view contains toolbar
    var bottomContainer: BaseAlphaStackView = .build { _ in }

    // Alert content that appears on top of the content
    // ex: Find In Page, SnackBars
    var bottomContentStackView: BaseAlphaStackView = .build { stackview in
        stackview.isClearBackground = true
    }

    // The content stack view contains the contentContainer with homepage or browser and the shopping sidebar
    var contentStackView: SidebarEnabledView = .build()

    // The content container contains the homepage or webview. Embedded by the coordinator.
    var contentContainer: ContentContainer = .build { _ in }

    lazy var isBottomSearchBar: Bool = {
        guard isSearchBarLocationFeatureEnabled else { return false }
        return searchBarPosition == .bottom
    }()

    private lazy var topTouchArea: UIButton = .build { topTouchArea in
        topTouchArea.isAccessibilityElement = false
        topTouchArea.addTarget(self, action: #selector(self.tappedTopArea), for: .touchUpInside)
    }

    var topTabsVisible: Bool {
        return topTabsViewController != nil
    }
    // Backdrop used for displaying greyed background for private tabs
    private lazy var webViewContainerBackdrop: UIView = .build { containerBackdrop in
        containerBackdrop.alpha = 0
    }
    var keyboardBackdrop: UIView?

    lazy var scrollController = TabScrollingController(windowUUID: windowUUID)
    private var keyboardState: KeyboardState?
    var pendingToast: Toast? // A toast that might be waiting for BVC to appear before displaying
    var downloadToast: DownloadToast? // A toast that is showing the combined download progress

    // Tracking navigation items to record history types.
    // TODO: weak references?
    var ignoredNavigation = Set<WKNavigation>()
    var typedNavigation = [WKNavigation: VisitType]()

    private lazy var navigationToolbarContainer: NavigationToolbarContainer = .build { view in
        view.windowUUID = self.windowUUID
    }
    var toolbar = TabToolbar()
    var navigationToolbar: TabToolbarProtocol {
        return toolbar.isHidden ? urlBar : toolbar
    }

    var topTabsViewController: TopTabsViewController?

    // Keep track of allowed `URLRequest`s from `webView(_:decidePolicyFor:decisionHandler:)` so
    // that we can obtain the originating `URLRequest` when a `URLResponse` is received. This will
    // allow us to re-trigger the `URLRequest` if the user requests a file to be downloaded.
    var pendingRequests = [String: URLRequest]()

    // This is set when the user taps "Download Link" from the context menu. We then force a
    // download of the next request through the `WKNavigationDelegate` that matches this web view.
    weak var pendingDownloadWebView: WKWebView?

    let downloadQueue: DownloadQueue

    private var keyboardPressesHandlerValue: Any?

    var themeManager: ThemeManager
    var notificationCenter: NotificationProtocol
    var themeObserver: NSObjectProtocol?

    var logger: Logger

    var newTabSettings: NewTabPage {
        return NewTabAccessors.getNewTabPage(profile.prefs)
    }

    @available(iOS 13.4, *)
    func keyboardPressesHandler() -> KeyboardPressesHandler {
        guard let keyboardPressesHandlerValue = keyboardPressesHandlerValue as? KeyboardPressesHandler else {
            keyboardPressesHandlerValue = KeyboardPressesHandler()
            return keyboardPressesHandlerValue as! KeyboardPressesHandler
        }
        return keyboardPressesHandlerValue
    }

    init(
        profile: Profile,
        tabManager: TabManager,
        themeManager: ThemeManager = AppContainer.shared.resolve(),
        notificationCenter: NotificationProtocol = NotificationCenter.default,
        ratingPromptManager: RatingPromptManager = AppContainer.shared.resolve(),
        downloadQueue: DownloadQueue = AppContainer.shared.resolve(),
        logger: Logger = DefaultLogger.shared,
        appAuthenticator: AppAuthenticationProtocol = AppAuthenticator()
    ) {
        self.profile = profile
        self.tabManager = tabManager
        self.themeManager = themeManager
        self.notificationCenter = notificationCenter
        self.ratingPromptManager = ratingPromptManager
        self.readerModeCache = DiskReaderModeCache.sharedInstance
        self.downloadQueue = downloadQueue
        self.logger = logger
        self.appAuthenticator = appAuthenticator
        self.overlayManager = DefaultOverlayModeManager()
        let windowUUID = tabManager.windowUUID
        let contextualViewProvider = ContextualHintViewProvider(forHintType: .toolbarLocation,
                                                                with: profile)
        self.toolbarContextHintVC = ContextualHintViewController(with: contextualViewProvider,
                                                                 windowUUID: windowUUID)
        let shoppingViewProvider = ContextualHintViewProvider(forHintType: .shoppingExperience,
                                                              with: profile)
        shoppingContextHintVC = ContextualHintViewController(with: shoppingViewProvider,
                                                             windowUUID: windowUUID)
        let dataClearanceViewProvider = ContextualHintViewProvider(
            forHintType: .dataClearance,
            with: profile
        )
        self.dataClearanceContextHintVC = ContextualHintViewController(with: dataClearanceViewProvider,
                                                                       windowUUID: windowUUID)
        super.init(nibName: nil, bundle: nil)
        didInit()
    }

    required init?(coder aDecoder: NSCoder) {
        fatalError("init(coder:) has not been implemented")
    }

    deinit {
        logger.log("BVC deallocating", level: .info, category: .lifecycle)
        unsubscribeFromRedux()
        observedWebViews.forEach({ stopObserving(webView: $0) })
    }

    override var prefersStatusBarHidden: Bool {
        return false
    }

    override var supportedInterfaceOrientations: UIInterfaceOrientationMask {
        if UIDevice.current.userInterfaceIdiom == .phone {
            return .allButUpsideDown
        } else {
            return .all
        }
    }

    fileprivate func didInit() {
        screenshotHelper = ScreenshotHelper(controller: self)
        tabManager.addDelegate(self)
        tabManager.addNavigationDelegate(self)
        downloadQueue.addDelegate(self)
        let tabWindowUUID = tabManager.windowUUID
        AppEventQueue.wait(for: [.startupFlowComplete, .tabRestoration(tabWindowUUID)]) { [weak self] in
            // Ensure we call into didBecomeActive at least once during startup flow (if needed)
            guard !AppEventQueue.activityIsCompleted(.browserUpdatedForAppActivation(tabWindowUUID)) else { return }
            self?.browserDidBecomeActive()
        }
    }

    @objc
    private func didAddPendingBlobDownloadToQueue() {
        pendingDownloadWebView = nil
    }

    /// If user manually opens the keyboard and presses undo, the app switches to the last
    /// open tab, and because of that we need to leave overlay state
    @objc
    func didTapUndoCloseAllTabToast(notification: Notification) {
        guard windowUUID == notification.windowUUID else { return }
        overlayManager.switchTab(shouldCancelLoading: true)
    }

    @objc
    func didFinishAnnouncement(notification: Notification) {
        if let userInfo = notification.userInfo,
            let announcementText =  userInfo[UIAccessibility.announcementStringValueUserInfoKey] as? String {
            let saveSuccessMessage: String = .CreditCard.RememberCreditCard.CreditCardSaveSuccessToastMessage
            let updateSuccessMessage: String = .CreditCard.UpdateCreditCard.CreditCardUpdateSuccessToastMessage
            if announcementText == saveSuccessMessage || announcementText == updateSuccessMessage {
                UIAccessibility.post(
                    notification: .layoutChanged,
                    argument: self.tabManager.selectedTab?.currentWebView()
                )
            }
        }
    }

    @objc
    func searchBarPositionDidChange(notification: Notification) {
        guard let dict = notification.object as? NSDictionary,
              let newSearchBarPosition = dict[PrefsKeys.FeatureFlags.SearchBarPosition] as? SearchBarPosition,
              (!isToolbarRefactorEnabled && urlBar != nil) || isToolbarRefactorEnabled
        else { return }

        let searchBarView: TopBottomInterchangeable = isToolbarRefactorEnabled ? addressToolbarContainer : urlBar
        let newPositionIsBottom = newSearchBarPosition == .bottom
        let newParent = newPositionIsBottom ? overKeyboardContainer : header
        searchBarView.removeFromParent()
        searchBarView.addToParent(parent: newParent)

        if let readerModeBar = readerModeBar {
            readerModeBar.removeFromParent()
            readerModeBar.addToParent(parent: newParent, addToTop: newSearchBarPosition == .bottom)
        }

        isBottomSearchBar = newPositionIsBottom
        updateViewConstraints()
        updateHeaderConstraints()
        toolbar.setNeedsDisplay()
        searchBarView.updateConstraints()
        updateMicrosurveyConstraints()

        let action = GeneralBrowserMiddlewareAction(
            scrollOffset: scrollController.contentOffset,
            toolbarPosition: newSearchBarPosition,
            windowUUID: windowUUID,
            actionType: GeneralBrowserMiddlewareActionType.toolbarPositionChanged)
        store.dispatch(action)
    }

    @objc
    fileprivate func appMenuBadgeUpdate() {
        let isActionNeeded = RustFirefoxAccounts.shared.isActionNeeded
        let showWarningBadge = consume isActionNeeded

        if isToolbarRefactorEnabled {
            let badgeImageName = showWarningBadge ? StandardImageIdentifiers.Large.warningFill : nil
            let action = ToolbarAction(
                badgeImageName: badgeImageName,
                windowUUID: windowUUID,
                actionType: ToolbarActionType.showMenuWarningBadge
            )
            store.dispatch(action)
        } else {
            urlBar.warningMenuBadge(setVisible: showWarningBadge)
            toolbar.warningMenuBadge(setVisible: showWarningBadge)
        }
    }

    func updateToolbarStateForTraitCollection(_ newCollection: UITraitCollection) {
        let showNavToolbar = ToolbarHelper().shouldShowNavigationToolbar(for: newCollection)
        let showTopTabs = ToolbarHelper().shouldShowTopTabs(for: newCollection)

        if isToolbarRefactorEnabled {
            if showNavToolbar {
                navigationToolbarContainer.isHidden = false
                navigationToolbarContainer.applyTheme(theme: currentTheme())
                updateTabCountUsingTabManager(self.tabManager)
            } else {
                navigationToolbarContainer.isHidden = true
            }
        } else {
            urlBar.topTabsIsShowing = showTopTabs
            urlBar.setShowToolbar(!showNavToolbar)
            toolbar.addNewTabButton.isHidden = showNavToolbar

            if showNavToolbar {
                toolbar.isHidden = false
                toolbar.tabToolbarDelegate = self
                toolbar.applyUIMode(
                    isPrivate: tabManager.selectedTab?.isPrivate ?? false,
                    theme: currentTheme()
                )
                toolbar.applyTheme(theme: currentTheme())
                handleMiddleButtonState(currentMiddleButtonState ?? .search)
                updateTabCountUsingTabManager(self.tabManager)
            } else {
                toolbar.tabToolbarDelegate = nil
                toolbar.isHidden = true
            }
        }

        appMenuBadgeUpdate()

        if showTopTabs, topTabsViewController == nil {
            let topTabsViewController = TopTabsViewController(tabManager: tabManager, profile: profile)
            topTabsViewController.delegate = self
            addChild(topTabsViewController)
            header.addArrangedViewToTop(topTabsViewController.view)
            self.topTabsViewController = topTabsViewController
            topTabsViewController.applyTheme()
        } else if showTopTabs, topTabsViewController != nil {
            topTabsViewController?.applyTheme()
        } else {
            if let topTabsView = topTabsViewController?.view {
                header.removeArrangedView(topTabsView)
            }
            topTabsViewController?.removeFromParent()
            topTabsViewController = nil
        }

        header.setNeedsLayout()
        view.layoutSubviews()

        if let tab = tabManager.selectedTab,
           let webView = tab.webView {
            updateURLBarDisplayURL(tab)

            if isToolbarRefactorEnabled {
                dispatchBackForwardToolbarAction(webView.canGoBack, windowUUID, .backButtonStateChanged)
                dispatchBackForwardToolbarAction(webView.canGoForward, windowUUID, .forwardButtonStateChanged)
            } else {
                navigationToolbar.updateBackStatus(webView.canGoBack)
                navigationToolbar.updateForwardStatus(webView.canGoForward)
            }
        }
    }

    func dismissVisibleMenus() {
        displayedPopoverController?.dismiss(animated: true)
        if self.presentedViewController as? PhotonActionSheet != nil {
            self.presentedViewController?.dismiss(animated: true, completion: nil)
        }
    }

    @objc
    func appDidEnterBackgroundNotification() {
        displayedPopoverController?.dismiss(animated: false) {
            self.updateDisplayedPopoverProperties = nil
            self.displayedPopoverController = nil
        }
        if self.presentedViewController as? PhotonActionSheet != nil {
            self.presentedViewController?.dismiss(animated: true, completion: nil)
        }
        if let tab = tabManager.selectedTab {
            screenshotHelper.takeScreenshot(tab)
        }
        // Formerly these calls were run during AppDelegate.didEnterBackground(), but we have
        // individual TabManager instances for each BVC, so we perform these here instead.
        tabManager.preserveTabs()
        logTelemetryForAppDidEnterBackground()
    }

    @objc
    func tappedTopArea() {
        scrollController.showToolbars(animated: true)
    }

    @objc
    func appWillResignActiveNotification() {
        // Dismiss any popovers that might be visible
        displayedPopoverController?.dismiss(animated: false) {
            self.updateDisplayedPopoverProperties = nil
            self.displayedPopoverController = nil
        }

        // If we are displaying a private tab, hide any elements in the tab that we wouldn't want shown
        // when the app is in the home switcher
        guard let privateTab = tabManager.selectedTab,
              privateTab.isPrivate
        else { return }

        view.bringSubviewToFront(webViewContainerBackdrop)
        webViewContainerBackdrop.alpha = 1
        contentStackView.alpha = 0

        if isToolbarRefactorEnabled {
            addressToolbarContainer.alpha = 0
        } else {
            urlBar.locationContainer.alpha = 0
        }
        presentedViewController?.popoverPresentationController?.containerView?.alpha = 0
        presentedViewController?.view.alpha = 0
    }

    @objc
    func appDidBecomeActiveNotification() {
        // Re-show any components that might have been hidden because they were being displayed
        // as part of a private mode tab
        UIView.animate(
            withDuration: 0.2,
            delay: 0,
            options: UIView.AnimationOptions(),
            animations: {
                self.contentStackView.alpha = 1

                if self.isToolbarRefactorEnabled {
                    self.addressToolbarContainer.alpha = 1
                } else {
                    self.urlBar.locationContainer.alpha = 1
                }

                self.presentedViewController?.popoverPresentationController?.containerView?.alpha = 1
                self.presentedViewController?.view.alpha = 1
            }, completion: { _ in
                self.webViewContainerBackdrop.alpha = 0
                self.view.sendSubviewToBack(self.webViewContainerBackdrop)
            })

        // Re-show toolbar which might have been hidden during scrolling (prior to app moving into the background)
        scrollController.showToolbars(animated: false)

        browserDidBecomeActive()
    }

    func browserDidBecomeActive() {
        let uuid = tabManager.windowUUID
        AppEventQueue.started(.browserUpdatedForAppActivation(uuid))
        defer { AppEventQueue.completed(.browserUpdatedForAppActivation(uuid)) }

        nightModeUpdates()

        // Update lock icon without redrawing the whole locationView
        if let tab = tabManager.selectedTab, !isToolbarRefactorEnabled {
            urlBar.locationView.tabDidChangeContentBlocking(tab)
        }

        dismissModalsIfStartAtHome()
    }

    private func nightModeUpdates() {
        if NightModeHelper.isActivated(),
           !featureFlags.isFeatureEnabled(.nightMode, checking: .buildOnly) {
            NightModeHelper.turnOff()
            themeManager.applyThemeUpdatesToWindows()
        }

        NightModeHelper.cleanNightModeDefaults()
    }

    private func dismissModalsIfStartAtHome() {
        guard tabManager.startAtHomeCheck() else { return }
        let action = FakespotAction(isOpen: false,
                                    windowUUID: windowUUID,
                                    actionType: FakespotActionType.setAppearanceTo)
        store.dispatch(action)

        guard presentedViewController != nil else { return }
        dismissVC()
    }

    // MARK: - Redux

    func subscribeToRedux() {
        let action = ScreenAction(windowUUID: windowUUID,
                                  actionType: ScreenActionType.showScreen,
                                  screen: .browserViewController)
        store.dispatch(action)

        let browserAction = GeneralBrowserMiddlewareAction(
            toolbarPosition: searchBarPosition,
            windowUUID: windowUUID,
            actionType: GeneralBrowserMiddlewareActionType.browserDidLoad)
        store.dispatch(browserAction)

        let uuid = self.windowUUID
        store.subscribe(self, transform: {
            $0.select({ appState in
                return BrowserViewControllerState(appState: appState, uuid: uuid)
            })
        })
    }

    func unsubscribeFromRedux() {
        let action = ScreenAction(windowUUID: windowUUID,
                                  actionType: ScreenActionType.closeScreen,
                                  screen: .browserViewController)
        store.dispatch(action)
        // Note: actual `store.unsubscribe()` is not strictly needed; Redux uses weak subscribers
    }

    func newState(state: BrowserViewControllerState) {
        ensureMainThread { [weak self] in
            guard let self else { return }

            browserViewControllerState = state

            // opens or close sidebar/bottom sheet to match the saved state
            if state.fakespotState.isOpen {
                let productURL = isToolbarRefactorEnabled ?
                    store.state.screenState(ToolbarState.self, for: .toolbar, window: windowUUID)?.addressToolbar.url :
                    urlBar.currentURL
                guard let productURL else { return }
                handleFakespotFlow(productURL: productURL)
            } else if !state.fakespotState.isOpen {
                dismissFakespotIfNeeded()
            }

            if state.reloadWebView {
                updateContentInHomePanel(state.browserViewType)
            }

            setupMiddleButtonStatus(isLoading: false)

            if let toast = state.toast {
                self.showToastType(toast: toast)
            }

            if state.showOverlay == true {
                overlayManager.openNewTab(url: nil, newTabSettings: newTabSettings)
            }

            executeToolbarActions()

            // Microsurveys
            if !state.microsurveyState.showPrompt {
                guard microsurvey != nil else { return }
                removeMicrosurveyPrompt()
            } else if state.microsurveyState.showSurvey {
                guard let model = state.microsurveyState.model else {
                    logger.log("Microsurvey model should not be nil", level: .warning, category: .redux)
                    return
                }
                navigationHandler?.showMicrosurvey(model: model)
            } else if state.microsurveyState.showPrompt {
                guard microsurvey == nil else { return }
                createMicrosurveyPrompt(with: state.microsurveyState)
            }
        }
    }

    private func showToastType(toast: ToastType) {
        let viewModel = ButtonToastViewModel(
            labelText: toast.title,
            buttonText: toast.buttonText)
        let uuid = windowUUID
        let toast = ButtonToast(viewModel: viewModel,
                                theme: currentTheme(),
                                completion: { buttonPressed in
            if let action = toast.reduxAction(for: uuid), buttonPressed {
                store.dispatch(action)
            }
        })

        show(toast: toast)
    }

    // MARK: - Lifecycle

    override func viewDidLoad() {
        super.viewDidLoad()
        KeyboardHelper.defaultHelper.addDelegate(self)
        trackTelemetry()
        setupNotifications()
        addSubviews()
        listenForThemeChange(view)
        setupAccessibleActions()

        clipboardBarDisplayHandler = ClipboardBarDisplayHandler(prefs: profile.prefs, tabManager: tabManager)
        clipboardBarDisplayHandler?.delegate = self

        scrollController.header = header
        scrollController.overKeyboardContainer = overKeyboardContainer
        scrollController.bottomContainer = bottomContainer

        updateToolbarStateForTraitCollection(traitCollection)

        setupConstraints()

        // Setup UIDropInteraction to handle dragging and dropping
        // links into the view from other apps.
        let dropInteraction = UIDropInteraction(delegate: self)
        view.addInteraction(dropInteraction)

        searchTelemetry = SearchTelemetry(tabManager: tabManager)

        // Awesomebar Location Telemetry
        SearchBarSettingsViewModel.recordLocationTelemetry(for: isBottomSearchBar ? .bottom : .top)

        if !isToolbarRefactorEnabled {
            overlayManager.setURLBar(urlBarView: urlBar)
        }

        // Update theme of already existing views
        let theme = currentTheme()
        header.applyTheme(theme: theme)
        overKeyboardContainer.applyTheme(theme: theme)
        bottomContainer.applyTheme(theme: theme)
        bottomContentStackView.applyTheme(theme: theme)
        statusBarOverlay.hasTopTabs = ToolbarHelper().shouldShowTopTabs(for: traitCollection)
        statusBarOverlay.applyTheme(theme: theme)

        // Feature flag for credit card until we fully enable this feature
        let autofillCreditCardStatus = featureFlags.isFeatureEnabled(
            .creditCardAutofillStatus, checking: .buildOnly)
        // We need to update autofill status on sync manager as there could be delay from nimbus
        // in getting the value. When the delay happens the credit cards might not sync
        // as the default value is false
        profile.syncManager.updateCreditCardAutofillStatus(value: autofillCreditCardStatus)
        // Credit card initial setup telemetry
        creditCardInitialSetupTelemetry()

        // Send settings telemetry for Fakespot
        FakespotUtils().addSettingTelemetry()

        subscribeToRedux()
    }

    private func setupAccessibleActions() {
        // UIAccessibilityCustomAction subclass holding an AccessibleAction instance does not work,
        // thus unable to generate AccessibleActions and UIAccessibilityCustomActions "on-demand" and need
        // to make them "persistent" e.g. by being stored in BVC
        pasteGoAction = AccessibleAction(name: .PasteAndGoTitle, handler: { [weak self] () -> Bool in
            guard let self, let pasteboardContents = UIPasteboard.general.string else { return false }
            if isToolbarRefactorEnabled {
                openBrowser(searchTerm: pasteboardContents)
            } else {
                urlBar(urlBar, didSubmitText: pasteboardContents)
            }
            searchController?.searchTelemetry?.interactionType = .pasted
            return true
        })
        pasteAction = AccessibleAction(name: .PasteTitle, handler: {  [weak self] () -> Bool in
            guard let self, let pasteboardContents = UIPasteboard.general.string else { return false }
            // Enter overlay mode and make the search controller appear.
            overlayManager.openSearch(with: pasteboardContents)
            searchController?.searchTelemetry?.interactionType = .pasted
            return true
        })
        copyAddressAction = AccessibleAction(name: .CopyAddressTitle, handler: { [weak self] () -> Bool in
            guard let self else { return false }
            let fallbackURL = isToolbarRefactorEnabled ? tabManager.selectedTab?.currentURL() : urlBar.currentURL
            if let url = tabManager.selectedTab?.canonicalURL?.displayURL ?? fallbackURL {
                UIPasteboard.general.url = url
            }
            return true
        })
    }

    private func setupNotifications() {
        notificationCenter.addObserver(
            self,
            selector: #selector(appWillResignActiveNotification),
            name: UIApplication.willResignActiveNotification,
            object: nil)
        notificationCenter.addObserver(
            self,
            selector: #selector(appDidBecomeActiveNotification),
            name: UIApplication.didBecomeActiveNotification,
            object: nil)
        notificationCenter.addObserver(
            self,
            selector: #selector(appDidEnterBackgroundNotification),
            name: UIApplication.didEnterBackgroundNotification,
            object: nil)
        notificationCenter.addObserver(
            self,
            selector: #selector(appMenuBadgeUpdate),
            name: .FirefoxAccountStateChange,
            object: nil)
        notificationCenter.addObserver(
            self,
            selector: #selector(searchBarPositionDidChange),
            name: .SearchBarPositionDidChange,
            object: nil)
        notificationCenter.addObserver(
            self,
            selector: #selector(didTapUndoCloseAllTabToast),
            name: .DidTapUndoCloseAllTabToast,
            object: nil)
        notificationCenter.addObserver(
            self,
            selector: #selector(didFinishAnnouncement),
            name: UIAccessibility.announcementDidFinishNotification,
            object: nil)
        notificationCenter.addObserver(
            self,
            selector: #selector(didAddPendingBlobDownloadToQueue),
            name: .PendingBlobDownloadAddedToQueue,
            object: nil)
        notificationCenter.addObserver(
            self,
            selector: #selector(updateForDefaultSearchEngineDidChange),
            name: .SearchSettingsDidUpdateDefaultSearchEngine,
            object: nil)
        notificationCenter.addObserver(
            self,
            selector: #selector(handlePageZoomLevelUpdated),
            name: .PageZoomLevelUpdated,
            object: nil)
    }

    func addSubviews() {
        view.addSubviews(webViewContainerBackdrop, contentStackView)

        contentStackView.addArrangedSubview(contentContainer)

        view.addSubview(topTouchArea)

        // Work around for covering the non-clipped web view content
        view.addSubview(statusBarOverlay)

        // Setup the URL bar, wrapped in a view to get transparency effect
        if isToolbarRefactorEnabled {
            addressToolbarContainer.configure(windowUUID: windowUUID, profile: profile, delegate: self)
            addressToolbarContainer.applyTheme(theme: currentTheme())
            addressToolbarContainer.addToParent(parent: isBottomSearchBar ? overKeyboardContainer : header)
        } else {
            urlBar = URLBarView(profile: profile, windowUUID: windowUUID)
            urlBar.translatesAutoresizingMaskIntoConstraints = false
            urlBar.delegate = self
            urlBar.tabToolbarDelegate = self
            urlBar.applyTheme(theme: currentTheme())
            let isPrivate = tabManager.selectedTab?.isPrivate ?? false
            urlBar.applyUIMode(isPrivate: isPrivate, theme: currentTheme())
            urlBar.addToParent(parent: isBottomSearchBar ? overKeyboardContainer : header)
        }

        view.addSubview(header)
        view.addSubview(bottomContentStackView)
        view.addSubview(overKeyboardContainer)

        if isToolbarRefactorEnabled {
            toolbar = TabToolbar()
        }

        let toolbarToShow = isToolbarRefactorEnabled ? navigationToolbarContainer : toolbar

        bottomContainer.addArrangedSubview(toolbarToShow)
        view.addSubview(bottomContainer)
    }

    override func viewWillAppear(_ animated: Bool) {
        super.viewWillAppear(animated)

        // Skip the 'restore tabs' alert on iPad; this avoids some potential UX issues with multi-window. [FXIOS-9079]
        let iPadDevice = UIDevice.current.userInterfaceIdiom == .pad
        if !iPadDevice && !displayedRestoreTabsAlert && crashedLastLaunch() {
            logger.log("The application crashed on last session",
                       level: .info,
                       category: .lifecycle)
            displayedRestoreTabsAlert = true
            showRestoreTabsAlert()
        } else {
            tabManager.restoreTabs()
        }

        updateTabCountUsingTabManager(tabManager, animated: false)

        if !isToolbarRefactorEnabled {
            urlBar.searchEnginesDidUpdate()
        }
    }

    override func viewDidAppear(_ animated: Bool) {
        super.viewDidAppear(animated)

        if let toast = self.pendingToast {
            self.pendingToast = nil
            show(toast: toast, afterWaiting: ButtonToast.UX.delay)
        }
        showQueuedAlertIfAvailable()

        prepareURLOnboardingContextualHint()

        browserDelegate?.browserHasLoaded()
        AppEventQueue.signal(event: .browserIsReady)
    }

    private func prepareURLOnboardingContextualHint() {
        guard toolbarContextHintVC.shouldPresentHint(),
              featureFlags.isFeatureEnabled(.isToolbarCFREnabled, checking: .buildOnly)
        else { return }

        toolbarContextHintVC.configure(
            anchor: isToolbarRefactorEnabled ? addressToolbarContainer : urlBar,
            withArrowDirection: isBottomSearchBar ? .down : .up,
            andDelegate: self,
            presentedUsing: { [weak self] in self?.presentContextualHint() },
            andActionForButton: { [weak self] in self?.homePanelDidRequestToOpenSettings(at: .toolbar) },
            overlayState: overlayManager)
    }

    private func presentContextualHint() {
        if IntroScreenManager(prefs: profile.prefs).shouldShowIntroScreen { return }
        present(toolbarContextHintVC, animated: true)

        UIAccessibility.post(notification: .layoutChanged, argument: toolbarContextHintVC)
    }

    func willNavigateAway() {
        if let tab = tabManager.selectedTab {
            screenshotHelper.takeScreenshot(tab)
        }
    }

    override func viewDidLayoutSubviews() {
        super.viewDidLayoutSubviews()
        // Remove existing constraints
        statusBarOverlay.removeConstraints(statusBarOverlay.constraints)

        // Set new constraints for the statusBarOverlay
        NSLayoutConstraint.activate([
            statusBarOverlay.topAnchor.constraint(equalTo: view.topAnchor),
            statusBarOverlay.leadingAnchor.constraint(equalTo: view.leadingAnchor),
            statusBarOverlay.trailingAnchor.constraint(equalTo: view.trailingAnchor),
            statusBarOverlay.heightAnchor.constraint(equalToConstant: view.safeAreaInsets.top)
        ])

        // Ensure the layout is updated immediately
        view.layoutIfNeeded()

        showQueuedAlertIfAvailable()
        adjustURLBarHeightBasedOnLocationViewHeight()
    }

    private func adjustURLBarHeightBasedOnLocationViewHeight() {
        // Make sure that we have a height to actually base our calculations on
        guard !isToolbarRefactorEnabled, urlBar.locationContainer.bounds.height != 0 else { return }
        let locationViewHeight = urlBar.locationView.bounds.height
        let heightWithPadding = locationViewHeight + UIConstants.ToolbarPadding

        // Adjustment for landscape on the urlbar
        // need to account for inset and remove it when keyboard is showing
        let showNavToolbar = ToolbarHelper().shouldShowNavigationToolbar(for: traitCollection)
        let isKeyboardShowing = keyboardState != nil

        if !showNavToolbar && isBottomSearchBar &&
        !isKeyboardShowing && UIDevice.current.orientation.isLandscape {
            overKeyboardContainer.addBottomInsetSpacer(spacerHeight: UIConstants.BottomInset)
        } else {
            overKeyboardContainer.removeBottomInsetSpacer()
        }

        urlBarHeightConstraint.update(offset: heightWithPadding)
    }

    override func willTransition(
        to newCollection: UITraitCollection,
        with coordinator: UIViewControllerTransitionCoordinator
    ) {
        super.willTransition(to: newCollection, with: coordinator)

        // During split screen launching on iPad, this callback gets fired before viewDidLoad gets a chance to
        // set things up. Make sure to only update the toolbar state if the view is ready for it.
        if isViewLoaded {
            updateToolbarStateForTraitCollection(newCollection)
        }

        displayedPopoverController?.dismiss(animated: true, completion: nil)
        coordinator.animate(alongsideTransition: { context in
            self.scrollController.showToolbars(animated: false)
        }, completion: nil)
    }

    override func viewWillTransition(to size: CGSize, with coordinator: UIViewControllerTransitionCoordinator) {
        super.viewWillTransition(to: size, with: coordinator)

        dismissVisibleMenus()

        var fakespotNeedsUpdate = false
        if !isToolbarRefactorEnabled, urlBar.currentURL != nil {
            fakespotNeedsUpdate = contentStackView.isSidebarVisible != FakespotUtils().shouldDisplayInSidebar(
                viewSize: size
            )
            if let fakespotState = browserViewControllerState?.fakespotState {
                fakespotNeedsUpdate = fakespotNeedsUpdate && fakespotState.isOpen
            }

            if fakespotNeedsUpdate {
                dismissFakespotIfNeeded(animated: false)
            }
        }

        coordinator.animate(alongsideTransition: { [self] context in
            scrollController.updateMinimumZoom()
            topTabsViewController?.scrollToCurrentTab(false, centerCell: false)
            if let popover = displayedPopoverController {
                updateDisplayedPopoverProperties?()
                present(popover, animated: true, completion: nil)
            }

            let productURL = isToolbarRefactorEnabled ?
            store.state.screenState(ToolbarState.self, for: .toolbar, window: windowUUID)?.addressToolbar.url :
            urlBar.currentURL

            if let productURL, fakespotNeedsUpdate {
                handleFakespotFlow(productURL: productURL)
            }
        }, completion: { _ in
            self.scrollController.setMinimumZoom()
        })
        microsurvey?.setNeedsUpdateConstraints()
    }

    override func traitCollectionDidChange(_ previousTraitCollection: UITraitCollection?) {
        super.traitCollectionDidChange(previousTraitCollection)
        updateToolbarStateForTraitCollection(traitCollection)
        if traitCollection.hasDifferentColorAppearance(comparedTo: previousTraitCollection) {
            themeManager.applyThemeUpdatesToWindows()
        }
        setupMiddleButtonStatus(isLoading: false)
    }

    // MARK: - Constraints

    private func setupConstraints() {
        if !isToolbarRefactorEnabled {
            urlBar.snp.makeConstraints { make in
                urlBarHeightConstraint = make.height.equalTo(UIConstants.TopToolbarHeightMax).constraint
            }
        }

        NSLayoutConstraint.activate([
            webViewContainerBackdrop.topAnchor.constraint(equalTo: view.topAnchor),
            webViewContainerBackdrop.leadingAnchor.constraint(equalTo: view.leadingAnchor),
            webViewContainerBackdrop.trailingAnchor.constraint(equalTo: view.trailingAnchor),
            webViewContainerBackdrop.bottomAnchor.constraint(equalTo: view.bottomAnchor)
        ])

        NSLayoutConstraint.activate([
            contentStackView.topAnchor.constraint(equalTo: header.bottomAnchor),
            contentStackView.leadingAnchor.constraint(equalTo: view.leadingAnchor),
            contentStackView.trailingAnchor.constraint(equalTo: view.trailingAnchor),
            contentStackView.bottomAnchor.constraint(equalTo: overKeyboardContainer.topAnchor),
        ])

        updateHeaderConstraints()
    }

    private func updateHeaderConstraints() {
        header.snp.remakeConstraints { make in
            if isBottomSearchBar {
                make.left.right.equalTo(view)
                make.top.equalTo(view.safeArea.top)
                // The status bar is covered by the statusBarOverlay,
                // if we don't have the URL bar at the top then header height is 0
                make.height.equalTo(0)
            } else {
                scrollController.headerTopConstraint = make.top.equalTo(view.safeArea.top).constraint
                make.left.right.equalTo(view)
            }
        }
    }

    override func updateViewConstraints() {
        super.updateViewConstraints()

        NSLayoutConstraint.activate([
            topTouchArea.topAnchor.constraint(equalTo: view.topAnchor),
            topTouchArea.leadingAnchor.constraint(equalTo: view.leadingAnchor),
            topTouchArea.trailingAnchor.constraint(equalTo: view.trailingAnchor),
            topTouchArea.heightAnchor.constraint(equalToConstant: isBottomSearchBar ? 0 : UX.ShowHeaderTapAreaHeight)
        ])

        readerModeBar?.snp.remakeConstraints { make in
            make.height.equalTo(UIConstants.ToolbarHeight)
        }

        // Setup the bottom toolbar
        if !isToolbarRefactorEnabled {
            toolbar.snp.remakeConstraints { make in
                make.height.equalTo(UIConstants.BottomToolbarHeight)
            }
        }

        overKeyboardContainer.snp.remakeConstraints { make in
            scrollController.overKeyboardContainerConstraint = make.bottom.equalTo(bottomContainer.snp.top).constraint
            if !isBottomSearchBar, zoomPageBar != nil {
                make.height.greaterThanOrEqualTo(0)
            } else if !isBottomSearchBar {
                make.height.equalTo(0)
            }
            make.leading.trailing.equalTo(view)
        }

        bottomContainer.snp.remakeConstraints { make in
            scrollController.bottomContainerConstraint = make.bottom.equalTo(view.snp.bottom).constraint
            make.leading.trailing.equalTo(view)
        }

        bottomContentStackView.snp.remakeConstraints { remake in
            adjustBottomContentStackView(remake)
        }

        adjustBottomSearchBarForKeyboard()
    }

    private func adjustBottomContentStackView(_ remake: ConstraintMaker) {
        remake.left.equalTo(view.safeArea.left)
        remake.right.equalTo(view.safeArea.right)
        remake.centerX.equalTo(view)
        remake.width.equalTo(view.safeArea.width)

        // Height is set by content - this removes run time error
        remake.height.greaterThanOrEqualTo(0)
        bottomContentStackView.setContentHuggingPriority(.defaultHigh, for: .vertical)

        if isBottomSearchBar {
            adjustBottomContentBottomSearchBar(remake)
        } else {
            adjustBottomContentTopSearchBar(remake)
        }
    }

    private func adjustBottomContentTopSearchBar(_ remake: ConstraintMaker) {
        if let keyboardHeight = keyboardState?.intersectionHeightForView(view), keyboardHeight > 0 {
            remake.bottom.equalTo(view).offset(-keyboardHeight)
        } else if !toolbar.isHidden {
            remake.bottom.lessThanOrEqualTo(overKeyboardContainer.snp.top)
            remake.bottom.lessThanOrEqualTo(view.safeArea.bottom)
        } else {
            remake.bottom.equalTo(view.safeArea.bottom)
        }
    }

    private func adjustBottomContentBottomSearchBar(_ remake: ConstraintMaker) {
        remake.bottom.lessThanOrEqualTo(overKeyboardContainer.snp.top)
        remake.bottom.lessThanOrEqualTo(view.safeArea.bottom)
    }

    private func adjustBottomSearchBarForKeyboard() {
        guard isBottomSearchBar,
              let keyboardHeight = keyboardState?.intersectionHeightForView(view), keyboardHeight > 0
        else {
            overKeyboardContainer.removeKeyboardSpacer()
            return
        }

        let showNavToolbar = ToolbarHelper().shouldShowNavigationToolbar(for: traitCollection)
        let toolBarHeight = showNavToolbar ? UIConstants.BottomToolbarHeight : 0
        let spacerHeight = keyboardHeight - toolBarHeight
        overKeyboardContainer.addKeyboardSpacer(spacerHeight: spacerHeight)
    }

    // Because crashedLastLaunch is sticky, it does not get reset, we need to remember its
    // value so that we do not keep asking the user to restore their tabs.
    var displayedRestoreTabsAlert = false

    fileprivate func crashedLastLaunch() -> Bool {
        return logger.crashedLastLaunch
    }

    fileprivate func showRestoreTabsAlert() {
        let alert = UIAlertController.restoreTabsAlert(
            okayCallback: { _ in
                let extra = [TelemetryWrapper.EventExtraKey.isRestoreTabsStarted.rawValue: true]
                TelemetryWrapper.recordEvent(category: .action,
                                             method: .tap,
                                             object: .restoreTabsAlert,
                                             extras: extra)
                self.isCrashAlertShowing = false
                self.tabManager.restoreTabs(true)
            },
            noCallback: { _ in
                let extra = [TelemetryWrapper.EventExtraKey.isRestoreTabsStarted.rawValue: false]
                TelemetryWrapper.recordEvent(category: .action,
                                             method: .tap,
                                             object: .restoreTabsAlert,
                                             extras: extra)
                self.isCrashAlertShowing = false
                self.tabManager.selectTab(self.tabManager.addTab())
                self.openUrlAfterRestore()
                AppEventQueue.signal(event: .tabRestoration(self.tabManager.windowUUID))
            }
        )
        self.present(alert, animated: true, completion: nil)
        isCrashAlertShowing = true
    }

    fileprivate func showQueuedAlertIfAvailable() {
        if let queuedAlertInfo = tabManager.selectedTab?.dequeueJavascriptAlertPrompt() {
            let alertController = queuedAlertInfo.alertController()
            alertController.delegate = self
            present(alertController, animated: true, completion: nil)
        }
    }

    func resetBrowserChrome() {
        // animate and reset transform for tab chrome
        if !isToolbarRefactorEnabled {
            urlBar.updateAlphaForSubviews(1)
            toolbar.isHidden = false
        }

        [header, overKeyboardContainer].forEach { view in
            view?.transform = .identity
        }
    }

    // MARK: - Manage embedded content

    func frontEmbeddedContent(_ viewController: ContentContainable) {
        contentContainer.update(content: viewController)
        statusBarOverlay.resetState(isHomepage: contentContainer.hasHomepage)
    }

    /// Embed a ContentContainable inside the content container
    /// - Parameter viewController: the view controller to embed inside the content container
    /// - Returns: True when the content was successfully embedded
    func embedContent(_ viewController: ContentContainable) -> Bool {
        guard contentContainer.canAdd(content: viewController) else { return false }

        addChild(viewController)
        contentContainer.add(content: viewController)
        viewController.didMove(toParent: self)
        statusBarOverlay.resetState(isHomepage: contentContainer.hasHomepage)

        UIAccessibility.post(notification: UIAccessibility.Notification.screenChanged, argument: nil)
        return true
    }

    /// Show the home page embedded in the contentContainer
    /// - Parameter inline: Inline is true when the homepage is created from the tab tray, a long press
    /// on the tab bar to open a new tab or by pressing the home page button on the tab bar. Inline is false when
    /// it's the zero search page, aka when the home page is shown by clicking the url bar from a loaded web page.
    func showEmbeddedHomepage(inline: Bool, isPrivate: Bool) {
        resetDataClearanceCFRTimer()

        if isPrivate && featureFlags.isFeatureEnabled(.feltPrivacySimplifiedUI, checking: .buildOnly) {
            browserDelegate?.showPrivateHomepage(overlayManager: overlayManager)
            return
        }

        hideReaderModeBar(animated: false)

        // Make sure reload button is hidden on homepage
        if !isToolbarRefactorEnabled {
            urlBar.locationView.reloadButton.reloadButtonState = .disabled
        }

        browserDelegate?.showHomepage(inline: inline,
                                      toastContainer: contentContainer,
                                      homepanelDelegate: self,
                                      libraryPanelDelegate: self,
                                      statusBarScrollDelegate: statusBarOverlay,
                                      overlayManager: overlayManager)
    }

    func showEmbeddedWebview() {
        // Make sure reload button is working when showing webview
        if !isToolbarRefactorEnabled {
            urlBar.locationView.reloadButton.reloadButtonState = .reload
        }

        guard let selectedTab = tabManager.selectedTab,
              let webView = selectedTab.webView else {
            logger.log("Webview of selected tab was not available", level: .debug, category: .lifecycle)
            return
        }

        if webView.url == nil {
            // The web view can go gray if it was zombified due to memory pressure.
            // When this happens, the URL is nil, so try restoring the page upon selection.
            logger.log("Webview was zombified, reloading before showing", level: .debug, category: .lifecycle)
            selectedTab.reload()
        }

        browserDelegate?.show(webView: webView)
    }

    // MARK: - Microsurvey
    private func setupMicrosurvey() {
        guard featureFlags.isFeatureEnabled(.microsurvey, checking: .buildOnly), microsurvey == nil else { return }

        store.dispatch(
            MicrosurveyPromptAction(windowUUID: windowUUID, actionType: MicrosurveyPromptActionType.showPrompt)
        )
    }

    private func updateMicrosurveyConstraints() {
        guard let microsurvey else { return }

        microsurvey.translatesAutoresizingMaskIntoConstraints = false
        view.addSubview(microsurvey)

        let toolbarState = store.state.screenState(ToolbarState.self,
                                                   for: .toolbar,
                                                   window: windowUUID)
        let isBottomToolbar = toolbarState?.toolbarPosition == .bottom
        let isBottomSearch = isToolbarRefactorEnabled ? isBottomToolbar : urlBar.isBottomSearchBar

        if isBottomSearch {
            overKeyboardContainer.addArrangedViewToTop(microsurvey, animated: false, completion: {
                self.view.layoutIfNeeded()
            })
        } else {
            bottomContainer.addArrangedViewToTop(microsurvey, animated: false, completion: {
                self.view.layoutIfNeeded()
            })
        }

        microsurvey.applyTheme(theme: themeManager.getCurrentTheme(for: windowUUID))

        updateViewConstraints()
    }

    private func createMicrosurveyPrompt(with state: MicrosurveyPromptState) {
        self.microsurvey = MicrosurveyPromptView(state: state, windowUUID: windowUUID)
        updateMicrosurveyConstraints()
    }

    private func removeMicrosurveyPrompt() {
        guard let microsurvey else { return }

        let toolbarState = store.state.screenState(ToolbarState.self,
                                                   for: .toolbar,
                                                   window: windowUUID)
        let isBottomToolbar = toolbarState?.toolbarPosition == .bottom
        let isBottomSearch = isToolbarRefactorEnabled ? isBottomToolbar : urlBar.isBottomSearchBar

        if isBottomSearch {
            overKeyboardContainer.removeArrangedView(microsurvey)
        } else {
            bottomContainer.removeArrangedView(microsurvey)
        }

        self.microsurvey = nil
        updateViewConstraints()
    }
    // MARK: - Update content

    func updateContentInHomePanel(_ browserViewType: BrowserViewType) {
        switch browserViewType {
        case .normalHomepage:
            showEmbeddedHomepage(inline: true, isPrivate: false)
        case .privateHomepage:
            showEmbeddedHomepage(inline: true, isPrivate: true)
        case .webview:
            showEmbeddedWebview()
            if !isToolbarRefactorEnabled {
                urlBar.locationView.reloadButton.isHidden = false
            }
        }

        if UIDevice.current.userInterfaceIdiom == .pad {
            topTabsViewController?.refreshTabs()
        }
        setupMicrosurvey()
    }

    func updateInContentHomePanel(_ url: URL?, focusUrlBar: Bool = false) {
        let isAboutHomeURL = url.flatMap { InternalURL($0)?.isAboutHomeURL } ?? false
        guard url != nil else {
            showEmbeddedWebview()
            if !isToolbarRefactorEnabled {
                urlBar.locationView.reloadButton.reloadButtonState = .disabled
            }
            return
        }

        if isAboutHomeURL {
            showEmbeddedHomepage(inline: true, isPrivate: tabManager.selectedTab?.isPrivate ?? false)
        } else {
            showEmbeddedWebview()
            if !isToolbarRefactorEnabled {
                urlBar.locationView.reloadButton.isHidden = false
            }
        }

        if UIDevice.current.userInterfaceIdiom == .pad {
            topTabsViewController?.refreshTabs()
        }
    }

    func showLibrary(panel: LibraryPanelType) {
        DispatchQueue.main.async {
            self.navigationHandler?.show(homepanelSection: panel.homepanelSection)
        }
    }

    fileprivate func createSearchControllerIfNeeded() {
        guard self.searchController == nil else { return }

        let isPrivate = tabManager.selectedTab?.isPrivate ?? false
        let searchViewModel = SearchViewModel(isPrivate: isPrivate,
                                              isBottomSearchBar: isBottomSearchBar,
                                              profile: profile,
                                              model: profile.searchEngines,
                                              tabManager: tabManager)
        let searchController = SearchViewController(profile: profile,
                                                    viewModel: searchViewModel,
                                                    tabManager: tabManager)
        searchViewModel.searchEngines = profile.searchEngines
        searchController.searchDelegate = self

        if !isToolbarRefactorEnabled {
            let searchLoader = SearchLoader(profile: profile, urlBar: urlBar)
            searchLoader.addListener(searchViewModel)
            self.searchLoader = searchLoader
        }

        self.searchController = searchController
        self.searchSessionState = .active
    }

    func showSearchController() {
        createSearchControllerIfNeeded()

        guard let searchController = self.searchController else { return }

        // This needs to be added to ensure during animation of the keyboard,
        // No content is showing in between the bottom search bar and the searchViewController
        if isBottomSearchBar, keyboardBackdrop == nil {
            keyboardBackdrop = UIView()
            keyboardBackdrop?.backgroundColor = currentTheme().colors.layer1
            view.insertSubview(keyboardBackdrop!, belowSubview: overKeyboardContainer)
            keyboardBackdrop?.snp.makeConstraints { make in
                make.edges.equalTo(view)
            }
            view.bringSubviewToFront(bottomContainer)
        }

        addChild(searchController)
        view.addSubview(searchController.view)
        searchController.view.translatesAutoresizingMaskIntoConstraints = false

        let constraintTarget = isBottomSearchBar ? overKeyboardContainer.topAnchor : view.bottomAnchor
        NSLayoutConstraint.activate([
            searchController.view.topAnchor.constraint(equalTo: header.bottomAnchor),
            searchController.view.leadingAnchor.constraint(equalTo: view.leadingAnchor),
            searchController.view.trailingAnchor.constraint(equalTo: view.trailingAnchor),
            searchController.view.bottomAnchor.constraint(equalTo: constraintTarget)
        ])

        searchController.didMove(toParent: self)
    }

    func hideSearchController() {
        privateModeDimmingView.removeFromSuperview()
        guard let searchController = self.searchController else { return }
        searchController.willMove(toParent: nil)
        searchController.view.removeFromSuperview()
        searchController.removeFromParent()

        keyboardBackdrop?.removeFromSuperview()
        keyboardBackdrop = nil
    }

    func destroySearchController() {
        hideSearchController()

        searchController = nil
        searchSessionState = nil
        searchLoader = nil
    }

    func finishEditingAndSubmit(_ url: URL, visitType: VisitType, forTab tab: Tab) {
        if !isToolbarRefactorEnabled {
            urlBar.currentURL = url
        }
        overlayManager.finishEditing(shouldCancelLoading: false)

        if let nav = tab.loadRequest(URLRequest(url: url)) {
            self.recordNavigationInTab(tab, navigation: nav, visitType: visitType)
        }
    }

    func addBookmark(url: String, title: String? = nil) {
        var title = (title ?? "").trimmingCharacters(in: .whitespacesAndNewlines)
        if title.isEmpty {
            title = url
        }

        let shareItem = ShareItem(url: url, title: title)
        // Add new mobile bookmark at the top of the list
        profile.places.createBookmark(parentGUID: BookmarkRoots.MobileFolderGUID,
                                      url: shareItem.url,
                                      title: shareItem.title,
                                      position: 0)

        var userData = [QuickActionInfos.tabURLKey: shareItem.url]
        if let title = shareItem.title {
            userData[QuickActionInfos.tabTitleKey] = title
        }
        QuickActionsImplementation().addDynamicApplicationShortcutItemOfType(.openLastBookmark,
                                                                             withUserData: userData,
                                                                             toApplication: .shared)

        showBookmarkToast(action: .add)
    }

    func removeBookmark(url: URL, title: String?) {
        profile.places.deleteBookmarksWithURL(url: url.absoluteString).uponQueue(.main) { result in
            guard result.isSuccess else { return }
            self.showBookmarkToast(bookmarkURL: url, title: title, action: .remove)
        }
    }

    private func showBookmarkToast(bookmarkURL: URL? = nil, title: String? = nil, action: BookmarkAction) {
        switch action {
        case .add:
            self.showToast(message: .AppMenu.AddBookmarkConfirmMessage, toastAction: .bookmarkPage)
        case .remove:
            self.showToast(bookmarkURL, title, message: .AppMenu.RemoveBookmarkConfirmMessage, toastAction: .removeBookmark)
        }
    }

    /// This function will open a view separate from the bookmark edit panel found in the
    /// Library Panel - Bookmarks section. In order to get the correct information, it needs
    /// to fetch the last added bookmark in the mobile folder, which is the default
    /// location for all bookmarks added on mobile.
    internal func openBookmarkEditPanel() {
        TelemetryWrapper.recordEvent(
            category: .action,
            method: .change,
            object: .bookmark,
            value: .addBookmarkToast
        )
        if profile.isShutdown { return }
        profile.places.getBookmarksTree(
            rootGUID: BookmarkRoots.MobileFolderGUID,
            recursive: false
        ).uponQueue(.main) { result in
            guard let bookmarkFolder = result.successValue as? BookmarkFolderData,
                  let bookmarkNode = bookmarkFolder.children?.first as? FxBookmarkNode
            else { return }

            let detailController = BookmarkDetailPanel(profile: self.profile,
                                                       windowUUID: self.windowUUID,
                                                       bookmarkNode: bookmarkNode,
                                                       parentBookmarkFolder: bookmarkFolder,
                                                       presentedFromToast: true)
            let controller: DismissableNavigationViewController
            controller = DismissableNavigationViewController(rootViewController: detailController)
            self.present(controller, animated: true, completion: nil)
        }
    }

    override func accessibilityPerformMagicTap() -> Bool {
        if !isToolbarRefactorEnabled, !urlBar.locationView.readerModeButton.isHidden {
            self.urlBar.tabLocationViewDidTapReaderMode(self.urlBar.locationView)
            return true
        }
        return false
    }

    override func accessibilityPerformEscape() -> Bool {
        if overlayManager.inOverlayMode {
            overlayManager.cancelEditing(shouldCancelLoading: true)
            return true
        } else if let selectedTab = tabManager.selectedTab, selectedTab.canGoBack {
            selectedTab.goBack()
            return true
        }
        return false
    }

    func setupLoadingSpinnerFor(_ webView: WKWebView, isLoading: Bool) {
        if isLoading {
            webView.scrollView.refreshControl?.beginRefreshing()
        } else {
            webView.scrollView.refreshControl?.endRefreshing()
        }
    }

    func setupMiddleButtonStatus(isLoading: Bool) {
        // Setting the default state to search to account for no tab or starting page tab
        // `state` will be modified later if needed
        let state: MiddleButtonState = .search

        // No tab
        guard let tab = tabManager.selectedTab else {
            if !isToolbarRefactorEnabled {
                urlBar.locationView.reloadButton.reloadButtonState = .disabled
            }
            handleMiddleButtonState(state)
            currentMiddleButtonState = state
            return
        }

        // Tab with starting page
        if tab.isURLStartingPage {
            if !isToolbarRefactorEnabled {
                urlBar.locationView.reloadButton.reloadButtonState = .disabled
            }
            handleMiddleButtonState(state)
            currentMiddleButtonState = state
            return
        }

        handleMiddleButtonState(.home)
        if !isToolbarRefactorEnabled {
            urlBar.locationView.reloadButton.reloadButtonState = isLoading ? .stop : .reload
        }
        currentMiddleButtonState = state
    }

    private func handleMiddleButtonState(_ state: MiddleButtonState) {
        let showDataClearanceFlow = browserViewControllerState?.showDataClearanceFlow ?? false
        let showFireButton = featureFlags.isFeatureEnabled(
            .feltPrivacyFeltDeletion,
            checking: .buildOnly
        ) && showDataClearanceFlow
        guard !showFireButton else {
            if !isToolbarRefactorEnabled {
                navigationToolbar.updateMiddleButtonState(.fire)
            }
            configureDataClearanceContextualHint()
            return
        }
        resetDataClearanceCFRTimer()

        if !isToolbarRefactorEnabled {
            navigationToolbar.updateMiddleButtonState(state)
        }
    }

    override func observeValue(
        forKeyPath keyPath: String?,
        of object: Any?,
        change: [NSKeyValueChangeKey: Any]?,
        context: UnsafeMutableRawPointer?
    ) {
        guard let webView = object as? WKWebView,
              let tab = tabManager[webView]
        else { return }

        guard let kp = keyPath,
              let path = KVOConstants(rawValue: kp)
        else {
            logger.log("BVC observeValue webpage unhandled KVO",
                       level: .info,
                       category: .webview,
                       description: "Unhandled KVO key: \(keyPath ?? "nil")")
            return
        }

        switch path {
        case .estimatedProgress:
            guard tab === tabManager.selectedTab else { break }
            if let url = webView.url, !InternalURL.isValid(url: url) {
                if isToolbarRefactorEnabled {
                    addressToolbarContainer.updateProgressBar(progress: webView.estimatedProgress)
                } else {
                    urlBar.updateProgressBar(Float(webView.estimatedProgress))
                }
                setupMiddleButtonStatus(isLoading: true)
            } else {
                if isToolbarRefactorEnabled {
                    addressToolbarContainer.hideProgressBar()
                } else {
                    urlBar.hideProgressBar()
                }
                setupMiddleButtonStatus(isLoading: false)
            }
        case .loading:
            guard let loading = change?[.newKey] as? Bool else { break }
            setupMiddleButtonStatus(isLoading: loading)
            setupLoadingSpinnerFor(webView, isLoading: loading)

            if isToolbarRefactorEnabled {
                let action = ToolbarMiddlewareAction(
                    isLoading: loading,
                    windowUUID: windowUUID,
                    actionType: ToolbarMiddlewareActionType.websiteLoadingStateDidChange
                )
                store.dispatch(action)
            }

        case .URL:
            // Special case for "about:blank" popups, if the webView.url is nil, keep the tab url as "about:blank"
            if tab.url?.absoluteString == "about:blank" && webView.url == nil {
                break
            }

            // Ensure we do have a URL from that observer
            guard let url = webView.url else { return }

            // To prevent spoofing, only change the URL immediately if the new URL is on
            // the same origin as the current URL. Otherwise, do nothing and wait for
            // didCommitNavigation to confirm the page load.
            if tab.url?.origin == url.origin {
                tab.url = url

                if tab === tabManager.selectedTab {
                    updateUIForReaderHomeStateForTab(tab)
                }
                // Catch history pushState navigation, but ONLY for same origin navigation,
                // for reasons above about URL spoofing risk.
                navigateInTab(tab: tab, webViewStatus: .url)
            }
        case .title:
            // Ensure that the tab title *actually* changed to prevent repeated calls
            // to navigateInTab(tab:) except when ReaderModeState is active
            // so that evaluateJavascriptInDefaultContentWorld() is called.
            guard let title = tab.title else { break }
            if !title.isEmpty {
                if title != tab.lastTitle {
                    tab.lastTitle = title
                    navigateInTab(tab: tab, webViewStatus: .title)
                } else {
                    navigateIfReaderModeActive(currentTab: tab)
                }
            }
            TelemetryWrapper.recordEvent(category: .action, method: .navigate, object: .tab)
        case .canGoBack:
            guard tab === tabManager.selectedTab,
                  let canGoBack = change?[.newKey] as? Bool
            else { break }
            if isToolbarRefactorEnabled {
                dispatchBackForwardToolbarAction(canGoBack, windowUUID, .backButtonStateChanged)
            } else {
                navigationToolbar.updateBackStatus(canGoBack)
            }
        case .canGoForward:
            guard tab === tabManager.selectedTab,
                  let canGoForward = change?[.newKey] as? Bool
            else { break }
            if isToolbarRefactorEnabled {
                dispatchBackForwardToolbarAction(canGoForward, windowUUID, .forwardButtonStateChanged)
            } else {
                navigationToolbar.updateForwardStatus(canGoForward)
            }
        case .hasOnlySecureContent:
            if !isToolbarRefactorEnabled {
                urlBar.locationView.hasSecureContent = webView.hasOnlySecureContent
                urlBar.locationView.showTrackingProtectionButton(for: webView.url)
            }
        default:
            assertionFailure("Unhandled KVO key: \(keyPath ?? "nil")")
        }
    }

    func updateUIForReaderHomeStateForTab(_ tab: Tab, focusUrlBar: Bool = false) {
        updateURLBarDisplayURL(tab)
        scrollController.showToolbars(animated: false)

        if let url = tab.url {
            if url.isReaderModeURL {
                showReaderModeBar(animated: false)
            } else {
                hideReaderModeBar(animated: false)
            }

            updateInContentHomePanel(url as URL, focusUrlBar: focusUrlBar)
        }
    }

    /// Updates the URL bar text and button states.
    /// Call this whenever the page URL changes.
    fileprivate func updateURLBarDisplayURL(_ tab: Tab) {
        guard !isToolbarRefactorEnabled else {
            guard let hasSecureContent = tab.webView?.hasOnlySecureContent else { return }

            let lockIconImageName = hasSecureContent ?
            StandardImageIdentifiers.Large.lockFill :
            StandardImageIdentifiers.Large.lockSlashFill

            let action = ToolbarMiddlewareUrlChangeAction(
                url: tab.url?.displayURL,
                lockIconImageName: lockIconImageName,
                isShowingNavigationToolbar: ToolbarHelper().shouldShowNavigationToolbar(for: traitCollection),
                canGoBack: tab.canGoBack,
                canGoForward: tab.canGoForward,
                windowUUID: windowUUID,
                actionType: ToolbarMiddlewareActionType.urlDidChange)
            store.dispatch(action)
            return
        }
        if tab == tabManager.selectedTab, let displayUrl = tab.url?.displayURL, urlBar.currentURL != displayUrl {
            let searchData = tab.metadataManager?.tabGroupData ?? LegacyTabGroupData()
            searchData.tabAssociatedNextUrl = displayUrl.absoluteString
            tab.metadataManager?.updateTimerAndObserving(
                state: .tabNavigatedToDifferentUrl,
                searchData: searchData,
                isPrivate: tab.isPrivate)
        }
        urlBar.currentURL = tab.url?.displayURL
        urlBar.locationView.updateShoppingButtonVisibility(for: tab)
        let isPage = tab.url?.displayURL?.isWebPage() ?? false

        if !isToolbarRefactorEnabled {
            navigationToolbar.updatePageStatus(isPage)
        }
    }

    func didSubmitSearchText(_ text: String) {
        guard let currentTab = tabManager.selectedTab else { return }

        if let fixupURL = URIFixup.getURL(text) {
            // The user entered a URL, so use it.
            finishEditingAndSubmit(fixupURL, visitType: VisitType.typed, forTab: currentTab)
            return
        }

        // We couldn't build a URL, so check for a matching search keyword.
        let trimmedText = text.trimmingCharacters(in: .whitespaces)
        guard let possibleKeywordQuerySeparatorSpace = trimmedText.firstIndex(of: " ") else {
            submitSearchText(text, forTab: currentTab)
            return
        }

        let possibleKeyword = String(trimmedText[..<possibleKeywordQuerySeparatorSpace])
        let possibleQuery = String(trimmedText[trimmedText.index(after: possibleKeywordQuerySeparatorSpace)...])

        profile.places.getBookmarkURLForKeyword(keyword: possibleKeyword).uponQueue(.main) { result in
            if var urlString = result.successValue ?? "",
               let escapedQuery = possibleQuery.addingPercentEncoding(
                withAllowedCharacters: NSCharacterSet.urlQueryAllowed
               ),
               let range = urlString.range(of: "%s") {
                urlString.replaceSubrange(range, with: escapedQuery)

                if let url = URL(string: urlString, invalidCharacters: false) {
                    self.finishEditingAndSubmit(url, visitType: VisitType.typed, forTab: currentTab)
                    return
                }
            }

            self.submitSearchText(text, forTab: currentTab)
        }
    }

    private func executeToolbarActions() {
        guard isToolbarRefactorEnabled, let state = browserViewControllerState else { return }

        switch state {
        case _ where state.navigateTo != nil:
            handleNavigationActions(for: state)
        case _ where state.displayView != nil:
            handleDisplayActions(for: state)
        default: break
        }
    }

    private func dispatchBackForwardToolbarAction(_ isEnabled: Bool?, _ windowUUID: UUID, _ actionType: ToolbarActionType) {
        switch actionType {
        case .backButtonStateChanged:
            let action = ToolbarAction(canGoBack: isEnabled, windowUUID: windowUUID, actionType: actionType)
            store.dispatch(action)
        case .forwardButtonStateChanged:
            let action = ToolbarAction(canGoForward: isEnabled, windowUUID: windowUUID, actionType: actionType)
            store.dispatch(action)
        default: break
        }
    }

    private func handleDisplayActions(for state: BrowserViewControllerState) {
        guard let displayState = state.displayView else { return }

        switch displayState {
        case .qrCodeReader:
            navigationHandler?.showQRCode(delegate: self)
        case .backForwardList:
            navigationHandler?.showBackForwardList()
        case .tabsLongPressActions:
            presentActionSheet(from: view)
        case .locationViewLongPressAction:
            presentLocationViewActionSheet(from: addressToolbarContainer)
        case .trackingProtectionDetails:
            TelemetryWrapper.recordEvent(category: .action, method: .press, object: .trackingProtectionMenu)
            navigationHandler?.showEnhancedTrackingProtection(sourceView: view)
        case .menu:
            didTapOnMenu(button: state.buttonTapped)
        case .reloadLongPressAction:
            guard let button = state.buttonTapped else { return }
            presentRefreshLongPressAction(from: button)
        case .tabTray:
            focusOnTabSegment()
            TelemetryWrapper.recordEvent(
                category: .action,
                method: .press,
                object: .tabToolbar,
                value: .tabView
            )
        case .share:
            guard let button = state.buttonTapped else { return }
            didTapOnShare(from: button)
        }
    }

    private func handleNavigationActions(for state: BrowserViewControllerState) {
        guard let navigationState = state.navigateTo else { return }
        updateZoomPageBarVisibility(visible: false)

        switch navigationState {
        case .home:
            didTapOnHome()
        case .back:
            didTapOnBack()
        case .forward:
            didTapOnForward()
        case .reload:
            tabManager.selectedTab?.reload()
            TelemetryWrapper.recordEvent(category: .action, method: .tap, object: .reloadFromUrlBar)
        case .stopLoading:
            tabManager.selectedTab?.stop()
        }
    }

    private func navigateIfReaderModeActive(currentTab: Tab) {
        if let readerMode = currentTab.getContentScript(name: ReaderMode.name()) as? ReaderMode {
            if readerMode.state == .active {
                navigateInTab(tab: currentTab, webViewStatus: .title)
            }
        }
    }

<<<<<<< HEAD
    func presentLocationViewActionSheet(from view: UIView) {
        let actions = getLongPressLocationBarActions(with: view, alertContainer: contentContainer)
        let generator = UIImpactFeedbackGenerator(style: .heavy)
        generator.impactOccurred()

        let shouldSuppress = UIDevice.current.userInterfaceIdiom != .pad
        let style: UIModalPresentationStyle = !shouldSuppress ? .popover : .overCurrentContext
        let viewModel = PhotonActionSheetViewModel(
            actions: [actions],
            closeButtonTitle: .CloseButtonTitle,
            modalStyle: style
        )
        presentSheetWith(viewModel: viewModel, on: self, from: view)
=======
    func presentRefreshLongPressAction(from button: UIButton) {
        guard let tab = tabManager.selectedTab else { return }
        let urlActions = self.getRefreshLongPressMenu(for: tab)
        guard !urlActions.isEmpty else { return }
        let generator = UIImpactFeedbackGenerator(style: .heavy)
        generator.impactOccurred()

        let shouldSuppress = !topTabsVisible && UIDevice.current.userInterfaceIdiom == .pad
        let style: UIModalPresentationStyle = !shouldSuppress ? .popover : .overCurrentContext
        let viewModel = PhotonActionSheetViewModel(
            actions: [urlActions],
            closeButtonTitle: .CloseButtonTitle,
            modalStyle: style
        )

        presentSheetWith(viewModel: viewModel, on: self, from: button)
>>>>>>> 6c68896c
    }

    func didTapOnHome() {
        let shouldUpdateWithRedux = isToolbarRefactorEnabled && browserViewControllerState?.navigateTo == .home
        guard shouldUpdateWithRedux || !isToolbarRefactorEnabled else { return }

        let page = NewTabAccessors.getHomePage(self.profile.prefs)
        if page == .homePage, let homePageURL = HomeButtonHomePageAccessors.getHomePage(self.profile.prefs) {
            tabManager.selectedTab?.loadRequest(PrivilegedRequest(url: homePageURL) as URLRequest)
        } else if let homePanelURL = page.url {
            tabManager.selectedTab?.loadRequest(PrivilegedRequest(url: homePanelURL) as URLRequest)
        }
        TelemetryWrapper.recordEvent(category: .action, method: .tap, object: .home)
    }

    func didTapOnBack() {
        // This code snippet addresses an issue related to navigation between pages in the same tab FXIOS-7309.
        // Specifically, it checks if the URL bar is not currently focused (`!focusUrlBar`) and if it is
        // operating in an overlay mode (`urlBar.inOverlayMode`).
        dismissUrlBar()
        tabManager.selectedTab?.goBack()
    }

    func didTapOnForward() {
        // This code snippet addresses an issue related to navigation between pages in the same tab FXIOS-7309.
        // Specifically, it checks if the URL bar is not currently focused (`!focusUrlBar`) and if it is
        // operating in an overlay mode (`urlBar.inOverlayMode`).
        dismissUrlBar()
        tabManager.selectedTab?.goForward()
    }

    func didTapOnMenu(button: UIButton?) {
        if featureFlags.isFeatureEnabled(.menuRefactor, checking: .buildOnly) {
            navigationHandler?.showMainMenu()
        } else {
            showPhotonMainMenu(from: button)
        }
    }

    private func showPhotonMainMenu(from button: UIButton?) {
        guard let button else { return }

        // Ensure that any keyboards or spinners are dismissed before presenting the menu
        UIApplication.shared.sendAction(
            #selector(UIResponder.resignFirstResponder),
            to: nil,
            from: nil,
            for: nil
        )

        // Logs homePageMenu or siteMenu depending if HomePage is open or not
        let isHomePage = tabManager.selectedTab?.isFxHomeTab ?? false
        let eventObject: TelemetryWrapper.EventObject = isHomePage ? .homePageMenu : .siteMenu
        TelemetryWrapper.recordEvent(category: .action, method: .tap, object: eventObject)
        let menuHelper = MainMenuActionHelper(profile: profile,
                                              tabManager: tabManager,
                                              buttonView: button,
                                              toastContainer: contentContainer)
        menuHelper.delegate = self
        menuHelper.sendToDeviceDelegate = self
        menuHelper.navigationHandler = navigationHandler

        updateZoomPageBarVisibility(visible: false)
        menuHelper.getToolbarActions(navigationController: navigationController) { actions in
            let shouldInverse = PhotonActionSheetViewModel.hasInvertedMainMenu(
                trait: self.traitCollection,
                isBottomSearchBar: self.isBottomSearchBar
            )
            let viewModel = PhotonActionSheetViewModel(
                actions: actions,
                modalStyle: .popover,
                isMainMenu: true,
                isMainMenuInverted: shouldInverse
            )
            self.presentSheetWith(viewModel: viewModel, on: self, from: button)
        }
    }

    func didTapOnShare(from view: UIView) {
        TelemetryWrapper.recordEvent(category: .action,
                                     method: .tap,
                                     object: .awesomebarLocation,
                                     value: .awesomebarShareTap,
                                     extras: nil)

        if let selectedTab = tabManager.selectedTab, let tabUrl = selectedTab.canonicalURL?.displayURL {
            navigationHandler?.showShareExtension(
                url: tabUrl,
                sourceView: view,
                toastContainer: contentContainer,
                popoverArrowDirection: isBottomSearchBar ? .down : .up)
        }
    }

    func presentActionSheet(from view: UIView) {
        guard presentedViewController == nil else { return }

        var actions: [[PhotonRowActions]] = []
        actions.append(getTabToolbarLongPressActionsForModeSwitching())
        actions.append(getMoreTabToolbarLongPressActions())

        let viewModel = PhotonActionSheetViewModel(
            actions: actions,
            closeButtonTitle: .CloseButtonTitle,
            modalStyle: .overCurrentContext
        )

        presentSheetWith(viewModel: viewModel, on: self, from: view)
    }

    func focusOnTabSegment() {
        let isPrivateTab = tabManager.selectedTab?.isPrivate ?? false
        let segmentToFocus = isPrivateTab ? TabTrayPanelType.privateTabs : TabTrayPanelType.tabs
        showTabTray(focusedSegment: segmentToFocus)
    }

    // MARK: Opening New Tabs

    /// ⚠️ !! WARNING !! ⚠️
    /// This function opens up x number of new tabs in the background.
    /// This is meant to test memory overflows with tabs on a device.
    /// DO NOT USE unless you're explicitly testing this feature.
    /// It should only be used from the debug menu.
    func debugOpen(numberOfNewTabs: Int?, at url: URL) {
        guard let numberOfNewTabs = numberOfNewTabs,
              numberOfNewTabs > 0
        else { return }

        DispatchQueue.main.asyncAfter(deadline: .now() + .milliseconds(500), execute: {
            let urlRequest = URLRequest(url: url)
            if TabTrayFlagManager.isRefactorEnabled {
                let action = TabPanelViewAction(panelType: .tabs,
                                                windowUUID: self.windowUUID,
                                                actionType: TabPanelViewActionType.addNewTab)
                store.dispatch(action)
            } else {
                self.tabManager.addTab(urlRequest)
            }

            self.debugOpen(numberOfNewTabs: numberOfNewTabs - 1, at: url)
        })
    }

    func presentSignInViewController(_ fxaOptions: FxALaunchParams,
                                     flowType: FxAPageType = .emailLoginFlow,
                                     referringPage: ReferringPage = .none) {
        let windowManager: WindowManager = AppContainer.shared.resolve()
        windowManager.postWindowEvent(event: .syncMenuOpened, windowUUID: windowUUID)
        let vcToPresent = FirefoxAccountSignInViewController.getSignInOrFxASettingsVC(
            fxaOptions,
            flowType: flowType,
            referringPage: referringPage,
            profile: profile,
            windowUUID: windowUUID
        )
        (vcToPresent as? FirefoxAccountSignInViewController)?.qrCodeNavigationHandler = navigationHandler
        presentThemedViewController(navItemLocation: .Left,
                                    navItemText: .Close,
                                    vcBeingPresented: vcToPresent,
                                    topTabsVisible: UIDevice.current.userInterfaceIdiom == .pad)
    }

    func handle(query: String) {
        openBlankNewTab(focusLocationField: false)
        if !isToolbarRefactorEnabled {
            urlBar(urlBar, didSubmitText: query)
        }
    }

    func handle(url: URL?, isPrivate: Bool, options: Set<Route.SearchOptions>? = nil) {
        if let url = url {
            if options?.contains(.switchToNormalMode) == true {
                switchToPrivacyMode(isPrivate: false)
            }
            switchToTabForURLOrOpen(url, isPrivate: isPrivate)
        } else {
            openBlankNewTab(
                focusLocationField: options?.contains(.focusLocationField) == true,
                isPrivate: isPrivate
            )
        }
    }

    func handle(url: URL?, tabId: String, isPrivate: Bool = false) {
        if let url = url {
            switchToTabForURLOrOpen(url, uuid: tabId, isPrivate: isPrivate)
        } else {
            openBlankNewTab(focusLocationField: true, isPrivate: isPrivate)
        }
    }

    func handleQRCode() {
        navigationHandler?.showQRCode(delegate: self)
    }

    func closeAllPrivateTabs() {
        tabManager.removeTabs(tabManager.privateTabs)
        guard let tab = mostRecentTab(inTabs: tabManager.normalTabs) else {
            tabManager.selectTab(tabManager.addTab())
            return
        }
        tabManager.selectTab(tab)
    }

    func switchToPrivacyMode(isPrivate: Bool) {
        if let tabTrayController = self.gridTabTrayController,
           tabTrayController.tabDisplayManager.isPrivate != isPrivate {
            tabTrayController.didTogglePrivateMode(isPrivate)
        }
        topTabsViewController?.applyUIMode(isPrivate: isPrivate, theme: currentTheme())
    }

    func switchToTabForURLOrOpen(_ url: URL, uuid: String? = nil, isPrivate: Bool = false) {
        guard !isCrashAlertShowing else {
            urlFromAnotherApp = UrlToOpenModel(url: url, isPrivate: isPrivate)
            logger.log("Saving urlFromAnotherApp since crash alert is showing", level: .debug, category: .tabs)
            return
        }
        popToBVC()
        guard !isShowingJSPromptAlert() else {
            tabManager.addTab(URLRequest(url: url), isPrivate: isPrivate)
            return
        }

        if let uuid = uuid, let tab = tabManager.getTabForUUID(uuid: uuid) {
            tabManager.selectTab(tab)
        } else if let tab = tabManager.getTabForURL(url) {
            tabManager.selectTab(tab)
        } else {
            openURLInNewTab(url, isPrivate: isPrivate)
        }
    }

    @discardableResult
    func openURLInNewTab(_ url: URL?, isPrivate: Bool = false) -> Tab {
        let request: URLRequest?
        if let url = url {
            request = URLRequest(url: url)
        } else {
            request = nil
            logger.log("No request for openURLInNewTab", level: .debug, category: .tabs)
        }

        let tab = tabManager.addTab(request, isPrivate: isPrivate)
        tabManager.selectTab(tab)
        switchToPrivacyMode(isPrivate: isPrivate)
        return tab
    }

    func focusLocationTextField(forTab tab: Tab?, setSearchText searchText: String? = nil) {
        DispatchQueue.main.asyncAfter(deadline: .now() + .milliseconds(300)) {
            // Without a delay, the text field fails to become first responder
            // Check that the newly created tab is still selected.
            // This let's the user spam the Cmd+T button without lots of responder changes.
            guard tab == self.tabManager.selectedTab, !self.isToolbarRefactorEnabled else { return }

            self.urlBar.tabLocationViewDidTapLocation(self.urlBar.locationView)
            if let text = searchText {
                self.urlBar.setLocation(text, search: true)
            }
        }
    }

    func openNewTabFromMenu(focusLocationField: Bool, isPrivate: Bool) {
        overlayManager.openNewTab(url: nil, newTabSettings: newTabSettings)
        openBlankNewTab(focusLocationField: focusLocationField, isPrivate: isPrivate)
    }

    func openBlankNewTab(
        focusLocationField: Bool,
        isPrivate: Bool = false,
        searchFor searchText: String? = nil
    ) {
        popToBVC()
        guard !isShowingJSPromptAlert() else {
            tabManager.addTab(nil, isPrivate: isPrivate)
            return
        }

        let freshTab = openURLInNewTab(nil, isPrivate: isPrivate)
        freshTab.metadataManager?.updateTimerAndObserving(state: .newTab, isPrivate: freshTab.isPrivate)
        if focusLocationField {
            focusLocationTextField(forTab: freshTab, setSearchText: searchText)
        }
    }

    func openSearchNewTab(isPrivate: Bool = false, _ text: String) {
        popToBVC()

        guard let engine = profile.searchEngines.defaultEngine,
              let searchURL = engine.searchURLForQuery(text)
        else {
            DefaultLogger.shared.log("Error handling URL entry: \"\(text)\".", level: .warning, category: .tabs)
            return
        }

        openURLInNewTab(searchURL, isPrivate: isPrivate)

        if let tab = tabManager.selectedTab {
            let searchData = LegacyTabGroupData(searchTerm: text,
                                                searchUrl: searchURL.absoluteString,
                                                nextReferralUrl: "")
            tab.metadataManager?.updateTimerAndObserving(
                state: .navSearchLoaded,
                searchData: searchData,
                isPrivate: tab.isPrivate
            )
        }
    }

    fileprivate func popToBVC() {
        guard let currentViewController = navigationController?.topViewController else { return }
        // Avoid dismissing JSPromptAlert that causes the crash because completionHandler was not called
        if !isShowingJSPromptAlert() {
            currentViewController.dismiss(animated: true, completion: nil)
        }

        if currentViewController != self {
            _ = self.navigationController?.popViewController(animated: true)
        }
    }

    private func isShowingJSPromptAlert() -> Bool {
        return navigationController?.topViewController?.presentedViewController as? JSPromptAlertController != nil
    }

    fileprivate func postLocationChangeNotificationForTab(_ tab: Tab, navigation: WKNavigation?) {
        let notificationCenter = NotificationCenter.default
        var info = [AnyHashable: Any]()
        info["url"] = tab.url?.displayURL
        info["title"] = tab.title
        if let visitType = self.getVisitTypeForTab(tab, navigation: navigation)?.rawValue {
            info["visitType"] = visitType
        }
        info["isPrivate"] = tab.isPrivate
        notificationCenter.post(name: .OnLocationChange, object: self, userInfo: info)
    }

    /// Enum to represent the WebView observation or delegate that triggered calling `navigateInTab`
    enum WebViewUpdateStatus {
        case title
        case url
        case finishedNavigation
    }

    func navigateInTab(tab: Tab, to navigation: WKNavigation? = nil, webViewStatus: WebViewUpdateStatus) {
        tabManager.expireSnackbars()

        guard let webView = tab.webView else { return }

        self.screenshotHelper.takeScreenshot(tab)

        // when navigate in tab, if the tab mime type is pdf, we should scroll to top
        if tab.mimeType == MIMEType.PDF {
            tab.shouldScrollToTop = true
        }

        if let url = webView.url {
            if (!InternalURL.isValid(url: url) || url.isReaderModeURL) && !url.isFileURL {
                postLocationChangeNotificationForTab(tab, navigation: navigation)
                tab.readabilityResult = nil
                webView.evaluateJavascriptInDefaultContentWorld("\(ReaderModeNamespace).checkReadability()")
            }

            // Update Fakespot sidebar if necessary
            if webViewStatus == .url {
                updateFakespot(tab: tab)
            }

            TabEvent.post(.didChangeURL(url), for: tab)
        }

        if webViewStatus == .finishedNavigation {
            if tab !== tabManager.selectedTab,
                let webView = tab.webView,
                tab.screenshot == nil {
                // To Screenshot a tab that is hidden we must add the webView,
                // then wait enough time for the webview to render.
                webView.frame = contentContainer.frame
                view.insertSubview(webView, at: 0)
                // This is kind of a hacky fix for Bug 1476637 to prevent webpages from focusing the
                // touch-screen keyboard from the background even though they shouldn't be able to.
                webView.resignFirstResponder()

                // We need a better way of identifying when webviews are finished rendering
                // There are cases in which the page will still show a loading animation or nothing
                // when the screenshot is being taken, depending on internet connection
                // Issue created: https://github.com/mozilla-mobile/firefox-ios/issues/7003
                let delayedTimeInterval = DispatchTimeInterval.milliseconds(500)
                DispatchQueue.main.asyncAfter(deadline: .now() + delayedTimeInterval) {
                    self.screenshotHelper.takeScreenshot(tab)
                    if webView.superview == self.view {
                        webView.removeFromSuperview()
                    }
                }
            }
        }
    }

    internal func updateFakespot(tab: Tab, isReload: Bool = false) {
        guard let webView = tab.webView,
              let url = webView.url
        else {
            // We're on homepage or a blank tab
            let action = FakespotAction(isOpen: false,
                                        windowUUID: windowUUID,
                                        actionType: FakespotActionType.setAppearanceTo)
            store.dispatch(action)
            return
        }

        let action = FakespotAction(tabUUID: tab.tabUUID,
                                    windowUUID: windowUUID,
                                    actionType: FakespotActionType.tabDidChange)
        store.dispatch(action)
        let isFeatureEnabled = featureFlags.isCoreFeatureEnabled(.useStagingFakespotAPI)
        let environment = isFeatureEnabled ? FakespotEnvironment.staging : .prod
        let product = ShoppingProduct(url: url, client: FakespotClient(environment: environment))

        guard product.product != nil, !tab.isPrivate else {
            let action = FakespotAction(isOpen: false,
                                        windowUUID: windowUUID,
                                        actionType: FakespotActionType.setAppearanceTo)
            store.dispatch(action)
            // Quick fix: make sure to sidebar is hidden when opened from deep-link
            // Relates to FXIOS-7844
            contentStackView.hideSidebar(self)
            return
        }

        if isReload, let productId = product.product?.id {
            let action = FakespotAction(tabUUID: tab.tabUUID,
                                        productId: productId,
                                        windowUUID: windowUUID,
                                        actionType: FakespotActionType.tabDidReload)
            store.dispatch(action)
        }

        // Do not update Fakespot when we are not on a selected tab
        guard tabManager.selectedTab == tab else { return }

        if contentStackView.isSidebarVisible {
            // Sidebar is visible, update content
            navigationHandler?.updateFakespotSidebar(productURL: url,
                                                     sidebarContainer: contentStackView,
                                                     parentViewController: self)
        } else if FakespotUtils().shouldDisplayInSidebar(),
                  let fakespotState = browserViewControllerState?.fakespotState,
                  fakespotState.isOpen {
            // Sidebar should be displayed and Fakespot is open, display Fakespot
            handleFakespotFlow(productURL: url)
        } else if let fakespotState = browserViewControllerState?.fakespotState,
                  fakespotState.sidebarOpenForiPadLandscape,
                  UIDevice.current.userInterfaceIdiom == .pad {
            // Sidebar should be displayed, display Fakespot
            let action = FakespotAction(isOpen: true,
                                        windowUUID: windowUUID,
                                        actionType: FakespotActionType.setAppearanceTo)
            store.dispatch(action)
        }
    }

    // MARK: Autofill

    private func creditCardInitialSetupTelemetry() {
        // Credit card autofill status telemetry
        let userDefaults = UserDefaults.standard
        let key = PrefsKeys.KeyAutofillCreditCardStatus
        // Default value is true for autofill credit card input
        let autofillStatus = userDefaults.value(forKey: key) as? Bool ?? true
        TelemetryWrapper.recordEvent(
            category: .information,
            method: .settings,
            object: .creditCardAutofillEnabled,
            extras: [
                TelemetryWrapper.ExtraKey.isCreditCardAutofillEnabled.rawValue: autofillStatus
            ]
        )

        // Credit card sync telemetry
        self.profile.hasSyncAccount { [unowned self] hasSync in
            logger.log("User has sync account setup \(hasSync)",
                       level: .debug,
                       category: .setup)

            guard hasSync else { return }
            let syncStatus = self.profile.syncManager.checkCreditCardEngineEnablement()
            TelemetryWrapper.recordEvent(
                category: .information,
                method: .settings,
                object: .creditCardSyncEnabled,
                extras: [
                    TelemetryWrapper.ExtraKey.isCreditCardSyncEnabled.rawValue: syncStatus
                ]
            )
        }
    }

    private func autofillCreditCardNimbusFeatureFlag() -> Bool {
        return featureFlags.isFeatureEnabled(.creditCardAutofillStatus, checking: .buildOnly)
    }

    private func autofillLoginNimbusFeatureFlag() -> Bool {
        return featureFlags.isFeatureEnabled(.loginAutofill, checking: .buildOnly)
    }

    private func autofillCreditCardSettingsUserDefaultIsEnabled() -> Bool {
        let userDefaults = UserDefaults.standard
        let keyCreditCardAutofill = PrefsKeys.KeyAutofillCreditCardStatus

        return (userDefaults.object(forKey: keyCreditCardAutofill) as? Bool ?? true)
    }

    private func addressAutofillNimbusFeatureFlag() -> Bool {
        return featureFlags.isFeatureEnabled(.addressAutofill, checking: .buildOnly)
    }

    private func addressAutofillSettingsUserDefaultsIsEnabled() -> Bool {
        let userDefaults = UserDefaults.standard
        let keyAddressAutofill = PrefsKeys.KeyAutofillAddressStatus

        return (userDefaults.object(forKey: keyAddressAutofill) as? Bool ?? true)
    }

    private func autofillSetup(_ tab: Tab, didCreateWebView webView: WKWebView) {
        let formAutofillHelper = FormAutofillHelper(tab: tab)
        tab.addContentScript(formAutofillHelper, name: FormAutofillHelper.name())

        // Closure to handle found field values for credit card and address fields
        formAutofillHelper.foundFieldValues = { [weak self] fieldValues, type, frame in
            guard let self, let tabWebView = tab.webView else { return }

            // Handle different field types
            switch fieldValues.fieldValue {
            case .address:
                guard addressAutofillSettingsUserDefaultsIsEnabled(),
                      addressAutofillNimbusFeatureFlag(),
                      // FXMO-376: Phase 2 let addressPayload = fieldValues.fieldData as? UnencryptedAddressFields,
                      let type = type else { return }

                // Handle address form filling or capturing
                switch type {
                case .fillAddressForm:
                    displayAddressAutofillAccessoryView(tabWebView: tabWebView)
                case .captureAddressForm:
                    // FXMO-376: No action needed for capturing address form as this is for Phase 2
                    break
                default:
                    break
                }

                tabWebView.accessoryView.savedAddressesClosure = {
                    DispatchQueue.main.async { [weak self] in
                        webView.resignFirstResponder()
                        self?.navigationHandler?.showAddressAutofill(frame: frame)
                    }
                }
            case .creditCard:
                guard let creditCardPayload = fieldValues.fieldData as? UnencryptedCreditCardFields,
                      let type = type,
                      autofillCreditCardSettingsUserDefaultIsEnabled() else { return }

                // Record telemetry for credit card form detection
                if type == .formInput {
                    TelemetryWrapper.recordEvent(category: .action,
                                                 method: .tap,
                                                 object: .creditCardFormDetected)
                }

                guard autofillCreditCardNimbusFeatureFlag() else { return }

                // Handle different types of credit card interactions
                switch type {
                case .formInput:
                    displayAutofillCreditCardAccessoryView(tabWebView: tabWebView)
                case .formSubmit:
                    showCreditCardAutofillSheet(fieldValues: creditCardPayload)
                default:
                    break
                }

                // Handle action when saved cards button is tapped
                handleSavedCardsButtonTap(tabWebView: tabWebView,
                                          webView: webView,
                                          frame: frame)
            }
        }
    }

    private func displayAutofillCreditCardAccessoryView(tabWebView: TabWebView) {
        profile.autofill.listCreditCards(completion: { cards, error in
            guard let cards = cards, !cards.isEmpty, error == nil else { return }
            DispatchQueue.main.async {
                tabWebView.accessoryView.reloadViewFor(AccessoryType.creditCard)
                tabWebView.reloadInputViews()
            }
        })
    }

    private func displayAddressAutofillAccessoryView(tabWebView: TabWebView) {
        profile.autofill.listAllAddresses(completion: { addresses, error in
            guard let addresses = addresses, !addresses.isEmpty, error == nil else { return }

            TelemetryWrapper.recordEvent(
                category: .action,
                method: .view,
                object: .addressAutofillPromptShown
            )
            DispatchQueue.main.async {
                tabWebView.accessoryView.reloadViewFor(AccessoryType.address)
                tabWebView.reloadInputViews()
            }
        })
    }

    /// Handles the action when the saved cards button is tapped on the tab web view.
    private func handleSavedCardsButtonTap(tabWebView: TabWebView, webView: WKWebView, frame: WKFrameInfo?) {
        tabWebView.accessoryView.savedCardsClosure = {
            DispatchQueue.main.async { [weak self] in
                webView.resignFirstResponder()
                self?.authenticateSelectCreditCardBottomSheet(frame: frame)
            }
        }
    }

    private func authenticateSelectCreditCardBottomSheet(frame: WKFrameInfo? = nil) {
        appAuthenticator.getAuthenticationState { [unowned self] state in
            switch state {
            case .deviceOwnerAuthenticated:
                // Note: Since we are injecting card info, we pass on the frame
                // for special iframe cases
                self.navigationHandler?.showCreditCardAutofill(creditCard: nil,
                                                               decryptedCard: nil,
                                                               viewType: .selectSavedCard,
                                                               frame: frame,
                                                               alertContainer: self.contentContainer)
            case .deviceOwnerFailed:
                break // Keep showing bvc
            case .passCodeRequired:
                self.navigationHandler?.showRequiredPassCode()
            }
        }
    }

    func showCreditCardAutofillSheet(fieldValues: UnencryptedCreditCardFields) {
        self.profile.autofill.checkForCreditCardExistance(
            cardNumber: fieldValues.ccNumberLast4
        ) { existingCard, error in
            guard let existingCard = existingCard else {
                DispatchQueue.main.async {
                    self.navigationHandler?.showCreditCardAutofill(creditCard: nil,
                                                                   decryptedCard: fieldValues,
                                                                   viewType: .save,
                                                                   frame: nil,
                                                                   alertContainer: self.contentContainer)
                }
                return
            }

            // card already saved should update if any of its other values are different
            if !fieldValues.isEqualToCreditCard(creditCard: existingCard) {
                DispatchQueue.main.async {
                    self.navigationHandler?.showCreditCardAutofill(creditCard: existingCard,
                                                                   decryptedCard: fieldValues,
                                                                   viewType: .update,
                                                                   frame: nil,
                                                                   alertContainer: self.contentContainer)
                }
            }
        }
    }

    // MARK: Overlay View
    // Disable search suggests view only if user is in private mode and setting is enabled
    private var shouldDisableSearchSuggestsForPrivateMode: Bool {
        let featureFlagEnabled = featureFlags.isFeatureEnabled(.feltPrivacySimplifiedUI, checking: .buildOnly)
        let alwaysShowSearchSuggestionsView = browserViewControllerState?
            .searchScreenState
            .showSearchSugestionsView ?? false

        let isSettingEnabled = profile.searchEngines.shouldShowPrivateModeSearchSuggestions

        return featureFlagEnabled && !alwaysShowSearchSuggestionsView && !isSettingEnabled
    }

    // Configure dimming view to show for private mode
    private func configureDimmingView() {
        if let selectedTab = tabManager.selectedTab, selectedTab.isPrivate {
            view.addSubview(privateModeDimmingView)
            view.bringSubviewToFront(privateModeDimmingView)

            NSLayoutConstraint.activate([
                privateModeDimmingView.topAnchor.constraint(equalTo: contentStackView.topAnchor),
                privateModeDimmingView.leadingAnchor.constraint(equalTo: contentStackView.leadingAnchor),
                privateModeDimmingView.bottomAnchor.constraint(equalTo: contentStackView.bottomAnchor),
                privateModeDimmingView.trailingAnchor.constraint(equalTo: contentStackView.trailingAnchor)
            ])
        }
    }

    // Determines the view user should see when editing the url bar
    // Dimming view appears if private mode search suggest is disabled
    // Otherwise shows search suggests screen
    func configureOverlayView() {
        if shouldDisableSearchSuggestsForPrivateMode {
            configureDimmingView()
        } else {
            showSearchController()
        }
    }

    // MARK: Page Zoom

    @objc
    func handlePageZoomLevelUpdated(_ notification: Notification) {
        guard let uuid = notification.windowUUID,
              let zoomSetting = notification.userInfo?["zoom"] as? DomainZoomLevel,
              uuid != windowUUID else { return }
        updateForZoomChangedInOtherIPadWindow(zoom: zoomSetting)
    }

    // MARK: Themeable

    func currentTheme() -> Theme {
        return themeManager.getCurrentTheme(for: windowUUID)
    }

    func applyTheme() {
        let currentTheme = currentTheme()
        statusBarOverlay.hasTopTabs = ToolbarHelper().shouldShowTopTabs(for: traitCollection)
        statusBarOverlay.applyTheme(theme: currentTheme)
        keyboardBackdrop?.backgroundColor = currentTheme.colors.layer1
        webViewContainerBackdrop.backgroundColor = currentTheme.colors.layer3
        setNeedsStatusBarAppearanceUpdate()

        // Update the `background-color` of any blank webviews.
        let webViews = tabManager.tabs.compactMap({ $0.webView })
        webViews.forEach({ $0.applyTheme(theme: currentTheme) })

        let tabs = tabManager.tabs
        tabs.forEach {
            $0.applyTheme(theme: currentTheme)
        }

        let isPrivate = (currentTheme.type == .privateMode)
        if !isToolbarRefactorEnabled {
            urlBar.applyUIMode(isPrivate: isPrivate, theme: currentTheme)
        }

        toolbar.applyTheme(theme: currentTheme)

        guard let contentScript = tabManager.selectedTab?.getContentScript(name: ReaderMode.name()) else { return }
        applyThemeForPreferences(profile.prefs, contentScript: contentScript)
    }

    var isPreferSwitchToOpenTabOverDuplicateFeatureEnabled: Bool {
        featureFlags.isFeatureEnabled(.preferSwitchToOpenTabOverDuplicate, checking: .buildOnly)
    }

    // MARK: - Telemetry

    private func logTelemetryForAppDidEnterBackground() {
        SearchBarSettingsViewModel.recordLocationTelemetry(for: isBottomSearchBar ? .bottom : .top)
        TabsTelemetry.trackTabsQuantity(tabManager: tabManager)

        if UIDevice.current.userInterfaceIdiom == .pad {
            let windowManager: WindowManager = AppContainer.shared.resolve()
            let windowCountExtras = [
                TelemetryWrapper.EventExtraKey.windowCount.rawValue: Int64(windowManager.windows.count)
            ]
            TelemetryWrapper.recordEvent(category: .information,
                                         method: .background,
                                         object: .iPadWindowCount,
                                         extras: windowCountExtras)
        }
    }

    // MARK: - LibraryPanelDelegate

    func libraryPanel(didSelectURL url: URL, visitType: VisitType) {
        guard let tab = tabManager.selectedTab else { return }

        if isPreferSwitchToOpenTabOverDuplicateFeatureEnabled,
           let tab = tabManager.tabs.reversed().first(where: {
               // URL for reading mode comes encoded and we need a separate case to check if it's equal with the tab url
               ($0.url == url || $0.url == url.safeEncodedUrl) && $0.isPrivate == tab.isPrivate
           }) {
            tabManager.selectTab(tab)
        } else {
            // Handle keyboard shortcuts from homepage with url selection
            // (ex: Cmd + Tap on Link; which is a cell in this case)
            if navigateLinkShortcutIfNeeded(url: url) {
                return
            }
            finishEditingAndSubmit(url, visitType: visitType, forTab: tab)
        }
    }

    func libraryPanelDidRequestToOpenInNewTab(_ url: URL, isPrivate: Bool) {
        let tab = self.tabManager.addTab(
            URLRequest(url: url),
            afterTab: self.tabManager.selectedTab,
            isPrivate: isPrivate
        )
        // If we are showing toptabs a user can just use the top tab bar
        // If in overlay mode switching doesnt correctly dismiss the homepanels
        guard !isToolbarRefactorEnabled, !topTabsVisible, !self.urlBar.inOverlayMode else { return }
        // We're not showing the top tabs; show a toast to quick switch to the fresh new tab.
        let viewModel = ButtonToastViewModel(labelText: .ContextMenuButtonToastNewTabOpenedLabelText,
                                             buttonText: .ContextMenuButtonToastNewTabOpenedButtonText)
        let toast = ButtonToast(viewModel: viewModel,
                                theme: currentTheme(),
                                completion: { buttonPressed in
            if buttonPressed {
                self.tabManager.selectTab(tab)
            }
        })
        self.show(toast: toast)
    }

    var libraryPanelWindowUUID: WindowUUID {
        return windowUUID
    }

    // MARK: - RecentlyClosedPanelDelegate

    func openRecentlyClosedSiteInSameTab(_ url: URL) {
        tabTrayOpenRecentlyClosedTab(url)
    }

    func openRecentlyClosedSiteInNewTab(_ url: URL, isPrivate: Bool) {
        tabManager.selectTab(tabManager.addTab(URLRequest(url: url)))
    }

    // MARK: - QRCodeViewControllerDelegate

    func didScanQRCodeWithURL(_ url: URL) {
        guard let tab = tabManager.selectedTab else { return }
        finishEditingAndSubmit(url, visitType: VisitType.typed, forTab: tab)
        TelemetryWrapper.recordEvent(category: .action, method: .scan, object: .qrCodeURL)
    }

    func didScanQRCodeWithText(_ text: String) {
        TelemetryWrapper.recordEvent(category: .action, method: .scan, object: .qrCodeText)
        let defaultAction: () -> Void = { [weak self] in
            guard let tab = self?.tabManager.selectedTab else { return }
            self?.submitSearchText(text, forTab: tab)
        }
        let content = TextContentDetector.detectTextContent(text)
        switch content {
        case .some(.link(let url)):
            UIApplication.shared.open(url, options: [:], completionHandler: nil)
        case .some(.phoneNumber(let phoneNumber)):
            if let url = URL(string: "tel:\(phoneNumber)", invalidCharacters: false) {
                UIApplication.shared.open(url, options: [:], completionHandler: nil)
            } else {
                defaultAction()
            }
        default:
            defaultAction()
        }
    }

    var qrCodeScanningPermissionLevel: QRCodeScanPermissions {
        return .default
    }

    // MARK: - BrowserFrameInfoProvider

    func getHeaderSize() -> CGSize {
        return header.frame.size
    }

    func getBottomContainerSize() -> CGSize {
        return bottomContainer.frame.size
    }

    func getOverKeyboardContainerSize() -> CGSize {
        return overKeyboardContainer.frame.size
    }

    // MARK: - AddressToolbarContainerDelegate
    func searchSuggestions(searchTerm: String) {}

    func openBrowser(searchTerm: String) {
        didSubmitSearchText(searchTerm)
    }

    func openSuggestions(searchTerm: String) {}

    func addressToolbarContainerAccessibilityActions() -> [UIAccessibilityCustomAction]? {
        locationActionsForURLBar().map { $0.accessibilityCustomAction }
    }
}

extension BrowserViewController: ClipboardBarDisplayHandlerDelegate {
    func shouldDisplay(clipBoardURL url: URL) {
        let viewModel = ButtonToastViewModel(
            labelText: .GoToCopiedLink,
            descriptionText: url.absoluteDisplayString,
            buttonText: .GoButtonTittle
        )

        let toast = ButtonToast(
            viewModel: viewModel,
            theme: currentTheme(),
            completion: { [weak self] buttonPressed in
                if buttonPressed {
                    let isPrivate = self?.tabManager.selectedTab?.isPrivate ?? false
                    self?.openURLInNewTab(url, isPrivate: isPrivate)
                }
            }
        )

        clipboardBarDisplayHandler?.clipboardToast = toast
        show(toast: toast, duration: ClipboardBarDisplayHandler.UX.toastDelay)
    }

    @available(iOS 16.0, *)
    func shouldDisplay() {
        let viewModel = ButtonToastViewModel(
            labelText: .GoToCopiedLink,
            descriptionText: "",
            buttonText: .GoButtonTittle
        )

        pasteConfiguration = UIPasteConfiguration(acceptableTypeIdentifiers: [UTType.url.identifier])

        let toast = PasteControlToast(
            viewModel: viewModel,
            theme: currentTheme(),
            target: self
        )

        clipboardBarDisplayHandler?.clipboardToast = toast
        show(toast: toast, duration: ClipboardBarDisplayHandler.UX.toastDelay)
    }

    override func paste(itemProviders: [NSItemProvider]) {
        for provider in itemProviders where provider.hasItemConformingToTypeIdentifier(UTType.url.identifier) {
            _ = provider.loadObject(ofClass: URL.self) { [weak self] url, error in
                let isPrivate = self?.tabManager.selectedTab?.isPrivate ?? false

                DispatchQueue.main.async {
                    self?.openURLInNewTab(url, isPrivate: isPrivate)
                }
            }
        }
    }
}

/**
 * History visit management.
 * TODO: this should be expanded to track various visit types; see Bug 1166084.
 */
extension BrowserViewController {
    func ignoreNavigationInTab(_ tab: Tab, navigation: WKNavigation) {
        self.ignoredNavigation.insert(navigation)
    }

    func recordNavigationInTab(_ tab: Tab, navigation: WKNavigation, visitType: VisitType) {
        self.typedNavigation[navigation] = visitType
    }

    /**
     * Untrack and do the right thing.
     */
    func getVisitTypeForTab(_ tab: Tab, navigation: WKNavigation?) -> VisitType? {
        guard let navigation = navigation else {
            // See https://github.com/WebKit/webkit/blob/master/Source/WebKit2/UIProcess/Cocoa/NavigationState.mm#L390
            return VisitType.link
        }

        if self.ignoredNavigation.remove(navigation) != nil {
            return nil
        }

        return self.typedNavigation.removeValue(forKey: navigation) ?? VisitType.link
    }
}

// MARK: - LegacyTabDelegate
extension BrowserViewController: LegacyTabDelegate {
    func tab(_ tab: Tab, didCreateWebView webView: WKWebView) {
        webView.frame = contentContainer.frame
        // Observers that live as long as the tab. Make sure these are all cleared in willDeleteWebView below!
        beginObserving(webView: webView)
        self.scrollController.beginObserving(scrollView: webView.scrollView)
        webView.uiDelegate = self

        let readerMode = ReaderMode(tab: tab)
        readerMode.delegate = self
        tab.addContentScript(readerMode, name: ReaderMode.name())

        // only add the logins helper if the tab is not a private browsing tab
        if !tab.isPrivate {
            let logins = LoginsHelper(
                tab: tab,
                profile: profile,
                theme: currentTheme()
            )
            tab.addContentScript(logins, name: LoginsHelper.name())
            logins.foundFieldValues = { [weak self, weak tab, weak webView] field, currentRequestId in
                Task {
                    guard self?.autofillLoginNimbusFeatureFlag() == true else { return }
                    guard let tabURL = tab?.url else { return }
                    let logins = (try? await self?.profile.logins.listLogins()) ?? []
                    let loginsForCurrentTab = logins.filter { login in
                        if field == FocusFieldType.username && login.decryptedUsername.isEmpty { return false }
                        guard let recordHostnameURL = URL(string: login.hostname) else { return false }
                        return recordHostnameURL.baseDomain == tabURL.baseDomain
                    }
                    if loginsForCurrentTab.isEmpty {
                        tab?.webView?.accessoryView.reloadViewFor(.standard)
                    } else {
                        tab?.webView?.accessoryView.reloadViewFor(.login)
                        tab?.webView?.reloadInputViews()
                        TelemetryWrapper.recordEvent(
                            category: .action,
                            method: .view,
                            object: .loginsAutofillPromptShown
                        )
                    }
                    tab?.webView?.accessoryView.savedLoginsClosure = {
                        Task { @MainActor [weak self] in
                            // Dismiss keyboard
                            webView?.resignFirstResponder()
                            self?.authenticateSelectSavedLoginsClosureBottomSheet(
                                tabURL: tabURL,
                                currentRequestId: currentRequestId,
                                field: field
                            )
                        }
                    }
                }
            }
        }

        // Credit card autofill setup and callback
        autofillSetup(tab, didCreateWebView: webView)

        let contextMenuHelper = ContextMenuHelper(tab: tab)
        tab.addContentScript(contextMenuHelper, name: ContextMenuHelper.name())

        let errorHelper = ErrorPageHelper(certStore: profile.certStore)
        tab.addContentScript(errorHelper, name: ErrorPageHelper.name())

        let findInPageHelper = FindInPageHelper(tab: tab)
        findInPageHelper.delegate = self
        tab.addContentScript(findInPageHelper, name: FindInPageHelper.name())

        let adsHelper = AdsTelemetryHelper(tab: tab)
        tab.addContentScript(adsHelper, name: AdsTelemetryHelper.name())

        let noImageModeHelper = NoImageModeHelper(tab: tab)
        tab.addContentScript(noImageModeHelper, name: NoImageModeHelper.name())

        let downloadContentScript = DownloadContentScript(tab: tab)
        tab.addContentScript(downloadContentScript, name: DownloadContentScript.name())

        let printHelper = PrintHelper(tab: tab)
        tab.addContentScriptToPage(printHelper, name: PrintHelper.name())

        let nightModeHelper = NightModeHelper()
        tab.addContentScript(nightModeHelper, name: NightModeHelper.name())

        // XXX: Bug 1390200 - Disable NSUserActivity/CoreSpotlight temporarily
        // let spotlightHelper = SpotlightHelper(tab: tab)
        // tab.addHelper(spotlightHelper, name: SpotlightHelper.name())

        tab.addContentScript(LocalRequestHelper(), name: LocalRequestHelper.name())

        let blocker = FirefoxTabContentBlocker(tab: tab, prefs: profile.prefs)
        tab.contentBlocker = blocker
        tab.addContentScript(blocker, name: FirefoxTabContentBlocker.name())

        tab.addContentScript(FocusHelper(tab: tab), name: FocusHelper.name())
    }

    private func authenticateSelectSavedLoginsClosureBottomSheet(
        tabURL: URL,
        currentRequestId: String,
        field: FocusFieldType
    ) {
        appAuthenticator.getAuthenticationState { [unowned self] state in
            switch state {
            case .deviceOwnerAuthenticated:
                self.navigationHandler?.showSavedLoginAutofill(
                    tabURL: tabURL,
                    currentRequestId: currentRequestId,
                    field: field
                )
            case .deviceOwnerFailed:
                // Keep showing bvc
                break
            case .passCodeRequired:
                self.navigationHandler?.showRequiredPassCode()
            }
        }
    }

    func tab(_ tab: Tab, willDeleteWebView webView: WKWebView) {
        DispatchQueue.main.async { [weak self] in
            guard let self else { return }
            stopObserving(webView: webView)
            self.scrollController.stopObserving(scrollView: webView.scrollView)
            webView.uiDelegate = nil
            webView.scrollView.delegate = nil
            webView.removeFromSuperview()
        }
    }

    func tab(_ tab: Tab, didSelectFindInPageForSelection selection: String) {
        updateFindInPageVisibility(isVisible: true, withSearchText: selection)
        findInPageBar?.text = selection
    }

    func tab(_ tab: Tab, didSelectSearchWithFirefoxForSelection selection: String) {
        openSearchNewTab(isPrivate: tab.isPrivate, selection)
    }

    private func beginObserving(webView: WKWebView) {
        guard !observedWebViews.contains(webView) else {
            logger.log("Duplicate observance of webView", level: .warning, category: .webview)
            return
        }
        observedWebViews.insert(webView)
        KVOs.forEach { webView.addObserver(self, forKeyPath: $0.rawValue, options: .new, context: nil) }
    }

    private func stopObserving(webView: WKWebView) {
        guard observedWebViews.contains(webView) else {
            logger.log("Duplicate KVO de-registration of webView", level: .warning, category: .webview)
            return
        }
        observedWebViews.remove(webView)
        KVOs.forEach { webView.removeObserver(self, forKeyPath: $0.rawValue) }
    }

    // MARK: Snack bar

    func tab(_ tab: Tab, didAddSnackbar bar: SnackBar) {
        // If the Tab that had a SnackBar added to it is not currently
        // the selected Tab, do nothing right now. If/when the Tab gets
        // selected later, we will show the SnackBar at that time.
        guard tab == tabManager.selectedTab else { return }
        bar.applyTheme(theme: currentTheme())
        bottomContentStackView.addArrangedViewToBottom(bar, completion: {
            self.view.layoutIfNeeded()
        })
    }

    func tab(_ tab: Tab, didRemoveSnackbar bar: SnackBar) {
        bottomContentStackView.removeArrangedView(bar)
    }
}

// MARK: HomePanelDelegate
extension BrowserViewController: HomePanelDelegate {
    func homePanelDidRequestToOpenLibrary(panel: LibraryPanelType) {
        showLibrary(panel: panel)
        view.endEditing(true)
    }

    func homePanel(didSelectURL url: URL, visitType: VisitType, isGoogleTopSite: Bool) {
        guard let tab = tabManager.selectedTab else { return }

        if isPreferSwitchToOpenTabOverDuplicateFeatureEnabled,
           let tab = tabManager.tabs.reversed().first(where: {
               // URL for reading mode comes encoded and we need a separate case to check if it's equal with the tab url
               ($0.url == url || $0.url == url.safeEncodedUrl) && $0.isPrivate == tab.isPrivate
           }) {
            tabManager.selectTab(tab)
        } else {
            if isGoogleTopSite {
                tab.urlType = .googleTopSite
                searchTelemetry?.shouldSetGoogleTopSiteSearch = true
            }

            // Handle keyboard shortcuts from homepage with url selection
            // (ex: Cmd + Tap on Link; which is a cell in this case)
            if navigateLinkShortcutIfNeeded(url: url) {
                return
            }

            finishEditingAndSubmit(url, visitType: visitType, forTab: tab)
        }
    }

    func homePanelDidRequestToOpenInNewTab(_ url: URL, isPrivate: Bool, selectNewTab: Bool = false) {
        let tab = tabManager.addTab(URLRequest(url: url), afterTab: tabManager.selectedTab, isPrivate: isPrivate)
        // Select new tab automatically if needed
        guard !selectNewTab else {
            tabManager.selectTab(tab)
            return
        }

        // If we are showing toptabs a user can just use the top tab bar
        guard !topTabsVisible else { return }

        // We're not showing the top tabs; show a toast to quick switch to the fresh new tab.
        let viewModel = ButtonToastViewModel(labelText: .ContextMenuButtonToastNewTabOpenedLabelText,
                                             buttonText: .ContextMenuButtonToastNewTabOpenedButtonText)
        let toast = ButtonToast(viewModel: viewModel,
                                theme: currentTheme(),
                                completion: { buttonPressed in
            if buttonPressed {
                self.tabManager.selectTab(tab)
            }
        })
        show(toast: toast)
    }

    func homePanelDidRequestToOpenTabTray(withFocusedTab tabToFocus: Tab?, focusedSegment: TabTrayPanelType?) {
        showTabTray(withFocusOnUnselectedTab: tabToFocus, focusedSegment: focusedSegment)
    }

    func homePanelDidRequestToOpenSettings(at settingsPage: Route.SettingsSection) {
        navigationHandler?.show(settings: settingsPage)
    }

    func homePanelDidRequestBookmarkToast(url: URL?, action: BookmarkAction) {
        showBookmarkToast(bookmarkURL: url, action: action)
    }
}

// MARK: - SearchViewController
extension BrowserViewController: SearchViewControllerDelegate {
    func searchViewController(
        _ searchViewController: SearchViewController,
        didSelectURL url: URL,
        searchTerm: String?
    ) {
        guard let tab = tabManager.selectedTab else { return }

        let searchData = LegacyTabGroupData(searchTerm: searchTerm ?? "",
                                            searchUrl: url.absoluteString,
                                            nextReferralUrl: "")
        tab.metadataManager?.updateTimerAndObserving(
            state: .navSearchLoaded,
            searchData: searchData,
            isPrivate: tab.isPrivate
        )
        searchTelemetry?.shouldSetUrlTypeSearch = true
        finishEditingAndSubmit(url, visitType: VisitType.typed, forTab: tab)
    }

    // In searchViewController when user selects an open tabs and switch to it
    func searchViewController(_ searchViewController: SearchViewController, uuid: String) {
        overlayManager.switchTab(shouldCancelLoading: true)
        if let tab = tabManager.getTabForUUID(uuid: uuid) {
            tabManager.selectTab(tab)
        }
    }

    func presentSearchSettingsController() {
        let searchSettingsTableViewController = SearchSettingsTableViewController(profile: profile, windowUUID: windowUUID)
        let navController = ModalSettingsNavigationController(rootViewController: searchSettingsTableViewController)
        self.present(navController, animated: true, completion: nil)
    }

    @objc
    func updateForDefaultSearchEngineDidChange(_ notification: Notification) {
        // Update search icon when the search engine changes
        if !isToolbarRefactorEnabled {
            urlBar.searchEnginesDidUpdate()
        }
        searchController?.reloadSearchEngines()
        searchController?.reloadData()
    }

    func searchViewController(
        _ searchViewController: SearchViewController,
        didHighlightText text: String,
        search: Bool
    ) {
        searchViewController.searchTelemetry?.interactionType = .refined
        if !isToolbarRefactorEnabled {
            self.urlBar.setLocation(text, search: search)
        }
    }

    func searchViewController(_ searchViewController: SearchViewController, didAppend text: String) {
        searchViewController.searchTelemetry?.interactionType = .pasted
        if !isToolbarRefactorEnabled {
            self.urlBar.setLocation(text, search: false)
        }
    }

    func searchViewControllerWillHide(_ searchViewController: SearchViewController) {
        switch searchSessionState {
        case .engaged:
            let visibleSuggestionsTelemetryInfo = searchViewController.visibleSuggestionsTelemetryInfo
            visibleSuggestionsTelemetryInfo.forEach { trackVisibleSuggestion(telemetryInfo: $0) }
            TelemetryWrapper.gleanRecordEvent(category: .action, method: .engagement, object: .locationBar)
            searchViewController.searchTelemetry?.recordURLBarSearchEngagementTelemetryEvent()
        case .abandoned:
            searchViewController.searchTelemetry?.engagementType = .dismiss
            let visibleSuggestionsTelemetryInfo = searchViewController.visibleSuggestionsTelemetryInfo
            visibleSuggestionsTelemetryInfo.forEach { trackVisibleSuggestion(telemetryInfo: $0) }
            TelemetryWrapper.gleanRecordEvent(category: .action, method: .abandonment, object: .locationBar)
            searchViewController.searchTelemetry?.recordURLBarSearchAbandonmentTelemetryEvent()
        default:
            break
        }
    }

    /// Records telemetry for a suggestion that was visible during an engaged or
    /// abandoned search session. The user may have tapped on this suggestion
    /// or on a different suggestion, typed in a search term or a URL, or
    /// dismissed the URL bar without completing their search.
    func trackVisibleSuggestion(telemetryInfo info: SearchViewVisibleSuggestionTelemetryInfo) {
        switch info {
        // A sponsored or non-sponsored suggestion from Firefox Suggest.
        case let .firefoxSuggestion(telemetryInfo, position, didTap):
            let didAbandonSearchSession = searchSessionState == .abandoned
            TelemetryWrapper.gleanRecordEvent(
                category: .action,
                method: .view,
                object: TelemetryWrapper.EventObject.fxSuggest,
                extras: [
                    TelemetryWrapper.EventValue.fxSuggestionTelemetryInfo.rawValue: telemetryInfo,
                    TelemetryWrapper.EventValue.fxSuggestionPosition.rawValue: position,
                    TelemetryWrapper.EventValue.fxSuggestionDidTap.rawValue: didTap,
                    TelemetryWrapper.EventValue.fxSuggestionDidAbandonSearchSession.rawValue: didAbandonSearchSession,
                ]
            )
            if didTap {
                TelemetryWrapper.gleanRecordEvent(
                    category: .action,
                    method: .tap,
                    object: TelemetryWrapper.EventObject.fxSuggest,
                    extras: [
                        TelemetryWrapper.EventValue.fxSuggestionTelemetryInfo.rawValue: telemetryInfo,
                        TelemetryWrapper.EventValue.fxSuggestionPosition.rawValue: position,
                    ]
                )
            }
        }
    }
}

extension BrowserViewController: TabManagerDelegate {
    func tabManager(_ tabManager: TabManager, didSelectedTabChange selected: Tab?, previous: Tab?, isRestoring: Bool) {
        // Remove the old accessibilityLabel. Since this webview shouldn't be visible, it doesn't need it
        // and having multiple views with the same label confuses tests.
        if let webView = previous?.webView {
            webView.endEditing(true)
            webView.accessibilityLabel = nil
            webView.accessibilityElementsHidden = true
            webView.accessibilityIdentifier = nil
            webView.removeFromSuperview()
        }

        if let tab = selected, let webView = tab.webView {
            updateURLBarDisplayURL(tab)
            if !isToolbarRefactorEnabled, urlBar.inOverlayMode, tab.url?.displayURL != nil {
                urlBar.leaveOverlayMode(reason: .finished, shouldCancelLoading: false)
            }

            if previous == nil || tab.isPrivate != previous?.isPrivate {
                applyTheme()

                if !isToolbarRefactorEnabled {
                    let ui: [PrivateModeUI?] = [toolbar, topTabsViewController, urlBar]
                    ui.forEach { $0?.applyUIMode(isPrivate: tab.isPrivate, theme: currentTheme()) }
                }
            } else {
                // Theme is applied to the tab and webView in the else case
                // because in the if block is applied already to all the tabs and web views
                tab.applyTheme(theme: currentTheme())
                webView.applyTheme(theme: currentTheme())
            }

            readerModeCache = tab.isPrivate ? MemoryReaderModeCache.sharedInstance : DiskReaderModeCache.sharedInstance
            if let privateModeButton = topTabsViewController?.privateModeButton,
               previous != nil && previous?.isPrivate != tab.isPrivate {
                privateModeButton.setSelected(tab.isPrivate, animated: true)
            }
            ReaderModeHandlers.readerModeCache = readerModeCache

            scrollController.tab = tab

            webView.accessibilityLabel = .WebViewAccessibilityLabel
            webView.accessibilityIdentifier = "contentView"
            webView.accessibilityElementsHidden = false

            browserDelegate?.show(webView: webView)

            if webView.url == nil {
                // The web view can go gray if it was zombified due to memory pressure.
                // When this happens, the URL is nil, so try restoring the page upon selection.
                tab.reload()
            }

            // Update Fakespot sidebar if necessary
            updateFakespot(tab: tab)
        }

        updateTabCountUsingTabManager(tabManager)

        bottomContentStackView.removeAllArrangedViews()
        if let bars = selected?.bars {
            bars.forEach { bar in
                bottomContentStackView.addArrangedViewToBottom(bar, completion: { self.view.layoutIfNeeded() })
            }
        }

        updateFindInPageVisibility(isVisible: false, tab: previous)
        setupMiddleButtonStatus(isLoading: selected?.loading ?? false)

        if isToolbarRefactorEnabled {
            dispatchBackForwardToolbarAction(selected?.canGoBack, windowUUID, .backButtonStateChanged)
            dispatchBackForwardToolbarAction(selected?.canGoForward, windowUUID, .forwardButtonStateChanged)
        } else {
            navigationToolbar.updateBackStatus(selected?.canGoBack ?? false)
            navigationToolbar.updateForwardStatus(selected?.canGoForward ?? false)
        }

        if let url = selected?.webView?.url, !InternalURL.isValid(url: url) {
            if isToolbarRefactorEnabled {
                addressToolbarContainer.updateProgressBar(progress: selected?.estimatedProgress ?? 0)
            } else {
                urlBar.updateProgressBar(Float(selected?.estimatedProgress ?? 0))
            }
        }

        if let readerMode = selected?.getContentScript(name: ReaderMode.name()) as? ReaderMode {
            if !isToolbarRefactorEnabled {
                urlBar.updateReaderModeState(readerMode.state)
            }
            if readerMode.state == .active {
                showReaderModeBar(animated: false)
            } else {
                hideReaderModeBar(animated: false)
            }
        } else {
            if !isToolbarRefactorEnabled {
                urlBar.updateReaderModeState(ReaderModeState.unavailable)
            }
        }

        if topTabsVisible {
            topTabsDidChangeTab()
        }

       /// If the selectedTab is showing an error page trigger a reload
        if let url = selected?.url, let internalUrl = InternalURL(url), internalUrl.isErrorPage {
            selected?.reloadPage()
            return
        }
    }

    func tabManager(_ tabManager: TabManager, didAddTab tab: Tab, placeNextToParentTab: Bool, isRestoring: Bool) {
        // If we are restoring tabs then we update the count once at the end
        if !isRestoring {
            updateTabCountUsingTabManager(tabManager)
        }
        tab.tabDelegate = self

        // Show the Toolbar if a link from the current tab, open another tab
        if placeNextToParentTab {
            scrollController.showToolbars(animated: false)
        }
    }

    func tabManager(_ tabManager: TabManager, didRemoveTab tab: Tab, isRestoring: Bool) {
        if let url = tab.lastKnownUrl, !(InternalURL(url)?.isAboutURL ?? false), !tab.isPrivate {
            profile.recentlyClosedTabs.addTab(url as URL,
                                              title: tab.lastTitle,
                                              lastExecutedTime: tab.lastExecutedTime)
        }
        updateTabCountUsingTabManager(tabManager)
    }

    func tabManagerDidAddTabs(_ tabManager: TabManager) {
        updateTabCountUsingTabManager(tabManager)
    }

    func tabManagerDidRestoreTabs(_ tabManager: TabManager) {
        updateTabCountUsingTabManager(tabManager)
        openUrlAfterRestore()
    }

    func openUrlAfterRestore() {
        guard let url = urlFromAnotherApp?.url else { return }
        openURLInNewTab(url, isPrivate: urlFromAnotherApp?.isPrivate ?? false)
        urlFromAnotherApp = nil
    }

    func show(toast: Toast,
              afterWaiting delay: DispatchTimeInterval = Toast.UX.toastDelayBefore,
              duration: DispatchTimeInterval? = Toast.UX.toastDismissAfter) {
        if let downloadToast = toast as? DownloadToast {
            self.downloadToast = downloadToast
        }

        // If BVC isn't visible hold on to this toast until viewDidAppear
        if self.view.window == nil {
            self.pendingToast = toast
            return
        }

        toast.showToast(viewController: self, delay: delay, duration: duration) { toast in
            [
                toast.leadingAnchor.constraint(equalTo: self.view.leadingAnchor),
                toast.trailingAnchor.constraint(equalTo: self.view.trailingAnchor),
                toast.bottomAnchor.constraint(equalTo: self.bottomContentStackView.bottomAnchor)
            ]
        }
    }

    func tabManagerDidRemoveAllTabs(_ tabManager: TabManager, toast: ButtonToast?) {
        guard let toast = toast, !(tabManager.selectedTab?.isPrivate ?? false) else { return }
        // The toast is created from TabManager which doesn't have access to themeManager
        // The whole toast system needs some rework so as compromised solution before the rework I create the toast
        // with light theme and force apply theme with real theme before showing
        toast.applyTheme(theme: currentTheme())
        show(toast: toast, afterWaiting: ButtonToast.UX.delay)
    }

    func updateTabCountUsingTabManager(_ tabManager: TabManager, animated: Bool = true) {
        if let selectedTab = tabManager.selectedTab {
            let count = selectedTab.isPrivate ? tabManager.privateTabs.count : tabManager.normalTabs.count
            if isToolbarRefactorEnabled {
                let action = ToolbarAction(numberOfTabs: count,
                                           windowUUID: windowUUID,
                                           actionType: ToolbarActionType.numberOfTabsChanged)
                store.dispatch(action)
            } else {
                toolbar.updateTabCount(count, animated: animated)
                urlBar.updateTabCount(count, animated: !urlBar.inOverlayMode)
            }
            topTabsViewController?.updateTabCount(count, animated: animated)
        }
    }

    func tabManagerUpdateCount() {
        updateTabCountUsingTabManager(self.tabManager)
    }
}

// MARK: - UIPopoverPresentationControllerDelegate

extension BrowserViewController: UIPopoverPresentationControllerDelegate {
    func popoverPresentationControllerDidDismissPopover(
        _ popoverPresentationController: UIPopoverPresentationController
    ) {
        displayedPopoverController = nil
        updateDisplayedPopoverProperties = nil
    }
}

extension BrowserViewController: UIAdaptivePresentationControllerDelegate {
    // Returning None here makes sure that the Popover is actually presented as a Popover and
    // not as a full-screen modal, which is the default on compact device classes.
    func adaptivePresentationStyle(
        for controller: UIPresentationController,
        traitCollection: UITraitCollection
    ) -> UIModalPresentationStyle {
        return .none
    }
}

extension BrowserViewController {
    /// Used to get the context menu save image in the context menu, shown from long press on webview links
    func getImageData(_ url: URL, success: @escaping (Data) -> Void) {
        makeURLSession(
            userAgent: UserAgent.fxaUserAgent,
            configuration: URLSessionConfiguration.default).dataTask(with: url
            ) { (data, response, error) in
            if validatedHTTPResponse(response, statusCode: 200..<300) != nil,
               let data = data {
                success(data)
            }
        }.resume()
    }

    override func pressesBegan(_ presses: Set<UIPress>, with event: UIPressesEvent?) {
        keyboardPressesHandler().handlePressesBegan(presses, with: event)
        super.pressesBegan(presses, with: event)
    }

    override func pressesEnded(_ presses: Set<UIPress>, with event: UIPressesEvent?) {
        keyboardPressesHandler().handlePressesEnded(presses, with: event)
        super.pressesEnded(presses, with: event)
    }
}

extension BrowserViewController {
    // no-op - relates to UIImageWriteToSavedPhotosAlbum
    @objc
    func image(_ image: UIImage, didFinishSavingWithError error: NSError?, contextInfo: UnsafeRawPointer) { }
}

extension BrowserViewController: KeyboardHelperDelegate {
    func keyboardHelper(_ keyboardHelper: KeyboardHelper, keyboardWillShowWithState state: KeyboardState) {
        keyboardState = state
        updateViewConstraints()

        UIView.animate(
            withDuration: state.animationDuration,
            delay: 0,
            options: [UIView.AnimationOptions(rawValue: UInt(state.animationCurve.rawValue << 16))],
            animations: {
                self.bottomContentStackView.layoutIfNeeded()
            })
    }

    func keyboardHelper(_ keyboardHelper: KeyboardHelper, keyboardWillHideWithState state: KeyboardState) {
        keyboardState = nil
        updateViewConstraints()

        UIView.animate(
            withDuration: state.animationDuration,
            delay: 0,
            options: [UIView.AnimationOptions(rawValue: UInt(state.animationCurve.rawValue << 16))],
            animations: {
                self.bottomContentStackView.layoutIfNeeded()
            })

        finishEditionMode()
    }

    func keyboardHelper(_ keyboardHelper: KeyboardHelper, keyboardWillChangeWithState state: KeyboardState) {
        keyboardState = state
        updateViewConstraints()
    }

    func keyboardHelper(_ keyboardHelper: KeyboardHelper, keyboardDidShowWithState state: KeyboardState) {
        keyboardState = state
        updateViewConstraints()

        UIView.animate(
            withDuration: state.animationDuration,
            delay: 0,
            options: [UIView.AnimationOptions(rawValue: UInt(state.animationCurve.rawValue << 16))],
            animations: {
                self.bottomContentStackView.layoutIfNeeded()
            })
    }

    private func finishEditionMode() {
        // If keyboard is dismiss leave edition mode Homepage case is handled in HomepageVC
        let newTabChoice = NewTabAccessors.getNewTabPage(profile.prefs)
        if newTabChoice != .topSites, newTabChoice != .blankPage {
            overlayManager.cancelEditing(shouldCancelLoading: false)
        }
    }
}

extension BrowserViewController: TabTrayDelegate {
    func tabTrayDidCloseLastTab(toast: ButtonToast) {
        toast.applyTheme(theme: currentTheme())
        show(toast: toast, afterWaiting: ButtonToast.UX.delay)
    }

    func tabTrayOpenRecentlyClosedTab(_ url: URL) {
        guard let tab = self.tabManager.selectedTab else { return }
        self.finishEditingAndSubmit(url, visitType: .link, forTab: tab)
    }

    // This function animates and resets the tab chrome transforms when
    // the tab tray dismisses.
    func tabTrayDidDismiss(_ tabTray: LegacyGridTabViewController) {
        resetBrowserChrome()
    }

    func tabTrayDidAddTab(_ tabTray: LegacyGridTabViewController, tab: Tab) {}

    func tabTrayDidAddBookmark(_ tab: Tab) {
        guard let url = tab.url?.absoluteString, !url.isEmpty else { return }
        let tabState = tab.tabState
        addBookmark(url: url, title: tabState.title)
        TelemetryWrapper.recordEvent(
            category: .action,
            method: .add,
            object: .bookmark,
            value: .tabTray
        )
    }

    func tabTrayDidAddToReadingList(_ tab: Tab) -> ReadingListItem? {
        guard let url = tab.url?.absoluteString, !url.isEmpty else { return nil }
        return profile.readingList.createRecordWithURL(
            url,
            title: tab.title ?? url,
            addedBy: UIDevice.current.name
        ).value.successValue
    }

    func tabTrayDidRequestTabsSettings() {
        navigationHandler?.show(settings: .tabs)
    }
}

extension BrowserViewController: JSPromptAlertControllerDelegate {
    func promptAlertControllerDidDismiss(_ alertController: JSPromptAlertController) {
        showQueuedAlertIfAvailable()
    }
}

extension BrowserViewController: TopTabsDelegate {
    func topTabsDidPressTabs() {
        // Technically is not changing tabs but is loosing focus on urlbar
        overlayManager.switchTab(shouldCancelLoading: true)
        if !isToolbarRefactorEnabled {
            self.urlBarDidPressTabs(urlBar)
        }
    }

    func topTabsDidPressNewTab(_ isPrivate: Bool) {
        openBlankNewTab(focusLocationField: true, isPrivate: isPrivate)
        overlayManager.openNewTab(url: nil,
                                  newTabSettings: newTabSettings)
    }

    func topTabsDidChangeTab() {
        // Only for iPad leave overlay mode on tab change
        overlayManager.switchTab(shouldCancelLoading: true)
        updateZoomPageBarVisibility(visible: false)
    }

    func topTabsDidPressPrivateMode() {
        updateZoomPageBarVisibility(visible: false)
    }
}

extension BrowserViewController: DevicePickerViewControllerDelegate, InstructionsViewDelegate {
    func dismissInstructionsView() {
        self.navigationController?.presentedViewController?.dismiss(animated: true)
        self.popToBVC()
    }

    func devicePickerViewControllerDidCancel(_ devicePickerViewController: DevicePickerViewController) {
        self.popToBVC()
    }

    func devicePickerViewController(
        _ devicePickerViewController: DevicePickerViewController,
        didPickDevices devices: [RemoteDevice]
    ) {
        guard let shareItem = devicePickerViewController.shareItem else { return }

        guard shareItem.isShareable else {
            let alert = UIAlertController(
                title: .SendToErrorTitle,
                message: .SendToErrorMessage,
                preferredStyle: .alert
            )
            alert.addAction(UIAlertAction(
                title: .SendToErrorOKButton,
                style: .default
            ) { _ in self.popToBVC() })
            present(alert, animated: true, completion: nil)
            return
        }
        profile.sendItem(shareItem, toDevices: devices).uponQueue(.main) { _ in
            self.popToBVC()
            DispatchQueue.main.asyncAfter(deadline: .now() + 0.3) {
                SimpleToast().showAlertWithText(.AppMenu.AppMenuTabSentConfirmMessage,
                                                bottomContainer: self.contentContainer,
                                                theme: self.currentTheme())
            }
        }
    }
}

extension BrowserViewController {
    func trackTelemetry() {
        trackAccessibility()
        trackNotificationPermission()
        appStartupTelemetry.sendStartupTelemetry()
    }

    func trackAccessibility() {
        typealias Key = TelemetryWrapper.EventExtraKey
        TelemetryWrapper.recordEvent(
            category: .action,
            method: .voiceOver,
            object: .app,
            extras: [Key.isVoiceOverRunning.rawValue: UIAccessibility.isVoiceOverRunning.description]
        )
        TelemetryWrapper.recordEvent(
            category: .action,
            method: .switchControl,
            object: .app,
            extras: [Key.isSwitchControlRunning.rawValue: UIAccessibility.isSwitchControlRunning.description]
        )
        TelemetryWrapper.recordEvent(
            category: .action,
            method: .reduceTransparency,
            object: .app,
            extras: [Key.isReduceTransparencyEnabled.rawValue: UIAccessibility.isReduceTransparencyEnabled.description]
        )
        TelemetryWrapper.recordEvent(
            category: .action,
            method: .reduceMotion,
            object: .app,
            extras: [Key.isReduceMotionEnabled.rawValue: UIAccessibility.isReduceMotionEnabled.description]
        )
        TelemetryWrapper.recordEvent(
            category: .action,
            method: .invertColors,
            object: .app,
            extras: [Key.isInvertColorsEnabled.rawValue: UIAccessibility.isInvertColorsEnabled.description]
        )

        let a11yEnabled = UIApplication.shared.preferredContentSizeCategory.isAccessibilityCategory.description
        let a11yCategory = UIApplication.shared.preferredContentSizeCategory.rawValue.description
        TelemetryWrapper.recordEvent(
            category: .action,
            method: .dynamicTextSize,
            object: .app,
            extras: [Key.isAccessibilitySizeEnabled.rawValue: a11yEnabled,
                     Key.preferredContentSizeCategory.rawValue: a11yCategory]
        )
    }

    func trackNotificationPermission() {
        NotificationManager().getNotificationSettings(sendTelemetry: true) { _ in }
    }
}<|MERGE_RESOLUTION|>--- conflicted
+++ resolved
@@ -1914,7 +1914,6 @@
         }
     }
 
-<<<<<<< HEAD
     func presentLocationViewActionSheet(from view: UIView) {
         let actions = getLongPressLocationBarActions(with: view, alertContainer: contentContainer)
         let generator = UIImpactFeedbackGenerator(style: .heavy)
@@ -1928,7 +1927,8 @@
             modalStyle: style
         )
         presentSheetWith(viewModel: viewModel, on: self, from: view)
-=======
+    }
+
     func presentRefreshLongPressAction(from button: UIButton) {
         guard let tab = tabManager.selectedTab else { return }
         let urlActions = self.getRefreshLongPressMenu(for: tab)
@@ -1945,7 +1945,6 @@
         )
 
         presentSheetWith(viewModel: viewModel, on: self, from: button)
->>>>>>> 6c68896c
     }
 
     func didTapOnHome() {
