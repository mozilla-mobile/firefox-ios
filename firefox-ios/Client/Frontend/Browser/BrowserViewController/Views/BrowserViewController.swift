--- conflicted
+++ resolved
@@ -2379,24 +2379,10 @@
             var lockIconNeedsTheming = true
 
             if let hasSecureContent = tab.webView?.hasOnlySecureContent {
-<<<<<<< HEAD
-                let toolbarState = store.state.screenState(ToolbarState.self, for: .toolbar, window: windowUUID)
-                if let toolbarState, toolbarState.toolbarLayout == .version1 || toolbarState.toolbarLayout == .version2 {
-                    lockIconImageName = hasSecureContent ?
-                        StandardImageIdentifiers.Small.shieldCheckmarkFill :
-                        StandardImageIdentifiers.Small.shieldSlashFillMulticolor
-                } else {
-                    lockIconImageName = hasSecureContent ?
-                        StandardImageIdentifiers.Large.lockFill :
-                        StandardImageIdentifiers.Large.lockSlashFill
-                }
-                lockIconNeedsTheming = hasSecureContent
-
-=======
                 lockIconImageName = hasSecureContent ?
                     StandardImageIdentifiers.Small.shieldCheckmarkFill :
-                    StandardImageIdentifiers.Small.shieldSlashFill
->>>>>>> a9279b45
+                    StandardImageIdentifiers.Small.shieldSlashFillMulticolor
+                lockIconNeedsTheming = hasSecureContent
                 let isWebsiteMode = tab.url?.isReaderModeURL == false
                 lockIconImageName = isWebsiteMode ? lockIconImageName : nil
             }
