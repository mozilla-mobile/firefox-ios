--- conflicted
+++ resolved
@@ -2309,18 +2309,13 @@
                         return recordHostnameURL.baseDomain == tabURL.baseDomain
                     }
                     if !loginsForCurrentTab.isEmpty {
-<<<<<<< HEAD
-                        tab.webView?.accessoryView.reloadViewFor(.login)
-                        tab.webView?.reloadInputViews()
+                        tab?.webView?.accessoryView.reloadViewFor(.login)
+                        tab?.webView?.reloadInputViews()
                         TelemetryWrapper.recordEvent(
                             category: .action,
                             method: .view,
                             object: .loginsAutofillPromptShown
                         )
-=======
-                        tab?.webView?.accessoryView.reloadViewFor(.login)
-                        tab?.webView?.reloadInputViews()
->>>>>>> c9a4e5fb
                     }
                     tab?.webView?.accessoryView.savedLoginsClosure = {
                         Task { @MainActor [weak self] in
