// This Source Code Form is subject to the terms of the Mozilla Public
// License, v. 2.0. If a copy of the MPL was not distributed with this
// file, You can obtain one at http://mozilla.org/MPL/2.0/

import Foundation
import Photos
import UIKit
import WebKit
import Shared
import Storage
import SnapKit
import Account
import MobileCoreServices
import Common
import ComponentLibrary
import Redux
import ToolbarKit

import class MozillaAppServices.BookmarkFolderData
import class MozillaAppServices.BookmarkItemData
import enum MozillaAppServices.BookmarkRoots
import enum MozillaAppServices.VisitType

class BrowserViewController: UIViewController,
                             SearchBarLocationProvider,
                             Themeable,
                             LibraryPanelDelegate,
                             RecentlyClosedPanelDelegate,
                             QRCodeViewControllerDelegate,
                             StoreSubscriber,
                             BrowserFrameInfoProvider,
                             AddressToolbarContainerDelegate,
                             FeatureFlaggable {
    private enum UX {
        static let ShowHeaderTapAreaHeight: CGFloat = 32
        static let ActionSheetTitleMaxLength = 120
    }

    /// Describes the state of the current search session. This state is used
    /// to record search engagement and abandonment telemetry.
    enum SearchSessionState {
        /// The user is currently searching. The URL bar's text field
        /// is focused, but the search controller may be hidden if the
        /// text field is empty.
        case active

        /// The user completed their search by navigating to a destination,
        /// either by tapping on a suggestion, or by entering a search term
        /// or a URL.
        case engaged

        /// The user abandoned their search by dismissing the URL bar.
        case abandoned
    }

    typealias SubscriberStateType = BrowserViewControllerState

    private let KVOs: [KVOConstants] = [
        .estimatedProgress,
        .loading,
        .canGoBack,
        .canGoForward,
        .URL,
        .title,
        .hasOnlySecureContent
    ]

    weak var browserDelegate: BrowserDelegate?
    weak var navigationHandler: BrowserNavigationHandler?

    private(set) lazy var addressToolbarContainer: AddressToolbarContainer = .build()
    var urlBar: URLBarView!

    var urlBarHeightConstraint: Constraint!
    var clipboardBarDisplayHandler: ClipboardBarDisplayHandler?
    var readerModeBar: ReaderModeBarView?
    var readerModeCache: ReaderModeCache
    var statusBarOverlay: StatusBarOverlay = .build { _ in }
    var searchController: SearchViewController?
    var searchSessionState: SearchSessionState?
    var screenshotHelper: ScreenshotHelper!
    var searchTelemetry: SearchTelemetry?
    var searchLoader: SearchLoader?
    var findInPageBar: FindInPageBar?
    var zoomPageBar: ZoomPageBar?
    var microsurvey: MicrosurveyPromptView?
    lazy var mailtoLinkHandler = MailtoLinkHandler()
    var urlFromAnotherApp: UrlToOpenModel?
    var isCrashAlertShowing = false
    var currentMiddleButtonState: MiddleButtonState?
    var passBookHelper: OpenPassBookHelper?
    var overlayManager: OverlayModeManager
    var appAuthenticator: AppAuthenticationProtocol
    var toolbarContextHintVC: ContextualHintViewController
    var dataClearanceContextHintVC: ContextualHintViewController
    let shoppingContextHintVC: ContextualHintViewController
    var windowUUID: WindowUUID { return tabManager.windowUUID }
    var currentWindowUUID: UUID? { return windowUUID }
    private var observedWebViews = WeakList<WKWebView>()

    // MARK: Telemetry Variables
    var webviewTelemetry = WebViewLoadMeasurementTelemetry()
    var privateBrowsingTelemetry = PrivateBrowsingTelemetry()
    var appStartupTelemetry = AppStartupTelemetry()

    // popover rotation handling
    var displayedPopoverController: UIViewController?
    var updateDisplayedPopoverProperties: (() -> Void)?

    // location label actions
    var pasteGoAction: AccessibleAction!
    var pasteAction: AccessibleAction!
    var copyAddressAction: AccessibleAction!

    weak var gridTabTrayController: LegacyGridTabViewController?
    var tabTrayViewController: TabTrayController?

    let profile: Profile
    let tabManager: TabManager
    let ratingPromptManager: RatingPromptManager
    lazy var isTabTrayRefactorEnabled: Bool = TabTrayFlagManager.isRefactorEnabled
    var isToolbarRefactorEnabled: Bool {
        return featureFlags.isFeatureEnabled(.toolbarRefactor, checking: .buildOnly)
    }
    var isOneTapNewTabEnabled: Bool {
        return featureFlags.isFeatureEnabled(.toolbarOneTapNewTab, checking: .buildOnly)
    }
    private var browserViewControllerState: BrowserViewControllerState?

    // Header stack view can contain the top url bar, top reader mode, top ZoomPageBar
    var header: BaseAlphaStackView = .build { _ in }

    // OverKeyboardContainer stack view contains
    // the bottom reader mode, the bottom url bar and the ZoomPageBar
    var overKeyboardContainer: BaseAlphaStackView = .build { _ in }

    // Overlay dimming view for private mode
    lazy var privateModeDimmingView: UIView = .build { view in
        view.backgroundColor = self.currentTheme().colors.layerScrim
        view.accessibilityIdentifier = AccessibilityIdentifiers.PrivateMode.dimmingView
    }

    // BottomContainer stack view contains toolbar
    var bottomContainer: BaseAlphaStackView = .build { _ in }

    // Alert content that appears on top of the content
    // ex: Find In Page, SnackBars
    var bottomContentStackView: BaseAlphaStackView = .build { stackview in
        stackview.isClearBackground = true
    }

    // The content stack view contains the contentContainer with homepage or browser and the shopping sidebar
    var contentStackView: SidebarEnabledView = .build()

    // The content container contains the homepage or webview. Embedded by the coordinator.
    var contentContainer: ContentContainer = .build { _ in }

    lazy var isBottomSearchBar: Bool = {
        guard isSearchBarLocationFeatureEnabled else { return false }
        return searchBarPosition == .bottom
    }()

    private lazy var topTouchArea: UIButton = .build { topTouchArea in
        topTouchArea.isAccessibilityElement = false
        topTouchArea.addTarget(self, action: #selector(self.tappedTopArea), for: .touchUpInside)
    }

    var topTabsVisible: Bool {
        return topTabsViewController != nil
    }
    // Backdrop used for displaying greyed background for private tabs
    private lazy var webViewContainerBackdrop: UIView = .build { containerBackdrop in
        containerBackdrop.alpha = 0
    }
    var keyboardBackdrop: UIView?

    lazy var scrollController = TabScrollingController(windowUUID: windowUUID)
    private var keyboardState: KeyboardState?
    var pendingToast: Toast? // A toast that might be waiting for BVC to appear before displaying
    var downloadToast: DownloadToast? // A toast that is showing the combined download progress

    // Tracking navigation items to record history types.
    // TODO: weak references?
    var ignoredNavigation = Set<WKNavigation>()
    var typedNavigation = [WKNavigation: VisitType]()

    private lazy var navigationToolbarContainer: NavigationToolbarContainer = .build { view in
        view.windowUUID = self.windowUUID
    }
    var toolbar = TabToolbar()
    var navigationToolbar: TabToolbarProtocol {
        return toolbar.isHidden ? urlBar : toolbar
    }

    var topTabsViewController: TopTabsViewController?

    // Keep track of allowed `URLRequest`s from `webView(_:decidePolicyFor:decisionHandler:)` so
    // that we can obtain the originating `URLRequest` when a `URLResponse` is received. This will
    // allow us to re-trigger the `URLRequest` if the user requests a file to be downloaded.
    var pendingRequests = [String: URLRequest]()

    // This is set when the user taps "Download Link" from the context menu. We then force a
    // download of the next request through the `WKNavigationDelegate` that matches this web view.
    weak var pendingDownloadWebView: WKWebView?

    let downloadQueue: DownloadQueue

    private var keyboardPressesHandlerValue: Any?

    var themeManager: ThemeManager
    var notificationCenter: NotificationProtocol
    var themeObserver: NSObjectProtocol?

    var logger: Logger

    var newTabSettings: NewTabPage {
        return NewTabAccessors.getNewTabPage(profile.prefs)
    }

    @available(iOS 13.4, *)
    func keyboardPressesHandler() -> KeyboardPressesHandler {
        guard let keyboardPressesHandlerValue = keyboardPressesHandlerValue as? KeyboardPressesHandler else {
            keyboardPressesHandlerValue = KeyboardPressesHandler()
            return keyboardPressesHandlerValue as! KeyboardPressesHandler
        }
        return keyboardPressesHandlerValue
    }

    init(
        profile: Profile,
        tabManager: TabManager,
        themeManager: ThemeManager = AppContainer.shared.resolve(),
        notificationCenter: NotificationProtocol = NotificationCenter.default,
        ratingPromptManager: RatingPromptManager = AppContainer.shared.resolve(),
        downloadQueue: DownloadQueue = AppContainer.shared.resolve(),
        logger: Logger = DefaultLogger.shared,
        appAuthenticator: AppAuthenticationProtocol = AppAuthenticator()
    ) {
        self.profile = profile
        self.tabManager = tabManager
        self.themeManager = themeManager
        self.notificationCenter = notificationCenter
        self.ratingPromptManager = ratingPromptManager
        self.readerModeCache = DiskReaderModeCache.sharedInstance
        self.downloadQueue = downloadQueue
        self.logger = logger
        self.appAuthenticator = appAuthenticator
        self.overlayManager = DefaultOverlayModeManager()
        let windowUUID = tabManager.windowUUID
        let contextualViewProvider = ContextualHintViewProvider(forHintType: .toolbarLocation,
                                                                with: profile)
        self.toolbarContextHintVC = ContextualHintViewController(with: contextualViewProvider,
                                                                 windowUUID: windowUUID)
        let shoppingViewProvider = ContextualHintViewProvider(forHintType: .shoppingExperience,
                                                              with: profile)
        shoppingContextHintVC = ContextualHintViewController(with: shoppingViewProvider,
                                                             windowUUID: windowUUID)
        let dataClearanceViewProvider = ContextualHintViewProvider(
            forHintType: .dataClearance,
            with: profile
        )
        self.dataClearanceContextHintVC = ContextualHintViewController(with: dataClearanceViewProvider,
                                                                       windowUUID: windowUUID)
        super.init(nibName: nil, bundle: nil)
        didInit()
    }

    required init?(coder aDecoder: NSCoder) {
        fatalError("init(coder:) has not been implemented")
    }

    deinit {
        logger.log("BVC deallocating", level: .info, category: .lifecycle)
        unsubscribeFromRedux()
        observedWebViews.forEach({ stopObserving(webView: $0) })
    }

    override var prefersStatusBarHidden: Bool {
        return false
    }

    override var supportedInterfaceOrientations: UIInterfaceOrientationMask {
        if UIDevice.current.userInterfaceIdiom == .phone {
            return .allButUpsideDown
        } else {
            return .all
        }
    }

    fileprivate func didInit() {
        screenshotHelper = ScreenshotHelper(controller: self)
        tabManager.addDelegate(self)
        tabManager.addNavigationDelegate(self)
        downloadQueue.addDelegate(self)
        let tabWindowUUID = tabManager.windowUUID
        AppEventQueue.wait(for: [.startupFlowComplete, .tabRestoration(tabWindowUUID)]) { [weak self] in
            // Ensure we call into didBecomeActive at least once during startup flow (if needed)
            guard !AppEventQueue.activityIsCompleted(.browserUpdatedForAppActivation(tabWindowUUID)) else { return }
            self?.browserDidBecomeActive()
        }
    }

    @objc
    private func didAddPendingBlobDownloadToQueue() {
        pendingDownloadWebView = nil
    }

    /// If user manually opens the keyboard and presses undo, the app switches to the last
    /// open tab, and because of that we need to leave overlay state
    @objc
    func didTapUndoCloseAllTabToast(notification: Notification) {
        guard windowUUID == notification.windowUUID else { return }
        overlayManager.switchTab(shouldCancelLoading: true)
    }

    @objc
    func didFinishAnnouncement(notification: Notification) {
        if let userInfo = notification.userInfo,
            let announcementText =  userInfo[UIAccessibility.announcementStringValueUserInfoKey] as? String {
            let saveSuccessMessage: String = .CreditCard.RememberCreditCard.CreditCardSaveSuccessToastMessage
            let updateSuccessMessage: String = .CreditCard.UpdateCreditCard.CreditCardUpdateSuccessToastMessage
            if announcementText == saveSuccessMessage || announcementText == updateSuccessMessage {
                UIAccessibility.post(
                    notification: .layoutChanged,
                    argument: self.tabManager.selectedTab?.currentWebView()
                )
            }
        }
    }

    @objc
    func searchBarPositionDidChange(notification: Notification) {
        guard let dict = notification.object as? NSDictionary,
              let newSearchBarPosition = dict[PrefsKeys.FeatureFlags.SearchBarPosition] as? SearchBarPosition,
              (!isToolbarRefactorEnabled && urlBar != nil) || isToolbarRefactorEnabled
        else { return }

        let searchBarView: TopBottomInterchangeable = isToolbarRefactorEnabled ? addressToolbarContainer : urlBar
        let newPositionIsBottom = newSearchBarPosition == .bottom
        let newParent = newPositionIsBottom ? overKeyboardContainer : header
        searchBarView.removeFromParent()
        searchBarView.addToParent(parent: newParent)

        if let readerModeBar = readerModeBar {
            readerModeBar.removeFromParent()
            readerModeBar.addToParent(parent: newParent, addToTop: newSearchBarPosition == .bottom)
        }

        isBottomSearchBar = newPositionIsBottom
        updateViewConstraints()
        updateHeaderConstraints()
        toolbar.setNeedsDisplay()
        searchBarView.updateConstraints()
        updateMicrosurveyConstraints()

        let action = GeneralBrowserMiddlewareAction(
            scrollOffset: scrollController.contentOffset,
            toolbarPosition: newSearchBarPosition,
            windowUUID: windowUUID,
            actionType: GeneralBrowserMiddlewareActionType.toolbarPositionChanged)
        store.dispatch(action)
    }

    @objc
    fileprivate func appMenuBadgeUpdate() {
        let isActionNeeded = RustFirefoxAccounts.shared.isActionNeeded
        let showWarningBadge = consume isActionNeeded

        if isToolbarRefactorEnabled {
            let badgeImageName = showWarningBadge ? StandardImageIdentifiers.Large.warningFill : nil
            let maskImageName = showWarningBadge ? ImageIdentifiers.menuWarningMask : nil

            let action = ToolbarMiddlewareAction(
                badgeImageName: badgeImageName,
                maskImageName: maskImageName,
                windowUUID: windowUUID,
                actionType: ToolbarMiddlewareActionType.showMenuWarningBadge
            )
            store.dispatch(action)
        } else {
            urlBar.warningMenuBadge(setVisible: showWarningBadge)
            toolbar.warningMenuBadge(setVisible: showWarningBadge)
        }
    }

    func updateToolbarStateForTraitCollection(_ newCollection: UITraitCollection) {
        let showNavToolbar = ToolbarHelper().shouldShowNavigationToolbar(for: newCollection)
        let showTopTabs = ToolbarHelper().shouldShowTopTabs(for: newCollection)

        if isToolbarRefactorEnabled {
            if showNavToolbar {
                navigationToolbarContainer.isHidden = false
                navigationToolbarContainer.applyTheme(theme: currentTheme())
                updateTabCountUsingTabManager(self.tabManager)
            } else {
                navigationToolbarContainer.isHidden = true
            }

            updateToolbarStateTraitCollectionIfNecessary(newCollection)
        } else {
            urlBar.topTabsIsShowing = showTopTabs
            urlBar.setShowToolbar(!showNavToolbar)
            toolbar.addNewTabButton.isHidden = showNavToolbar

            if showNavToolbar {
                toolbar.isHidden = false
                toolbar.tabToolbarDelegate = self
                toolbar.applyUIMode(
                    isPrivate: tabManager.selectedTab?.isPrivate ?? false,
                    theme: currentTheme()
                )
                toolbar.applyTheme(theme: currentTheme())
                handleMiddleButtonState(currentMiddleButtonState ?? .search)
                updateTabCountUsingTabManager(self.tabManager)
            } else {
                toolbar.tabToolbarDelegate = nil
                toolbar.isHidden = true
            }
        }

        appMenuBadgeUpdate()

        if showTopTabs, topTabsViewController == nil {
            let topTabsViewController = TopTabsViewController(tabManager: tabManager, profile: profile)
            topTabsViewController.delegate = self
            addChild(topTabsViewController)
            header.addArrangedViewToTop(topTabsViewController.view)
            self.topTabsViewController = topTabsViewController
            topTabsViewController.applyTheme()
        } else if showTopTabs, topTabsViewController != nil {
            topTabsViewController?.applyTheme()
        } else {
            if let topTabsView = topTabsViewController?.view {
                header.removeArrangedView(topTabsView)
            }
            topTabsViewController?.removeFromParent()
            topTabsViewController = nil
        }

        header.setNeedsLayout()
        view.layoutSubviews()

        if let tab = tabManager.selectedTab,
           let webView = tab.webView {
            updateURLBarDisplayURL(tab)

            if isToolbarRefactorEnabled {
                dispatchBackForwardToolbarAction(webView.canGoBack, windowUUID, .backButtonStateChanged)
                dispatchBackForwardToolbarAction(webView.canGoForward, windowUUID, .forwardButtonStateChanged)
            } else {
                navigationToolbar.updateBackStatus(webView.canGoBack)
                navigationToolbar.updateForwardStatus(webView.canGoForward)
            }
        }
    }

    func dismissVisibleMenus() {
        displayedPopoverController?.dismiss(animated: true)
        if self.presentedViewController as? PhotonActionSheet != nil {
            self.presentedViewController?.dismiss(animated: true, completion: nil)
        }
    }

    @objc
    func appDidEnterBackgroundNotification() {
        displayedPopoverController?.dismiss(animated: false) {
            self.updateDisplayedPopoverProperties = nil
            self.displayedPopoverController = nil
        }
        if self.presentedViewController as? PhotonActionSheet != nil {
            self.presentedViewController?.dismiss(animated: true, completion: nil)
        }
        if let tab = tabManager.selectedTab {
            screenshotHelper.takeScreenshot(tab)
        }
        // Formerly these calls were run during AppDelegate.didEnterBackground(), but we have
        // individual TabManager instances for each BVC, so we perform these here instead.
        tabManager.preserveTabs()
        logTelemetryForAppDidEnterBackground()
    }

    @objc
    func tappedTopArea() {
        scrollController.showToolbars(animated: true)
    }

    @objc
    func appWillResignActiveNotification() {
        // Dismiss any popovers that might be visible
        displayedPopoverController?.dismiss(animated: false) {
            self.updateDisplayedPopoverProperties = nil
            self.displayedPopoverController = nil
        }

        // If we are displaying a private tab, hide any elements in the tab that we wouldn't want shown
        // when the app is in the home switcher
        guard let privateTab = tabManager.selectedTab,
              privateTab.isPrivate
        else { return }

        view.bringSubviewToFront(webViewContainerBackdrop)
        webViewContainerBackdrop.alpha = 1
        contentStackView.alpha = 0

        if isToolbarRefactorEnabled {
            addressToolbarContainer.alpha = 0
        } else {
            urlBar.locationContainer.alpha = 0
        }
        presentedViewController?.popoverPresentationController?.containerView?.alpha = 0
        presentedViewController?.view.alpha = 0
    }

    @objc
    func appDidBecomeActiveNotification() {
        // Re-show any components that might have been hidden because they were being displayed
        // as part of a private mode tab
        UIView.animate(
            withDuration: 0.2,
            delay: 0,
            options: UIView.AnimationOptions(),
            animations: {
                self.contentStackView.alpha = 1

                if self.isToolbarRefactorEnabled {
                    self.addressToolbarContainer.alpha = 1
                } else {
                    self.urlBar.locationContainer.alpha = 1
                }

                self.presentedViewController?.popoverPresentationController?.containerView?.alpha = 1
                self.presentedViewController?.view.alpha = 1
            }, completion: { _ in
                self.webViewContainerBackdrop.alpha = 0
                self.view.sendSubviewToBack(self.webViewContainerBackdrop)
            })

        if let tab = tabManager.selectedTab, !tab.isFindInPageMode {
            // Re-show toolbar which might have been hidden during scrolling (prior to app moving into the background)
            scrollController.showToolbars(animated: false)
        }

        browserDidBecomeActive()
    }

    func browserDidBecomeActive() {
        let uuid = tabManager.windowUUID
        AppEventQueue.started(.browserUpdatedForAppActivation(uuid))
        defer { AppEventQueue.completed(.browserUpdatedForAppActivation(uuid)) }

        nightModeUpdates()

        // Update lock icon without redrawing the whole locationView
        if let tab = tabManager.selectedTab, !isToolbarRefactorEnabled {
            urlBar.locationView.tabDidChangeContentBlocking(tab)
        }

        dismissModalsIfStartAtHome()
    }

    private func nightModeUpdates() {
        if NightModeHelper.isActivated(),
           !featureFlags.isFeatureEnabled(.nightMode, checking: .buildOnly) {
            NightModeHelper.turnOff()
            themeManager.applyThemeUpdatesToWindows()
        }

        NightModeHelper.cleanNightModeDefaults()
    }

    private func dismissModalsIfStartAtHome() {
        guard tabManager.startAtHomeCheck() else { return }
        let action = FakespotAction(isOpen: false,
                                    windowUUID: windowUUID,
                                    actionType: FakespotActionType.setAppearanceTo)
        store.dispatch(action)

        guard presentedViewController != nil else { return }
        dismissVC()
    }

    // MARK: - Redux

    func subscribeToRedux() {
        let action = ScreenAction(windowUUID: windowUUID,
                                  actionType: ScreenActionType.showScreen,
                                  screen: .browserViewController)
        store.dispatch(action)

        let browserAction = GeneralBrowserMiddlewareAction(
            toolbarPosition: searchBarPosition,
            windowUUID: windowUUID,
            actionType: GeneralBrowserMiddlewareActionType.browserDidLoad)
        store.dispatch(browserAction)

        let uuid = self.windowUUID
        store.subscribe(self, transform: {
            $0.select({ appState in
                return BrowserViewControllerState(appState: appState, uuid: uuid)
            })
        })
    }

    func unsubscribeFromRedux() {
        let action = ScreenAction(windowUUID: windowUUID,
                                  actionType: ScreenActionType.closeScreen,
                                  screen: .browserViewController)
        store.dispatch(action)
        // Note: actual `store.unsubscribe()` is not strictly needed; Redux uses weak subscribers
    }

    func newState(state: BrowserViewControllerState) {
        ensureMainThread { [weak self] in
            guard let self else { return }

            browserViewControllerState = state

            // opens or close sidebar/bottom sheet to match the saved state
            if state.fakespotState.isOpen {
                let productURL = isToolbarRefactorEnabled ?
                    store.state.screenState(ToolbarState.self, for: .toolbar, window: windowUUID)?.addressToolbar.url :
                    urlBar.currentURL
                guard let productURL else { return }
                handleFakespotFlow(productURL: productURL)
            } else if !state.fakespotState.isOpen {
                dismissFakespotIfNeeded()
            }

            if state.reloadWebView {
                updateContentInHomePanel(state.browserViewType)
            }

            setupMiddleButtonStatus(isLoading: false)

            if let toast = state.toast {
                self.showToastType(toast: toast)
            }

            if state.showOverlay == true {
                overlayManager.openNewTab(url: nil, newTabSettings: newTabSettings)
            }

            executeToolbarActions()

            // Microsurveys
            if !state.microsurveyState.showPrompt {
                guard microsurvey != nil else { return }
                removeMicrosurveyPrompt()
            } else if state.microsurveyState.showSurvey {
                guard let model = state.microsurveyState.model else {
                    logger.log("Microsurvey model should not be nil", level: .warning, category: .redux)
                    return
                }
                navigationHandler?.showMicrosurvey(model: model)
            } else if state.microsurveyState.showPrompt {
                guard microsurvey == nil else { return }
                createMicrosurveyPrompt(with: state.microsurveyState)
            }
        }
    }

    private func showToastType(toast: ToastType) {
        let viewModel = ButtonToastViewModel(
            labelText: toast.title,
            buttonText: toast.buttonText)
        let uuid = windowUUID
        let toast = ButtonToast(viewModel: viewModel,
                                theme: currentTheme(),
                                completion: { buttonPressed in
            if let action = toast.reduxAction(for: uuid), buttonPressed {
                store.dispatch(action)
            }
        })

        show(toast: toast)
    }

    // MARK: - Lifecycle

    override func viewDidLoad() {
        super.viewDidLoad()
        KeyboardHelper.defaultHelper.addDelegate(self)
        trackTelemetry()
        setupNotifications()
        addSubviews()
        listenForThemeChange(view)
        setupAccessibleActions()

        clipboardBarDisplayHandler = ClipboardBarDisplayHandler(prefs: profile.prefs, tabManager: tabManager)
        clipboardBarDisplayHandler?.delegate = self

        scrollController.header = header
        scrollController.overKeyboardContainer = overKeyboardContainer
        scrollController.bottomContainer = bottomContainer

        updateToolbarStateForTraitCollection(traitCollection)

        setupConstraints()

        // Setup UIDropInteraction to handle dragging and dropping
        // links into the view from other apps.
        let dropInteraction = UIDropInteraction(delegate: self)
        view.addInteraction(dropInteraction)

        searchTelemetry = SearchTelemetry(tabManager: tabManager)

        // Awesomebar Location Telemetry
        SearchBarSettingsViewModel.recordLocationTelemetry(for: isBottomSearchBar ? .bottom : .top)

        overlayManager.setURLBar(urlBarView: isToolbarRefactorEnabled ? addressToolbarContainer : urlBar)

        // Update theme of already existing views
        let theme = currentTheme()
        header.applyTheme(theme: theme)
        overKeyboardContainer.applyTheme(theme: theme)
        bottomContainer.applyTheme(theme: theme)
        bottomContentStackView.applyTheme(theme: theme)
        statusBarOverlay.hasTopTabs = ToolbarHelper().shouldShowTopTabs(for: traitCollection)
        statusBarOverlay.applyTheme(theme: theme)

        // Feature flag for credit card until we fully enable this feature
        let autofillCreditCardStatus = featureFlags.isFeatureEnabled(
            .creditCardAutofillStatus, checking: .buildOnly)
        // We need to update autofill status on sync manager as there could be delay from nimbus
        // in getting the value. When the delay happens the credit cards might not sync
        // as the default value is false
        profile.syncManager.updateCreditCardAutofillStatus(value: autofillCreditCardStatus)
        // Credit card initial setup telemetry
        creditCardInitialSetupTelemetry()

        // Send settings telemetry for Fakespot
        FakespotUtils().addSettingTelemetry()

        subscribeToRedux()
    }

    private func setupAccessibleActions() {
        // UIAccessibilityCustomAction subclass holding an AccessibleAction instance does not work,
        // thus unable to generate AccessibleActions and UIAccessibilityCustomActions "on-demand" and need
        // to make them "persistent" e.g. by being stored in BVC
        pasteGoAction = AccessibleAction(name: .PasteAndGoTitle, handler: { [weak self] () -> Bool in
            guard let self, let pasteboardContents = UIPasteboard.general.string else { return false }
            if isToolbarRefactorEnabled {
                openBrowser(searchTerm: pasteboardContents)
            } else {
                urlBar(urlBar, didSubmitText: pasteboardContents)
            }
            searchController?.searchTelemetry?.interactionType = .pasted
            return true
        })
        pasteAction = AccessibleAction(name: .PasteTitle, handler: {  [weak self] () -> Bool in
            guard let self, let pasteboardContents = UIPasteboard.general.string else { return false }
            // Enter overlay mode and make the search controller appear.
            overlayManager.openSearch(with: pasteboardContents)
            searchController?.searchTelemetry?.interactionType = .pasted
            return true
        })
        copyAddressAction = AccessibleAction(name: .CopyAddressTitle, handler: { [weak self] () -> Bool in
            guard let self else { return false }
            let fallbackURL = isToolbarRefactorEnabled ? tabManager.selectedTab?.currentURL() : urlBar.currentURL
            if let url = tabManager.selectedTab?.canonicalURL?.displayURL ?? fallbackURL {
                UIPasteboard.general.url = url
            }
            return true
        })
    }

    private func setupNotifications() {
        notificationCenter.addObserver(
            self,
            selector: #selector(appWillResignActiveNotification),
            name: UIApplication.willResignActiveNotification,
            object: nil)
        notificationCenter.addObserver(
            self,
            selector: #selector(appDidBecomeActiveNotification),
            name: UIApplication.didBecomeActiveNotification,
            object: nil)
        notificationCenter.addObserver(
            self,
            selector: #selector(appDidEnterBackgroundNotification),
            name: UIApplication.didEnterBackgroundNotification,
            object: nil)
        notificationCenter.addObserver(
            self,
            selector: #selector(appMenuBadgeUpdate),
            name: .FirefoxAccountStateChange,
            object: nil)
        notificationCenter.addObserver(
            self,
            selector: #selector(searchBarPositionDidChange),
            name: .SearchBarPositionDidChange,
            object: nil)
        notificationCenter.addObserver(
            self,
            selector: #selector(didTapUndoCloseAllTabToast),
            name: .DidTapUndoCloseAllTabToast,
            object: nil)
        notificationCenter.addObserver(
            self,
            selector: #selector(didFinishAnnouncement),
            name: UIAccessibility.announcementDidFinishNotification,
            object: nil)
        notificationCenter.addObserver(
            self,
            selector: #selector(didAddPendingBlobDownloadToQueue),
            name: .PendingBlobDownloadAddedToQueue,
            object: nil)
        notificationCenter.addObserver(
            self,
            selector: #selector(updateForDefaultSearchEngineDidChange),
            name: .SearchSettingsDidUpdateDefaultSearchEngine,
            object: nil)
        notificationCenter.addObserver(
            self,
            selector: #selector(handlePageZoomLevelUpdated),
            name: .PageZoomLevelUpdated,
            object: nil)
    }

    func addSubviews() {
        view.addSubviews(webViewContainerBackdrop, contentStackView)

        contentStackView.addArrangedSubview(contentContainer)

        view.addSubview(topTouchArea)

        // Work around for covering the non-clipped web view content
        view.addSubview(statusBarOverlay)

        // Setup the URL bar, wrapped in a view to get transparency effect
        if isToolbarRefactorEnabled {
            addressToolbarContainer.configure(windowUUID: windowUUID, profile: profile, delegate: self)
            addressToolbarContainer.applyTheme(theme: currentTheme())
            addressToolbarContainer.addToParent(parent: isBottomSearchBar ? overKeyboardContainer : header)
        } else {
            urlBar = URLBarView(profile: profile, windowUUID: windowUUID)
            urlBar.translatesAutoresizingMaskIntoConstraints = false
            urlBar.delegate = self
            urlBar.tabToolbarDelegate = self
            urlBar.applyTheme(theme: currentTheme())
            let isPrivate = tabManager.selectedTab?.isPrivate ?? false
            urlBar.applyUIMode(isPrivate: isPrivate, theme: currentTheme())
            urlBar.addToParent(parent: isBottomSearchBar ? overKeyboardContainer : header)
        }

        view.addSubview(header)
        view.addSubview(bottomContentStackView)
        view.addSubview(overKeyboardContainer)

        if isToolbarRefactorEnabled {
            toolbar = TabToolbar()
        }

        let toolbarToShow = isToolbarRefactorEnabled ? navigationToolbarContainer : toolbar

        bottomContainer.addArrangedSubview(toolbarToShow)
        view.addSubview(bottomContainer)
    }

    override func viewWillAppear(_ animated: Bool) {
        super.viewWillAppear(animated)

        // Skip the 'restore tabs' alert on iPad; this avoids some potential UX issues with multi-window. [FXIOS-9079]
        let iPadDevice = UIDevice.current.userInterfaceIdiom == .pad
        if !iPadDevice && !displayedRestoreTabsAlert && crashedLastLaunch() {
            logger.log("The application crashed on last session",
                       level: .info,
                       category: .lifecycle)
            displayedRestoreTabsAlert = true
            showRestoreTabsAlert()
        } else {
            // Tab restoration is triggered here for new installs, cold launches, or any BVC appearance.
            // Note: `restoreTabs()` returns early if `tabs` is not-empty; repeated calls should have no effect.
            tabManager.restoreTabs()
        }

        updateTabCountUsingTabManager(tabManager, animated: false)

        if !isToolbarRefactorEnabled {
            urlBar.searchEnginesDidUpdate()
        }
    }

    override func viewDidAppear(_ animated: Bool) {
        super.viewDidAppear(animated)

        if let toast = self.pendingToast {
            self.pendingToast = nil
            show(toast: toast, afterWaiting: ButtonToast.UX.delay)
        }
        showQueuedAlertIfAvailable()

        prepareURLOnboardingContextualHint()

        browserDelegate?.browserHasLoaded()
        AppEventQueue.signal(event: .browserIsReady)
    }

    private func prepareURLOnboardingContextualHint() {
        guard toolbarContextHintVC.shouldPresentHint(),
              featureFlags.isFeatureEnabled(.isToolbarCFREnabled, checking: .buildOnly)
        else { return }

        toolbarContextHintVC.configure(
            anchor: isToolbarRefactorEnabled ? addressToolbarContainer : urlBar,
            withArrowDirection: isBottomSearchBar ? .down : .up,
            andDelegate: self,
            presentedUsing: { [weak self] in self?.presentContextualHint() },
            andActionForButton: { [weak self] in self?.homePanelDidRequestToOpenSettings(at: .toolbar) },
            overlayState: overlayManager)
    }

    private func presentContextualHint() {
        if IntroScreenManager(prefs: profile.prefs).shouldShowIntroScreen { return }
        present(toolbarContextHintVC, animated: true)

        UIAccessibility.post(notification: .layoutChanged, argument: toolbarContextHintVC)
    }

    func willNavigateAway() {
        if let tab = tabManager.selectedTab {
            screenshotHelper.takeScreenshot(tab)
        }
    }

    override func viewDidLayoutSubviews() {
        super.viewDidLayoutSubviews()
        // Remove existing constraints
        statusBarOverlay.removeConstraints(statusBarOverlay.constraints)

        // Set new constraints for the statusBarOverlay
        NSLayoutConstraint.activate([
            statusBarOverlay.topAnchor.constraint(equalTo: view.topAnchor),
            statusBarOverlay.leadingAnchor.constraint(equalTo: view.leadingAnchor),
            statusBarOverlay.trailingAnchor.constraint(equalTo: view.trailingAnchor),
            statusBarOverlay.heightAnchor.constraint(equalToConstant: view.safeAreaInsets.top)
        ])

        // Ensure the layout is updated immediately
        view.layoutIfNeeded()

        showQueuedAlertIfAvailable()
        adjustURLBarHeightBasedOnLocationViewHeight()
    }

    private func adjustURLBarHeightBasedOnLocationViewHeight() {
        // Make sure that we have a height to actually base our calculations on
        guard !isToolbarRefactorEnabled, urlBar.locationContainer.bounds.height != 0 else { return }
        let locationViewHeight = urlBar.locationView.bounds.height
        let heightWithPadding = locationViewHeight + UIConstants.ToolbarPadding

        // Adjustment for landscape on the urlbar
        // need to account for inset and remove it when keyboard is showing
        let showNavToolbar = ToolbarHelper().shouldShowNavigationToolbar(for: traitCollection)
        let isKeyboardShowing = keyboardState != nil

        if !showNavToolbar && isBottomSearchBar &&
        !isKeyboardShowing && UIDevice.current.orientation.isLandscape {
            overKeyboardContainer.addBottomInsetSpacer(spacerHeight: UIConstants.BottomInset)
        } else {
            overKeyboardContainer.removeBottomInsetSpacer()
        }

        urlBarHeightConstraint.update(offset: heightWithPadding)
    }

    override func willTransition(
        to newCollection: UITraitCollection,
        with coordinator: UIViewControllerTransitionCoordinator
    ) {
        super.willTransition(to: newCollection, with: coordinator)

        // During split screen launching on iPad, this callback gets fired before viewDidLoad gets a chance to
        // set things up. Make sure to only update the toolbar state if the view is ready for it.
        if isViewLoaded {
            updateToolbarStateForTraitCollection(newCollection)
        }

        displayedPopoverController?.dismiss(animated: true, completion: nil)
        coordinator.animate(alongsideTransition: { context in
            self.scrollController.showToolbars(animated: false)
        }, completion: nil)
    }

    override func viewWillTransition(to size: CGSize, with coordinator: UIViewControllerTransitionCoordinator) {
        super.viewWillTransition(to: size, with: coordinator)

        dismissVisibleMenus()

        var fakespotNeedsUpdate = false
        if !isToolbarRefactorEnabled, urlBar.currentURL != nil {
            fakespotNeedsUpdate = contentStackView.isSidebarVisible != FakespotUtils().shouldDisplayInSidebar(
                viewSize: size
            )
            if let fakespotState = browserViewControllerState?.fakespotState {
                fakespotNeedsUpdate = fakespotNeedsUpdate && fakespotState.isOpen
            }

            if fakespotNeedsUpdate {
                dismissFakespotIfNeeded(animated: false)
            }
        }

        coordinator.animate(alongsideTransition: { [self] context in
            scrollController.updateMinimumZoom()
            topTabsViewController?.scrollToCurrentTab(false, centerCell: false)
            if let popover = displayedPopoverController {
                updateDisplayedPopoverProperties?()
                present(popover, animated: true, completion: nil)
            }

            let productURL = isToolbarRefactorEnabled ?
            store.state.screenState(ToolbarState.self, for: .toolbar, window: windowUUID)?.addressToolbar.url :
            urlBar.currentURL

            if let productURL, fakespotNeedsUpdate {
                handleFakespotFlow(productURL: productURL)
            }
        }, completion: { _ in
            self.scrollController.setMinimumZoom()
        })
        microsurvey?.setNeedsUpdateConstraints()
    }

    override func traitCollectionDidChange(_ previousTraitCollection: UITraitCollection?) {
        super.traitCollectionDidChange(previousTraitCollection)
        updateToolbarStateForTraitCollection(traitCollection)
        if traitCollection.hasDifferentColorAppearance(comparedTo: previousTraitCollection) {
            themeManager.applyThemeUpdatesToWindows()
        }
        setupMiddleButtonStatus(isLoading: false)
    }

    // MARK: - Constraints

    private func setupConstraints() {
        if !isToolbarRefactorEnabled {
            urlBar.snp.makeConstraints { make in
                urlBarHeightConstraint = make.height.equalTo(UIConstants.TopToolbarHeightMax).constraint
            }
        }

        NSLayoutConstraint.activate([
            webViewContainerBackdrop.topAnchor.constraint(equalTo: view.topAnchor),
            webViewContainerBackdrop.leadingAnchor.constraint(equalTo: view.leadingAnchor),
            webViewContainerBackdrop.trailingAnchor.constraint(equalTo: view.trailingAnchor),
            webViewContainerBackdrop.bottomAnchor.constraint(equalTo: view.bottomAnchor)
        ])

        NSLayoutConstraint.activate([
            contentStackView.topAnchor.constraint(equalTo: header.bottomAnchor),
            contentStackView.leadingAnchor.constraint(equalTo: view.leadingAnchor),
            contentStackView.trailingAnchor.constraint(equalTo: view.trailingAnchor),
            contentStackView.bottomAnchor.constraint(equalTo: overKeyboardContainer.topAnchor),
        ])

        updateHeaderConstraints()
    }

    private func updateHeaderConstraints() {
        header.snp.remakeConstraints { make in
            if isBottomSearchBar {
                make.left.right.equalTo(view)
                make.top.equalTo(view.safeArea.top)
                // The status bar is covered by the statusBarOverlay,
                // if we don't have the URL bar at the top then header height is 0
                make.height.equalTo(0)
            } else {
                scrollController.headerTopConstraint = make.top.equalTo(view.safeArea.top).constraint
                make.left.right.equalTo(view)
            }
        }
    }

    override func updateViewConstraints() {
        super.updateViewConstraints()

        NSLayoutConstraint.activate([
            topTouchArea.topAnchor.constraint(equalTo: view.topAnchor),
            topTouchArea.leadingAnchor.constraint(equalTo: view.leadingAnchor),
            topTouchArea.trailingAnchor.constraint(equalTo: view.trailingAnchor),
            topTouchArea.heightAnchor.constraint(equalToConstant: isBottomSearchBar ? 0 : UX.ShowHeaderTapAreaHeight)
        ])

        readerModeBar?.snp.remakeConstraints { make in
            make.height.equalTo(UIConstants.ToolbarHeight)
        }

        // Setup the bottom toolbar
        if !isToolbarRefactorEnabled {
            toolbar.snp.remakeConstraints { make in
                make.height.equalTo(UIConstants.BottomToolbarHeight)
            }
        }

        overKeyboardContainer.snp.remakeConstraints { make in
            scrollController.overKeyboardContainerConstraint = make.bottom.equalTo(bottomContainer.snp.top).constraint
            if !isBottomSearchBar, zoomPageBar != nil {
                make.height.greaterThanOrEqualTo(0)
            } else if !isBottomSearchBar {
                make.height.equalTo(0)
            }
            make.leading.trailing.equalTo(view)
        }

        bottomContainer.snp.remakeConstraints { make in
            scrollController.bottomContainerConstraint = make.bottom.equalTo(view.snp.bottom).constraint
            make.leading.trailing.equalTo(view)
        }

        bottomContentStackView.snp.remakeConstraints { remake in
            adjustBottomContentStackView(remake)
        }

        if let tab = tabManager.selectedTab, tab.isFindInPageMode {
            scrollController.hideToolbars(animated: true, isFindInPageMode: true)
        } else {
            adjustBottomSearchBarForKeyboard()
        }
    }

    private func adjustBottomContentStackView(_ remake: ConstraintMaker) {
        remake.left.equalTo(view.safeArea.left)
        remake.right.equalTo(view.safeArea.right)
        remake.centerX.equalTo(view)
        remake.width.equalTo(view.safeArea.width)

        // Height is set by content - this removes run time error
        remake.height.greaterThanOrEqualTo(0)
        bottomContentStackView.setContentHuggingPriority(.defaultHigh, for: .vertical)

        if isBottomSearchBar {
            adjustBottomContentBottomSearchBar(remake)
        } else {
            adjustBottomContentTopSearchBar(remake)
        }
    }

    private func adjustBottomContentTopSearchBar(_ remake: ConstraintMaker) {
        if let keyboardHeight = keyboardState?.intersectionHeightForView(view), keyboardHeight > 0 {
            remake.bottom.equalTo(view).offset(-keyboardHeight)
        } else if !toolbar.isHidden {
            remake.bottom.lessThanOrEqualTo(overKeyboardContainer.snp.top)
            remake.bottom.lessThanOrEqualTo(view.safeArea.bottom)
        } else {
            remake.bottom.equalTo(view.safeArea.bottom)
        }
    }

    private func adjustBottomContentBottomSearchBar(_ remake: ConstraintMaker) {
        remake.bottom.lessThanOrEqualTo(overKeyboardContainer.snp.top)
        remake.bottom.lessThanOrEqualTo(view.safeArea.bottom)
    }

    private func adjustBottomSearchBarForKeyboard() {
        guard isBottomSearchBar,
              let keyboardHeight = keyboardState?.intersectionHeightForView(view), keyboardHeight > 0
        else {
            overKeyboardContainer.removeKeyboardSpacer()
            return
        }

        let showNavToolbar = ToolbarHelper().shouldShowNavigationToolbar(for: traitCollection)
        let toolBarHeight = showNavToolbar ? UIConstants.BottomToolbarHeight : 0
        let spacerHeight = keyboardHeight - toolBarHeight
        overKeyboardContainer.addKeyboardSpacer(spacerHeight: spacerHeight)
    }

    // Because crashedLastLaunch is sticky, it does not get reset, we need to remember its
    // value so that we do not keep asking the user to restore their tabs.
    var displayedRestoreTabsAlert = false

    fileprivate func crashedLastLaunch() -> Bool {
        return logger.crashedLastLaunch
    }

    fileprivate func showRestoreTabsAlert() {
        let alert = UIAlertController.restoreTabsAlert(
            okayCallback: { _ in
                let extra = [TelemetryWrapper.EventExtraKey.isRestoreTabsStarted.rawValue: true]
                TelemetryWrapper.recordEvent(category: .action,
                                             method: .tap,
                                             object: .restoreTabsAlert,
                                             extras: extra)
                self.isCrashAlertShowing = false
                self.tabManager.restoreTabs(true)
            },
            noCallback: { _ in
                let extra = [TelemetryWrapper.EventExtraKey.isRestoreTabsStarted.rawValue: false]
                TelemetryWrapper.recordEvent(category: .action,
                                             method: .tap,
                                             object: .restoreTabsAlert,
                                             extras: extra)
                self.isCrashAlertShowing = false
                self.tabManager.selectTab(self.tabManager.addTab())
                self.openUrlAfterRestore()
                AppEventQueue.signal(event: .tabRestoration(self.tabManager.windowUUID))
            }
        )
        self.present(alert, animated: true, completion: nil)
        isCrashAlertShowing = true
    }

    fileprivate func showQueuedAlertIfAvailable() {
        if let queuedAlertInfo = tabManager.selectedTab?.dequeueJavascriptAlertPrompt() {
            let alertController = queuedAlertInfo.alertController()
            alertController.delegate = self
            present(alertController, animated: true, completion: nil)
        }
    }

    func resetBrowserChrome() {
        // animate and reset transform for tab chrome
        if !isToolbarRefactorEnabled {
            urlBar.updateAlphaForSubviews(1)
            toolbar.isHidden = false
        }

        [header, overKeyboardContainer].forEach { view in
            view?.transform = .identity
        }
    }

    // MARK: - Manage embedded content

    func frontEmbeddedContent(_ viewController: ContentContainable) {
        contentContainer.update(content: viewController)
        statusBarOverlay.resetState(isHomepage: contentContainer.hasHomepage)
    }

    /// Embed a ContentContainable inside the content container
    /// - Parameter viewController: the view controller to embed inside the content container
    /// - Returns: True when the content was successfully embedded
    func embedContent(_ viewController: ContentContainable) -> Bool {
        guard contentContainer.canAdd(content: viewController) else { return false }

        addChild(viewController)
        contentContainer.add(content: viewController)
        viewController.didMove(toParent: self)
        statusBarOverlay.resetState(isHomepage: contentContainer.hasHomepage)

        UIAccessibility.post(notification: UIAccessibility.Notification.screenChanged, argument: nil)
        return true
    }

    /// Show the home page embedded in the contentContainer
    /// - Parameter inline: Inline is true when the homepage is created from the tab tray, a long press
    /// on the tab bar to open a new tab or by pressing the home page button on the tab bar. Inline is false when
    /// it's the zero search page, aka when the home page is shown by clicking the url bar from a loaded web page.
    func showEmbeddedHomepage(inline: Bool, isPrivate: Bool) {
        resetDataClearanceCFRTimer()

        if isPrivate && featureFlags.isFeatureEnabled(.feltPrivacySimplifiedUI, checking: .buildOnly) {
            browserDelegate?.showPrivateHomepage(overlayManager: overlayManager)
            return
        }

        hideReaderModeBar(animated: false)

        // Make sure reload button is hidden on homepage
        if !isToolbarRefactorEnabled {
            urlBar.locationView.reloadButton.reloadButtonState = .disabled
        }

        browserDelegate?.showHomepage(inline: inline,
                                      toastContainer: contentContainer,
                                      homepanelDelegate: self,
                                      libraryPanelDelegate: self,
                                      statusBarScrollDelegate: statusBarOverlay,
                                      overlayManager: overlayManager)
    }

    func showEmbeddedWebview() {
        // Make sure reload button is working when showing webview
        if !isToolbarRefactorEnabled {
            urlBar.locationView.reloadButton.reloadButtonState = .reload
        }

        guard let selectedTab = tabManager.selectedTab,
              let webView = selectedTab.webView else {
            logger.log("Webview of selected tab was not available", level: .debug, category: .lifecycle)
            return
        }

        if webView.url == nil {
            // The web view can go gray if it was zombified due to memory pressure.
            // When this happens, the URL is nil, so try restoring the page upon selection.
            logger.log("Webview was zombified, reloading before showing", level: .debug, category: .lifecycle)
            selectedTab.reload()
        }

        browserDelegate?.show(webView: webView)
    }

    // MARK: - Microsurvey
    private var isToolbarPositionBottom: Bool {
        let toolbarState = store.state.screenState(ToolbarState.self,
                                                   for: .toolbar,
                                                   window: windowUUID)
        let isBottomToolbar = toolbarState?.toolbarPosition == .bottom
        return isToolbarRefactorEnabled ? isBottomToolbar : urlBar.isBottomSearchBar
    }

    private func setupMicrosurvey() {
        guard featureFlags.isFeatureEnabled(.microsurvey, checking: .buildOnly), microsurvey == nil else { return }

        store.dispatch(
            MicrosurveyPromptAction(windowUUID: windowUUID, actionType: MicrosurveyPromptActionType.showPrompt)
        )
    }

    private func updateMicrosurveyConstraints() {
        guard let microsurvey else { return }

        microsurvey.translatesAutoresizingMaskIntoConstraints = false
        view.addSubview(microsurvey)

        if isToolbarPositionBottom {
            overKeyboardContainer.addArrangedViewToTop(microsurvey, animated: false, completion: {
                self.view.layoutIfNeeded()
            })
        } else {
            bottomContainer.addArrangedViewToTop(microsurvey, animated: false, completion: {
                self.view.layoutIfNeeded()
            })
        }

        microsurvey.applyTheme(theme: themeManager.getCurrentTheme(for: windowUUID))

        updateBarBordersForMicrosurvey()
        updateViewConstraints()
    }

    // Update border to hide when microsurvey is shown so that
    // it appears to belong the app and harder to spoof
    private func updateBarBordersForMicrosurvey() {
        // TODO: FXIOS-9503 Update for Toolbar Redesign
        guard !shouldUseiPadSetup(), !isToolbarRefactorEnabled else { return }
        let hasMicrosurvery = microsurvey != nil

        if let urlBar, isToolbarPositionBottom {
            urlBar.isMicrosurveyShown = hasMicrosurvery
            urlBar.updateTopBorderDisplay()
        }
        toolbar.isMicrosurveyShown = hasMicrosurvery
        toolbar.setNeedsDisplay()
    }

    private func createMicrosurveyPrompt(with state: MicrosurveyPromptState) {
        self.microsurvey = MicrosurveyPromptView(
            state: state,
            windowUUID: windowUUID,
            inOverlayMode: overlayManager.inOverlayMode
        )
        updateMicrosurveyConstraints()
    }

    private func removeMicrosurveyPrompt() {
        guard let microsurvey else { return }

        if isToolbarPositionBottom {
            overKeyboardContainer.removeArrangedView(microsurvey)
        } else {
            bottomContainer.removeArrangedView(microsurvey)
        }

        self.microsurvey = nil
        updateBarBordersForMicrosurvey()
        updateViewConstraints()
    }
    // MARK: - Update content

    func updateContentInHomePanel(_ browserViewType: BrowserViewType) {
        logger.log("Update content on browser view controller with type \(browserViewType)",
                   level: .info,
                   category: .coordinator)

        switch browserViewType {
        case .normalHomepage:
            showEmbeddedHomepage(inline: true, isPrivate: false)
        case .privateHomepage:
            showEmbeddedHomepage(inline: true, isPrivate: true)
        case .webview:
            showEmbeddedWebview()
            if !isToolbarRefactorEnabled {
                urlBar.locationView.reloadButton.isHidden = false
            }
        }

        if UIDevice.current.userInterfaceIdiom == .pad {
            topTabsViewController?.refreshTabs()
        }
        setupMicrosurvey()
    }

    func updateInContentHomePanel(_ url: URL?, focusUrlBar: Bool = false) {
        let isAboutHomeURL = url.flatMap { InternalURL($0)?.isAboutHomeURL } ?? false
        guard url != nil else {
            showEmbeddedWebview()
            if !isToolbarRefactorEnabled {
                urlBar.locationView.reloadButton.reloadButtonState = .disabled
            }
            return
        }

        if isAboutHomeURL {
            showEmbeddedHomepage(inline: true, isPrivate: tabManager.selectedTab?.isPrivate ?? false)
        } else {
            showEmbeddedWebview()
            if !isToolbarRefactorEnabled {
                urlBar.locationView.reloadButton.isHidden = false
            }
        }

        if UIDevice.current.userInterfaceIdiom == .pad {
            topTabsViewController?.refreshTabs()
        }
        setupMicrosurvey()
    }

    func showLibrary(panel: LibraryPanelType) {
        DispatchQueue.main.async {
            self.navigationHandler?.show(homepanelSection: panel.homepanelSection)
        }
    }

    fileprivate func createSearchControllerIfNeeded() {
        guard self.searchController == nil else { return }

        let isPrivate = tabManager.selectedTab?.isPrivate ?? false
        let searchViewModel = SearchViewModel(isPrivate: isPrivate,
                                              isBottomSearchBar: isBottomSearchBar,
                                              profile: profile,
                                              model: profile.searchEngines,
                                              tabManager: tabManager)
        let searchController = SearchViewController(profile: profile,
                                                    viewModel: searchViewModel,
                                                    tabManager: tabManager)
        searchViewModel.searchEngines = profile.searchEngines
        searchController.searchDelegate = self

        let searchLoader = SearchLoader(
            profile: profile,
            autocompleteView: isToolbarRefactorEnabled ? addressToolbarContainer : urlBar)
        searchLoader.addListener(searchViewModel)
        self.searchLoader = searchLoader

        self.searchController = searchController
        self.searchSessionState = .active
    }

    func showSearchController() {
        createSearchControllerIfNeeded()

        guard let searchController = self.searchController else { return }

        // This needs to be added to ensure during animation of the keyboard,
        // No content is showing in between the bottom search bar and the searchViewController
        if isBottomSearchBar, keyboardBackdrop == nil {
            keyboardBackdrop = UIView()
            keyboardBackdrop?.backgroundColor = currentTheme().colors.layer1
            view.insertSubview(keyboardBackdrop!, belowSubview: overKeyboardContainer)
            keyboardBackdrop?.snp.makeConstraints { make in
                make.edges.equalTo(view)
            }
            view.bringSubviewToFront(bottomContainer)
        }

        addChild(searchController)
        view.addSubview(searchController.view)
        searchController.view.translatesAutoresizingMaskIntoConstraints = false

        let constraintTarget = isBottomSearchBar ? overKeyboardContainer.topAnchor : view.bottomAnchor
        NSLayoutConstraint.activate([
            searchController.view.topAnchor.constraint(equalTo: header.bottomAnchor),
            searchController.view.leadingAnchor.constraint(equalTo: view.leadingAnchor),
            searchController.view.trailingAnchor.constraint(equalTo: view.trailingAnchor),
            searchController.view.bottomAnchor.constraint(equalTo: constraintTarget)
        ])

        searchController.didMove(toParent: self)
    }

    func hideSearchController() {
        privateModeDimmingView.removeFromSuperview()
        guard let searchController = self.searchController else { return }
        searchController.willMove(toParent: nil)
        searchController.view.removeFromSuperview()
        searchController.removeFromParent()

        keyboardBackdrop?.removeFromSuperview()
        keyboardBackdrop = nil
    }

    func destroySearchController() {
        hideSearchController()

        searchController = nil
        searchSessionState = nil
        searchLoader = nil
    }

    func finishEditingAndSubmit(_ url: URL, visitType: VisitType, forTab tab: Tab) {
        if !isToolbarRefactorEnabled {
            urlBar.currentURL = url
        }
        overlayManager.finishEditing(shouldCancelLoading: false)

        if let nav = tab.loadRequest(URLRequest(url: url)) {
            self.recordNavigationInTab(tab, navigation: nav, visitType: visitType)
        }
    }

    func addBookmark(url: String, title: String? = nil) {
        var title = (title ?? "").trimmingCharacters(in: .whitespacesAndNewlines)
        if title.isEmpty {
            title = url
        }

        let shareItem = ShareItem(url: url, title: title)
        // Add new mobile bookmark at the top of the list
        profile.places.createBookmark(parentGUID: BookmarkRoots.MobileFolderGUID,
                                      url: shareItem.url,
                                      title: shareItem.title,
                                      position: 0)

        var userData = [QuickActionInfos.tabURLKey: shareItem.url]
        if let title = shareItem.title {
            userData[QuickActionInfos.tabTitleKey] = title
        }
        QuickActionsImplementation().addDynamicApplicationShortcutItemOfType(.openLastBookmark,
                                                                             withUserData: userData,
                                                                             toApplication: .shared)

        showBookmarkToast(action: .add)
    }

    func removeBookmark(url: URL, title: String?) {
        profile.places.deleteBookmarksWithURL(url: url.absoluteString).uponQueue(.main) { result in
            guard result.isSuccess else { return }
            self.showBookmarkToast(bookmarkURL: url, title: title, action: .remove)
        }
    }

    private func showBookmarkToast(bookmarkURL: URL? = nil, title: String? = nil, action: BookmarkAction) {
        switch action {
        case .add:
            self.showToast(message: .AppMenu.AddBookmarkConfirmMessage, toastAction: .bookmarkPage)
        case .remove:
            self.showToast(bookmarkURL, title, message: .AppMenu.RemoveBookmarkConfirmMessage, toastAction: .removeBookmark)
        }
    }

    /// This function will open a view separate from the bookmark edit panel found in the
    /// Library Panel - Bookmarks section. In order to get the correct information, it needs
    /// to fetch the last added bookmark in the mobile folder, which is the default
    /// location for all bookmarks added on mobile.
    internal func openBookmarkEditPanel() {
        TelemetryWrapper.recordEvent(
            category: .action,
            method: .change,
            object: .bookmark,
            value: .addBookmarkToast
        )
        if profile.isShutdown { return }
        profile.places.getBookmarksTree(
            rootGUID: BookmarkRoots.MobileFolderGUID,
            recursive: false
        ).uponQueue(.main) { result in
            guard let bookmarkFolder = result.successValue as? BookmarkFolderData,
                  let bookmarkNode = bookmarkFolder.children?.first as? FxBookmarkNode
            else { return }

            let detailController = BookmarkDetailPanel(profile: self.profile,
                                                       windowUUID: self.windowUUID,
                                                       bookmarkNode: bookmarkNode,
                                                       parentBookmarkFolder: bookmarkFolder,
                                                       presentedFromToast: true)
            let controller: DismissableNavigationViewController
            controller = DismissableNavigationViewController(rootViewController: detailController)
            self.present(controller, animated: true, completion: nil)
        }
    }

    override func accessibilityPerformMagicTap() -> Bool {
        if !isToolbarRefactorEnabled, !urlBar.locationView.readerModeButton.isHidden {
            self.urlBar.tabLocationViewDidTapReaderMode(self.urlBar.locationView)
            return true
        }
        return false
    }

    override func accessibilityPerformEscape() -> Bool {
        if overlayManager.inOverlayMode {
            overlayManager.cancelEditing(shouldCancelLoading: true)
            return true
        } else if let selectedTab = tabManager.selectedTab, selectedTab.canGoBack {
            selectedTab.goBack()
            return true
        }
        return false
    }

    func setupLoadingSpinnerFor(_ webView: WKWebView, isLoading: Bool) {
        if isLoading {
            webView.scrollView.refreshControl?.beginRefreshing()
        } else {
            webView.scrollView.refreshControl?.endRefreshing()
        }
    }

    func setupMiddleButtonStatus(isLoading: Bool) {
        // Setting the default state to search to account for no tab or starting page tab
        // `state` will be modified later if needed
        let state: MiddleButtonState = .search

        // No tab
        guard let tab = tabManager.selectedTab else {
            if !isToolbarRefactorEnabled {
                urlBar.locationView.reloadButton.reloadButtonState = .disabled
            }
            handleMiddleButtonState(state)
            currentMiddleButtonState = state
            return
        }

        // Tab with starting page
        if tab.isURLStartingPage {
            if !isToolbarRefactorEnabled {
                urlBar.locationView.reloadButton.reloadButtonState = .disabled
            }
            handleMiddleButtonState(state)
            currentMiddleButtonState = state
            return
        }

        handleMiddleButtonState(.home)
        if !isToolbarRefactorEnabled {
            urlBar.locationView.reloadButton.reloadButtonState = isLoading ? .stop : .reload
        }
        currentMiddleButtonState = state
    }

    private func handleMiddleButtonState(_ state: MiddleButtonState) {
        let showDataClearanceFlow = browserViewControllerState?.showDataClearanceFlow ?? false
        let showFireButton = featureFlags.isFeatureEnabled(
            .feltPrivacyFeltDeletion,
            checking: .buildOnly
        ) && showDataClearanceFlow
        guard !showFireButton else {
            if !isToolbarRefactorEnabled {
                navigationToolbar.updateMiddleButtonState(.fire)
            }
            configureDataClearanceContextualHint()
            return
        }
        resetDataClearanceCFRTimer()

        if !isToolbarRefactorEnabled {
            navigationToolbar.updateMiddleButtonState(state)
        }
    }

    override func observeValue(
        forKeyPath keyPath: String?,
        of object: Any?,
        change: [NSKeyValueChangeKey: Any]?,
        context: UnsafeMutableRawPointer?
    ) {
        guard let webView = object as? WKWebView,
              let tab = tabManager[webView]
        else { return }

        guard let kp = keyPath,
              let path = KVOConstants(rawValue: kp)
        else {
            logger.log("BVC observeValue webpage unhandled KVO",
                       level: .info,
                       category: .webview,
                       description: "Unhandled KVO key: \(keyPath ?? "nil")")
            return
        }

        switch path {
        case .estimatedProgress:
            guard tab === tabManager.selectedTab else { break }
            if let url = webView.url, !InternalURL.isValid(url: url) {
                if isToolbarRefactorEnabled {
                    addressToolbarContainer.updateProgressBar(progress: webView.estimatedProgress)
                } else {
                    urlBar.updateProgressBar(Float(webView.estimatedProgress))
                }
                setupMiddleButtonStatus(isLoading: true)
            } else {
                if isToolbarRefactorEnabled {
                    addressToolbarContainer.hideProgressBar()
                } else {
                    urlBar.hideProgressBar()
                }
                setupMiddleButtonStatus(isLoading: false)
            }
        case .loading:
            guard let loading = change?[.newKey] as? Bool else { break }
            setupMiddleButtonStatus(isLoading: loading)
            setupLoadingSpinnerFor(webView, isLoading: loading)

            if isToolbarRefactorEnabled {
                let action = ToolbarMiddlewareAction(
                    isLoading: loading,
                    windowUUID: windowUUID,
                    actionType: ToolbarMiddlewareActionType.websiteLoadingStateDidChange
                )
                store.dispatch(action)
            }

        case .URL:
            // Special case for "about:blank" popups, if the webView.url is nil, keep the tab url as "about:blank"
            if tab.url?.absoluteString == "about:blank" && webView.url == nil {
                break
            }

            // Ensure we do have a URL from that observer
            guard let url = webView.url else { return }

            // To prevent spoofing, only change the URL immediately if the new URL is on
            // the same origin as the current URL. Otherwise, do nothing and wait for
            // didCommitNavigation to confirm the page load.
            if tab.url?.origin == url.origin {
                tab.url = url

                if tab === tabManager.selectedTab {
                    updateUIForReaderHomeStateForTab(tab)
                }
                // Catch history pushState navigation, but ONLY for same origin navigation,
                // for reasons above about URL spoofing risk.
                navigateInTab(tab: tab, webViewStatus: .url)
            }
        case .title:
            // Ensure that the tab title *actually* changed to prevent repeated calls
            // to navigateInTab(tab:) except when ReaderModeState is active
            // so that evaluateJavascriptInDefaultContentWorld() is called.
            guard let title = tab.title else { break }
            if !title.isEmpty {
                if title != tab.lastTitle {
                    tab.lastTitle = title
                    navigateInTab(tab: tab, webViewStatus: .title)
                } else {
                    navigateIfReaderModeActive(currentTab: tab)
                }
            }
            TelemetryWrapper.recordEvent(category: .action, method: .navigate, object: .tab)
        case .canGoBack:
            guard tab === tabManager.selectedTab,
                  let canGoBack = change?[.newKey] as? Bool
            else { break }
            if isToolbarRefactorEnabled {
                dispatchBackForwardToolbarAction(canGoBack, windowUUID, .backButtonStateChanged)
            } else {
                navigationToolbar.updateBackStatus(canGoBack)
            }
        case .canGoForward:
            guard tab === tabManager.selectedTab,
                  let canGoForward = change?[.newKey] as? Bool
            else { break }
            if isToolbarRefactorEnabled {
                dispatchBackForwardToolbarAction(canGoForward, windowUUID, .forwardButtonStateChanged)
            } else {
                navigationToolbar.updateForwardStatus(canGoForward)
            }
        case .hasOnlySecureContent:
            if !isToolbarRefactorEnabled {
                urlBar.locationView.hasSecureContent = webView.hasOnlySecureContent
                urlBar.locationView.showTrackingProtectionButton(for: webView.url)
            }
        default:
            assertionFailure("Unhandled KVO key: \(keyPath ?? "nil")")
        }
    }

    func updateUIForReaderHomeStateForTab(_ tab: Tab, focusUrlBar: Bool = false) {
        updateURLBarDisplayURL(tab)
        scrollController.showToolbars(animated: false)

        if let url = tab.url {
            if url.isReaderModeURL {
                showReaderModeBar(animated: false)
            } else {
                hideReaderModeBar(animated: false)
            }

            updateInContentHomePanel(url as URL, focusUrlBar: focusUrlBar)
        }
    }

    /// Updates the URL bar text and button states.
    /// Call this whenever the page URL changes.
    fileprivate func updateURLBarDisplayURL(_ tab: Tab) {
        guard !isToolbarRefactorEnabled else {
            guard let hasSecureContent = tab.webView?.hasOnlySecureContent else { return }

            let lockIconImageName = hasSecureContent ?
            StandardImageIdentifiers.Large.lockFill :
            StandardImageIdentifiers.Large.lockSlashFill

            let action = ToolbarMiddlewareAction(
                isShowingNavigationToolbar: ToolbarHelper().shouldShowNavigationToolbar(for: traitCollection),
                lockIconImageName: lockIconImageName,
                url: tab.url?.displayURL,
                canGoBack: tab.canGoBack,
                canGoForward: tab.canGoForward,
                windowUUID: windowUUID,
                actionType: ToolbarMiddlewareActionType.urlDidChange)
            store.dispatch(action)
            return
        }

        if tab == tabManager.selectedTab, let displayUrl = tab.url?.displayURL, urlBar.currentURL != displayUrl {
            let searchData = tab.metadataManager?.tabGroupData ?? LegacyTabGroupData()
            searchData.tabAssociatedNextUrl = displayUrl.absoluteString
            tab.metadataManager?.updateTimerAndObserving(
                state: .tabNavigatedToDifferentUrl,
                searchData: searchData,
                isPrivate: tab.isPrivate)
        }

        urlBar.currentURL = tab.url?.displayURL
        urlBar.locationView.updateShoppingButtonVisibility(for: tab)
        let isPage = tab.url?.displayURL?.isWebPage() ?? false
        navigationToolbar.updatePageStatus(isPage)
    }

    func didSubmitSearchText(_ text: String) {
        guard let currentTab = tabManager.selectedTab else { return }

        if let fixupURL = URIFixup.getURL(text) {
            // The user entered a URL, so use it.
            finishEditingAndSubmit(fixupURL, visitType: VisitType.typed, forTab: currentTab)
            return
        }

        // We couldn't build a URL, so check for a matching search keyword.
        let trimmedText = text.trimmingCharacters(in: .whitespaces)
        guard let possibleKeywordQuerySeparatorSpace = trimmedText.firstIndex(of: " ") else {
            submitSearchText(text, forTab: currentTab)
            return
        }

        let possibleKeyword = String(trimmedText[..<possibleKeywordQuerySeparatorSpace])
        let possibleQuery = String(trimmedText[trimmedText.index(after: possibleKeywordQuerySeparatorSpace)...])

        profile.places.getBookmarkURLForKeyword(keyword: possibleKeyword).uponQueue(.main) { result in
            if var urlString = result.successValue ?? "",
               let escapedQuery = possibleQuery.addingPercentEncoding(
                withAllowedCharacters: NSCharacterSet.urlQueryAllowed
               ),
               let range = urlString.range(of: "%s") {
                urlString.replaceSubrange(range, with: escapedQuery)

                if let url = URL(string: urlString, invalidCharacters: false) {
                    self.finishEditingAndSubmit(url, visitType: VisitType.typed, forTab: currentTab)
                    return
                }
            }

            self.submitSearchText(text, forTab: currentTab)
        }
    }

    private func executeToolbarActions() {
        guard isToolbarRefactorEnabled, let state = browserViewControllerState else { return }

        switch state {
        case _ where state.navigateTo != nil:
            handleNavigationActions(for: state)
        case _ where state.displayView != nil:
            handleDisplayActions(for: state)
        default: break
        }
    }

    private func dispatchBackForwardToolbarAction(_ isEnabled: Bool?,
                                                  _ windowUUID: UUID,
                                                  _ actionType: ToolbarMiddlewareActionType) {
        switch actionType {
        case .backButtonStateChanged:
            let action = ToolbarMiddlewareAction(canGoBack: isEnabled, windowUUID: windowUUID, actionType: actionType)
            store.dispatch(action)
        case .forwardButtonStateChanged:
            let action = ToolbarMiddlewareAction(canGoForward: isEnabled, windowUUID: windowUUID, actionType: actionType)
            store.dispatch(action)
        default: break
        }
    }

    private func handleDisplayActions(for state: BrowserViewControllerState) {
        guard let displayState = state.displayView else { return }

        switch displayState {
        case .qrCodeReader:
            navigationHandler?.showQRCode(delegate: self)
        case .backForwardList:
            navigationHandler?.showBackForwardList()
        case .tabsLongPressActions:
            presentTabsLongPressAction(from: view)
        case .locationViewLongPressAction:
            presentLocationViewActionSheet(from: addressToolbarContainer)
        case .trackingProtectionDetails:
            TelemetryWrapper.recordEvent(category: .action, method: .press, object: .trackingProtectionMenu)
            navigationHandler?.showEnhancedTrackingProtection(sourceView: view)
        case .menu:
            didTapOnMenu(button: state.buttonTapped)
        case .reloadLongPressAction:
            guard let button = state.buttonTapped else { return }
            presentRefreshLongPressAction(from: button)
        case .tabTray:
            focusOnTabSegment()
            TelemetryWrapper.recordEvent(
                category: .action,
                method: .press,
                object: .tabToolbar,
                value: .tabView
            )
        case .share:
            guard let button = state.buttonTapped else { return }
            didTapOnShare(from: button)
        case .newTabLongPressActions:
            presentNewTabLongPressActionSheet(from: view)
        case .dataClearance:
            didTapOnDataClearance()
        }
    }

    private func handleNavigationActions(for state: BrowserViewControllerState) {
        guard let navigationState = state.navigateTo else { return }
        updateZoomPageBarVisibility(visible: false)

        switch navigationState {
        case .home:
            didTapOnHome()
        case .back:
            didTapOnBack()
        case .forward:
            didTapOnForward()
        case .reload:
            tabManager.selectedTab?.reload()
            TelemetryWrapper.recordEvent(category: .action, method: .tap, object: .reloadFromUrlBar)
        case .stopLoading:
            tabManager.selectedTab?.stop()
        case .newTab:
            topTabsDidPressNewTab(tabManager.selectedTab?.isPrivate ?? false)
        }
    }

    private func navigateIfReaderModeActive(currentTab: Tab) {
        if let readerMode = currentTab.getContentScript(name: ReaderMode.name()) as? ReaderMode {
            if readerMode.state == .active {
                navigateInTab(tab: currentTab, webViewStatus: .title)
            }
        }
    }

    func presentLocationViewActionSheet(from view: UIView) {
        let actions = getLongPressLocationBarActions(with: view, alertContainer: contentContainer)
        let generator = UIImpactFeedbackGenerator(style: .heavy)
        generator.impactOccurred()

        let shouldSuppress = UIDevice.current.userInterfaceIdiom != .pad
        let style: UIModalPresentationStyle = !shouldSuppress ? .popover : .overCurrentContext
        let viewModel = PhotonActionSheetViewModel(
            actions: [actions],
            closeButtonTitle: .CloseButtonTitle,
            modalStyle: style
        )
        presentSheetWith(viewModel: viewModel, on: self, from: view)
    }

    func presentRefreshLongPressAction(from button: UIButton) {
        guard let tab = tabManager.selectedTab else { return }
        let urlActions = self.getRefreshLongPressMenu(for: tab)
        guard !urlActions.isEmpty else { return }
        let generator = UIImpactFeedbackGenerator(style: .heavy)
        generator.impactOccurred()

        let shouldSuppress = !topTabsVisible && UIDevice.current.userInterfaceIdiom == .pad
        let style: UIModalPresentationStyle = !shouldSuppress ? .popover : .overCurrentContext
        let viewModel = PhotonActionSheetViewModel(
            actions: [urlActions],
            closeButtonTitle: .CloseButtonTitle,
            modalStyle: style
        )

        presentSheetWith(viewModel: viewModel, on: self, from: button)
    }

    func presentNewTabLongPressActionSheet(from view: UIView) {
        let actions = getNewTabLongPressActions()

        let shouldPresentAsPopover = ToolbarHelper().shouldShowTopTabs(for: traitCollection)
        let style: UIModalPresentationStyle = shouldPresentAsPopover ? .popover : .overCurrentContext
        let viewModel = PhotonActionSheetViewModel(
            actions: actions,
            closeButtonTitle: .CloseButtonTitle,
            modalStyle: style
        )
        presentSheetWith(viewModel: viewModel, on: self, from: view)
    }

    func didTapOnHome() {
        let shouldUpdateWithRedux = isToolbarRefactorEnabled && browserViewControllerState?.navigateTo == .home
        guard shouldUpdateWithRedux || !isToolbarRefactorEnabled else { return }

        let page = NewTabAccessors.getHomePage(self.profile.prefs)
        if page == .homePage, let homePageURL = HomeButtonHomePageAccessors.getHomePage(self.profile.prefs) {
            tabManager.selectedTab?.loadRequest(PrivilegedRequest(url: homePageURL) as URLRequest)
        } else if let homePanelURL = page.url {
            tabManager.selectedTab?.loadRequest(PrivilegedRequest(url: homePanelURL) as URLRequest)
        }
        TelemetryWrapper.recordEvent(category: .action, method: .tap, object: .home)
    }

    func didTapOnBack() {
        // This code snippet addresses an issue related to navigation between pages in the same tab FXIOS-7309.
        // Specifically, it checks if the URL bar is not currently focused (`!focusUrlBar`) and if it is
        // operating in an overlay mode (`urlBar.inOverlayMode`).
        dismissUrlBar()
        tabManager.selectedTab?.goBack()
    }

    func didTapOnForward() {
        // This code snippet addresses an issue related to navigation between pages in the same tab FXIOS-7309.
        // Specifically, it checks if the URL bar is not currently focused (`!focusUrlBar`) and if it is
        // operating in an overlay mode (`urlBar.inOverlayMode`).
        dismissUrlBar()
        tabManager.selectedTab?.goForward()
    }

    func didTapOnMenu(button: UIButton?) {
        if featureFlags.isFeatureEnabled(.menuRefactor, checking: .buildOnly) {
            navigationHandler?.showMainMenu()
        } else {
            showPhotonMainMenu(from: button)
        }
    }

    private func showPhotonMainMenu(from button: UIButton?) {
        guard let button else { return }

        // Ensure that any keyboards or spinners are dismissed before presenting the menu
        UIApplication.shared.sendAction(
            #selector(UIResponder.resignFirstResponder),
            to: nil,
            from: nil,
            for: nil
        )

        // Logs homePageMenu or siteMenu depending if HomePage is open or not
        let isHomePage = tabManager.selectedTab?.isFxHomeTab ?? false
        let eventObject: TelemetryWrapper.EventObject = isHomePage ? .homePageMenu : .siteMenu
        TelemetryWrapper.recordEvent(category: .action, method: .tap, object: eventObject)
        let menuHelper = MainMenuActionHelper(profile: profile,
                                              tabManager: tabManager,
                                              buttonView: button,
                                              toastContainer: contentContainer)
        menuHelper.delegate = self
        menuHelper.sendToDeviceDelegate = self
        menuHelper.navigationHandler = navigationHandler

        updateZoomPageBarVisibility(visible: false)
        menuHelper.getToolbarActions(navigationController: navigationController) { actions in
            let shouldInverse = PhotonActionSheetViewModel.hasInvertedMainMenu(
                trait: self.traitCollection,
                isBottomSearchBar: self.isBottomSearchBar
            )
            let viewModel = PhotonActionSheetViewModel(
                actions: actions,
                modalStyle: .popover,
                isMainMenu: true,
                isMainMenuInverted: shouldInverse
            )
            self.presentSheetWith(viewModel: viewModel, on: self, from: button)
        }
    }

    func didTapOnShare(from view: UIView) {
        TelemetryWrapper.recordEvent(category: .action,
                                     method: .tap,
                                     object: .awesomebarLocation,
                                     value: .awesomebarShareTap,
                                     extras: nil)

        if let selectedTab = tabManager.selectedTab, let tabUrl = selectedTab.canonicalURL?.displayURL {
            navigationHandler?.showShareExtension(
                url: tabUrl,
                sourceView: view,
                toastContainer: contentContainer,
                popoverArrowDirection: isBottomSearchBar ? .down : .up)
        }
    }

    func presentTabsLongPressAction(from view: UIView) {
        guard presentedViewController == nil else { return }

        var actions: [[PhotonRowActions]] = []
        let useToolbarRefactorLongPressActions = featureFlags.isFeatureEnabled(.toolbarRefactor, checking: .buildOnly) &&
                                                 featureFlags.isFeatureEnabled(.toolbarOneTapNewTab, checking: .buildOnly)
        if useToolbarRefactorLongPressActions {
            actions = getTabToolbarRefactorLongPressActions()
        } else {
            actions.append(getTabToolbarLongPressActionsForModeSwitching())
            actions.append(getMoreTabToolbarLongPressActions())
        }

        let viewModel = PhotonActionSheetViewModel(
            actions: actions,
            closeButtonTitle: .CloseButtonTitle,
            modalStyle: .overCurrentContext
        )

        presentSheetWith(viewModel: viewModel, on: self, from: view)
    }

    func focusOnTabSegment() {
        let isPrivateTab = tabManager.selectedTab?.isPrivate ?? false
        let segmentToFocus = isPrivateTab ? TabTrayPanelType.privateTabs : TabTrayPanelType.tabs
        showTabTray(focusedSegment: segmentToFocus)
    }

    /// When the trait collection changes the top taps display might have to change
    /// This requires an update of the toolbars.
    private func updateToolbarStateTraitCollectionIfNecessary(_ newCollection: UITraitCollection) {
        let showTopTabs = ToolbarHelper().shouldShowTopTabs(for: newCollection)

        // Only dispatch action when the value of top tabs being shown is different from what is saved in the state
        // to avoid having the toolbar re-displayed
        guard let toolbarState = store.state.screenState(ToolbarState.self, for: .toolbar, window: windowUUID),
              toolbarState.isShowingTopTabs != showTopTabs
        else { return }

        let action = ToolbarMiddlewareAction(
            isShowingTopTabs: showTopTabs,
            windowUUID: windowUUID,
            actionType: ToolbarMiddlewareActionType.traitCollectionDidChange
        )
        store.dispatch(action)
    }

    // MARK: Opening New Tabs

    /// ⚠️ !! WARNING !! ⚠️
    /// This function opens up x number of new tabs in the background.
    /// This is meant to test memory overflows with tabs on a device.
    /// DO NOT USE unless you're explicitly testing this feature.
    /// It should only be used from the debug menu.
    func debugOpen(numberOfNewTabs: Int?, at url: URL) {
        guard let numberOfNewTabs = numberOfNewTabs,
              numberOfNewTabs > 0
        else { return }

        DispatchQueue.main.asyncAfter(deadline: .now() + .milliseconds(500), execute: {
            let urlRequest = URLRequest(url: url)
            if TabTrayFlagManager.isRefactorEnabled {
                let action = TabPanelViewAction(panelType: .tabs,
                                                windowUUID: self.windowUUID,
                                                actionType: TabPanelViewActionType.addNewTab)
                store.dispatch(action)
            } else {
                self.tabManager.addTab(urlRequest)
            }

            self.debugOpen(numberOfNewTabs: numberOfNewTabs - 1, at: url)
        })
    }

    func presentSignInViewController(_ fxaOptions: FxALaunchParams,
                                     flowType: FxAPageType = .emailLoginFlow,
                                     referringPage: ReferringPage = .none) {
        let windowManager: WindowManager = AppContainer.shared.resolve()
        windowManager.postWindowEvent(event: .syncMenuOpened, windowUUID: windowUUID)
        let vcToPresent = FirefoxAccountSignInViewController.getSignInOrFxASettingsVC(
            fxaOptions,
            flowType: flowType,
            referringPage: referringPage,
            profile: profile,
            windowUUID: windowUUID
        )
        (vcToPresent as? FirefoxAccountSignInViewController)?.qrCodeNavigationHandler = navigationHandler
        presentThemedViewController(navItemLocation: .Left,
                                    navItemText: .Close,
                                    vcBeingPresented: vcToPresent,
                                    topTabsVisible: UIDevice.current.userInterfaceIdiom == .pad)
    }

    func handle(query: String) {
        openBlankNewTab(focusLocationField: false)
        if !isToolbarRefactorEnabled {
            urlBar(urlBar, didSubmitText: query)
        }
    }

    func handle(url: URL?, isPrivate: Bool, options: Set<Route.SearchOptions>? = nil) {
        if let url = url {
            if options?.contains(.switchToNormalMode) == true {
                switchToPrivacyMode(isPrivate: false)
            }
            switchToTabForURLOrOpen(url, isPrivate: isPrivate)
        } else {
            openBlankNewTab(
                focusLocationField: options?.contains(.focusLocationField) == true,
                isPrivate: isPrivate
            )
        }
    }

    func handle(url: URL?, tabId: String, isPrivate: Bool = false) {
        if let url = url {
            switchToTabForURLOrOpen(url, uuid: tabId, isPrivate: isPrivate)
        } else {
            openBlankNewTab(focusLocationField: true, isPrivate: isPrivate)
        }
    }

    func handleQRCode() {
        navigationHandler?.showQRCode(delegate: self)
    }

    func closeAllPrivateTabs() {
        tabManager.removeTabs(tabManager.privateTabs)
        guard let tab = mostRecentTab(inTabs: tabManager.normalTabs) else {
            tabManager.selectTab(tabManager.addTab())
            return
        }
        tabManager.selectTab(tab)
    }

    func switchToPrivacyMode(isPrivate: Bool) {
        if let tabTrayController = self.gridTabTrayController,
           tabTrayController.tabDisplayManager.isPrivate != isPrivate {
            tabTrayController.didTogglePrivateMode(isPrivate)
        }
        topTabsViewController?.applyUIMode(isPrivate: isPrivate, theme: currentTheme())
    }

    func switchToTabForURLOrOpen(_ url: URL, uuid: String? = nil, isPrivate: Bool = false) {
        guard !isCrashAlertShowing else {
            urlFromAnotherApp = UrlToOpenModel(url: url, isPrivate: isPrivate)
            logger.log("Saving urlFromAnotherApp since crash alert is showing", level: .debug, category: .tabs)
            return
        }
        popToBVC()
        guard !isShowingJSPromptAlert() else {
            tabManager.addTab(URLRequest(url: url), isPrivate: isPrivate)
            return
        }

        if let uuid = uuid, let tab = tabManager.getTabForUUID(uuid: uuid) {
            tabManager.selectTab(tab)
        } else if let tab = tabManager.getTabForURL(url) {
            tabManager.selectTab(tab)
        } else {
            openURLInNewTab(url, isPrivate: isPrivate)
        }
    }

    @discardableResult
    func openURLInNewTab(_ url: URL?, isPrivate: Bool = false) -> Tab {
        let request: URLRequest?
        if let url = url {
            request = URLRequest(url: url)
        } else {
            request = nil
            logger.log("No request for openURLInNewTab", level: .debug, category: .tabs)
        }

        let tab = tabManager.addTab(request, isPrivate: isPrivate)
        tabManager.selectTab(tab)
        switchToPrivacyMode(isPrivate: isPrivate)
        return tab
    }

    func focusLocationTextField(forTab tab: Tab?, setSearchText searchText: String? = nil) {
        DispatchQueue.main.asyncAfter(deadline: .now() + .milliseconds(300)) {
            // Without a delay, the text field fails to become first responder
            // Check that the newly created tab is still selected.
            // This let's the user spam the Cmd+T button without lots of responder changes.
            guard tab == self.tabManager.selectedTab, !self.isToolbarRefactorEnabled else { return }

            self.urlBar.tabLocationViewDidTapLocation(self.urlBar.locationView)
            if let text = searchText {
                self.urlBar.setLocation(text, search: true)
            }
        }
    }

    func openNewTabFromMenu(focusLocationField: Bool, isPrivate: Bool) {
        overlayManager.openNewTab(url: nil, newTabSettings: newTabSettings)
        openBlankNewTab(focusLocationField: focusLocationField, isPrivate: isPrivate)
    }

    func openBlankNewTab(
        focusLocationField: Bool,
        isPrivate: Bool = false,
        searchFor searchText: String? = nil
    ) {
        popToBVC()
        guard !isShowingJSPromptAlert() else {
            tabManager.addTab(nil, isPrivate: isPrivate)
            return
        }

        let freshTab = openURLInNewTab(nil, isPrivate: isPrivate)
        freshTab.metadataManager?.updateTimerAndObserving(state: .newTab, isPrivate: freshTab.isPrivate)
        if focusLocationField {
            focusLocationTextField(forTab: freshTab, setSearchText: searchText)
        }
    }

    func openSearchNewTab(isPrivate: Bool = false, _ text: String) {
        popToBVC()

        guard let engine = profile.searchEngines.defaultEngine,
              let searchURL = engine.searchURLForQuery(text)
        else {
            DefaultLogger.shared.log("Error handling URL entry: \"\(text)\".", level: .warning, category: .tabs)
            return
        }

        openURLInNewTab(searchURL, isPrivate: isPrivate)

        if let tab = tabManager.selectedTab {
            let searchData = LegacyTabGroupData(searchTerm: text,
                                                searchUrl: searchURL.absoluteString,
                                                nextReferralUrl: "")
            tab.metadataManager?.updateTimerAndObserving(
                state: .navSearchLoaded,
                searchData: searchData,
                isPrivate: tab.isPrivate
            )
        }
    }

    fileprivate func popToBVC() {
        guard let currentViewController = navigationController?.topViewController else { return }
        // Avoid dismissing JSPromptAlert that causes the crash because completionHandler was not called
        if !isShowingJSPromptAlert() {
            currentViewController.dismiss(animated: true, completion: nil)
        }

        if currentViewController != self {
            _ = self.navigationController?.popViewController(animated: true)
        }
    }

    private func isShowingJSPromptAlert() -> Bool {
        return navigationController?.topViewController?.presentedViewController as? JSPromptAlertController != nil
    }

    fileprivate func postLocationChangeNotificationForTab(_ tab: Tab, navigation: WKNavigation?) {
        let notificationCenter = NotificationCenter.default
        var info = [AnyHashable: Any]()
        info["url"] = tab.url?.displayURL
        info["title"] = tab.title
        if let visitType = self.getVisitTypeForTab(tab, navigation: navigation)?.rawValue {
            info["visitType"] = visitType
        }
        info["isPrivate"] = tab.isPrivate
        notificationCenter.post(name: .OnLocationChange, object: self, userInfo: info)
    }

    /// Enum to represent the WebView observation or delegate that triggered calling `navigateInTab`
    enum WebViewUpdateStatus {
        case title
        case url
        case finishedNavigation
    }

    func navigateInTab(tab: Tab, to navigation: WKNavigation? = nil, webViewStatus: WebViewUpdateStatus) {
        tabManager.expireSnackbars()

        guard let webView = tab.webView else { return }

        self.screenshotHelper.takeScreenshot(tab)

        // when navigate in tab, if the tab mime type is pdf, we should scroll to top
        if tab.mimeType == MIMEType.PDF {
            tab.shouldScrollToTop = true
        }

        if let url = webView.url {
            if (!InternalURL.isValid(url: url) || url.isReaderModeURL) && !url.isFileURL {
                postLocationChangeNotificationForTab(tab, navigation: navigation)
                tab.readabilityResult = nil
                webView.evaluateJavascriptInDefaultContentWorld("\(ReaderModeNamespace).checkReadability()")
            }

            // Update Fakespot sidebar if necessary
            if webViewStatus == .url {
                updateFakespot(tab: tab)
            }

            TabEvent.post(.didChangeURL(url), for: tab)
        }

        if webViewStatus == .finishedNavigation {
            if tab !== tabManager.selectedTab,
                let webView = tab.webView,
                tab.screenshot == nil {
                // To Screenshot a tab that is hidden we must add the webView,
                // then wait enough time for the webview to render.
                webView.frame = contentContainer.frame
                view.insertSubview(webView, at: 0)
                // This is kind of a hacky fix for Bug 1476637 to prevent webpages from focusing the
                // touch-screen keyboard from the background even though they shouldn't be able to.
                webView.resignFirstResponder()

                // We need a better way of identifying when webviews are finished rendering
                // There are cases in which the page will still show a loading animation or nothing
                // when the screenshot is being taken, depending on internet connection
                // Issue created: https://github.com/mozilla-mobile/firefox-ios/issues/7003
                let delayedTimeInterval = DispatchTimeInterval.milliseconds(500)
                DispatchQueue.main.asyncAfter(deadline: .now() + delayedTimeInterval) {
                    self.screenshotHelper.takeScreenshot(tab)
                    if webView.superview == self.view {
                        webView.removeFromSuperview()
                    }
                }
            }
        }
    }

    internal func updateFakespot(tab: Tab, isReload: Bool = false) {
        guard let webView = tab.webView,
              let url = webView.url
        else {
            // We're on homepage or a blank tab
            let action = FakespotAction(isOpen: false,
                                        windowUUID: windowUUID,
                                        actionType: FakespotActionType.setAppearanceTo)
            store.dispatch(action)
            return
        }

        let action = FakespotAction(tabUUID: tab.tabUUID,
                                    windowUUID: windowUUID,
                                    actionType: FakespotActionType.tabDidChange)
        store.dispatch(action)
        let isFeatureEnabled = featureFlags.isCoreFeatureEnabled(.useStagingFakespotAPI)
        let environment = isFeatureEnabled ? FakespotEnvironment.staging : .prod
        let product = ShoppingProduct(url: url, client: FakespotClient(environment: environment))

        guard product.product != nil, !tab.isPrivate else {
            let action = FakespotAction(isOpen: false,
                                        windowUUID: windowUUID,
                                        actionType: FakespotActionType.setAppearanceTo)
            store.dispatch(action)
            // Quick fix: make sure to sidebar is hidden when opened from deep-link
            // Relates to FXIOS-7844
            contentStackView.hideSidebar(self)
            return
        }

        if isReload, let productId = product.product?.id {
            let action = FakespotAction(tabUUID: tab.tabUUID,
                                        productId: productId,
                                        windowUUID: windowUUID,
                                        actionType: FakespotActionType.tabDidReload)
            store.dispatch(action)
        }

        // Do not update Fakespot when we are not on a selected tab
        guard tabManager.selectedTab == tab else { return }

        if contentStackView.isSidebarVisible {
            // Sidebar is visible, update content
            navigationHandler?.updateFakespotSidebar(productURL: url,
                                                     sidebarContainer: contentStackView,
                                                     parentViewController: self)
        } else if FakespotUtils().shouldDisplayInSidebar(),
                  let fakespotState = browserViewControllerState?.fakespotState,
                  fakespotState.isOpen {
            // Sidebar should be displayed and Fakespot is open, display Fakespot
            handleFakespotFlow(productURL: url)
        } else if let fakespotState = browserViewControllerState?.fakespotState,
                  fakespotState.sidebarOpenForiPadLandscape,
                  UIDevice.current.userInterfaceIdiom == .pad {
            // Sidebar should be displayed, display Fakespot
            let action = FakespotAction(isOpen: true,
                                        windowUUID: windowUUID,
                                        actionType: FakespotActionType.setAppearanceTo)
            store.dispatch(action)
        }
    }

    // MARK: Autofill

    private func creditCardInitialSetupTelemetry() {
        // Credit card autofill status telemetry
        let userDefaults = UserDefaults.standard
        let key = PrefsKeys.KeyAutofillCreditCardStatus
        // Default value is true for autofill credit card input
        let autofillStatus = userDefaults.value(forKey: key) as? Bool ?? true
        TelemetryWrapper.recordEvent(
            category: .information,
            method: .settings,
            object: .creditCardAutofillEnabled,
            extras: [
                TelemetryWrapper.ExtraKey.isCreditCardAutofillEnabled.rawValue: autofillStatus
            ]
        )

        // Credit card sync telemetry
        self.profile.hasSyncAccount { [unowned self] hasSync in
            logger.log("User has sync account setup \(hasSync)",
                       level: .debug,
                       category: .setup)

            guard hasSync else { return }
            let syncStatus = self.profile.syncManager.checkCreditCardEngineEnablement()
            TelemetryWrapper.recordEvent(
                category: .information,
                method: .settings,
                object: .creditCardSyncEnabled,
                extras: [
                    TelemetryWrapper.ExtraKey.isCreditCardSyncEnabled.rawValue: syncStatus
                ]
            )
        }
    }

    private func autofillCreditCardNimbusFeatureFlag() -> Bool {
        return featureFlags.isFeatureEnabled(.creditCardAutofillStatus, checking: .buildOnly)
    }

    private func autofillLoginNimbusFeatureFlag() -> Bool {
        return featureFlags.isFeatureEnabled(.loginAutofill, checking: .buildOnly)
    }

    private func autofillCreditCardSettingsUserDefaultIsEnabled() -> Bool {
        let userDefaults = UserDefaults.standard
        let keyCreditCardAutofill = PrefsKeys.KeyAutofillCreditCardStatus

        return (userDefaults.object(forKey: keyCreditCardAutofill) as? Bool ?? true)
    }

    private func addressAutofillSettingsUserDefaultsIsEnabled() -> Bool {
        let userDefaults = UserDefaults.standard
        let keyAddressAutofill = PrefsKeys.KeyAutofillAddressStatus

        return (userDefaults.object(forKey: keyAddressAutofill) as? Bool ?? true)
    }

    private func autofillSetup(_ tab: Tab, didCreateWebView webView: WKWebView) {
        let formAutofillHelper = FormAutofillHelper(tab: tab)
        tab.addContentScript(formAutofillHelper, name: FormAutofillHelper.name())

        // Closure to handle found field values for credit card and address fields
        formAutofillHelper.foundFieldValues = { [weak self] fieldValues, type, frame in
            guard let self, let tabWebView = tab.webView else { return }

            // Handle different field types
            switch fieldValues.fieldValue {
            case .address:
                guard addressAutofillSettingsUserDefaultsIsEnabled(),
                      AddressLocaleFeatureValidator.isValidRegion(),
                      // FXMO-376: Phase 2 let addressPayload = fieldValues.fieldData as? UnencryptedAddressFields,
                      let type = type else { return }

                // Handle address form filling or capturing
                switch type {
                case .fillAddressForm:
                    displayAddressAutofillAccessoryView(tabWebView: tabWebView)
                case .captureAddressForm:
                    // FXMO-376: No action needed for capturing address form as this is for Phase 2
                    break
                default:
                    break
                }

                tabWebView.accessoryView.savedAddressesClosure = {
                    DispatchQueue.main.async { [weak self] in
                        webView.resignFirstResponder()
                        self?.navigationHandler?.showAddressAutofill(frame: frame)
                    }
                }
            case .creditCard:
                guard let creditCardPayload = fieldValues.fieldData as? UnencryptedCreditCardFields,
                      let type = type,
                      autofillCreditCardSettingsUserDefaultIsEnabled() else { return }

                // Record telemetry for credit card form detection
                if type == .formInput {
                    TelemetryWrapper.recordEvent(category: .action,
                                                 method: .tap,
                                                 object: .creditCardFormDetected)
                }

                guard autofillCreditCardNimbusFeatureFlag() else { return }

                // Handle different types of credit card interactions
                switch type {
                case .formInput:
                    displayAutofillCreditCardAccessoryView(tabWebView: tabWebView)
                case .formSubmit:
                    showCreditCardAutofillSheet(fieldValues: creditCardPayload)
                default:
                    break
                }

                // Handle action when saved cards button is tapped
                handleSavedCardsButtonTap(tabWebView: tabWebView,
                                          webView: webView,
                                          frame: frame)
            }
        }
    }

    private func displayAutofillCreditCardAccessoryView(tabWebView: TabWebView) {
        profile.autofill.listCreditCards(completion: { cards, error in
            guard let cards = cards, !cards.isEmpty, error == nil else { return }
            DispatchQueue.main.async {
                tabWebView.accessoryView.reloadViewFor(AccessoryType.creditCard)
                tabWebView.reloadInputViews()
            }
        })
    }

    private func displayAddressAutofillAccessoryView(tabWebView: TabWebView) {
        profile.autofill.listAllAddresses(completion: { addresses, error in
            guard let addresses = addresses, !addresses.isEmpty, error == nil else { return }

            TelemetryWrapper.recordEvent(
                category: .action,
                method: .view,
                object: .addressAutofillPromptShown
            )
            DispatchQueue.main.async {
                tabWebView.accessoryView.reloadViewFor(AccessoryType.address)
                tabWebView.reloadInputViews()
            }
        })
    }

    /// Handles the action when the saved cards button is tapped on the tab web view.
    private func handleSavedCardsButtonTap(tabWebView: TabWebView, webView: WKWebView, frame: WKFrameInfo?) {
        tabWebView.accessoryView.savedCardsClosure = {
            DispatchQueue.main.async { [weak self] in
                webView.resignFirstResponder()
                self?.authenticateSelectCreditCardBottomSheet(frame: frame)
            }
        }
    }

    private func authenticateSelectCreditCardBottomSheet(frame: WKFrameInfo? = nil) {
        appAuthenticator.getAuthenticationState { [unowned self] state in
            switch state {
            case .deviceOwnerAuthenticated:
                // Note: Since we are injecting card info, we pass on the frame
                // for special iframe cases
                self.navigationHandler?.showCreditCardAutofill(creditCard: nil,
                                                               decryptedCard: nil,
                                                               viewType: .selectSavedCard,
                                                               frame: frame,
                                                               alertContainer: self.contentContainer)
            case .deviceOwnerFailed:
                break // Keep showing bvc
            case .passCodeRequired:
                self.navigationHandler?.showRequiredPassCode()
            }
        }
    }

    func showCreditCardAutofillSheet(fieldValues: UnencryptedCreditCardFields) {
        self.profile.autofill.checkForCreditCardExistance(
            cardNumber: fieldValues.ccNumberLast4
        ) { existingCard, error in
            guard let existingCard = existingCard else {
                DispatchQueue.main.async {
                    self.navigationHandler?.showCreditCardAutofill(creditCard: nil,
                                                                   decryptedCard: fieldValues,
                                                                   viewType: .save,
                                                                   frame: nil,
                                                                   alertContainer: self.contentContainer)
                }
                return
            }

            // card already saved should update if any of its other values are different
            if !fieldValues.isEqualToCreditCard(creditCard: existingCard) {
                DispatchQueue.main.async {
                    self.navigationHandler?.showCreditCardAutofill(creditCard: existingCard,
                                                                   decryptedCard: fieldValues,
                                                                   viewType: .update,
                                                                   frame: nil,
                                                                   alertContainer: self.contentContainer)
                }
            }
        }
    }

    // MARK: Overlay View
    // Disable search suggests view only if user is in private mode and setting is enabled
    private var shouldDisableSearchSuggestsForPrivateMode: Bool {
        let featureFlagEnabled = featureFlags.isFeatureEnabled(.feltPrivacySimplifiedUI, checking: .buildOnly)
        let alwaysShowSearchSuggestionsView = browserViewControllerState?
            .searchScreenState
            .showSearchSugestionsView ?? false

        let isSettingEnabled = profile.searchEngines.shouldShowPrivateModeSearchSuggestions

        return featureFlagEnabled && !alwaysShowSearchSuggestionsView && !isSettingEnabled
    }

    // Configure dimming view to show for private mode
    private func configureDimmingView() {
        if let selectedTab = tabManager.selectedTab, selectedTab.isPrivate {
            view.addSubview(privateModeDimmingView)
            view.bringSubviewToFront(privateModeDimmingView)

            NSLayoutConstraint.activate([
                privateModeDimmingView.topAnchor.constraint(equalTo: contentStackView.topAnchor),
                privateModeDimmingView.leadingAnchor.constraint(equalTo: contentStackView.leadingAnchor),
                privateModeDimmingView.bottomAnchor.constraint(equalTo: contentStackView.bottomAnchor),
                privateModeDimmingView.trailingAnchor.constraint(equalTo: contentStackView.trailingAnchor)
            ])
        }
    }

    // Determines the view user should see when editing the url bar
    // Dimming view appears if private mode search suggest is disabled
    // Otherwise shows search suggests screen
    func configureOverlayView() {
        if shouldDisableSearchSuggestsForPrivateMode {
            configureDimmingView()
        } else {
            showSearchController()
        }
    }

    // MARK: Page Zoom

    @objc
    func handlePageZoomLevelUpdated(_ notification: Notification) {
        guard let uuid = notification.windowUUID,
              let zoomSetting = notification.userInfo?["zoom"] as? DomainZoomLevel,
              uuid != windowUUID else { return }
        updateForZoomChangedInOtherIPadWindow(zoom: zoomSetting)
    }

    // MARK: Themeable

    func currentTheme() -> Theme {
        return themeManager.getCurrentTheme(for: windowUUID)
    }

    func applyTheme() {
        let currentTheme = currentTheme()
        statusBarOverlay.hasTopTabs = ToolbarHelper().shouldShowTopTabs(for: traitCollection)
        statusBarOverlay.applyTheme(theme: currentTheme)
        keyboardBackdrop?.backgroundColor = currentTheme.colors.layer1
        webViewContainerBackdrop.backgroundColor = currentTheme.colors.layer3
        setNeedsStatusBarAppearanceUpdate()

        // Update the `background-color` of any blank webviews.
        let webViews = tabManager.tabs.compactMap({ $0.webView })
        webViews.forEach({ $0.applyTheme(theme: currentTheme) })

        let tabs = tabManager.tabs
        tabs.forEach {
            $0.applyTheme(theme: currentTheme)
        }

        let isPrivate = (currentTheme.type == .privateMode)
        if !isToolbarRefactorEnabled {
            urlBar.applyUIMode(isPrivate: isPrivate, theme: currentTheme)
        }

        toolbar.applyTheme(theme: currentTheme)

        guard let contentScript = tabManager.selectedTab?.getContentScript(name: ReaderMode.name()) else { return }
        applyThemeForPreferences(profile.prefs, contentScript: contentScript)
    }

    var isPreferSwitchToOpenTabOverDuplicateFeatureEnabled: Bool {
        featureFlags.isFeatureEnabled(.preferSwitchToOpenTabOverDuplicate, checking: .buildOnly)
    }

    // MARK: - Telemetry

    private func logTelemetryForAppDidEnterBackground() {
        SearchBarSettingsViewModel.recordLocationTelemetry(for: isBottomSearchBar ? .bottom : .top)
        TabsTelemetry.trackTabsQuantity(tabManager: tabManager)

        if UIDevice.current.userInterfaceIdiom == .pad {
            let windowManager: WindowManager = AppContainer.shared.resolve()
            let windowCountExtras = [
                TelemetryWrapper.EventExtraKey.windowCount.rawValue: Int64(windowManager.windows.count)
            ]
            TelemetryWrapper.recordEvent(category: .information,
                                         method: .background,
                                         object: .iPadWindowCount,
                                         extras: windowCountExtras)
        }
    }

    // MARK: - LibraryPanelDelegate

    func libraryPanel(didSelectURL url: URL, visitType: VisitType) {
        guard let tab = tabManager.selectedTab else { return }

        if isPreferSwitchToOpenTabOverDuplicateFeatureEnabled,
           let tab = tabManager.tabs.reversed().first(where: {
               // URL for reading mode comes encoded and we need a separate case to check if it's equal with the tab url
               ($0.url == url || $0.url == url.safeEncodedUrl) && $0.isPrivate == tab.isPrivate
           }) {
            tabManager.selectTab(tab)
        } else {
            // Handle keyboard shortcuts from homepage with url selection
            // (ex: Cmd + Tap on Link; which is a cell in this case)
            if navigateLinkShortcutIfNeeded(url: url) {
                return
            }
            finishEditingAndSubmit(url, visitType: visitType, forTab: tab)
        }
    }

    func libraryPanelDidRequestToOpenInNewTab(_ url: URL, isPrivate: Bool) {
        let tab = self.tabManager.addTab(
            URLRequest(url: url),
            afterTab: self.tabManager.selectedTab,
            isPrivate: isPrivate
        )
        let toolbar: URLBarViewProtocol = isToolbarRefactorEnabled ? addressToolbarContainer : urlBar
        // If we are showing toptabs a user can just use the top tab bar
        // If in overlay mode switching doesnt correctly dismiss the homepanels
        guard !topTabsVisible, !toolbar.inOverlayMode else { return }
        // We're not showing the top tabs; show a toast to quick switch to the fresh new tab.
        let viewModel = ButtonToastViewModel(labelText: .ContextMenuButtonToastNewTabOpenedLabelText,
                                             buttonText: .ContextMenuButtonToastNewTabOpenedButtonText)
        let toast = ButtonToast(viewModel: viewModel,
                                theme: currentTheme(),
                                completion: { buttonPressed in
            if buttonPressed {
                self.tabManager.selectTab(tab)
            }
        })
        self.show(toast: toast)
    }

    var libraryPanelWindowUUID: WindowUUID {
        return windowUUID
    }

    // MARK: - RecentlyClosedPanelDelegate

    func openRecentlyClosedSiteInSameTab(_ url: URL) {
        tabTrayOpenRecentlyClosedTab(url)
    }

    func openRecentlyClosedSiteInNewTab(_ url: URL, isPrivate: Bool) {
        tabManager.selectTab(tabManager.addTab(URLRequest(url: url)))
    }

    // MARK: - QRCodeViewControllerDelegate

    func didScanQRCodeWithURL(_ url: URL) {
        guard let tab = tabManager.selectedTab else { return }
        finishEditingAndSubmit(url, visitType: VisitType.typed, forTab: tab)
        TelemetryWrapper.recordEvent(category: .action, method: .scan, object: .qrCodeURL)
    }

    func didScanQRCodeWithText(_ text: String) {
        TelemetryWrapper.recordEvent(category: .action, method: .scan, object: .qrCodeText)
        let defaultAction: () -> Void = { [weak self] in
            guard let tab = self?.tabManager.selectedTab else { return }
            self?.submitSearchText(text, forTab: tab)
        }
        let content = TextContentDetector.detectTextContent(text)
        switch content {
        case .some(.link(let url)):
            UIApplication.shared.open(url, options: [:], completionHandler: nil)
        case .some(.phoneNumber(let phoneNumber)):
            if let url = URL(string: "tel:\(phoneNumber)", invalidCharacters: false) {
                UIApplication.shared.open(url, options: [:], completionHandler: nil)
            } else {
                defaultAction()
            }
        default:
            defaultAction()
        }
    }

    var qrCodeScanningPermissionLevel: QRCodeScanPermissions {
        return .default
    }

    // MARK: - BrowserFrameInfoProvider

    func getHeaderSize() -> CGSize {
        return header.frame.size
    }

    func getBottomContainerSize() -> CGSize {
        return bottomContainer.frame.size
    }

    func getOverKeyboardContainerSize() -> CGSize {
        return overKeyboardContainer.frame.size
    }

    // MARK: - AddressToolbarContainerDelegate
    func searchSuggestions(searchTerm: String) {
        openSuggestions(searchTerm: searchTerm)
        searchLoader?.query = searchTerm
    }

    func openBrowser(searchTerm: String) {
        didSubmitSearchText(searchTerm)
    }

    func openSuggestions(searchTerm: String) {
        if searchTerm.isEmpty {
            hideSearchController()
        } else {
            configureOverlayView()
        }
        searchController?.viewModel.searchQuery = searchTerm
        searchController?.searchTelemetry?.searchQuery = searchTerm
        searchController?.searchTelemetry?.clearVisibleResults()
        searchController?.searchTelemetry?.determineInteractionType()
    }

    func addressToolbarContainerAccessibilityActions() -> [UIAccessibilityCustomAction]? {
        locationActionsForURLBar().map { $0.accessibilityCustomAction }
    }

    func addressToolbarDidEnterOverlayMode(_ view: UIView) {
        guard let profile = profile as? BrowserProfile else { return }

        if .blankPage == NewTabAccessors.getNewTabPage(profile.prefs) {
            UIAccessibility.post(
                notification: UIAccessibility.Notification.screenChanged,
                argument: UIAccessibility.Notification.screenChanged
            )
        } else {
            if let toast = clipboardBarDisplayHandler?.clipboardToast {
                toast.removeFromSuperview()
            }

            showEmbeddedHomepage(inline: false, isPrivate: tabManager.selectedTab?.isPrivate ?? false)
        }

        (view as? ThemeApplicable)?.applyTheme(theme: currentTheme())
    }

    func addressToolbar(_ view: UIView, didLeaveOverlayModeForReason reason: URLBarLeaveOverlayModeReason) {
        if searchSessionState == .active {
            // This delegate method may be called even if the user isn't
            // currently searching, but we only want to update the search
            // session state if they are.
            searchSessionState = switch reason {
            case .finished: .engaged
            case .cancelled: .abandoned
            }
        }
        destroySearchController()
        updateInContentHomePanel(tabManager.selectedTab?.url as URL?)

        (view as? ThemeApplicable)?.applyTheme(theme: currentTheme())
    }
}

extension BrowserViewController: ClipboardBarDisplayHandlerDelegate {
    func shouldDisplay(clipBoardURL url: URL) {
        let viewModel = ButtonToastViewModel(
            labelText: .GoToCopiedLink,
            descriptionText: url.absoluteDisplayString,
            buttonText: .GoButtonTittle
        )

        let toast = ButtonToast(
            viewModel: viewModel,
            theme: currentTheme(),
            completion: { [weak self] buttonPressed in
                if buttonPressed {
                    let isPrivate = self?.tabManager.selectedTab?.isPrivate ?? false
                    self?.openURLInNewTab(url, isPrivate: isPrivate)
                }
            }
        )

        clipboardBarDisplayHandler?.clipboardToast = toast
        show(toast: toast, duration: ClipboardBarDisplayHandler.UX.toastDelay)
    }

    @available(iOS 16.0, *)
    func shouldDisplay() {
        let viewModel = ButtonToastViewModel(
            labelText: .GoToCopiedLink,
            descriptionText: "",
            buttonText: .GoButtonTittle
        )

        pasteConfiguration = UIPasteConfiguration(acceptableTypeIdentifiers: [UTType.url.identifier])

        let toast = PasteControlToast(
            viewModel: viewModel,
            theme: currentTheme(),
            target: self
        )

        clipboardBarDisplayHandler?.clipboardToast = toast
        show(toast: toast, duration: ClipboardBarDisplayHandler.UX.toastDelay)
    }

    override func paste(itemProviders: [NSItemProvider]) {
        for provider in itemProviders where provider.hasItemConformingToTypeIdentifier(UTType.url.identifier) {
            _ = provider.loadObject(ofClass: URL.self) { [weak self] url, error in
                let isPrivate = self?.tabManager.selectedTab?.isPrivate ?? false

                DispatchQueue.main.async {
                    self?.openURLInNewTab(url, isPrivate: isPrivate)
                }
            }
        }
    }
}

/**
 * History visit management.
 * TODO: this should be expanded to track various visit types; see Bug 1166084.
 */
extension BrowserViewController {
    func ignoreNavigationInTab(_ tab: Tab, navigation: WKNavigation) {
        self.ignoredNavigation.insert(navigation)
    }

    func recordNavigationInTab(_ tab: Tab, navigation: WKNavigation, visitType: VisitType) {
        self.typedNavigation[navigation] = visitType
    }

    /**
     * Untrack and do the right thing.
     */
    func getVisitTypeForTab(_ tab: Tab, navigation: WKNavigation?) -> VisitType? {
        guard let navigation = navigation else {
            // See https://github.com/WebKit/webkit/blob/master/Source/WebKit2/UIProcess/Cocoa/NavigationState.mm#L390
            return VisitType.link
        }

        if self.ignoredNavigation.remove(navigation) != nil {
            return nil
        }

        return self.typedNavigation.removeValue(forKey: navigation) ?? VisitType.link
    }
}

// MARK: - LegacyTabDelegate
extension BrowserViewController: LegacyTabDelegate {
    func tab(_ tab: Tab, didCreateWebView webView: WKWebView) {
        webView.frame = contentContainer.frame
        // Observers that live as long as the tab. Make sure these are all cleared in willDeleteWebView below!
        beginObserving(webView: webView)
        self.scrollController.beginObserving(scrollView: webView.scrollView)
        webView.uiDelegate = self

        let readerMode = ReaderMode(tab: tab)
        readerMode.delegate = self
        tab.addContentScript(readerMode, name: ReaderMode.name())

        // only add the logins helper if the tab is not a private browsing tab
        if !tab.isPrivate {
            let logins = LoginsHelper(
                tab: tab,
                profile: profile,
                theme: currentTheme()
            )
            tab.addContentScript(logins, name: LoginsHelper.name())
            logins.foundFieldValues = { [weak self, weak tab, weak webView] field, currentRequestId in
                Task {
                    guard self?.autofillLoginNimbusFeatureFlag() == true else { return }
                    guard let tabURL = tab?.url else { return }
                    let logins = (try? await self?.profile.logins.listLogins()) ?? []
                    let loginsForCurrentTab = logins.filter { login in
                        if field == FocusFieldType.username && login.decryptedUsername.isEmpty { return false }
                        guard let recordHostnameURL = URL(string: login.hostname) else { return false }
                        return recordHostnameURL.baseDomain == tabURL.baseDomain
                    }
                    if loginsForCurrentTab.isEmpty {
                        tab?.webView?.accessoryView.reloadViewFor(.standard)
                    } else {
                        tab?.webView?.accessoryView.reloadViewFor(.login)
                        tab?.webView?.reloadInputViews()
                        TelemetryWrapper.recordEvent(
                            category: .action,
                            method: .view,
                            object: .loginsAutofillPromptShown
                        )
                    }
                    tab?.webView?.accessoryView.savedLoginsClosure = {
                        Task { @MainActor [weak self] in
                            // Dismiss keyboard
                            webView?.resignFirstResponder()
                            self?.authenticateSelectSavedLoginsClosureBottomSheet(
                                tabURL: tabURL,
                                currentRequestId: currentRequestId,
                                field: field
                            )
                        }
                    }
                }
            }
        }

        // Credit card autofill setup and callback
        autofillSetup(tab, didCreateWebView: webView)

        let contextMenuHelper = ContextMenuHelper(tab: tab)
        tab.addContentScript(contextMenuHelper, name: ContextMenuHelper.name())

        let errorHelper = ErrorPageHelper(certStore: profile.certStore)
        tab.addContentScript(errorHelper, name: ErrorPageHelper.name())

        let findInPageHelper = FindInPageHelper(tab: tab)
        findInPageHelper.delegate = self
        tab.addContentScript(findInPageHelper, name: FindInPageHelper.name())

        let adsHelper = AdsTelemetryHelper(tab: tab)
        tab.addContentScript(adsHelper, name: AdsTelemetryHelper.name())

        let noImageModeHelper = NoImageModeHelper(tab: tab)
        tab.addContentScript(noImageModeHelper, name: NoImageModeHelper.name())

        let downloadContentScript = DownloadContentScript(tab: tab)
        tab.addContentScript(downloadContentScript, name: DownloadContentScript.name())

        let printHelper = PrintHelper(tab: tab)
        tab.addContentScriptToPage(printHelper, name: PrintHelper.name())

        let nightModeHelper = NightModeHelper()
        tab.addContentScript(nightModeHelper, name: NightModeHelper.name())

        // XXX: Bug 1390200 - Disable NSUserActivity/CoreSpotlight temporarily
        // let spotlightHelper = SpotlightHelper(tab: tab)
        // tab.addHelper(spotlightHelper, name: SpotlightHelper.name())

        tab.addContentScript(LocalRequestHelper(), name: LocalRequestHelper.name())

        let blocker = FirefoxTabContentBlocker(tab: tab, prefs: profile.prefs)
        tab.contentBlocker = blocker
        tab.addContentScript(blocker, name: FirefoxTabContentBlocker.name())

        tab.addContentScript(FocusHelper(tab: tab), name: FocusHelper.name())
    }

    private func authenticateSelectSavedLoginsClosureBottomSheet(
        tabURL: URL,
        currentRequestId: String,
        field: FocusFieldType
    ) {
        appAuthenticator.getAuthenticationState { [unowned self] state in
            switch state {
            case .deviceOwnerAuthenticated:
                self.navigationHandler?.showSavedLoginAutofill(
                    tabURL: tabURL,
                    currentRequestId: currentRequestId,
                    field: field
                )
            case .deviceOwnerFailed:
                // Keep showing bvc
                break
            case .passCodeRequired:
                self.navigationHandler?.showRequiredPassCode()
            }
        }
    }

    func tab(_ tab: Tab, willDeleteWebView webView: WKWebView) {
        DispatchQueue.main.async { [weak self] in
            guard let self else { return }
            stopObserving(webView: webView)
            self.scrollController.stopObserving(scrollView: webView.scrollView)
            webView.uiDelegate = nil
            webView.scrollView.delegate = nil
            webView.removeFromSuperview()
        }
    }

    func tab(_ tab: Tab, didSelectFindInPageForSelection selection: String) {
        updateFindInPageVisibility(isVisible: true, withSearchText: selection)
        findInPageBar?.text = selection
    }

    func tab(_ tab: Tab, didSelectSearchWithFirefoxForSelection selection: String) {
        openSearchNewTab(isPrivate: tab.isPrivate, selection)
    }

    private func beginObserving(webView: WKWebView) {
        guard !observedWebViews.contains(webView) else {
            logger.log("Duplicate observance of webView", level: .warning, category: .webview)
            return
        }
        observedWebViews.insert(webView)
        KVOs.forEach { webView.addObserver(self, forKeyPath: $0.rawValue, options: .new, context: nil) }
    }

    private func stopObserving(webView: WKWebView) {
        guard observedWebViews.contains(webView) else {
            logger.log("Duplicate KVO de-registration of webView", level: .warning, category: .webview)
            return
        }
        observedWebViews.remove(webView)
        KVOs.forEach { webView.removeObserver(self, forKeyPath: $0.rawValue) }
    }

    // MARK: Snack bar

    func tab(_ tab: Tab, didAddSnackbar bar: SnackBar) {
        // If the Tab that had a SnackBar added to it is not currently
        // the selected Tab, do nothing right now. If/when the Tab gets
        // selected later, we will show the SnackBar at that time.
        guard tab == tabManager.selectedTab else { return }
        bar.applyTheme(theme: currentTheme())
        bottomContentStackView.addArrangedViewToBottom(bar, completion: {
            self.view.layoutIfNeeded()
        })
    }

    func tab(_ tab: Tab, didRemoveSnackbar bar: SnackBar) {
        bottomContentStackView.removeArrangedView(bar)
    }
}

// MARK: HomePanelDelegate
extension BrowserViewController: HomePanelDelegate {
    func homePanelDidRequestToOpenLibrary(panel: LibraryPanelType) {
        showLibrary(panel: panel)
        view.endEditing(true)
    }

    func homePanel(didSelectURL url: URL, visitType: VisitType, isGoogleTopSite: Bool) {
        guard let tab = tabManager.selectedTab else { return }

        if isPreferSwitchToOpenTabOverDuplicateFeatureEnabled,
           let tab = tabManager.tabs.reversed().first(where: {
               // URL for reading mode comes encoded and we need a separate case to check if it's equal with the tab url
               ($0.url == url || $0.url == url.safeEncodedUrl) && $0.isPrivate == tab.isPrivate
           }) {
            tabManager.selectTab(tab)
        } else {
            if isGoogleTopSite {
                tab.urlType = .googleTopSite
                searchTelemetry?.shouldSetGoogleTopSiteSearch = true
            }

            // Handle keyboard shortcuts from homepage with url selection
            // (ex: Cmd + Tap on Link; which is a cell in this case)
            if navigateLinkShortcutIfNeeded(url: url) {
                return
            }

            finishEditingAndSubmit(url, visitType: visitType, forTab: tab)
        }
    }

    func homePanelDidRequestToOpenInNewTab(_ url: URL, isPrivate: Bool, selectNewTab: Bool = false) {
        let tab = tabManager.addTab(URLRequest(url: url), afterTab: tabManager.selectedTab, isPrivate: isPrivate)
        // Select new tab automatically if needed
        guard !selectNewTab else {
            tabManager.selectTab(tab)
            return
        }

        // If we are showing toptabs a user can just use the top tab bar
        guard !topTabsVisible else { return }

        // We're not showing the top tabs; show a toast to quick switch to the fresh new tab.
        let viewModel = ButtonToastViewModel(labelText: .ContextMenuButtonToastNewTabOpenedLabelText,
                                             buttonText: .ContextMenuButtonToastNewTabOpenedButtonText)
        let toast = ButtonToast(viewModel: viewModel,
                                theme: currentTheme(),
                                completion: { buttonPressed in
            if buttonPressed {
                self.tabManager.selectTab(tab)
            }
        })
        show(toast: toast)
    }

    func homePanelDidRequestToOpenTabTray(withFocusedTab tabToFocus: Tab?, focusedSegment: TabTrayPanelType?) {
        showTabTray(withFocusOnUnselectedTab: tabToFocus, focusedSegment: focusedSegment)
    }

    func homePanelDidRequestToOpenSettings(at settingsPage: Route.SettingsSection) {
        navigationHandler?.show(settings: settingsPage)
    }

    func homePanelDidRequestBookmarkToast(url: URL?, action: BookmarkAction) {
        showBookmarkToast(bookmarkURL: url, action: action)
    }
}

// MARK: - SearchViewController
extension BrowserViewController: SearchViewControllerDelegate {
    func searchViewController(
        _ searchViewController: SearchViewController,
        didSelectURL url: URL,
        searchTerm: String?
    ) {
        guard let tab = tabManager.selectedTab else { return }

        let searchData = LegacyTabGroupData(searchTerm: searchTerm ?? "",
                                            searchUrl: url.absoluteString,
                                            nextReferralUrl: "")
        tab.metadataManager?.updateTimerAndObserving(
            state: .navSearchLoaded,
            searchData: searchData,
            isPrivate: tab.isPrivate
        )
        searchTelemetry?.shouldSetUrlTypeSearch = true
        finishEditingAndSubmit(url, visitType: VisitType.typed, forTab: tab)
    }

    // In searchViewController when user selects an open tabs and switch to it
    func searchViewController(_ searchViewController: SearchViewController, uuid: String) {
        overlayManager.switchTab(shouldCancelLoading: true)
        if let tab = tabManager.getTabForUUID(uuid: uuid) {
            tabManager.selectTab(tab)
        }
    }

    func presentSearchSettingsController() {
        let searchSettingsTableViewController = SearchSettingsTableViewController(profile: profile, windowUUID: windowUUID)
        let navController = ModalSettingsNavigationController(rootViewController: searchSettingsTableViewController)
        self.present(navController, animated: true, completion: nil)
    }

    @objc
    func updateForDefaultSearchEngineDidChange(_ notification: Notification) {
        // Update search icon when the search engine changes
        if isToolbarRefactorEnabled {
            let action = ToolbarMiddlewareAction(
                windowUUID: windowUUID,
                actionType: ToolbarMiddlewareActionType.searchEngineDidChange
            )
            store.dispatch(action)
        } else {
            urlBar.searchEnginesDidUpdate()
        }
        searchController?.reloadSearchEngines()
        searchController?.reloadData()
    }

    func searchViewController(
        _ searchViewController: SearchViewController,
        didHighlightText text: String,
        search: Bool
    ) {
        searchViewController.searchTelemetry?.interactionType = .refined
        if !isToolbarRefactorEnabled {
            self.urlBar.setLocation(text, search: search)
        }
    }

    func searchViewController(_ searchViewController: SearchViewController, didAppend text: String) {
        searchViewController.searchTelemetry?.interactionType = .pasted
        if !isToolbarRefactorEnabled {
            self.urlBar.setLocation(text, search: false)
        }
    }

    func searchViewControllerWillHide(_ searchViewController: SearchViewController) {
        switch searchSessionState {
        case .engaged:
            let visibleSuggestionsTelemetryInfo = searchViewController.visibleSuggestionsTelemetryInfo
            visibleSuggestionsTelemetryInfo.forEach { trackVisibleSuggestion(telemetryInfo: $0) }
            searchViewController.searchTelemetry?.recordURLBarSearchEngagementTelemetryEvent()
        case .abandoned:
            searchViewController.searchTelemetry?.engagementType = .dismiss
            let visibleSuggestionsTelemetryInfo = searchViewController.visibleSuggestionsTelemetryInfo
            visibleSuggestionsTelemetryInfo.forEach { trackVisibleSuggestion(telemetryInfo: $0) }
            searchViewController.searchTelemetry?.recordURLBarSearchAbandonmentTelemetryEvent()
        default:
            break
        }
    }

    /// Records telemetry for a suggestion that was visible during an engaged or
    /// abandoned search session. The user may have tapped on this suggestion
    /// or on a different suggestion, typed in a search term or a URL, or
    /// dismissed the URL bar without completing their search.
    func trackVisibleSuggestion(telemetryInfo info: SearchViewVisibleSuggestionTelemetryInfo) {
        switch info {
        // A sponsored or non-sponsored suggestion from Firefox Suggest.
        case let .firefoxSuggestion(telemetryInfo, position, didTap):
            let didAbandonSearchSession = searchSessionState == .abandoned
            TelemetryWrapper.gleanRecordEvent(
                category: .action,
                method: .view,
                object: TelemetryWrapper.EventObject.fxSuggest,
                extras: [
                    TelemetryWrapper.EventValue.fxSuggestionTelemetryInfo.rawValue: telemetryInfo,
                    TelemetryWrapper.EventValue.fxSuggestionPosition.rawValue: position,
                    TelemetryWrapper.EventValue.fxSuggestionDidTap.rawValue: didTap,
                    TelemetryWrapper.EventValue.fxSuggestionDidAbandonSearchSession.rawValue: didAbandonSearchSession,
                ]
            )
            if didTap {
                TelemetryWrapper.gleanRecordEvent(
                    category: .action,
                    method: .tap,
                    object: TelemetryWrapper.EventObject.fxSuggest,
                    extras: [
                        TelemetryWrapper.EventValue.fxSuggestionTelemetryInfo.rawValue: telemetryInfo,
                        TelemetryWrapper.EventValue.fxSuggestionPosition.rawValue: position,
                    ]
                )
            }
        }
    }
}

extension BrowserViewController: TabManagerDelegate {
    func tabManager(_ tabManager: TabManager, didSelectedTabChange selected: Tab?, previous: Tab?, isRestoring: Bool) {
        // Remove the old accessibilityLabel. Since this webview shouldn't be visible, it doesn't need it
        // and having multiple views with the same label confuses tests.
        if let webView = previous?.webView {
            webView.endEditing(true)
            webView.accessibilityLabel = nil
            webView.accessibilityElementsHidden = true
            webView.accessibilityIdentifier = nil
            webView.removeFromSuperview()
        }

        if let tab = selected, previous == nil || tab.isPrivate != previous?.isPrivate {
            applyTheme()

            if !isToolbarRefactorEnabled {
                let ui: [PrivateModeUI?] = [toolbar, topTabsViewController, urlBar]
                ui.forEach { $0?.applyUIMode(isPrivate: tab.isPrivate, theme: currentTheme()) }
            }
        } else {
            // Theme is applied to the tab and webView in the else case
            // because in the if block is applied already to all the tabs and web views
            selected?.applyTheme(theme: currentTheme())
            selected?.webView?.applyTheme(theme: currentTheme())
        }

        if let tab = selected {
            updateURLBarDisplayURL(tab)
<<<<<<< HEAD
            if isToolbarRefactorEnabled, addressToolbarContainer.inOverlayMode, tab.url?.displayURL != nil {
                addressToolbarContainer.leaveOverlayMode(reason: .finished, shouldCancelLoading: false)
            } else if !isToolbarRefactorEnabled, urlBar.inOverlayMode, tab.url?.displayURL != nil {
=======

            if !isToolbarRefactorEnabled, urlBar.inOverlayMode, tab.url?.displayURL != nil {
>>>>>>> 43f44fc0
                urlBar.leaveOverlayMode(reason: .finished, shouldCancelLoading: false)
            }

            readerModeCache = tab.isPrivate ? MemoryReaderModeCache.sharedInstance : DiskReaderModeCache.sharedInstance
            if let privateModeButton = topTabsViewController?.privateModeButton,
               previous != nil && previous?.isPrivate != tab.isPrivate {
                privateModeButton.setSelected(tab.isPrivate, animated: true)
            }
            ReaderModeHandlers.readerModeCache = readerModeCache

            scrollController.tab = tab

            if let webView = tab.webView {
                webView.accessibilityLabel = .WebViewAccessibilityLabel
                webView.accessibilityIdentifier = "contentView"
                webView.accessibilityElementsHidden = false

                browserDelegate?.show(webView: webView)

                if webView.url == nil {
                    // The web view can go gray if it was zombified due to memory pressure.
                    // When this happens, the URL is nil, so try restoring the page upon selection.
                    tab.reload()
                }
            }

            // Update Fakespot sidebar if necessary
            updateFakespot(tab: tab)
        }

        updateTabCountUsingTabManager(tabManager)

        bottomContentStackView.removeAllArrangedViews()
        if let bars = selected?.bars {
            bars.forEach { bar in
                bottomContentStackView.addArrangedViewToBottom(bar, completion: { self.view.layoutIfNeeded() })
            }
        }

        updateFindInPageVisibility(isVisible: false, tab: previous)
        setupMiddleButtonStatus(isLoading: selected?.loading ?? false)

        if isToolbarRefactorEnabled {
            dispatchBackForwardToolbarAction(selected?.canGoBack, windowUUID, .backButtonStateChanged)
            dispatchBackForwardToolbarAction(selected?.canGoForward, windowUUID, .forwardButtonStateChanged)
        } else {
            navigationToolbar.updateBackStatus(selected?.canGoBack ?? false)
            navigationToolbar.updateForwardStatus(selected?.canGoForward ?? false)
        }

        if let url = selected?.webView?.url, !InternalURL.isValid(url: url) {
            if isToolbarRefactorEnabled {
                addressToolbarContainer.updateProgressBar(progress: selected?.estimatedProgress ?? 0)
            } else {
                urlBar.updateProgressBar(Float(selected?.estimatedProgress ?? 0))
            }
        }

        if let readerMode = selected?.getContentScript(name: ReaderMode.name()) as? ReaderMode {
            if !isToolbarRefactorEnabled {
                urlBar.updateReaderModeState(readerMode.state)
            }
            if readerMode.state == .active {
                showReaderModeBar(animated: false)
            } else {
                hideReaderModeBar(animated: false)
            }
        } else {
            if !isToolbarRefactorEnabled {
                urlBar.updateReaderModeState(ReaderModeState.unavailable)
            }
        }

        if topTabsVisible {
            topTabsDidChangeTab()
        }

       /// If the selectedTab is showing an error page trigger a reload
        if let url = selected?.url, let internalUrl = InternalURL(url), internalUrl.isErrorPage {
            selected?.reloadPage()
            return
        }
    }

    func tabManager(_ tabManager: TabManager, didAddTab tab: Tab, placeNextToParentTab: Bool, isRestoring: Bool) {
        // If we are restoring tabs then we update the count once at the end
        if !isRestoring {
            updateTabCountUsingTabManager(tabManager)
        }
        tab.tabDelegate = self

        // Show the Toolbar if a link from the current tab, open another tab
        if placeNextToParentTab {
            scrollController.showToolbars(animated: false)
        }
    }

    func tabManager(_ tabManager: TabManager, didRemoveTab tab: Tab, isRestoring: Bool) {
        if let url = tab.lastKnownUrl, !(InternalURL(url)?.isAboutURL ?? false), !tab.isPrivate {
            profile.recentlyClosedTabs.addTab(url as URL,
                                              title: tab.lastTitle,
                                              lastExecutedTime: tab.lastExecutedTime)
        }
        updateTabCountUsingTabManager(tabManager)
    }

    func tabManagerDidAddTabs(_ tabManager: TabManager) {
        updateTabCountUsingTabManager(tabManager)
    }

    func tabManagerDidRestoreTabs(_ tabManager: TabManager) {
        updateTabCountUsingTabManager(tabManager)
        openUrlAfterRestore()
    }

    func openUrlAfterRestore() {
        guard let url = urlFromAnotherApp?.url else { return }
        openURLInNewTab(url, isPrivate: urlFromAnotherApp?.isPrivate ?? false)
        urlFromAnotherApp = nil
    }

    func show(toast: Toast,
              afterWaiting delay: DispatchTimeInterval = Toast.UX.toastDelayBefore,
              duration: DispatchTimeInterval? = Toast.UX.toastDismissAfter) {
        if let downloadToast = toast as? DownloadToast {
            self.downloadToast = downloadToast
        }

        // If BVC isn't visible hold on to this toast until viewDidAppear
        if self.view.window == nil {
            self.pendingToast = toast
            return
        }

        toast.showToast(viewController: self, delay: delay, duration: duration) { toast in
            [
                toast.leadingAnchor.constraint(equalTo: self.view.leadingAnchor),
                toast.trailingAnchor.constraint(equalTo: self.view.trailingAnchor),
                toast.bottomAnchor.constraint(equalTo: self.bottomContentStackView.bottomAnchor)
            ]
        }
    }

    func tabManagerDidRemoveAllTabs(_ tabManager: TabManager, toast: ButtonToast?) {
        guard let toast = toast, !(tabManager.selectedTab?.isPrivate ?? false) else { return }
        // The toast is created from TabManager which doesn't have access to themeManager
        // The whole toast system needs some rework so as compromised solution before the rework I create the toast
        // with light theme and force apply theme with real theme before showing
        toast.applyTheme(theme: currentTheme())
        show(toast: toast, afterWaiting: ButtonToast.UX.delay)
    }

    func updateTabCountUsingTabManager(_ tabManager: TabManager, animated: Bool = true) {
        if let selectedTab = tabManager.selectedTab {
            let count = selectedTab.isPrivate ? tabManager.privateTabs.count : tabManager.normalTabs.count
            if isToolbarRefactorEnabled {
               updateToolbarTabCount(count)
            } else if !isToolbarRefactorEnabled {
                toolbar.updateTabCount(count, animated: animated)
                urlBar.updateTabCount(count, animated: !urlBar.inOverlayMode)
            }
            topTabsViewController?.updateTabCount(count, animated: animated)
        }
    }

    func tabManagerUpdateCount() {
        updateTabCountUsingTabManager(self.tabManager)
    }

    private func updateToolbarTabCount(_ count: Int) {
        // Only dispatch action when the number of tabs is different from what is saved in the state
        // to avoid having the toolbar re-displayed
        guard isToolbarRefactorEnabled,
              let toolbarState = store.state.screenState(ToolbarState.self, for: .toolbar, window: windowUUID),
              toolbarState.numberOfTabs != count
        else { return }

        let action = ToolbarMiddlewareAction(numberOfTabs: count,
                                             windowUUID: windowUUID,
                                             actionType: ToolbarMiddlewareActionType.numberOfTabsChanged)
        store.dispatch(action)
    }
}

// MARK: - UIPopoverPresentationControllerDelegate

extension BrowserViewController: UIPopoverPresentationControllerDelegate {
    func popoverPresentationControllerDidDismissPopover(
        _ popoverPresentationController: UIPopoverPresentationController
    ) {
        displayedPopoverController = nil
        updateDisplayedPopoverProperties = nil
    }
}

extension BrowserViewController: UIAdaptivePresentationControllerDelegate {
    // Returning None here makes sure that the Popover is actually presented as a Popover and
    // not as a full-screen modal, which is the default on compact device classes.
    func adaptivePresentationStyle(
        for controller: UIPresentationController,
        traitCollection: UITraitCollection
    ) -> UIModalPresentationStyle {
        return .none
    }
}

extension BrowserViewController {
    /// Used to get the context menu save image in the context menu, shown from long press on webview links
    func getImageData(_ url: URL, success: @escaping (Data) -> Void) {
        makeURLSession(
            userAgent: UserAgent.fxaUserAgent,
            configuration: URLSessionConfiguration.default).dataTask(with: url
            ) { (data, response, error) in
            if validatedHTTPResponse(response, statusCode: 200..<300) != nil,
               let data = data {
                success(data)
            }
        }.resume()
    }

    override func pressesBegan(_ presses: Set<UIPress>, with event: UIPressesEvent?) {
        keyboardPressesHandler().handlePressesBegan(presses, with: event)
        super.pressesBegan(presses, with: event)
    }

    override func pressesEnded(_ presses: Set<UIPress>, with event: UIPressesEvent?) {
        keyboardPressesHandler().handlePressesEnded(presses, with: event)
        super.pressesEnded(presses, with: event)
    }
}

extension BrowserViewController {
    // no-op - relates to UIImageWriteToSavedPhotosAlbum
    @objc
    func image(_ image: UIImage, didFinishSavingWithError error: NSError?, contextInfo: UnsafeRawPointer) { }
}

extension BrowserViewController: KeyboardHelperDelegate {
    func keyboardHelper(_ keyboardHelper: KeyboardHelper, keyboardWillShowWithState state: KeyboardState) {
        keyboardState = state
        updateViewConstraints()

        UIView.animate(
            withDuration: state.animationDuration,
            delay: 0,
            options: [UIView.AnimationOptions(rawValue: UInt(state.animationCurve.rawValue << 16))],
            animations: {
                self.bottomContentStackView.layoutIfNeeded()
            })
    }

    func keyboardHelper(_ keyboardHelper: KeyboardHelper, keyboardWillHideWithState state: KeyboardState) {
        keyboardState = nil
        updateViewConstraints()

        UIView.animate(
            withDuration: state.animationDuration,
            delay: 0,
            options: [UIView.AnimationOptions(rawValue: UInt(state.animationCurve.rawValue << 16))],
            animations: {
                self.bottomContentStackView.layoutIfNeeded()
            })

        finishEditionMode()
    }

    func keyboardHelper(_ keyboardHelper: KeyboardHelper, keyboardDidHideWithState state: KeyboardState) {
        tabManager.selectedTab?.setFindInPage(isBottomSearchBar: isBottomSearchBar,
                                              doesFindInPageBarExist: findInPageBar != nil)
    }

    func keyboardHelper(_ keyboardHelper: KeyboardHelper, keyboardWillChangeWithState state: KeyboardState) {
        keyboardState = state
        updateViewConstraints()
    }

    func keyboardHelper(_ keyboardHelper: KeyboardHelper, keyboardDidShowWithState state: KeyboardState) {
        keyboardState = state
        updateViewConstraints()

        UIView.animate(
            withDuration: state.animationDuration,
            delay: 0,
            options: [UIView.AnimationOptions(rawValue: UInt(state.animationCurve.rawValue << 16))],
            animations: {
                self.bottomContentStackView.layoutIfNeeded()
            })
    }

    private func finishEditionMode() {
        // If keyboard is dismiss leave edition mode Homepage case is handled in HomepageVC
        let newTabChoice = NewTabAccessors.getNewTabPage(profile.prefs)
        if newTabChoice != .topSites, newTabChoice != .blankPage {
            overlayManager.cancelEditing(shouldCancelLoading: false)
        }
    }
}

extension BrowserViewController: TabTrayDelegate {
    func tabTrayDidCloseLastTab(toast: ButtonToast) {
        toast.applyTheme(theme: currentTheme())
        show(toast: toast, afterWaiting: ButtonToast.UX.delay)
    }

    func tabTrayOpenRecentlyClosedTab(_ url: URL) {
        guard let tab = self.tabManager.selectedTab else { return }
        self.finishEditingAndSubmit(url, visitType: .link, forTab: tab)
    }

    // This function animates and resets the tab chrome transforms when
    // the tab tray dismisses.
    func tabTrayDidDismiss(_ tabTray: LegacyGridTabViewController) {
        resetBrowserChrome()
    }

    func tabTrayDidAddTab(_ tabTray: LegacyGridTabViewController, tab: Tab) {}

    func tabTrayDidAddBookmark(_ tab: Tab) {
        guard let url = tab.url?.absoluteString, !url.isEmpty else { return }
        let tabState = tab.tabState
        addBookmark(url: url, title: tabState.title)
        TelemetryWrapper.recordEvent(
            category: .action,
            method: .add,
            object: .bookmark,
            value: .tabTray
        )
    }

    func tabTrayDidAddToReadingList(_ tab: Tab) -> ReadingListItem? {
        guard let url = tab.url?.absoluteString, !url.isEmpty else { return nil }
        return profile.readingList.createRecordWithURL(
            url,
            title: tab.title ?? url,
            addedBy: UIDevice.current.name
        ).value.successValue
    }

    func tabTrayDidRequestTabsSettings() {
        navigationHandler?.show(settings: .tabs)
    }
}

extension BrowserViewController: JSPromptAlertControllerDelegate {
    func promptAlertControllerDidDismiss(_ alertController: JSPromptAlertController) {
        showQueuedAlertIfAvailable()
    }
}

extension BrowserViewController: TopTabsDelegate {
    func topTabsDidPressTabs() {
        // Technically is not changing tabs but is loosing focus on urlbar
        overlayManager.switchTab(shouldCancelLoading: true)
        if !isToolbarRefactorEnabled {
            self.urlBarDidPressTabs(urlBar)
        }
    }

    func topTabsDidPressNewTab(_ isPrivate: Bool) {
        openBlankNewTab(focusLocationField: true, isPrivate: isPrivate)
        overlayManager.openNewTab(url: nil,
                                  newTabSettings: newTabSettings)
    }

    func topTabsDidLongPressNewTab(button: UIButton) {
        presentNewTabLongPressActionSheet(from: button)
    }

    func topTabsDidChangeTab() {
        // Only for iPad leave overlay mode on tab change
        overlayManager.switchTab(shouldCancelLoading: true)
        updateZoomPageBarVisibility(visible: false)
    }

    func topTabsDidPressPrivateMode() {
        updateZoomPageBarVisibility(visible: false)
    }
}

extension BrowserViewController: DevicePickerViewControllerDelegate, InstructionsViewDelegate {
    func dismissInstructionsView() {
        self.navigationController?.presentedViewController?.dismiss(animated: true)
        self.popToBVC()
    }

    func devicePickerViewControllerDidCancel(_ devicePickerViewController: DevicePickerViewController) {
        self.popToBVC()
    }

    func devicePickerViewController(
        _ devicePickerViewController: DevicePickerViewController,
        didPickDevices devices: [RemoteDevice]
    ) {
        guard let shareItem = devicePickerViewController.shareItem else { return }

        guard shareItem.isShareable else {
            let alert = UIAlertController(
                title: .SendToErrorTitle,
                message: .SendToErrorMessage,
                preferredStyle: .alert
            )
            alert.addAction(UIAlertAction(
                title: .SendToErrorOKButton,
                style: .default
            ) { _ in self.popToBVC() })
            present(alert, animated: true, completion: nil)
            return
        }
        profile.sendItem(shareItem, toDevices: devices).uponQueue(.main) { _ in
            self.popToBVC()
            DispatchQueue.main.asyncAfter(deadline: .now() + 0.3) {
                SimpleToast().showAlertWithText(.AppMenu.AppMenuTabSentConfirmMessage,
                                                bottomContainer: self.contentContainer,
                                                theme: self.currentTheme())
            }
        }
    }
}

extension BrowserViewController {
    func trackTelemetry() {
        trackAccessibility()
        trackNotificationPermission()
        appStartupTelemetry.sendStartupTelemetry()
    }

    func trackAccessibility() {
        typealias Key = TelemetryWrapper.EventExtraKey
        TelemetryWrapper.recordEvent(
            category: .action,
            method: .voiceOver,
            object: .app,
            extras: [Key.isVoiceOverRunning.rawValue: UIAccessibility.isVoiceOverRunning.description]
        )
        TelemetryWrapper.recordEvent(
            category: .action,
            method: .switchControl,
            object: .app,
            extras: [Key.isSwitchControlRunning.rawValue: UIAccessibility.isSwitchControlRunning.description]
        )
        TelemetryWrapper.recordEvent(
            category: .action,
            method: .reduceTransparency,
            object: .app,
            extras: [Key.isReduceTransparencyEnabled.rawValue: UIAccessibility.isReduceTransparencyEnabled.description]
        )
        TelemetryWrapper.recordEvent(
            category: .action,
            method: .reduceMotion,
            object: .app,
            extras: [Key.isReduceMotionEnabled.rawValue: UIAccessibility.isReduceMotionEnabled.description]
        )
        TelemetryWrapper.recordEvent(
            category: .action,
            method: .invertColors,
            object: .app,
            extras: [Key.isInvertColorsEnabled.rawValue: UIAccessibility.isInvertColorsEnabled.description]
        )

        let a11yEnabled = UIApplication.shared.preferredContentSizeCategory.isAccessibilityCategory.description
        let a11yCategory = UIApplication.shared.preferredContentSizeCategory.rawValue.description
        TelemetryWrapper.recordEvent(
            category: .action,
            method: .dynamicTextSize,
            object: .app,
            extras: [Key.isAccessibilitySizeEnabled.rawValue: a11yEnabled,
                     Key.preferredContentSizeCategory.rawValue: a11yCategory]
        )
    }

    func trackNotificationPermission() {
        NotificationManager().getNotificationSettings(sendTelemetry: true) { _ in }
    }
}<|MERGE_RESOLUTION|>--- conflicted
+++ resolved
@@ -3448,14 +3448,9 @@
 
         if let tab = selected {
             updateURLBarDisplayURL(tab)
-<<<<<<< HEAD
             if isToolbarRefactorEnabled, addressToolbarContainer.inOverlayMode, tab.url?.displayURL != nil {
                 addressToolbarContainer.leaveOverlayMode(reason: .finished, shouldCancelLoading: false)
             } else if !isToolbarRefactorEnabled, urlBar.inOverlayMode, tab.url?.displayURL != nil {
-=======
-
-            if !isToolbarRefactorEnabled, urlBar.inOverlayMode, tab.url?.displayURL != nil {
->>>>>>> 43f44fc0
                 urlBar.leaveOverlayMode(reason: .finished, shouldCancelLoading: false)
             }
 
