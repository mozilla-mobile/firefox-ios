--- conflicted
+++ resolved
@@ -293,13 +293,8 @@
 
     // TODO: FXIOS-13669 The session dependencies shouldn't be empty
     private lazy var browserWebUIDelegate = BrowserWebUIDelegate(
-<<<<<<< HEAD
-        engineResponder: DefaultUIHandler(sessionCreator: tabManager as? SessionCreator,
-                                          alertPresenter: AlertPresenter(presenter: self)),
-=======
         engineResponder: DefaultUIHandler.factory(sessionDependencies: .empty(),
                                                   sessionCreator: tabManager as? SessionCreator),
->>>>>>> 72e76cc8
         legacyResponder: self
     )
     /// The ui delegate used by a `WKWebView`
