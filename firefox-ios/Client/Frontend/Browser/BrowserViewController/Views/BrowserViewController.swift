// This Source Code Form is subject to the terms of the Mozilla Public
// License, v. 2.0. If a copy of the MPL was not distributed with this
// file, You can obtain one at http://mozilla.org/MPL/2.0/

import Foundation
import Photos
import UIKit
import WebKit
import Shared
import Storage
import SnapKit
import Account
import MobileCoreServices
import Common
import Redux
import WebEngine
import WidgetKit
import SummarizeKit
import ActivityKit
import Glean

import class MozillaAppServices.BookmarkFolderData
import class MozillaAppServices.BookmarkItemData
import struct MozillaAppServices.Login
import enum MozillaAppServices.BookmarkRoots
import struct MozillaAppServices.VisitObservation
import enum MozillaAppServices.VisitType

class BrowserViewController: UIViewController,
                             SearchBarLocationProvider,
                             Themeable,
                             Notifiable,
                             LibraryPanelDelegate,
                             RecentlyClosedPanelDelegate,
                             QRCodeViewControllerDelegate,
                             StoreSubscriber,
                             BrowserFrameInfoProvider,
                             NavigationToolbarContainerDelegate,
                             AddressToolbarContainerDelegate,
                             BookmarksHandlerDelegate,
                             FeatureFlaggable,
                             CanRemoveQuickActionBookmark,
                             BrowserStatusBarScrollDelegate {
    enum UX {
        static let showHeaderTapAreaHeight: CGFloat = 32
        static let downloadToastDelay = DispatchTimeInterval.milliseconds(500)
        static let downloadToastDuration = DispatchTimeInterval.seconds(5)
        static let minimalHeaderOffset: CGFloat = 14

        static let topToolbarDuration: TimeInterval = 0.3
        static let bottomToolbarDuration: TimeInterval = 0.4
    }

    /// Describes the state of the current search session. This state is used
    /// to record search engagement and abandonment telemetry.
    enum SearchSessionState {
        /// The user is currently searching. The URL bar's text field
        /// is focused, but the search controller may be hidden if the
        /// text field is empty.
        case active

        /// The user completed their search by navigating to a destination,
        /// either by tapping on a suggestion, or by entering a search term
        /// or a URL.
        case engaged

        /// The user abandoned their search by dismissing the URL bar.
        case abandoned
    }

    typealias SubscriberStateType = BrowserViewControllerState

    private let KVOs: [KVOConstants] = [
        .estimatedProgress,
        .loading,
        .canGoBack,
        .canGoForward,
        .URL,
        .title,
        .hasOnlySecureContent,
        // TODO: FXIOS-12158 Add back after investigating why video player is broken
        //        .fullscreenState
    ]

    weak var browserDelegate: BrowserDelegate?
    weak var navigationHandler: BrowserNavigationHandler?
    weak var fullscreenDelegate: FullscreenDelegate?

    nonisolated let windowUUID: WindowUUID
    var currentWindowUUID: UUID? { return windowUUID }
    private var observedWebViews = WeakList<WKWebView>()

    var themeManager: ThemeManager
    var notificationCenter: NotificationProtocol
    var themeListenerCancellable: Any?
    nonisolated let logger: Logger
    var zoomManager: ZoomPageManager
    let documentLogger: DocumentLogger
    var downloadHelper: DownloadHelper?

    // MARK: Optional UI elements

    var topTabsViewController: TopTabsViewController?
    var tabTrayViewController: TabTrayController?
    var clipboardBarDisplayHandler: ClipboardBarDisplayHandler?
    var readerModeBar: ReaderModeBarView?
    var searchController: SearchViewController?
    var searchSessionState: SearchSessionState?
    var searchLoader: SearchLoader?
    var findInPageBar: FindInPageBar?
    var zoomPageBar: ZoomPageBar?
    var addressBarPanGestureHandler: AddressBarPanGestureHandler?
    var microsurvey: MicrosurveyPromptView?
    var keyboardBackdrop: UIView?
    var pendingToast: Toast? // A toast that might be waiting for BVC to appear before displaying
    var downloadToast: DownloadToast? // A toast that is showing the combined download progress
    var downloadProgressManager: DownloadProgressManager?
    let tabsPanelTelemetry: TabsPanelTelemetry
    let recordVisitManager: RecordVisitObserving

    private var _downloadLiveActivityWrapper: Any?

    @available(iOS 17, *)
    var downloadLiveActivityWrapper: DownloadLiveActivityWrapper? {
        get {
            return _downloadLiveActivityWrapper as? DownloadLiveActivityWrapper
        } set(newValue) {
            _downloadLiveActivityWrapper = newValue
        }
    }

    // popover rotation handling
    var displayedPopoverController: UIViewController?
    var updateDisplayedPopoverProperties: (() -> Void)?
    lazy var screenshotHelper = ScreenshotHelper(controller: self)

    // MARK: Lazy loading UI elements
    private var documentLoadingView: TemporaryDocumentLoadingView?
    private(set) lazy var mailtoLinkHandler = MailtoLinkHandler()
    private lazy var statusBarOverlay: StatusBarOverlay = .build { _ in }
    private var statusBarOverlayConstraints = [NSLayoutConstraint]()
    private(set) lazy var addressToolbarContainer: AddressToolbarContainer = .build(nil, {
        AddressToolbarContainer(
            isSwipingTabsEnabled: self.isSwipingTabsEnabled,
            isMinimalAddressBarEnabled: self.isMinimalAddressBarEnabled
        )
    })
    private(set) lazy var readerModeCache: ReaderModeCache = DiskReaderModeCache.shared
    private(set) lazy var overlayManager: OverlayModeManager = DefaultOverlayModeManager()

    // Header stack view can contain the top url bar, top reader mode, top ZoomPageBar
    private(set) lazy var header: BaseAlphaStackView = .build { _ in }

    // OverKeyboardContainer stack view contains
    // the bottom reader mode, the bottom url bar and the ZoomPageBar
    private(set) lazy var overKeyboardContainer: BaseAlphaStackView = .build { _ in }

    // Constraints used to show/hide toolbars
    var headerTopConstraint: Constraint?
    var overKeyboardContainerConstraint: Constraint?
    var bottomContainerConstraint: Constraint?

    // Overlay dimming view for private mode
    private lazy var privateModeDimmingView: UIView = .build { view in
        view.backgroundColor = self.currentTheme().colors.layerScrim
        view.accessibilityIdentifier = AccessibilityIdentifiers.PrivateMode.dimmingView
    }

    // Overlay dimming view for zero search mode
    private lazy var zeroSearchDimmingView: UIView = .build { view in
        view.accessibilityIdentifier = AccessibilityIdentifiers.ZeroSearch.dimmingView
        let tapRecognizer = UITapGestureRecognizer(target: self, action: #selector(self.tappedZeroSearchScrim))
        view.addGestureRecognizer(tapRecognizer)
    }

    // BottomContainer stack view contains toolbar
    lazy var bottomContainer: BaseAlphaStackView = .build { _ in }

    // Alert content that appears on top of the content
    // ex: Find In Page, SnackBar from LoginsHelper
    private(set) lazy var bottomContentStackView: BaseAlphaStackView = .build { stackview in
        stackview.isClearBackground = true
    }

    // The content container contains the homepage, error page or webview. Embedded by the coordinator.
    private(set) lazy var contentContainer: ContentContainer = .build { _ in }

    // A view for displaying a preview of the web page.
    private lazy var webPagePreview: TabWebViewPreview = .build {
        $0.isHidden = true
    }

    private lazy var topTouchArea: UIButton = .build { topTouchArea in
        topTouchArea.isAccessibilityElement = false
        topTouchArea.addTarget(self, action: #selector(self.tappedTopArea), for: .touchUpInside)
    }

    private(set) lazy var scrollController: TabScrollHandlerProtocol = {
        if isTabScrollRefactoringEnabled {
            return TabScrollHandler(windowUUID: windowUUID, delegate: self)
        } else {
            return LegacyTabScrollController(windowUUID: windowUUID)
        }
    }()

    // Window helper used for displaying an opaque background for private tabs.
    private lazy var privacyWindowHelper = PrivacyWindowHelper()

    private lazy var navigationToolbarContainer: NavigationToolbarContainer = .build { view in
        view.windowUUID = self.windowUUID
    }
    private(set) lazy var tabToolbar = TabToolbar()

    private lazy var effect: some UIVisualEffect = {
#if canImport(FoundationModels)
        if #available(iOS 26, *), !DefaultBrowserUtil.isRunningLiquidGlassEarlyBeta {
            return UIGlassEffect(style: .regular)
        } else {
            return UIBlurEffect(style: .systemUltraThinMaterial)
        }
#else
        return UIBlurEffect(style: .systemUltraThinMaterial)
#endif
    }()

    // MARK: Blur views for translucent toolbars
    lazy var topBlurView: UIVisualEffectView = .build { view in
        view.effect = self.effect
    }

    lazy var bottomBlurView: UIVisualEffectView = .build { view in
        view.effect = self.effect
    }

    // background view is placed behind content view so view scrolled to top or bottom shows
    // correct background for translucent toolbars
    private let backgroundView: UIView = .build()

    // MARK: Contextual Hints

    private(set) lazy var dataClearanceContextHintVC: ContextualHintViewController = {
        let dataClearanceViewProvider = ContextualHintViewProvider(
            forHintType: .dataClearance,
            with: profile
        )
        return ContextualHintViewController(with: dataClearanceViewProvider,
                                            windowUUID: windowUUID)
    }()

    var navigationHintDoubleTapTimer: Timer?
    private(set) lazy var navigationContextHintVC: ContextualHintViewController = {
        let navigationViewProvider = ContextualHintViewProvider(forHintType: .navigation, with: profile)
        return ContextualHintViewController(with: navigationViewProvider, windowUUID: windowUUID)
    }()

    private(set) lazy var toolbarUpdateContextHintVC: ContextualHintViewController = {
        let toolbarViewProvider = ContextualHintViewProvider(forHintType: .toolbarUpdate, with: profile)
        return ContextualHintViewController(with: toolbarViewProvider, windowUUID: windowUUID)
    }()

    private(set) lazy var translationContextHintVC: ContextualHintViewController = {
        let translationProvider = ContextualHintViewProvider(forHintType: .translation, with: profile)
        return ContextualHintViewController(with: translationProvider, windowUUID: windowUUID)
    }()

    private(set) lazy var summarizeToolbarEntryContextHintVC: ContextualHintViewController = {
        let summarizeViewProvider = ContextualHintViewProvider(forHintType: .summarizeToolbarEntry, with: profile)
        return ContextualHintViewController(with: summarizeViewProvider, windowUUID: windowUUID)
    }()

    // MARK: Telemetry Variables

    private(set) lazy var searchTelemetry = SearchTelemetry(tabManager: tabManager)
    private(set) lazy var webviewTelemetry = WebViewLoadMeasurementTelemetry()
    private(set) lazy var privateBrowsingTelemetry = PrivateBrowsingTelemetry()
    private(set) lazy var tabsTelemetry = TabsTelemetry()

    private let appStartupTelemetry: AppStartupTelemetry

    // location label actions
    var pasteGoAction: AccessibleAction?
    var pasteAction: AccessibleAction?
    var copyAddressAction: AccessibleAction?

    // TODO: FXIOS-13669 The session dependencies shouldn't be empty
    private lazy var browserWebUIDelegate = BrowserWebUIDelegate(
        engineResponder: DefaultUIHandler.factory(sessionDependencies: .empty(),
                                                  sessionCreator: tabManager as? SessionCreator),
        legacyResponder: self
    )
    /// The ui delegate used by a `WKWebView`
    var wkUIDelegate: WKUIDelegate {
        if featureFlags.isFeatureEnabled(.webEngineIntegrationRefactor, checking: .buildOnly) {
            return browserWebUIDelegate
        }
        return self
    }

    // MARK: Feature flags

    private var isTabTrayUIExperimentsEnabled: Bool {
        // TODO: FXIOS-14107 Remove logs after Nimbus incident is resolved
        let flagToCheck = NimbusFeatureFlagID.tabTrayUIExperiments
        let featureFlagStatus = featureFlags.isFeatureEnabled(flagToCheck, checking: .buildOnly)
        logger.log(
            "Feature flag status",
            level: .info,
            category: .experiments,
            extra: [flagToCheck.rawValue: "\(featureFlagStatus)"]
        )
        return featureFlagStatus && UIDevice.current.userInterfaceIdiom != .pad
    }

    var isUnifiedSearchEnabled: Bool {
        // TODO: FXIOS-14107 Remove logs after Nimbus incident is resolved
        let flagToCheck = NimbusFeatureFlagID.unifiedSearch
        let featureFlagStatus = featureFlags.isFeatureEnabled(flagToCheck, checking: .buildOnly)
        logger.log(
            "Feature flag status",
            level: .info,
            category: .experiments,
            extra: [flagToCheck.rawValue: "\(featureFlagStatus)"]
        )
        return featureFlagStatus
    }

    var isOneTapNewTabEnabled: Bool {
        // TODO: FXIOS-14107 Remove logs after Nimbus incident is resolved
        let flagToCheck = NimbusFeatureFlagID.toolbarOneTapNewTab
        let featureFlagStatus = featureFlags.isFeatureEnabled(flagToCheck, checking: .buildOnly)
        logger.log(
            "Feature flag status",
            level: .info,
            category: .experiments,
            extra: [flagToCheck.rawValue: "\(featureFlagStatus)"]
        )
        return featureFlagStatus
    }

    var isToolbarTranslucencyEnabled: Bool {
        // TODO: FXIOS-14107 Remove logs after Nimbus incident is resolved
        let flagToCheck = NimbusFeatureFlagID.toolbarTranslucency
        let featureFlagStatus = featureFlags.isFeatureEnabled(flagToCheck, checking: .buildOnly)
        logger.log(
            "Feature flag status",
            level: .info,
            category: .experiments,
            extra: [flagToCheck.rawValue: "\(featureFlagStatus)"]
        )
        return featureFlagStatus
    }

    var isSwipingTabsEnabled: Bool {
        return featureFlags.isFeatureEnabled(.toolbarSwipingTabs, checking: .buildOnly)
    }

    var isMinimalAddressBarEnabled: Bool {
        // TODO: FXIOS-14107 Remove logs after Nimbus incident is resolved
        let flagToCheck = NimbusFeatureFlagID.toolbarMinimalAddressBar
        let featureFlagStatus = featureFlags.isFeatureEnabled(flagToCheck, checking: .buildOnly)
        logger.log(
            "Feature flag status",
            level: .info,
            category: .experiments,
            extra: [flagToCheck.rawValue: "\(featureFlagStatus)"]
        )
        return featureFlagStatus
    }

    var isToolbarNavigationHintEnabled: Bool {
        // TODO: FXIOS-14107 Remove logs after Nimbus incident is resolved
        let flagToCheck = NimbusFeatureFlagID.toolbarNavigationHint
        let featureFlagStatus = featureFlags.isFeatureEnabled(flagToCheck, checking: .buildOnly)
        logger.log(
            "Feature flag status",
            level: .info,
            category: .experiments,
            extra: [flagToCheck.rawValue: "\(featureFlagStatus)"]
        )
        return featureFlagStatus
    }

    var isToolbarUpdateHintEnabled: Bool {
        // TODO: FXIOS-14107 Remove logs after Nimbus incident is resolved
        let flagToCheck = NimbusFeatureFlagID.toolbarUpdateHint
        let featureFlagStatus = featureFlags.isFeatureEnabled(flagToCheck, checking: .buildOnly)
        logger.log(
            "Feature flag status",
            level: .info,
            category: .experiments,
            extra: [flagToCheck.rawValue: "\(featureFlagStatus)"]
        )
        return featureFlagStatus
    }

    var isNativeErrorPageEnabled: Bool {
        return NativeErrorPageFeatureFlag().isNativeErrorPageEnabled
    }

    var isNICErrorPageEnabled: Bool {
        return NativeErrorPageFeatureFlag().isNICErrorPageEnabled
    }

    var isDeeplinkOptimizationRefactorEnabled: Bool {
        return featureFlags.isFeatureEnabled(.deeplinkOptimizationRefactor, checking: .buildOnly)
    }

    var isStoriesRedesignEnabled: Bool {
        return featureFlags.isFeatureEnabled(.homepageStoriesRedesign, checking: .buildOnly)
    }

    var isHomepageSearchBarEnabled: Bool {
        return featureFlags.isFeatureEnabled(.homepageSearchBar, checking: .buildOnly)
    }

    var isSummarizerToolbarFeatureEnabled: Bool {
        return summarizerNimbusUtils.isToolbarButtonEnabled
    }

    var isTabScrollRefactoringEnabled: Bool {
        return featureFlags.isFeatureEnabled(.tabScrollRefactorFeature, checking: .buildOnly)
    }

    private var isRecentOrTrendingSearchEnabled: Bool {
        // TODO: FXIOS-14107 Remove logs after Nimbus incident is resolved
        let isTrendingSearchEnabled = featureFlags.isFeatureEnabled(.trendingSearches, checking: .buildOnly)
        logger.log(
            "Feature flag status",
            level: .info,
            category: .experiments,
            extra: [NimbusFeatureFlagID.trendingSearches.rawValue: "\(isTrendingSearchEnabled)"]
        )

        let isRecentSearchEnabled = featureFlags.isFeatureEnabled(.recentSearches, checking: .buildOnly)
        logger.log(
            "Feature flag status",
            level: .info,
            category: .experiments,
            extra: [NimbusFeatureFlagID.recentSearches.rawValue: "\(isRecentSearchEnabled)"]
        )
        return isTrendingSearchEnabled || isRecentSearchEnabled
    }

    private var isRecentSearchEnabled: Bool {
        // TODO: FXIOS-14107 Remove logs after Nimbus incident is resolved
        let flagToCheck = NimbusFeatureFlagID.recentSearches
        let featureFlagStatus = featureFlags.isFeatureEnabled(flagToCheck, checking: .buildOnly)
        logger.log(
            "Feature flag status",
            level: .info,
            category: .experiments,
            extra: [flagToCheck.rawValue: "\(featureFlagStatus)"]
        )
        return featureFlagStatus
    }

    // MARK: Computed vars

    lazy var isBottomSearchBar: Bool = {
        guard isSearchBarLocationFeatureEnabled else { return false }
        return searchBarPosition == .bottom
    }()

    var topTabsVisible: Bool {
        return topTabsViewController != nil
    }

    // MARK: Data management

    let profile: Profile
    let tabManager: TabManager
    let crashTracker: CrashTracker
    let ratingPromptManager: RatingPromptManager
    private var browserViewControllerState: BrowserViewControllerState?
    var appAuthenticator: AppAuthenticationProtocol
    let searchEnginesManager: SearchEnginesManager
    private let summarizerNimbusUtils: SummarizerNimbusUtils
    private var keyboardState: KeyboardState?

    // Tracking navigation items to record history types.
    var ignoredNavigation = Set<WKNavigation>()
    var typedNavigation = [WKNavigation: VisitType]()

    // Keep track of allowed `URLRequest`s from `webView(_:decidePolicyFor:decisionHandler:)` so
    // that we can obtain the originating `URLRequest` when a `URLResponse` is received. This will
    // allow us to re-trigger the `URLRequest` if the user requests a file to be downloaded.
    var pendingRequests = [String: URLRequest]()

    // This is set when the user taps "Download Link" from the context menu. We then force a
    // download of the next request through the `WKNavigationDelegate` that matches this web view.
    weak var pendingDownloadWebView: WKWebView?

    let downloadQueue: DownloadQueue
    let userInitiatedQueue: DispatchQueueInterface

    private let bookmarksSaver: BookmarksSaver
    let bookmarksHandler: BookmarksHandler

    var newTabSettings: NewTabPage {
        return NewTabAccessors.getNewTabPage(profile.prefs)
    }

    private var keyboardPressesHandlerValue: Any?

    var toolbarHelper: ToolbarHelperInterface = ToolbarHelper()

    @available(iOS 13.4, *)
    func keyboardPressesHandler() -> KeyboardPressesHandler {
        if let existingHandler = keyboardPressesHandlerValue as? KeyboardPressesHandler {
            return existingHandler
        } else {
            let newHandler = KeyboardPressesHandler()
            keyboardPressesHandlerValue = newHandler
            return newHandler
        }
    }

    init(
        profile: Profile,
        tabManager: TabManager,
        themeManager: ThemeManager = AppContainer.shared.resolve(),
        notificationCenter: NotificationProtocol = NotificationCenter.default,
        downloadQueue: DownloadQueue = AppContainer.shared.resolve(),
        gleanWrapper: GleanWrapper = DefaultGleanWrapper(),
        appStartupTelemetry: AppStartupTelemetry = DefaultAppStartupTelemetry(),
        logger: Logger = DefaultLogger.shared,
        summarizerNimbusUtils: SummarizerNimbusUtils = DefaultSummarizerNimbusUtils(),
        documentLogger: DocumentLogger = AppContainer.shared.resolve(),
        appAuthenticator: AppAuthenticationProtocol = AppAuthenticator(),
        searchEnginesManager: SearchEnginesManager = AppContainer.shared.resolve(),
        userInitiatedQueue: DispatchQueueInterface = DispatchQueue.global(qos: .userInitiated),
        recordVisitManager: RecordVisitObserving? = nil
    ) {
        self.summarizerNimbusUtils = summarizerNimbusUtils
        self.profile = profile
        self.tabManager = tabManager
        self.windowUUID = tabManager.windowUUID
        self.themeManager = themeManager
        self.notificationCenter = notificationCenter
        self.crashTracker = DefaultCrashTracker()
        self.ratingPromptManager = RatingPromptManager(prefs: profile.prefs, crashTracker: crashTracker)
        self.downloadQueue = downloadQueue
        self.appStartupTelemetry = appStartupTelemetry
        self.logger = logger
        self.documentLogger = documentLogger
        self.appAuthenticator = appAuthenticator
        self.searchEnginesManager = searchEnginesManager
        self.bookmarksSaver = DefaultBookmarksSaver(profile: profile)
        self.bookmarksHandler = profile.places
        self.zoomManager = ZoomPageManager(windowUUID: tabManager.windowUUID)
        self.tabsPanelTelemetry = TabsPanelTelemetry(gleanWrapper: gleanWrapper, logger: logger)
        self.userInitiatedQueue = userInitiatedQueue
        self.recordVisitManager = recordVisitManager ?? RecordVisitObservationManager(historyHandler: profile.places)

        super.init(nibName: nil, bundle: nil)
        didInit()
    }

    required init?(coder aDecoder: NSCoder) {
        fatalError("init(coder:) has not been implemented")
    }

    deinit {
        // TODO: FXIOS-13097 This is a work around until we can leverage isolated deinits
        guard Thread.isMainThread else {
            assertionFailure("AddressBarPanGestureHandler was not deallocated on the main thread. Observer was not removed")
            return
        }

        MainActor.assumeIsolated {
            logger.log("BVC deallocating (window: \(windowUUID))", level: .info, category: .lifecycle)
            unsubscribeFromRedux()
            observedWebViews.forEach({ stopObserving(webView: $0) })
        }
    }

    override var prefersStatusBarHidden: Bool {
        return false
    }

    override var preferredStatusBarStyle: UIStatusBarStyle {
        return switch currentTheme().type {
        case .dark, .nightMode, .privateMode:
                .lightContent
        case .light:
                .darkContent
        }
    }

    override var supportedInterfaceOrientations: UIInterfaceOrientationMask {
        if UIDevice.current.userInterfaceIdiom == .phone {
            return .allButUpsideDown
        } else {
            return .all
        }
    }

    fileprivate func didInit() {
        tabManager.addDelegate(self)
        tabManager.setNavigationDelegate(self)
        downloadQueue.addDelegate(self)
        let tabWindowUUID = tabManager.windowUUID
        AppEventQueue.wait(for: [.startupFlowComplete, .tabRestoration(tabWindowUUID)]) { [weak self] in
            // Ensure we call into didBecomeActive at least once during startup flow (if needed)
            guard !AppEventQueue.activityIsCompleted(.browserUpdatedForAppActivation(tabWindowUUID)) else { return }
            self?.browserDidBecomeActive()
        }

        crashTracker.updateData()
        ratingPromptManager.showRatingPromptIfNeeded()
        _ = RelayController.shared // Ensure RelayController is init'd early to allow for account notification observers.
    }

    private func didAddPendingBlobDownloadToQueue() {
        pendingDownloadWebView = nil
    }

    /// If user manually opens the keyboard and presses undo, the app switches to the last
    /// open tab, and because of that we need to leave overlay state
    func didTapUndoCloseAllTabToast(notification: Notification) {
        guard windowUUID == notification.windowUUID else { return }
        overlayManager.switchTab(shouldCancelLoading: true)
    }

    func didFinishAnnouncement(notification: Notification) {
        if let userInfo = notification.userInfo,
           let announcementText =  userInfo[UIAccessibility.announcementStringValueUserInfoKey] as? String {
            let saveSuccessMessage: String = .CreditCard.RememberCreditCard.CreditCardSaveSuccessToastMessage
            let updateSuccessMessage: String = .CreditCard.UpdateCreditCard.CreditCardUpdateSuccessToastMessage
            if announcementText == saveSuccessMessage || announcementText == updateSuccessMessage {
                UIAccessibility.post(
                    notification: .layoutChanged,
                    argument: self.tabManager.selectedTab?.currentWebView()
                )
            }
        }
    }

    func searchBarPositionDidChange(notification: Notification) {
        guard let dict = notification.object as? NSDictionary,
              let newSearchBarPosition = dict[PrefsKeys.FeatureFlags.SearchBarPosition] as? SearchBarPosition
        else { return }

        let searchBarView: TopBottomInterchangeable = addressToolbarContainer
        let newPositionIsBottom = newSearchBarPosition == .bottom
        let newParent = newPositionIsBottom ? overKeyboardContainer : header

        searchBarView.removeFromParent()
        searchBarView.addToParent(parent: newParent, addToTop: !newPositionIsBottom)

        if isSwipingTabsEnabled {
            webPagePreview.invalidateScreenshotData()
        }

        if let readerModeBar = readerModeBar {
            readerModeBar.removeFromParent()
            readerModeBar.addToParent(parent: newParent, addToTop: newSearchBarPosition == .bottom)
        }

        isBottomSearchBar = newPositionIsBottom
        updateViewConstraints()
        updateHeaderConstraints()
        tabToolbar.setNeedsDisplay()
        searchBarView.updateConstraints()
        updateMicrosurveyConstraints()
        updateToolbarDisplay()

        let action = GeneralBrowserMiddlewareAction(
            scrollOffset: scrollController.contentOffset,
            toolbarPosition: newSearchBarPosition,
            windowUUID: windowUUID,
            actionType: GeneralBrowserMiddlewareActionType.toolbarPositionChanged)
        store.dispatch(action)
    }

    private func updateToolbarDisplay(scrollOffset: CGFloat? = nil) {
        // move views to the front so the address toolbar shadow doesn't get clipped
        if isBottomSearchBar {
            overKeyboardContainer.bringSubviewToFront(addressToolbarContainer)
            view.bringSubviewToFront(overKeyboardContainer)
        } else {
            header.bringSubviewToFront(addressToolbarContainer)
            view.bringSubviewToFront(header)
        }

        updateBlurViews(scrollOffset: scrollOffset)
    }

    private func updateBlurViews(scrollOffset: CGFloat? = nil) {
        let enableBlur = isToolbarTranslucencyEnabled
        guard toolbarHelper.shouldBlur() else {
            topBlurView.alpha = 0
            bottomBlurView.isHidden = true
            header.isClearBackground = false
            overKeyboardContainer.isClearBackground = false
            bottomContainer.isClearBackground = false
            contentContainer.mask = nil
            return
        }

        let showNavToolbar = toolbarHelper.shouldShowNavigationToolbar(for: traitCollection)
        let theme = themeManager.getCurrentTheme(for: windowUUID)
        let isKeyboardShowing = keyboardState != nil

        if isBottomSearchBar {
            header.isClearBackground = false

            // we disable the translucency when the keyboard is getting displayed
            overKeyboardContainer.isClearBackground = enableBlur && !isKeyboardShowing

            let isFxHomeTab = tabManager.selectedTab?.isFxHomeTab ?? false
            let offset = scrollOffset ?? statusBarOverlay.scrollOffset
            topBlurView.alpha = isFxHomeTab ? offset : 1
        } else {
            header.isClearBackground = enableBlur
            overKeyboardContainer.isClearBackground = false
            topBlurView.alpha = 1
        }

        bottomContainer.isClearBackground = showNavToolbar && enableBlur
        bottomBlurView.isHidden = !showNavToolbar && !isBottomSearchBar && enableBlur

        let maskView = UIView(frame: CGRect(x: 0,
                                            y: -contentContainer.frame.origin.y,
                                            width: view.frame.width,
                                            height: view.frame.height))
        maskView.backgroundColor = .black
        contentContainer.mask = maskView

        let views: [UIView] = [header, overKeyboardContainer, bottomContainer, statusBarOverlay]
        views.forEach {
            ($0 as? ThemeApplicable)?.applyTheme(theme: theme)
            $0.setNeedsLayout()
            $0.layoutIfNeeded()
        }
    }

    fileprivate func appMenuBadgeUpdate() {
        let isActionNeeded = RustFirefoxAccounts.shared.isActionNeeded
        let showWarningBadge = isActionNeeded

        let shouldShowWarningBadge = store.state.screenState(
            ToolbarState.self,
            for: .toolbar,
            window: windowUUID
        )?.showMenuWarningBadge

        guard showWarningBadge != shouldShowWarningBadge else { return }

        let action = ToolbarAction(
            showMenuWarningBadge: showWarningBadge,
            windowUUID: self.windowUUID,
            actionType: ToolbarActionType.showMenuWarningBadge
        )
        store.dispatch(action)
    }

    private func updateAddressToolbarContainerPosition(for traitCollection: UITraitCollection) {
        guard searchBarPosition == .bottom, isSearchBarLocationFeatureEnabled else { return }

        let isNavToolbar = toolbarHelper.shouldShowNavigationToolbar(for: traitCollection)
        let newPosition: SearchBarPosition = isNavToolbar ? .bottom : .top
        let notificationObject = [PrefsKeys.FeatureFlags.SearchBarPosition: newPosition]

        notificationCenter.post(name: .SearchBarPositionDidChange, withObject: notificationObject)
    }

    func updateToolbarStateForTraitCollection(_ newCollection: UITraitCollection) {
        let showNavToolbar = toolbarHelper.shouldShowNavigationToolbar(for: newCollection)
        let showTopTabs = toolbarHelper.shouldShowTopTabs(for: newCollection)

        if showNavToolbar {
            navigationToolbarContainer.isHidden = false
            navigationToolbarContainer.applyTheme(theme: currentTheme())
            updateTabCountUsingTabManager(self.tabManager)
        } else {
            navigationToolbarContainer.isHidden = true
        }

        updateToolbarStateTraitCollectionIfNecessary(newCollection)
        appMenuBadgeUpdate()
        updateSwipingTabs(showNavToolbar: showNavToolbar)
        updateTopTabs(showTopTabs: showTopTabs)

        header.setNeedsLayout()
        view.layoutSubviews()

        updateToolbarDisplay()
    }

    private func updateSwipingTabs(showNavToolbar: Bool) {
        guard isSwipingTabsEnabled else { return }

        if showNavToolbar,
           let toolbarState = store.state.screenState(ToolbarState.self, for: .toolbar, window: windowUUID),
           !toolbarState.addressToolbar.isEditing {
            addressBarPanGestureHandler?.enablePanGestureRecognizer()
            addressToolbarContainer.updateSkeletonAddressBarsVisibility(tabManager: tabManager)
        } else if showNavToolbar == false {
            addressBarPanGestureHandler?.disablePanGestureRecognizer()
            addressToolbarContainer.hideSkeletonBars()
        }
    }

    private func updateTopTabs(showTopTabs: Bool) {
        if showTopTabs, topTabsViewController == nil {
            setupTopTabsViewController()
            topTabsViewController?.applyTheme()
        } else if showTopTabs, topTabsViewController != nil {
            topTabsViewController?.applyTheme()
        } else {
            if let topTabsView = topTabsViewController?.view {
                header.removeArrangedView(topTabsView)
            }
            topTabsViewController?.removeFromParent()
            topTabsViewController = nil
        }
    }

    func dismissVisibleMenus() {
        displayedPopoverController?.dismiss(animated: true)
        if self.presentedViewController as? PhotonActionSheet != nil {
            self.presentedViewController?.dismiss(animated: true, completion: nil)
        }
    }

    func appDidEnterBackgroundNotification() {
        displayedPopoverController?.dismiss(animated: false) {
            self.updateDisplayedPopoverProperties = nil
            self.displayedPopoverController = nil
        }
        if self.presentedViewController as? PhotonActionSheet != nil {
            self.presentedViewController?.dismiss(animated: true, completion: nil)
        }

        // Formerly these calls were run during AppDelegate.didEnterBackground(), but we have
        // individual TabManager instances for each BVC, so we perform these here instead.
        tabManager.preserveTabs()
        logTelemetryForAppDidEnterBackground()
    }

    @objc
    func tappedTopArea() {
        scrollController.showToolbars(animated: true)
    }

    func sceneDidEnterBackgroundNotification(notification: Notification) {
        // Ensure the notification is for the current window scene
        guard let currentWindowScene = view.window?.windowScene,
              let notificationWindowScene = notification.object as? UIWindowScene,
              currentWindowScene === notificationWindowScene else { return }
        guard canShowPrivacyWindow else { return }

        privacyWindowHelper.showWindow(windowScene: currentWindowScene, withThemedColor: currentTheme().colors.layer3)
    }

    func sceneDidActivateNotification() {
        privacyWindowHelper.removeWindow()
    }

    func appWillResignActiveNotification() {
        // Dismiss any popovers that might be visible
        displayedPopoverController?.dismiss(animated: false) {
            self.updateDisplayedPopoverProperties = nil
            self.displayedPopoverController = nil
        }

        // No need to take a screenshot if a view is presented over the current tab
        // because a screenshot will already have been taken when we navigate away
        if let tab = tabManager.selectedTab, presentedViewController == nil {
            screenshotHelper.takeScreenshot(tab,
                                            windowUUID: windowUUID,
                                            screenshotBounds: CGRect(
                                                x: contentContainer.frame.origin.x,
                                                y: -contentContainer.frame.origin.y,
                                                width: view.frame.width,
                                                height: view.frame.height))
        }

        guard canShowPrivacyWindow else { return }
        privacyWindowHelper.showWindow(windowScene: view.window?.windowScene, withThemedColor: currentTheme().colors.layer3)
    }

    private var canShowPrivacyWindow: Bool {
        // Ensure the selected tab is private and determine if the privacy window can be shown.
        guard let privateTab = tabManager.selectedTab, privateTab.isPrivate else { return false }
        // Show privacy window if no view controller is presented
        // or if the presented view is a PhotonActionSheet.
        return self.presentedViewController == nil || presentedViewController is PhotonActionSheet
    }

    func appDidBecomeActiveNotification() {
        processAppleIntelligenceState()
        privacyWindowHelper.removeWindow()

        if let tab = tabManager.selectedTab, !tab.isFindInPageMode {
            // Re-show toolbar which might have been hidden during scrolling (prior to app moving into the background)
            if !isMinimalAddressBarEnabled { scrollController.showToolbars(animated: false) }
        }
        navigationHandler?.showTermsOfUse(context: .appBecameActive)
        browserDidBecomeActive()
    }

    private func processAppleIntelligenceState() {
        if #available(iOS 26, *) {
#if canImport(FoundationModels)
            AppleIntelligenceUtil().processAvailabilityState()
#endif
        }
    }

    func browserDidBecomeActive() {
        let uuid = tabManager.windowUUID
        AppEventQueue.started(.browserUpdatedForAppActivation(uuid))
        defer { AppEventQueue.completed(.browserUpdatedForAppActivation(uuid)) }

        let allWindowUUIDs = (AppContainer.shared.resolve() as WindowManager).windows.keys.map { $0.uuidString.prefix(4) }
        logger.log("BrowserDidBecomeActive. UUID = \(windowUUID.uuidString.prefix(4)). All windows: \(allWindowUUIDs)",
                   level: .info,
                   category: .lifecycle)

        NightModeHelper.cleanNightModeDefaults()
        dispatchStartAtHomeAction()
    }

    // MARK: - Summarize
    override func motionEnded(_ motion: UIEvent.EventSubtype, with event: UIEvent?) {
        super.motionEnded(motion, with: event)
        guard motion == .motionShake, summarizerNimbusUtils.isShakeGestureEnabled else { return }
        store.dispatch(
            GeneralBrowserAction(
                windowUUID: windowUUID,
                actionType: GeneralBrowserActionType.shakeMotionEnded
            )
        )
    }

    // MARK: - Start At Home
    private func dispatchStartAtHomeAction() {
        let startAtHomeAction = StartAtHomeAction(
            windowUUID: windowUUID,
            actionType: StartAtHomeActionType.didBrowserBecomeActive
        )
        store.dispatch(startAtHomeAction)
    }

    private func dismissModalsIfStartAtHome() {
        guard browserViewControllerState?.shouldStartAtHome ?? false, presentedViewController != nil else { return }
        dismissVC()
    }

    // MARK: - Redux

    func subscribeToRedux() {
        let action = ScreenAction(windowUUID: windowUUID,
                                  actionType: ScreenActionType.showScreen,
                                  screen: .browserViewController)
        store.dispatch(action)

        let browserAction = GeneralBrowserMiddlewareAction(
            toolbarPosition: searchBarPosition,
            windowUUID: windowUUID,
            actionType: GeneralBrowserMiddlewareActionType.browserDidLoad)
        store.dispatch(browserAction)

        let uuid = self.windowUUID
        store.subscribe(self, transform: {
            $0.select({ appState in
                return BrowserViewControllerState(appState: appState, uuid: uuid)
            })
        })
    }

    func unsubscribeFromRedux() {
        let action = ScreenAction(windowUUID: windowUUID,
                                  actionType: ScreenActionType.closeScreen,
                                  screen: .browserViewController)
        store.dispatch(action)
        // Note: actual `store.unsubscribe()` is not strictly needed; Redux uses weak subscribers
    }

    func newState(state: BrowserViewControllerState) {
        browserViewControllerState = state

        if state.reloadWebView {
            updateContentInHomePanel(state.browserViewType)
        }

        setupMiddleButtonStatus(isLoading: false)

        if let toast = state.toast {
            self.showToastType(toast: toast)
        }

        if state.showOverlay == true {
            overlayManager.openNewTab(url: nil, newTabSettings: newTabSettings)
        } else if state.showOverlay == false {
            overlayManager.cancelEditing(shouldCancelLoading: false)
        }

        executeNavigationAndDisplayActions()

        handleMicrosurvey(state: state)

        if let readerMode = tabManager.selectedTab?.getContentScript(name: ReaderMode.name()) as? ReaderMode {
            if readerMode.state == .active && !contentContainer.hasHomepage {
                showReaderModeBar(animated: false)
            } else {
                hideReaderModeBar(animated: false)
            }
        }

        dismissModalsIfStartAtHome()
        shouldHideAddressToolbar()
        dismissToolbarCFRs(with: windowUUID)
    }

    private func showToastType(toast: ToastType) {
        func showToast() {
            SimpleToast().showAlertWithText(
                toast.title,
                bottomContainer: contentContainer,
                theme: currentTheme()
            )
        }
        switch toast {
        case .clearCookies,
                .addToReadingList,
                .removeShortcut,
                .removeFromReadingList:
            showToast()
        case .addBookmark(let urlString):
            showBookmarkToast(urlString: urlString, action: .add)
        default:
            let viewModel = ButtonToastViewModel(
                labelText: toast.title,
                buttonText: toast.buttonText)
            let uuid = windowUUID
            let toast = ButtonToast(viewModel: viewModel,
                                    theme: currentTheme(),
                                    completion: { buttonPressed in
                if let action = toast.reduxAction(for: uuid), buttonPressed {
                    store.dispatch(action)
                }
            })

            show(toast: toast)
        }
    }

    private func handleMicrosurvey(state: BrowserViewControllerState) {
        if !state.microsurveyState.showPrompt {
            guard microsurvey != nil else { return }
            removeMicrosurveyPrompt()
        } else if state.microsurveyState.showSurvey {
            guard let model = state.microsurveyState.model else {
                logger.log("Microsurvey model should not be nil", level: .warning, category: .redux)
                return
            }
            navigationHandler?.showMicrosurvey(model: model)
        } else if state.microsurveyState.showPrompt {
            guard microsurvey == nil else { return }
            createMicrosurveyPrompt(with: state.microsurveyState)
        }
    }

    // MARK: - Lifecycle

    override func viewDidLoad() {
        super.viewDidLoad()

        setupEssentialUI()
        subscribeToRedux()
        enqueueTabRestoration()

        // FXIOS-13551 - testWillNavigateAway calls into viewDidLoad during unit tests, creates a leak
        guard !AppConstants.isRunningUnitTest else { return }
        Task(priority: .background) { [weak self] in
            // App startup telemetry accesses RustLogins to queryLogins, shouldn't be on the app startup critical path
            await self?.trackStartupTelemetry()
        }
    }

    private func setupEssentialUI() {
        addSubviews()
        setupConstraints()
        setupNotifications()
        setupNavigationAppearance()

        overlayManager.setURLBar(urlBarView: addressToolbarContainer)

        if toolbarHelper.shouldShowTopTabs(for: traitCollection) {
            setupTopTabsViewController()
        }

        // Update theme of already existing views
        let theme = currentTheme()
        contentContainer.backgroundColor = theme.colors.layer1
        header.applyTheme(theme: theme)
        overKeyboardContainer.applyTheme(theme: theme)
        bottomContainer.applyTheme(theme: theme)
        bottomContentStackView.applyTheme(theme: theme)
        statusBarOverlay.scrollDelegate = self
        statusBarOverlay.hasTopTabs = toolbarHelper.shouldShowTopTabs(for: traitCollection)
        statusBarOverlay.applyTheme(theme: theme)
        topTabsViewController?.applyTheme()
        webPagePreview.applyTheme(theme: theme)

        KeyboardHelper.defaultHelper.addDelegate(self)
        listenForThemeChanges(withNotificationCenter: notificationCenter)
        applyTheme()
        setupAccessibleActions()

        if #available(iOS 16.0, *) {
            let clipboardHandler = DefaultClipboardBarDisplayHandler(prefs: profile.prefs,
                                                                     windowUUID: windowUUID)
            clipboardHandler.delegate = self
            self.clipboardBarDisplayHandler = clipboardHandler
        } else {
            let clipboardHandler = LegacyClipboardBarDisplayHandler(prefs: profile.prefs,
                                                                    tabManager: tabManager)
            clipboardHandler.delegate = self
            self.clipboardBarDisplayHandler = clipboardHandler
        }

        navigationToolbarContainer.toolbarDelegate = self
        if let scrollController = scrollController as? LegacyTabScrollProvider {
            scrollController.configureToolbarViews(overKeyboardContainer: overKeyboardContainer,
                                                   bottomContainer: bottomContainer,
                                                   headerContainer: header)
        }
        let tapHandler = scrollController.createToolbarTapHandler()
        addressToolbarContainer.onContainerTap = tapHandler

        // Setup UIDropInteraction to handle dragging and dropping
        // links into the view from other apps.
        let dropInteraction = UIDropInteraction(delegate: self)
        view.addInteraction(dropInteraction)
    }

    private func setupTopTabsViewController() {
        let topTabsViewController = TopTabsViewController(tabManager: tabManager, profile: profile)
        topTabsViewController.delegate = self
        addChild(topTabsViewController)
        header.addArrangedViewToTop(topTabsViewController.view)
        topTabsViewController.didMove(toParent: self)
        self.topTabsViewController = topTabsViewController
    }

    private func setupAccessibleActions() {
        // UIAccessibilityCustomAction subclass holding an AccessibleAction instance does not work,
        // thus unable to generate AccessibleActions and UIAccessibilityCustomActions "on-demand" and need
        // to make them "persistent" e.g. by being stored in BVC
        pasteGoAction = AccessibleAction(name: .PasteAndGoTitle, handler: { [weak self] () -> Bool in
            guard let self, let pasteboardContents = UIPasteboard.general.string else { return false }
            openBrowser(searchTerm: pasteboardContents)
            searchController?.searchTelemetry?.interactionType = .pasted
            return true
        })
        pasteAction = AccessibleAction(name: .PasteTitle, handler: {  [weak self] () -> Bool in
            guard let self, let pasteboardContents = UIPasteboard.general.string else { return false }
            // Enter overlay mode and make the search controller appear.
            overlayManager.openSearch(with: pasteboardContents)
            searchController?.searchTelemetry?.interactionType = .pasted
            return true
        })
        copyAddressAction = AccessibleAction(name: .CopyAddressTitle, handler: { [weak self] () -> Bool in
            guard let self else { return false }
            let fallbackURL = tabManager.selectedTab?.currentURL()
            if let url = tabManager.selectedTab?.canonicalURL?.displayURL ?? fallbackURL {
                UIPasteboard.general.url = url
            }
            return true
        })
    }

    private func setupNavigationAppearance() {
        // TODO: FXIOS-13342 - replace this string with .FirefoxHomepage.ScreenTitle once it is translated (v144)
        title = .SettingsHomePageSectionName
        navigationItem.backButtonDisplayMode = .generic
    }

    // MARK: - Notifiable
    func handleNotifications(_ notification: Notification) {
        let notificationName = notification.name
        Task { @MainActor in
            switch notificationName {
            case UIApplication.willResignActiveNotification: appWillResignActiveNotification()
            case UIApplication.didBecomeActiveNotification: appDidBecomeActiveNotification()
            case UIApplication.didEnterBackgroundNotification: appDidEnterBackgroundNotification()
            case UIScene.didEnterBackgroundNotification: sceneDidEnterBackgroundNotification(notification: notification)
            case UIScene.didActivateNotification: sceneDidActivateNotification()
            case UIAccessibility.announcementDidFinishNotification: didFinishAnnouncement(notification: notification)
            case UIAccessibility.reduceTransparencyStatusDidChangeNotification:
                onReduceTransparencyStatusDidChange(notification)
            case .FirefoxAccountStateChange: appMenuBadgeUpdate()
            case .SearchBarPositionDidChange: searchBarPositionDidChange(notification: notification)
            case .DidTapUndoCloseAllTabToast: didTapUndoCloseAllTabToast(notification: notification)
            case .PendingBlobDownloadAddedToQueue: didAddPendingBlobDownloadToQueue()
            case .SearchSettingsDidUpdateDefaultSearchEngine: updateForDefaultSearchEngineDidChange(notification)
            case .PageZoomLevelUpdated: handlePageZoomLevelUpdated(notification)
            case .PageZoomSettingsChanged: handlePageZoomSettingsChanged(notification)
            case .RemoteTabNotificationTapped: openRecentlyClosedTabs()
            case .StopDownloads: onStopDownloads(notification)
            case .SettingsDismissed: onSettingsDismissed()
            default: break
            }
        }
    }

    private func setupNotifications() {
        startObservingNotifications(
            withNotificationCenter: notificationCenter,
            forObserver: self,
            observing: [
                UIApplication.willResignActiveNotification,
                UIApplication.didBecomeActiveNotification,
                UIApplication.didEnterBackgroundNotification,
                UIScene.didEnterBackgroundNotification,
                UIScene.didActivateNotification,
                UIAccessibility.announcementDidFinishNotification,
                UIAccessibility.reduceTransparencyStatusDidChangeNotification,
                .FirefoxAccountStateChange,
                .SearchBarPositionDidChange,
                .DidTapUndoCloseAllTabToast,
                .PendingBlobDownloadAddedToQueue,
                .SearchSettingsDidUpdateDefaultSearchEngine,
                .PageZoomLevelUpdated,
                .PageZoomSettingsChanged,
                .RemoteTabNotificationTapped,
                .StopDownloads,
                .SettingsDismissed
            ]
        )
    }

    private func onSettingsDismissed() {
        // FXIOS-13959: Changing address toolbar position from settings prevents content interaction homepage/webpage
        // This bug is only happening in iOS 15 + 16
        // Trigger a layout refresh to correctly position mask for translucent toolbars
        // Remove when support for iOS 15 + 16 is dropped: FXIOS-14024
        if #unavailable(iOS 17) {
            view.setNeedsLayout()
            view.layoutIfNeeded()
        }
    }

    private func onStopDownloads(_ notification: Notification) {
        ensureMainThread {
            guard let notiWindowUUID = notification.userInfo?["windowUUID"] as? String,
                  notiWindowUUID == self.windowUUID.uuidString else {return}
            self.downloadToast?.dismiss(true)
            self.stopDownload(buttonPressed: true)
        }
    }

    private func onReduceTransparencyStatusDidChange(_ notification: Notification) {
        updateToolbarDisplay()

        store.dispatch(
            ToolbarAction(
                isTranslucent: toolbarHelper.shouldBlur(),
                windowUUID: windowUUID,
                actionType: ToolbarActionType.translucencyDidChange
            )
        )
    }

    /// As part of the homepage search bar work, we want to only hide the toolbar when the homepage search bar appears.
    /// The homepage search bar should not appear if we are in editing mode.
    private func shouldHideAddressToolbar() {
        guard featureFlags.isFeatureEnabled(.homepageSearchBar, checking: .buildOnly) else { return }
        let toolbarState = store.state.screenState(
            ToolbarState.self,
            for: .toolbar,
            window: windowUUID
        )

        let isEditing = toolbarState?.addressToolbar.isEditing ?? false

        let shouldShowSearchBar = store.state.screenState(
            HomepageState.self,
            for: .homepage,
            window: windowUUID
        )?.searchState.shouldShowSearchBar ?? false

        guard shouldShowSearchBar, !isEditing, contentContainer.hasHomepage else {
            guard addressToolbarContainer.isHidden == true else { return }
            addressToolbarContainer.isHidden = false
            store.dispatch(
                GeneralBrowserAction(windowUUID: windowUUID, actionType: GeneralBrowserActionType.didUnhideToolbar)
            )
            return
        }
        addressToolbarContainer.isHidden = true
    }

    private func addAddressToolbar() {
        addressToolbarContainer.configure(
            windowUUID: windowUUID,
            profile: profile,
            searchEnginesManager: searchEnginesManager,
            delegate: self,
            isUnifiedSearchEnabled: isUnifiedSearchEnabled
        )
        addressToolbarContainer.applyTheme(theme: currentTheme())
        addressToolbarContainer.addToParent(parent: isBottomSearchBar ? overKeyboardContainer : header)

        guard isSwipingTabsEnabled else { return }
        addressBarPanGestureHandler = AddressBarPanGestureHandler(
            addressToolbarContainer: addressToolbarContainer,
            contentContainer: contentContainer,
            webPagePreview: webPagePreview,
            statusBarOverlay: statusBarOverlay,
            tabManager: tabManager,
            windowUUID: windowUUID,
            screenshotHelper: screenshotHelper,
            prefs: profile.prefs
        )
        addressBarPanGestureHandler?.delegate = self
    }

    func addSubviews() {
        if isSwipingTabsEnabled {
            view.addSubviews(webPagePreview)
        }
        view.addSubviews(contentContainer)

        view.addSubview(topTouchArea)

        // Work around for covering the non-clipped web view content
        view.addSubview(statusBarOverlay)

        // Setup the URL bar, wrapped in a view to get transparency effect
        addAddressToolbar()

        view.addSubview(header)
        view.addSubview(bottomContentStackView)

        bottomContainer.addArrangedSubview(navigationToolbarContainer)
        view.addSubview(bottomContainer)

        // add overKeyboardContainer after bottomContainer so the address toolbar shadow
        // for bottom toolbar doesn't get clipped
        view.addSubview(overKeyboardContainer)

        if isSwipingTabsEnabled {
            // Add Homepage to view hierarchy so it is possible to take screenshot from it
            showEmbeddedHomepage(inline: false, isPrivate: false)
            browserDelegate?.setHomepageVisibility(isVisible: false)
            addressBarPanGestureHandler?.homepageScreenshotToolProvider = { [weak self] in
                return self?.browserDelegate?.homepageScreenshotTool()
            }
            addressBarPanGestureHandler?.newTabSettingsProvider = { [weak self] in
                return self?.newTabSettings
            }
        }
    }

    private func enqueueTabRestoration() {
        guard isDeeplinkOptimizationRefactorEnabled else { return }
        // Postpone tab restoration after the deeplink has been handled, that is after the start up time record
        // has ended. If there is no deeplink then restore when the startup time record cancellation has been
        // signaled.

        // Enqueues the actions only if the opposite action where not signaled, this happen when the app
        // handles a deeplink when was already opened
        if !AppEventQueue.hasSignalled(.recordStartupTimeOpenDeeplinkCancelled) {
            AppEventQueue.wait(for: [.recordStartupTimeOpenDeeplinkComplete]) { [weak self] in
                self?.tabManager.restoreTabs()
            }
        } else if !AppEventQueue.hasSignalled(.recordStartupTimeOpenDeeplinkComplete) {
            AppEventQueue.wait(for: [.recordStartupTimeOpenDeeplinkCancelled]) { [weak self] in
                self?.tabManager.restoreTabs()
            }
        }
    }

    override func viewWillAppear(_ animated: Bool) {
        super.viewWillAppear(animated)
        navigationController?.setNavigationBarHidden(true, animated: animated)

        // Note: `restoreTabs()` returns early if `tabs` is not-empty; repeated calls should have no effect.
        if !isDeeplinkOptimizationRefactorEnabled {
            tabManager.restoreTabs()
        }

        updateTabCountUsingTabManager(tabManager, animated: false)
        updateToolbarStateForTraitCollection(traitCollection)
        updateAddressToolbarContainerPosition(for: traitCollection)
    }

    override func viewDidAppear(_ animated: Bool) {
        super.viewDidAppear(animated)

        if let toast = self.pendingToast {
            self.pendingToast = nil
            show(toast: toast, afterWaiting: ButtonToast.UX.delay)
        }

        if !isDeeplinkOptimizationRefactorEnabled {
            browserDelegate?.browserHasLoaded()
        }
        AppEventQueue.signal(event: .browserIsReady)

        logCurrentNimbusExperimentsState()
    }

    /// Logging current Nimbus state
    private func logCurrentNimbusExperimentsState() {
        var currentExperimentsDictionary = [String: String]()
        Experiments.shared.getAvailableExperiments()
            .enumerated()
            .forEach { index, experiment in
                currentExperimentsDictionary["experiment \(index)"] = mirrorToString(experiment)
            }

        logger.log(
            "Current Nimbus available experiments configuration",
            level: .info,
            category: .experiments,
            extra: currentExperimentsDictionary,
        )
    }

    private func mirrorToString(_ object: Any) -> String {
        let mirror = Mirror(reflecting: object)
        var parts: [String] = []

        for child in mirror.children {
            if let label = child.label {
                parts.append("\(label): \(child.value)")
            } else {
                parts.append(String(describing: child.value))
            }
        }

        return "[\(parts.joined(separator: ", "))]"
    }

    func willNavigateAway(from tab: Tab?) {
        guard let tab else {
            return
        }

        let screenshotHelper = self.screenshotHelper
        let windowUUID = self.windowUUID
        let screenshotBounds = CGRect(
            x: self.contentContainer.frame.origin.x,
            y: -self.contentContainer.frame.origin.y,
            width: self.view.frame.width,
            height: self.view.frame.height
        )

        let takeScreenshot = {
            screenshotHelper.takeScreenshot(
                tab,
                windowUUID: windowUUID,
                screenshotBounds: screenshotBounds
            )
        }

        // Take screenshot asynchronously to avoid blocking navigation
        DispatchQueue.main.async {
            takeScreenshot()
        }
    }

    override func viewDidLayoutSubviews() {
        super.viewDidLayoutSubviews()

        // Remove existing constraints
        statusBarOverlay.removeConstraints(statusBarOverlayConstraints)
        statusBarOverlayConstraints.removeAll()

        // Set new constraints for the statusBarOverlay
        statusBarOverlayConstraints.append(contentsOf: [
            statusBarOverlay.topAnchor.constraint(equalTo: view.topAnchor),
            statusBarOverlay.leadingAnchor.constraint(equalTo: view.leadingAnchor),
            statusBarOverlay.trailingAnchor.constraint(equalTo: view.trailingAnchor),
            statusBarOverlay.bottomAnchor.constraint(equalTo: header.bottomAnchor)
        ])
        NSLayoutConstraint.activate(statusBarOverlayConstraints)

        // Documentation found in https://mozilla-hub.atlassian.net/browse/FXIOS-10952
        checkForJSAlerts()
        adjustURLBarHeightBasedOnLocationViewHeight()

        // when toolbars are hidden/shown the mask on the content view that is used for
        // toolbar translucency needs to be updated
        updateToolbarDisplay()

        // Update available height for the homepage
        dispatchAvailableContentHeightChangedAction()
    }

    func checkForJSAlerts() {
        guard tabManager.selectedTab?.hasJavascriptAlertPrompt() ?? false else { return }

        if presentedViewController == nil {
            // We can show the alert, let's show it
            guard let nextAlert = tabManager.selectedTab?.dequeueJavascriptAlertPrompt() else { return }
            let alertController = nextAlert.alertController()
            alertController.delegate = self
            present(alertController, animated: true)
        } else {
            // We cannot show the alert right now but there is one queued on the selected tab
            // check after a delay if we can show it
            DispatchQueue.main.asyncAfter(deadline: .now() + 0.3) { [weak self] in
                self?.checkForJSAlerts()
            }
        }
    }

    private func adjustURLBarHeightBasedOnLocationViewHeight() {
        // Adjustment for landscape on the urlbar
        // need to account for inset and remove it when keyboard is showing
        let showNavToolbar = toolbarHelper.shouldShowNavigationToolbar(for: traitCollection)
        let isKeyboardShowing = keyboardState != nil

        if !showNavToolbar && isBottomSearchBar && !isKeyboardShowing {
            overKeyboardContainer.addBottomInsetSpacer(spacerHeight: UIConstants.BottomInset)
            overKeyboardContainer.moveSpacerToBack()

            // make sure the bottom inset spacer has the right color/translucency
            overKeyboardContainer.applyTheme(theme: themeManager.getCurrentTheme(for: windowUUID))
        } else {
            overKeyboardContainer.removeBottomInsetSpacer()
        }
    }

    override func willTransition(
        to newCollection: UITraitCollection,
        with coordinator: UIViewControllerTransitionCoordinator
    ) {
        super.willTransition(to: newCollection, with: coordinator)

        // During split screen launching on iPad, this callback gets fired before viewDidLoad gets a chance to
        // set things up. Make sure to only update the toolbar state if the view is ready for it.
        if isViewLoaded {
            updateToolbarStateForTraitCollection(newCollection)
        }

        displayedPopoverController?.dismiss(animated: true, completion: nil)
        coordinator.animate(alongsideTransition: { context in
            self.scrollController.showToolbars(animated: false)
        }, completion: nil)
        webPagePreview.invalidateScreenshotData()
    }

    override func viewWillTransition(to size: CGSize, with coordinator: UIViewControllerTransitionCoordinator) {
        super.viewWillTransition(to: size, with: coordinator)

        dismissVisibleMenus()
        let legacyScrollController = scrollController as? LegacyTabScrollProvider

        coordinator.animate(alongsideTransition: { [self] context in
            legacyScrollController?.updateMinimumZoom()
            topTabsViewController?.scrollToCurrentTab(false, centerCell: false)
            if let popover = displayedPopoverController {
                updateDisplayedPopoverProperties?()
                present(popover, animated: true, completion: nil)
            }
        }, completion: { _ in
            legacyScrollController?.traitCollectionDidChange()
            legacyScrollController?.setMinimumZoom()
        })
        microsurvey?.setNeedsUpdateConstraints()
        webPagePreview.invalidateScreenshotData()
    }

    override func traitCollectionDidChange(_ previousTraitCollection: UITraitCollection?) {
        super.traitCollectionDidChange(previousTraitCollection)
        DispatchQueue.main.async { [self] in
            // Only update position if device size class changed (rotation, split view, etc.)
            // Skip other trait changes like Dark Mode, App Moving to Background State that don't affect layout.
            if traitCollection.verticalSizeClass != previousTraitCollection?.verticalSizeClass ||
                traitCollection.horizontalSizeClass != previousTraitCollection?.horizontalSizeClass {
                updateHeaderConstraints()
                updateAddressToolbarContainerPosition(for: traitCollection)
            }
            updateToolbarStateForTraitCollection(traitCollection)
        }
        if traitCollection.hasDifferentColorAppearance(comparedTo: previousTraitCollection) {
            themeManager.applyThemeUpdatesToWindows()
        }
        setupMiddleButtonStatus(isLoading: false)

        // Everything works fine on iPad orientation switch (because CFR remains anchored to the same button),
        // so only necessary to dismiss when vertical size class changes
        if previousTraitCollection?.verticalSizeClass != traitCollection.verticalSizeClass {
            if dataClearanceContextHintVC.isPresenting {
                dataClearanceContextHintVC.dismiss(animated: true)
            }
            if navigationContextHintVC.isPresenting {
                navigationContextHintVC.dismiss(animated: true)
            }
            // isPresenting is nil when going from landscape to portrait
            // In general we want to dismiss when changing layout on iPhone
            if summarizeToolbarEntryContextHintVC.isPresenting || UIDevice.current.userInterfaceIdiom == .phone {
                summarizeToolbarEntryContextHintVC.dismiss(animated: true)
            }

            if translationContextHintVC.isPresenting || UIDevice.current.userInterfaceIdiom == .phone {
                translationContextHintVC.dismiss(animated: true)
            }
        }

        // Dismiss toolbar CFR on iPad when horizontal or vertical size class changes
        // as this also could change if the navigation bar is shown or not
        let sizeClassChanged = previousTraitCollection?.verticalSizeClass != traitCollection.verticalSizeClass ||
        previousTraitCollection?.horizontalSizeClass != traitCollection.horizontalSizeClass

        if toolbarUpdateContextHintVC.isPresenting,
           UIDevice.current.userInterfaceIdiom == .pad && sizeClassChanged {
            toolbarUpdateContextHintVC.dismiss(animated: true)
        }
    }

    // MARK: - Constraints
    private func setupConstraints() {
        NSLayoutConstraint.activate([
            contentContainer.topAnchor.constraint(equalTo: header.bottomAnchor),
            contentContainer.leadingAnchor.constraint(equalTo: view.leadingAnchor),
            contentContainer.trailingAnchor.constraint(equalTo: view.trailingAnchor),
            contentContainer.bottomAnchor.constraint(equalTo: overKeyboardContainer.topAnchor)
        ])

        if isSwipingTabsEnabled {
            NSLayoutConstraint.activate([
                webPagePreview.topAnchor.constraint(equalTo: view.topAnchor),
                webPagePreview.leadingAnchor.constraint(equalTo: view.leadingAnchor),
                webPagePreview.trailingAnchor.constraint(equalTo: view.trailingAnchor),
                webPagePreview.bottomAnchor.constraint(equalTo: view.bottomAnchor)
            ])
        }

        updateHeaderConstraints()
        setupBlurViews()
    }

    private func setupBlurViews() {
        guard isToolbarTranslucencyEnabled else { return }

        view.insertSubview(topBlurView, aboveSubview: contentContainer)
        view.insertSubview(bottomBlurView, aboveSubview: contentContainer)

        view.insertSubview(backgroundView,
                           belowSubview: isSwipingTabsEnabled ? webPagePreview : contentContainer)

        NSLayoutConstraint.activate([
            topBlurView.topAnchor.constraint(equalTo: view.topAnchor),
            topBlurView.leadingAnchor.constraint(equalTo: contentContainer.leadingAnchor),
            topBlurView.trailingAnchor.constraint(equalTo: contentContainer.trailingAnchor),
            topBlurView.bottomAnchor.constraint(equalTo: header.bottomAnchor),

            bottomBlurView.topAnchor.constraint(equalTo: overKeyboardContainer.topAnchor),
            bottomBlurView.leadingAnchor.constraint(equalTo: contentContainer.leadingAnchor),
            bottomBlurView.trailingAnchor.constraint(equalTo: contentContainer.trailingAnchor),
            bottomBlurView.bottomAnchor.constraint(equalTo: view.bottomAnchor),

            backgroundView.topAnchor.constraint(equalTo: view.topAnchor),
            backgroundView.leadingAnchor.constraint(equalTo: view.leadingAnchor),
            backgroundView.trailingAnchor.constraint(equalTo: view.trailingAnchor),
            backgroundView.bottomAnchor.constraint(equalTo: view.bottomAnchor),
        ])
    }

    private func updateHeaderConstraints() {
        let isNavToolbar = toolbarHelper.shouldShowNavigationToolbar(for: traitCollection)
        let shouldShowTopTabs = toolbarHelper.shouldShowTopTabs(for: traitCollection)
        header.snp.remakeConstraints { make in
            // TODO: [iOS 26 Bug] - Remove this workaround when Apple fixes safe area inset updates.
            // Bug: Safe area top inset doesn't update correctly on landscape rotation (remains 20pt)
            // on iOS 26. Prior to iOS 26, safe area inset was updating correctly on rotation.
            // Impact: Header remains partially visible when scrolling.
            // Workaround: Manually adjust constraints based on orientation.
            // Related Bug: https://mozilla-hub.atlassian.net/browse/FXIOS-13756
            // Apple Developer Forums: https://developer.apple.com/forums/thread/798014
            let topConstraint = (isNavToolbar || shouldShowTopTabs) ? view.safeArea.top : view.snp.top
            if isBottomSearchBar {
                make.left.right.equalTo(view)
                make.top.equalTo(view.safeArea.top)
                // The status bar is covered by the statusBarOverlay,
                // if we don't have the URL bar at the top then header height is 0
                make.height.equalTo(0)
            } else {
                if let scrollController = scrollController as? LegacyTabScrollProvider {
                    scrollController.headerTopConstraint = make.top.equalTo(topConstraint).constraint
                } else {
                    headerTopConstraint = make.top.equalTo(topConstraint).constraint
                }
                make.left.right.equalTo(view)
            }
        }
    }

    override func updateViewConstraints() {
        NSLayoutConstraint.activate([
            topTouchArea.topAnchor.constraint(equalTo: view.topAnchor),
            topTouchArea.leadingAnchor.constraint(equalTo: view.leadingAnchor),
            topTouchArea.trailingAnchor.constraint(equalTo: view.trailingAnchor),
            topTouchArea.heightAnchor.constraint(equalToConstant: isBottomSearchBar ? 0 : UX.showHeaderTapAreaHeight)
        ])

        readerModeBar?.snp.remakeConstraints { make in
            make.height.equalTo(UIConstants.ToolbarHeight)
        }

        overKeyboardContainer.snp.remakeConstraints { make in
            if let scrollController = scrollController as? LegacyTabScrollProvider {
                scrollController.overKeyboardContainerConstraint = make.bottom.equalTo(bottomContainer.snp.top).constraint
            } else {
                overKeyboardContainerConstraint = make.bottom.equalTo(bottomContainer.snp.top).constraint
            }

            if !isBottomSearchBar, zoomPageBar != nil {
                make.height.greaterThanOrEqualTo(0)
            } else if !isBottomSearchBar {
                make.height.equalTo(0)
            }
            make.leading.trailing.equalTo(view)
        }

        bottomContainer.snp.remakeConstraints { make in
            if let scrollController = scrollController as? LegacyTabScrollProvider {
                scrollController.bottomContainerConstraint = make.bottom.equalTo(view.snp.bottom).constraint
            } else {
                bottomContainerConstraint = make.bottom.equalTo(view.snp.bottom).constraint
            }
            make.leading.trailing.equalTo(view)
        }

        bottomContentStackView.snp.remakeConstraints { remake in
            adjustBottomContentStackView(remake)
        }

        if let tab = tabManager.selectedTab, tab.isFindInPageMode {
            scrollController.hideToolbars(animated: true)
        } else {
            adjustBottomSearchBarForKeyboard()
        }

        super.updateViewConstraints()
    }

    func adjustBottomContentStackView(_ remake: ConstraintMaker) {
        remake.left.equalTo(view.safeArea.left)
        remake.right.equalTo(view.safeArea.right)
        remake.centerX.equalTo(view)
        remake.width.equalTo(view.safeArea.width)

        // Height is set by content - this removes run time error
        remake.height.greaterThanOrEqualTo(0)
        bottomContentStackView.setContentHuggingPriority(.defaultHigh, for: .vertical)

        if isBottomSearchBar {
            adjustBottomContentBottomSearchBar(remake)
        } else {
            adjustBottomContentTopSearchBar(remake)
        }
    }

    private func adjustBottomContentTopSearchBar(_ remake: ConstraintMaker) {
        if let keyboardHeight = keyboardState?.intersectionHeightForView(view), keyboardHeight > 0 {
            remake.bottom.equalTo(view).offset(-keyboardHeight)
        } else if !tabToolbar.isHidden {
            remake.bottom.lessThanOrEqualTo(overKeyboardContainer.snp.top)
            remake.bottom.lessThanOrEqualTo(view.safeArea.bottom)
        } else {
            remake.bottom.equalTo(view.safeArea.bottom)
        }
    }

    private func adjustBottomContentBottomSearchBar(_ remake: ConstraintMaker) {
        remake.bottom.lessThanOrEqualTo(overKeyboardContainer.snp.top)
        remake.bottom.lessThanOrEqualTo(view.safeArea.bottom)
        view.layoutIfNeeded()
    }

    private func adjustBottomSearchBarForKeyboard() {
        /// On iOS 26+, we use `UIKeyboardLayoutGuide` (https://developer.apple.com/documentation/uikit/uikeyboardlayoutguide)
        /// to avoid keyboard frame calculation issues. The legacy `keyboardFrameEndUserInfoKey` API returns
        /// incorrect keyboard frames when autofill displays suggested credentials above the keyboard.
        /// It  might be an apple bug.
        /// Related bug: https://mozilla-hub.atlassian.net/browse/FXIOS-13349
        let keyboardOverlapHeight = view.frame.height - view.keyboardLayoutGuide.layoutFrame.minY

        let keyboardHeight = keyboardState?.intersectionHeightForView(view)
        let isKeyboardVisible = keyboardHeight != nil && keyboardHeight! > 0

        guard isBottomSearchBar, isKeyboardVisible, let keyboardHeight else {
            overKeyboardContainer.removeKeyboardSpacer()
            return
        }
        let toolbarHeightOffset = addressToolbarContainer.offsetForKeyboardAccessory(
            hasAccessoryView: tabManager.selectedTab?.webView?.accessoryView != nil
        )
        let effectiveKeyboardHeight = if #available(iOS 26.0, *) { keyboardOverlapHeight } else { keyboardHeight }
        let spacerHeight = getKeyboardSpacerHeight(keyboardHeight: effectiveKeyboardHeight - toolbarHeightOffset)

        overKeyboardContainer.addKeyboardSpacer(spacerHeight: spacerHeight)

        // make sure the keyboard spacer has the right color/translucency
        overKeyboardContainer.applyTheme(theme: themeManager.getCurrentTheme(for: windowUUID))
    }

    private func getKeyboardSpacerHeight(keyboardHeight: CGFloat) -> CGFloat {
        let showNavToolbar = toolbarHelper.shouldShowNavigationToolbar(for: traitCollection)
        let toolBarHeight = showNavToolbar ? UIConstants.BottomToolbarHeight : 0
        let spacerHeight = keyboardHeight - toolBarHeight
        return spacerHeight
    }

    fileprivate func showQueuedAlertIfAvailable() {
        if let queuedAlertInfo = tabManager.selectedTab?.dequeueJavascriptAlertPrompt() {
            let alertController = queuedAlertInfo.alertController()
            alertController.delegate = self
            present(alertController, animated: true, completion: nil)
        }
    }

    func resetBrowserChrome() {
        [header, overKeyboardContainer].forEach { view in
            view?.transform = .identity
        }
    }

    // MARK: - Manage embedded content

    func frontEmbeddedContent(_ viewController: ContentContainable) {
        contentContainer.update(content: viewController)
        statusBarOverlay.resetState(isHomepage: contentContainer.hasHomepage)
    }

    /// Embed a ContentContainable inside the content container
    /// - Parameter viewController: the view controller to embed inside the content container
    /// - Returns: True when the content was successfully embedded
    func embedContent(_ viewController: ContentContainable) -> Bool {
        guard contentContainer.canAdd(content: viewController) else { return false }

        addChild(viewController)
        viewController.willMove(toParent: self)
        contentContainer.add(content: viewController)
        viewController.didMove(toParent: self)
        statusBarOverlay.resetState(isHomepage: contentContainer.hasHomepage)

        // To make sure the content views content is extending under the toolbars we disable clip to bounds
        // for the first two layers of views other than web view and legacy homepage
        if toolbarHelper.shouldBlur() &&
            !viewController.isKind(of: WebviewViewController.self) {
            viewController.view.clipsToBounds = false
            viewController.view.subviews.forEach { $0.clipsToBounds = false }
        } else {
            contentContainer.mask = nil
        }

        UIAccessibility.post(notification: UIAccessibility.Notification.screenChanged, argument: nil)
        return true
    }

    /// Show the home page embedded in the contentContainer
    /// - Parameter inline: Inline is true when the homepage is created from the tab tray, a long press
    /// on the tab bar to open a new tab or by pressing the home page button on the tab bar. Inline is false when
    /// it's the zero search page, aka when the home page is shown by clicking the url bar from a loaded web page.
    func showEmbeddedHomepage(inline: Bool, isPrivate: Bool) {
        resetDataClearanceCFRTimer()

        if isPrivate && featureFlags.isFeatureEnabled(.feltPrivacySimplifiedUI, checking: .buildOnly) {
            browserDelegate?.showPrivateHomepage(overlayManager: overlayManager)
            updateToolbarDisplay()
            return
        }

        browserDelegate?.showHomepage(
            overlayManager: overlayManager,
            isZeroSearch: inline,
            statusBarScrollDelegate: statusBarOverlay,
            toastContainer: contentContainer
        )

        if isSwipingTabsEnabled {
            // show the homepage in case it was not visible, as it is needed for screenshot purpose.
            // note: the homepage is not going to be visible to user as in case a web view is there, it is going
            // to overlay the homepage.
            browserDelegate?.setHomepageVisibility(isVisible: true)
        }

        updateToolbarDisplay()
    }

    func showEmbeddedWebview() {
        guard let selectedTab = tabManager.selectedTab,
              let webView = selectedTab.webView else {
            logger.log("Webview of selected tab was not available", level: .debug, category: .lifecycle)
            return
        }

        if webView.url == nil {
            // The web view can go gray if it was zombified due to memory pressure.
            // When this happens, the URL is nil, so try restoring the page upon selection.
            logger.log("Webview was zombified, reloading before showing", level: .debug, category: .lifecycle)
            if selectedTab.temporaryDocument == nil {
                selectedTab.reload()
            }
        }

        browserDelegate?.show(webView: webView)
        updateToolbarDisplay()
    }

    // MARK: - Document Loading

    func showDocumentLoadingView() {
        guard documentLoadingView == nil else { return }
        let documentLoadingView = TemporaryDocumentLoadingView()
        documentLoadingView.translatesAutoresizingMaskIntoConstraints = false
        view.addSubview(documentLoadingView)
        NSLayoutConstraint.activate([
            documentLoadingView.topAnchor.constraint(equalTo: header.bottomAnchor),
            documentLoadingView.bottomAnchor.constraint(equalTo: overKeyboardContainer.topAnchor),
            documentLoadingView.trailingAnchor.constraint(equalTo: contentContainer.trailingAnchor),
            documentLoadingView.leadingAnchor.constraint(equalTo: contentContainer.leadingAnchor),
        ])

        view.bringSubviewToFront(header)
        view.bringSubviewToFront(overKeyboardContainer)
        documentLoadingView.animateLoadingAppearanceIfNeeded()
        documentLoadingView.applyTheme(theme: currentTheme())
        self.documentLoadingView = documentLoadingView
    }

    func removeDocumentLoadingView() {
        guard let documentLoadingView else { return }
        UIView.animate(withDuration: 0.3) {
            documentLoadingView.alpha = 0.0
        } completion: { _ in
            documentLoadingView.removeFromSuperview()
            self.documentLoadingView = nil
        }
    }

    // MARK: - Microsurvey
    private func setupMicrosurvey() {
        guard featureFlags.isFeatureEnabled(.microsurvey, checking: .buildOnly), microsurvey == nil else { return }

        store.dispatch(
            MicrosurveyPromptAction(windowUUID: windowUUID, actionType: MicrosurveyPromptActionType.showPrompt)
        )
    }

    private func updateMicrosurveyConstraints() {
        guard let microsurvey else { return }

        microsurvey.translatesAutoresizingMaskIntoConstraints = false
        view.addSubview(microsurvey)

        if isBottomSearchBar {
            overKeyboardContainer.addArrangedViewToTop(microsurvey, animated: false, completion: {
                self.view.layoutIfNeeded()
            })
        } else {
            bottomContainer.addArrangedViewToTop(microsurvey, animated: false, completion: {
                self.view.layoutIfNeeded()
            })
        }

        microsurvey.applyTheme(theme: themeManager.getCurrentTheme(for: windowUUID))

        updateBarBordersForMicrosurvey()
        updateViewConstraints()
    }

    // Update border to hide when microsurvey is shown so that
    // it appears to belong the app and harder to spoof
    private func updateBarBordersForMicrosurvey() {
        guard !shouldUseiPadSetup() else { return }
    }

    private func createMicrosurveyPrompt(with state: MicrosurveyPromptState) {
        self.microsurvey = MicrosurveyPromptView(
            state: state,
            windowUUID: windowUUID,
            inOverlayMode: overlayManager.inOverlayMode
        )
        updateMicrosurveyConstraints()
    }

    private func removeMicrosurveyPrompt() {
        guard let microsurvey else { return }

        if isBottomSearchBar {
            overKeyboardContainer.removeArrangedView(microsurvey)
        } else {
            bottomContainer.removeArrangedView(microsurvey)
        }

        self.microsurvey = nil
        updateBarBordersForMicrosurvey()
        updateViewConstraints()
    }

    // MARK: - Native Error Page

    func showEmbeddedNativeErrorPage() {
        browserDelegate?.showNativeErrorPage(overlayManager: overlayManager)
    }

    // MARK: - Update content

    func updateContentInHomePanel(_ browserViewType: BrowserViewType) {
        logger.log("Update content on browser view controller with type \(browserViewType)",
                   level: .info,
                   category: .coordinator)

        switch browserViewType {
        case .normalHomepage:
            showEmbeddedHomepage(inline: true, isPrivate: false)
        case .privateHomepage:
            showEmbeddedHomepage(inline: true, isPrivate: true)
        case .webview:
            showEmbeddedWebview()
        }

        if UIDevice.current.userInterfaceIdiom == .pad {
            topTabsViewController?.refreshTabs()
        }
        setupMicrosurvey()
    }

    func updateInContentHomePanel(_ url: URL?, focusUrlBar: Bool = false) {
        let isAboutHomeURL = url.flatMap { InternalURL($0)?.isAboutHomeURL } ?? false

        let isErrorURL = url.flatMap { InternalURL($0)?.isErrorPage } ?? false

        guard let url else {
            showEmbeddedWebview()
            return
        }

        /// Used for checking if current error code is for no internet connection
        let isNICErrorCode = url.absoluteString.contains(String(Int(
            CFNetworkErrors.cfurlErrorNotConnectedToInternet.rawValue)))
        let noInternetConnectionEnabled = isNICErrorCode && isNICErrorPageEnabled

        if isAboutHomeURL {
            showEmbeddedHomepage(inline: true, isPrivate: tabManager.selectedTab?.isPrivate ?? false)
        } else if isErrorURL && noInternetConnectionEnabled {
            showEmbeddedNativeErrorPage()
        } else {
            showEmbeddedWebview()
        }

        if UIDevice.current.userInterfaceIdiom == .pad {
            topTabsViewController?.refreshTabs()
        }
        setupMicrosurvey()
    }

    func showLibrary(panel: LibraryPanelType) {
        DispatchQueue.main.async {
            self.navigationHandler?.show(homepanelSection: panel.homepanelSection)
        }
    }

    fileprivate func createSearchControllerIfNeeded() {
        guard self.searchController == nil else { return }

        let isPrivate = tabManager.selectedTab?.isPrivate ?? false

        let trendingClient = TrendingSearchClient()

        let recentSearchProvider = DefaultRecentSearchProvider(historyStorage: profile.places)

        let searchViewModel = SearchViewModel(
            isPrivate: isPrivate,
            isBottomSearchBar: isBottomSearchBar,
            profile: profile,
            model: searchEnginesManager,
            tabManager: tabManager,
            trendingSearchClient: trendingClient,
            recentSearchProvider: recentSearchProvider
        )
        let searchController = SearchViewController(profile: profile,
                                                    viewModel: searchViewModel,
                                                    tabManager: tabManager)
        searchViewModel.searchEnginesManager = searchEnginesManager
        searchController.searchDelegate = self

        let searchLoader = SearchLoader(
            profile: profile,
            autocompleteView: addressToolbarContainer
        )
        searchLoader.addListener(searchViewModel)
        self.searchLoader = searchLoader

        self.searchController = searchController
        self.searchSessionState = .active
    }

    func showSearchController() {
        createSearchControllerIfNeeded()

        guard let searchController = self.searchController else { return }

        // This needs to be added to ensure during animation of the keyboard,
        // No content is showing in between the bottom search bar and the searchViewController
        if isBottomSearchBar, keyboardBackdrop == nil {
            keyboardBackdrop = UIView()
            keyboardBackdrop?.backgroundColor = currentTheme().colors.layer1
            view.insertSubview(keyboardBackdrop!, belowSubview: overKeyboardContainer)
            keyboardBackdrop?.snp.makeConstraints { make in
                make.edges.equalTo(view)
            }
            view.bringSubviewToFront(bottomContainer)
        }

        addChild(searchController)
        view.addSubview(searchController.view)
        searchController.view.translatesAutoresizingMaskIntoConstraints = false

        let constraintTarget = isBottomSearchBar ? overKeyboardContainer.topAnchor : view.bottomAnchor
        NSLayoutConstraint.activate([
            searchController.view.topAnchor.constraint(equalTo: header.bottomAnchor),
            searchController.view.leadingAnchor.constraint(equalTo: view.leadingAnchor),
            searchController.view.trailingAnchor.constraint(equalTo: view.trailingAnchor),
            searchController.view.bottomAnchor.constraint(equalTo: constraintTarget)
        ])

        searchController.didMove(toParent: self)

        // We need to hide the Homepage content
        // from accessibility, otherwise it will
        // be read by VoiceOver when reading in the
        // Search Controller
        contentContainer.accessibilityElementsHidden = true
    }

    func hideSearchController() {
        privateModeDimmingView.removeFromSuperview()
        guard let searchController = self.searchController else { return }
        searchController.willMove(toParent: nil)
        searchController.view.removeFromSuperview()
        searchController.removeFromParent()

        keyboardBackdrop?.removeFromSuperview()
        keyboardBackdrop = nil

        contentContainer.accessibilityElementsHidden = false
    }

    func destroySearchController() {
        zeroSearchDimmingView.removeFromSuperview()
        hideSearchController()

        searchController = nil
        searchSessionState = nil
        searchLoader = nil

        contentContainer.accessibilityElementsHidden = false
    }

    func finishEditingAndSubmit(_ url: URL, visitType: VisitType, forTab tab: Tab) {
        overlayManager.finishEditing(shouldCancelLoading: false)

        if let nav = tab.loadRequest(URLRequest(url: url)) {
            self.recordNavigationInTab(tab, navigation: nav, visitType: visitType)
        }
    }

    func addBookmark(urlString: String, title: String? = nil, site: Site? = nil) {
        var title = (title ?? "").trimmingCharacters(in: .whitespacesAndNewlines)
        if title.isEmpty {
            title = urlString
        }

        let shareItem = ShareItem(url: urlString, title: title)

        Task {
            await self.bookmarksSaver.createBookmark(url: shareItem.url, title: shareItem.title, position: 0)
        }

        var userData = [QuickActionInfos.tabURLKey: shareItem.url]
        if let title = shareItem.title {
            userData[QuickActionInfos.tabTitleKey] = title
        }
        QuickActionsImplementation().addDynamicApplicationShortcutItemOfType(.openLastBookmark,
                                                                             withUserData: userData,
                                                                             toApplication: .shared)
        showBookmarkToast(urlString: urlString, action: .add)
    }

    func removeBookmark(urlString: String, title: String?, site: Site? = nil) {
        profile.places.deleteBookmarksWithURL(url: urlString)
            .uponQueue(.main) { result in
                // FXIOS-13228 It should be safe to assumeIsolated here because of `.main` queue above
                MainActor.assumeIsolated {
                    guard result.isSuccess else { return }
                    self.removeBookmarkShortcut()
                }
            }
    }

    private func showBookmarkToast(urlString: String? = nil, title: String? = nil, action: BookmarkAction) {
        switch action {
        case .add:
            // Get the folder title using the recent bookmark folder pref
            // Special case for mobile folder since it's title is "mobile" and we want to display it as "Bookmarks"
            if let recentBookmarkFolderGuid = profile.prefs.stringForKey(PrefsKeys.RecentBookmarkFolder),
               recentBookmarkFolderGuid != BookmarkRoots.MobileFolderGUID {
                profile.places.getBookmark(guid: recentBookmarkFolderGuid)
                    .uponQueue(.main) { result in
                        // FXIOS-13228 It should be safe to assumeIsolated here because of `.main` queue above
                        MainActor.assumeIsolated {
                            guard let bookmarkFolder = result.successValue as? BookmarkFolderData else { return }
                            let folderName = bookmarkFolder.title
                            let message = String(format: .Bookmarks.Menu.SavedBookmarkToastLabel, folderName)
                            self.showToast(urlString, title, message: message, toastAction: .bookmarkPage)
                        }
                    }
                // If recent bookmarks folder is nil or the mobile (default) folder
            } else {
                showToast(
                    urlString,
                    title,
                    message: .Bookmarks.Menu.SavedBookmarkToastDefaultFolderLabel,
                    toastAction: .bookmarkPage
                )
            }
        default: break
        }
    }

    /// This function opens a standalone bookmark edit view separate from library -> bookmarks panel -> edit bookmark.
    internal func openBookmarkEditPanel(urlString: String? = nil) {
        guard !profile.isShutdown, let urlString else { return }

        let bookmarksTelemetry = BookmarksTelemetry()
        bookmarksTelemetry.editBookmark(eventLabel: .addBookmarkToast)

        profile.places.getBookmarksWithURL(url: urlString)
            .uponQueue(.main) { result in
                // FXIOS-13228 It should be safe to assumeIsolated here because of `.main` queue above
                MainActor.assumeIsolated {
                    guard let bookmarkItem = result.successValue?.first,
                          let parentGuid = bookmarkItem.parentGUID else { return }

                    self.profile.places.getBookmark(guid: parentGuid)
                        .uponQueue(.main) { result in
                            // FXIOS-13228 It should be safe to assumeIsolated here because of `.main` queue above
                            MainActor.assumeIsolated {
                                guard let parentFolder = result.successValue as? BookmarkFolderData else { return }
                                self.navigationHandler?.showEditBookmark(parentFolder: parentFolder, bookmark: bookmarkItem)
                            }
                        }
                }
            }
    }

    override func accessibilityPerformMagicTap() -> Bool {
        let action = GeneralBrowserAction(
            windowUUID: windowUUID,
            actionType: GeneralBrowserActionType.showReaderMode
        )
        store.dispatch(action)
        return true
    }

    override func accessibilityPerformEscape() -> Bool {
        if overlayManager.inOverlayMode {
            overlayManager.cancelEditing(shouldCancelLoading: true)
            return true
        } else if let selectedTab = tabManager.selectedTab, selectedTab.canGoBack {
            selectedTab.goBack()
            return true
        }
        return false
    }

    func setupMiddleButtonStatus(isLoading: Bool) {
        // Setting the default state to search to account for no tab or starting page tab
        // `state` will be modified later if needed
        let state: MiddleButtonState = .search

        // No tab
        guard let tab = tabManager.selectedTab else {
            handleMiddleButtonState(state)
            return
        }

        // Tab with starting page
        if tab.isURLStartingPage {
            handleMiddleButtonState(state)
            return
        }

        handleMiddleButtonState(.home)
    }

    private func handleMiddleButtonState(_ state: MiddleButtonState) {
        let showDataClearanceFlow = browserViewControllerState?.browserViewType == .privateHomepage
        let showFireButton = featureFlags.isFeatureEnabled(
            .feltPrivacyFeltDeletion,
            checking: .buildOnly
        ) && showDataClearanceFlow
        guard !showFireButton else { return }
        resetDataClearanceCFRTimer()
    }

    private func updateToolbarAnimationStateIfNeeded() {
        let shouldAnimate = store.state.screenState(
            ToolbarState.self,
            for: .toolbar,
            window: windowUUID
        )?.shouldAnimate

        guard shouldAnimate == false else { return }
        store.dispatch(
            ToolbarAction(
                shouldAnimate: true,
                windowUUID: windowUUID,
                actionType: ToolbarActionType.animationStateChanged
            )
        )
    }

    // MARK: - Webview property changed

    override func observeValue(
        forKeyPath keyPath: String?,
        of object: Any?,
        change: [NSKeyValueChangeKey: Any]?,
        context: UnsafeMutableRawPointer?
    ) {
        guard let kp = keyPath,
              let path = KVOConstants(rawValue: kp),
              let webView = object as? WKWebView
        else {
            logger.log("BVC observeValue webpage unhandled KVO",
                       level: .info,
                       category: .webview,
                       description: "Unhandled KVO key: \(keyPath ?? "nil")")
            return
        }

        // Extract typed values before crossing isolation boundary (so we don't capture `change`).
        let newDouble = change?[.newKey] as? Double
        let newBool = change?[.newKey] as? Bool
        let newURL = change?[.newKey] as? URL

        ensureMainThread {
            guard let tab = self.tabManager[webView] else { return }

            switch path {
            case .estimatedProgress:
                self.handleEstimatedProgress(tab: tab, webView: webView, progress: newDouble)
            case .loading:
                self.handleLoading(isLoading: newBool, tab: tab)
            case .URL:
                self.handleURL(url: newURL, tab: tab, webView: webView)
            case .title:
                self.handleTitleChanged(tab: tab)
            case .canGoBack:
                self.handleCanGoBackChanged(tab: tab, canGoBack: newBool)
            case .canGoForward:
                self.handleCanGoForwardChanged(tab: tab, canGoForward: newBool)
            case .hasOnlySecureContent:
                self.handleHasOnlySecureContentChanged(webView: webView)
//            // TODO: FXIOS-12158 Add back after investigating why video player is broken
//            case .fullscreenState:
//                self.handleFullscreenStateChanged()
            default:
                assertionFailure("Unhandled KVO key: \(path.rawValue)")
            }
        }
    }

    private func handleEstimatedProgress(tab: Tab, webView: WKWebView, progress: Double?) {
        guard tab === tabManager.selectedTab else { return }
        let isLoadingDocument = tab.isDownloadingDocument()
        let isValidURL = if let url = webView.url {
            !InternalURL.isValid(url: url)
        } else {
            false
        }
        if isValidURL || isLoadingDocument {
            let progressValue = if let progress {
                progress
            } else {
                webView.estimatedProgress
            }
            addressToolbarContainer.updateProgressBar(progress: progressValue)
            setupMiddleButtonStatus(isLoading: true)
        } else {
            addressToolbarContainer.hideProgressBar()
            setupMiddleButtonStatus(isLoading: false)
        }
    }

    private func handleLoading(isLoading: Bool?, tab: Tab) {
        guard var loading = isLoading else { return }
        if let doc = tab.temporaryDocument {
            loading = doc.isDownloading
        }
        setupMiddleButtonStatus(isLoading: loading)

        let action = ToolbarAction(
            isLoading: loading,
            windowUUID: windowUUID,
            actionType: ToolbarActionType.websiteLoadingStateDidChange
        )
        store.dispatch(action)
    }

    private func handleURL(url: URL?, tab: Tab, webView: WKWebView) {
        // Special case for "about:blank" popups, if the webView.url is nil, keep the tab url as "about:blank"
        if tab.url?.absoluteString == "about:blank" && webView.url == nil {
            return
        }

        // Ensure we do have a URL from that observer
        // If the URL is coming from the observer and PDF refactor is enabled then take URL from there
        let url: URL? = if let webURL = webView.url {
            webURL
        } else if let changedURL = url {
            changedURL
        } else {
            nil
        }
        guard let url else { return }
        if !url.isFxHomeUrl {
            updateToolbarAnimationStateIfNeeded()
        }
        // Security safety check (Bugzilla #1933079)
        if let internalURL = InternalURL(url), internalURL.isErrorPage, !internalURL.isAuthorized {
            tabManager.selectedTab?.webView?.load(URLRequest(url: URL(string: "about:blank")!))
            return
        }

        // To prevent spoofing, only change the URL immediately if the new URL is on
        // the same origin as the current URL. Otherwise, if the origins are different
        // or either origin is nil, set the tab URL to the URL's origin and return.
        guard let tabURLOrigin = tab.url?.origin,
              let urlOrigin = url.origin,
              tabURLOrigin == urlOrigin else {
            if let urlOrigin = url.origin,
               let newTabURL = URL(string: urlOrigin) {
                tab.url = newTabURL
            }
            return
        }
        tab.url = url

        if tab === tabManager.selectedTab {
            updateUIForReaderHomeStateForTab(tab)
        }
        // Catch history pushState navigation, but ONLY for same origin navigation,
        // for reasons above about URL spoofing risk.
        navigateInTab(tab: tab, webViewStatus: .url)
    }

    private func handleTitleChanged(tab: Tab) {
        // Ensure that the tab title *actually* changed to prevent repeated calls
        // to navigateInTab(tab:) except when ReaderModeState is active
        // so that evaluateJavascriptInDefaultContentWorld() is called.
        guard let title = tab.title else { return }
        if !title.isEmpty {
            if title != tab.lastTitle {
                tab.lastTitle = title
                navigateInTab(tab: tab, webViewStatus: .title)
            } else {
                navigateIfReaderModeActive(currentTab: tab)
            }
        }
        TelemetryWrapper.recordEvent(category: .action, method: .navigate, object: .tab)
    }

    private func handleCanGoBackChanged(tab: Tab, canGoBack: Bool?) {
        guard tab === tabManager.selectedTab,
              let canGoBack
        else { return }
        dispatchBackForwardToolbarAction(canGoBack: canGoBack, windowUUID: windowUUID)
    }

    private func handleCanGoForwardChanged(tab: Tab, canGoForward: Bool?) {
        guard tab === tabManager.selectedTab,
              let canGoForward
        else { return }
        dispatchBackForwardToolbarAction(canGoForward: canGoForward, windowUUID: windowUUID)
    }

    private func handleHasOnlySecureContentChanged(webView: WKWebView) {
        store.dispatch(
            TrackingProtectionAction(windowUUID: windowUUID,
                                     actionType: TrackingProtectionActionType.updateConnectionStatus)
        )

        guard let selectedTabURL = tabManager.selectedTab?.url,
              let webViewURL = webView.url,
              selectedTabURL == webViewURL else { return }
    }

    private func handleFullscreenStateChanged(webView: WKWebView) {
//        // TODO: FXIOS-12158 Add back after investigating why video player is broken
//        if #available(iOS 16.0, *) {
//            guard webView.fullscreenState == .enteringFullscreen ||
//                    webView.fullscreenState == .exitingFullscreen else { return }
//            if webView.fullscreenState == .enteringFullscreen {
//                fullscreenDelegate?.enteringFullscreen()
//            } else {
//                fullscreenDelegate?.exitingFullscreen()
//            }
//        }
    }

    // MARK: - Update UI

    func updateUIForReaderHomeStateForTab(_ tab: Tab, focusUrlBar: Bool = false) {
        updateURLBarDisplayURL(tab)
        scrollController.showToolbars(animated: false)

        if let url = tab.url {
            if url.isReaderModeURL {
                showReaderModeBar(animated: false)
            } else {
                hideReaderModeBar(animated: false)
            }

            updateInContentHomePanel(url as URL, focusUrlBar: focusUrlBar)
        }
    }

    func updateReaderModeState(for tab: Tab?, readerModeState: ReaderModeState) {
        if isSummarizerToolbarFeatureEnabled {
            let action = ToolbarMiddlewareAction(
                readerModeState: readerModeState,
                windowUUID: windowUUID,
                actionType: ToolbarMiddlewareActionType.loadSummaryState
            )
            store.dispatch(action)
        } else {
            let action = ToolbarAction(
                readerModeState: readerModeState,
                windowUUID: windowUUID,
                actionType: ToolbarActionType.readerModeStateChanged
            )
            store.dispatch(action)
        }
    }

    /// Updates the URL bar text and button states.
    /// Call this whenever the page URL changes.
    fileprivate func updateURLBarDisplayURL(_ tab: Tab) {
        var safeListedURLImageName: String? {
            return (tab.contentBlocker?.status == .safelisted) ?
            StandardImageIdentifiers.Small.notificationDotFill : nil
        }

        var lockIconImageName: String?
        var lockIconNeedsTheming = true

        if let hasSecureContent = tab.webView?.hasOnlySecureContent {
            lockIconImageName = hasSecureContent ?
                StandardImageIdentifiers.Small.shieldCheckmarkFill :
                StandardImageIdentifiers.Small.shieldSlashFillMulticolor
            lockIconNeedsTheming = hasSecureContent
            let isWebsiteMode = tab.url?.isReaderModeURL == false
            lockIconImageName = isWebsiteMode ? lockIconImageName : nil
        }

        let action = ToolbarAction(
            url: tab.url?.displayURL,
            isPrivate: tab.isPrivate,
            isShowingNavigationToolbar: toolbarHelper.shouldShowNavigationToolbar(for: traitCollection),
            canGoBack: tab.canGoBack,
            canGoForward: tab.canGoForward,
            lockIconImageName: lockIconImageName,
            lockIconNeedsTheming: lockIconNeedsTheming,
            safeListedURLImageName: safeListedURLImageName,
            translationConfiguration: TranslationConfiguration(prefs: profile.prefs),
            windowUUID: windowUUID,
            actionType: ToolbarActionType.urlDidChange)
        store.dispatch(action)

        // update toolbar borders
        let middlewareAction = ToolbarMiddlewareAction(
            scrollOffset: scrollController.contentOffset,
            windowUUID: windowUUID,
            actionType: ToolbarMiddlewareActionType.urlDidChange)
        store.dispatch(middlewareAction)

        configureToolbarUpdateContextualHint(addressToolbarView: addressToolbarContainer,
                                             navigationToolbarView: navigationToolbarContainer)

        // update the background view to ensure translucency is displayed correctly
        applyTheme()
    }

    func didSubmitSearchText(_ text: String) {
        guard let currentTab = tabManager.selectedTab else { return }

        if let fixupURL = URIFixup.getURL(text) {
            // The user entered a URL, so use it.
            finishEditingAndSubmit(fixupURL, visitType: VisitType.typed, forTab: currentTab)
            return
        }

        // We couldn't build a URL, so check for a matching search keyword.
        let trimmedText = text.trimmingCharacters(in: .whitespaces)
        guard let possibleKeywordQuerySeparatorSpace = trimmedText.firstIndex(of: " ") else {
            submitSearchText(text, forTab: currentTab)
            return
        }

        let possibleKeyword = String(trimmedText[..<possibleKeywordQuerySeparatorSpace])
        let possibleQuery = String(trimmedText[trimmedText.index(after: possibleKeywordQuerySeparatorSpace)...])

        profile.places.getBookmarkURLForKeyword(keyword: possibleKeyword)
            .uponQueue(.main) { result in
                // FXIOS-13228 It should be safe to assumeIsolated here because of `.main` queue above
                MainActor.assumeIsolated {
                    if var urlString = result.successValue ?? "",
                       let escapedQuery = possibleQuery.addingPercentEncoding(
                        withAllowedCharacters: NSCharacterSet.urlQueryAllowed
                       ),
                       let range = urlString.range(of: "%s") {
                        urlString.replaceSubrange(range, with: escapedQuery)

                        if let url = URL(string: urlString) {
                            self.finishEditingAndSubmit(url, visitType: VisitType.typed, forTab: currentTab)
                            return
                        }
                    }

                    self.submitSearchText(text, forTab: currentTab)
                }
            }
    }

    // MARK: - Handle navigation

    private func executeNavigationAndDisplayActions() {
        guard let state = browserViewControllerState else { return }

        switch state {
        case _ where state.navigateTo != nil:
            handleNavigationActions(for: state)
        case _ where state.displayView != nil:
            handleDisplayActions(for: state)
        case _ where state.navigationDestination != nil:
            guard let destination = state.navigationDestination else { return }
            handleNavigation(to: destination)
        default: break
        }
    }

    private func dispatchBackForwardToolbarAction(canGoBack: Bool? = nil,
                                                  canGoForward: Bool? = nil,
                                                  windowUUID: UUID) {
        guard canGoBack != nil || canGoForward != nil else { return }
        let action = ToolbarAction(canGoBack: canGoBack,
                                   canGoForward: canGoForward,
                                   windowUUID: windowUUID,
                                   actionType: ToolbarActionType.backForwardButtonStateChanged)
        store.dispatch(action)
    }

    /// Used to handle general navigation for views that can be presented from multiple places
    private func handleNavigation(to type: NavigationDestination) {
        switch type.destination {
        case .bookmarksPanel:
            navigationHandler?.show(homepanelSection: .bookmarks)
        case .contextMenu:
            guard let configuration = type.contextMenuConfiguration else {
                logger.log(
                    "configuration should not be nil when navigating for a context menu type",
                    level: .warning,
                    category: .coordinator
                )
                return
            }
            navigationHandler?.showContextMenu(for: configuration)
        case .trackingProtectionSettings:
            navigationHandler?.show(settings: .contentBlocker)
        case .settings(let section):
            navigationHandler?.show(settings: section)
        case .link:
            guard let url = type.url, let visitType = type.visitType else {
                logger.log(
                    "url or visitType should not be nil when navigating for a link type, instead received \(String(describing: type.url)) and \(String(describing: type.visitType))",
                    level: .warning,
                    category: .coordinator
                )
                return
            }
            navigationHandler?.navigateFromHomePanel(
                to: url,
                visitType: visitType,
                isGoogleTopSite: type.isGoogleTopSite ?? false
            )
        case .newTab:
            guard let url = type.url, let isPrivate = type.isPrivate, let selectNewTab = type.selectNewTab else {
                logger.log("all params need to be set to properly create a new tab", level: .warning, category: .coordinator)
                return
            }
            navigationHandler?.openInNewTab(url: url, isPrivate: isPrivate, selectNewTab: selectNewTab)
        case .shareSheet(let config):
            navigationHandler?.showShareSheet(
                shareType: config.shareType,
                shareMessage: config.shareMessage,
                sourceView: config.sourceView,
                sourceRect: config.sourceRect,
                toastContainer: config.toastContainer,
                popoverArrowDirection: config.popoverArrowDirection
            )
        case .summarizer(let config):
            navigationHandler?.showSummarizePanel(.shakeGesture, config: config)
        case .tabTray(let panelType):
            navigationHandler?.showTabTray(selectedPanel: panelType)
        case .homepageZeroSearch:
            store.dispatch(
                GeneralBrowserAction(
                    windowUUID: windowUUID,
                    actionType: GeneralBrowserActionType.enteredZeroSearchScreen)
            )
            overlayManager.openNewTab(url: nil, newTabSettings: .topSites)
        case .zeroSearch:
            showZeroSearchView()
        case .shortcutsLibrary:
            navigationHandler?.showShortcutsLibrary()
        case .storiesFeed:
            navigationHandler?.showStoriesFeed()
        case .storiesWebView:
            navigationHandler?.showStoriesWebView(url: type.url)
        }
    }

    private func handleDisplayActions(for state: BrowserViewControllerState) {
        guard let displayState = state.displayView else { return }

        switch displayState {
        case .qrCodeReader:
            navigationHandler?.showQRCode(delegate: self)
        case .backForwardList:
            navigationHandler?.showBackForwardList()
        case .tabsLongPressActions:
            presentTabsLongPressAction(from: view)
        case .locationViewLongPressAction:
            presentLocationViewActionSheet(from: addressToolbarContainer)
        case .trackingProtectionDetails:
            navigationHandler?.showEnhancedTrackingProtection(sourceView: state.buttonTapped ?? addressToolbarContainer)
        case .menu:
            didTapOnMenu(button: state.buttonTapped)
        case .reloadLongPressAction:
            guard let button = state.buttonTapped else { return }
            presentRefreshLongPressAction(from: button)
        case .tabTray:
            // TODO: FXIOS-11248 Use NavigationBrowserAction instead of GeneralBrowserAction to open tab tray
            updateZoomPageBarVisibility(visible: false)
            focusOnTabSegment()
            store.dispatch(
                ToolbarAction(
                    shouldAnimate: false,
                    windowUUID: windowUUID,
                    actionType: ToolbarActionType.animationStateChanged
                )
            )
        case .share:
            // User tapped the Share button in the toolbar
            guard let button = state.buttonTapped else { return }
            shareSelectedTab(fromShareButton: button)
        case .readerMode:
            toggleReaderMode()
        case .readerModeLongPressAction:
            _ = toggleReaderModeLongPressAction()
        case .newTabLongPressActions:
            presentNewTabLongPressActionSheet(from: view)
        case .dataClearance:
            didTapOnDataClearance()
        case .summarizer(let config):
            navigationHandler?.showSummarizePanel(.toolbarIcon, config: config)
        case .passwordGenerator:
            if let tab = tabManager.selectedTab, let frame = state.frame {
                navigationHandler?.showPasswordGenerator(tab: tab, frame: frame)
            }
        }
    }

    private func handleNavigationActions(for state: BrowserViewControllerState) {
        guard let navigationState = state.navigateTo else { return }
        updateZoomPageBarVisibility(visible: false)

        switch navigationState {
        case .home:
            didTapOnHome()
        case .back:
            didTapOnBack()
            startNavigationButtonDoubleTapTimer()
        case .forward:
            didTapOnForward()
            startNavigationButtonDoubleTapTimer()
        case .reloadNoCache:
            tabManager.selectedTab?.reload(bypassCache: true)
        case .reload:
            tabManager.selectedTab?.reload()
        case .stopLoading:
            tabManager.selectedTab?.stop()
            // There is an edge case in which calling stop on the webView doesn't update webView's isLoading var.
            // To make sure we show the correct button change toolbar state directly when the user stops loading
            // the website.
            let action = ToolbarAction(
                isLoading: false,
                windowUUID: windowUUID,
                actionType: ToolbarActionType.websiteLoadingStateDidChange
            )
            store.dispatch(action)
            addressToolbarContainer.updateProgressBar(progress: 0.0)
        case .newTab:
            willNavigateAway(from: tabManager.selectedTab)
            topTabsDidPressNewTab(tabManager.selectedTab?.isPrivate ?? false)
            recordVisitManager.resetRecording()
        }
    }

    private func navigateIfReaderModeActive(currentTab: Tab) {
        if let readerMode = currentTab.getContentScript(name: ReaderMode.name()) as? ReaderMode {
            if readerMode.state == .active {
                navigateInTab(tab: currentTab, webViewStatus: .title)
            }
        }
    }

    func presentLocationViewActionSheet(from view: UIView) {
        let actions = getLongPressLocationBarActions(with: view, alertContainer: contentContainer)
        guard !actions.isEmpty else { return }
        let generator = UIImpactFeedbackGenerator(style: .heavy)
        generator.impactOccurred()

        let shouldSuppress = UIDevice.current.userInterfaceIdiom != .pad
        let style: UIModalPresentationStyle = !shouldSuppress ? .popover : .overCurrentContext
        let viewModel = PhotonActionSheetViewModel(
            actions: [actions],
            closeButtonTitle: .CloseButtonTitle,
            modalStyle: style
        )
        presentSheetWith(viewModel: viewModel, on: self, from: view)
    }

    func presentRefreshLongPressAction(from button: UIButton) {
        guard let tab = tabManager.selectedTab else { return }
        let urlActions = self.getRefreshLongPressMenu(for: tab)
        guard !urlActions.isEmpty else { return }
        let generator = UIImpactFeedbackGenerator(style: .heavy)
        generator.impactOccurred()

        let shouldSuppress = !topTabsVisible && UIDevice.current.userInterfaceIdiom == .pad
        let style: UIModalPresentationStyle = if #available(iOS 26.0, *) {
            .overCurrentContext
        } else {
            !shouldSuppress ? .popover : .overCurrentContext
        }
        let viewModel = PhotonActionSheetViewModel(
            actions: [urlActions],
            closeButtonTitle: .CloseButtonTitle,
            modalStyle: style
        )

        presentSheetWith(viewModel: viewModel, on: self, from: button)
    }

    func presentNewTabLongPressActionSheet(from view: UIView) {
        let actions = getNewTabLongPressActions()

        let shouldPresentAsPopover = toolbarHelper.shouldShowTopTabs(for: traitCollection)
        let style: UIModalPresentationStyle = shouldPresentAsPopover ? .popover : .overCurrentContext
        let viewModel = PhotonActionSheetViewModel(
            actions: actions,
            closeButtonTitle: .CloseButtonTitle,
            modalStyle: style
        )
        presentSheetWith(viewModel: viewModel, on: self, from: view)
    }

    func didTapOnHome() {
        guard browserViewControllerState?.navigateTo == .home else { return }

        let page = NewTabAccessors.getHomePage(self.profile.prefs)
        if page == .homePage, let homePageURL = HomeButtonHomePageAccessors.getHomePage(self.profile.prefs) {
            tabManager.selectedTab?.loadRequest(PrivilegedRequest(url: homePageURL) as URLRequest)
        } else if let homePanelURL = page.url {
            tabManager.selectedTab?.loadRequest(PrivilegedRequest(url: homePanelURL) as URLRequest)
        }
        TelemetryWrapper.recordEvent(category: .action, method: .tap, object: .home)
    }

    func didTapOnBack() {
        // This code snippet addresses an issue related to navigation between pages in the same tab FXIOS-7309.
        // Specifically, it checks if the URL bar is not currently focused (`!focusUrlBar`) and if it is
        // operating in an overlay mode (`urlBar.inOverlayMode`).
        dismissUrlBar()
        tabManager.selectedTab?.goBack()
    }

    func didTapOnForward() {
        // This code snippet addresses an issue related to navigation between pages in the same tab FXIOS-7309.
        // Specifically, it checks if the URL bar is not currently focused (`!focusUrlBar`) and if it is
        // operating in an overlay mode (`urlBar.inOverlayMode`).
        dismissUrlBar()
        tabManager.selectedTab?.goForward()
    }

    func didTapOnMenu(button: UIButton?) {
        // Ensure that any keyboards or spinners are dismissed before presenting the menu
        UIApplication.shared.sendAction(
            #selector(UIResponder.resignFirstResponder),
            to: nil,
            from: nil,
            for: nil
        )

        logger.log("Show MainMenu button tapped", level: .info, category: .mainMenu)
        if featureFlags.isFeatureEnabled(.menuRefactor, checking: .buildOnly) {
            navigationHandler?.showMainMenu()
        } else {
            showPhotonMainMenu(from: button)
        }
    }

    func toggleReaderMode() {
        guard let tab = tabManager.selectedTab,
              let readerMode = tab.getContentScript(name: ReaderMode.name()) as? ReaderMode
        else { return }

        switch readerMode.state {
        case .available:
            enableReaderMode()
        case .active:
            disableReaderMode()
        case .unavailable:
            break
        }
    }

    func toggleReaderModeLongPressAction() -> Bool {
        guard let tab = tabManager.selectedTab,
              let url = tab.url?.displayURL
        else {
            UIAccessibility.post(
                notification: UIAccessibility.Notification.announcement,
                argument: String.ReaderModeAddPageGeneralErrorAccessibilityLabel
            )

            return false
        }

        let result = profile.readingList.createRecordWithURL(
            url.absoluteString,
            title: tab.title ?? "",
            addedBy: UIDevice.current.name
        )

        switch result.value {
        case .success:
            UIAccessibility.post(
                notification: UIAccessibility.Notification.announcement,
                argument: String.ReaderModeAddPageSuccessAcessibilityLabel
            )
            SimpleToast().showAlertWithText(.ShareAddToReadingListDone,
                                            bottomContainer: contentContainer,
                                            theme: currentTheme())
        case .failure:
            UIAccessibility.post(
                notification: UIAccessibility.Notification.announcement,
                argument: String.ReaderModeAddPageMaybeExistsErrorAccessibilityLabel
            )
        }

        return true
    }

    private func showPhotonMainMenu(from button: UIButton?) {
        guard let button else { return }

        // Logs homePageMenu or siteMenu depending if HomePage is open or not
        let isHomePage = tabManager.selectedTab?.isFxHomeTab ?? false
        let eventObject: TelemetryWrapper.EventObject = isHomePage ? .homePageMenu : .siteMenu
        TelemetryWrapper.recordEvent(category: .action, method: .tap, object: eventObject)
        let menuHelper = MainMenuActionHelper(profile: profile,
                                              tabManager: tabManager,
                                              buttonView: button,
                                              toastContainer: contentContainer)
        menuHelper.delegate = self
        menuHelper.sendToDeviceDelegate = self
        menuHelper.navigationHandler = navigationHandler

        updateZoomPageBarVisibility(visible: false)
        menuHelper.getToolbarActions(navigationController: navigationController) { [weak self] actions in
            guard let self else { return }
            let shouldInverse = PhotonActionSheetViewModel.hasInvertedMainMenu(
                trait: self.traitCollection,
                isBottomSearchBar: self.isBottomSearchBar
            )
            let viewModel = PhotonActionSheetViewModel(
                actions: actions,
                modalStyle: .popover,
                isMainMenu: true,
                isMainMenuInverted: shouldInverse
            )
            if self.profile.prefs.boolForKey(PrefsKeys.PhotonMainMenuShown) == nil {
                self.profile.prefs.setBool(true, forKey: PrefsKeys.PhotonMainMenuShown)
            }
            self.presentSheetWith(viewModel: viewModel, on: self, from: button)
        }
    }

    /// Shares the currently selected tab via the share sheet.
    /// - Parameter sourceView: The button to which the share sheet popover will point (iPad).
    func shareSelectedTab(fromShareButton sourceView: UIView) {
        // We share the tab's displayURL to make sure we don't share reader mode localhost URLs
        guard let selectedTab = tabManager.selectedTab,
              let tabUrl = selectedTab.canonicalURL?.displayURL else {
            assertionFailure("Tried to share with no selected tab or URL")
            return
        }

        /// Note: If the user is viewing a _downloaded_ (not online) PDF in the browser, then the current tab's URL will
        /// have a `file://` scheme.
        navigationHandler?.showShareSheet(
            shareType: .tab(url: tabUrl, tab: selectedTab),
            shareMessage: nil,
            sourceView: sourceView,
            sourceRect: nil,
            toastContainer: contentContainer,
            popoverArrowDirection: isBottomSearchBar ? .down : .up)
    }

    func presentTabsLongPressAction(from view: UIView) {
        guard presentedViewController == nil else { return }

        var actions: [[PhotonRowActions]] = []
        let useToolbarRefactorLongPressActions = featureFlags.isFeatureEnabled(.toolbarOneTapNewTab, checking: .buildOnly)
        if useToolbarRefactorLongPressActions {
            actions = getTabToolbarRefactorLongPressActions()
        } else {
            actions.append(getTabToolbarLongPressActionsForModeSwitching())
            actions.append(getMoreTabToolbarLongPressActions())
        }

        let viewModel = PhotonActionSheetViewModel(
            actions: actions,
            closeButtonTitle: .CloseButtonTitle,
            modalStyle: .overCurrentContext
        )

        presentSheetWith(viewModel: viewModel, on: self, from: view)
    }

    func focusOnTabSegment() {
        let isPrivateTab = tabManager.selectedTab?.isPrivate ?? false
        let segmentToFocus = isPrivateTab ? TabTrayPanelType.privateTabs : TabTrayPanelType.tabs
        showTabTray(focusedSegment: segmentToFocus)
    }

    /// When the trait collection changes the top taps display might have to change
    /// This requires an update of the toolbars.
    private func updateToolbarStateTraitCollectionIfNecessary(_ newCollection: UITraitCollection) {
        let showTopTabs = toolbarHelper.shouldShowTopTabs(for: newCollection)
        let showNavToolbar = toolbarHelper.shouldShowNavigationToolbar(for: newCollection)

        // Only dispatch action when the value of top tabs being shown is different from what is saved in the state
        // to avoid having the toolbar re-displayed
        guard let toolbarState = store.state.screenState(ToolbarState.self, for: .toolbar, window: windowUUID),
              toolbarState.isShowingTopTabs != showTopTabs || toolbarState.isShowingNavigationToolbar != showNavToolbar
        else { return }

        let action = ToolbarAction(
            isShowingNavigationToolbar: showNavToolbar,
            isShowingTopTabs: showTopTabs,
            windowUUID: windowUUID,
            actionType: ToolbarActionType.traitCollectionDidChange
        )
        store.dispatch(action)
    }

    private func dispatchAvailableContentHeightChangedAction() {
        guard isStoriesRedesignEnabled, let browserViewControllerState,
           browserViewControllerState.browserViewType == .normalHomepage,
           let homepageState = store.state.screenState(HomepageState.self, for: .homepage, window: windowUUID),
           homepageState.availableContentHeight != getAvailableHomepageContentHeight() else { return }

        store.dispatch(
            HomepageAction(
                availableContentHeight: getAvailableHomepageContentHeight(),
                windowUUID: windowUUID,
                actionType: HomepageActionType.availableContentHeightDidChange
            )
        )
    }

    // Computes the height available for the homepage content to occupy when the address is not being edited.
    // This is accomplished by taking BVC's height and subtracting the height of all of it's immediate subviews
    // This is used to keep the homepage layout constant, such that it doesn't shift when the homepage's view size changes
    // eg when the address bar is tapped and the keyboard is presented
    private func getAvailableHomepageContentHeight() -> CGFloat {
        // We only have to worry about the bottom address bar when it is part of the homepage layout (can be presented
        // without the keyboard)
        var addressBarHeight = isHomepageSearchBarEnabled ? 0 : overKeyboardContainer.frame.height

        // The overKeyboardContainer typically just contains the bottom address bar, but when editing, also contains a
        // keyboard-sized spacer that we must ignore (since we don't want it to affect the homepage layouts height)
        if isBottomSearchBar && !isHomepageSearchBarEnabled {
            let keyboardHeight = keyboardState?.intersectionHeightForView(view) ?? 0
            let keyboardSpacerHeight = keyboardHeight > 0 ? getKeyboardSpacerHeight(keyboardHeight: keyboardHeight) : 0
            addressBarHeight -= keyboardSpacerHeight
        }

        // Subtracts all of BVC's immediate subviews to get the space left to allocate to the homepage
        return view.frame.height - statusBarOverlay.frame.height
                                 - bottomContentStackView.frame.height
                                 - bottomContainer.frame.height
                                 - addressBarHeight
    }

    func showTabTray(withFocusOnUnselectedTab tabToFocus: Tab? = nil,
                     focusedSegment: TabTrayPanelType? = nil) {
        updateFindInPageVisibility(isVisible: false)

        let isPrivateTab = tabManager.selectedTab?.isPrivate ?? false
        let selectedSegment: TabTrayPanelType = focusedSegment ?? (isPrivateTab ? .privateTabs : .tabs)
        navigationHandler?.showTabTray(selectedPanel: selectedSegment)
    }

    func submitSearchText(_ text: String, forTab tab: Tab) {
        guard let engine = searchEnginesManager.defaultEngine,
              let searchURL = engine.searchURLForQuery(text)
        else {
            DefaultLogger.shared.log("Error handling URL entry: \"\(text)\".", level: .warning, category: .tabs)
            return
        }

        let conversionMetrics = UserConversionMetrics()
        conversionMetrics.didPerformSearch()

        Experiments.events.recordEvent(BehavioralTargetingEvent.performedSearch)

        let engineTelemetryID: String = engine.telemetryID
        GleanMetrics.Search
            .counts["\(engineTelemetryID).\(SearchLocation.actionBar.rawValue)"]
            .add()
        searchTelemetry.shouldSetUrlTypeSearch = true

        finishEditingAndSubmit(searchURL, visitType: VisitType.typed, forTab: tab)

        dispatchSubmitSearchTermAction(with: searchURL, searchTerm: text)
    }

    private func dispatchSubmitSearchTermAction(with searchURL: URL, searchTerm: String) {
        guard isRecentSearchEnabled else { return }
        let action = ToolbarAction(
            url: searchURL,
            searchTerm: searchTerm,
            windowUUID: windowUUID,
            actionType: ToolbarActionType.didSubmitSearchTerm
        )
        store.dispatch(action)
    }

    // MARK: Opening New Tabs

    /// ⚠️ !! WARNING !! ⚠️
    /// This function opens up x number of new tabs in the background.
    /// This is meant to test memory overflows with tabs on a device.
    /// DO NOT USE unless you're explicitly testing this feature.
    /// It should only be used from the debug menu.
    func debugOpen(numberOfNewTabs: Int?, at url: URL) {
        guard let numberOfNewTabs = numberOfNewTabs,
              numberOfNewTabs > 0
        else { return }

        DispatchQueue.main.asyncAfter(deadline: .now() + .milliseconds(500), execute: {
            let action = TabPanelViewAction(panelType: .tabs,
                                            windowUUID: self.windowUUID,
                                            actionType: TabPanelViewActionType.addNewTab)
            store.dispatch(action)

            self.debugOpen(numberOfNewTabs: numberOfNewTabs - 1, at: url)
        })
    }

    func presentSignInViewController(_ fxaOptions: FxALaunchParams,
                                     flowType: FxAPageType = .emailLoginFlow,
                                     referringPage: ReferringPage = .none) {
        let windowManager: WindowManager = AppContainer.shared.resolve()
        windowManager.postWindowEvent(event: .syncMenuOpened, windowUUID: windowUUID)
        let vcToPresent = FirefoxAccountSignInViewController.getSignInOrFxASettingsVC(
            fxaOptions,
            flowType: flowType,
            referringPage: referringPage,
            profile: profile,
            windowUUID: windowUUID
        )
        (vcToPresent as? FirefoxAccountSignInViewController)?.qrCodeNavigationHandler = navigationHandler
        presentThemedViewController(navItemLocation: .Left,
                                    navItemText: .Close,
                                    vcBeingPresented: vcToPresent,
                                    topTabsVisible: UIDevice.current.userInterfaceIdiom == .pad)
    }

    // MARK: - Handle Deeplink open URL / query

    func handle(query: String, isPrivate: Bool) {
        cancelEditMode()
        openBlankNewTab(focusLocationField: false, isPrivate: isPrivate)
        openBrowser(searchTerm: query)
    }

    func handle(url: URL?, isPrivate: Bool, options: Set<Route.SearchOptions>? = nil) {
        popToBVC()
        cancelEditMode()
        if let url {
            switchToTabForURLOrOpen(url, isPrivate: isPrivate)
        } else {
            guard let selectedTab = tabManager.selectedTab else { return }
            if selectedTab.isPrivate == isPrivate, selectedTab.isFxHomeTab {
                focusLocationTextField(forTab: selectedTab)
            } else {
                openBlankNewTab(
                    focusLocationField: options?.contains(.focusLocationField) == true,
                    isPrivate: isPrivate
                )
            }
        }
    }

    func handle(url: URL?, tabId: String, isPrivate: Bool = false) {
        cancelEditMode()
        if let url {
            switchToTabForURLOrOpen(url, uuid: tabId, isPrivate: isPrivate)
        } else {
            openBlankNewTab(focusLocationField: true, isPrivate: isPrivate)
        }
    }

    func handleQRCode() {
        cancelEditMode()
        openBlankNewTab(focusLocationField: false, isPrivate: false)
        navigationHandler?.showQRCode(delegate: self)
    }

    // MARK: - Toolbar Refactor Deeplink Helper Method.
    private func cancelEditMode() {
        let action = ToolbarAction(windowUUID: self.windowUUID,
                                   actionType: ToolbarActionType.cancelEdit)
        store.dispatch(action)
    }

    func closeAllPrivateTabs() {
        tabManager.removeTabs(tabManager.privateTabs)
        guard let tab = mostRecentTab(inTabs: tabManager.normalTabs) else {
            tabManager.selectTab(tabManager.addTab())
            return
        }
        tabManager.selectTab(tab)
    }

    func switchToTabForURLOrOpen(
        _ url: URL,
        uuid: String? = nil,
        isPrivate: Bool = false,
        completionHandler: (() -> Void)? = nil
    ) {
        // Avoid race condition; if we're restoring tabs, wait to process URL until completed. [FXIOS-10916]
        guard !tabManager.isRestoringTabs else {
            AppEventQueue.wait(for: .tabRestoration(tabManager.windowUUID)) { [weak self] in
                self?.switchToTabForURLOrOpen(
                    url,
                    uuid: uuid,
                    isPrivate: isPrivate,
                    completionHandler: completionHandler
                )
            }
            return
        }

        popToBVC()
        guard !isShowingJSPromptAlert() else {
            tabManager.addTab(URLRequest(url: url), isPrivate: isPrivate)
            completionHandler?()
            return
        }

        if let uuid = uuid, let tab = tabManager.getTabForUUID(uuid: uuid) {
            tabManager.selectTab(tab)
        } else if let tab = tabManager.getTabForURL(url) {
            tabManager.selectTab(tab)
        } else {
            openURLInNewTab(url, isPrivate: isPrivate)
        }
        completionHandler?()
    }

    @discardableResult
    func openURLInNewTab(_ url: URL?, isPrivate: Bool = false) -> Tab {
        let request: URLRequest?
        if let url = url {
            request = URLRequest(url: url)
        } else {
            request = nil
            logger.log("No request for openURLInNewTab", level: .debug, category: .tabs)
        }

        let tab = tabManager.addTab(request, isPrivate: isPrivate)
        tabManager.selectTab(tab)
        return tab
    }

    func focusLocationTextField(forTab tab: Tab?, setSearchText searchText: String? = nil) {
        DispatchQueue.main.asyncAfter(deadline: .now() + .milliseconds(400)) { [weak self] in
            // Without a delay, the text field fails to become first responder
            // Check that the newly created tab is still selected.
            // This let's the user spam the Cmd+T button without lots of responder changes.
            guard let self, tab == self.tabManager.selectedTab else { return }

            let action = ToolbarAction(searchTerm: searchText,
                                       shouldAnimate: true,
                                       windowUUID: self.windowUUID,
                                       actionType: ToolbarActionType.didStartEditingUrl)
            store.dispatch(action)
        }
    }

    func openNewTabFromMenu(focusLocationField: Bool, isPrivate: Bool) {
        overlayManager.openNewTab(url: nil, newTabSettings: newTabSettings)
        openBlankNewTab(focusLocationField: focusLocationField, isPrivate: isPrivate)
    }

    func openBlankNewTab(
        focusLocationField: Bool,
        isPrivate: Bool = false,
        searchFor searchText: String? = nil
    ) {
        popToBVC()
        guard !isShowingJSPromptAlert() else {
            tabManager.addTab(nil, isPrivate: isPrivate)
            return
        }

        let freshTab = openURLInNewTab(nil, isPrivate: isPrivate)
        if focusLocationField {
            focusLocationTextField(forTab: freshTab, setSearchText: searchText)
        }
    }

    func openSearchNewTab(isPrivate: Bool = false, _ text: String) {
        popToBVC()

        guard let engine = searchEnginesManager.defaultEngine,
              let searchURL = engine.searchURLForQuery(text)
        else {
            DefaultLogger.shared.log("Error handling URL entry: \"\(text)\".", level: .warning, category: .tabs)
            return
        }

        openURLInNewTab(searchURL, isPrivate: isPrivate)
    }

    fileprivate func popToBVC() {
        guard let currentViewController = navigationController?.topViewController else { return }
        // Avoid dismissing JSPromptAlert that causes the crash because completionHandler was not called
        if !isShowingJSPromptAlert() {
            currentViewController.dismiss(animated: true, completion: nil)
        }

        navigationHandler?.popToBVC()
    }

    private func isShowingJSPromptAlert() -> Bool {
        return navigationController?.topViewController?.presentedViewController as? JSPromptAlertController != nil
    }

    fileprivate func recordVisitForLocationChange(_ tab: Tab, navigation: WKNavigation?) {
        let visitType = getVisitTypeForTab(tab, navigation: navigation) ?? .link
        let url = tab.url?.displayURL?.description ?? ""
        let visitObservation = VisitObservation(url: url, title: tab.title, visitType: visitType)
        recordVisitManager.recordVisit(visitObservation: visitObservation, isPrivateTab: tab.isPrivate)
    }

    /// Enum to represent the WebView observation or delegate that triggered calling `navigateInTab`
    enum WebViewUpdateStatus {
        case title
        case url
        case finishedNavigation
    }

    func navigateInTab(tab: Tab, to navigation: WKNavigation? = nil, webViewStatus: WebViewUpdateStatus) {
        tabManager.expireLoginAlerts()

        guard let webView = tab.webView else { return }

        // when navigating in a tab, if the tab's mime type is pdf, we should:
        // - scroll to top
        // - set readermode state to unavailable
        if tab.mimeType == MIMEType.PDF {
            tab.shouldScrollToTop = true
            updateReaderModeState(for: tab, readerModeState: .unavailable)
        }

        if let url = webView.url {
            if (!InternalURL.isValid(url: url) || url.isReaderModeURL) && !url.isFileURL {
                recordVisitForLocationChange(tab, navigation: navigation)
                tab.readabilityResult = nil
                webView.evaluateJavascriptInDefaultContentWorld(
                    "\(ReaderModeInfo.namespace.rawValue).checkReadability()"
                )
            }

            TabEvent.post(.didChangeURL(url), for: tab)
        }

        if webViewStatus == .finishedNavigation {
            let isSelectedTab = (tab == tabManager.selectedTab)
            let isStoriesFeed = store.state.screenState(StoriesFeedState.self, for: .storiesFeed, window: windowUUID) != nil

            // Screenshots are not needed when the tab is not selected or when opening a tab from the stories feed
            if !isSelectedTab, !isStoriesFeed, let webView = tab.webView, tab.screenshot == nil {
                // To Screenshot a tab that is hidden we must add the webView,
                // then wait enough time for the webview to render.
                        webView.frame = contentContainer.frame
                        view.insertSubview(webView, at: 0)
                // This is kind of a hacky fix for Bug 1476637 to prevent webpages from focusing the
                // touch-screen keyboard from the background even though they shouldn't be able to.
                webView.resignFirstResponder()

                // We need a better way of identifying when webviews are finished rendering
                // There are cases in which the page will still show a loading animation or nothing
                // when the screenshot is being taken, depending on internet connection
                // Issue created: https://github.com/mozilla-mobile/firefox-ios/issues/7003
                let delayedTimeInterval = DispatchTimeInterval.milliseconds(500)
                DispatchQueue.main.asyncAfter(deadline: .now() + delayedTimeInterval) {
                    self.screenshotHelper.takeScreenshot(
                        tab,
                        windowUUID: self.windowUUID,
                        screenshotBounds: CGRect(
                            x: self.contentContainer.frame.origin.x,
                            y: -self.contentContainer.frame.origin.y,
                            width: self.view.frame.width,
                            height: self.view.frame.height
                        )
                    )
                    if webView.superview == self.view {
                        webView.removeFromSuperview()
                    }
                }
            }
        }
    }

    // MARK: Autofill

    private func creditCardInitialSetupTelemetry() {
        // Credit card autofill status telemetry
        let userDefaults = UserDefaults.standard
        let key = PrefsKeys.KeyAutofillCreditCardStatus
        // Default value is true for autofill credit card input
        let autofillStatus = userDefaults.value(forKey: key) as? Bool ?? true
        TelemetryWrapper.recordEvent(
            category: .information,
            method: .settings,
            object: .creditCardAutofillEnabled,
            extras: [
                TelemetryWrapper.ExtraKey.isCreditCardAutofillEnabled.rawValue: autofillStatus
            ]
        )

        // Credit card sync telemetry
        let hasSync = self.profile.hasAccount()
        logger.log("User has sync account setup \(hasSync)",
                   level: .debug,
                   category: .setup)

        guard hasSync, let syncManager = profile.syncManager else { return }
        let syncStatus = syncManager.checkCreditCardEngineEnablement()
        TelemetryWrapper.recordEvent(
            category: .information,
            method: .settings,
            object: .creditCardSyncEnabled,
            extras: [
                TelemetryWrapper.ExtraKey.isCreditCardSyncEnabled.rawValue: syncStatus
            ]
        )
    }

    private func autofillCreditCardSettingsUserDefaultIsEnabled() -> Bool {
        let userDefaults = UserDefaults.standard
        let keyCreditCardAutofill = PrefsKeys.KeyAutofillCreditCardStatus

        return (userDefaults.object(forKey: keyCreditCardAutofill) as? Bool ?? true)
    }

    private func addressAutofillSettingsUserDefaultsIsEnabled() -> Bool {
        let userDefaults = UserDefaults.standard
        let keyAddressAutofill = PrefsKeys.KeyAutofillAddressStatus

        return (userDefaults.object(forKey: keyAddressAutofill) as? Bool ?? true)
    }

    private func autofillSetup(_ tab: Tab, didCreateWebView webView: WKWebView) {
        let formAutofillHelper = FormAutofillHelper(tab: tab)
        tab.addContentScript(formAutofillHelper, name: FormAutofillHelper.name())

        // Closure to handle found field values for credit card and address fields
        formAutofillHelper.foundFieldValues = { [weak self] fieldValues, type, frame in
            guard let self, let tabWebView = tab.webView else { return }

            // Handle different field types
            switch fieldValues.fieldValue {
            case .address:
                handleFoundAddressFieldValue(type: type,
                                             tabWebView: tabWebView,
                                             webView: webView,
                                             frame: frame)
            case .creditCard:
                handleFoundCreditCardFieldValue(fieldValues: fieldValues,
                                                type: type,
                                                tabWebView: tabWebView,
                                                webView: webView,
                                                frame: frame)
            }
        }
    }

    private func handleFoundAddressFieldValue(type: FormAutofillPayloadType?,
                                              tabWebView: TabWebView,
                                              webView: WKWebView,
                                              frame: WKFrameInfo?) {
        guard addressAutofillSettingsUserDefaultsIsEnabled(),
              AddressLocaleFeatureValidator.isValidRegion(),
              // FXMO-376: Phase 2 let addressPayload = fieldValues.fieldData as? UnencryptedAddressFields,
              let type = type else { return }

        // Handle address form filling or capturing
        switch type {
        case .fillAddressForm:
            displayAddressAutofillAccessoryView(tabWebView: tabWebView)
        case .captureAddressForm:
            // FXMO-376: No action needed for capturing address form as this is for Phase 2
            break
        default:
            break
        }

        tabWebView.accessoryView.savedAddressesClosure = {
            DispatchQueue.main.async { [weak self] in
                webView.resignFirstResponder()
                self?.navigationHandler?.showAddressAutofill(frame: frame)
            }
        }
    }

    private func handleFoundCreditCardFieldValue(fieldValues: AutofillFieldValuePayload,
                                                 type: FormAutofillPayloadType?,
                                                 tabWebView: TabWebView,
                                                 webView: WKWebView,
                                                 frame: WKFrameInfo?) {
        guard let creditCardPayload = fieldValues.fieldData as? UnencryptedCreditCardFields,
              let type = type,
              autofillCreditCardSettingsUserDefaultIsEnabled() else { return }

        // Record telemetry for credit card form detection
        if type == .formInput {
            TelemetryWrapper.recordEvent(category: .action,
                                         method: .tap,
                                         object: .creditCardFormDetected)
        }

        // Handle different types of credit card interactions
        switch type {
        case .formInput:
            displayAutofillCreditCardAccessoryView(tabWebView: tabWebView)
        case .formSubmit:
            showCreditCardAutofillSheet(fieldValues: creditCardPayload)
        default:
            break
        }

        // Handle action when saved cards button is tapped
        handleSavedCardsButtonTap(tabWebView: tabWebView,
                                  webView: webView,
                                  frame: frame)
    }

    private func displayAutofillCreditCardAccessoryView(tabWebView: TabWebView) {
        profile.autofill.listCreditCards(completion: { cards, error in
            guard let cards = cards, !cards.isEmpty, error == nil else { return }
            DispatchQueue.main.async {
                tabWebView.accessoryView.reloadViewFor(AccessoryType.creditCard)
                tabWebView.reloadInputViews()
            }
        })
    }

    private func displayAddressAutofillAccessoryView(tabWebView: TabWebView) {
        profile.autofill.listAllAddresses(completion: { addresses, error in
            guard let addresses = addresses, !addresses.isEmpty, error == nil else { return }

            TelemetryWrapper.recordEvent(
                category: .action,
                method: .view,
                object: .addressAutofillPromptShown
            )
            DispatchQueue.main.async {
                tabWebView.accessoryView.reloadViewFor(AccessoryType.address)
                tabWebView.reloadInputViews()
            }
        })
    }

    /// Handles the action when the saved cards button is tapped on the tab web view.
    private func handleSavedCardsButtonTap(tabWebView: TabWebView, webView: WKWebView, frame: WKFrameInfo?) {
        tabWebView.accessoryView.savedCardsClosure = {
            DispatchQueue.main.async { [weak self] in
                webView.resignFirstResponder()
                self?.authenticateSelectCreditCardBottomSheet(frame: frame)
            }
        }
    }

    private func authenticateSelectCreditCardBottomSheet(frame: WKFrameInfo? = nil) {
        appAuthenticator.getAuthenticationState { [unowned self] state in
            switch state {
            case .deviceOwnerAuthenticated:
                // Note: Since we are injecting card info, we pass on the frame
                // for special iframe cases
                self.navigationHandler?.showCreditCardAutofill(creditCard: nil,
                                                               decryptedCard: nil,
                                                               viewType: .selectSavedCard,
                                                               frame: frame,
                                                               alertContainer: self.contentContainer)
            case .deviceOwnerFailed:
                break // Keep showing bvc
            case .passCodeRequired:
                self.navigationHandler?.showRequiredPassCode()
            }
        }
    }

    func showCreditCardAutofillSheet(fieldValues: UnencryptedCreditCardFields) {
        self.profile.autofill.checkForCreditCardExistance(
            cardNumber: fieldValues.ccNumberLast4
        ) { existingCard, error in
            guard let existingCard = existingCard else {
                DispatchQueue.main.async {
                    self.navigationHandler?.showCreditCardAutofill(creditCard: nil,
                                                                   decryptedCard: fieldValues,
                                                                   viewType: .save,
                                                                   frame: nil,
                                                                   alertContainer: self.contentContainer)
                }
                return
            }

            // card already saved should update if any of its other values are different
            if !fieldValues.isEqualToCreditCard(creditCard: existingCard) {
                DispatchQueue.main.async {
                    self.navigationHandler?.showCreditCardAutofill(creditCard: existingCard,
                                                                   decryptedCard: fieldValues,
                                                                   viewType: .update,
                                                                   frame: nil,
                                                                   alertContainer: self.contentContainer)
                }
            }
        }
    }

    // MARK: Overlay View
    // Disable search suggests view only if user is in private mode and setting is enabled
    private var shouldDisableSearchSuggestsForPrivateMode: Bool {
        let featureFlagEnabled = featureFlags.isFeatureEnabled(.feltPrivacySimplifiedUI, checking: .buildOnly)
        let alwaysShowSearchSuggestionsView = browserViewControllerState?
            .searchScreenState
            .showSearchSugestionsView ?? false

        let isSettingEnabled = searchEnginesManager.shouldShowPrivateModeSearchSuggestions

        return featureFlagEnabled && !alwaysShowSearchSuggestionsView && !isSettingEnabled
    }

    // Configure dimming view to show for private mode
    private func configureDimmingView() {
        if let selectedTab = tabManager.selectedTab, selectedTab.isPrivate {
            view.addSubview(privateModeDimmingView)
            view.bringSubviewToFront(privateModeDimmingView)

            NSLayoutConstraint.activate([
                privateModeDimmingView.topAnchor.constraint(equalTo: contentContainer.topAnchor),
                privateModeDimmingView.leadingAnchor.constraint(equalTo: contentContainer.leadingAnchor),
                privateModeDimmingView.bottomAnchor.constraint(equalTo: contentContainer.bottomAnchor),
                privateModeDimmingView.trailingAnchor.constraint(equalTo: contentContainer.trailingAnchor)
            ])
        }
    }

    /// Configures the scrim area for zero search state on homepage which is simply a dimming view
    private func configureHomepageZeroSearchView() {
        addressToolbarContainer.isHidden = false

        zeroSearchDimmingView.alpha = 0
        view.addSubview(zeroSearchDimmingView)
        view.bringSubviewToFront(zeroSearchDimmingView)

        NSLayoutConstraint.activate([
            zeroSearchDimmingView.topAnchor.constraint(equalTo: contentContainer.topAnchor),
            zeroSearchDimmingView.leadingAnchor.constraint(equalTo: contentContainer.leadingAnchor),
            zeroSearchDimmingView.bottomAnchor.constraint(equalTo: contentContainer.bottomAnchor),
            zeroSearchDimmingView.trailingAnchor.constraint(equalTo: contentContainer.trailingAnchor)
        ])

        UIView.animate(withDuration: 0.3) {
             self.zeroSearchDimmingView.alpha = 1
        }
    }

    /// Tapping in the scrim area will behave the same as tapping the cancel button on the top toolbar.
    @objc
    private func tappedZeroSearchScrim() {
        let overlayAction = GeneralBrowserAction(showOverlay: false,
                                                 windowUUID: windowUUID,
                                                 actionType: GeneralBrowserActionType.showOverlay)
        store.dispatch(overlayAction)
    }

    // Determines the view user should see when editing the url bar
    // Dimming view appears if private mode search suggest is disabled
    // Otherwise shows search suggests screen
    func configureOverlayView() {
        if shouldDisableSearchSuggestsForPrivateMode {
            configureDimmingView()
        } else {
            showSearchController()
        }
    }

    // MARK: Page Zoom

    func handlePageZoomSettingsChanged(_ notification: Notification) {
        zoomManager.updateZoomChangedInOtherWindow()
        zoomPageBar?.updateZoomLabel(zoomValue: zoomManager.getZoomLevel())
    }

    func handlePageZoomLevelUpdated(_ notification: Notification) {
        guard let uuid = notification.windowUUID,
              let zoomSetting = notification.userInfo?["zoom"] as? DomainZoomLevel,
              uuid != windowUUID else { return }
        updateForZoomChangedInOtherIPadWindow(zoom: zoomSetting)
    }

    // MARK: Themeable

    func currentTheme() -> Theme {
        return themeManager.getCurrentTheme(for: windowUUID)
    }

    func applyTheme() {
        let currentTheme = currentTheme()
        statusBarOverlay.hasTopTabs = toolbarHelper.shouldShowTopTabs(for: traitCollection)
        statusBarOverlay.applyTheme(theme: currentTheme)
        keyboardBackdrop?.backgroundColor = currentTheme.colors.layer1
        zeroSearchDimmingView.backgroundColor = currentTheme.colors.layerScrim.withAlphaComponent(0.70)

        // to make sure on homepage with bottom search bar the status bar is hidden
        // we have to adjust the background color to match the homepage background color
        let isBottomSearchHomepage = isBottomSearchBar && tabManager.selectedTab?.isFxHomeTab ?? false
        let colors = currentTheme.colors
        backgroundView.backgroundColor = isBottomSearchHomepage ? colors.layer1 : colors.layerSurfaceLow
#if canImport(FoundationModels)
        if #available(iOS 26, *), let glassEffect = effect as? UIGlassEffect {
            glassEffect.tintColor = currentTheme.colors.layer1.withAlphaComponent(0.5)
            bottomBlurView.effect = glassEffect
            topBlurView.effect = glassEffect
        }
#endif

        setNeedsStatusBarAppearanceUpdate()

        tabManager.selectedTab?.applyTheme(theme: currentTheme)

        let isPrivate = tabManager.selectedTab?.isPrivate ?? false
        addressToolbarContainer.applyUIMode(isPrivate: isPrivate, theme: currentTheme)
        documentLoadingView?.applyTheme(theme: currentTheme)
        tabToolbar.applyTheme(theme: currentTheme)

        guard let contentScript = tabManager.selectedTab?.getContentScript(name: ReaderMode.name()) else { return }
        applyThemeForPreferences(profile.prefs, contentScript: contentScript)
    }

    // MARK: - Telemetry

    private func logTelemetryForAppDidEnterBackground() {
        SearchBarSettingsViewModel.recordLocationTelemetry(for: isBottomSearchBar ? .bottom : .top)

        if UIDevice.current.userInterfaceIdiom == .pad {
            let windowManager: WindowManager = AppContainer.shared.resolve()
            let windowCountExtras = [
                TelemetryWrapper.EventExtraKey.windowCount.rawValue: Int64(windowManager.windows.count)
            ]
            TelemetryWrapper.recordEvent(category: .information,
                                         method: .background,
                                         object: .iPadWindowCount,
                                         extras: windowCountExtras)
        }
    }

    // MARK: - LibraryPanelDelegate

    func libraryPanel(didSelectURL url: URL, visitType: VisitType) {
        guard let tab = tabManager.selectedTab else { return }

        // Handle keyboard shortcuts from homepage with url selection
        // (ex: Cmd + Tap on Link; which is a cell in this case)
        if navigateLinkShortcutIfNeeded(url: url) {
            return
        }
        finishEditingAndSubmit(url, visitType: visitType, forTab: tab)
    }

    func libraryPanelDidRequestToOpenInNewTab(_ url: URL, isPrivate: Bool) {
        let tab = self.tabManager.addTab(
            URLRequest(url: url),
            afterTab: self.tabManager.selectedTab,
            isPrivate: isPrivate
        )
        // If we are showing top tabs a user can just use the top tab bar
        // If in overlay mode switching doesn't correctly dismiss the home panels
        guard !topTabsVisible, !addressToolbarContainer.inOverlayMode else { return }
        // We're not showing the top tabs; show a toast to quick switch to the fresh new tab.
        let viewModel = ButtonToastViewModel(labelText: .ContextMenuButtonToastNewTabOpenedLabelText,
                                             buttonText: .ContextMenuButtonToastNewTabOpenedButtonText)
        let toast = ButtonToast(viewModel: viewModel,
                                theme: currentTheme(),
                                completion: { buttonPressed in
            if buttonPressed {
                self.tabManager.selectTab(tab)
            }
        })
        self.show(toast: toast)
    }

    var libraryPanelWindowUUID: WindowUUID {
        return windowUUID
    }

    // MARK: - RecentlyClosedPanelDelegate

    func openRecentlyClosedSiteInNewTab(_ url: URL, isPrivate: Bool) {
        tabManager.selectTab(tabManager.addTab(URLRequest(url: url)))
    }

    // MARK: - QRCodeViewControllerDelegate

    func didScanQRCodeWithURL(_ url: URL) {
        guard let tab = tabManager.selectedTab else { return }
        finishEditingAndSubmit(url, visitType: VisitType.typed, forTab: tab)
        TelemetryWrapper.recordEvent(category: .action, method: .scan, object: .qrCodeURL)
    }

    func didScanQRCodeWithTextContent(_ content: TextContentDetector.DetectedType?, rawText text: String) {
        TelemetryWrapper.recordEvent(category: .action, method: .scan, object: .qrCodeText)
        let defaultAction: () -> Void = { [weak self] in
            guard let tab = self?.tabManager.selectedTab else { return }
            self?.submitSearchText(text, forTab: tab)
        }
        switch content {
        case .some(.link(let url)):
            if url.isWebPage() {
                didScanQRCodeWithURL(url)
            } else {
                UIApplication.shared.open(url, options: [:], completionHandler: nil)
            }
        case .some(.phoneNumber(let phoneNumber)):
            if let url = URL(string: "tel:\(phoneNumber)") {
                UIApplication.shared.open(url, options: [:], completionHandler: nil)
            } else {
                defaultAction()
            }
        default:
            defaultAction()
        }
    }

    var qrCodeScanningPermissionLevel: QRCodeScanPermissions {
        return .default
    }

    // MARK: - BrowserFrameInfoProvider

    func getHeaderSize() -> CGSize {
        return header.frame.size
    }

    func getBottomContainerSize() -> CGSize {
        return bottomContainer.frame.size
    }

    func getOverKeyboardContainerSize() -> CGSize {
        return overKeyboardContainer.frame.size
    }

    // MARK: - AddressToolbarContainerDelegate
    func searchSuggestions(searchTerm: String) {
        openSuggestions(searchTerm: searchTerm)
        searchLoader?.query = searchTerm
    }

    func openBrowser(searchTerm: String) {
        didSubmitSearchText(searchTerm)
    }

    func openSuggestions(searchTerm: String) {
        if searchTerm.isEmpty {
            showZeroSearchView()
        } else {
            configureOverlayView()
        }
        searchController?.viewModel.searchQuery = searchTerm
        searchController?.searchTelemetry?.searchQuery = searchTerm
        searchController?.searchTelemetry?.clearVisibleResults()
        searchController?.searchTelemetry?.determineInteractionType()
    }

    /// Zero search describes the state in which the user highlights the address bar, but no
    /// text has been entered.
    /// We only want to display if webview, user has either trending searches or recent searches enabled
    /// and is not private mode.
    private func showZeroSearchView() {
        let isPrivateTab = tabManager.selectedTab?.isPrivate ?? false
        guard contentContainer.hasWebView, isRecentOrTrendingSearchEnabled, !isPrivateTab else {
            hideSearchController()
            return
        }
        showSearchController()
    }

    // Also implements
    // NavigationToolbarContainerDelegate::configureContextualHint(for button: UIButton, with contextualHintType: String)
    func configureContextualHint(for button: UIButton, with contextualHintType: String) {
        switch contextualHintType {
        case ContextualHintType.dataClearance.rawValue:
            configureDataClearanceContextualHint(button)
        case ContextualHintType.navigation.rawValue:
            configureNavigationContextualHint(button)
        case ContextualHintType.summarizeToolbarEntry.rawValue:
            configureSummarizeToolbarEntryContextualHint(for: button)
        case ContextualHintType.translation.rawValue:
            configureTranslationContextualHint(for: button)
        default:
            return
        }
    }

    func addressToolbarDidBeginEditing(searchTerm: String, shouldShowSuggestions: Bool) {
        addressToolbarDidEnterOverlayMode(addressToolbarContainer)
    }

    func addressToolbarContainerAccessibilityActions() -> [UIAccessibilityCustomAction]? {
        if UIPasteboard.general.hasStrings {
            return [pasteGoAction, pasteAction, copyAddressAction].compactMap { $0?.accessibilityCustomAction }
        } else {
            return [copyAddressAction].compactMap { $0?.accessibilityCustomAction }
        }
    }

    func addressToolbarDidEnterOverlayMode(_ view: UIView) {
        guard let profile = profile as? BrowserProfile else { return }

        if let isHomeTab = tabManager.selectedTab?.isFxHomeTab,
           featureFlags.isFeatureEnabled(.homepageScrim, checking: .buildOnly) && isHomeTab {
            configureHomepageZeroSearchView()
        }

        if isSwipingTabsEnabled {
            addressBarPanGestureHandler?.disablePanGestureRecognizer()
            addressToolbarContainer.hideSkeletonBars()
        }

        if .blankPage == NewTabAccessors.getNewTabPage(profile.prefs) {
            UIAccessibility.post(
                notification: UIAccessibility.Notification.screenChanged,
                argument: UIAccessibility.Notification.screenChanged
            )
        } else {
            if let toast = clipboardBarDisplayHandler?.clipboardToast {
                toast.removeFromSuperview()
            }
            // Instead of showing homepage when user enters overlay mode,
            // we want to show the zero search state if trending searches or recent searches is enabled or if in private mode
            // we handle that in `showZeroSearchView()` and avoid embedding homepage here.
            let isPrivateMode = tabManager.selectedTab?.isPrivate ?? false
            if !isRecentOrTrendingSearchEnabled || isPrivateMode {
                showEmbeddedHomepage(inline: false, isPrivate: isPrivateMode)
            }
        }

        (view as? ThemeApplicable)?.applyTheme(theme: currentTheme())
    }

    func addressToolbar(_ view: UIView, didLeaveOverlayModeForReason reason: URLBarLeaveOverlayModeReason) {
        if isSwipingTabsEnabled {
            let showNavToolbar = toolbarHelper.shouldShowNavigationToolbar(for: traitCollection)
            if showNavToolbar {
                addressBarPanGestureHandler?.enablePanGestureRecognizer()
                addressToolbarContainer.updateSkeletonAddressBarsVisibility(tabManager: tabManager)
            }
        }
        if searchSessionState == .active {
            // This delegate method may be called even if the user isn't
            // currently searching, but we only want to update the search
            // session state if they are.
            searchSessionState = switch reason {
            case .finished: .engaged
            case .cancelled: .abandoned
            }
        }
        destroySearchController()
        updateInContentHomePanel(tabManager.selectedTab?.url as URL?)

        (view as? ThemeApplicable)?.applyTheme(theme: currentTheme())
    }

    func addressToolbarDidBeginDragInteraction() {
        dismissVisibleMenus()
    }

    func addressToolbarDidTapSearchEngine(_ searchEngineView: UIView) {
        navigationHandler?.showSearchEngineSelection(forSourceView: searchEngineView)
    }

    private func handleEmailFieldDetected(for tab: Tab?) {
        guard let tab, let tabURL = tab.url else { return }
        guard RelayController.isFeatureEnabled else { return }

        if RelayController.shared.emailFocusShouldDisplayRelayPrompt(url: tabURL) {
            RelayController.shared.emailFieldFocused(in: tab)
            tab.webView?.accessoryView.useRelayMaskClosure = { [weak self] in self?.handleUseRelayMaskTapped() }
            tab.webView?.accessoryView.reloadViewFor(.relayEmailMask)
        }
    }

    private func handleUseRelayMaskTapped() {
        guard RelayController.isFeatureEnabled else { return }
        guard let currentTab = tabManager.selectedTab else { return }
        RelayController.shared.populateEmailFieldWithRelayMask(for: currentTab) { [weak self] result in
            self?.handleRelayMaskResult(result)
        }
    }

    private func handleRelayMaskResult(_ result: RelayMaskGenerationResult) {
        switch result {
        case .newMaskGenerated:
            break
        case .error:
            let message = String.RelayMask.RelayEmailMaskGenericErrorMessage
            SimpleToast().showAlertWithText(message, bottomContainer: contentContainer, theme: currentTheme())
        case .freeTierLimitReached:
            let message = String.RelayMask.RelayEmailMaskFreeTierLimitReached
            SimpleToast().showAlertWithText(message, bottomContainer: contentContainer, theme: currentTheme())
        }
    }
}

extension BrowserViewController: LegacyClipboardBarDisplayHandlerDelegate {
    func shouldDisplay(clipBoardURL url: URL) {
        let viewModel = ButtonToastViewModel(
            labelText: .GoToCopiedLink,
            descriptionText: url.absoluteDisplayString,
            buttonText: .GoButtonTittle
        )

        let toast = ButtonToast(
            viewModel: viewModel,
            theme: currentTheme(),
            completion: { [weak self] buttonPressed in
                if buttonPressed {
                    let isPrivate = self?.tabManager.selectedTab?.isPrivate ?? false
                    self?.openURLInNewTab(url, isPrivate: isPrivate)
                }
            }
        )

        clipboardBarDisplayHandler?.clipboardToast = toast
        show(toast: toast, duration: LegacyClipboardBarDisplayHandler.UX.toastDelay)
    }
}

extension BrowserViewController: ClipboardBarDisplayHandlerDelegate {
    @available(iOS 16.0, *)
    func shouldDisplay() {
        let viewModel = ButtonToastViewModel(
            labelText: .GoToCopiedLink,
            buttonText: .GoButtonTittle
        )

        pasteConfiguration = UIPasteConfiguration(acceptableTypeIdentifiers: [UTType.url.identifier])

        let toast = PasteControlToast(
            viewModel: viewModel,
            theme: currentTheme(),
            target: self
        )

        clipboardBarDisplayHandler?.clipboardToast = toast
        show(toast: toast, duration: DefaultClipboardBarDisplayHandler.UX.toastDelay)
    }

    override func paste(itemProviders: [NSItemProvider]) {
        for provider in itemProviders where provider.hasItemConformingToTypeIdentifier(UTType.url.identifier) {
            _ = provider.loadObject(ofClass: URL.self) { url, _ in
                DispatchQueue.main.async { [weak self] in
                    let isPrivate = self?.tabManager.selectedTab?.isPrivate ?? false
                    self?.openURLInNewTab(url, isPrivate: isPrivate)
                }
            }
        }
    }
}

/**
 * History visit management.
 * TODO: this should be expanded to track various visit types; see Bug 1166084.
 */
extension BrowserViewController {
    func ignoreNavigationInTab(_ tab: Tab, navigation: WKNavigation) {
        self.ignoredNavigation.insert(navigation)
    }

    func recordNavigationInTab(_ tab: Tab, navigation: WKNavigation, visitType: VisitType) {
        self.typedNavigation[navigation] = visitType
    }

    /**
     * Untrack and do the right thing.
     */
    func getVisitTypeForTab(_ tab: Tab, navigation: WKNavigation?) -> VisitType? {
        guard let navigation = navigation else {
            // See https://github.com/WebKit/webkit/blob/master/Source/WebKit2/UIProcess/Cocoa/NavigationState.mm#L390
            return VisitType.link
        }

        if self.ignoredNavigation.remove(navigation) != nil {
            return nil
        }

        return self.typedNavigation.removeValue(forKey: navigation) ?? VisitType.link
    }
}

// MARK: - LegacyTabDelegate
extension BrowserViewController: LegacyTabDelegate {
    func tab(_ tab: Tab, didCreateWebView webView: WKWebView) {
        webView.frame = contentContainer.frame
        // Observers that live as long as the tab. Make sure these are all cleared in willDeleteWebView below!
        beginObserving(webView: webView)
        self.scrollController.beginObserving(scrollView: webView.scrollView)
        webView.uiDelegate = wkUIDelegate

        let readerMode = ReaderMode(tab: tab)
        readerMode.delegate = self
        tab.addContentScript(readerMode, name: ReaderMode.name())

        let logins = LoginsHelper(
            tab: tab,
            profile: profile,
            theme: currentTheme()
        )
        tab.addContentScript(logins, name: LoginsHelper.name())
        logins.foundFieldValues = { [weak self, weak tab, weak webView] field, currentRequestId in
            Task {
                guard let tabURL = tab?.url else { return }

                // Handle email fields separately; currently only used for email masking (Relay service)
                guard field != .email else {
                    self?.handleEmailFieldDetected(for: tab)
                    return
                }

                let logins = (try? await self?.profile.logins.listLogins()) ?? []
                let loginsForCurrentTab = self?.filterLoginsForCurrentTab(logins: logins,
                                                                          tabURL: tabURL,
                                                                          field: field) ?? []
                if loginsForCurrentTab.isEmpty {
                    tab?.webView?.accessoryView.reloadViewFor(.standard)
                } else {
                    tab?.webView?.accessoryView.reloadViewFor(.login)
                    tab?.webView?.reloadInputViews()
                    TelemetryWrapper.recordEvent(
                        category: .action,
                        method: .view,
                        object: .loginsAutofillPromptShown
                    )
                }
                tab?.webView?.accessoryView.savedLoginsClosure = {
                    Task { @MainActor [weak self] in
                        // Dismiss keyboard
                        webView?.resignFirstResponder()
                        self?.authenticateSelectSavedLoginsClosureBottomSheet(
                            tabURL: tabURL,
                            currentRequestId: currentRequestId,
                            field: field
                        )
                    }
                }
            }
        }

        // Credit card autofill setup and callback
        autofillSetup(tab, didCreateWebView: webView)

        let contextMenuHelper = ContextMenuHelper(tab: tab)
        tab.addContentScript(contextMenuHelper, name: ContextMenuHelper.name())

        let errorHelper = ErrorPageHelper(certStore: profile.certStore)
        tab.addContentScript(errorHelper, name: ErrorPageHelper.name())

        let findInPageHelper = FindInPageHelper(tab: tab)
        findInPageHelper.delegate = self
        tab.addContentScript(findInPageHelper, name: FindInPageHelper.name())

        let adsHelper = AdsTelemetryHelper(tab: tab)
        tab.addContentScript(adsHelper, name: AdsTelemetryHelper.name())

        let noImageModeHelper = NoImageModeHelper(tab: tab)
        tab.addContentScript(noImageModeHelper, name: NoImageModeHelper.name())

        let downloadContentScript = DownloadContentScript(tab: tab)
        tab.addContentScript(downloadContentScript, name: DownloadContentScript.name())

        let printHelper = PrintHelper(tab: tab)
        tab.addContentScriptToPage(printHelper, name: PrintHelper.name())

        let nightModeHelper = NightModeHelper()
        tab.addContentScriptToCustomWorld(nightModeHelper, name: NightModeHelper.name())

        // XXX: Bug 1390200 - Disable NSUserActivity/CoreSpotlight temporarily
        // let spotlightHelper = SpotlightHelper(tab: tab)
        // tab.addHelper(spotlightHelper, name: SpotlightHelper.name())

        tab.addContentScript(LocalRequestHelper(), name: LocalRequestHelper.name())

        let blocker = FirefoxTabContentBlocker(tab: tab, prefs: profile.prefs)
        tab.contentBlocker = blocker
        tab.addContentScript(blocker, name: FirefoxTabContentBlocker.name())

        tab.addContentScript(FocusHelper(tab: tab), name: FocusHelper.name())
    }

    private func filterLoginsForCurrentTab(logins: [Login],
                                           tabURL: URL,
                                           field: FocusFieldType) -> [Login] {
        return logins.filter { login in
            if field == FocusFieldType.username && login.username.isEmpty { return false }
            guard let recordHostnameURL = URL(string: login.hostname) else { return false }
            return recordHostnameURL.baseDomain == tabURL.baseDomain
        }
    }

    private func authenticateSelectSavedLoginsClosureBottomSheet(
        tabURL: URL,
        currentRequestId: String,
        field: FocusFieldType
    ) {
        appAuthenticator.getAuthenticationState { [unowned self] state in
            switch state {
            case .deviceOwnerAuthenticated:
                self.navigationHandler?.showSavedLoginAutofill(
                    tabURL: tabURL,
                    currentRequestId: currentRequestId,
                    field: field
                )
            case .deviceOwnerFailed:
                // Keep showing bvc
                break
            case .passCodeRequired:
                self.navigationHandler?.showRequiredPassCode()
            }
        }
    }

    func tab(_ tab: Tab, willDeleteWebView webView: WKWebView) {
        DispatchQueue.main.async { [weak self] in
            guard let self else { return }
            tab.cancelQueuedAlerts()
            stopObserving(webView: webView)
            self.scrollController.stopObserving(scrollView: webView.scrollView)
            webView.uiDelegate = nil
            webView.scrollView.delegate = nil
            webView.removeFromSuperview()
        }
    }

    func tab(_ tab: Tab, didSelectFindInPageForSelection selection: String) {
        updateFindInPageVisibility(isVisible: true, withSearchText: selection)
        findInPageBar?.text = selection
    }

    func tab(_ tab: Tab, didSelectSearchWithFirefoxForSelection selection: String) {
        openSearchNewTab(isPrivate: tab.isPrivate, selection)
    }

    private func beginObserving(webView: WKWebView) {
        guard !observedWebViews.contains(webView) else {
            logger.log("Duplicate observance of webView", level: .warning, category: .webview)
            return
        }
        observedWebViews.insert(webView)
        KVOs.forEach { webView.addObserver(self, forKeyPath: $0.rawValue, options: .new, context: nil) }
    }

    private func stopObserving(webView: WKWebView) {
        guard observedWebViews.contains(webView) else {
            logger.log("Duplicate KVO de-registration of webView", level: .warning, category: .webview)
            return
        }
        observedWebViews.remove(webView)
        KVOs.forEach { webView.removeObserver(self, forKeyPath: $0.rawValue) }
    }

    // MARK: Save Login Alert

    func tab(_ tab: Tab, didAddLoginAlert alert: SaveLoginAlert) {
        // If the Tab that had a SnackBar added to it is not currently
        // the selected Tab, do nothing right now. If/when the Tab gets
        // selected later, we will show the SnackBar at that time.
        guard tab == tabManager.selectedTab else { return }
        alert.applyTheme(theme: currentTheme())
        bottomContentStackView.addArrangedViewToBottom(alert, completion: {
            self.view.layoutIfNeeded()
        })
    }

    func tab(_ tab: Tab, didRemoveLoginAlert alert: SaveLoginAlert) {
        bottomContentStackView.removeArrangedView(alert)
    }
}

// MARK: HomePanelDelegate
// Those were methods initially created for the legacy homepage, but they need to stay since they are used
// nowadays in other use cases in our application (they were not just triggered from the legacy homepage).
extension BrowserViewController {
    func homePanel(didSelectURL url: URL, visitType: VisitType, isGoogleTopSite: Bool) {
        guard let tab = tabManager.selectedTab else { return }

        if isGoogleTopSite {
            tab.urlType = .googleTopSite
            searchTelemetry.shouldSetGoogleTopSiteSearch = true
        }

        // Handle keyboard shortcuts from homepage with url selection
        // (ex: Cmd + Tap on Link; which is a cell in this case)
        if navigateLinkShortcutIfNeeded(url: url) {
            return
        }

        finishEditingAndSubmit(url, visitType: visitType, forTab: tab)
    }

    func homePanelDidRequestToOpenInNewTab(_ url: URL, isPrivate: Bool, selectNewTab: Bool = false) {
        let tab = tabManager.addTab(URLRequest(url: url), afterTab: tabManager.selectedTab, isPrivate: isPrivate)
        // Select new tab automatically if needed
        guard !selectNewTab else {
            cancelEditMode()
            tabManager.selectTab(tab)
            return
        }

        // If we are showing toptabs a user can just use the top tab bar
        guard !topTabsVisible else { return }

        guard browserDelegate?.shouldShowNewTabToast(tab: tab) == true else { return }

        // We're not showing the top tabs; show a toast to quick switch to the fresh new tab.
        let viewModel = ButtonToastViewModel(labelText: .ContextMenuButtonToastNewTabOpenedLabelText,
                                             buttonText: .ContextMenuButtonToastNewTabOpenedButtonText)
        let toast = ButtonToast(viewModel: viewModel,
                                theme: currentTheme(),
                                completion: { buttonPressed in
            if buttonPressed {
                let toolbarAction = ToolbarAction(
                    windowUUID: self.windowUUID,
                    actionType: ToolbarActionType.cancelEdit
                )
                store.dispatch(toolbarAction)
                self.tabManager.selectTab(tab)
            }
        })
        show(toast: toast)
    }

    func openRecentlyClosedTabs() {
        self.navigationHandler?.show(homepanelSection: .history)
        self.notificationCenter.post(name: .OpenRecentlyClosedTabs)
    }

    // MARK: - BrowserStatusBarScrollDelegate
    func homepageScrollViewDidScroll(scrollOffset: CGFloat) {
        updateToolbarDisplay(scrollOffset: scrollOffset)
    }
}

// MARK: - SearchViewController
extension BrowserViewController: SearchViewControllerDelegate {
    func searchViewController(
        _ searchViewController: SearchViewController,
        didSelectURL url: URL,
        searchTerm: String?
    ) {
        guard let tab = tabManager.selectedTab else { return }

        searchTelemetry.shouldSetUrlTypeSearch = true
        finishEditingAndSubmit(url, visitType: VisitType.typed, forTab: tab)
    }

    // In searchViewController when user selects an open tabs and switch to it
    func searchViewController(_ searchViewController: SearchViewController, uuid: String) {
        overlayManager.switchTab(shouldCancelLoading: true)
        if let tab = tabManager.getTabForUUID(uuid: uuid) {
            tabManager.selectTab(tab)
        }
    }

    func presentSearchSettingsController() {
        let searchSettingsTableViewController = SearchSettingsTableViewController(
            profile: profile,
            searchEnginesManager: searchEnginesManager,
            windowUUID: windowUUID
        )
        let navController = ModalSettingsNavigationController(rootViewController: searchSettingsTableViewController)
        self.present(navController, animated: true, completion: nil)
    }

    func updateForDefaultSearchEngineDidChange(_ notification: Notification) {
        // Update search icon when the search engine changes
        let action = ToolbarAction(windowUUID: windowUUID, actionType: ToolbarActionType.searchEngineDidChange)
        store.dispatch(action)
        searchController?.reloadSearchEngines()
        searchController?.reloadData()
    }

    func setLocationView(text: String, search: Bool) {
        let toolbarAction = ToolbarAction(
            searchTerm: text,
            windowUUID: windowUUID,
            actionType: ToolbarActionType.didSetTextInLocationView
        )
        store.dispatch(toolbarAction)

        if search {
            openSuggestions(searchTerm: text)
            searchLoader?.setQueryWithoutAutocomplete(text)
        }
    }

    func searchViewController(
        _ searchViewController: SearchViewController,
        didHighlightText text: String,
        search: Bool
    ) {
        searchViewController.searchTelemetry?.interactionType = .refined
        setLocationView(text: text, search: search)
    }

    func searchViewController(_ searchViewController: SearchViewController, didAppend text: String) {
        searchViewController.searchTelemetry?.interactionType = .pasted
        setLocationView(text: text, search: false)
    }

    func searchViewControllerWillHide(_ searchViewController: SearchViewController) {
        let suggestTelemetry = FxSuggestTelemetry()

        switch searchSessionState {
        case .engaged:
            let visibleSuggestionsTelemetryInfo = searchViewController.visibleSuggestionsTelemetryInfo
            visibleSuggestionsTelemetryInfo.forEach {
                trackVisibleSuggestion(telemetryInfo: $0, suggestTelemetry: suggestTelemetry)
            }
            searchViewController.searchTelemetry?.recordURLBarSearchEngagementTelemetryEvent()
        case .abandoned:
            searchViewController.searchTelemetry?.engagementType = .dismiss
            let visibleSuggestionsTelemetryInfo = searchViewController.visibleSuggestionsTelemetryInfo
            visibleSuggestionsTelemetryInfo.forEach {
                trackVisibleSuggestion(telemetryInfo: $0, suggestTelemetry: suggestTelemetry)
            }
            searchViewController.searchTelemetry?.recordURLBarSearchAbandonmentTelemetryEvent()
        default:
            break
        }
    }

    /// Records telemetry for a suggestion that was visible during an engaged or
    /// abandoned search session. The user may have tapped on this suggestion
    /// or on a different suggestion, typed in a search term or a URL, or
    /// dismissed the URL bar without completing their search.
    func trackVisibleSuggestion(telemetryInfo info: SearchViewVisibleSuggestionTelemetryInfo,
                                suggestTelemetry: FxSuggestTelemetry) {
        switch info {
        // A sponsored or non-sponsored suggestion from Firefox Suggest.
        case let .firefoxSuggestion(telemetryInfo, position, didTap):
            let didAbandonSearchSession = searchSessionState == .abandoned
            suggestTelemetry.impressionEvent(telemetryInfo: telemetryInfo,
                                             position: position,
                                             didTap: didTap,
                                             didAbandonSearchSession: didAbandonSearchSession)

            if didTap {
                suggestTelemetry.clickEvent(telemetryInfo: telemetryInfo,
                                            position: position)
            }
        }
    }
}

extension BrowserViewController: TabManagerDelegate {
    func tabManager(_ tabManager: TabManager, didSelectedTabChange selectedTab: Tab, previousTab: Tab?, isRestoring: Bool) {
        // Failing to have a non-nil webView by this point will cause the toolbar scrolling behaviour to regress,
        // back/forward buttons never to become enabled, etc. on tab restore after launch. [FXIOS-9785, FXIOS-9781]
        assert(selectedTab.webView != nil, "Setup will fail if the webView is not initialized for selectedTab")

        if selectedTab.isDownloadingDocument() {
            navigationHandler?.showDocumentLoading()
        } else {
            navigationHandler?.removeDocumentLoading()
        }

        // Remove the old accessibilityLabel. Since this webview shouldn't be visible, it doesn't need it
        // and having multiple views with the same label confuses tests.
        if let previousWebView = previousTab?.webView {
            previousWebView.endEditing(true)
            previousWebView.accessibilityLabel = nil
            previousWebView.accessibilityElementsHidden = true
            previousWebView.accessibilityIdentifier = nil
            previousWebView.removeFromSuperview()
        }

        if previousTab == nil || selectedTab.isPrivate != previousTab?.isPrivate {
            applyTheme()

            // TODO: [FXIOS-8907] Ideally we shouldn't create tabs as a side-effect of UI theme updates.
            var ui = [PrivateModeUI?]()
            ui = [topTabsViewController]
            ui.forEach { $0?.applyUIMode(isPrivate: selectedTab.isPrivate, theme: currentTheme()) }
        } else {
            // Theme is applied to the tab and webView in the else case
            // because in the if block is applied already to all the tabs and web views
            selectedTab.applyTheme(theme: currentTheme())
            selectedTab.webView?.applyTheme(theme: currentTheme())
        }

        updateURLBarDisplayURL(selectedTab)
        if addressToolbarContainer.inOverlayMode, selectedTab.url?.displayURL != nil {
            addressToolbarContainer.leaveOverlayMode(reason: .finished, shouldCancelLoading: false)
        }

        if let privateModeButton = topTabsViewController?.privateModeButton,
           previousTab != nil && previousTab?.isPrivate != selectedTab.isPrivate {
            privateModeButton.setSelected(selectedTab.isPrivate, animated: true)
        }
        readerModeCache = selectedTab.isPrivate ? MemoryReaderModeCache.shared : DiskReaderModeCache.shared
        ReaderModeHandlers.setCache(readerModeCache)

        if let scrollController = scrollController as? LegacyTabScrollProvider {
            scrollController.tab = selectedTab
        } else {
            scrollController.tabProvider = TabProviderAdapter(selectedTab)
        }

        var needsReload = false
        if let webView = selectedTab.webView {
            webView.accessibilityLabel = .WebViewAccessibilityLabel
            webView.accessibilityIdentifier = "contentView"
            webView.accessibilityElementsHidden = false

            updateEmbeddedContent(isHomeTab: selectedTab.isFxHomeTab, with: webView, previousTab: previousTab)

            if selectedTab.isFxHomeTab {
                // Added as initial fix for WKWebView memory leak. Needs further investigation.
                // See: [FXIOS-10612] + [FXIOS-10335]
                needsReload = true
            }

            if webView.url == nil {
                // The webView can go gray if it was zombified due to memory pressure.
                // When this happens, the URL is nil, so try restoring the page upon selection.
                needsReload = true
            }
        }

        updateTabCountUsingTabManager(tabManager)

        bottomContentStackView.removeAllArrangedViews()

        if let alert = selectedTab.loginAlert {
            bottomContentStackView.addArrangedViewToBottom(alert, completion: { self.view.layoutIfNeeded() })
        }

        updateFindInPageVisibility(isVisible: false, tab: previousTab)
        setupMiddleButtonStatus(isLoading: selectedTab.isLoading)
        dispatchBackForwardToolbarAction(canGoBack: selectedTab.canGoBack,
                                         canGoForward: selectedTab.canGoForward,
                                         windowUUID: windowUUID)

        if let url = selectedTab.webView?.url, !InternalURL.isValid(url: url) {
            addressToolbarContainer.hideProgressBar()
        }

        // When the newly selected tab is the homepage or another internal tab,
        // we need to explicitly set the reader mode state to be unavailable.
        if let url = selectedTab.webView?.url, InternalURL.scheme != url.scheme,
           let readerMode = selectedTab.getContentScript(name: ReaderMode.name()) as? ReaderMode {
            updateReaderModeState(for: selectedTab, readerModeState: readerMode.state)
            if readerMode.state == .active {
                showReaderModeBar(animated: false)
            } else {
                hideReaderModeBar(animated: false)
            }
        } else {
            updateReaderModeState(for: selectedTab, readerModeState: .unavailable)
        }

        if topTabsVisible {
            /// If we are on iPad we need to trigger `willNavigateAway` when switching tabs
            willNavigateAway(from: previousTab)
            topTabsDidChangeTab()
        } else if isSwipingTabsEnabled {
            addressToolbarContainer.updateSkeletonAddressBarsVisibility(tabManager: tabManager)
        }

        /// If the selectedTab is showing an error page trigger a reload
        if let url = selectedTab.url, let internalUrl = InternalURL(url), internalUrl.isErrorPage {
            needsReload = true
        }

        if selectedTab.temporaryDocument != nil {
            needsReload = false
        }

        if needsReload {
            selectedTab.reloadPage()
        }

        if isSwipingTabsEnabled {
            // show the homepage in case it was not visible, as it is needed for screenshot purpose.
            // note: the homepage is not going to be visible to user as in case a web view is there, it is going
            // to overlay the homepage.
            browserDelegate?.setHomepageVisibility(isVisible: true)
        }
    }

    /// Updates the embedded content in the browser view controller (BVC) based on whether its a home page or web page.
    /// - Parameters:
    ///   - isHomeTab: A Boolean value indicating whether the current tab is the home page.
    ///   - webView: The `WKWebView` instance to be displayed.
    ///   - previousTab: The previously selected tab, used to dispatch action only if opening a new homepage
    ///   after viewing a homepage. We want to dispatch an action that triggers impression telemetry.
    private func updateEmbeddedContent(isHomeTab: Bool, with webView: WKWebView, previousTab: Tab?) {
        if isHomeTab {
            updateInContentHomePanel(webView.url)
<<<<<<< HEAD
            guard previousTab != nil else { return }
            store.dispatchLegacy(
=======
            guard previousTab?.isFxHomeTab ?? false else { return }
            store.dispatch(
>>>>>>> a90e4780
                GeneralBrowserAction(
                    windowUUID: windowUUID,
                    actionType: GeneralBrowserActionType.didSelectedTabChangeToHomepage
                )
            )
        } else {
            browserDelegate?.show(webView: webView)
        }
    }

    func tabManager(_ tabManager: TabManager, didAddTab tab: Tab, placeNextToParentTab: Bool, isRestoring: Bool) {
        // If we are restoring tabs then we update the count once at the end
        if !isRestoring {
            updateTabCountUsingTabManager(tabManager)
        }
        tab.tabDelegate = self

        // Show the Toolbar if a link from the current tab, open another tab
        if placeNextToParentTab {
            scrollController.showToolbars(animated: false)
        }
    }

    func tabManager(_ tabManager: TabManager, didRemoveTab tab: Tab, isRestoring: Bool) {
        if let url = tab.lastKnownUrl, !(InternalURL(url)?.isAboutURL ?? false), !tab.isPrivate {
            profile.recentlyClosedTabs.addTab(url as URL,
                                              title: tab.lastTitle,
                                              lastExecutedTime: tab.lastExecutedTime)
        }
        addressToolbarContainer.updateProgressBar(progress: 0)
        updateTabCountUsingTabManager(tabManager)
    }

    func tabManagerDidAddTabs(_ tabManager: TabManager) {
        updateTabCountUsingTabManager(tabManager)
    }

    func tabManagerDidRestoreTabs(_ tabManager: TabManager) {
        updateTabCountUsingTabManager(tabManager)
    }

    func show(toast: Toast,
              afterWaiting delay: DispatchTimeInterval = Toast.UX.toastDelayBefore,
              duration: DispatchTimeInterval? = Toast.UX.toastDismissAfter) {
        if let downloadToast = toast as? DownloadToast {
            self.downloadToast = downloadToast
        }

        // If BVC isn't visible hold on to this toast until viewDidAppear
        if self.view.window == nil {
            self.pendingToast = toast
            return
        }

        toast.showToast(viewController: self, delay: delay, duration: duration) { toast in
            [
                toast.leadingAnchor.constraint(equalTo: self.view.safeAreaLayoutGuide.leadingAnchor,
                                               constant: Toast.UX.toastSidePadding),
                toast.trailingAnchor.constraint(equalTo: self.view.safeAreaLayoutGuide.trailingAnchor,
                                                constant: -Toast.UX.toastSidePadding),
                toast.bottomAnchor.constraint(equalTo: self.bottomContentStackView.bottomAnchor)
            ]
        }
    }

    func tabManagerDidRemoveAllTabs(_ tabManager: TabManager, toast: ButtonToast?) {
        guard let toast = toast, !(tabManager.selectedTab?.isPrivate ?? false) else { return }
        // The toast is created from TabManager which doesn't have access to themeManager
        // The whole toast system needs some rework so as compromised solution before the rework I create the toast
        // with light theme and force apply theme with real theme before showing
        toast.applyTheme(theme: currentTheme())
        show(toast: toast, afterWaiting: ButtonToast.UX.delay)
    }

    func updateTabCountUsingTabManager(_ tabManager: TabManager, animated: Bool = true) {
        if let selectedTab = tabManager.selectedTab {
            let count = selectedTab.isPrivate ? tabManager.privateTabs.count : tabManager.normalTabs.count
            updateToolbarTabCount(count)
            topTabsViewController?.updateTabCount(count, animated: animated)
        }
    }

    func tabManagerUpdateCount() {
        updateTabCountUsingTabManager(self.tabManager)
    }

    private func updateToolbarTabCount(_ count: Int) {
        // Only dispatch action when the number of tabs is different from what is saved in the state
        // to avoid having the toolbar re-displayed
        guard let toolbarState = store.state.screenState(ToolbarState.self, for: .toolbar, window: windowUUID),
              toolbarState.numberOfTabs != count
        else { return }

        let action = ToolbarAction(numberOfTabs: count,
                                   windowUUID: windowUUID,
                                   actionType: ToolbarActionType.numberOfTabsChanged)
        store.dispatch(action)
    }
}

// MARK: - UIPopoverPresentationControllerDelegate

extension BrowserViewController: UIPopoverPresentationControllerDelegate {
    func popoverPresentationControllerDidDismissPopover(
        _ popoverPresentationController: UIPopoverPresentationController
    ) {
        displayedPopoverController = nil
        updateDisplayedPopoverProperties = nil
    }
}

extension BrowserViewController: UIAdaptivePresentationControllerDelegate {
    // Returning None here makes sure that the Popover is actually presented as a Popover and
    // not as a full-screen modal, which is the default on compact device classes.
    func adaptivePresentationStyle(
        for controller: UIPresentationController,
        traitCollection: UITraitCollection
    ) -> UIModalPresentationStyle {
        return .none
    }
}

extension BrowserViewController {
    /// Used to get the context menu save image in the context menu, shown from long press on webview links
    func getImageData(_ url: URL, success: @Sendable @escaping (Data) -> Void) {
        makeURLSession(
            userAgent: UserAgent.fxaUserAgent,
            configuration: URLSessionConfiguration.defaultMPTCP).dataTask(with: url
            ) { (data, response, error) in
            if validatedHTTPResponse(response, statusCode: 200..<300) != nil,
               let data = data {
                success(data)
            }
        }.resume()
    }

    override func pressesBegan(_ presses: Set<UIPress>, with event: UIPressesEvent?) {
        keyboardPressesHandler().handlePressesBegan(presses, with: event)
        super.pressesBegan(presses, with: event)
    }

    override func pressesEnded(_ presses: Set<UIPress>, with event: UIPressesEvent?) {
        keyboardPressesHandler().handlePressesEnded(presses, with: event)
        super.pressesEnded(presses, with: event)
    }
}

extension BrowserViewController {
    // no-op - relates to UIImageWriteToSavedPhotosAlbum
    @objc
    func image(_ image: UIImage, didFinishSavingWithError error: NSError?, contextInfo: UnsafeRawPointer) { }
}

extension BrowserViewController: KeyboardHelperDelegate {
    func keyboardHelper(_ keyboardHelper: KeyboardHelper, keyboardWillShowWithState state: KeyboardState) {
        keyboardState = state
        updateViewConstraints()
        if isSwipingTabsEnabled {
            addressToolbarContainer.hideSkeletonBars()
        }

        UIView.animate(
            withDuration: state.animationDuration,
            delay: 0,
            options: [UIView.AnimationOptions(rawValue: UInt(state.animationCurve.rawValue << 16))],
            animations: {
                self.bottomContentStackView.layoutIfNeeded()
            })

        updateToolbarDisplay()
    }

    func keyboardHelper(_ keyboardHelper: KeyboardHelper, keyboardWillHideWithState state: KeyboardState) {
        if #available(iOS 26.0, *), isBottomSearchBar {
            store.dispatch(
                ToolbarAction(
                    scrollAlpha: 1,
                    windowUUID: windowUUID,
                    actionType: ToolbarActionType.scrollAlphaNeedsUpdate
                )
            )
        }
        keyboardState = nil
        updateViewConstraints()

        UIView.animate(
            withDuration: state.animationDuration,
            delay: 0,
            options: [UIView.AnimationOptions(rawValue: UInt(state.animationCurve.rawValue << 16))],
            animations: {
                self.bottomContentStackView.layoutIfNeeded()
            })

        cancelEditingMode()
        updateToolbarDisplay()
    }

    func keyboardHelper(_ keyboardHelper: KeyboardHelper, keyboardDidHideWithState state: KeyboardState) {
        let toolbarState = store.state.screenState(ToolbarState.self, for: .toolbar, window: windowUUID)
        let isEditing = toolbarState?.addressToolbar.isEditing == true
        if !isEditing {
            store.dispatch(
                ToolbarAction(
                    shouldShowKeyboard: false,
                    windowUUID: windowUUID,
                    actionType: ToolbarActionType.keyboardStateDidChange
                )
            )
        }
        tabManager.selectedTab?.setFindInPage(isBottomSearchBar: isBottomSearchBar,
                                              doesFindInPageBarExist: findInPageBar != nil)
        guard isSwipingTabsEnabled else { return }
        addressBarPanGestureHandler?.enablePanGestureOnHomepageIfNeeded()
    }

    func keyboardHelper(_ keyboardHelper: KeyboardHelper, keyboardWillChangeWithState state: KeyboardState) {
        keyboardState = state
        updateViewConstraints()
    }

    func keyboardHelper(_ keyboardHelper: KeyboardHelper, keyboardDidShowWithState state: KeyboardState) {
        keyboardState = state
        updateViewConstraints()

        UIView.animate(
            withDuration: state.animationDuration,
            delay: 0,
            options: [UIView.AnimationOptions(rawValue: UInt(state.animationCurve.rawValue << 16))],
            animations: {
                self.bottomContentStackView.layoutIfNeeded()
            })
    }

    func keyboardHelper(_ keyboardHelper: KeyboardHelper, keyboardDidChangeWithState state: KeyboardState) {
        guard isSwipingTabsEnabled else { return }
        addressToolbarContainer.updateSkeletonAddressBarsVisibility(tabManager: tabManager)
    }

    private func cancelEditingMode() {
        // If keyboard is dismissed leave edit mode, Homepage case is handled in HomepageVC
        guard shouldCancelEditing else {
            guard isSwipingTabsEnabled,
                  let toolbarState = store.state.screenState(ToolbarState.self, for: .toolbar, window: windowUUID),
                  toolbarState.addressToolbar.url == nil,
                  toolbarState.isShowingNavigationToolbar == true
            else { return }
            addressToolbarContainer.updateSkeletonAddressBarsVisibility(tabManager: tabManager)
            return
        }
        overlayManager.cancelEditing(shouldCancelLoading: false)
        guard isSwipingTabsEnabled else { return }
        addressToolbarContainer.updateSkeletonAddressBarsVisibility(tabManager: tabManager)
    }

    private var shouldCancelEditing: Bool {
        let newTabChoice = NewTabAccessors.getNewTabPage(profile.prefs)
        guard newTabChoice != .topSites, newTabChoice != .blankPage else { return false }

        let searchTerm = store.state.screenState(
            ToolbarState.self,
            for: .toolbar,
            window: windowUUID
        )?.addressToolbar.searchTerm

        return searchTerm == nil
    }
}

// MARK: JSPromptAlertControllerDelegate

extension BrowserViewController: WKJavascriptPromptAlertControllerDelegate {
    func promptAlertControllerDidDismiss(_ alertController: WKJavaScriptPromptAlertController) {
        logger.log("JS prompt was dismissed. Will dequeue next alert.",
                   level: .info,
                   category: .webview)

        checkForJSAlerts()
    }
}

extension BrowserViewController: TopTabsDelegate {
    func topTabsDidPressTabs() {
        // Technically is not changing tabs but is loosing focus on urlbar
        overlayManager.switchTab(shouldCancelLoading: true)
    }

    func topTabsDidPressNewTab(_ isPrivate: Bool) {
        let shouldLoadCustomHomePage = newTabSettings == .homePage
        let homePageURL = NewTabHomePageAccessors.getHomePage(profile.prefs)

        if shouldLoadCustomHomePage, let url = homePageURL {
            openBlankNewTab(focusLocationField: false, isPrivate: isPrivate)
            tabManager.selectedTab?.loadRequest(PrivilegedRequest(url: url) as URLRequest)
        } else {
            openBlankNewTab(focusLocationField: true, isPrivate: isPrivate)
            overlayManager.openNewTab(url: nil, newTabSettings: newTabSettings)
        }
    }

    func topTabsDidLongPressNewTab(button: UIButton) {
        presentNewTabLongPressActionSheet(from: button)
    }

    func topTabsDidChangeTab() {
        // Only for iPad leave overlay mode on tab change
        overlayManager.switchTab(shouldCancelLoading: true)
        updateZoomPageBarVisibility(visible: false)
    }

    func topTabsDidPressPrivateMode() {
        updateZoomPageBarVisibility(visible: false)
    }

    func topTabsShowCloseTabsToast() {
        showToast(message: .TabsTray.CloseTabsToast.SingleTabTitle, toastAction: .closeTab)
    }
}

extension BrowserViewController: DevicePickerViewControllerDelegate, InstructionsViewDelegate {
    func dismissInstructionsView() {
        self.navigationController?.presentedViewController?.dismiss(animated: true)
        self.popToBVC()
    }

    func devicePickerViewControllerDidCancel(_ devicePickerViewController: DevicePickerViewController) {
        self.popToBVC()
    }

    func devicePickerViewController(
        _ devicePickerViewController: DevicePickerViewController,
        didPickDevices devices: [RemoteDevice]
    ) {
        guard let shareItem = devicePickerViewController.shareItem else { return }

        guard shareItem.isShareable else {
            let alert = UIAlertController(
                title: .SendToErrorTitle,
                message: .SendToErrorMessage,
                preferredStyle: .alert
            )
            alert.addAction(UIAlertAction(
                title: .SendToErrorOKButton,
                style: .default
            ) { _ in self.popToBVC() })
            present(alert, animated: true, completion: nil)
            return
        }
        profile.sendItem(shareItem, toDevices: devices)
            .uponQueue(.main) { _ in
                // FXIOS-13228 It should be safe to assumeIsolated here because of `.main` queue above
                MainActor.assumeIsolated {
                    self.popToBVC()
                    DispatchQueue.main.asyncAfter(deadline: .now() + 0.3) {
                        SimpleToast().showAlertWithText(.LegacyAppMenu.AppMenuTabSentConfirmMessage,
                                                        bottomContainer: self.contentContainer,
                                                        theme: self.currentTheme())
                    }
                }
            }
    }
}

extension BrowserViewController {
    func trackStartupTelemetry() async {
        let toolbarLocation: SearchBarPosition = self.isBottomSearchBar ? .bottom : .top
        SearchBarSettingsViewModel.recordLocationTelemetry(for: toolbarLocation)
        trackAccessibility()
        await trackNotificationPermission()
        appStartupTelemetry.sendStartupTelemetry()
        creditCardInitialSetupTelemetry()
    }

    func trackAccessibility() {
        typealias Key = TelemetryWrapper.EventExtraKey
        TelemetryWrapper.recordEvent(
            category: .action,
            method: .voiceOver,
            object: .app,
            extras: [Key.isVoiceOverRunning.rawValue: UIAccessibility.isVoiceOverRunning.description]
        )
        TelemetryWrapper.recordEvent(
            category: .action,
            method: .switchControl,
            object: .app,
            extras: [Key.isSwitchControlRunning.rawValue: UIAccessibility.isSwitchControlRunning.description]
        )
        TelemetryWrapper.recordEvent(
            category: .action,
            method: .reduceTransparency,
            object: .app,
            extras: [Key.isReduceTransparencyEnabled.rawValue: UIAccessibility.isReduceTransparencyEnabled.description]
        )
        TelemetryWrapper.recordEvent(
            category: .action,
            method: .reduceMotion,
            object: .app,
            extras: [Key.isReduceMotionEnabled.rawValue: UIAccessibility.isReduceMotionEnabled.description]
        )
        TelemetryWrapper.recordEvent(
            category: .action,
            method: .invertColors,
            object: .app,
            extras: [Key.isInvertColorsEnabled.rawValue: UIAccessibility.isInvertColorsEnabled.description]
        )

        ensureMainThread {
            let a11yEnabled = UIApplication.shared.preferredContentSizeCategory.isAccessibilityCategory.description
            let a11yCategory = UIApplication.shared.preferredContentSizeCategory.rawValue.description
            TelemetryWrapper.recordEvent(
                category: .action,
                method: .dynamicTextSize,
                object: .app,
                extras: [Key.isAccessibilitySizeEnabled.rawValue: a11yEnabled,
                         Key.preferredContentSizeCategory.rawValue: a11yCategory]
            )
        }
    }

    func trackNotificationPermission() async {
        _ = await NotificationManager().getNotificationSettings(sendTelemetry: true)
    }
}<|MERGE_RESOLUTION|>--- conflicted
+++ resolved
@@ -4662,13 +4662,8 @@
     private func updateEmbeddedContent(isHomeTab: Bool, with webView: WKWebView, previousTab: Tab?) {
         if isHomeTab {
             updateInContentHomePanel(webView.url)
-<<<<<<< HEAD
             guard previousTab != nil else { return }
             store.dispatchLegacy(
-=======
-            guard previousTab?.isFxHomeTab ?? false else { return }
-            store.dispatch(
->>>>>>> a90e4780
                 GeneralBrowserAction(
                     windowUUID: windowUUID,
                     actionType: GeneralBrowserActionType.didSelectedTabChangeToHomepage
