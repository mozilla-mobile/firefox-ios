--- conflicted
+++ resolved
@@ -10,20 +10,8 @@
         // For now, each window handles its downloads independently; ignore any messages for other windows' downloads.
         let uuid = windowUUID
         guard download.originWindow == uuid else { return }
-
-<<<<<<< HEAD
-        // If no other download toast is shown, create a new download toast and show it.
-        guard let downloadToast = self.downloadToast else {
-            let downloadToast = DownloadToast(download: download,
-                                              theme: currentTheme(),
-                                              onCancelDelegate: self
-            )
-
-            show(toast: downloadToast, duration: nil)
-=======
         if let downloadProgressManager = self.downloadProgressManager {
             downloadProgressManager.addDownload(download)
->>>>>>> 4331a677
             return
         }
 
@@ -42,7 +30,7 @@
         presentDownloadProgressToast(download: download, windowUUID: uuid)
     }
 
-    func stopDownload(buttonPressed: Bool) {
+    func onCancel(buttonPressed: Bool) {
         // When this toast is dismissed, be sure to clear this so that any
         // subsequent downloads cause a new toast to be created.
         self.downloadToast = nil
@@ -113,25 +101,12 @@
             }
         }
     }
-<<<<<<< HEAD
-    func onCancel() {
-        if !downloadQueue.isEmpty {
-            // cancel and remove download toast
-            self.downloadToast = nil
-            downloadQueue.cancelAll(for: windowUUID)
-            SimpleToast().showAlertWithText(.DownloadCancelledToastLabelText,
-                                            bottomContainer: self.contentContainer,
-                                            theme: self.currentTheme())
-            // cancel and remove live activities
-        }
-=======
 
     func presentDownloadProgressToast(download: Download, windowUUID: WindowUUID) {
         guard let downloadProgressManager = self.downloadProgressManager else {return}
         let downloadToast = DownloadToast(downloadProgressManager: downloadProgressManager,
                                           theme: currentTheme(),
-                                          completion: { buttonPressed in
-            self.stopDownload(buttonPressed: buttonPressed)})
+                                          onCancelDelegate: self)
 
         downloadProgressManager.addDelegate(delegate: downloadToast)
 
@@ -159,6 +134,5 @@
         self.show(toast: downloadCompleteToast,
                   afterWaiting: UX.downloadToastDelay,
                   duration: UX.downloadToastDuration)
->>>>>>> 4331a677
     }
 }