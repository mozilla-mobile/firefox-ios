// This Source Code Form is subject to the terms of the Mozilla Public
// License, v. 2.0. If a copy of the MPL was not distributed with this
// file, You can obtain one at http://mozilla.org/MPL/2.0/

import Foundation
import Redux
import Shared
import Common

struct BrowserViewControllerState: ScreenState, Equatable {
    enum NavigationType {
        case home
        case back
        case forward
<<<<<<< HEAD
        case backForwardList
=======
>>>>>>> 1c5df6d8
    }

    let windowUUID: WindowUUID
    var searchScreenState: SearchScreenState
    var showDataClearanceFlow: Bool
    var toolbarState: ToolbarState
    var fakespotState: FakespotState
    var toast: ToastType?
    var showOverlay: Bool
    var reloadWebView: Bool
    var browserViewType: BrowserViewType
    var navigateTo: NavigationType?
    var showQRcodeReader: Bool
    var microsurveyState: MicrosurveyPromptState

    init(appState: AppState, uuid: WindowUUID) {
        guard let bvcState = store.state.screenState(
            BrowserViewControllerState.self,
            for: .browserViewController,
            window: uuid)
        else {
            self.init(windowUUID: uuid)
            return
        }

        self.init(searchScreenState: bvcState.searchScreenState,
                  showDataClearanceFlow: bvcState.showDataClearanceFlow,
                  toolbarState: bvcState.toolbarState,
                  fakespotState: bvcState.fakespotState,
                  toast: bvcState.toast,
                  showOverlay: bvcState.showOverlay,
                  windowUUID: bvcState.windowUUID,
                  reloadWebView: bvcState.reloadWebView,
                  browserViewType: bvcState.browserViewType,
                  navigateTo: bvcState.navigateTo,
                  showQRcodeReader: bvcState.showQRcodeReader,
                  microsurveyState: bvcState.microsurveyState)
    }

    init(windowUUID: WindowUUID) {
        self.init(
            searchScreenState: SearchScreenState(),
            showDataClearanceFlow: false,
            toolbarState: ToolbarState(windowUUID: windowUUID),
            fakespotState: FakespotState(windowUUID: windowUUID),
            toast: nil,
            showOverlay: false,
            windowUUID: windowUUID,
            browserViewType: .normalHomepage,
            navigateTo: nil,
            showQRcodeReader: false,
            microsurveyState: MicrosurveyPromptState(windowUUID: windowUUID))
    }

    init(
        searchScreenState: SearchScreenState,
        showDataClearanceFlow: Bool,
        toolbarState: ToolbarState,
        fakespotState: FakespotState,
        toast: ToastType? = nil,
        showOverlay: Bool = false,
        windowUUID: WindowUUID,
        reloadWebView: Bool = false,
        browserViewType: BrowserViewType,
        navigateTo: NavigationType? = nil,
        showQRcodeReader: Bool = false,
        microsurveyState: MicrosurveyPromptState
    ) {
        self.searchScreenState = searchScreenState
        self.showDataClearanceFlow = showDataClearanceFlow
        self.toolbarState = toolbarState
        self.fakespotState = fakespotState
        self.toast = toast
        self.windowUUID = windowUUID
        self.showOverlay = showOverlay
        self.reloadWebView = reloadWebView
        self.browserViewType = browserViewType
        self.navigateTo = navigateTo
        self.showQRcodeReader = showQRcodeReader
        self.microsurveyState = microsurveyState
    }

    static let reducer: Reducer<Self> = { state, action in
        // Only process actions for the current window
        guard action.windowUUID == .unavailable || action.windowUUID == state.windowUUID else { return state }

        if let action = action as? FakespotAction {
            return BrowserViewControllerState.reduceStateForFakeSpotAction(action: action, state: state)
        } else if let action = action as? MicrosurveyPromptAction {
            return BrowserViewControllerState.reduceStateForMicrosurveyAction(action: action, state: state)
        } else if let action = action as? PrivateModeAction {
            return BrowserViewControllerState.reduceStateForPrivateModeAction(action: action, state: state)
        } else if let action = action as? GeneralBrowserAction {
            return BrowserViewControllerState.reduceStateForGeneralBrowserAction(action: action, state: state)
        } else if let action = action as? ToolbarAction {
            return BrowserViewControllerState.reduceStateForToolbarAction(action: action, state: state)
        } else {
            return BrowserViewControllerState(
                searchScreenState: state.searchScreenState,
                showDataClearanceFlow: state.showDataClearanceFlow,
                toolbarState: state.toolbarState,
                fakespotState: state.fakespotState,
                showOverlay: state.showOverlay,
                windowUUID: state.windowUUID,
                reloadWebView: false,
                browserViewType: state.browserViewType,
                navigateTo: nil,
                showQRcodeReader: false,
                microsurveyState: MicrosurveyPromptState.reducer(state.microsurveyState, action))
        }
    }

    static func reduceStateForFakeSpotAction(action: FakespotAction,
                                             state: BrowserViewControllerState) -> BrowserViewControllerState {
        return BrowserViewControllerState(
            searchScreenState: state.searchScreenState,
            showDataClearanceFlow: state.showDataClearanceFlow,
            toolbarState: state.toolbarState,
            fakespotState: FakespotState.reducer(state.fakespotState, action),
            windowUUID: state.windowUUID,
            browserViewType: state.browserViewType,
            navigateTo: nil,
            showQRcodeReader: false,
            microsurveyState: MicrosurveyPromptState.reducer(state.microsurveyState, action))
    }

    static func reduceStateForMicrosurveyAction(action: MicrosurveyPromptAction,
                                                state: BrowserViewControllerState) -> BrowserViewControllerState {
        return BrowserViewControllerState(
            searchScreenState: state.searchScreenState,
            showDataClearanceFlow: state.showDataClearanceFlow,
            toolbarState: state.toolbarState,
            fakespotState: state.fakespotState,
            windowUUID: state.windowUUID,
            browserViewType: state.browserViewType,
            navigateTo: nil,
            showQRcodeReader: false,
            microsurveyState: MicrosurveyPromptState.reducer(state.microsurveyState, action))
    }

    static func reduceStateForPrivateModeAction(action: PrivateModeAction,
                                                state: BrowserViewControllerState) -> BrowserViewControllerState {
        switch action.actionType {
        case PrivateModeActionType.privateModeUpdated:
            let privacyState = action.isPrivate ?? false
            var browserViewType = state.browserViewType
            if browserViewType != .webview {
                browserViewType = privacyState ? .privateHomepage : .normalHomepage
            }
            return BrowserViewControllerState(
                searchScreenState: SearchScreenState(inPrivateMode: privacyState),
                showDataClearanceFlow: privacyState,
                toolbarState: state.toolbarState,
                fakespotState: state.fakespotState,
                windowUUID: state.windowUUID,
                reloadWebView: true,
                browserViewType: browserViewType,
                navigateTo: nil,
                showQRcodeReader: false,
                microsurveyState: MicrosurveyPromptState.reducer(state.microsurveyState, action))
        default:
            return state
        }
    }

    static func reduceStateForGeneralBrowserAction(action: GeneralBrowserAction,
                                                   state: BrowserViewControllerState) -> BrowserViewControllerState {
        switch action.actionType {
        case GeneralBrowserActionType.showToast:
            guard let toastType = action.toastType else { return state }
            return BrowserViewControllerState(
                searchScreenState: state.searchScreenState,
                showDataClearanceFlow: state.showDataClearanceFlow,
                toolbarState: state.toolbarState,
                fakespotState: state.fakespotState,
                toast: toastType,
                windowUUID: state.windowUUID,
                browserViewType: state.browserViewType,
                navigateTo: nil,
                showQRcodeReader: false,
                microsurveyState: MicrosurveyPromptState.reducer(state.microsurveyState, action))
        case GeneralBrowserActionType.showOverlay:
            let showOverlay = action.showOverlay ?? false
            return BrowserViewControllerState(
                searchScreenState: state.searchScreenState,
                showDataClearanceFlow: state.showDataClearanceFlow,
                toolbarState: state.toolbarState,
                fakespotState: state.fakespotState,
                showOverlay: showOverlay,
                windowUUID: state.windowUUID,
                browserViewType: state.browserViewType,
                navigateTo: nil,
                showQRcodeReader: false,
                microsurveyState: MicrosurveyPromptState.reducer(state.microsurveyState, action))
        case GeneralBrowserActionType.updateSelectedTab:
            return BrowserViewControllerState.resolveStateForUpdateSelectedTab(action: action, state: state)
        case GeneralBrowserActionType.goToHomepage:
            return BrowserViewControllerState(
                searchScreenState: state.searchScreenState,
                showDataClearanceFlow: state.showDataClearanceFlow,
                toolbarState: state.toolbarState,
                fakespotState: state.fakespotState,
                toast: state.toast,
                windowUUID: state.windowUUID,
                browserViewType: state.browserViewType,
                navigateTo: .home,
                showQRcodeReader: false,
                microsurveyState: MicrosurveyPromptState.reducer(state.microsurveyState, action))
        case GeneralBrowserActionType.showQRcodeReader:
            return BrowserViewControllerState(
                searchScreenState: state.searchScreenState,
                showDataClearanceFlow: state.showDataClearanceFlow,
                toolbarState: state.toolbarState,
                fakespotState: state.fakespotState,
                toast: state.toast,
                windowUUID: state.windowUUID,
                browserViewType: state.browserViewType,
                navigateTo: nil,
                showQRcodeReader: true,
                microsurveyState: MicrosurveyPromptState.reducer(state.microsurveyState, action))
        case GeneralBrowserActionType.navigateBack:
            return BrowserViewControllerState(
                searchScreenState: state.searchScreenState,
                showDataClearanceFlow: state.showDataClearanceFlow,
                toolbarState: state.toolbarState,
                fakespotState: state.fakespotState,
                toast: state.toast,
                windowUUID: state.windowUUID,
                browserViewType: state.browserViewType,
                navigateTo: .back,
                showQRcodeReader: false,
                microsurveyState: MicrosurveyPromptState.reducer(state.microsurveyState, action))
        case GeneralBrowserActionType.navigateForward:
            return BrowserViewControllerState(
                searchScreenState: state.searchScreenState,
                showDataClearanceFlow: state.showDataClearanceFlow,
                toolbarState: state.toolbarState,
                fakespotState: state.fakespotState,
                toast: state.toast,
                windowUUID: state.windowUUID,
                browserViewType: state.browserViewType,
                navigateTo: .forward,
                showQRcodeReader: false,
                microsurveyState: MicrosurveyPromptState.reducer(state.microsurveyState, action))
<<<<<<< HEAD
        case GeneralBrowserActionType.showBackForwardList:
            return BrowserViewControllerState(
                searchScreenState: state.searchScreenState,
                showDataClearanceFlow: state.showDataClearanceFlow,
                toolbarState: state.toolbarState,
                fakespotState: state.fakespotState,
                toast: state.toast,
                windowUUID: state.windowUUID,
                browserViewType: state.browserViewType,
                navigateTo: .backForwardList,
                showQRcodeReader: false,
                microsurveyState: MicrosurveyPromptState.reducer(state.microsurveyState, action))

=======
>>>>>>> 1c5df6d8

        default:
            return state
        }
    }

    static func reduceStateForToolbarAction(action: ToolbarAction,
                                            state: BrowserViewControllerState) -> BrowserViewControllerState {
        switch action.actionType {
        case ToolbarActionType.didLoadToolbars,
            ToolbarActionType.numberOfTabsChanged,
<<<<<<< HEAD
            ToolbarActionType.backButtonStatus,
            ToolbarActionType.forwardButtonStatus:
=======
            ToolbarActionType.backButtonStateChanged,
            ToolbarActionType.forwardButtonStateChanged:
>>>>>>> 1c5df6d8
            return BrowserViewControllerState(
                searchScreenState: state.searchScreenState,
                showDataClearanceFlow: state.showDataClearanceFlow,
                toolbarState: ToolbarState.reducer(state.toolbarState, action),
                fakespotState: state.fakespotState,
                showOverlay: state.showOverlay,
                windowUUID: state.windowUUID,
                browserViewType: state.browserViewType,
                navigateTo: nil,
                showQRcodeReader: false,
                microsurveyState: MicrosurveyPromptState.reducer(state.microsurveyState, action))
        default:
            return state
        }
    }

    static func resolveStateForUpdateSelectedTab(action: GeneralBrowserAction,
                                                 state: BrowserViewControllerState) -> BrowserViewControllerState {
        let isAboutHomeURL = InternalURL(action.selectedTabURL)?.isAboutHomeURL ?? false
        var browserViewType = BrowserViewType.normalHomepage
        let isPrivateBrowsing = action.isPrivateBrowsing ?? false

        if isAboutHomeURL {
            browserViewType = isPrivateBrowsing ? .privateHomepage : .normalHomepage
        } else {
            browserViewType = .webview
        }

        return BrowserViewControllerState(
            searchScreenState: state.searchScreenState,
            showDataClearanceFlow: state.showDataClearanceFlow,
            toolbarState: state.toolbarState,
            fakespotState: state.fakespotState,
            showOverlay: state.showOverlay,
            windowUUID: state.windowUUID,
            reloadWebView: true,
            browserViewType: browserViewType,
            navigateTo: nil,
            showQRcodeReader: false,
            microsurveyState: MicrosurveyPromptState.reducer(state.microsurveyState, action))
    }
}<|MERGE_RESOLUTION|>--- conflicted
+++ resolved
@@ -12,10 +12,7 @@
         case home
         case back
         case forward
-<<<<<<< HEAD
         case backForwardList
-=======
->>>>>>> 1c5df6d8
     }
 
     let windowUUID: WindowUUID
@@ -260,7 +257,6 @@
                 navigateTo: .forward,
                 showQRcodeReader: false,
                 microsurveyState: MicrosurveyPromptState.reducer(state.microsurveyState, action))
-<<<<<<< HEAD
         case GeneralBrowserActionType.showBackForwardList:
             return BrowserViewControllerState(
                 searchScreenState: state.searchScreenState,
@@ -274,8 +270,6 @@
                 showQRcodeReader: false,
                 microsurveyState: MicrosurveyPromptState.reducer(state.microsurveyState, action))
 
-=======
->>>>>>> 1c5df6d8
 
         default:
             return state
@@ -287,13 +281,8 @@
         switch action.actionType {
         case ToolbarActionType.didLoadToolbars,
             ToolbarActionType.numberOfTabsChanged,
-<<<<<<< HEAD
-            ToolbarActionType.backButtonStatus,
-            ToolbarActionType.forwardButtonStatus:
-=======
             ToolbarActionType.backButtonStateChanged,
             ToolbarActionType.forwardButtonStateChanged:
->>>>>>> 1c5df6d8
             return BrowserViewControllerState(
                 searchScreenState: state.searchScreenState,
                 showDataClearanceFlow: state.showDataClearanceFlow,
