--- conflicted
+++ resolved
@@ -27,11 +27,8 @@
     var navigateTo: NavigationType?
     var showQRcodeReader: Bool
     var showBackForwardList: Bool
-<<<<<<< HEAD
     var showTrackingProtectionDetails: Bool
-=======
     var showTabsLongPressActions: Bool
->>>>>>> 744d1f8e
     var microsurveyState: MicrosurveyPromptState
 
     init(appState: AppState, uuid: WindowUUID) {
@@ -56,11 +53,8 @@
                   navigateTo: bvcState.navigateTo,
                   showQRcodeReader: bvcState.showQRcodeReader,
                   showBackForwardList: bvcState.showBackForwardList,
-<<<<<<< HEAD
                   showTrackingProtectionDetails: bvcState.showTrackingProtectionDetails,
-=======
                   showTabsLongPressActions: bvcState.showTabsLongPressActions,
->>>>>>> 744d1f8e
                   microsurveyState: bvcState.microsurveyState)
     }
 
@@ -77,11 +71,8 @@
             navigateTo: nil,
             showQRcodeReader: false,
             showBackForwardList: false,
-<<<<<<< HEAD
             showTrackingProtectionDetails: false,
-=======
             showTabsLongPressActions: false,
->>>>>>> 744d1f8e
             microsurveyState: MicrosurveyPromptState(windowUUID: windowUUID))
     }
 
@@ -98,11 +89,8 @@
         navigateTo: NavigationType? = nil,
         showQRcodeReader: Bool = false,
         showBackForwardList: Bool = false,
-<<<<<<< HEAD
         showTrackingProtectionDetails: Bool = false,
-=======
         showTabsLongPressActions: Bool = false,
->>>>>>> 744d1f8e
         microsurveyState: MicrosurveyPromptState
     ) {
         self.searchScreenState = searchScreenState
@@ -117,11 +105,8 @@
         self.navigateTo = navigateTo
         self.showQRcodeReader = showQRcodeReader
         self.showBackForwardList = showBackForwardList
-<<<<<<< HEAD
         self.showTrackingProtectionDetails = showTrackingProtectionDetails
-=======
         self.showTabsLongPressActions = showTabsLongPressActions
->>>>>>> 744d1f8e
         self.microsurveyState = microsurveyState
     }
 
@@ -276,27 +261,27 @@
                 showQRcodeReader: false,
                 showBackForwardList: true,
                 microsurveyState: MicrosurveyPromptState.reducer(state.microsurveyState, action))
-<<<<<<< HEAD
         case GeneralBrowserActionType.showTrackingProtectionDetails:
-=======
+            return BrowserViewControllerState(
+                    searchScreenState: state.searchScreenState,
+                    showDataClearanceFlow: state.showDataClearanceFlow,
+                    toolbarState: state.toolbarState,
+                    fakespotState: state.fakespotState,
+                    toast: state.toast,
+                    windowUUID: state.windowUUID,
+                    browserViewType: state.browserViewType,
+                    showTrackingProtectionDetails: true,
+                    microsurveyState: MicrosurveyPromptState.reducer(state.microsurveyState, action))
         case GeneralBrowserActionType.showTabsLongPressActions:
->>>>>>> 744d1f8e
-            return BrowserViewControllerState(
-                searchScreenState: state.searchScreenState,
-                showDataClearanceFlow: state.showDataClearanceFlow,
-                toolbarState: state.toolbarState,
-                fakespotState: state.fakespotState,
-                toast: state.toast,
-                windowUUID: state.windowUUID,
-                browserViewType: state.browserViewType,
-<<<<<<< HEAD
-                showTrackingProtectionDetails: true,
-=======
-                navigateTo: nil,
-                showQRcodeReader: false,
-                showBackForwardList: false,
+            return BrowserViewControllerState(
+                searchScreenState: state.searchScreenState,
+                showDataClearanceFlow: state.showDataClearanceFlow,
+                toolbarState: state.toolbarState,
+                fakespotState: state.fakespotState,
+                toast: state.toast,
+                windowUUID: state.windowUUID,
+                browserViewType: state.browserViewType,
                 showTabsLongPressActions: true,
->>>>>>> 744d1f8e
                 microsurveyState: MicrosurveyPromptState.reducer(state.microsurveyState, action))
         case GeneralBrowserActionType.navigateBack:
             return BrowserViewControllerState(
