// This Source Code Form is subject to the terms of the Mozilla Public
// License, v. 2.0. If a copy of the MPL was not distributed with this
// file, You can obtain one at http://mozilla.org/MPL/2.0/

import Foundation
import Redux
import Shared
import Common
import WebKit
import SummarizeKit

struct BrowserViewControllerState: ScreenState {
    enum NavigationType {
        case home
        case back
        case forward
        case reload
        case reloadNoCache
        case stopLoading
        case newTab
    }

    enum DisplayType: Equatable {
        case qrCodeReader
        case backForwardList
        case trackingProtectionDetails
        case tabsLongPressActions
        case locationViewLongPressAction
        case menu
        case reloadLongPressAction
        case tabTray
        case share
        case readerMode
        case newTabLongPressActions
        case readerModeLongPressAction
        case dataClearance
        case passwordGenerator
        // TODO: FXIOS-13118 Clean up and remove as we should have one navigation entry point
        case summarizer(config: SummarizerConfig?)
        case speechToText
    }

    let windowUUID: WindowUUID
    var searchScreenState: SearchScreenState
    var toast: ToastType?
    var showOverlay: Bool? // use default value when re-creating
    var reloadWebView: Bool
    var shouldStartAtHome: Bool
    var browserViewType: BrowserViewType
    var navigateTo: NavigationType? // use default value when re-creating
    var displayView: DisplayType? // use default value when re-creating
    var buttonTapped: UIButton?
    var frame: WKFrameInfo?
    var microsurveyState: MicrosurveyPromptState
    var navigationDestination: NavigationDestination?

    init(appState: AppState, uuid: WindowUUID) {
        guard let bvcState = appState.screenState(
            BrowserViewControllerState.self,
            for: .browserViewController,
            window: uuid)
        else {
            self.init(windowUUID: uuid)
            return
        }

        self.init(searchScreenState: bvcState.searchScreenState,
                  toast: bvcState.toast,
                  showOverlay: bvcState.showOverlay,
                  windowUUID: bvcState.windowUUID,
                  reloadWebView: bvcState.reloadWebView,
                  shouldStartAtHome: bvcState.shouldStartAtHome,
                  browserViewType: bvcState.browserViewType,
                  navigateTo: bvcState.navigateTo,
                  displayView: bvcState.displayView,
                  buttonTapped: bvcState.buttonTapped,
                  frame: bvcState.frame,
                  microsurveyState: bvcState.microsurveyState,
                  navigationDestination: bvcState.navigationDestination)
    }

    init(windowUUID: WindowUUID) {
        self.init(
            searchScreenState: SearchScreenState(),
            toast: nil,
            showOverlay: nil,
            windowUUID: windowUUID,
            browserViewType: .normalHomepage,
            navigateTo: nil,
            displayView: nil,
            buttonTapped: nil,
            microsurveyState: MicrosurveyPromptState(windowUUID: windowUUID),
            navigationDestination: nil)
    }

    init(
        searchScreenState: SearchScreenState,
        toast: ToastType? = nil,
        showOverlay: Bool? = nil,
        windowUUID: WindowUUID,
        reloadWebView: Bool = false,
        shouldStartAtHome: Bool = false,
        browserViewType: BrowserViewType,
        navigateTo: NavigationType? = nil,
        displayView: DisplayType? = nil,
        buttonTapped: UIButton? = nil,
        frame: WKFrameInfo? = nil,
        microsurveyState: MicrosurveyPromptState,
        navigationDestination: NavigationDestination? = nil
    ) {
        self.searchScreenState = searchScreenState
        self.toast = toast
        self.windowUUID = windowUUID
        self.showOverlay = showOverlay
        self.reloadWebView = reloadWebView
        self.shouldStartAtHome = shouldStartAtHome
        self.browserViewType = browserViewType
        self.navigateTo = navigateTo
        self.displayView = displayView
        self.buttonTapped = buttonTapped
        self.frame = frame
        self.microsurveyState = microsurveyState
        self.navigationDestination = navigationDestination
    }

    static let reducer: Reducer<Self> = { state, action in
        // Only process actions for the current window
        guard action.windowUUID == .unavailable || action.windowUUID == state.windowUUID else {
            return defaultState(from: state)
        }

        if let action = action as? MicrosurveyPromptAction {
            return reduceStateForMicrosurveyAction(action: action, state: state)
        } else if let action = action as? GeneralBrowserAction {
            return reduceStateForGeneralBrowserAction(action: action, state: state)
        } else if let action = action as? NavigationBrowserAction {
            return reduceStateForNavigationBrowserAction(action: action, state: state)
        } else if let action = action as? StartAtHomeAction {
            return reduceStateForStartAtHomeAction(action: action, state: state)
        } else if let action = action as? ToolbarMiddlewareAction {
            return reduceStateForToolbarMiddlewareAction(action: action, state: state)
        } else if let action = action as? ToolbarAction {
            return reduceStateForToolbarAction(action: action, state: state)
        } else if let action = action as? SummarizeAction {
            return reduceStateForSummarizeAction(action: action, state: state)
        } else {
            return BrowserViewControllerState(
                searchScreenState: state.searchScreenState,
                windowUUID: state.windowUUID,
                reloadWebView: false,
                shouldStartAtHome: false,
                browserViewType: state.browserViewType,
                microsurveyState: MicrosurveyPromptState.reducer(state.microsurveyState, action),
                navigationDestination: nil)
        }
    }

    // MARK: - Navigation Browser Action
    @MainActor
    static func reduceStateForNavigationBrowserAction(
        action: NavigationBrowserAction,
        state: BrowserViewControllerState
    ) -> BrowserViewControllerState {
        switch action.actionType {
        case NavigationBrowserActionType.tapOnCustomizeHomepageButton,
            NavigationBrowserActionType.tapOnTrackingProtection,
            NavigationBrowserActionType.tapOnCell,
            NavigationBrowserActionType.tapOnLink,
            NavigationBrowserActionType.tapOnJumpBackInShowAllButton,
            NavigationBrowserActionType.tapOnBookmarksShowMoreButton,
            NavigationBrowserActionType.longPressOnCell,
            NavigationBrowserActionType.tapOnOpenInNewTab,
            NavigationBrowserActionType.tapOnSettingsSection,
            NavigationBrowserActionType.tapOnShareSheet,
            NavigationBrowserActionType.tapOnHomepageSearchBar,
            NavigationBrowserActionType.tapOnShortcutsShowAllButton,
            NavigationBrowserActionType.tapOnAllStoriesButton:
            return BrowserViewControllerState(
                searchScreenState: state.searchScreenState,
                windowUUID: state.windowUUID,
                browserViewType: state.browserViewType,
                microsurveyState: MicrosurveyPromptState.reducer(state.microsurveyState, action),
                navigationDestination: action.navigationDestination
            )
        default:
            return passthroughState(from: state, action: action)
        }
    }

    // MARK: - Start At Home Action
    @MainActor
    static func reduceStateForStartAtHomeAction(
        action: StartAtHomeAction,
        state: BrowserViewControllerState
    ) -> BrowserViewControllerState {
        switch action.actionType {
        case StartAtHomeMiddlewareActionType.startAtHomeCheckCompleted:
            return resolveStateForStartAtHome(action: action, state: state)
        default:
            return passthroughState(from: state, action: action)
        }
    }

    // MARK: - Summarize Action
    @MainActor
    static func reduceStateForSummarizeAction(
        action: SummarizeAction,
        state: BrowserViewControllerState
    ) -> BrowserViewControllerState {
        switch action.actionType {
        case SummarizeMiddlewareActionType.configuredSummarizer:
            return BrowserViewControllerState(
                searchScreenState: state.searchScreenState,
                windowUUID: state.windowUUID,
                browserViewType: state.browserViewType,
                microsurveyState: MicrosurveyPromptState.reducer(state.microsurveyState, action),
                navigationDestination: NavigationDestination(.summarizer(config: action.summarizerConfig))
            )
        default:
            return passthroughState(from: state, action: action)
        }
    }

    // MARK: - Toolbar Action

    /// Navigate to homepage zero search state, which is a scrim layer / dimming view,
    /// after tapping on search button on navigation toolbar
    @MainActor
    static func reduceStateForToolbarMiddlewareAction(
        action: ToolbarMiddlewareAction,
        state: BrowserViewControllerState
    ) -> BrowserViewControllerState {
        switch action.actionType {
        case ToolbarMiddlewareActionType.didTapButton:
            let shouldShowSearchBar = store.state.screenState(
                HomepageState.self,
                for: .homepage,
                window: action.windowUUID
            )?.searchState.shouldShowSearchBar ?? false

            guard shouldShowSearchBar, action.buttonType == .search else {
                return passthroughState(from: state, action: action)
            }

            return BrowserViewControllerState(
                searchScreenState: state.searchScreenState,
                windowUUID: state.windowUUID,
                browserViewType: state.browserViewType,
                microsurveyState: MicrosurveyPromptState.reducer(state.microsurveyState, action),
                navigationDestination: NavigationDestination(.homepageZeroSearch)
            )
        default:
            return passthroughState(from: state, action: action)
        }
    }

    /// Navigate to zero search that shows trending / recent searches state
    /// after tapping on search button on navigation toolbar
    @MainActor
    static func reduceStateForToolbarAction(
        action: ToolbarAction,
        state: BrowserViewControllerState
    ) -> BrowserViewControllerState {
        switch action.actionType {
        case ToolbarActionType.didStartEditingUrl, ToolbarActionType.didDeleteSearchTerm:
            guard case .webview = state.browserViewType else { return passthroughState(from: state, action: action) }
            return BrowserViewControllerState(
                searchScreenState: state.searchScreenState,
                windowUUID: state.windowUUID,
                browserViewType: state.browserViewType,
                microsurveyState: MicrosurveyPromptState.reducer(state.microsurveyState, action),
                navigationDestination: NavigationDestination(.zeroSearch)
            )
        default:
            return passthroughState(from: state, action: action)
        }
    }

    @MainActor
    static func reduceStateForMicrosurveyAction(action: MicrosurveyPromptAction,
                                                state: BrowserViewControllerState) -> BrowserViewControllerState {
        return BrowserViewControllerState(
            searchScreenState: state.searchScreenState,
            windowUUID: state.windowUUID,
            browserViewType: state.browserViewType,
            microsurveyState: MicrosurveyPromptState.reducer(state.microsurveyState, action))
    }

    @MainActor
    static func reduceStateForGeneralBrowserAction(action: GeneralBrowserAction,
                                                   state: BrowserViewControllerState) -> BrowserViewControllerState {
        switch action.actionType {
        case GeneralBrowserActionType.showToast:
            return handleShowToastAction(state: state, action: action)
        case GeneralBrowserActionType.showOverlay,
            GeneralBrowserActionType.leaveOverlay:
            return handleShowAndLeaveOverlayAction(state: state, action: action)
        case GeneralBrowserActionType.updateSelectedTab:
            return resolveStateForUpdateSelectedTab(action: action, state: state)
        case GeneralBrowserActionType.goToHomepage:
            return handleGoToHomepageAction(state: state, action: action)
        case GeneralBrowserActionType.addNewTab:
            return handleAddNewTabAction(state: state, action: action)
        case GeneralBrowserActionType.showQRcodeReader:
            return handleShowQRcodeReaderAction(state: state, action: action)
        case GeneralBrowserActionType.showBackForwardList:
            return handleShowBackForwardListAction(state: state, action: action)
        case GeneralBrowserActionType.showTrackingProtectionDetails:
            return handleShowTrackingProtectionDetailsAction(state: state, action: action)
        case GeneralBrowserActionType.showMenu:
            return handleShowMenuAction(state: state, action: action)
        case GeneralBrowserActionType.showTabsLongPressActions:
            return handleShowTabsLongPressAction(state: state, action: action)
        case GeneralBrowserActionType.showReloadLongPressAction:
            return handleShowReloadLongPressAction(state: state, action: action)
        case GeneralBrowserActionType.showLocationViewLongPressActionSheet:
            return handleShowLocationViewLongPressActionSheetAction(state: state, action: action)
        case GeneralBrowserActionType.navigateBack:
            return handleNavigateBackAction(state: state, action: action)
        case GeneralBrowserActionType.navigateForward:
            return handleNavigateForwardAction(state: state, action: action)
        case GeneralBrowserActionType.showTabTray:
            return handleShowTabTrayAction(state: state, action: action)
        case GeneralBrowserActionType.reloadWebsite:
            return handleReloadWebsiteAction(state: state, action: action)
        case GeneralBrowserActionType.reloadWebsiteNoCache:
            return handleReloadWebsiteNoCacheAction(state: state, action: action)
        case GeneralBrowserActionType.stopLoadingWebsite:
            return handleStopLoadingWebsiteAction(state: state, action: action)
        case GeneralBrowserActionType.showShare:
            return handleShowShareAction(state: state, action: action)
        case GeneralBrowserActionType.showReaderMode:
            return handleShowReaderModeAction(state: state, action: action)
        case GeneralBrowserActionType.showNewTabLongPressActions:
            return handleShowNewTabLongPressAction(state: state, action: action)
        case GeneralBrowserActionType.addToReadingListLongPressAction:
            return handleAddToReadingListLongPressAction(state: state, action: action)
        case GeneralBrowserActionType.clearData:
            return handleClearDataAction(state: state, action: action)
        case GeneralBrowserActionType.showPasswordGenerator:
            return handleShowPasswordGeneratorAction(state: state, action: action)
        case GeneralBrowserActionType.showSummarizer:
            return handleShowSummarizerAction(state: state, action: action)
        case GeneralBrowserActionType.showSpeechToText:
            return handleShowTextToSpeechAction(state: state, action: action)
        default:
            return passthroughState(from: state, action: action)
        }
    }

    @MainActor
    private static func handleShowToastAction(state: BrowserViewControllerState,
                                              action: GeneralBrowserAction) -> BrowserViewControllerState {
        guard let toastType = action.toastType else {
            return defaultState(from: state)
        }
        return BrowserViewControllerState(
            searchScreenState: state.searchScreenState,
            toast: toastType,
            windowUUID: state.windowUUID,
            browserViewType: state.browserViewType,
            microsurveyState: MicrosurveyPromptState.reducer(state.microsurveyState, action))
    }

    @MainActor
    private static func handleShowAndLeaveOverlayAction(state: BrowserViewControllerState,
                                                        action: GeneralBrowserAction) -> BrowserViewControllerState {
        let showOverlay = action.showOverlay ?? false
        return BrowserViewControllerState(
            searchScreenState: state.searchScreenState,
            showOverlay: showOverlay,
            windowUUID: state.windowUUID,
            browserViewType: state.browserViewType,
            microsurveyState: MicrosurveyPromptState.reducer(state.microsurveyState, action))
    }

    @MainActor
    private static func handleGoToHomepageAction(state: BrowserViewControllerState,
                                                 action: GeneralBrowserAction) -> BrowserViewControllerState {
        return BrowserViewControllerState(
            searchScreenState: state.searchScreenState,
            toast: state.toast,
            windowUUID: state.windowUUID,
            browserViewType: state.browserViewType,
            navigateTo: .home,
            microsurveyState: MicrosurveyPromptState.reducer(state.microsurveyState, action))
    }

    @MainActor
    private static func handleAddNewTabAction(state: BrowserViewControllerState,
                                              action: GeneralBrowserAction) -> BrowserViewControllerState {
        return BrowserViewControllerState(
            searchScreenState: state.searchScreenState,
            toast: state.toast,
            windowUUID: state.windowUUID,
            browserViewType: state.browserViewType,
            navigateTo: .newTab,
            microsurveyState: MicrosurveyPromptState.reducer(state.microsurveyState, action))
    }

    @MainActor
    private static func handleShowQRcodeReaderAction(state: BrowserViewControllerState,
                                                     action: GeneralBrowserAction) -> BrowserViewControllerState {
        return BrowserViewControllerState(
            searchScreenState: state.searchScreenState,
            toast: state.toast,
            windowUUID: state.windowUUID,
            browserViewType: state.browserViewType,
            displayView: .qrCodeReader,
            microsurveyState: MicrosurveyPromptState.reducer(state.microsurveyState, action))
    }

    @MainActor
    private static func handleShowBackForwardListAction(state: BrowserViewControllerState,
                                                        action: GeneralBrowserAction) -> BrowserViewControllerState {
        return BrowserViewControllerState(
            searchScreenState: state.searchScreenState,
            toast: state.toast,
            windowUUID: state.windowUUID,
            browserViewType: state.browserViewType,
            displayView: .backForwardList,
            microsurveyState: MicrosurveyPromptState.reducer(state.microsurveyState, action))
    }

    @MainActor
    private static func handleShowTrackingProtectionDetailsAction(
        state: BrowserViewControllerState,
        action: GeneralBrowserAction) -> BrowserViewControllerState {
            return BrowserViewControllerState(
                searchScreenState: state.searchScreenState,
                toast: state.toast,
                windowUUID: state.windowUUID,
                browserViewType: state.browserViewType,
                displayView: .trackingProtectionDetails,
                buttonTapped: action.buttonTapped,
                microsurveyState: MicrosurveyPromptState.reducer(state.microsurveyState, action))
        }

    @MainActor
    private static func handleShowMenuAction(state: BrowserViewControllerState,
                                             action: GeneralBrowserAction) -> BrowserViewControllerState {
        return BrowserViewControllerState(
            searchScreenState: state.searchScreenState,
            toast: state.toast,
            windowUUID: state.windowUUID,
            browserViewType: state.browserViewType,
            displayView: .menu,
            buttonTapped: action.buttonTapped,
            microsurveyState: MicrosurveyPromptState.reducer(state.microsurveyState, action))
    }

    @MainActor
    private static func handleShowTabsLongPressAction(state: BrowserViewControllerState,
                                                      action: GeneralBrowserAction) -> BrowserViewControllerState {
        return BrowserViewControllerState(
            searchScreenState: state.searchScreenState,
            toast: state.toast,
            windowUUID: state.windowUUID,
            browserViewType: state.browserViewType,
            displayView: .tabsLongPressActions,
            microsurveyState: MicrosurveyPromptState.reducer(state.microsurveyState, action))
    }

    @MainActor
    private static func handleShowReloadLongPressAction(state: BrowserViewControllerState,
                                                        action: GeneralBrowserAction) -> BrowserViewControllerState {
        return BrowserViewControllerState(
            searchScreenState: state.searchScreenState,
            toast: state.toast,
            windowUUID: state.windowUUID,
            browserViewType: state.browserViewType,
            displayView: .reloadLongPressAction,
            buttonTapped: action.buttonTapped,
            microsurveyState: MicrosurveyPromptState.reducer(state.microsurveyState, action))
    }

    @MainActor
    private static func handleShowLocationViewLongPressActionSheetAction(
        state: BrowserViewControllerState,
        action: GeneralBrowserAction) -> BrowserViewControllerState {
            return BrowserViewControllerState(
                searchScreenState: state.searchScreenState,
                toast: state.toast,
                windowUUID: state.windowUUID,
                browserViewType: state.browserViewType,
                displayView: .locationViewLongPressAction,
                microsurveyState: MicrosurveyPromptState.reducer(state.microsurveyState, action))
        }

    @MainActor
    private static func handleNavigateBackAction(state: BrowserViewControllerState,
                                                 action: GeneralBrowserAction) -> BrowserViewControllerState {
        return BrowserViewControllerState(
            searchScreenState: state.searchScreenState,
            toast: state.toast,
            windowUUID: state.windowUUID,
            browserViewType: state.browserViewType,
            navigateTo: .back,
            microsurveyState: MicrosurveyPromptState.reducer(state.microsurveyState, action))
    }

    @MainActor
    private static func handleNavigateForwardAction(state: BrowserViewControllerState,
                                                    action: GeneralBrowserAction) -> BrowserViewControllerState {
        return BrowserViewControllerState(
            searchScreenState: state.searchScreenState,
            toast: state.toast,
            windowUUID: state.windowUUID,
            browserViewType: state.browserViewType,
            navigateTo: .forward,
            microsurveyState: MicrosurveyPromptState.reducer(state.microsurveyState, action))
    }

    @MainActor
    private static func handleShowTabTrayAction(state: BrowserViewControllerState,
                                                action: GeneralBrowserAction) -> BrowserViewControllerState {
        return BrowserViewControllerState(
            searchScreenState: state.searchScreenState,
            toast: state.toast,
            windowUUID: state.windowUUID,
            browserViewType: state.browserViewType,
            displayView: .tabTray,
            microsurveyState: MicrosurveyPromptState.reducer(state.microsurveyState, action))
    }

    @MainActor
    private static func handleReloadWebsiteAction(state: BrowserViewControllerState,
                                                  action: GeneralBrowserAction) -> BrowserViewControllerState {
        return BrowserViewControllerState(
            searchScreenState: state.searchScreenState,
            toast: state.toast,
            windowUUID: state.windowUUID,
            browserViewType: state.browserViewType,
            navigateTo: .reload,
            microsurveyState: MicrosurveyPromptState.reducer(state.microsurveyState, action))
    }

    @MainActor
    private static func handleReloadWebsiteNoCacheAction(state: BrowserViewControllerState,
                                                         action: GeneralBrowserAction) -> BrowserViewControllerState {
        return BrowserViewControllerState(
            searchScreenState: state.searchScreenState,
            toast: state.toast,
            windowUUID: state.windowUUID,
            browserViewType: state.browserViewType,
            navigateTo: .reloadNoCache,
            microsurveyState: MicrosurveyPromptState.reducer(state.microsurveyState, action))
    }

    @MainActor
    private static func handleStopLoadingWebsiteAction(state: BrowserViewControllerState,
                                                       action: GeneralBrowserAction) -> BrowserViewControllerState {
        return BrowserViewControllerState(
            searchScreenState: state.searchScreenState,
            toast: state.toast,
            windowUUID: state.windowUUID,
            browserViewType: state.browserViewType,
            navigateTo: .stopLoading,
            microsurveyState: MicrosurveyPromptState.reducer(state.microsurveyState, action))
    }

    @MainActor
    private static func handleShowShareAction(state: BrowserViewControllerState,
                                              action: GeneralBrowserAction) -> BrowserViewControllerState {
        return BrowserViewControllerState(
            searchScreenState: state.searchScreenState,
            toast: state.toast,
            windowUUID: state.windowUUID,
            browserViewType: state.browserViewType,
            displayView: .share,
            buttonTapped: action.buttonTapped,
            microsurveyState: MicrosurveyPromptState.reducer(state.microsurveyState, action))
    }

    @MainActor
    private static func handleShowReaderModeAction(state: BrowserViewControllerState,
                                                   action: GeneralBrowserAction) -> BrowserViewControllerState {
        return BrowserViewControllerState(
            searchScreenState: state.searchScreenState,
            toast: state.toast,
            windowUUID: state.windowUUID,
            browserViewType: state.browserViewType,
            displayView: .readerMode,
            microsurveyState: MicrosurveyPromptState.reducer(state.microsurveyState, action))
    }

    @MainActor
    private static func handleShowNewTabLongPressAction(state: BrowserViewControllerState,
                                                        action: GeneralBrowserAction) -> BrowserViewControllerState {
        return BrowserViewControllerState(
            searchScreenState: state.searchScreenState,
            toast: state.toast,
            windowUUID: state.windowUUID,
            browserViewType: state.browserViewType,
            displayView: .newTabLongPressActions,
            microsurveyState: MicrosurveyPromptState.reducer(state.microsurveyState, action))
    }

    @MainActor
    private static func handleAddToReadingListLongPressAction(state: BrowserViewControllerState,
                                                              action: GeneralBrowserAction) -> BrowserViewControllerState {
        return BrowserViewControllerState(
            searchScreenState: state.searchScreenState,
            toast: state.toast,
            windowUUID: state.windowUUID,
            browserViewType: state.browserViewType,
            displayView: .readerModeLongPressAction,
            microsurveyState: MicrosurveyPromptState.reducer(state.microsurveyState, action))
    }

    @MainActor
    private static func handleClearDataAction(state: BrowserViewControllerState,
                                              action: GeneralBrowserAction) -> BrowserViewControllerState {
        return BrowserViewControllerState(
            searchScreenState: state.searchScreenState,
            windowUUID: state.windowUUID,
            browserViewType: state.browserViewType,
            displayView: .dataClearance,
            microsurveyState: MicrosurveyPromptState.reducer(state.microsurveyState, action))
    }

    @MainActor
    private static func handleShowPasswordGeneratorAction(state: BrowserViewControllerState,
                                                          action: GeneralBrowserAction) -> BrowserViewControllerState {
        return BrowserViewControllerState(
            searchScreenState: state.searchScreenState,
            windowUUID: state.windowUUID,
            browserViewType: state.browserViewType,
            displayView: .passwordGenerator,
            frame: action.frame,
            microsurveyState: MicrosurveyPromptState.reducer(state.microsurveyState, action))
    }

    @MainActor
    private static func handleShowSummarizerAction(state: BrowserViewControllerState,
                                                   action: GeneralBrowserAction) -> BrowserViewControllerState {
        return BrowserViewControllerState(
            searchScreenState: state.searchScreenState,
            windowUUID: state.windowUUID,
            browserViewType: state.browserViewType,
            displayView: .summarizer(config: action.summarizerConfig),
            microsurveyState: MicrosurveyPromptState.reducer(state.microsurveyState, action))
    }

<<<<<<< HEAD
    private static func handleShowTextToSpeechAction(state: BrowserViewControllerState,
                                                     action: GeneralBrowserAction) -> BrowserViewControllerState {
        return BrowserViewControllerState(
            searchScreenState: state.searchScreenState,
            windowUUID: state.windowUUID,
            browserViewType: state.browserViewType,
            displayView: .speechToText,
            microsurveyState: MicrosurveyPromptState.reducer(state.microsurveyState, action))
    }

    private static func defaultState(from state: BrowserViewControllerState,
                                     action: Action?) -> BrowserViewControllerState {
        var microsurveyState = state.microsurveyState
        if let action {
            microsurveyState = MicrosurveyPromptState.reducer(state.microsurveyState, action)
        }
=======
    @MainActor
    private static func passthroughState(
        from state: BrowserViewControllerState,
        action: Action
    ) -> BrowserViewControllerState {
        let microsurveyState = MicrosurveyPromptState.reducer(state.microsurveyState, action)
>>>>>>> 429e7552

        return BrowserViewControllerState(
            searchScreenState: state.searchScreenState,
            windowUUID: state.windowUUID,
            browserViewType: state.browserViewType,
            microsurveyState: microsurveyState
        )
    }

    static func defaultState(from state: BrowserViewControllerState) -> BrowserViewControllerState {
        let microsurveyState = MicrosurveyPromptState.defaultState(from: state.microsurveyState)
        return BrowserViewControllerState(
            searchScreenState: state.searchScreenState,
            windowUUID: state.windowUUID,
            browserViewType: state.browserViewType,
            microsurveyState: microsurveyState
        )
    }

    @MainActor
    static func resolveStateForUpdateSelectedTab(action: GeneralBrowserAction,
                                                 state: BrowserViewControllerState) -> BrowserViewControllerState {
        let isAboutHomeURL = InternalURL(action.selectedTabURL)?.isAboutHomeURL ?? false
        var browserViewType = BrowserViewType.normalHomepage
        let isPrivateBrowsing = action.isPrivateBrowsing ?? false

        if isAboutHomeURL {
            browserViewType = isPrivateBrowsing ? .privateHomepage : .normalHomepage
        } else {
            browserViewType = .webview
        }

        return BrowserViewControllerState(
            searchScreenState: SearchScreenState(inPrivateMode: isPrivateBrowsing),
            windowUUID: state.windowUUID,
            reloadWebView: true,
            browserViewType: browserViewType,
            microsurveyState: MicrosurveyPromptState.reducer(state.microsurveyState, action))
    }

    @MainActor
    static func resolveStateForStartAtHome(
        action: StartAtHomeAction,
        state: BrowserViewControllerState
    ) -> BrowserViewControllerState {
        return BrowserViewControllerState(
            searchScreenState: state.searchScreenState,
            windowUUID: state.windowUUID,
            shouldStartAtHome: action.shouldStartAtHome ?? false,
            browserViewType: state.browserViewType,
            microsurveyState: MicrosurveyPromptState.reducer(state.microsurveyState, action))
    }
}<|MERGE_RESOLUTION|>--- conflicted
+++ resolved
@@ -642,7 +642,7 @@
             microsurveyState: MicrosurveyPromptState.reducer(state.microsurveyState, action))
     }
 
-<<<<<<< HEAD
+    @MainActor
     private static func handleShowTextToSpeechAction(state: BrowserViewControllerState,
                                                      action: GeneralBrowserAction) -> BrowserViewControllerState {
         return BrowserViewControllerState(
@@ -653,20 +653,12 @@
             microsurveyState: MicrosurveyPromptState.reducer(state.microsurveyState, action))
     }
 
-    private static func defaultState(from state: BrowserViewControllerState,
-                                     action: Action?) -> BrowserViewControllerState {
-        var microsurveyState = state.microsurveyState
-        if let action {
-            microsurveyState = MicrosurveyPromptState.reducer(state.microsurveyState, action)
-        }
-=======
     @MainActor
     private static func passthroughState(
         from state: BrowserViewControllerState,
         action: Action
     ) -> BrowserViewControllerState {
         let microsurveyState = MicrosurveyPromptState.reducer(state.microsurveyState, action)
->>>>>>> 429e7552
 
         return BrowserViewControllerState(
             searchScreenState: state.searchScreenState,
