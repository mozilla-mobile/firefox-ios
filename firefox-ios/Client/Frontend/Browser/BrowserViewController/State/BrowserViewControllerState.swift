--- conflicted
+++ resolved
@@ -93,12 +93,8 @@
             return BrowserViewControllerState(
                 searchScreenState: state.searchScreenState,
                 showDataClearanceFlow: state.showDataClearanceFlow,
-<<<<<<< HEAD
-                toolbarState: state.toolbarState,
-                fakespotState: FakespotState.reducer(state.fakespotState, action),
-=======
-                fakespotState: state.fakespotState,
->>>>>>> f3800317
+                toolbarState: state.toolbarState,
+                fakespotState: state.fakespotState,
                 showOverlay: state.showOverlay,
                 windowUUID: state.windowUUID,
                 reloadWebView: false,
@@ -131,12 +127,8 @@
             return BrowserViewControllerState(
                 searchScreenState: SearchScreenState(inPrivateMode: privacyState),
                 showDataClearanceFlow: privacyState,
-<<<<<<< HEAD
-                toolbarState: state.toolbarState,
-                fakespotState: FakespotState.reducer(state.fakespotState, action),
-=======
-                fakespotState: state.fakespotState,
->>>>>>> f3800317
+                toolbarState: state.toolbarState,
+                fakespotState: state.fakespotState,
                 windowUUID: state.windowUUID,
                 reloadWebView: true,
                 browserViewType: browserViewType,
@@ -154,12 +146,8 @@
             return BrowserViewControllerState(
                 searchScreenState: state.searchScreenState,
                 showDataClearanceFlow: state.showDataClearanceFlow,
-<<<<<<< HEAD
-                toolbarState: state.toolbarState,
-                fakespotState: FakespotState.reducer(state.fakespotState, action),
-=======
-                fakespotState: state.fakespotState,
->>>>>>> f3800317
+                toolbarState: state.toolbarState,
+                fakespotState: state.fakespotState,
                 toast: toastType,
                 windowUUID: state.windowUUID,
                 browserViewType: state.browserViewType,
@@ -169,12 +157,8 @@
             return BrowserViewControllerState(
                 searchScreenState: state.searchScreenState,
                 showDataClearanceFlow: state.showDataClearanceFlow,
-<<<<<<< HEAD
-                toolbarState: state.toolbarState,
-                fakespotState: FakespotState.reducer(state.fakespotState, action),
-=======
-                fakespotState: state.fakespotState,
->>>>>>> f3800317
+                toolbarState: state.toolbarState,
+                fakespotState: state.fakespotState,
                 showOverlay: showOverlay,
                 windowUUID: state.windowUUID,
                 browserViewType: state.browserViewType,
