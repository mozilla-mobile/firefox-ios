--- conflicted
+++ resolved
@@ -275,8 +275,6 @@
                 navigateTo: .forward,
                 showQRcodeReader: false,
                 microsurveyState: MicrosurveyPromptState.reducer(state.microsurveyState, action))
-<<<<<<< HEAD
-=======
         case GeneralBrowserActionType.showTabTray:
             return BrowserViewControllerState(
                 searchScreenState: state.searchScreenState,
@@ -289,7 +287,6 @@
                 navigateTo: .tabTray,
                 showQRcodeReader: false,
                 microsurveyState: MicrosurveyPromptState.reducer(state.microsurveyState, action))
->>>>>>> 913e5986
         default:
             return state
         }
