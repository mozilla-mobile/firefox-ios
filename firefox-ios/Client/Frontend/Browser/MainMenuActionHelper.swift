--- conflicted
+++ resolved
@@ -572,13 +572,8 @@
     // MARK: Share
 
     private func getShareFileAction() -> PhotonRowActions {
-<<<<<<< HEAD
-        return SingleActionViewModel(title: .OldStrings.v130.AppMenu.AppMenuSharePageTitleString,
-                                     iconString: StandardImageIdentifiers.Large.shareApple) { _ in
-=======
-        return SingleActionViewModel(title: .AppMenu.AppMenuSharePageTitleString,
+return SingleActionViewModel(title: .OldStrings.v130.AppMenu.AppMenuSharePageTitleString,
                                      iconString: StandardImageIdentifiers.Large.share) { _ in
->>>>>>> 0b924b96
             guard let tab = self.selectedTab,
                   let url = tab.url
             else { return }
@@ -588,13 +583,8 @@
     }
 
     private func getShareAction() -> PhotonRowActions {
-<<<<<<< HEAD
-        return SingleActionViewModel(title: .OldStrings.v130.AppMenu.Share,
-                                     iconString: StandardImageIdentifiers.Large.shareApple) { _ in
-=======
-        return SingleActionViewModel(title: .AppMenu.Share,
+return SingleActionViewModel(title: .OldStrings.v130.AppMenu.Share,
                                      iconString: StandardImageIdentifiers.Large.share) { _ in
->>>>>>> 0b924b96
             guard let tab = self.selectedTab, let url = tab.canonicalURL?.displayURL else { return }
 
             TelemetryWrapper.recordEvent(category: .action, method: .tap, object: .sharePageWith)
