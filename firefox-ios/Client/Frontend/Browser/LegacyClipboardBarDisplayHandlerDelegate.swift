--- conflicted
+++ resolved
@@ -12,12 +12,7 @@
     func shouldDisplay(clipBoardURL url: URL)
 }
 
-<<<<<<< HEAD
-@preconcurrency
 final class LegacyClipboardBarDisplayHandler: ClipboardBarDisplayHandler, Notifiable {
-=======
-final class LegacyClipboardBarDisplayHandler: ClipboardBarDisplayHandler {
->>>>>>> 64edc990
     struct UX {
         static let toastDelay = DispatchTimeInterval.milliseconds(10000)
     }
