// This Source Code Form is subject to the terms of the Mozilla Public
// License, v. 2.0. If a copy of the MPL was not distributed with this
// file, You can obtain one at http://mozilla.org/MPL/2.0/

import UIKit
import Common

class ThemedTableViewController: UITableViewController, Themeable, InjectedThemeUUIDIdentifiable {
    var themeManager: ThemeManager
    var themeListenerCancellable: Any?
    var notificationCenter: NotificationProtocol
    let windowUUID: WindowUUID
    var currentWindowUUID: UUID? { return windowUUID }

    struct UX {
        static let horizontalMargin: CGFloat = 15
        static func tableViewStyleForCurrentOS(with style: UITableView.Style) -> UITableView.Style {
            guard #available(iOS 26.0, *) else { return style }
            return .insetGrouped
        }
        static var cellSeparatorInsetForCurrentOS: UIEdgeInsets {
            guard #available(iOS 26.0, *) else { return .zero }
            return UIEdgeInsets(top: 0, left: horizontalMargin, bottom: 0, right: horizontalMargin)
        }
    }

    required init?(coder aDecoder: NSCoder) {
        fatalError("init(coder:) has not been implemented")
    }

    init(style: UITableView.Style = .grouped,
         windowUUID: WindowUUID,
         themeManager: ThemeManager = AppContainer.shared.resolve(),
         notificationCenter: NotificationProtocol = NotificationCenter.default) {
        self.windowUUID = windowUUID
        self.themeManager = themeManager
        self.notificationCenter = notificationCenter
<<<<<<< HEAD
        if #available(iOS 26.0, *) {
            super.init(style: .insetGrouped)
        } else {
            super.init(style: style)
        }
=======
        super.init(style: UX.tableViewStyleForCurrentOS(with: style))
>>>>>>> b4f19b82
    }

    override func tableView(
        _ tableView: UITableView,
        cellForRowAt indexPath: IndexPath
    ) -> UITableViewCell {
        return dequeueCellFor(indexPath: indexPath)
    }

    /// Dequeues a ThemedTableViewCell for the provided IndexPath.
    ///
    /// This method could be overridden by subclasses, if subclasses of ThemedTableViewCell are needed to be dequeued.
    /// In order to dequeue subclasses of ThemedTableViewCell they must be registered in the table view.
    func dequeueCellFor(indexPath: IndexPath) -> ThemedTableViewCell {
        guard let cell = tableView.dequeueReusableCell(
            withIdentifier: ThemedTableViewCell.cellIdentifier,
            for: indexPath
        ) as? ThemedTableViewCell
        else {
            return ThemedTableViewCell()
        }
        return cell
    }

    override func tableView(
        _ tableView: UITableView,
        viewForHeaderInSection section: Int
    ) -> UIView? {
        guard let headerView = tableView.dequeueReusableHeaderFooterView(
            withIdentifier: ThemedTableSectionHeaderFooterView.cellIdentifier
        ) as? ThemedTableSectionHeaderFooterView
        else { return nil }
        headerView.applyTheme(theme: themeManager.getCurrentTheme(for: windowUUID))
        return headerView
    }

    override func tableView(
        _ tableView: UITableView,
        viewForFooterInSection section: Int
    ) -> UIView? {
        guard let footerView = tableView.dequeueReusableHeaderFooterView(
            withIdentifier: ThemedTableSectionHeaderFooterView.cellIdentifier
        ) as? ThemedTableSectionHeaderFooterView
        else { return nil }
        footerView.applyTheme(theme: themeManager.getCurrentTheme(for: windowUUID))
        return footerView
    }

    override func viewDidLoad() {
        super.viewDidLoad()
        tableView.register(cellType: ThemedTableViewCell.self)
        tableView.register(cellType: ThemedCenteredTableViewCell.self)

        listenForThemeChanges(withNotificationCenter: notificationCenter)
        applyTheme()
    }

    func applyTheme() {
        let theme = themeManager.getCurrentTheme(for: windowUUID)
        tableView.separatorColor = theme.colors.borderPrimary
        tableView.backgroundColor = theme.colors.layer1
        tableView.reloadData()
    }
}

@MainActor
class ThemedHeaderFooterViewBordersHelper: ThemeApplicable {
    enum BorderLocation {
        case top
        case bottom
    }

    private lazy var topBorder: UIView = .build()

    private lazy var bottomBorder: UIView = .build()

    func showBorder(for location: BorderLocation, _ show: Bool) {
        switch location {
        case .top:
            topBorder.isHidden = !show
        case .bottom:
            bottomBorder.isHidden = !show
        }
    }

    func initBorders(view: UIView) {
        view.addSubview(topBorder)
        view.addSubview(bottomBorder)

        NSLayoutConstraint.activate([
            topBorder.leadingAnchor.constraint(equalTo: view.leadingAnchor),
            topBorder.trailingAnchor.constraint(equalTo: view.trailingAnchor),
            topBorder.topAnchor.constraint(equalTo: view.topAnchor),
            topBorder.heightAnchor.constraint(equalToConstant: 0.25),
            bottomBorder.leadingAnchor.constraint(equalTo: view.leadingAnchor),
            bottomBorder.trailingAnchor.constraint(equalTo: view.trailingAnchor),
            bottomBorder.bottomAnchor.constraint(equalTo: view.bottomAnchor),
            bottomBorder.heightAnchor.constraint(equalToConstant: 0.5)
        ])
    }

    func applyTheme(theme: Theme) {
        topBorder.backgroundColor = theme.colors.borderPrimary
        bottomBorder.backgroundColor = theme.colors.borderPrimary
    }
}<|MERGE_RESOLUTION|>--- conflicted
+++ resolved
@@ -35,15 +35,7 @@
         self.windowUUID = windowUUID
         self.themeManager = themeManager
         self.notificationCenter = notificationCenter
-<<<<<<< HEAD
-        if #available(iOS 26.0, *) {
-            super.init(style: .insetGrouped)
-        } else {
-            super.init(style: style)
-        }
-=======
         super.init(style: UX.tableViewStyleForCurrentOS(with: style))
->>>>>>> b4f19b82
     }
 
     override func tableView(
