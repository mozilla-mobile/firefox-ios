--- conflicted
+++ resolved
@@ -10,11 +10,5 @@
 extension UIColor {
     struct Photon {
         static let Blue50 = UIColor(rgb: 0x0060df)
-
-<<<<<<< HEAD
-        static let Grey60 = UIColor(rgb: 0x4a4a4f)
-=======
-        static let Purple60 = UIColor(rgb: 0x952bb9)
->>>>>>> f42a7404
     }
 }