// This Source Code Form is subject to the terms of the Mozilla Public
// License, v. 2.0. If a copy of the MPL was not distributed with this
// file, You can obtain one at http://mozilla.org/MPL/2.0/

import Common
import Foundation

protocol StatusBarScrollDelegate: AnyObject {
    func scrollViewDidScroll(_ scrollView: UIScrollView, statusBarFrame: CGRect?, theme: Theme)
}

protocol BrowserStatusBarScrollDelegate: AnyObject {
    func homepageScrollViewDidScroll(scrollOffset: CGFloat)
}

/// The status bar overlay is the view that appears under the status bar on top of the device.
/// In our case, the status bar overlay has different behavior in the cases of:
/// - On homepage with bottom URL bar, the status bar overlay alpha changes when the user scrolls.
/// - In all other cases apart from this one, the status bar should be opaque
/// - With top tabs, the status bar overlay has a different color than without it
class StatusBarOverlay: UIView,
                        ThemeApplicable,
                        StatusBarScrollDelegate,
                        SearchBarLocationProvider,
                        Notifiable {
    private struct UX {
        static let overlayAppearanceAnimationDuration: TimeInterval = 0.2
    }

    private var savedBackgroundColor: UIColor?
    private var savedIsHomepage: Bool?
    private var wallpaperManager: WallpaperManagerInterface = WallpaperManager()
    private var toolbarHelper: ToolbarHelperInterface = ToolbarHelper()
    weak var scrollDelegate: BrowserStatusBarScrollDelegate?
    var notificationCenter: NotificationProtocol = NotificationCenter.default
    var hasTopTabs = false

    /// Returns a value between 0 and 1 which indicates how far the user has scrolled.
    /// This is used as the alpha of the status bar background.
    /// 0 = no status bar background shown
    /// 1 = status bar background is opaque
    private(set) var scrollOffset: CGFloat = 1

    // MARK: Initializer

    convenience init(frame: CGRect,
                     scrollDelegate: BrowserStatusBarScrollDelegate? = nil,
                     notificationCenter: NotificationProtocol = NotificationCenter.default,
                     wallpaperManager: WallpaperManagerInterface = WallpaperManager(),
                     toolbarHelper: ToolbarHelperInterface = ToolbarHelper()) {
        self.init(frame: frame)

        self.notificationCenter = notificationCenter
        self.wallpaperManager = wallpaperManager
        self.scrollDelegate = scrollDelegate
        self.toolbarHelper = toolbarHelper
        setupNotifications(forObserver: self,
                           observing: [.WallpaperDidChange,
                                       .SearchBarPositionDidChange])
    }

    override init(frame: CGRect) {
        super.init(frame: frame)
        setupNotifications(forObserver: self,
                           observing: [.WallpaperDidChange,
                                       .SearchBarPositionDidChange])
    }

    required init?(coder: NSCoder) {
        fatalError("init(coder:) has not been implemented")
    }

    deinit {
        notificationCenter.removeObserver(self)
    }

    func resetState(isHomepage: Bool) {
        savedIsHomepage = isHomepage
        let needsNoStatusBar = needsNoStatusBar(isHomepage: isHomepage)
        scrollOffset = needsNoStatusBar ? 0 : 1
        updateStatusBarAlpha(isHomepage: isHomepage, needsNoStatusBar: needsNoStatusBar)
    }

    func showOverlay(animated: Bool) {
        guard animated else {
            scrollDelegate?.homepageScrollViewDidScroll(scrollOffset: 1.0)
            backgroundColor = savedBackgroundColor?.withAlphaComponent(toolbarHelper.backgroundAlpha())
            return
        }
        UIView.animate(
            withDuration: UX.overlayAppearanceAnimationDuration,
            delay: 0,
            options: .curveEaseIn
        ) {
            self.scrollDelegate?.homepageScrollViewDidScroll(scrollOffset: 1.0)
            self.backgroundColor = self.savedBackgroundColor?.withAlphaComponent(self.toolbarHelper.backgroundAlpha())
        }
    }

    func restoreOverlay(animated: Bool, isHomepage: Bool) {
        guard animated else {
            scrollDelegate?.homepageScrollViewDidScroll(scrollOffset: scrollOffset)
            resetState(isHomepage: isHomepage)
            return
        }
        UIView.animate(
            withDuration: UX.overlayAppearanceAnimationDuration,
            delay: 0,
            options: .curveEaseIn
        ) {
            self.scrollDelegate?.homepageScrollViewDidScroll(scrollOffset: self.scrollOffset)
            self.resetState(isHomepage: isHomepage)
        }
    }

<<<<<<< HEAD
    // MARK: - ThemeApplicable

    func applyTheme(theme: Theme) {
        savedBackgroundColor = (hasTopTabs || isToolbarRefactorEnabled) ? theme.colors.layerSurfaceLow : theme.colors.layer1
        let translucencyBackgroundAlpha = toolbarHelper.backgroundAlpha()
=======
    // MARK: - Helper
>>>>>>> fa9d2b83

    private func needsNoStatusBar(isHomepage: Bool) -> Bool {
        let isWallpaperedHomepage = isHomepage && wallpaperManager.currentWallpaper.hasImage

        if toolbarHelper.shouldBlur() {
            return isHomepage && isBottomSearchBar
        } else {
            return isWallpaperedHomepage && isBottomSearchBar
        }
    }

    private func updateStatusBarAlpha(isHomepage: Bool, needsNoStatusBar: Bool) {
        let translucencyBackgroundAlpha = toolbarHelper.backgroundAlpha()

        if needsNoStatusBar {
            let alpha = scrollOffset > translucencyBackgroundAlpha ? translucencyBackgroundAlpha : scrollOffset
            backgroundColor = savedBackgroundColor?.withAlphaComponent(alpha)
        } else {
            backgroundColor = savedBackgroundColor?.withAlphaComponent(translucencyBackgroundAlpha)
        }
    }

    // MARK: - ThemeApplicable

    func applyTheme(theme: Theme) {
        savedBackgroundColor = (hasTopTabs || toolbarHelper.isToolbarRefactorEnabled) ?
                                    theme.colors.layer3 : theme.colors.layer1
        let isHomepage: Bool = savedIsHomepage ?? false
        let needsNoStatusBar = needsNoStatusBar(isHomepage: isHomepage)
        updateStatusBarAlpha(isHomepage: isHomepage, needsNoStatusBar: needsNoStatusBar)
    }

    // MARK: - StatusBarScrollDelegate

    func scrollViewDidScroll(_ scrollView: UIScrollView, statusBarFrame: CGRect?, theme: Theme) {
        setScrollOffset(scrollView: scrollView, statusBarFrame: statusBarFrame)
        applyTheme(theme: theme)
        scrollDelegate?.homepageScrollViewDidScroll(scrollOffset: scrollOffset)
    }

    private func setScrollOffset(scrollView: UIScrollView,
                                 statusBarFrame: CGRect?) {
        // Status bar height can be 0 on iPhone in landscape mode.
        guard isBottomSearchBar,
              let statusBarHeight: CGFloat = statusBarFrame?.height,
              statusBarHeight > 0,
              savedIsHomepage ?? false
        else {
            scrollOffset = 1
            return
        }

        // The scrollview content offset is automatically adjusted to account for the status bar.
        // We want to start showing the status bar background as soon as the user scrolls.
        var offset: CGFloat
        offset = scrollView.contentOffset.y / statusBarHeight

        if offset > 1 {
            offset = 1
        } else if offset < 0 {
            offset = 0
        }
        scrollOffset = offset
    }

    // MARK: Notifiable

    func handleNotifications(_ notification: Notification) {
        switch notification.name {
        case .WallpaperDidChange, .SearchBarPositionDidChange:
            ensureMainThread {
                self.resetState(isHomepage: self.savedIsHomepage ?? false)
            }
        default: break
        }
    }
}<|MERGE_RESOLUTION|>--- conflicted
+++ resolved
@@ -113,15 +113,7 @@
         }
     }
 
-<<<<<<< HEAD
-    // MARK: - ThemeApplicable
-
-    func applyTheme(theme: Theme) {
-        savedBackgroundColor = (hasTopTabs || isToolbarRefactorEnabled) ? theme.colors.layerSurfaceLow : theme.colors.layer1
-        let translucencyBackgroundAlpha = toolbarHelper.backgroundAlpha()
-=======
     // MARK: - Helper
->>>>>>> fa9d2b83
 
     private func needsNoStatusBar(isHomepage: Bool) -> Bool {
         let isWallpaperedHomepage = isHomepage && wallpaperManager.currentWallpaper.hasImage
