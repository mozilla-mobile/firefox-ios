--- conflicted
+++ resolved
@@ -54,8 +54,6 @@
 // Note that strings shouldn't be reused in multiple places in the application. Depending
 // on the Locale we can't guarantee one string will be translated the same even if its value is the same.
 
-<<<<<<< HEAD
-=======
 // MARK: - Alerts
 extension String {
     public struct Alerts {
@@ -284,7 +282,6 @@
     }
 }
 
->>>>>>> 0b924b96
 // MARK: - Address Autofill
 extension String {
     public struct Addresses {
@@ -1613,60 +1610,6 @@
                 value: "New Private Tab",
                 comment: "On the main menu, the title for the action that will create a new private tab.")
         }
-<<<<<<< HEAD
-=======
-    }
-}
-
-// MARK: - Native Error Page
-extension String {
-    struct NativeErrorPage {
-        public static let ButtonLabel = MZLocalizedString(
-            key: "NativeErrorPage.ButtonLabel.v131",
-            tableName: "NativeErrorPage",
-            value: "Reload",
-            comment: "On error page, this is the text on a button that will try to load the page again.")
-        struct NoInternetConnection {
-            public static let TitleLabel = MZLocalizedString(
-                key: "NativeErrorPage.NoInternetConnection.TitleLabel.v131",
-                tableName: "NativeErrorPage",
-                value: "Looks like there’s a problem with your internet connection.",
-                comment: "On error page, this is the title for no internet connection")
-            public static let Description = MZLocalizedString(
-                key: "NativeErrorPage.NoInternetConnection.Description.v131",
-                tableName: "NativeErrorPage",
-                value: "Try connecting on a different device. Check your modem or router. Disconnect and reconnect to Wi-Fi.",
-                comment: "On error page, this is the description for no internet connection.")
-        }
-        struct GenericError {
-            public static let TitleLabel = MZLocalizedString(
-                key: "NativeErrorPage.GenericError.TitleLabel.v131",
-                tableName: "NativeErrorPage",
-                value: "Be careful. Something doesn’t look right.",
-                comment: "On error page, this is the title for generic error.")
-            public static let Description = MZLocalizedString(
-                key: "NativeErrorPage.GenericError.Description.v131",
-                tableName: "NativeErrorPage",
-                value: "An SSL error has occurred and a secure connection to the server cannot be made.",
-                comment: "On error page, this is the description for generic error.")
-        }
-    }
-}
-
-// MARK: - Onboarding screens
-extension String {
-    public struct Onboarding {
-        public static let PrivacyPolicyLinkButtonTitle = MZLocalizedString(
-            key: "Onboarding.Welcome.Link.Action.v114",
-            tableName: "Onboarding",
-            value: "Learn more in our privacy notice",
-            comment: "String used to describe the title of link button is on the welcome onboarding page for current version in our Onboarding screens.")
-        public static let LaterAction = MZLocalizedString(
-            key: "Onboarding.LaterAction.v115",
-            tableName: "Onboarding",
-            value: "Skip",
-            comment: "Describes an action on some of the Onboarding screen, including the wallpaper onboarding screen. This string will be on a button so user can skip that onboarding page.")
->>>>>>> 0b924b96
 
         public struct ToolsSection {
             public static let SwitchToDesktopSite = MZLocalizedString(
@@ -2117,6 +2060,41 @@
                     value: "Thanks for your feedback!",
                     comment: "On the microsurvey, which is a bottom sheet that pops up with a survey question and options, this is the text shown on the confirmation page when the user has completed the survey.")
             }
+        }
+    }
+}
+
+// MARK: - Native Error Page
+extension String {
+    struct NativeErrorPage {
+        public static let ButtonLabel = MZLocalizedString(
+            key: "NativeErrorPage.ButtonLabel.v131",
+            tableName: "NativeErrorPage",
+            value: "Reload",
+            comment: "On error page, this is the text on a button that will try to load the page again.")
+        struct NoInternetConnection {
+            public static let TitleLabel = MZLocalizedString(
+                key: "NativeErrorPage.NoInternetConnection.TitleLabel.v131",
+                tableName: "NativeErrorPage",
+                value: "Looks like there’s a problem with your internet connection.",
+                comment: "On error page, this is the title for no internet connection")
+            public static let Description = MZLocalizedString(
+                key: "NativeErrorPage.NoInternetConnection.Description.v131",
+                tableName: "NativeErrorPage",
+                value: "Try connecting on a different device. Check your modem or router. Disconnect and reconnect to Wi-Fi.",
+                comment: "On error page, this is the description for no internet connection.")
+        }
+        struct GenericError {
+            public static let TitleLabel = MZLocalizedString(
+                key: "NativeErrorPage.GenericError.TitleLabel.v131",
+                tableName: "NativeErrorPage",
+                value: "Be careful. Something doesn’t look right.",
+                comment: "On error page, this is the title for generic error.")
+            public static let Description = MZLocalizedString(
+                key: "NativeErrorPage.GenericError.Description.v131",
+                tableName: "NativeErrorPage",
+                value: "An SSL error has occurred and a secure connection to the server cannot be made.",
+                comment: "On error page, this is the description for generic error.")
         }
     }
 }
