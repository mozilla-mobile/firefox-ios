// This Source Code Form is subject to the terms of the Mozilla Public
// License, v. 2.0. If a copy of the MPL was not distributed with this
// file, You can obtain one at http://mozilla.org/MPL/2.0/

// swiftlint:disable line_length
import Foundation

// MARK: - Localization bundle setup
class BundleClass {}

public struct Strings {
    public static let bundle = Bundle(for: BundleClass.self)
}

// MARK: - Localization helper function

/// Full documentation available in
///
/// Used to define a new string into the project
/// - Parameters:
///   - key: The key should be unique and composed of a relevant name, ended with the version the string was included in.
///   Example: `"FirefoxHomepage.Pocket.Sponsored.v103"` is a string that lives under the homepage for the sponsored content in the pocket
///   section, added in v103. The name is clear and explicit.
///   - tableName: The tablename defines the name of the table containing the localized string.
///   This specifically need to be defined for any strings that is part of the messaging framework, but since any string can be part of messaging in the
///   future all strings should have a tablename. This can be nil for existing strings, `new string shouldn't have a nil tableName`.
///   - value: The value is always the text that needs to be localized.  This can be nil for existing strings, `new string shouldn't have a nil value`.
///   - comment: The comment is an explanation aimed towards people that will translate the string value. Make sure it follow the l10n documentation
///   https://mozilla-l10n.github.io/documentation/localization/dev_best_practices.html#add-localization-notes
private func MZLocalizedString(
    key: String,
    tableName: String?,
    value: String?,
    comment: String
) -> String {
    return NSLocalizedString(key,
                             tableName: tableName,
                             bundle: Strings.bundle,
                             value: value ?? "",
                             comment: comment)
}

// This file contains all strings for Firefox iOS.
//
// To preserve a clean structure of this string file, we should organize them alphabetically,
// according to specific screens or feature, on that screen. Each string should
// be under a struct giving a clear indication as to where it is being used.
// In this case we will prefer verbosity for the sake of accuracy, over brevity.
// Sub structs may, and should, also be used to separate functionality where it makes
// sense, but efforts should be made to keep structs two levels deep unless there are
// good reasons for doing otherwise. As we continue to update strings, old strings may
// be present at the bottom of this file.
//
// Note that strings shouldn't be reused in multiple places in the application. Depending
// on the Locale we can't guarantee one string will be translated the same even if its value is the same.

// MARK: - Alerts
extension String {
    public struct Alerts {
        public struct RestoreTabs {
            public static let Title = MZLocalizedString(
                key: "Alerts.RestoreTabs.Title.v109.v2",
                tableName: "Alerts",
                value: "%@ crashed. Restore your tabs?",
                comment: "The title of the restore tabs pop-up alert. This alert shows when opening up Firefox after it crashed. The placeholder will be the Firefox name.")
            public static let Message = MZLocalizedString(
                key: "Alerts.RestoreTabs.Message.v109",
                tableName: "Alerts",
                value: "Sorry about that. Restore tabs to pick up where you left off.",
                comment: "The body of the restore tabs pop-up alert. This alert shows when opening up Firefox after it crashed.")
            public static let ButtonNo = MZLocalizedString(
                key: "Alerts.RestoreTabs.Button.No.v109",
                tableName: "Alerts",
                value: "No",
                comment: "The title for the negative action of the restore tabs pop-up alert. This alert shows when opening up Firefox after it crashed, and will reject the action of restoring tabs.")
            public static let ButtonYes = MZLocalizedString(
                key: "Alerts.RestoreTabs.Button.Yes.v109",
                tableName: "Alerts",
                value: "Restore tabs",
                comment: "The title for the affirmative action of the restore tabs pop-up alert. This alert shows when opening up Firefox after it crashed, and will restore existing tabs.")
        }

        public struct FeltDeletion {
            public static let Title = MZLocalizedString(
                key: "Alerts.FeltDeletion.Title.v122",
                tableName: "Alerts",
                value: "End your private session?",
                comment: "When tapping the fire icon in private mode, an alert comes up asking to confirm if you want to delete all browsing data and end your private session. This is the title for the alert.")
            public static let Body = MZLocalizedString(
                key: "Alerts.FeltDeletion.Body.v122",
                tableName: "Alerts",
                value: "Close all private tabs and delete history, cookies, and all other site data.",
                comment: "When tapping the fire icon in private mode, an alert comes up asking to confirm if you want to delete all browsing data and end your private session. This is the body text for the alert.")
            public static let ConfirmButton = MZLocalizedString(
                key: "Alerts.FeltDeletion.Button.Confirm.v122",
                tableName: "Alerts",
                value: "Delete session data",
                comment: "When tapping the fire icon in private mode, an alert comes up asking to confirm if you want to delete all browsing data and end your private session. This is the affirmative action for the alert, confirming that you do want to do that.")
            public static let CancelButton = MZLocalizedString(
                key: "Alerts.FeltDeletion.Button.Cancel.v122",
                tableName: "Alerts",
                value: "Cancel",
                comment: "When tapping the fire icon in private mode, an alert comes up asking to confirm if you want to delete all browsing data and end your private session. This is the cancel action for the alert, cancelling ending your session.")
        }
    }
}

// MARK: - Biometric Authentication
extension String {
    public struct Biometry {
        public struct Screen {
            public static let UniversalAuthenticationReason = MZLocalizedString(
                key: "Biometry.Screen.UniversalAuthenticationReason.v115",
                tableName: "BiometricAuthentication",
                value: "Authenticate to access passwords.",
                comment: "Biometric authentication is when the system prompts users for Face ID or fingerprint before accessing protected information. This string asks the user to enter their device passcode to access the protected screen.")
            public static let UniversalAuthenticationReasonV2 = MZLocalizedString(
                key: "Biometry.Screen.UniversalAuthenticationReason.v122",
                tableName: "BiometricAuthentication",
                value: "Authenticate to access your saved passwords and payment methods.",
                comment: "Biometric authentication is when the system prompts users for Face ID or fingerprint before accessing protected information. This string asks the user to enter their device passcode to access the protected screen for logins and encrypted cards.")
        }
    }
}

// MARK: - Bookmarks Menu
extension String {
    public struct Bookmarks {
        public struct Menu {
            public static let DesktopBookmarks = MZLocalizedString(
                key: "Bookmarks.Menu.DesktopBookmarks",
                tableName: nil,
                value: "Desktop Bookmarks",
                comment: "A label indicating all bookmarks grouped under the category 'Desktop Bookmarks'.")
        }
    }
}

// MARK: - Contextual Hints
extension String {
    public struct ContextualHints {
        public static let ContextualHintsCloseAccessibility = MZLocalizedString(
            key: "ContextualHintsCloseButtonAccessibility.v105",
            tableName: nil,
            value: "Close",
            comment: "Accessibility label for action denoting closing contextual hint.")

        public struct FirefoxHomepage {
            public struct JumpBackIn {
                public static let PersonalizedHome = MZLocalizedString(
                    key: "ContextualHints.FirefoxHomepage.JumpBackIn.PersonalizedHome",
                    tableName: "JumpBackIn",
                    value: "Meet your personalized homepage. Recent tabs, bookmarks, and search results will appear here.",
                    comment: "Contextual hints are little popups that appear for the users informing them of new features. This one talks about additions to the Firefox homepage regarding a more personalized experience.")
                public static let SyncedTab = MZLocalizedString(
                    key: "ContextualHints.FirefoxHomepage.JumpBackIn.SyncedTab.v106",
                    tableName: "JumpBackIn",
                    value: "Your tabs are syncing! Pick up where you left off on your other device.",
                    comment: "Contextual hints are little popups that appear for the users informing them of new features. When a user is logged in and has a tab synced from desktop, this popup indicates which tab that is within the Jump Back In section.")
            }
        }

        public struct TabsTray {
            public struct InactiveTabs {
                public static let Action = MZLocalizedString(
                    key: "ContextualHints.TabTray.InactiveTabs.CallToAction",
                    tableName: nil,
                    value: "Turn off in settings",
                    comment: "Contextual hints are little popups that appear for the users informing them of new features. This one is the call to action for the inactive tabs contextual popup.")
                public static let Body = MZLocalizedString(
                    key: "ContextualHints.TabTray.InactiveTabs",
                    tableName: nil,
                    value: "Tabs you haven’t viewed for two weeks get moved here.",
                    comment: "Contextual hints are little popups that appear for the users informing them of new features. This one talks about the inactive tabs feature.")
            }
        }

        public struct Toolbar {
            public static let SearchBarPlacementButtonText = MZLocalizedString(
                key: "ContextualHints.SearchBarPlacement.CallToAction",
                tableName: nil,
                value: "Toolbar Settings",
                comment: "Contextual hints are little popups that appear for the users informing them of new features. This one is a call to action for the popup describing search bar placement. It indicates a user can navigate to the settings page that allows them to customize the placement of the search bar.")
            public static let SearchBarTopPlacement = MZLocalizedString(
                key: "ContextualHints.Toolbar.Top.Description.v107",
                tableName: "ToolbarLocation",
                value: "Move the toolbar to the bottom if that’s more your style.",
                comment: "Contextual hints are little popups that appear for the users informing them of new features. This one indicates a user can navigate to the Settings page to move the search bar to the bottom.")
            public static let SearchBarBottomPlacement = MZLocalizedString(
                key: "ContextualHints.Toolbar.Bottom.Description.v107",
                tableName: "ToolbarLocation",
                value: "Move the toolbar to the top if that’s more your style.",
                comment: "Contextual hints are little popups that appear for the users informing them of new features. This one indicates a user can navigate to the Settings page to move the search bar to the top.")
        }

        public struct Shopping {
            public static let NotOptedInBody = MZLocalizedString(
                key: "ContextualHints.Shopping.NotOptedIn.v120",
                tableName: "Shopping",
                value: "Find out if you can trust this product’s reviews — before you buy.",
                comment: "Contextual hints are little popups that appear for the users informing them of new features. This one indicates that a user can tap on the shopping button to start using the Shopping feature.")
            public static let NotOptedInAction = MZLocalizedString(
                key: "ContextualHints.Shopping.NotOptedInAction.v120",
                tableName: "Shopping",
                value: "Try Review Checker",
                comment: "Contextual hints are little popups that appear for the users informing them of new features. This one is a call to action for the popup describing the Shopping feature. It indicates that a user can go directly to the Shopping feature by tapping the text of the action.")
            public static let OptedInBody = MZLocalizedString(
                key: "ContextualHints.Shopping.OptedInBody.v120",
                tableName: "Shopping",
                value: "Are these reviews reliable? Check now to see an adjusted rating.",
                comment: "Contextual hints are little popups that appear for the users informing them of new features. This one appears after the user has opted in and informs him if he wants use the review checker by tapping the Shopping button.")
            public static let OptedInAction = MZLocalizedString(
                key: "ContextualHints.Shopping.OptedInAction.v120",
                tableName: "Shopping",
                value: "Open Review Checker",
                comment: "Contextual hints are little popups that appear for the users informing them of new features. This is a call to action for the popup that appears after the user has opted in for the Shopping feature. It indicates that a user can directly open the review checker by tapping the text of the action.")
        }

        public struct FeltDeletion {
            public static let Body = MZLocalizedString(
                key: "ContextualHints.FeltDeletion.Body.v122",
                tableName: "ContextualHints",
                value: "Tap here to start a fresh private session. Delete your history, cookies — everything.",
                comment: "Contextual hints are little popups that appear for the users informing them of new features. This is a call to action for the popup that appears to educate users about what the fire button in the toolbar does, when in private mode.")
        }
    }
}

// MARK: - Keyboard Accessory View
extension String {
    public struct KeyboardAccessory {
        public static let NextButtonA11yLabel = MZLocalizedString(
            key: "KeyboardAccessory.NextButton.Accessibility.Label.v124",
            tableName: "KeyboardAccessory",
            value: "Next form field",
            comment: "Accessibility label for next button that is displayed above the keyboard when a form field on a website was tapped.")
        public static let PreviousButtonA11yLabel = MZLocalizedString(
            key: "KeyboardAccessory.PreviousButton.Accessibility.Label.v124",
            tableName: "KeyboardAccessory",
            value: "Previous form field",
            comment: "Accessibility label for previous button that is displayed above the keyboard when a form field on a website was tapped.")
    }
}

// MARK: - Address Autofill
extension String {
    public struct Addresses {
        public struct Settings {
            public static let SwitchTitle = MZLocalizedString(
                key: "Addresses.Settings.Switch.Title.v124",
                tableName: "Settings",
                value: "Save and Fill Addresses",
                comment: "Title label for user to use the toggle settings to allow saving and autofilling of addresses for webpages.")
            public static let SwitchDescription = MZLocalizedString(
                key: "Addresses.Settings.Switch.Description.v124",
                tableName: "Settings",
                value: "Includes phone numbers and email addresses",
                comment: "On the autofill settings screen, a label under the title label to add additional context for user in regards to what the toggle switch that allow saving and autofilling of addresses for webpages does, letting users know that this action includes phone numbers and email addresses.")
            public static let SavedAddressesSectionTitle = MZLocalizedString(
                key: "Addresses.Settings.SavedAddressesSectionTitle.v124",
                tableName: "Settings",
                value: "SAVED ADDRESSES",
                comment: "On the autofill settings screen, a label for the section that displays the list of saved addresses. This label adds additional context for users regarding the toggle switch that allows saving and autofilling of addresses for webpages.")
            public static let UseSavedAddressFromKeyboard = MZLocalizedString(
                key: "Addresses.Settings.UseSavedAddressFromKeyboard.v124",
                tableName: "Settings",
                value: "Use saved address",
                comment: "Displayed inside the keyboard hint when a user is entering their address and has at least one saved address. Indicates that there are stored addresses available for use in filling out a form.")
            public static let SaveAddressesToFirefox = MZLocalizedString(
                key: "", // Addresses.Settings.SaveToFirefox.Title.v129
                tableName: "Settings",
                value: "Save Addresses to %@",
                comment: "Title text for the content unavailable view informing users they can create or add new addresses. %@ is the name of the app.")
            public static let SecureSaveInfo = MZLocalizedString(
                key: "", // Addresses.Settings.SecureSaveInfo.Description.v129
                tableName: "Settings",
                value: "Securely save your information to get quick access to it later.",
                comment: "Description text for the content unavailable view informing users they can create or add new addresses.")
            public static let ListItemA11y = MZLocalizedString(
                key: "", // Addresses.Settings.ListItemA11y.v129
                tableName: "Settings",
                value: "Address for %@",
                comment: "Accessibility label for an address list item in autofill settings screen. The %@ parameter is the address of the user that will read the name, street, city, state, postal code if available.")
            public struct Edit {
<<<<<<< HEAD
                public static let RemoveAddressTitle = MZLocalizedString(
                    key: "", // "Addresses.EditAddress.Alert.Title.v129"
=======
                public static let AddressRemovedConfirmation = MZLocalizedString(
                    key: "Addresses.Toast.AddressRemovedConfirmation.v129",
                    tableName: "EditAddress",
                    value: "Address Removed",
                    comment: "Toast message confirming that an address has been successfully removed."
                )
                public static let AddressSavedConfirmation = MZLocalizedString(
                    key: "Addresses.Toast.AddressSavedConfirmation.v129",
                    tableName: "EditAddress",
                    value: "Address Saved",
                    comment: "Toast message confirming that an address has been successfully saved."
                )
                public static let AddressSaveError = MZLocalizedString(
                    key: "Addresses.Toast.AddressSaveError.v129",
                    tableName: "EditAddress",
                    value: "Address Couldn’t Be Saved",
                    comment: "Toast message indicating an error occurred while trying to save an address."
                )
                public static let AddressSaveRetrySuggestion = MZLocalizedString(
                    key: "Addresses.Toast.AddressSaveRetrySuggestion.v129",
                    tableName: "EditAddress",
                    value: "Try again",
                    comment: "Suggestion to try again after an error occurred while trying to save an address."
                )
                public static let AddressUpdatedConfirmation = MZLocalizedString(
                    key: "Addresses.Toast.AddressUpdatedConfirmation.v129",
                    tableName: "EditAddress",
                    value: "Address Information Updated",
                    comment: "Toast message confirming that an address has been successfully updated."
                )
                public static let RemoveAddressTitle = MZLocalizedString(
                    key: "Addresses.EditAddress.Alert.Title.v129",
>>>>>>> 2dc53e99
                    tableName: "EditAddress",
                    value: "Remove Address",
                    comment: "Title for the alert indicating the action to remove an address."
                )
                public static let CancelButtonTitle = MZLocalizedString(
<<<<<<< HEAD
                    key: "", // "Addresses.EditAddress.Alert.CancelButton.v129"
=======
                    key: "Addresses.EditAddress.Alert.CancelButton.v129",
>>>>>>> 2dc53e99
                    tableName: "EditAddress",
                    value: "Cancel",
                    comment: "Title for the cancel button in the remove address alert."
                )
                public static let RemoveButtonTitle = MZLocalizedString(
<<<<<<< HEAD
                    key: "", // "Addresses.EditAddress.Alert.RemoveButton.v129"
=======
                    key: "Addresses.EditAddress.Alert.RemoveButton.v129",
>>>>>>> 2dc53e99
                    tableName: "EditAddress",
                    value: "Remove",
                    comment: "Title for the remove button in the remove address alert."
                )
                public static let RemoveAddressMessage = MZLocalizedString(
<<<<<<< HEAD
                    key: "", // "Addresses.EditAddress.Alert.Message.v129"
=======
                    key: "Addresses.EditAddress.Alert.Message.v129",
>>>>>>> 2dc53e99
                    tableName: "EditAddress",
                    value: "The address will be removed from all of your synced devices.",
                    comment: "Message explaining the consequences of removing an address from all synced devices."
                )
                public static let RemoveAddressButtonTitle = MZLocalizedString(
<<<<<<< HEAD
                    key: "", // "Addresses.EditAddress.RemoveAddressButtonTitle.v129"
=======
                    key: "Addresses.EditAddress.RemoveAddressButtonTitle.v129",
>>>>>>> 2dc53e99
                    tableName: "EditAddress",
                    value: "Remove Address",
                    comment: "Title for button that offers the user the option to remove an address."
                )
                public static let AutofillAddAddressTitle = MZLocalizedString(
                    key: "Addresses.EditAddress.AutofillAddAddressTitle.v129",
                    tableName: "EditAddress",
                    value: "Add address",
                    comment: "Title for the interface option where users can add a new address for autofill purposes. This facilitates quicker form completion by automatically filling in the user's address information."
                )
                public static let AutofillEditStreetAddressTitle = MZLocalizedString(
                    key: "Addresses.EditAddress.AutofillEditStreetAddressTitle.v129",
                    tableName: "EditAddress",
                    value: "Street Address",
                    comment: "Title for the input field where users can enter their street address. This is used within the settings for autofill, allowing users to provide their street address for accurate form autofilling."
                )
                public static let AutofillEditAddressTitle = MZLocalizedString(
                    key: "Addresses.EditAddress.AutofillEditAddressTitle.v129",
                    tableName: "EditAddress",
                    value: "Edit address",
                    comment: "Title for the option allowing users to edit an existing saved address. This is used within the settings for autofill, enabling users to update their address details for accurate form autofilling."
                )
                public static let AutofillViewAddressTitle = MZLocalizedString(
                    key: "Addresses.EditAddress.AutofillViewAddressTitle.v129",
                    tableName: "EditAddress",
                    value: "View address",
                    comment: "Title for the option allowing users to view an existing saved address. This is used within the settings for autofill, enabling users to see their address details for accurate form autofilling."
                )
                public static let AutofillAddressName = MZLocalizedString(
                    key: "Addresses.EditAddress.AutofillAddressName.v129",
                    tableName: "EditAddress",
                    value: "Name",
                    comment: "Label for the field where the user inputs their full name as part of an address form. Essential for personalized form submissions and ensuring information accuracy in autofilled forms."
                )
                public static let AutofillAddressOrganization = MZLocalizedString(
                    key: "Addresses.EditAddress.AutofillAddressOrganization.v129",
                    tableName: "EditAddress",
                    value: "Organization",
                    comment: "Label for the input field designated for the organization's name related to the address. Helps in distinguishing addresses used for business or personal purposes in autofill settings."
                )
                public static let AutofillAddressNeighborhood = MZLocalizedString(
                    key: "Addresses.EditAddress.AutofillAddressNeighborhood.v129",
                    tableName: "EditAddress",
                    value: "Neighborhood",
                    comment: "Label for the field where users can input the name of their neighborhood. This detail adds precision to addresses, especially in densely populated areas, improving the accuracy of autofill."
                )
                public static let AutofillAddressVillageTownship = MZLocalizedString(
                    key: "Addresses.EditAddress.AutofillAddressVillageTownship.v129",
                    tableName: "EditAddress",
                    value: "Village or Township",
                    comment: "Label for the field to input the name of a village or township. This is crucial for addresses in rural areas, ensuring the autofill feature accurately captures all necessary geographical details."
                )
                public static let AutofillAddressIsland = MZLocalizedString(
                    key: "Addresses.EditAddress.AutofillAddressIsland.v129",
                    tableName: "EditAddress",
                    value: "Island",
                    comment: "Label for the field where users specify the name of an island, if applicable. Important for addresses in archipelagic regions, aiding in precise location identification during autofill."
                )
                public static let AutofillAddressTownland = MZLocalizedString(
                    key: "Addresses.EditAddress.AutofillAddressTownland.v129",
                    tableName: "EditAddress",
                    value: "Townland",
                    comment: "Label for the input field for the townland, a specific type of land division used in rural areas. Enhances address detail for users in regions where townlands are a common addressing component."
                )
                public static let AutofillAddressCity = MZLocalizedString(
                    key: "Addresses.EditAddress.AutofillAddressCity.v129",
                    tableName: "EditAddress",
                    value: "City",
                    comment: "Label for the field where users input the city part of their address. This information is crucial for mail delivery and service provision, ensuring accurate city identification in autofill settings."
                )
                public static let AutofillAddressDistrict = MZLocalizedString(
                    key: "Addresses.EditAddress.AutofillAddressDistrict.v129",
                    tableName: "EditAddress",
                    value: "District",
                    comment: "Label for the district field in the address form, allowing users to specify their district for more precise location identification. This aids in refining address details for accurate autofill."
                )
                public static let AutofillAddressPostTown = MZLocalizedString(
                    key: "Addresses.EditAddress.AutofillAddressPostTown.v129",
                    tableName: "EditAddress",
                    value: "Post town",
                    comment: "Label for the post town field, used primarily in the UK and some other regions for mail sorting. Essential for users in applicable areas to specify for correct mail delivery through autofill."
                )
                public static let AutofillAddressSuburb = MZLocalizedString(
                    key: "Addresses.EditAddress.AutofillAddressSuburb.v129",
                    tableName: "EditAddress",
                    value: "Suburb",
                    comment: "Label for the suburb field, enabling users to add suburb details to their address. This is important for accurate delivery and services in suburban areas, enhancing autofill functionality."
                )
                public static let AutofillAddressProvince = MZLocalizedString(
                    key: "Addresses.EditAddress.AutofillAddressProvince.v129",
                    tableName: "EditAddress",
                    value: "Province",
                    comment: "Label for the province field, required in countries where provinces are a primary administrative division. Helps in pinpointing the user's location more accurately for autofill purposes."
                )
                public static let AutofillAddressState = MZLocalizedString(
                    key: "Addresses.EditAddress.AutofillAddressState.v129",
                    tableName: "EditAddress",
                    value: "State",
                    comment: "Label for the state field, a necessary component of addresses in many countries, especially the USA. It ensures that state-specific details are correctly filled in forms using autofill."
                )
                public static let AutofillAddressCounty = MZLocalizedString(
                    key: "Addresses.EditAddress.AutofillAddressCounty.v129",
                    tableName: "EditAddress",
                    value: "County",
                    comment: "Label for the county field, crucial for addressing in regions where county lines play a key role in postal services. Enhances autofill accuracy by including county information."
                )
                public static let AutofillAddressParish = MZLocalizedString(
                    key: "Addresses.EditAddress.AutofillAddressParish.v129",
                    tableName: "EditAddress",
                    value: "Parish",
                    comment: "Label for the parish field, significant in places where parishes are used for local administration and addressing. Ensures users can specify parish details for better autofill accuracy."
                )
                public static let AutofillAddressPrefecture = MZLocalizedString(
                    key: "Addresses.EditAddress.AutofillAddressPrefecture.v129",
                    tableName: "EditAddress",
                    value: "Prefecture",
                    comment: "Label for the prefecture field, essential for addresses in countries like Japan where prefectures are a major administrative division. Aids in precise location specification for autofill."
                )
                public static let AutofillAddressArea = MZLocalizedString(
                    key: "Addresses.EditAddress.AutofillAddressArea.v129",
                    tableName: "EditAddress",
                    value: "Area",
                    comment: "Label for the area field, allowing users to specify a particular area within a city or region. This detail can improve the specificity and accuracy of autofilled addresses."
                )
                public static let AutofillAddressDoSi = MZLocalizedString(
                    key: "Addresses.EditAddress.AutofillAddressDoSi.v129",
                    tableName: "EditAddress",
                    value: "Do/Si",
                    comment: "Label for the Do/Si field, pertinent to addresses in South Korea. Do/Si refers to provincial level divisions, and specifying this enhances address accuracy in autofill settings."
                )
                public static let AutofillAddressDepartment = MZLocalizedString(
                    key: "Addresses.EditAddress.AutofillAddressDepartment.v129",
                    tableName: "EditAddress",
                    value: "Department",
                    comment: "Label for the department field, used in countries like France and Colombia where departments are a key administrative division. Ensures correct departmental information is autofilled."
                )
                public static let AutofillAddressEmirate = MZLocalizedString(
                    key: "Addresses.EditAddress.AutofillAddressEmirate.v129",
                    tableName: "EditAddress",
                    value: "Emirate",
                    comment: "Label for the emirate field, essential for addresses in the United Arab Emirates. Including emirate details ensures the autofill feature accurately represents user addresses."
                )
                public static let AutofillAddressOblast = MZLocalizedString(
                    key: "Addresses.EditAddress.AutofillAddressOblast.v129",
                    tableName: "EditAddress",
                    value: "Oblast",
                    comment: "Label for the oblast field, relevant for addresses in countries like Russia and Ukraine. Oblasts are a significant administrative division, and their specification aids in autofill accuracy."
                )
                public static let AutofillAddressPin = MZLocalizedString(
                    key: "Addresses.EditAddress.AutofillAddressPin.v129",
                    tableName: "EditAddress",
                    value: "Pin",
                    comment: "Label for the PIN (Postal Index Number) field, used in India. It's a code representing a specific area, crucial for accurate mail delivery and autofill functionality."
                )
                public static let AutofillAddressPostalCode = MZLocalizedString(
                    key: "Addresses.EditAddress.AutofillAddressPostalCode.v129",
                    tableName: "EditAddress",
                    value: "Postal Code",
                    comment: "Label for the postal code field, universally used in address forms to specify the area code for mail sorting. Essential for autofill to ensure mail and services are accurately routed."
                )
                public static let AutofillAddressZip = MZLocalizedString(
                    key: "Addresses.EditAddress.AutofillAddressZip.v129",
                    tableName: "EditAddress",
                    value: "ZIP Code",
                    comment: "Label for the ZIP code field, primarily used in the United States for mail sorting. Key for autofill to accurately complete addresses for shipping, billing, and service provision."
                )
                public static let AutofillAddressEircode = MZLocalizedString(
                    key: "Addresses.EditAddress.AutofillAddressEircode.v129",
                    tableName: "EditAddress",
                    value: "Eircode",
                    comment: "Label for the Eircode field, specific to Ireland. It's a unique postal code system that helps in precise location identification, enhancing the effectiveness of autofill."
                )
                public static let AutofillAddressCountryRegion = MZLocalizedString(
                    key: "Addresses.EditAddress.AutofillAddressCountryRegion.v129",
                    tableName: "EditAddress",
                    value: "Country or Region",
                    comment: "Label for the country or region field in address forms, allowing users to specify their country or territorial region. This is fundamental for international mail and services, ensuring autofill accuracy across borders."
                )
                public static let AutofillAddressCountryOnly = MZLocalizedString(
                    key: "Addresses.EditAddress.AutofillAddressCountryOnly.v129",
                    tableName: "EditAddress",
                    value: "Country",
                    comment: "Label for the field where users can specify just the country, used in contexts where full address details are not required. Simplifies autofill when only country information is necessary."
                )
                public static let AutofillAddressTel = MZLocalizedString(
                    key: "Addresses.EditAddress.AutofillAddressTel.v129",
                    tableName: "EditAddress",
                    value: "Phone",
                    comment: "Label for the telephone number field, allowing users to input their contact number. This is essential for communication and service provision, ensuring contact details are autofilled correctly."
                )
                public static let AutofillAddressEmail = MZLocalizedString(
                    key: "Addresses.EditAddress.AutofillAddressEmail.v129",
                    tableName: "EditAddress",
                    value: "Email",
                    comment: "Label for the email address field, where users input their email. Critical for digital communication and account verification, this ensures email addresses are autofilled accurately."
                )
                public static let AutofillCancelButton = MZLocalizedString(
                    key: "Addresses.EditAddress.AutofillCancelButton.v129",
                    tableName: "EditAddress",
                    value: "Cancel",
                    comment: "Label for the button to cancel the current autofill operation or exit the form without saving changes. Provides users with an option to back out of a process without making any modifications."
                )
                public static let AutofillSaveButton = MZLocalizedString(
                    key: "Addresses.EditAddress.AutofillSaveButton.v129",
                    tableName: "EditAddress",
                    value: "Save",
                    comment: "Label for the button to save the current address details entered or edited by the user. This action confirms the user's changes and updates their autofill settings accordingly."
                )
                public static let CloseNavBarButtonLabel = MZLocalizedString(
                    key: "Addresses.EditAddress.CloseNavBarButtonLabel.v129",
                    tableName: "EditAddress",
                    value: "Close",
                    comment: "Button label for closing the view where user can view their address info."
                )
                public static let EditNavBarButtonLabel = MZLocalizedString(
                    key: "Addresses.EditAddress.EditNavBarButtonLabel.v129",
                    tableName: "EditAddress",
                    value: "Edit",
                    comment: "Button label for editing the address details shown in the form."
                )
            }
        }
        public struct BottomSheet {
            public static let UseASavedAddress = MZLocalizedString(
                key: "Addresses.BottomSheet.UseSavedAddressBottomSheet.v124",
                tableName: "BottomSheet",
                value: "Use a saved address?",
                comment: "When a user is in the process of entering an address, a screen pops up prompting the user if they want to use a saved address. This string is used as the title label of the screen.")
        }
    }
}

// MARK: - Credit card
extension String {
    public struct CreditCard {
        // Settings / Empty State / Keyboard input accessory view
        public struct Settings {
            public static let AddCardAccessibilityLabel = MZLocalizedString(
                key: "CreditCard.Settings.AddCard.AccessibilityLabel.v121",
                tableName: "Settings",
                value: "Add Card",
                comment: "Accessibility label for the add button in autofill settings screen. Pressing this button presents a modal that allows users to add a card by entering the credit card information.")
            public static let EmptyListTitle = MZLocalizedString(
                key: "CreditCard.Settings.EmptyListTitle.v122",
                tableName: "Settings",
                value: "Save Cards to %@",
                comment: "Title label for when there are no credit cards shown in credit card list in autofill settings screen. %@ is the product name and should not be altered.")
            public static let EmptyListDescription = MZLocalizedString(
                key: "CreditCard.Settings.EmptyListDescription.v112",
                tableName: "Settings",
                value: "Save your card information securely to check out faster next time.",
                comment: "Description label for when there are no credit cards shown in credit card list in autofill settings screen.")
            public static let RememberThisCard = MZLocalizedString(
                key: "CreditCard.Settings.RememberThisCard.v122",
                tableName: "Settings",
                value: "Securely save this card?",
                comment: "When a user is in the process or has finished making a purchase with a card not saved in Firefox's list of stored cards, we ask the user if they would like to save this card for future purchases. This string is a title string of the overall message that asks the user if they would like Firefox to remember the card that is being used.")
            public static let Yes = MZLocalizedString(
                key: "CreditCard.Settings.Yes.v122",
                tableName: "Settings",
                value: "Update",
                comment: "When a user is in the process or has finished making a purchase with a card not saved in Firefox's list of stored cards, we ask the user if they would like to save this card for future purchases. This string asks users to confirm if they would like Firefox to remember the card that is being used.")
            public static let NotNow = MZLocalizedString(
                key: "CreditCard.Settings.NotNow.v122",
                tableName: "Settings",
                value: "Not Now",
                comment: "When a user is in the process or has finished making a purchase with a card not saved in Firefox's list of stored cards, we ask the user if they would like to save this card for future purchases. This string indicates to users that they can deny Firefox from remembering the card that is being used.")
            public static let UpdateThisCard = MZLocalizedString(
                key: "CreditCard.Settings.UpdateThisCard.v122",
                tableName: "Settings",
                value: "Update card?",
                comment: "When a user is in the process or has finished making a purchase with a remembered card, and if the credit card information doesn't match the contents of the stored information of that card, we show this string. We ask this user if they would like Firefox update the staled information of that credit card.")
            public static let ManageCards = MZLocalizedString(
                key: "CreditCards.Settings.ManageCards.v112",
                tableName: "Settings",
                value: "Manage cards",
                comment: "When a user is in the process or has finished making a purchase, and has at least one card saved, we show this tappable string. This indicates to users that they can navigate to their list of stored credit cards in the app's credit card list screen.")
            public static let UseASavedCard = MZLocalizedString(
                key: "CreditCards.Settings.UseASavedCard.v122",
                tableName: "Settings",
                value: "Use saved card",
                comment: "When a user is in the process of making a purchase, and has at least one saved card, we show this label used as a title. This indicates to the user that there are stored cards available for use on this pending purchase.")
            public static let UseSavedCardFromKeyboard = MZLocalizedString(
                key: "CreditCards.Settings.UseSavedCardFromKeyboard.v112",
                tableName: "Settings",
                value: "Use saved card",
                comment: "When a user is in the process of making a purchase, and has at least one saved card, we show this label inside the keyboard hint. This indicates to the user that there are stored cards available for use on this pending purchase.")
            public static let Done = MZLocalizedString(
                key: "CreditCards.Settings.Done.v114",
                tableName: "Settings",
                value: "Done",
                comment: "When a user is in the process of making a purchase and has at least one saved credit card, a view above the keyboard shows actions a user can take. When tapping this label, the keyboard will dismiss from view.")
            public static let ListItemA11y = MZLocalizedString(
                key: "CreditCard.Settings.ListItemA11y.v118",
                tableName: "Settings",
                value: "%1$@, issued to %2$@, ending in %3$@, expires %4$@",
                comment: "Accessibility label for a credit card list item in autofill settings screen. The first parameter is the credit card issuer (e.g. Visa). The second parameter is the name of the credit card holder. The third parameter is the last 4 digits of the credit card. The fourth parameter is the card's expiration date.")
        }

        // Displaying a credit card
        public struct DisplayCard {
            public static let ExpiresLabel = MZLocalizedString(
                key: "CreditCard.DisplayCard.ExpiresLabel.v115",
                tableName: "DisplayCard",
                value: "Expires",
                comment: "Label for the expiry date of the credit card.")
        }

        // Editing and saving credit card
        public struct EditCard {
            public static let RevealLabel = MZLocalizedString(
                key: "CreditCard.EditCard.RevealLabel.v114",
                tableName: "EditCard",
                value: "Reveal",
                comment: "Label for revealing the contents of the credit card number")
            public static let ConcealLabel = MZLocalizedString(
                key: "CreditCard.EditCard.ConcealLabel.v114",
                tableName: "EditCard",
                value: "Conceal",
                comment: "Label for concealing contents of the credit card number")
            public static let CopyLabel = MZLocalizedString(
                key: "CreditCard.EditCard.CopyLabel.v113",
                tableName: "EditCard",
                value: "Copy",
                comment: "Label for copying contents of the form")
            public static let CloseNavBarButtonLabel = MZLocalizedString(
                key: "CreditCard.EditCard.CloseNavBarButtonLabel.v113",
                tableName: "EditCard",
                value: "Close",
                comment: "Button label for closing the view where user can view their credit card info")
            public static let SaveNavBarButtonLabel = MZLocalizedString(
                key: "CreditCard.EditCard.SaveNavBarButtonLabel.v113",
                tableName: "EditCard",
                value: "Save",
                comment: "Button label for saving the credit card details user entered in the form")
            public static let EditNavBarButtonLabel = MZLocalizedString(
                key: "CreditCard.EditCard.EditNavBarButtonLabel.v113",
                tableName: "EditCard",
                value: "Edit",
                comment: "Button label for editing the credit card details shown in the form")
            public static let CancelNavBarButtonLabel = MZLocalizedString(
                key: "CreditCard.EditCard.CancelNavBarButtonLabel.v113",
                tableName: "EditCard",
                value: "Cancel",
                comment: "Button label for cancelling editing of the credit card details shown in the form")
            public static let ViewCreditCardTitle = MZLocalizedString(
                key: "CreditCard.EditCard.ViewCreditCardTitle.v116",
                tableName: "EditCard",
                value: "View Card",
                comment: "Title label for the view where user can view their credit card info")
            public static let AddCreditCardTitle = MZLocalizedString(
                key: "CreditCard.EditCard.AddCreditCardTitle.v122",
                tableName: "EditCard",
                value: "Add Card",
                comment: "Title label for the view where user can add their credit card info")
            public static let EditCreditCardTitle = MZLocalizedString(
                key: "CreditCard.EditCard.EditCreditCardTitle.v122",
                tableName: "Edit Card",
                value: "Edit Card",
                comment: "Title label for the view where user can edit their credit card info")
            public static let NameOnCardTitle = MZLocalizedString(
                key: "CreditCard.EditCard.NameOnCardTitle.v112",
                tableName: "EditCard",
                value: "Name on Card",
                comment: "Title label for user to input their name printed on their credit card in the text box below.")
            public static let CardNumberTitle = MZLocalizedString(
                key: "CreditCard.EditCard.CardNumberTitle.v112",
                tableName: "EditCard",
                value: "Card Number",
                comment: "Title label for user to input their credit card number printed on their credit card in the text box below.")
            public static let CardExpirationDateTitle = MZLocalizedString(
                key: "CreditCard.EditCard.CardExpirationDateTitle.v112",
                tableName: "EditCard",
                value: "Expiration MM / YY",
                comment: "Title label for user to input their credit card Expiration date in the format MM / YY printed on their credit card in the text box below.")
            public static let RemoveCardButtonTitle = MZLocalizedString(
                key: "CreditCard.EditCard.RemoveCardButtonTitle.v112",
                tableName: "EditCard",
                value: "Remove Card",
                comment: "Title label for button that allows user to remove their saved credit card.")
            public static let ToggleToAllowAutofillTitle = MZLocalizedString(
                key: "CreditCard.EditCard.ToggleToAllowAutofillTitle.v122",
                tableName: "EditCard",
                value: "Save and Fill Payment Methods",
                comment: "Title label for user to use the toggle settings to allow saving and autofilling of credit cards for webpages.")
            public static let SavedCardListTitle = MZLocalizedString(
                key: "CreditCard.EditCard.SavedCardListTitle.v112",
                tableName: "EditCard",
                value: "SAVED CARDS",
                comment: "Title label for user to pick a credit card from the list below to be updated.")
            public static let ExpiredDateTitle = MZLocalizedString(
                key: "CreditCard.EditCard.ExpiredDateTitle.v112",
                tableName: "EditCard",
                value: "Expires %@",
                comment: "Label for credit card expiration date. The %@ will be replaced by the actual date and thus doesn't need translation.")
            public static let NavButtonSaveTitle = MZLocalizedString(
                key: "CreditCard.EditCard.NavButtonSaveTitle.v112",
                tableName: "EditCard",
                value: "Save",
                comment: "Button title which, when tapped, will allow the user to save valid credit card details.")
        }

        // Remember Card
        public struct RememberCreditCard {
            public static let MainTitle = MZLocalizedString(
                key: "CreditCard.RememberCard.MainTitle.v122",
                tableName: "RememberCard",
                value: "Securely save this card?",
                comment: "This value is used as the title for the remember credit card page")
            public static let Header = MZLocalizedString(
                key: "CreditCard.RememberCard.Header.v122",
                tableName: "RememberCard",
                value: "%@ encrypts your card number. Your security code won’t be saved.",
                comment: "This value is used as the header for the remember card page. The placeholder is for the app name.")
            public static let MainButtonTitle = MZLocalizedString(
                key: "CreditCard.RememberCard.MainButtonTitle.v122",
                tableName: "RememberCard",
                value: "Save",
                comment: "This value is used as the title for the Yes button in the remember credit card page")
            public static let SecondaryButtonTitle = MZLocalizedString(
                key: "CreditCard.RememberCard.SecondaryButtonTitle.v115",
                tableName: "RememberCard",
                value: "Not Now",
                comment: "This value is used as the title for the Not Now button in the remember credit card page")
            public static let CreditCardSaveSuccessToastMessage = MZLocalizedString(
                key: "CreditCard.RememberCard.SecondaryButtonTitle.v116",
                tableName: "RememberCard",
                value: "New Card Saved",
                comment: "This value is used as the toast message for the saving success alert in the remember credit card page")
        }

        // Update Card
        public struct UpdateCreditCard {
            public static let MainTitle = MZLocalizedString(
                key: "CreditCard.UpdateCard.MainTitle.v122",
                tableName: "UpdateCard",
                value: "Update card?",
                comment: "This value is used as the title for the update card page")
            public static let ManageCardsButtonTitle = MZLocalizedString(
                key: "CreditCard.UpdateCard.ManageCardsButtonTitle.v115",
                tableName: "UpdateCard",
                value: "Manage cards",
                comment: "This value is used as the title for the Manage Cards button from the update credit card page")
            public static let MainButtonTitle = MZLocalizedString(
                key: "CreditCard.UpdateCard.YesButtonTitle.v122",
                tableName: "UpdateCard",
                value: "Update",
                comment: "This value is used as the title for the button in the update credit card page. It indicates the action to update the details f9 the card.")
            public static let SecondaryButtonTitle = MZLocalizedString(
                key: "CreditCard.UpdateCard.NotNowButtonTitle.v115",
                tableName: "UpdateCard",
                value: "Not Now",
                comment: "This value is used as the title for the Not Now button in the update credit card page")
            public static let CreditCardUpdateSuccessToastMessage = MZLocalizedString(
                key: "CreditCard.RememberCard.SecondaryButtonTitle.v116",
                tableName: "UpdateCard",
                value: "Card Information Updated",
                comment: "This value is used as the toast message for the saving success alert in the remember credit card page")
        }

        // Select Credit Card
        public struct SelectCreditCard {
            public static let MainTitle = MZLocalizedString(
                key: "CreditCard.SelectCreditCard.MainTitle.v122",
                tableName: "SelectCreditCard",
                value: "Use saved card",
                comment: "This value is used as the title for the select a credit card from list of available cards.")
        }

        // Error States for wrong input while editing credit card
        public struct ErrorState {
            public static let NameOnCardSublabel = MZLocalizedString(
                key: "CreditCard.ErrorState.NameOnCardSublabel.v112",
                tableName: "ErrorState",
                value: "Add a name",
                comment: "Sub label error string that gets shown when user enters incorrect input for their name printed on their credit card in the text box.")
            public static let CardNumberSublabel = MZLocalizedString(
                key: "CreditCard.ErrorState.CardNumberSublabel.v112",
                tableName: "ErrorState",
                value: "Enter a valid card number",
                comment: "Sub label error string that gets shown when user enters incorrect input for their number printed on their credit card in the text box.")
            public static let CardExpirationDateSublabel = MZLocalizedString(
                key: "CreditCard.ErrorState.CardExpirationDateSublabel.v112",
                tableName: "ErrorState",
                value: "Enter a valid expiration date",
                comment: "Sub label error string that gets shown when user enters incorrect input for their expiration date on their credit card in the text box.")
        }

        // Snackbar / toast
        public struct SnackBar {
            public static let SavedCardLabel = MZLocalizedString(
                key: "CreditCard.SnackBar.SavedCardLabel.v112",
                tableName: "SnackBar",
                value: "New Card Saved",
                comment: "Label text that gets presented as a confirmation at the bottom of screen when credit card information gets saved successfully")
            public static let UpdatedCardLabel = MZLocalizedString(
                key: "CreditCard.SnackBar.UpdatedCardLabel.v122",
                tableName: "SnackBar",
                value: "Card Information Updated",
                comment: "Label text that gets presented as a confirmation at the bottom of screen when credit card information gets updated successfully")
            public static let RemovedCardLabel = MZLocalizedString(
                key: "CreditCard.SnackBar.RemovedCardLabel.v112",
                tableName: "SnackBar",
                value: "Card Removed",
                comment: "Label text that gets presented as a confirmation at the bottom of screen when the credit card is successfully removed.")
        }

        // System alert actions and descriptions
        public struct Alert {
            public static let RemoveCardTitle = MZLocalizedString(
                key: "CreditCard.SnackBar.RemoveCardTitle.v122",
                tableName: "Alert",
                value: "Remove Card?",
                comment: "Title label for the dialog box that gets presented as a confirmation to ask user if they would like to remove the saved credit card")

            public static let RemoveCardSublabel = MZLocalizedString(
                key: "CreditCard.SnackBar.RemoveCardSublabel.v112",
                tableName: "Alert",
                value: "This will remove the card from all of your synced devices.",
                comment: "Sub label for the dialog box that gets presented as a confirmation to ask user if they would like to remove the saved credit card from local as well as all their synced devices")

            public static let CancelRemoveCardButton = MZLocalizedString(
                key: "CreditCard.SnackBar.CancelRemoveCardButton.v112",
                tableName: "Alert",
                value: "Cancel",
                comment: "Button text to dismiss the dialog box that gets presented as a confirmation to remove card and cancel the operation.")

            public static let RemovedCardLabel = MZLocalizedString(
                key: "CreditCard.SnackBar.RemovedCardButton.v112",
                tableName: "Alert",
                value: "Remove",
                comment: "Button text to dismiss the dialog box that gets presented as a confirmation to remove card and perform the operation of removing the credit card.")
        }
    }
}

// MARK: - Firefox Homepage
extension String {
    /// Identifiers of all new strings should begin with `FirefoxHome.`
    public struct FirefoxHomepage {
        public struct Common {
            public static let PagesCount = MZLocalizedString(
                key: "FirefoxHomepage.Common.PagesCount.v112",
                tableName: nil,
                value: "Pages: %d",
                comment: "Label showing how many pages there is in a search group. %d represents a number")
        }

        public struct CustomizeHomepage {
            public static let ButtonTitle = MZLocalizedString(
                key: "FirefoxHome.CustomizeHomeButton.Title",
                tableName: nil,
                value: "Customize Homepage",
                comment: "A button at bottom of the Firefox homepage that, when clicked, takes users straight to the settings options, where they can customize the Firefox Home page")
        }

        public struct HomeTabBanner {
            public struct EvergreenMessage {
                public static let HomeTabBannerTitle = MZLocalizedString(
                    key: "DefaultBrowserCard.Title",
                    tableName: "Default Browser",
                    value: "Switch Your Default Browser",
                    comment: "Title for small home tab banner shown that allows the user to switch their default browser to Firefox.")
                public static let HomeTabBannerDescription = MZLocalizedString(
                    key: "DefaultBrowserCard.Description",
                    tableName: "Default Browser",
                    value: "Set links from websites, emails, and Messages to open automatically in Firefox.",
                    comment: "Description for small home tab banner shown that allows the user to switch their default browser to Firefox.")
                public static let HomeTabBannerButton = MZLocalizedString(
                    key: "DefaultBrowserCard.Button.v2",
                    tableName: "Default Browser",
                    value: "Learn How",
                    comment: "Button string to learn how to set your default browser.")
                public static let HomeTabBannerCloseAccessibility = MZLocalizedString(
                    key: "DefaultBrowserCloseButtonAccessibility.v102",
                    tableName: nil,
                    value: "Close",
                    comment: "Accessibility label for action denoting closing default browser home tab banner.")
                public static let PeaceOfMindTitle = MZLocalizedString(
                    key: "DefaultBrowserCard.PeaceOfMind.Title.v108",
                    tableName: "Default Browser",
                    value: "Firefox Has Privacy Covered",
                    comment: "Title for small home tab banner shown that allows the user to switch their default browser to Firefox.")
                public static let PeaceOfMindDescription = MZLocalizedString(
                    key: "DefaultBrowserCard.PeaceOfMind.Description.v108",
                    tableName: "Default Browser",
                    value: "Firefox blocks 3,000+ trackers per user each month on average. Make us your default browser for privacy peace of mind.",
                    comment: "Description for small home tab banner shown that allows the user to switch their default browser to Firefox.")
                public static let BetterInternetTitle = MZLocalizedString(
                    key: "DefaultBrowserCard.BetterInternet.Title.v108",
                    tableName: "Default Browser",
                    value: "Default to a Better Internet",
                    comment: "Title for small home tab banner shown that allows the user to switch their default browser to Firefox.")
                public static let BetterInternetDescription = MZLocalizedString(
                    key: "DefaultBrowserCard.BetterInternet.Description.v108",
                    tableName: "Default Browser",
                    value: "Making Firefox your default browser is a vote for an open, accessible internet.",
                    comment: "Description for small home tab banner shown that allows the user to switch their default browser to Firefox.")
                public static let NextLevelTitle = MZLocalizedString(
                    key: "DefaultBrowserCard.NextLevel.Title.v108",
                    tableName: "Default Browser",
                    value: "Elevate Everyday Browsing",
                    comment: "Title for small home tab banner shown that allows the user to switch their default browser to Firefox.")
                public static let NextLevelDescription = MZLocalizedString(
                    key: "DefaultBrowserCard.NextLevel.Description.v108",
                    tableName: "Default Browser",
                    value: "Choose Firefox as your default browser to make speed, safety, and privacy automatic.",
                    comment: "Description for small home tab banner shown that allows the user to switch their default browser to Firefox.")
            }
        }

        public struct JumpBackIn {
            public static let GroupSiteCount = MZLocalizedString(
                key: "ActivityStream.JumpBackIn.TabGroup.SiteCount",
                tableName: nil,
                value: "Tabs: %d",
                comment: "On the Firefox homepage in the Jump Back In section, if a Tab group item - a collection of grouped tabs from a related search - exists underneath the search term for the tab group, there will be a subtitle with a number for how many tabs are in that group. The placeholder is for a number. It will read 'Tabs: 5' or similar.")
            public static let SyncedTabTitle = MZLocalizedString(
                key: "FirefoxHomepage.JumpBackIn.TabPickup.v104",
                tableName: nil,
                value: "Tab pickup",
                comment: "If a user is signed in, and a sync has been performed to collect their recent tabs from other signed in devices, their most recent tab from another device can now appear in the Jump Back In section. This label specifically points out which cell inside the Jump Back In section shows that synced tab.")
            public static let SyncedTabShowAllButtonTitle = MZLocalizedString(
                key: "FirefoxHomepage.JumpBackIn.TabPickup.ShowAll.ButtonTitle.v104",
                tableName: nil,
                value: "See all synced tabs",
                comment: "Button title shown for tab pickup on the Firefox homepage in the Jump Back In section.")
            public static let SyncedTabOpenTabA11y = MZLocalizedString(
                key: "FirefoxHomepage.JumpBackIn.TabPickup.OpenTab.A11y.v106",
                tableName: nil,
                value: "Open synced tab",
                comment: "Accessibility action title to open the synced tab for tab pickup on the Firefox homepage in the Jump Back In section.")
        }

        public struct Pocket {
            public static let SectionTitle = MZLocalizedString(
                key: "FirefoxHome.Pocket.SectionTitle",
                tableName: nil,
                value: "Thought-Provoking Stories",
                comment: "This is the title of the Pocket section on Firefox Homepage.")
            public static let DiscoverMore = MZLocalizedString(
                key: "FirefoxHome.Pocket.DiscoverMore",
                tableName: nil,
                value: "Discover more",
                comment: "At the end of the Pocket section on the Firefox Homepage, this button appears and indicates tapping it will navigate the user to more Pocket Stories.")
            public static let NumberOfMinutes = MZLocalizedString(
                key: "FirefoxHome.Pocket.Minutes.v99",
                tableName: nil,
                value: "%d min",
                comment: "On each Pocket Stories on the Firefox Homepage, this label appears and indicates the number of minutes to read an article. Minutes should be abbreviated due to space constraints. %d represents the number of minutes")
            public static let Sponsored = MZLocalizedString(
                key: "FirefoxHomepage.Pocket.Sponsored.v103",
                tableName: nil,
                value: "Sponsored",
                comment: "This string will show under the description on pocket story, indicating that the story is sponsored.")
            public struct Footer {
                public static let Title = MZLocalizedString(
                    key: "FirefoxHomepage.Pocket.Footer.Title.v116",
                    tableName: "Footer",
                    value: "Powered by %@. Part of the %@ family.",
                    comment: "This is the title of the Pocket footer on Firefox Homepage. The first placeholder is for the Pocket app name and the second placeholder for the app name")
                public static let LearnMore = MZLocalizedString(
                    key: "FirefoxHomepage.Pocket.Footer.LearnMore.v115",
                    tableName: "Footer",
                    value: "Learn more",
                    comment: "This is the learn more text of the Pocket footer on Firefox Homepage.")
            }
        }

        public struct RecentlySaved { }

        public struct HistoryHighlights {
            public static let Title = MZLocalizedString(
                key: "ActivityStream.RecentHistory.Title",
                tableName: nil,
                value: "Recently Visited",
                comment: "Section title label for recently visited websites")
            public static let Remove = MZLocalizedString(
                key: "FirefoxHome.RecentHistory.Remove",
                tableName: nil,
                value: "Remove",
                comment: "When a user taps and holds on an item from the Recently Visited section, this label will appear indicating the option to remove that item.")
        }

        public struct Shortcuts {
            public static let Sponsored = MZLocalizedString(
                key: "FirefoxHomepage.Shortcuts.Sponsored.v100",
                tableName: nil,
                value: "Sponsored",
                comment: "This string will show under a shortcuts tile on the firefox home page, indicating that the tile is a sponsored tile. Space is limited, please keep as short as possible.")
        }

        public struct YourLibrary { }

        public struct ContextualMenu {
            public static let Settings = MZLocalizedString(
                key: "FirefoxHomepage.ContextualMenu.Settings.v101",
                tableName: nil,
                value: "Settings",
                comment: "The title for the Settings context menu action for sponsored tiles in the Firefox home page shortcuts section. Clicking this brings the users to the Shortcuts Settings.")
            public static let SponsoredContent = MZLocalizedString(
                key: "FirefoxHomepage.ContextualMenu.SponsoredContent.v101",
                tableName: nil,
                value: "Our Sponsors & Your Privacy",
                comment: "The title for the Sponsored Content context menu action for sponsored tiles in the Firefox home page shortcuts section. Clicking this brings the users to a support page where users can learn more about Sponsored content and how it works.")
        }

        public struct FeltPrivacyUI {
            public static let Title = MZLocalizedString(
                key: "FirefoxHomepage.FeltPrivacyUI.Title.v122",
                tableName: "FirefoxHomepage",
                value: "Leave no traces on this device",
                comment: "The title for the card that educates users about how private mode works. The card shows up on the homepage when in the new privacy mode.")

            public static let Body = MZLocalizedString(
                key: "FirefoxHomepage.FeltPrivacyUI.Body.v122",
                tableName: "FirefoxHomepage",
                value: "%@ deletes your cookies, history, and site data when you close all your private tabs.",
                comment: "The body of the message for the card that educates users about how private mode works. The card shows up on the homepage when in the new privacy mode. Placeholder refers to app name.")

            public static let Link = MZLocalizedString(
                key: "FirefoxHomepage.FeltPrivacyUI.Link.v122",
                tableName: "FirefoxHomepage",
                value: "Who might be able to see my activity?",
                comment: "The link for the card that educates users about how private mode works. The link redirects to an external site for more information. The card shows up on the homepage when in the new privacy mode.")
        }

        public struct FeltDeletion {
            public static let ToastTitle = MZLocalizedString(
                key: "FirefoxHomepage.FeltDeletion.Link.v122",
                tableName: "FirefoxHomepage",
                value: "Private Browsing Data Erased",
                comment: "When the user ends their private session, they are returned to the private mode homepage, and a toastbar popups confirming that their data has been erased. This is the label for that toast.")
        }
    }
}

// MARK: - Keyboard shortcuts/"hotkeys"
extension String {
    /// Identifiers of all new strings should begin with `Keyboard.Shortcuts.`
    public struct KeyboardShortcuts {
        public static let ActualSize = MZLocalizedString(
            key: "Keyboard.Shortcuts.ActualSize",
            tableName: nil,
            value: "Actual Size",
            comment: "A label indicating the keyboard shortcut of resetting a web page's view to the standard viewing size. This label is displayed in the Discoverability overlay when a user presses the Command key. The Discoverability overlay and shortcut become available only when a user has connected a hardware keyboard to an iPad. See https://drive.google.com/file/d/1gH3tbvDceg7yG5N67NIHS-AXgDgCzBHN/view?usp=sharing for more details.")
        public static let AddBookmark = MZLocalizedString(
            key: "Keyboard.Shortcuts.AddBookmark",
            tableName: nil,
            value: "Add Bookmark",
            comment: "A label indicating the keyboard shortcut of adding the currently viewing web page as a bookmark. This label is displayed in the Discoverability overlay when a user presses the Command key. The Discoverability overlay and shortcut become available only when a user has connected a hardware keyboard to an iPad. See https://drive.google.com/file/d/1gH3tbvDceg7yG5N67NIHS-AXgDgCzBHN/view?usp=sharing for more details.")
        public static let Back = MZLocalizedString(
            key: "Hotkeys.Back.DiscoveryTitle",
            tableName: nil,
            value: "Back",
            comment: "A label indicating the keyboard shortcut to navigate backwards, through session history, inside the current tab. This label is displayed in the Discoverability overlay when a user presses the Command key. The Discoverability overlay and shortcut become available only when a user has connected a hardware keyboard to an iPad. See https://drive.google.com/file/d/1gH3tbvDceg7yG5N67NIHS-AXgDgCzBHN/view?usp=sharing for more details.")
        public static let ClearRecentHistory = MZLocalizedString(
            key: "Keyboard.Shortcuts.ClearRecentHistory",
            tableName: nil,
            value: "Clear Recent History",
            comment: "A label indicating the keyboard shortcut of clearing recent history. This label is displayed in the Discoverability overlay when a user presses the Command key. The Discoverability overlay and shortcut become available only when a user has connected a hardware keyboard to an iPad. See https://drive.google.com/file/d/1gH3tbvDceg7yG5N67NIHS-AXgDgCzBHN/view?usp=sharing for more details.")
        public static let CloseAllTabsInTabTray = MZLocalizedString(
            key: "TabTray.CloseAllTabs.KeyCodeTitle",
            tableName: nil,
            value: "Close All Tabs",
            comment: "A label indicating the keyboard shortcut of closing all tabs from the tab tray. This label is displayed inside the Discoverability overlay when a user presses the Command key. The Discoverability overlay and shortcut become available only when a user has connected a hardware keyboard to an iPad. See https://drive.google.com/file/d/1gH3tbvDceg7yG5N67NIHS-AXgDgCzBHN/view?usp=sharing for more details.")
        public static let CloseCurrentTab = MZLocalizedString(
            key: "Hotkeys.CloseTab.DiscoveryTitle",
            tableName: nil,
            value: "Close Tab",
            comment: "A label indicating the keyboard shortcut of closing the current tab a user is in. This label is displayed inside the Discoverability overlay when a user presses the Command key. The Discoverability overlay and shortcut become available only when a user has connected a hardware keyboard to an iPad. See https://drive.google.com/file/d/1gH3tbvDceg7yG5N67NIHS-AXgDgCzBHN/view?usp=sharing for more details.")
        public static let Find = MZLocalizedString(
            key: "Hotkeys.Find.DiscoveryTitle",
            tableName: nil,
            value: "Find",
            comment: "A label indicating the keyboard shortcut of finding text a user desires within a page. This label is displayed inside the Discoverability overlay when a user presses the Command key. The Discoverability overlay and shortcut become available only when a user has connected a hardware keyboard to an iPad. See https://drive.google.com/file/d/1gH3tbvDceg7yG5N67NIHS-AXgDgCzBHN/view?usp=sharing for more details.")
        public static let FindAgain = MZLocalizedString(
            key: "Keyboard.Shortcuts.FindAgain",
            tableName: nil,
            value: "Find Again",
            comment: "A label indicating the keyboard shortcut of finding text a user desires within a page again. This label is displayed in the Discoverability overlay when a user presses the Command key. The Discoverability overlay and shortcut become available only when a user has connected a hardware keyboard to an iPad. See https://drive.google.com/file/d/1gH3tbvDceg7yG5N67NIHS-AXgDgCzBHN/view?usp=sharing for more details.")
        public static let Forward = MZLocalizedString(
            key: "Hotkeys.Forward.DiscoveryTitle",
            tableName: nil,
            value: "Forward",
            comment: "A label indicating the keyboard shortcut of switching to a subsequent tab. This label is displayed inside the Discoverability overlay when a user presses the Command key. The Discoverability overlay and shortcut become available only when a user has connected a hardware keyboard to an iPad. See https://drive.google.com/file/d/1gH3tbvDceg7yG5N67NIHS-AXgDgCzBHN/view?usp=sharing for more details.")
        public static let NewPrivateTab = MZLocalizedString(
            key: "Hotkeys.NewPrivateTab.DiscoveryTitle",
            tableName: nil,
            value: "New Private Tab",
            comment: "A label indicating the keyboard shortcut of creating a new private tab. This label is displayed inside the Discoverability overlay when a user presses the Command key. The Discoverability overlay and shortcut become available only when a user has connected a hardware keyboard to an iPad. See https://drive.google.com/file/d/1gH3tbvDceg7yG5N67NIHS-AXgDgCzBHN/view?usp=sharing for more details.")
        public static let NewTab = MZLocalizedString(
            key: "Hotkeys.NewTab.DiscoveryTitle",
            tableName: nil,
            value: "New Tab",
            comment: "A label indicating the keyboard shortcut of creating a new tab. This label is displayed inside the Discoverability overlay when a user presses the Command key. The Discoverability overlay and shortcut become available only when a user has connected a hardware keyboard to an iPad. See https://drive.google.com/file/d/1gH3tbvDceg7yG5N67NIHS-AXgDgCzBHN/view?usp=sharing for more details.")
        public static let NormalBrowsingMode = MZLocalizedString(
            key: "Hotkeys.NormalMode.DiscoveryTitle",
            tableName: nil,
            value: "Normal Browsing Mode",
            comment: "A label indicating the keyboard shortcut of switching from Private Browsing to Normal Browsing Mode. This label is displayed inside the Discoverability overlay when a user presses the Command key. The Discoverability overlay and shortcut become available only when a user has connected a hardware keyboard to an iPad. See https://drive.google.com/file/d/1gH3tbvDceg7yG5N67NIHS-AXgDgCzBHN/view?usp=sharing for more details.")
        public static let OpenNewTabInTabTray = MZLocalizedString(
            key: "TabTray.OpenNewTab.KeyCodeTitle",
            tableName: nil,
            value: "Open New Tab",
            comment: "A label indicating the keyboard shortcut of opening a new tab in the tab tray. This label is displayed inside the Discoverability overlay when a user presses the Command key. The Discoverability overlay and shortcut become available only when a user has connected a hardware keyboard to an iPad. See https://drive.google.com/file/d/1gH3tbvDceg7yG5N67NIHS-AXgDgCzBHN/view?usp=sharing for more details.")
        public static let PrivateBrowsingMode = MZLocalizedString(
            key: "Hotkeys.PrivateMode.DiscoveryTitle",
            tableName: nil,
            value: "Private Browsing Mode",
            comment: "A label indicating the keyboard shortcut of switching from Normal Browsing mode to Private Browsing Mode. This label is displayed inside the Discoverability overlay when a user presses the Command key. The Discoverability overlay and shortcut become available only when a user has connected a hardware keyboard to an iPad. See https://drive.google.com/file/d/1gH3tbvDceg7yG5N67NIHS-AXgDgCzBHN/view?usp=sharing for more details.")
        public static let ReloadPage = MZLocalizedString(
            key: "Hotkeys.Reload.DiscoveryTitle",
            tableName: nil,
            value: "Reload Page",
            comment: "A label indicating the keyboard shortcut of reloading the current page. This label is displayed inside the Discoverability overlay when a user presses the Command key. The Discoverability overlay and shortcut become available only when a user has connected a hardware keyboard to an iPad. See https://drive.google.com/file/d/1gH3tbvDceg7yG5N67NIHS-AXgDgCzBHN/view?usp=sharing for more details.")
        public static let ReloadWithoutCache = MZLocalizedString(
            key: "Keyboard.Shortcuts.RefreshWithoutCache.v108",
            tableName: nil,
            value: "Reload Ignoring Cache",
            comment: "A label indicating the keyboard shortcut to reload a tab without it's cache. This label is displayed in the Discoverability overlay when a user presses the Command key. The Discoverability overlay and shortcut become available only when a user has connected a hardware keyboard to an iPad.")
        public static let SelectLocationBar = MZLocalizedString(
            key: "Hotkeys.SelectLocationBar.DiscoveryTitle",
            tableName: nil,
            value: "Select Location Bar",
            comment: "A label indicating the keyboard shortcut of directly accessing the URL, location, bar. This label is displayed inside the Discoverability overlay when a user presses the Command key. The Discoverability overlay and shortcut become available only when a user has connected a hardware keyboard to an iPad. See https://drive.google.com/file/d/1gH3tbvDceg7yG5N67NIHS-AXgDgCzBHN/view?usp=sharing for more details.")
        public static let Settings = MZLocalizedString(
            key: "Keyboard.Shortcuts.Settings",
            tableName: nil,
            value: "Settings",
            comment: "A label indicating the keyboard shortcut of opening the application's settings menu. This label is displayed inside the Discoverability overlay when a user presses the Command key. The Discoverability overlay and shortcut become available only when a user has connected a hardware keyboard to an iPad. See https://drive.google.com/file/d/1gH3tbvDceg7yG5N67NIHS-AXgDgCzBHN/view?usp=sharing for more details.")
        public static let ShowBookmarks = MZLocalizedString(
            key: "Keyboard.Shortcuts.ShowBookmarks",
            tableName: nil,
            value: "Show Bookmarks",
            comment: "A label indicating the keyboard shortcut of showing all bookmarks. This label is displayed in the Discoverability overlay when a user presses the Command key. The Discoverability overlay and shortcut become available only when a user has connected a hardware keyboard to an iPad. See https://drive.google.com/file/d/1gH3tbvDceg7yG5N67NIHS-AXgDgCzBHN/view?usp=sharing for more details.")
        public static let ShowDownloads = MZLocalizedString(
            key: "Keyboard.Shortcuts.ShowDownloads",
            tableName: nil,
            value: "Show Downloads",
            comment: "A label indcating the keyboard shortcut of showing all downloads. This label is displayed in the Discoverability overlay when a user presses the Command key. The Discoverability overlay and shortcut become available only when a user has connected a hardware keyboard to an iPad. See https://drive.google.com/file/d/1gH3tbvDceg7yG5N67NIHS-AXgDgCzBHN/view?usp=sharing for more details.")
        public static let ShowFirstTab = MZLocalizedString(
            key: "Keyboard.Shortcuts.ShowFirstTab",
            tableName: nil,
            value: "Show First Tab",
            comment: "A label indicating the keyboard shortcut to switch from the current tab to the first tab. This label is displayed in the Discoverability overlay when a user presses the Command key. The Discoverability overlay and shortcut become available only when a user has connected a hardware keyboard to an iPad. See https://drive.google.com/file/d/1gH3tbvDceg7yG5N67NIHS-AXgDgCzBHN/view?usp=sharing for more details.")
        public static let ShowHistory = MZLocalizedString(
            key: "Keyboard.Shortcuts.ShowHistory",
            tableName: nil,
            value: "Show History",
            comment: "A label indicating the keyboard shortcut of showing all history. This label is displayed in the Discoverability overlay when a user presses the Command key. The Discoverability overlay and shortcut become available only when a user has connected a hardware keyboard to an iPad. See https://drive.google.com/file/d/1gH3tbvDceg7yG5N67NIHS-AXgDgCzBHN/view?usp=sharing for more details.")
        public static let ShowLastTab = MZLocalizedString(
            key: "Keyboard.Shortcuts.ShowLastTab",
            tableName: nil,
            value: "Show Last Tab",
            comment: "A label indicating the keyboard shortcut switch from your current tab to the last tab. This label is displayed in the Discoverability overlay when a user presses the Command key. The Discoverability overlay and shortcut become available only when a user has connected a hardware keyboard to an iPad. See https://drive.google.com/file/d/1gH3tbvDceg7yG5N67NIHS-AXgDgCzBHN/view?usp=sharing for more details.")
        public static let ShowNextTab = MZLocalizedString(
            key: "Hotkeys.ShowNextTab.DiscoveryTitle",
            tableName: nil,
            value: "Show Next Tab",
            comment: "A label indicating the keyboard shortcut of switching to a subsequent tab. This label is displayed inside the Discoverability overlay when a user presses the Command key. The Discoverability overlay and shortcut become available only when a user has connected a hardware keyboard to an iPad. See https://drive.google.com/file/d/1gH3tbvDceg7yG5N67NIHS-AXgDgCzBHN/view?usp=sharing for more details.")
        public static let ShowPreviousTab = MZLocalizedString(
            key: "Hotkeys.ShowPreviousTab.DiscoveryTitle",
            tableName: nil,
            value: "Show Previous Tab",
            comment: "A label indicating the keyboard shortcut of switching to a tab immediately preceding to the currently selected tab. This label is displayed inside the Discoverability overlay when a user presses the Command key. The Discoverability overlay and shortcut become available only when a user has connected a hardware keyboard to an iPad. See https://drive.google.com/file/d/1gH3tbvDceg7yG5N67NIHS-AXgDgCzBHN/view?usp=sharing for more details.")
        public static let ShowTabTray = MZLocalizedString(
            key: "Tab.ShowTabTray.KeyCodeTitle",
            tableName: nil,
            value: "Show All Tabs",
            comment: "A label indicating the keyboard shortcut of showing the tab tray. This label is displayed inside the Discoverability overlay when a user presses the Command key. The Discoverability overlay and shortcut become available only when a user has connected a hardware keyboard to an iPad. See https://drive.google.com/file/d/1gH3tbvDceg7yG5N67NIHS-AXgDgCzBHN/view?usp=sharing for more details.")
        public static let ZoomIn = MZLocalizedString(
            key: "Keyboard.Shortcuts.ZoomIn",
            tableName: nil,
            value: "Zoom In",
            comment: "A label indicating the keyboard shortcut of enlarging the view of the current web page. This label is displayed in the Discoverability overlay when a user presses the Command key. The Discoverability overlay and shortcut become available only when a user has connected a hardware keyboard to an iPad. See https://drive.google.com/file/d/1gH3tbvDceg7yG5N67NIHS-AXgDgCzBHN/view?usp=sharing for more details.")
        public static let ZoomOut = MZLocalizedString(
            key: "Keyboard.Shortcuts.ZoomOut",
            tableName: nil,
            value: "Zoom Out",
            comment: "A label indicating the keyboard shortcut of shrinking the view of the current web page. This label is displayed in the Discoverability overlay when a user presses the Command key. The Discoverability overlay and shortcut become available only when a user has connected a hardware keyboard to an iPad. See https://drive.google.com/file/d/1gH3tbvDceg7yG5N67NIHS-AXgDgCzBHN/view?usp=sharing for more details.")

        public struct Sections {
            public static let Bookmarks = MZLocalizedString(
                key: "Keyboard.Shortcuts.Section.Bookmark",
                tableName: nil,
                value: "Bookmarks",
                comment: "A label indicating a grouping of related keyboard shortcuts describing actions a user can do with Bookmarks. This label is displayed inside the Discoverability overlay when a user presses the Command key. The Discoverability overlay and shortcut become available only when a user has connected a hardware keyboard to an iPad. See https://drive.google.com/file/d/1gH3tbvDceg7yG5N67NIHS-AXgDgCzBHN/view?usp=sharing for more details.")
            public static let History = MZLocalizedString(
                key: "Keyboard.Shortcuts.Section.History",
                tableName: nil,
                value: "History",
                comment: "A label indicating a grouping of related keyboard shortcuts describing actions a user can do with History. This label is displayed inside the Discoverability overlay when a user presses the Command key. The Discoverability overlay and shortcut become available only when a user has connected a hardware keyboard to an iPad. See https://drive.google.com/file/d/1gH3tbvDceg7yG5N67NIHS-AXgDgCzBHN/view?usp=sharing for more details.")
            public static let Tools = MZLocalizedString(
                key: "Keyboard.Shortcuts.Section.Tools",
                tableName: nil,
                value: "Tools",
                comment: "A label indicating a grouping of related keyboard shortcuts describing actions a user can do with locally saved items. This label is displayed inside the Discoverability overlay when a user presses the Command key. The Discoverability overlay and shortcut become available only when a user has connected a hardware keyboard to an iPad. See https://drive.google.com/file/d/1gH3tbvDceg7yG5N67NIHS-AXgDgCzBHN/view?usp=sharing for more details.")
            public static let Window = MZLocalizedString(
                key: "Keyboard.Shortcuts.Section.Window",
                tableName: nil,
                value: "Window",
                comment: "A label indicating a grouping of related keyboard shortcuts describing actions a user can take when navigating between their availale set of tabs. This label is displayed inside the Discoverability overlay when a user presses the Command key. The Discoverability overlay and shortcut become available only when a user has connected a hardware keyboard to an iPad. See https://drive.google.com/file/d/1gH3tbvDceg7yG5N67NIHS-AXgDgCzBHN/view?usp=sharing for more details.")
        }
    }
}

// MARK: - Library Panel
extension String {
    /// Identifiers of all new strings should begin with `LibraryPanel.{PanelName}.`
    public struct LibraryPanel {
        public struct Sections {
            public static let Today = MZLocalizedString(
                key: "Today",
                tableName: nil,
                value: "Today",
                comment: "This label is meant to signify the section containing a group of items from the current day.")
            public static let Yesterday = MZLocalizedString(
                key: "Yesterday",
                tableName: nil,
                value: "Yesterday",
                comment: "This label is meant to signify the section containing a group of items from the past 24 hours.")
            public static let LastWeek = MZLocalizedString(
                key: "Last week",
                tableName: nil,
                value: "Last week",
                comment: "This label is meant to signify the section containing a group of items from the past seven days.")
            public static let LastMonth = MZLocalizedString(
                key: "Last month",
                tableName: nil,
                value: "Last month",
                comment: "This label is meant to signify the section containing a group of items from the past thirty days.")
            public static let Older = MZLocalizedString(
                key: "LibraryPanel.Section.Older",
                tableName: nil,
                value: "Older",
                comment: "This label is meant to signify the section containing a group of items that are older than thirty days.")
        }

        public struct Bookmarks { }

        public struct History {
            public static let HistoryPanelClearHistoryButtonTitle = MZLocalizedString(
                key: "HistoryPanel.ClearHistoryButtonTitle",
                tableName: nil,
                value: "Clear Recent History…",
                comment: "Title for button in the history panel to clear recent history")
            public static let SearchHistoryPlaceholder = MZLocalizedString(
                key: "LibraryPanel.History.SearchHistoryPlaceholder.v99",
                tableName: nil,
                value: "Enter search terms",
                comment: "In the history panel, users will be able to search terms in their browsing history. This placeholder text inside the search component will indicate that a user can search through their browsing history.")
            public static let NoHistoryResult = MZLocalizedString(
                key: "LibraryPanel.History.NoHistoryFound.v99",
                tableName: nil,
                value: "No history found",
                comment: "In the history panel, users will be able to search terms in their browsing history. This label is shown when there is no results after querying the search terms in the user's history.")
            public static let RecentlyClosedTabs = MZLocalizedString(
                key: "LibraryPanel.History.RecentlyClosedTabs.v99",
                tableName: nil,
                value: "Recently Closed Tabs",
                comment: "In the history panel, this is the title on the button that navigates the user to a screen showing their recently closed tabs.")
            public static let RecentlyClosedTabsButtonTitle = MZLocalizedString(
                key: "HistoryPanel.RecentlyClosedTabsButton.Title",
                tableName: nil,
                value: "Recently Closed",
                comment: "Title for the Recently Closed button in the History Panel")
            public static let SyncedHistory = MZLocalizedString(
                key: "LibraryPanel.History.SyncedHistory.v100",
                tableName: nil,
                value: "Synced History",
                comment: "Within the History Panel, users can see the option of viewing their history from synced tabs.")
            public static let ClearHistoryMenuTitle = MZLocalizedString(
                key: "LibraryPanel.History.ClearHistoryMenuTitle.v100",
                tableName: nil,
                value: "Removes history (including history synced from other devices), cookies and other browsing data.",
                comment: "Within the History Panel, users can open an action menu to clear recent history.")
            public static let ClearGroupedTabsTitle = MZLocalizedString(
                key: "LibraryPanel.History.ClearGroupedTabsTitle.v100",
                tableName: nil,
                value: "Delete all sites in %@?",
                comment: "Within the History Panel, users can delete search group sites history. %@ represents the search group name.")
            public static let ClearGroupedTabsCancel = MZLocalizedString(
                key: "LibraryPanel.History.ClearGroupedTabsCancel.v100",
                tableName: nil,
                value: "Cancel",
                comment: "Within the History Panel, users can delete search group sites history. They can cancel this action by pressing a cancel button.")
            public static let ClearGroupedTabsDelete = MZLocalizedString(
                key: "LibraryPanel.History.ClearGroupedTabsDelete.v100",
                tableName: nil,
                value: "Delete",
                comment: "Within the History Panel, users can delete search group sites history. They need to confirm the action by pressing the delete button.")
            public static let Delete = MZLocalizedString(
                key: "LibraryPanel.History.DeleteGroupedItem.v104",
                tableName: nil,
                value: "Delete",
                comment: "Within the history panel, a user can navigate into a screen with only grouped history items. Within that screen, a user can now swipe to delete a single item in the list. This label informs the user of a deletion action on the item.")
        }

        public struct ReadingList { }

        public struct Downloads { }
    }
}

// MARK: - Micro survey
extension String {
    public struct Microsurvey {
        public struct Prompt {
            public static let LogoImageA11yLabel = MZLocalizedString(
                key: "Microsurvey.Prompt.LogoImage.AccessibilityLabel.v129",
                tableName: "Microsurvey",
                value: "%@ Logo",
                comment: "On top of the bottom toolbar, there can be a microsurvey prompt, this is the logo image that appears on the prompt to inform the prompt is coming from the app specifically. Placeholder is for the app name.")
            public static let TitleLabel = MZLocalizedString(
                key: "Microsurvey.Prompt.TitleLabel.v127",
                tableName: "Microsurvey",
                value: "Help us make %@ better. It only takes a minute.",
                comment: "On top of the bottom toolbar, there can be a microsurvey prompt, this is the title for the text that appears on the prompt to inform the user that this is a prompt to take a survey. Placeholder is for the app name.")
            public static let TakeSurveyButton = MZLocalizedString(
                key: "Microsurvey.Prompt.Button.v127",
                tableName: "Microsurvey",
                value: "Continue",
                comment: "On top of the bottom toolbar, there can be a microsurvey prompt, this is the title for the button that appears on the prompt that allows the user to tap on and navigates them to the microsurvey to respond to.")
            public static let CloseButtonAccessibilityLabel = MZLocalizedString(
                key: "Microsurvey.Prompt.Close.Button.AccessibilityLabel.v127",
                tableName: "Microsurvey",
                value: "Close",
                comment: "On top of the bottom toolbar, there can be a microsurvey prompt, this is the accessibility label for the close button that appears on the prompt that allows the user to dismiss the microsurvey prompt.")
        }

        public struct Survey {
            public static let LogoImageA11yLabel = MZLocalizedString(
                key: "Microsurvey.Survey.LogoImage.AccessibilityLabel.v129",
                tableName: "Microsurvey",
                value: "%@ Logo",
                comment: "After engaging with the microsurvey prompt, the microsurvey pops up as a bottom sheet for the user to answer, this is the logo image that appears on the bottom sheet that informs the user that it is coming from the app specifically. Placeholder is for the app name.")
            public static let HeaderLabel = MZLocalizedString(
                key: "Microsurvey.Survey.HeaderLabel.v129",
                tableName: "Microsurvey",
                value: "Please complete survey",
                comment: "After engaging with the microsurvey prompt, the microsurvey pops up as a bottom sheet for the user to answer, this is the title for the header on the screen.")
            public static let CloseButtonAccessibilityLabel = MZLocalizedString(
                key: "Microsurvey.Survey.Close.Button.AccessibilityLabel.v127",
                tableName: "Microsurvey",
                value: "Close",
                comment: "After engaging with the microsurvey prompt, the microsurvey pops up as a bottom sheet for the user to answer, this is the accessibility label for close button that dismisses the sheet.")
            public static let SelectedRadioButtonAccessibilityLabel = MZLocalizedString(
                key: "Microsurvey.Survey.RadioButton.Selected.AccessibilityLabel.v129",
                tableName: "Microsurvey",
                value: "Selected",
                comment: "After engaging with the microsurvey prompt, the microsurvey pops up as a bottom sheet for the user to answer, this is the accessibility label that states whether the survey option was selected.")
            public static let UnselectedRadioButtonAccessibilityLabel = MZLocalizedString(
                key: "Microsurvey.Survey.RadioButton.Unselected.AccessibilityLabel.v129",
                tableName: "Microsurvey",
                value: "Unselected",
                comment: "After engaging with the microsurvey prompt, the microsurvey pops up as a bottom sheet for the user to answer, this is the accessibility label that states whether the survey option was not selected.")
            public static let OptionsOrderAccessibilityLabel = MZLocalizedString(
                key: "Microsurvey.Survey.OptionsOrder.AccessibilityLabel.v129",
                tableName: "Microsurvey",
                value: "%@ out of %@",
                comment: "After engaging with the microsurvey prompt, the microsurvey pops up as a bottom sheet for the user to answer, this is the accessibility label that states the order the survey option in the list of options. First placeholder is the number the option is in the list and the second placeholder is the total number of options such as 1 out of 6.")
            public static let PrivacyPolicyLinkButtonTitle = MZLocalizedString(
                key: "Microsurvey.Survey.PrivacyPolicyLink.v127",
                tableName: "Microsurvey",
                value: "Privacy notice",
                comment: "After engaging with the microsurvey prompt, the microsurvey pops up as a bottom sheet for the user to answer, this the title of a link on the survey and allows the user to navigate to our privacy policy details.")
            public static let SubmitSurveyButton = MZLocalizedString(
                key: "Microsurvey.Survey.Button.v127",
                tableName: "Microsurvey",
                value: "Submit",
                comment: "After engaging with the microsurvey prompt, the microsurvey pops up as a bottom sheet for the user to answer, this the title of button on the survey that a user can tap on to submit their responses.")

            public struct Options {
                public static let LikertScaleOption1 = MZLocalizedString(
                    key: "Microsurvey.Survey.Options.LikertScaleOption1.v127",
                    tableName: "Microsurvey",
                    value: "Very satisfied",
                    comment: "On the microsurvey, this is the title for one of the options that the user can select to answer the survey.")
                public static let LikertScaleOption2 = MZLocalizedString(
                    key: "Microsurvey.Survey.Options.LikertScaleOption2.v127",
                    tableName: "Microsurvey",
                    value: "Satisfied",
                    comment: "On the microsurvey, this is the title for one of the options that the user can select to answer the survey.")
                public static let LikertScaleOption3 = MZLocalizedString(
                    key: "Microsurvey.Survey.Options.LikertScaleOption3.v127",
                    tableName: "Microsurvey",
                    value: "Neutral",
                    comment: "On the microsurvey, this is the title for one of the options that the user can select to answer the survey.")
                public static let LikertScaleOption4 = MZLocalizedString(
                    key: "Microsurvey.Survey.Options.LikertScaleOption4.v127",
                    tableName: "Microsurvey",
                    value: "Dissatisfied",
                    comment: "On the microsurvey, this is the title for one of the options that the user can select to answer the survey.")
                public static let LikertScaleOption5 = MZLocalizedString(
                    key: "Microsurvey.Survey.Options.LikertScaleOption5.v127",
                    tableName: "Microsurvey",
                    value: "Very dissatisfied",
                    comment: "On the microsurvey, this is the title for one of the options that the user can select to answer the survey.")
                public static let LikertScaleOption6 = MZLocalizedString(
                    key: "Microsurvey.Survey.Options.LikertScaleOption6.v129",
                    tableName: "Microsurvey",
                    value: "I don’t use it",
                    comment: "On the microsurvey, this is the title for one of the options that the user can select to answer the survey. It indicates that the user has not use the feature that the survey is inquiring about.")
            }

            public struct ConfirmationPage {
                public static let HeaderLabel = MZLocalizedString(
                    key: "Microsurvey.Survey.ConfirmationPage.HeaderLabel.v127",
                    tableName: "Microsurvey",
                    value: "Survey complete",
                    comment: "On the microsurvey, which is a bottom sheet that pops up with a survey question and options, this is the title for the header on the microsurvey when the user has completed the survey.")
                public static let ConfirmationLabel = MZLocalizedString(
                    key: "Microsurvey.Survey.ConfirmationPage.ConfirmationLabel.v127",
                    tableName: "Microsurvey",
                    value: "Thanks for your feedback!",
                    comment: "On the microsurvey, which is a bottom sheet that pops up with a survey question and options, this is the text shown on the confirmation page when the user has completed the survey.")
            }
        }
    }
}

// MARK: - Onboarding screens
extension String {
    public struct Onboarding {
        public static let PrivacyPolicyLinkButtonTitle = MZLocalizedString(
            key: "Onboarding.Welcome.Link.Action.v114",
            tableName: "Onboarding",
            value: "Learn more in our privacy notice",
            comment: "String used to describe the title of link button is on the welcome onboarding page for current version in our Onboarding screens.")
        public static let LaterAction = MZLocalizedString(
            key: "Onboarding.LaterAction.v115",
            tableName: "Onboarding",
            value: "Skip",
            comment: "Describes an action on some of the Onboarding screen, including the wallpaper onboarding screen. This string will be on a button so user can skip that onboarding page.")

        public struct Intro {
            public static let DescriptionPart1 = MZLocalizedString(
                key: "Onboarding.IntroDescriptionPart1.v114",
                tableName: "Onboarding",
                value: "Indie. Non-profit. For good.",
                comment: "String used to describes what Firefox is on the first onboarding page in our Onboarding screens. Indie means small independant.")
            public static let DescriptionPart2 = MZLocalizedString(
                key: "Onboarding.IntroDescriptionPart2.v114",
                tableName: "Onboarding",
                value: "Committed to the promise of a better Internet for everyone.",
                comment: "String used to describes what Firefox is on the first onboarding page in our Onboarding screens.")
        }

        public struct Wallpaper {
            public static let Title = MZLocalizedString(
                key: "Onboarding.Wallpaper.Title.v114",
                tableName: "Onboarding",
                value: "Choose a %@ Wallpaper",
                comment: "Title for the wallpaper onboarding page in our Onboarding screens. This describes to the user that they can choose different wallpapers. Placeholder is for app name.")
            public static let Action = MZLocalizedString(
                key: "Onboarding.Wallpaper.Action.v114",
                tableName: "Onboarding",
                value: "Set Wallpaper",
                comment: "Description for the wallpaper onboarding page in our Onboarding screens. This describes to the user that they can set a wallpaper.")
            public static let SelectorTitle = MZLocalizedString(
                key: "Onboarding.Wallpaper.SelectorTitle.v114",
                tableName: "Onboarding",
                value: "Try a splash of color",
                comment: "Title for the wallpaper onboarding modal displayed on top of the homepage. This describes to the user that they can choose different wallpapers.")
            public static let SelectorDescription = MZLocalizedString(
                key: "Onboarding.Wallpaper.Description.v114",
                tableName: "Onboarding",
                value: "Choose a wallpaper that speaks to you.",
                comment: "Description for the wallpaper onboarding modal displayed on top of the homepage. This describes to the user that they can choose different wallpapers.")
            public static let ClassicWallpaper = MZLocalizedString(
                key: "Onboarding.Wallpaper.Accessibility.Classic.v114",
                tableName: "Onboarding",
                value: "Classic Wallpaper",
                comment: "Accessibility label for the wallpaper onboarding modal displayed on top of the homepage. This describes to the user that which type of wallpaper they are seeing.")
            public static let LimitedEditionWallpaper = MZLocalizedString(
                key: "Onboarding.Wallpaper.Accessibility.LimitedEdition.v114",
                tableName: "Onboarding",
                value: "Limited Edition Wallpaper",
                comment: "Accessibility label for the wallpaper onboarding modal displayed on top of the homepage. This describes to the user that which type of wallpaper they are seeing.")
        }

        public struct Welcome {
            public static let CloseButtonAccessibilityLabel = MZLocalizedString(
                key: "Onboarding.Welcome.Close.AccessibilityLabel.v121",
                tableName: "Onboarding",
                value: "Close and exit %@ onboarding",
                comment: "Accessibility label for close button that dismisses the welcome onboarding screen. Placeholder is for the app name.")
            public static let Title = MZLocalizedString(
                key: "Onboarding.Welcome.Title.v114",
                tableName: "Onboarding",
                value: "Welcome to an independent internet",
                comment: "String used to describes the title of what Firefox is on the welcome onboarding page for current version in our Onboarding screens.")
            public static let Description = MZLocalizedString(
                key: "Onboarding.Welcome.Description.v120",
                tableName: "Onboarding",
                value: "Our non-profit backed browser helps stop companies from secretly following you around the web.",
                comment: "String used to describes the description of what Firefox is on the welcome onboarding page for current version in our Onboarding screens. Placeholder is for the app name.")
            public static let TitleTreatmentA = MZLocalizedString(
                key: "Onboarding.Welcome.Title.TreatementA.v120",
                tableName: "Onboarding",
                value: "We love keeping you safe",
                comment: "String used to describes the title of what Firefox is on the welcome onboarding page for current version in our Onboarding screens.")
            public static let DescriptionTreatementA = MZLocalizedString(
                key: "Onboarding.Welcome.Description.TreatementA.v120",
                tableName: "Onboarding",
                value: "Our non-profit backed browser helps stop companies from secretly following you around the web.",
                comment: "String used to describes the description of what Firefox is on the welcome onboarding page for current version in our Onboarding screens.")
            public static let GetStartedAction = MZLocalizedString(
                key: "Onboarding.Welcome.Action.v114",
                tableName: "Onboarding",
                value: "Get Started",
                comment: "Describes the action on the first onboarding page in our Onboarding screen. This string will be on a button so user can continue the onboarding.")
            public static let ActionTreatementA = MZLocalizedString(
                key: "Onboarding.Welcome.ActionTreatementA.v114",
                tableName: "Onboarding",
                value: "Set as Default Browser",
                comment: "Describes the action on the first onboarding page in our Onboarding screen. This indicates that the user will set their default browser to Firefox.")
            public static let Skip = MZLocalizedString(
                key: "Onboarding.Welcome.Skip.v114",
                tableName: "Onboarding",
                value: "Skip",
                comment: "Describes the action on the first onboarding page in our Onboarding screen. This string will be on a button so user can skip this onboarding card.")
        }

        public struct Sync {
            public static let Title = MZLocalizedString(
                key: "Onboarding.Sync.Title.v120",
                tableName: "Onboarding",
                value: "Stay encrypted when you hop between devices",
                comment: "String used to describes the title of what Firefox is on the Sync onboarding page for current version in our Onboarding screens.")
            public static let Description = MZLocalizedString(
                key: "Onboarding.Sync.Description.v123",
                tableName: "Onboarding",
                value: "%@ encrypts your passwords, bookmarks, and more when you’re synced.",
                comment: "String used to describes the description of what Firefox is on the Sync onboarding page for current version in our Onboarding screens. Placeholder is for the app name.")
            public static let SignInAction = MZLocalizedString(
                key: "Onboarding.Sync.SignIn.Action.v114",
                tableName: "Onboarding",
                value: "Sign In",
                comment: "String used to describes the option to skip the Sync sign in during onboarding for the current version in Firefox Onboarding screens.")
            public static let SkipAction = MZLocalizedString(
                key: "Onboarding.Sync.Skip.Action.v114",
                tableName: "Onboarding",
                value: "Skip",
                comment: "String used to describes the option to skip the Sync sign in during onboarding for the current version in Firefox Onboarding screens.")
        }

        public struct Notification {
            public static let Title = MZLocalizedString(
                key: "Onboarding.Notification.Title.v120",
                tableName: "Onboarding",
                value: "Notifications help you stay safer with %@",
                comment: "String used to describe the title of the notification onboarding page in our Onboarding screens. Placeholder is for the app name.")
            public static let Description = MZLocalizedString(
                key: "Onboarding.Notification.Description.v120",
                tableName: "Onboarding",
                value: "Securely send tabs between your devices and discover other privacy features in %@.",
                comment: "String used to describe the description of the notification onboarding page in our Onboarding screens. Placeholder is for the app name.")
            public static let ContinueAction = MZLocalizedString(
                key: "Onboarding.Notification.Continue.Action.v114",
                tableName: "Onboarding",
                value: "Continue",
                comment: "String used to describe the option to continue to ask for the notification permission in Firefox Onboarding screens.")
            public static let TurnOnNotificationsAction = MZLocalizedString(
                key: "Onboarding.Notification.TurnOnNotifications.Action.v114",
                tableName: "Onboarding",
                value: "Turn On Notifications",
                comment: "String used to describe the option to continue to ask for the notification permission in Firefox Onboarding screens.")
            public static let SkipAction = MZLocalizedString(
                key: "Onboarding.Notification.Skip.Action.v115",
                tableName: "Onboarding",
                value: "Skip",
                comment: "String used to describe the option to skip the notification permission in Firefox Onboarding screens.")
        }

        public struct DefaultBrowserPopup {
            public static let Title = MZLocalizedString(
                key: "DefaultBrowserPopup.Title.v114",
                tableName: "Onboarding",
                value: "Switch Your Default Browser",
                comment: "The title on the Default Browser Popup, which is a card with instructions telling the user how to set Firefox as their default browser.")
            public static let FirstInstruction = MZLocalizedString(
                key: "DefaultBrowserPopup.FirstLabel.v114",
                tableName: "Onboarding",
                value: "1. Go to *Settings*",
                comment: "The first label on the Default Browser Popup, which is a card with instructions telling the user how to set Firefox as their default browser. The *text inside asterisks* denotes part of the string to bold, please leave the text inside the '*' so that it is bolded correctly.")
            public static let SecondInstruction = MZLocalizedString(
                key: "DefaultBrowserPopup.SecondLabel.v114",
                tableName: "Onboarding",
                value: "2. Tap *Default Browser App*",
                comment: "The second label on the Default Browser Popup, which is a card with instructions telling the user how to set Firefox as their default browser. The *text inside asterisks* denotes part of the string to bold, please leave the text inside the '*' so that it is bolded correctly.")
            public static let ThirdInstruction = MZLocalizedString(
                key: "DefaultBrowserPopup.ThirdLabel.v114",
                tableName: "Onboarding",
                value: "3. Select *%@*",
                comment: "The third label on the Default Browser Popup, which is a card with instructions telling the user how to set Firefox as their default browser. Placeholder is the app name. The *text inside asterisks* denotes part of the string to bold, please leave the text inside the '*' so that it is bolded correctly.")
            public static let DescriptionFooter = MZLocalizedString(
                key: "DefaultBrowserPopup.DescriptionFooter.v124",
                tableName: "Onboarding",
                value: "*Is %@ already your default?* Close this message and tap Skip.",
                comment: "The footer label on the Default Browser Popup, which is below all the instructions asking the users if their Firefox browser is the default browser. If it is then close this message and tap skip. The *text inside asterisks* denotes part of the string to bold, please leave the text inside the '*' so that it is bolded correctly.")
            public static let ButtonTitle = MZLocalizedString(
                key: "DefaultBrowserPopup.ButtonTitle.v114",
                tableName: "Onboarding",
                value: "Go to Settings",
                comment: "The title of the button on the Default Browser Popup, which is a card with instructions telling the user how to set Firefox as their default browser.")
        }

        public struct Customization {
            public struct Intro {
                public static let Title = MZLocalizedString(
                    key: "Onboarding.Customization.Intro.Title.v123",
                    tableName: "Onboarding",
                    value: "%@ puts you in control",
                    comment: "String used to describe the title of the customization onboarding page in our Onboarding screens. Placeholder is for the app name.")
                public static let Description = MZLocalizedString(
                    key: "Onboarding.Customization.Intro.Description.v123",
                    tableName: "Onboarding",
                    value: "Set your theme and toolbar to match your unique browsing style.",
                    comment: "String used to describe the description label of the customization onboarding page in our Onboarding screens.")
                public static let ContinueAction = MZLocalizedString(
                    key: "Onboarding.Customization.Intro.Continue.Action.v123",
                    tableName: "Onboarding",
                    value: "Customize %@",
                    comment: "String used to describe the option to continue to the next onboarding card in Firefox Onboarding screens. Placeholder is for the app name.")
                public static let SkipAction = MZLocalizedString(
                    key: "Onboarding.Customization.Intro.Skip.Action.v123",
                    tableName: "Onboarding",
                    value: "Start Browsing",
                    comment: "String used to describe the option to skip the customization cards in Firefox Onboarding screens and start browsing.")
            }

            public struct Theme {
                public static let Title = MZLocalizedString(
                    key: "Onboarding.Customization.Theme.Title.v123",
                    tableName: "Onboarding",
                    value: "Pick a theme",
                    comment: "String used to describe the title of the theme customization onboarding page in our Onboarding screens.")
                public static let Description = MZLocalizedString(
                    key: "Onboarding.Customization.Theme.Description.v123",
                    tableName: "Onboarding",
                    value: "See the web in the best light.",
                    comment: "String used to describe the description label of the theme customization onboarding page in our Onboarding screens.")
                public static let SystemAction = MZLocalizedString(
                    key: "Onboarding.Customization.Theme.System.Action.v123",
                    tableName: "Onboarding",
                    value: "System Auto",
                    comment: "On the theme customization onboarding card, the string used to describe the option to set the theme to system theme from the available choices.")
                public static let LightAction = MZLocalizedString(
                    key: "Onboarding.Customization.Theme.Light.Action.v123",
                    tableName: "Onboarding",
                    value: "Light",
                    comment: "On the theme customization onboarding card, the string used to describe the option to set the theme to light theme from the available choices.")
                public static let DarkAction = MZLocalizedString(
                    key: "Onboarding.Customization.Theme.Dark.Action.v123",
                    tableName: "Onboarding",
                    value: "Dark",
                    comment: "On the theme customization onboarding card, the string used to describe the option to set the theme to dark theme from the available choices.")
                public static let ContinueAction = MZLocalizedString(
                    key: "Onboarding.Customization.Theme.Continue.Action.v123",
                    tableName: "Onboarding",
                    value: "Save and Continue",
                    comment: "String used to describe the option to save the user setting and continue to the next onboarding in Firefox Onboarding screens.")
                public static let SkipAction = MZLocalizedString(
                    key: "Onboarding.Customization.Theme.Skip.Action.v123",
                    tableName: "Onboarding",
                    value: "Skip",
                    comment: "String used to describe the option to skip the theme customization in Firefox Onboarding screens.")
            }

            public struct Toolbar {
                public static let Title = MZLocalizedString(
                    key: "Onboarding.Customization.Toolbar.Title.v123",
                    tableName: "Onboarding",
                    value: "Pick a toolbar placement",
                    comment: "String used to describe the title of the toolbar customization onboarding page in our Onboarding screens.")
                public static let Description = MZLocalizedString(
                    key: "Onboarding.Customization.Toolbar.Description.v123",
                    tableName: "Onboarding",
                    value: "Keep searches within reach.",
                    comment: "String used to describe the description label of the toolbar customization onboarding page in our Onboarding screens.")
                public static let TopAction = MZLocalizedString(
                    key: "Onboarding.Customization.Toolbar.Top.Action.v123",
                    tableName: "Onboarding",
                    value: "Top",
                    comment: "On the toolbar customization onboarding card, the string used to describe the option to set the toolbar at the top of the screen.")
                public static let BottomAction = MZLocalizedString(
                    key: "Onboarding.Customization.Toolbar.Bottom.Action.v123",
                    tableName: "Onboarding",
                    value: "Bottom",
                    comment: "On the toolbar customization onboarding card, the string used to describe the option to set the toolbar at the bottom of the screen.")
                public static let ContinueAction = MZLocalizedString(
                    key: "Onboarding.Customization.Toolbar.Continue.Action.v123",
                    tableName: "Onboarding",
                    value: "Save and Start Browsing",
                    comment: "String used to describe the option to save set preferences and leave onboarding to start browsing in the app.")
                public static let SkipAction = MZLocalizedString(
                    key: "Onboarding.Customization.Toolbar.Skip.Action.v123",
                    tableName: "Onboarding",
                    value: "Skip",
                    comment: "String used to describe the option to skip the toolbar customization in Firefox Onboarding screens and start browisg in the app.")
            }
        }
    }
}

// MARK: - Upgrade CoverSheet
extension String {
    public struct Upgrade {
        public struct Welcome {
            public static let Title = MZLocalizedString(
                key: "Upgrade.Welcome.Title.v114",
                tableName: "Upgrade",
                value: "Welcome to a more personal internet",
                comment: "Title string used to welcome back users in the Upgrade screens. This screen is shown after user upgrades Firefox version.")
            public static let Description = MZLocalizedString(
                key: "Upgrade.Welcome.Description.v114",
                tableName: "Upgrade",
                value: "New colors. New convenience. Same commitment to people over profits.",
                comment: "Description string used to welcome back users in the Upgrade screens. This screen is shown after user upgrades Firefox version.")
            public static let Action = MZLocalizedString(
                key: "Upgrade.Welcome.Action.v114",
                tableName: "Upgrade",
                value: "Set as Default Browser",
                comment: "Describes the action on the first upgrade page in the Upgrade screen. This string will be on a button so user can continue the Upgrade.")
        }

        public struct Sync {
            public static let Title = MZLocalizedString(
                key: "Upgrade.SyncSign.Title.v114",
                tableName: "Upgrade",
                value: "Switching screens is easier than ever",
                comment: "Title string used to sign in to sync in the Upgrade screens. This screen is shown after user upgrades Firefox version.")
            public static let Description = MZLocalizedString(
                key: "Upgrade.SyncSign.Description.v114",
                tableName: "Upgrade",
                value: "Pick up where you left off with tabs from other devices now on your homepage.",
                comment: "Description string used to sign in to sync in the Upgrade screens. This screen is shown after user upgrades Firefox version.")
            public static let Action = MZLocalizedString(
                key: "Upgrade.SyncSign.Action.v114",
                tableName: "Upgrade",
                value: "Sign In",
                comment: "Describes an action on the sync upgrade page in our Upgrade screens. This string will be on a button so user can sign up or login directly in the upgrade.")
        }
    }
}

// MARK: - Research Surface
extension String {
    public struct ResearchSurface {
        public static let BodyText = MZLocalizedString(
            key: "Body.Text.v112",
            tableName: "ResearchSurface",
            value: "Please help make %@ better by taking a short survey.",
            comment: "On the Research Survey popup, the text that explains what the screen is about. Placeholder is for the app name.")
        public static let TakeSurveyButtonLabel = MZLocalizedString(
            key: "PrimaryButton.Label.v112",
            tableName: "ResearchSurface",
            value: "Take Survey",
            comment: "On the Research Survey popup, the text for the button that, when tapped, will dismiss the popup and take the user to a survey.")
        public static let DismissButtonLabel = MZLocalizedString(
            key: "SecondaryButton.Label.v112",
            tableName: "ResearchSurface",
            value: "No Thanks",
            comment: "On the Research Survey popup, the text for the button that, when tapped, will dismiss this screen, and the user will not be taken to the survey.")
    }
}

// MARK: - Search
extension String {
    public struct Search {
        public static let SuggestSectionTitle = MZLocalizedString(
            key: "Search.SuggestSectionTitle.v102",
            tableName: nil,
            value: "Firefox Suggest",
            comment: "When making a new search from the awesome bar, suggestions appear to the user as they write new letters in their search. Different types of suggestions can appear. This string will be used as a header to separate Firefox suggestions from normal suggestions.")
        public static let SponsoredSuggestionDescription = MZLocalizedString(
            key: "Search.SponsoredSuggestionDescription.v119",
            tableName: "Search",
            value: "Sponsored",
            comment: "When making a new search from the awesome bar, suggestions appear to the user as they write new letters in their search. Different types of suggestions can appear. This string will be used as a label for sponsored Firefox suggestions.")
        public static let EngineSectionTitle = MZLocalizedString(
            key: "Search.EngineSection.Title.v108",
            tableName: "SearchHeaderTitle",
            value: "%@ search",
            comment: "When making a new search from the awesome bar, search results appear as the user write new letters in their search. Different sections with results from the selected search engine will appear. This string will be used as a header to separate the selected engine search results from current search query.")
        public static let GoogleEngineSectionTitle = MZLocalizedString(
            key: "Search.Google.Title.v108",
            tableName: "SearchHeaderTitle",
            value: "Google Search",
            comment: "When making a new search from the awesome bar, search results appear as the user write new letters in their search. This string will be used as a header for Google search results listed as suggestions.")
    }
}

// MARK: - Settings screen
extension String {
    public struct Settings {
        public struct About {
            public static let RateOnAppStore = MZLocalizedString(
                key: "Ratings.Settings.RateOnAppStore",
                tableName: nil,
                value: "Rate on App Store",
                comment: "A label indicating the action that a user can rate the Firefox app in the App store.")
        }

        public struct SectionTitles {
            public static let TabsTitle = MZLocalizedString(
                key: "Settings.Tabs.Title",
                tableName: nil,
                value: "Tabs",
                comment: "In the settings menu, this is the title for the Tabs customization section option")
        }

        public struct Homepage {
            public struct Current {
                public static let Description = MZLocalizedString(
                    key: "Settings.Home.Current.Description.v101",
                    tableName: nil,
                    value: "Choose what displays as the homepage.",
                    comment: "This is the description below the settings section located in the menu under customize current homepage. It describes what the options in the section are for.")
            }

            public struct CustomizeFirefoxHome {
                public static let JumpBackIn = MZLocalizedString(
                    key: "Settings.Home.Option.JumpBackIn",
                    tableName: nil,
                    value: "Jump Back In",
                    comment: "In the settings menu, in the Firefox homepage customization section, this is the title for the option that allows users to toggle the Jump Back In section on homepage on or off")
                public static let RecentlyVisited = MZLocalizedString(
                    key: "Settings.Home.Option.RecentlyVisited",
                    tableName: nil,
                    value: "Recently Visited",
                    comment: "In the settings menu, in the Firefox homepage customization section, this is the title for the option that allows users to toggle Recently Visited section on the Firfox homepage on or off")
                public static let RecentlySaved = MZLocalizedString(
                    key: "Settings.Home.Option.RecentlySaved",
                    tableName: nil,
                    value: "Recently Saved",
                    comment: "In the settings menu, in the Firefox homepage customization section, this is the title for the option that allows users to toggle Recently Saved section on the Firefox homepage on or off")
                public static let Bookmarks = MZLocalizedString(
                    key: "Settings.Home.Option.Bookmarks.v128",
                    tableName: "CustomizeFirefoxHome",
                    value: "Bookmarks",
                    comment: "In the settings menu, in the Firefox homepage customization section, this is the title for the option that allows users to toggle Bookmarks section on the Firefox homepage on or off")
                public static let Shortcuts = MZLocalizedString(
                    key: "Settings.Home.Option.Shortcuts",
                    tableName: nil,
                    value: "Shortcuts",
                    comment: "In the settings menu, in the Firefox homepage customization section, this is the title for the option that allows users to toggle Shortcuts section on the Firefox homepage on or off")
                public static let Pocket = MZLocalizedString(
                    key: "Settings.Home.Option.Pocket",
                    tableName: nil,
                    value: "Recommended by Pocket",
                    comment: "In the settings menu, in the Firefox homepage customization section, this is the title for the option that allows users to turn the Pocket Recommendations section on the Firefox homepage on or off")
                public static let ThoughtProvokingStories = MZLocalizedString(
                    key: "Settings.Home.Option.ThoughtProvokingStories.v116",
                    tableName: "CustomizeFirefoxHome",
                    value: "Thought-Provoking Stories",
                    comment: "In the settings menu, in the Firefox homepage customization section, this is the title for the option that allows users to turn the Pocket Recommendations section on the Firefox homepage on or off")
                public static let ThoughtProvokingStoriesSubtitle = MZLocalizedString(
                    key: "Settings.Home.Option.ThoughtProvokingStories.subtitle.v116",
                    tableName: "CustomizeFirefoxHome",
                    value: "Articles powered by %@",
                    comment: "In the settings menu, in the Firefox homepage customization section, this is the subtitle for the option that allows users to turn the Pocket Recommendations section on the Firefox homepage on or off. The placeholder is the pocket app name.")
                public static let Title = MZLocalizedString(
                    key: "Settings.Home.Option.Title.v101",
                    tableName: nil,
                    value: "Include on Homepage",
                    comment: "In the settings menu, this is the title of the Firefox Homepage customization settings section")
                public static let Description = MZLocalizedString(
                    key: "Settings.Home.Option.Description.v101",
                    tableName: nil,
                    value: "Choose what’s included on the Firefox homepage.",
                    comment: "In the settings menu, on the Firefox homepage customization section, this is the description below the section, describing what the options in the section are for.")
                public static let Wallpaper = MZLocalizedString(
                    key: "Settings.Home.Option.Wallpaper",
                    tableName: nil,
                    value: "Wallpaper",
                    comment: "In the settings menu, on the Firefox homepage customization section, this is the title for the option that allows users to access the wallpaper settings for the application.")
            }

            public struct Shortcuts {
                public static let RowSettingFooter = MZLocalizedString(
                    key: "ActivityStream.TopSites.RowSettingFooter",
                    tableName: nil,
                    value: "Set Rows",
                    comment: "The title for the setting page which lets you select the number of top site rows")
                public static let ToggleOn = MZLocalizedString(
                    key: "Settings.Homepage.Shortcuts.ToggleOn.v100",
                    tableName: nil,
                    value: "On",
                    comment: "Toggled ON to show the shortcuts section")
                public static let ToggleOff = MZLocalizedString(
                    key: "Settings.Homepage.Shortcuts.ToggleOff.v100",
                    tableName: nil,
                    value: "Off",
                    comment: "Toggled OFF to hide the shortcuts section")
                public static let ShortcutsPageTitle = MZLocalizedString(
                    key: "Settings.Homepage.Shortcuts.ShortcutsPageTitle.v100",
                    tableName: nil,
                    value: "Shortcuts",
                    comment: "Users can disable or enable shortcuts related settings. This string is the title of the page to change your shortcuts settings.")
                public static let ShortcutsToggle = MZLocalizedString(
                    key: "Settings.Homepage.Shortcuts.ShortcutsToggle.v100",
                    tableName: nil,
                    value: "Shortcuts",
                    comment: "This string is the title of the toggle to disable the shortcuts section in the settings page.")
                public static let SponsoredShortcutsToggle = MZLocalizedString(
                    key: "Settings.Homepage.Shortcuts.SponsoredShortcutsToggle.v100",
                    tableName: nil,
                    value: "Sponsored Shortcuts",
                    comment: "This string is the title of the toggle to disable the sponsored shortcuts functionnality which can be enabled in the shortcut sections. This toggle is in the settings page.")
                public static let Rows = MZLocalizedString(
                    key: "Settings.Homepage.Shortcuts.Rows.v100",
                    tableName: nil,
                    value: "Rows",
                    comment: "This string is the title of the setting button which can be clicked to open a page to customize the number of rows in the shortcuts section")
                public static let RowsPageTitle = MZLocalizedString(
                    key: "Settings.Homepage.Shortcuts.RowsPageTitle.v100",
                    tableName: nil,
                    value: "Rows",
                    comment: "This string is the title of the page to customize the number of rows in the shortcuts section")
            }

            public struct StartAtHome {
                public static let SectionTitle = MZLocalizedString(
                    key: "Settings.Home.Option.StartAtHome.Title",
                    tableName: nil,
                    value: "Opening screen",
                    comment: "Title for the section in the settings menu where users can configure the behaviour of the Start at Home feature on the Firefox Homepage.")
                public static let SectionDescription = MZLocalizedString(
                    key: "Settings.Home.Option.StartAtHome.Description",
                    tableName: nil,
                    value: "Choose what you see when you return to Firefox.",
                    comment: "In the settings menu, in the Start at Home customization options, this is text that appears below the section, describing what the section settings do.")
                public static let AfterFourHours = MZLocalizedString(
                    key: "Settings.Home.Option.StartAtHome.AfterFourHours",
                    tableName: nil,
                    value: "Homepage after four hours of inactivity",
                    comment: "In the settings menu, on the Start at Home homepage customization option, this allows users to set this setting to return to the Homepage after four hours of inactivity.")
                public static let Always = MZLocalizedString(
                    key: "Settings.Home.Option.StartAtHome.Always",
                    tableName: nil,
                    value: "Homepage",
                    comment: "In the settings menu, on the Start at Home homepage customization option, this allows users to set this setting to return to the Homepage every time they open up Firefox")
                public static let Never = MZLocalizedString(
                    key: "Settings.Home.Option.StartAtHome.Never",
                    tableName: nil,
                    value: "Last tab",
                    comment: "In the settings menu, on the Start at Home homepage customization option, this allows users to set this setting to return to the last tab they were on, every time they open up Firefox")
            }

            public struct Wallpaper {
                public static let PageTitle = MZLocalizedString(
                    key: "Settings.Home.Option.Wallpaper.Title",
                    tableName: nil,
                    value: "Wallpaper",
                    comment: "In the settings menu, on the Firefox wallpaper customization screen, this is the title of that screen, which allows users to change the wallpaper settings for the application.")
                public static let CollectionTitle = MZLocalizedString(
                    key: "Settings.Home.Option.Wallpaper.CollectionTitle",
                    tableName: nil,
                    value: "OPENING SCREEN",
                    comment: "In the settings menu, on the Firefox wallpaper customization screen, this is the title of the section that allows users to change the wallpaper settings for the application.")
                public static let SwitchTitle = MZLocalizedString(
                    key: "Settings.Home.Option.Wallpaper.SwitchTitle.v99",
                    tableName: nil,
                    value: "Change wallpaper by tapping Firefox homepage logo",
                    comment: "In the settings menu, on the Firefox wallpaper customization screen, this is the string titling the switch button's function, which allows a user to toggle wallpaper switching from the homepage logo on or off.")
                public static let WallpaperUpdatedToastLabel = MZLocalizedString(
                    key: "Settings.Home.Option.Wallpaper.UpdatedToast",
                    tableName: nil,
                    value: "Wallpaper Updated!",
                    comment: "In the settings menu, on the Firefox wallpaper customization screen, this is the title of toast that comes up when the user changes wallpaper, which lets them know that the wallpaper has been updated.")
                public static let WallpaperUpdatedToastButton = MZLocalizedString(
                    key: "Settings.Home.Option.Wallpaper.UpdatedToastButton",
                    tableName: nil,
                    value: "View",
                    comment: "In the settings menu, on the Firefox wallpaper customization screen, this is the title of the button found on the toast that comes up once the user changes wallpaper, and allows users to dismiss the settings page. In this case, consider View as a verb - the action of dismissing settings and seeing the wallpaper.")

                public static let ClassicWallpaper = MZLocalizedString(
                    key: "Settings.Home.Option.Wallpaper.Classic.Title.v106",
                    tableName: nil,
                    value: "Classic %@",
                    comment: "In the settings menu, on the Firefox wallpaper customization screen, this is the title of the group of wallpapers that are always available to the user. The %@ will be replaced by the app name and thus doesn't need translation.")
                public static let LimitedEditionWallpaper = MZLocalizedString(
                    key: "Settings.Home.Option.Wallpaper.LimitedEdition.Title.v106",
                    tableName: nil,
                    value: "Limited Edition",
                    comment: "In the settings menu, on the Firefox wallpaper customization screen, this is the title of the group of wallpapers that are seasonally available to the user.")
                public static let IndependentVoicesDescription = MZLocalizedString(
                    key: "Settings.Home.Option.Wallpaper.LimitedEdition.IndependentVoices.Description.v106",
                    tableName: nil,
                    value: "The new Independent Voices collection.",
                    comment: "In the settings menu, on the Firefox wallpaper customization screen, this is the description of the group of wallpapers that are seasonally available to the user.")
                public static let LimitedEditionDefaultDescription = MZLocalizedString(
                    key: "Settings.Home.Option.Wallpaper.LimitedEdition.Default.Description.v106",
                    tableName: nil,
                    value: "Try the new collection.",
                    comment: "In the settings menu, on the Firefox wallpaper customization screen, this is the default description of the group of wallpapers that are seasonally available to the user.")
                public static let LearnMoreButton = MZLocalizedString(
                    key: "Settings.Home.Option.Wallpaper.LearnMore.v106",
                    tableName: nil,
                    value: "Learn more",
                    comment: "In the settings menu, on the Firefox wallpaper customization screen, this is the button title of the group of wallpapers that are seasonally available to the user.")

                // Accessibility
                public struct AccessibilityLabels {
                    public static let FxHomepageWallpaperButton = MZLocalizedString(
                        key: "FxHomepage.Wallpaper.ButtonLabel.v99",
                        tableName: nil,
                        value: "Firefox logo, change the wallpaper.",
                        comment: "On the firefox homepage, the string read by the voice over prompt for accessibility, for the button which changes the wallpaper")
                    public static let ToggleButton = MZLocalizedString(
                        key: "Settings.Home.Option.Wallpaper.Accessibility.ToggleButton",
                        tableName: nil,
                        value: "Homepage wallpaper cycle toggle",
                        comment: "In the settings menu, on the Firefox wallpaper customization screen, this is the accessibility string of the toggle for turning wallpaper cycling shortcut on or off on the homepage.")
                    public static let DefaultWallpaper = MZLocalizedString(
                        key: "Settings.Home.Option.Wallpaper.Accessibility.DefaultWallpaper.v99",
                        tableName: nil,
                        value: "Default clear wallpaper.",
                        comment: "In the settings menu, on the Firefox wallpaper customization screen, this is the accessibility string for the default wallpaper.")
                    public static let FxAmethystWallpaper = MZLocalizedString(
                        key: "Settings.Home.Option.Wallpaper.Accessibility.AmethystWallpaper.v99",
                        tableName: nil,
                        value: "Firefox wallpaper, amethyst pattern.",
                        comment: "In the settings menu, on the Firefox wallpaper customization screen, this is the accessibility string for the amethyst firefox wallpaper.")
                    public static let FxSunriseWallpaper = MZLocalizedString(
                        key: "Settings.Home.Option.Wallpaper.Accessibility.SunriseWallpaper.v99",
                        tableName: nil,
                        value: "Firefox wallpaper, sunrise pattern.",
                        comment: "In the settings menu, on the Firefox wallpaper customization screen, this is the title accessibility string for the sunrise firefox wallpaper.")
                    public static let FxCeruleanWallpaper = MZLocalizedString(
                        key: "Settings.Home.Option.Wallpaper.Accessibility.CeruleanWallpaper.v99",
                        tableName: nil,
                        value: "Firefox wallpaper, cerulean pattern.",
                        comment: "In the settings menu, on the Firefox wallpaper customization screen, this is the title accessibility string for the cerulean firefox wallpaper.")
                    public static let FxBeachHillsWallpaper = MZLocalizedString(
                        key: "Settings.Home.Option.Wallpaper.Accessibility.BeachHillsWallpaper.v100",
                        tableName: nil,
                        value: "Firefox wallpaper, beach hills pattern.",
                        comment: "In the settings menu, on the Firefox wallpaper customization screen, this is the title accessibility string for the beach hills firefox wallpaper.")
                    public static let FxTwilightHillsWallpaper = MZLocalizedString(
                        key: "Settings.Home.Option.Wallpaper.Accessibility.TwilightHillsWallpaper.v100",
                        tableName: nil,
                        value: "Firefox wallpaper, twilight hills pattern.",
                        comment: "In the settings menu, on the Firefox wallpaper customization screen, this is the title accessibility string for the twilight hills firefox wallpaper.")
                }
            }
        }

        public struct Tabs {
            public static let TabsSectionTitle = MZLocalizedString(
                key: "Settings.Tabs.CustomizeTabsSection.Title",
                tableName: nil,
                value: "Customize Tab Tray",
                comment: "In the settings menu, in the Tabs customization section, this is the title for the Tabs Tray customization section. The tabs tray is accessed from firefox hompage")
            public static let InactiveTabs = MZLocalizedString(
                key: "Settings.Tabs.CustomizeTabsSection.InactiveTabs",
                tableName: nil,
                value: "Inactive Tabs",
                comment: "This is the description for the setting that toggles the Inactive Tabs feature in the settings menu under the Tabs customization section. Inactive tabs are a separate section of tabs that appears in the Tab Tray, which can be enabled or not")
            public static let InactiveTabsDescription = MZLocalizedString(
                key: "Settings.Tabs.CustomizeTabsSection.InactiveTabsDescription.v101",
                tableName: nil,
                value: "Tabs you haven’t viewed for two weeks get moved to the inactive section.",
                comment: "This is the description for the setting that toggles the Inactive Tabs feature in the settings menu under the Tabs customization section. Inactive tabs are a separate section of tabs that appears in the Tab Tray, which can be enabled or not")
            public static let TabGroups = MZLocalizedString(
                key: "Settings.Tabs.CustomizeTabsSection.TabGroups",
                tableName: nil,
                value: "Tab Groups",
                comment: "In the settings menu, in the Tabs customization section, this is the title for the setting that toggles the Tab Groups feature - where tabs from related searches are grouped - on or off")
        }

        public struct Notifications {
            public static let Title = MZLocalizedString(
                key: "Settings.Notifications.Title.v112",
                tableName: "Settings",
                value: "Notifications",
                comment: "In the settings menu, in the Privacy section, this is the title for Notifications customization section."
            )
            public static let SyncNotificationsTitle = MZLocalizedString(
                key: "Settings.Notifications.SyncNotificationsTitle.v112",
                tableName: "Settings",
                value: "Sync",
                comment: "This is the title for the setting that toggles Sync related notifications in the settings menu under the Notifications section."
            )
            public static let SyncNotificationsStatus = MZLocalizedString(
                key: "Settings.Notifications.SyncNotificationsStatus.v112",
                tableName: "Settings",
                value: "This must be turned on to receive tabs and get notified when you sign in on another device.",
                comment: "This is the description for the setting that toggles Sync related notifications in the settings menu under the Notifications section."
            )
            public static let TipsAndFeaturesNotificationsTitle = MZLocalizedString(
                key: "Settings.Notifications.TipsAndFeaturesNotificationsTitle.v112",
                tableName: "Settings",
                value: "Tips and Features",
                comment: "This is the title for the setting that toggles Tips and Features feature in the settings menu under the Notifications section."
            )
            public static let TipsAndFeaturesNotificationsStatus = MZLocalizedString(
                key: "Settings.Notifications.TipsAndFeaturesNotificationsStatus.v112",
                tableName: "Settings",
                value: "Learn about useful features and how to get the most out of %@.",
                comment: "This is the description for the setting that toggles Tips and Features feature in the settings menu under the Notifications section. The placeholder will be replaced with the app name."
            )
            public static let TurnOnNotificationsTitle = MZLocalizedString(
                key: "Settings.Notifications.TurnOnNotificationsTitle.v112",
                tableName: "Settings",
                value: "Turn on Notifications",
                comment: "This is the title informing the user needs to turn on notifications in iOS Settings."
            )
            public static let TurnOnNotificationsMessage = MZLocalizedString(
                key: "Settings.Notifications.TurnOnNotificationsMessage.v112",
                tableName: "Settings",
                value: "Go to your device Settings to turn on notifications in %@",
                comment: "This is the title informing the user needs to turn on notifications in iOS Settings. The placeholder will be replaced with the app name."
            )
            public static let systemNotificationsDisabledMessage = MZLocalizedString(
                key: "Settings.Notifications.SystemNotificationsDisabledMessage.v112",
                tableName: "Settings",
                value: "You turned off all %@ notifications. Turn them on by going to device Settings > Notifications > %@",
                comment: "This is the footer title informing the user needs to turn on notifications in iOS Settings. Both placeholders will be replaced with the app name."
            )
        }

        public struct Toolbar {
            public static let Toolbar = MZLocalizedString(
                key: "Settings.Toolbar.SettingsTitle",
                tableName: nil,
                value: "Toolbar",
                comment: "In the settings menu, this label indicates that there is an option of customizing the Toolbar appearance.")
            public static let Top = MZLocalizedString(
                key: "Settings.Toolbar.Top",
                tableName: nil,
                value: "Top",
                comment: "In the settings menu, in the Toolbar customization section, this label indicates that selecting this will make the toolbar appear at the top of the screen.")
            public static let Bottom = MZLocalizedString(
                key: "Settings.Toolbar.Bottom",
                tableName: nil,
                value: "Bottom",
                comment: "In the settings menu, in the Toolbar customization section, this label indicates that selecting this will make the toolbar appear at the bottom of the screen.")
        }

        public struct Toggle {
            public static let NoImageMode = MZLocalizedString(
                key: "Settings.NoImageModeBlockImages.Label.v99",
                tableName: nil,
                value: "Block Images",
                comment: "Label for the block images toggle displayed in the settings menu. Enabling this toggle will hide images on any webpage the user visits.")
        }

        public struct Passwords {
            public static let Title = MZLocalizedString(
                key: "Settings.Passwords.Title.v103",
                tableName: nil,
                value: "Passwords",
                comment: "Title for the passwords screen.")
            public static let SavePasswords = MZLocalizedString(
                key: "Settings.Passwords.SavePasswords.v103",
                tableName: nil,
                value: "Save Passwords",
                comment: "Setting that appears in the Passwords screen to enable the built-in password manager so users can save their passwords.")
            public static let OnboardingMessage = MZLocalizedString(
                key: "Settings.Passwords.OnboardingMessage.v103",
                tableName: nil,
                value: "Your passwords are now protected by Face ID, Touch ID or a device passcode.",
                comment: "Message shown when you enter Passwords screen for the first time. It explains how password are protected in the Firefox for iOS application.")
            public static let FingerPrintReason = MZLocalizedString(
                key: "Settings.Passwords.FingerPrintReason.v103",
                tableName: nil,
                value: "Use your fingerprint to access passwords now.",
                comment: "Touch ID prompt subtitle when accessing logins and passwords")
        }

        public struct Sync {
            public static let ButtonTitle = MZLocalizedString(
                key: "Settings.Sync.ButtonTitle.v103",
                tableName: nil,
                value: "Sync and Save Data",
                comment: "Button label that appears in the settings to prompt the user to sign in to Firefox for iOS sync service to sync and save data.")
            public static let ButtonDescription = MZLocalizedString(
                key: "Settings.Sync.ButtonDescription.v103",
                tableName: nil,
                value: "Sign in to sync tabs, bookmarks, passwords, and more.",
                comment: "Ddescription that appears in the settings screen to explain what Firefox Sync is useful for.")

            public struct SignInView {
                public static let Title = MZLocalizedString(
                    key: "Settings.Sync.SignInView.Title.v103",
                    tableName: nil,
                    value: "Sync and Save Data",
                    comment: "Title for the page where the user sign in to their Firefox Sync account.")
            }
        }

        public struct Search {
            public static let Title = MZLocalizedString(
                key: "Settings.Search.PageTitle.v121",
                tableName: "Settings",
                value: "Search",
                comment: "Navigation title for search page in the Settings menu.")
            public static let ShowSearchSuggestions = MZLocalizedString(
                key: "Settings.Search.ShowSuggestions.v121",
                tableName: "Settings",
                value: "Show Search Suggestions",
                comment: "Label for the `show search suggestions` setting, in the Search Settings page.")
            public static let DefaultSearchEngineTitle = MZLocalizedString(
                key: "Settings.Search.DefaultSearchEngine.Title.v121",
                tableName: "Settings",
                value: "Default Search Engine",
                comment: "Title for the `default search engine` settings section in the Search page in the Settings menu.")
            public static let AlternateSearchEnginesTitle = MZLocalizedString(
                key: "Settings.Search.AlternateSearchEngines.Title.v124.v2",
                tableName: "Settings",
                value: "Alternative Search Engines",
                comment: "Title for alternate search engines settings section in the Search page in the Settings menu.")
            public static let EnginesSuggestionsTitle = MZLocalizedString(
                key: "Settings.Search.EnginesSuggestions.Title.v124",
                tableName: "Settings",
                value: "Suggestions from Search Engines",
                comment: "Title for the `Suggestions from Search Engines` settings section in the Search page in the Settings menu.")
            public static let PrivateSessionSetting = MZLocalizedString(
                key: "Settings.Search.PrivateSession.Setting.v124",
                tableName: "Settings",
                value: "Show in Private Sessions",
                comment: "Label for toggle. Explains that in private browsing mode, the search suggestions which appears at the top of the search bar, can be toggled on or off. Located in `Suggestions from Search Engines` and `Address Bar - Firefox Suggest` sections in the Search page in the Settings menu.")
            public static let PrivateSessionDescription = MZLocalizedString(
                key: "Settings.Search.PrivateSession.Description.v125",
                tableName: "Settings",
                value: "Show suggestions from search engines in private sessions",
                comment: "Description for `Show in Private Sessions` toggle, located in `Suggestions from Search Engines` section in the Search page in the Settings menu.")
            public struct AccessibilityLabels {
                public static let DefaultSearchEngine = MZLocalizedString(
                    key: "Settings.Search.Accessibility.DefaultSearchEngine.v121",
                    tableName: "Settings",
                    value: "Default Search Engine",
                    comment: "Accessibility label for default search engine setting.")
                public static let LearnAboutSuggestions = MZLocalizedString(
                    key: "Settings.Search.Accessibility.LearnAboutSuggestions.v124",
                    tableName: "Settings",
                    value: "Learn more about Firefox Suggest",
                    comment: "Accessibility label for Learn more about Firefox Suggest.")
            }

            public struct Suggest {
                public static let AddressBarSettingsTitle = MZLocalizedString(
                    key: "Settings.Search.Suggest.AddressBarSetting.Title.v124",
                    tableName: "Settings",
                    value: "Address bar - Firefox Suggest",
                    comment: "In the Search page of the Settings menu, the title for the Firefox Suggest settings section.")
                public static let ShowNonSponsoredSuggestionsTitle = MZLocalizedString(
                    key: "Settings.Search.Suggest.ShowNonSponsoredSuggestions.Title.v124.v2",
                    tableName: "Settings",
                    value: "Suggestions from the Web",
                    comment: "In the Search page of the Settings menu, the title for setting to enable Suggestions from the web in Firefox.")
                public static let ShowNonSponsoredSuggestionsDescription = MZLocalizedString(
                    key: "Settings.Search.Suggest.ShowNonSponsoredSuggestions.Description.v124.v2",
                    tableName: "Settings",
                    value: "Get suggestions from %@ related to your search",
                    comment: "In the Search page of the Settings menu, the description for the setting to enable Suggestions from Firefox. Placeholder is for the app name - Firefox.")
                public static let ShowSponsoredSuggestionsTitle = MZLocalizedString(
                    key: "Settings.Search.Suggest.ShowSponsoredSuggestions.Title.v124",
                    tableName: "Settings",
                    value: "Suggestions from Sponsors",
                    comment: "In the Search page of the Settings menu, the title for the setting to enable Suggestions from sponsors.")
                public static let ShowSponsoredSuggestionsDescription = MZLocalizedString(
                    key: "Settings.Search.Suggest.ShowSponsoredSuggestions.Description.v124",
                    tableName: "Settings",
                    value: "Support %@ with occasional sponsored suggestions",
                    comment: "In the Search page of the Settings menu, the description for the setting to enable Suggestions from sponsors. Placeholder is for the app name - Firefox.")
                public static let SearchBrowsingHistory = MZLocalizedString(
                    key: "Settings.Search.Suggest.SearchBrowsingHistory.Title.v124",
                    tableName: "Settings",
                    value: "Search Browsing History",
                    comment: "In the Search page of the Settings menu, the title for the setting to enable search browsing history.")
                public static let SearchBookmarks = MZLocalizedString(
                    key: "Settings.Search.Suggest.SearchSearchBookmarks.Title.v124",
                    tableName: "Settings",
                    value: "Search Bookmarks",
                    comment: "In the Search page of the Settings menu, the title for the setting to enable search bookmarks.")
                public static let SearchSyncedTabs = MZLocalizedString(
                    key: "Settings.Search.Suggest.SearchSyncedTabs.Title.v124",
                    tableName: "Settings",
                    value: "Search Synced Tabs",
                    comment: "In the Search page of the Settings menu, the title for the setting to enable synced tabs.")
                public static let PrivateSessionDescription = MZLocalizedString(
                    key: "Settings.Search.Suggest.PrivateSession.Description.v125",
                    tableName: "Settings",
                    value: "Show suggestions from Firefox Suggest in private sessions",
                    comment: "Description for `Show in Private Sessions` toggle, located in `Address Bar - Firefox Suggest` section in the Search page in the Settings menu.")
                public static let LearnAboutSuggestions = MZLocalizedString(
                    key: "Settings.Search.Suggest.LearnAboutSuggestions.v124",
                    tableName: "Settings",
                    value: "Learn more about Firefox Suggest",
                    comment: "In the search page of the Settings menu, the title for the link to the SUMO Page about Firefox Suggest."
                )
            }
        }
    }
}

// MARK: - Share Sheet
extension String {
    public struct ShareSheet {
        public static let CopyButtonTitle = MZLocalizedString(
            key: "ShareSheet.Copy.Title.v108",
            tableName: nil,
            value: "Copy",
            comment: "Button in share sheet to copy the url of the current tab.")
        public static let SendToDeviceButtonTitle = MZLocalizedString(
            key: "ShareSheet.SendToDevice.Title.v108",
            tableName: nil,
            value: "Send Link to Device",
            comment: "Button in the share sheet to send the current link to another device.")
    }
}

// MARK: - Tabs Tray
extension String {
    public struct TabsTray {
        public struct InactiveTabs {
            public static let TabsTrayInactiveTabsSectionClosedAccessibilityTitle = MZLocalizedString(
                key: "TabsTray.InactiveTabs.SectionTitle.Closed.Accessibility.v103",
                tableName: nil,
                value: "View Inactive Tabs",
                comment: "Accessibility title for the inactive tabs section button when section is closed. This section groups all tabs that haven't been used in a while.")
            public static let TabsTrayInactiveTabsSectionOpenedAccessibilityTitle = MZLocalizedString(
                key: "TabsTray.InactiveTabs.SectionTitle.Opened.Accessibility.v103",
                tableName: nil,
                value: "Hide Inactive Tabs",
                comment: "Accessibility title for the inactive tabs section button when section is open. This section groups all tabs that haven't been used in a while.")
            public static let CloseAllInactiveTabsButton = MZLocalizedString(
                key: "InactiveTabs.TabTray.CloseButtonTitle",
                tableName: nil,
                value: "Close All Inactive Tabs",
                comment: "In the Tabs Tray, in the Inactive Tabs section, this is the button the user must tap in order to close all inactive tabs.")
            public static let CloseInactiveTabSwipeActionTitle = MZLocalizedString(
                key: "InactiveTabs.TabTray.CloseSwipeActionTitle.v115",
                tableName: "TabsTray",
                value: "Close",
                comment: "This is the swipe action title for closing an inactive tab by swiping, located in the Inactive Tabs section of the Tabs Tray")
        }

        public struct CloseTabsToast {
            public static let Title = MZLocalizedString(
                key: "CloseTabsToast.Title.v113",
                tableName: "TabsTray",
                value: "Tabs Closed: %d",
                comment: "When the user closes tabs in the tab tray, a popup will appear informing them how many tabs were closed. This is the text for the popup. The placeholder is the number of tabs")
            public static let SingleTabTitle = MZLocalizedString(
                key: "CloseTabsToast.SingleTabTitle.v113",
                tableName: "TabsTray",
                value: "Tab Closed",
                comment: "When the user closes an individual tab in the tab tray, a popup will appear informing them the tab was closed. This is the text for the popup.")
            public static let Action = MZLocalizedString(
                key: "CloseTabsToast.Button.v113",
                tableName: "TabsTray",
                value: "Undo",
                comment: "When the user closes tabs in the tab tray, a popup will appear. This is the title for the button to undo the deletion of those tabs")
        }

        public struct Sync {
            public static let SyncTabs = MZLocalizedString(
                key: "TabsTray.SyncTabs.SyncTabsButton.Title.v119",
                tableName: "TabsTray",
                value: "Sync Tabs",
                comment: "Button label to sync tabs in your account")
            public static let SyncTabsDisabled = MZLocalizedString(
                key: "TabsTray.Sync.SyncTabsDisabled.v116",
                tableName: "TabsTray",
                value: "Turn on tab syncing to view a list of tabs from your other devices.",
                comment: "Users can disable syncing tabs from other devices. In the Sync Tabs panel of the Tab Tray, we inform the user tab syncing can be switched back on to view those tabs.")
        }

        public struct DownloadsPanel {
            public static let EmptyStateTitle = MZLocalizedString(
                key: "DownloadsPanel.EmptyState.Title",
                tableName: nil,
                value: "Downloaded files will show up here.",
                comment: "Title for the Downloads Panel empty state.")
            public static let DeleteTitle = MZLocalizedString(
                key: "DownloadsPanel.Delete.Title",
                tableName: nil,
                value: "Delete",
                comment: "Action button for deleting downloaded files in the Downloads panel.")
            public static let ShareTitle = MZLocalizedString(
                key: "DownloadsPanel.Share.Title",
                tableName: nil,
                value: "Share",
                comment: "Action button for sharing downloaded files in the Downloads panel.")
        }
    }
}

// MARK: - What's New
extension String {
    /// The text for the What's New onboarding card
    public struct WhatsNew {
        public static let RecentButtonTitle = MZLocalizedString(
            key: "Onboarding.WhatsNew.Button.Title",
            tableName: nil,
            value: "Start Browsing",
            comment: "On the onboarding card letting users know what's new in this version of Firefox, this is the title for the button, on the bottom of the card, used to get back to browsing on Firefox by dismissing the onboarding card")
    }
}

// MARK: - Strings: unorganized & unchecked for use
// Here we have the original strings. What follows below is unorganized. As
// the team continues to work on new updates to strings, or to work on a view,
// these strings should be checked if in use, still. If not, they should be
// removed; if used, they should be added to the organized section of this
// file, for easier classification and use.

// MARK: - General
extension String {
    public static let OKString = MZLocalizedString(
        key: "OK",
        tableName: nil,
        value: nil,
        comment: "OK button")
    public static let CancelString = MZLocalizedString(
        key: "Cancel",
        tableName: nil,
        value: nil,
        comment: "Label for Cancel button")
    public static let NotNowString = MZLocalizedString(
        key: "Toasts.NotNow",
        tableName: nil,
        value: "Not Now",
        comment: "label for Not Now button")
    public static let AppStoreString = MZLocalizedString(
        key: "Toasts.OpenAppStore",
        tableName: nil,
        value: "Open App Store",
        comment: "Open App Store button")
    public static let UndoString = MZLocalizedString(
        key: "Toasts.Undo",
        tableName: nil,
        value: "Undo",
        comment: "Label for button to undo the action just performed")
    public static let OpenSettingsString = MZLocalizedString(
        key: "Open Settings",
        tableName: nil,
        value: nil,
        comment: "See http://mzl.la/1G7uHo7")
}

// MARK: - Top Sites
extension String {
    public static let TopSitesRemoveButtonAccessibilityLabel = MZLocalizedString(
        key: "TopSites.RemovePage.Button",
        tableName: nil,
        value: "Remove page — %@",
        comment: "Button shown in editing mode to remove this site from the top sites panel.")
    public static let TopSitesRemoveButtonLargeContentTitle = MZLocalizedString(
        key: "TopSites.RemoveButton.LargeContentTitle.v122",
        tableName: "TabLocation",
        value: "Remove page",
        comment: "Large content title for the button shown in editing mode to remove this site from the top sites panel.")
}

// MARK: - Activity Stream
extension String {
    public static let RecentlySavedSectionTitle = MZLocalizedString(
        key: "ActivityStream.Library.Title",
        tableName: nil,
        value: "Recently Saved",
        comment: "A string used to signify the start of the Recently Saved section in Home Screen.")
    public static let RecentlySavedShowAllText = MZLocalizedString(
        key: "RecentlySaved.Actions.More",
        tableName: nil,
        value: "Show All",
        comment: "More button text for Recently Saved items at the home page.")
    public static let BookmarksSectionTitle = MZLocalizedString(
        key: "ActivityStream.Bookmarks.Title.v128",
        tableName: "ActivityStream",
        value: "Bookmarks",
        comment: "String used in the section title of the Bookmarks section on Home Screen.")
    public static let BookmarksSavedShowAllText = MZLocalizedString(
        key: "Bookmarks.Actions.More.v128",
        tableName: "ActivityStream",
        value: "Show All",
        comment: "Show all button text for Bookmarks items on the home page, which opens the Bookmarks panel when tapped.")
}

// MARK: - Home Panel Context Menu
extension String {
    public static let OpenInNewTabContextMenuTitle = MZLocalizedString(
        key: "HomePanel.ContextMenu.OpenInNewTab",
        tableName: nil,
        value: "Open in New Tab",
        comment: "The title for the Open in New Tab context menu action for sites in Home Panels")
    public static let OpenInNewPrivateTabContextMenuTitle = MZLocalizedString(
        key: "HomePanel.ContextMenu.OpenInNewPrivateTab.v101",
        tableName: nil,
        value: "Open in a Private Tab",
        comment: "The title for the Open in New Private Tab context menu action for sites in Home Panels")
    public static let BookmarkContextMenuTitle = MZLocalizedString(
        key: "HomePanel.ContextMenu.Bookmark",
        tableName: nil,
        value: "Bookmark",
        comment: "The title for the Bookmark context menu action for sites in Home Panels")
    public static let RemoveBookmarkContextMenuTitle = MZLocalizedString(
        key: "HomePanel.ContextMenu.RemoveBookmark",
        tableName: nil,
        value: "Remove Bookmark",
        comment: "The title for the Remove Bookmark context menu action for sites in Home Panels")
    public static let DeleteFromHistoryContextMenuTitle = MZLocalizedString(
        key: "HomePanel.ContextMenu.DeleteFromHistory",
        tableName: nil,
        value: "Delete from History",
        comment: "The title for the Delete from History context menu action for sites in Home Panels")
    public static let ShareContextMenuTitle = MZLocalizedString(
        key: "HomePanel.ContextMenu.Share",
        tableName: nil,
        value: "Share",
        comment: "The title for the Share context menu action for sites in Home Panels")
    public static let RemoveContextMenuTitle = MZLocalizedString(
        key: "HomePanel.ContextMenu.Remove",
        tableName: nil,
        value: "Remove",
        comment: "The title for the Remove context menu action for sites in Home Panels")
    public static let PinTopsiteActionTitle2 = MZLocalizedString(
        key: "ActivityStream.ContextMenu.PinTopsite2",
        tableName: nil,
        value: "Pin",
        comment: "The title for the pinning a topsite action")
    public static let UnpinTopsiteActionTitle2 = MZLocalizedString(
        key: "ActivityStream.ContextMenu.UnpinTopsite",
        tableName: nil,
        value: "Unpin",
        comment: "The title for the unpinning a topsite action")
    public static let AddToShortcutsActionTitle = MZLocalizedString(
        key: "ActivityStream.ContextMenu.AddToShortcuts",
        tableName: nil,
        value: "Add to Shortcuts",
        comment: "The title for the pinning a shortcut action")
}

// MARK: - PhotonActionSheet String
extension String {
    public static let CloseButtonTitle = MZLocalizedString(
        key: "PhotonMenu.close",
        tableName: nil,
        value: "Close",
        comment: "Button for closing the menu action sheet")
}

// MARK: - Home page
extension String {
    public static let SettingsHomePageSectionName = MZLocalizedString(
        key: "Settings.HomePage.SectionName",
        tableName: nil,
        value: "Homepage",
        comment: "Label used as an item in Settings. When touched it will open a dialog to configure the home page and its uses.")
    public static let SettingsHomePageURLSectionTitle = MZLocalizedString(
        key: "Settings.HomePage.URL.Title",
        tableName: nil,
        value: "Current Homepage",
        comment: "Title of the setting section containing the URL of the current home page.")
}

// MARK: - Settings
extension String {
    public static let SettingsGeneralSectionTitle = MZLocalizedString(
        key: "Settings.General.SectionName",
        tableName: nil,
        value: "General",
        comment: "General settings section title")
    public static let SettingsClearPrivateDataClearButton = MZLocalizedString(
        key: "Settings.ClearPrivateData.Clear.Button",
        tableName: nil,
        value: "Clear Private Data",
        comment: "Button in settings that clears private data for the selected items.")
    public static let SettingsClearAllWebsiteDataButton = MZLocalizedString(
        key: "Settings.ClearAllWebsiteData.Clear.Button",
        tableName: nil,
        value: "Clear All Website Data",
        comment: "Button in Data Management that clears all items.")
    public static let SettingsClearSelectedWebsiteDataButton = MZLocalizedString(
        key: "Settings.ClearSelectedWebsiteData.ClearSelected.Button",
        tableName: nil,
        value: "Clear Items: %1$@",
        comment: "Button in Data Management that clears private data for the selected items. Parameter is the number of items to be cleared")
    public static let SettingsClearPrivateDataSectionName = MZLocalizedString(
        key: "Settings.ClearPrivateData.SectionName",
        tableName: nil,
        value: "Clear Private Data",
        comment: "Label used as an item in Settings. When touched it will open a dialog prompting the user to make sure they want to clear all of their private data.")
    public static let SettingsDataManagementSectionName = MZLocalizedString(
        key: "Settings.DataManagement.SectionName",
        tableName: nil,
        value: "Data Management",
        comment: "Label used as an item in Settings. When touched it will open a dialog prompting the user to make sure they want to clear all of their private data.")
    public static let SettingsFilterSitesSearchLabel = MZLocalizedString(
        key: "Settings.DataManagement.SearchLabel",
        tableName: nil,
        value: "Filter Sites",
        comment: "Default text in search bar for Data Management")
    public static let SettingsDataManagementTitle = MZLocalizedString(
        key: "Settings.DataManagement.Title",
        tableName: nil,
        value: "Data Management",
        comment: "Title displayed in header of the setting panel.")
    public static let SettingsWebsiteDataTitle = MZLocalizedString(
        key: "Settings.WebsiteData.Title",
        tableName: nil,
        value: "Website Data",
        comment: "Title displayed in header of the Data Management panel.")
    public static let SettingsWebsiteDataShowMoreButton = MZLocalizedString(
        key: "Settings.WebsiteData.ButtonShowMore",
        tableName: nil,
        value: "Show More",
        comment: "Button shows all websites on website data tableview")
    public static let SettingsDisconnectSyncAlertTitle = MZLocalizedString(
        key: "Settings.Disconnect.Title",
        tableName: nil,
        value: "Disconnect Sync?",
        comment: "Title of the alert when prompting the user asking to disconnect.")
    public static let SettingsDisconnectSyncAlertBody = MZLocalizedString(
        key: "Settings.Disconnect.Body",
        tableName: nil,
        value: "Firefox will stop syncing with your account, but won’t delete any of your browsing data on this device.",
        comment: "Body of the alert when prompting the user asking to disconnect.")
    public static let SettingsDisconnectSyncButton = MZLocalizedString(
        key: "Settings.Disconnect.Button",
        tableName: nil,
        value: "Disconnect Sync",
        comment: "Button displayed at the bottom of settings page allowing users to Disconnect from FxA")
    public static let SettingsDisconnectCancelAction = MZLocalizedString(
        key: "Settings.Disconnect.CancelButton",
        tableName: nil,
        value: "Cancel",
        comment: "Cancel action button in alert when user is prompted for disconnect")
    public static let SettingsDisconnectDestructiveAction = MZLocalizedString(
        key: "Settings.Disconnect.DestructiveButton",
        tableName: nil,
        value: "Disconnect",
        comment: "Destructive action button in alert when user is prompted for disconnect")
    public static let SettingsSearchDoneButton = MZLocalizedString(
        key: "Settings.Search.Done.Button",
        tableName: nil,
        value: "Done",
        comment: "Button displayed at the top of the search settings.")
    public static let SettingsSearchEditButton = MZLocalizedString(
        key: "Settings.Search.Edit.Button",
        tableName: nil,
        value: "Edit",
        comment: "Button displayed at the top of the search settings.")
    public static let SettingsCopyAppVersionAlertTitle = MZLocalizedString(
        key: "Settings.CopyAppVersion.Title",
        tableName: nil,
        value: "Copied to clipboard",
        comment: "Copy app version alert shown in settings.")
    public static let SettingsAutofillCreditCard = MZLocalizedString(
        key: "Settings.AutofillCreditCard.Title.v122",
        tableName: "Settings",
        value: "Payment Methods",
        comment: "Label used as an item in Settings screen. When touched, it will take user to credit card settings page to that will allows to add or modify saved credit cards to allow for autofill in a webpage.")
    public static let SettingsAddressAutofill = MZLocalizedString(
        key: "Settings.AddressAutofill.Title.v126",
        tableName: "Settings",
        value: "Addresses",
        comment: "Label used as an item in Settings screen. When touched, it will take user to address autofill settings page to that will allow user to add or modify saved addresses to allow for autofill in a webpage.")
}

// MARK: - Error pages
extension String {
    public static let ErrorPagesAdvancedButton = MZLocalizedString(
        key: "ErrorPages.Advanced.Button",
        tableName: nil,
        value: "Advanced",
        comment: "Label for button to perform advanced actions on the error page")
    public static let ErrorPagesAdvancedWarning1 = MZLocalizedString(
        key: "ErrorPages.AdvancedWarning1.Text",
        tableName: nil,
        value: "Warning: we can’t confirm your connection to this website is secure.",
        comment: "Warning text when clicking the Advanced button on error pages")
    public static let ErrorPagesAdvancedWarning2 = MZLocalizedString(
        key: "ErrorPages.AdvancedWarning2.Text",
        tableName: nil,
        value: "It may be a misconfiguration or tampering by an attacker. Proceed if you accept the potential risk.",
        comment: "Additional warning text when clicking the Advanced button on error pages")
    public static let ErrorPagesCertWarningDescription = MZLocalizedString(
        key: "ErrorPages.CertWarning.Description",
        tableName: nil,
        value: "The owner of %@ has configured their website improperly. To protect your information from being stolen, Firefox has not connected to this website.",
        comment: "Warning text on the certificate error page")
    public static let ErrorPagesCertWarningTitle = MZLocalizedString(
        key: "ErrorPages.CertWarning.Title",
        tableName: nil,
        value: "This Connection is Untrusted",
        comment: "Title on the certificate error page")
    public static let ErrorPagesGoBackButton = MZLocalizedString(
        key: "ErrorPages.GoBack.Button",
        tableName: nil,
        value: "Go Back",
        comment: "Label for button to go back from the error page")
    public static let ErrorPagesVisitOnceButton = MZLocalizedString(
        key: "ErrorPages.VisitOnce.Button",
        tableName: nil,
        value: "Visit site anyway",
        comment: "Button label to temporarily continue to the site from the certificate error page")
}

// MARK: - Logins Helper
extension String {
    public static let LoginsHelperSaveLoginButtonTitle = MZLocalizedString(
        key: "LoginsHelper.SaveLogin.Button.v122",
        tableName: "LoginsHelper",
        value: "Save",
        comment: "Button to save the user's password")
    public static let LoginsHelperDontSaveButtonTitle = MZLocalizedString(
        key: "LoginsHelper.DontSave.Button.v122",
        tableName: "LoginsHelper",
        value: "Not Now",
        comment: "Button to not save the user's password in the logins helper")
    public static let LoginsHelperUpdateButtonTitle = MZLocalizedString(
        key: "LoginsHelper.Update.Button",
        tableName: nil,
        value: "Update",
        comment: "Button to update the user's password")
    public static let LoginsHelperDontUpdateButtonTitle = MZLocalizedString(
        key: "LoginsHelper.DontUpdate.Button.v122",
        tableName: "LoginsHelper",
        value: "Not Now",
        comment: "Button to not update the user's password in the logins helper")
}

// MARK: - History Panel
extension String {
    public static let HistoryBackButtonTitle = MZLocalizedString(
        key: "HistoryPanel.HistoryBackButton.Title",
        tableName: nil,
        value: "History",
        comment: "Title for the Back to History button in the History Panel")
    public static let EmptySyncedTabsPanelStateTitle = MZLocalizedString(
        key: "HistoryPanel.EmptySyncedTabsState.Title",
        tableName: nil,
        value: "Firefox Sync",
        comment: "Title for the empty synced tabs state in the History Panel")
    public static let EmptySyncedTabsPanelNotSignedInStateDescription = MZLocalizedString(
        key: "HistoryPanel.EmptySyncedTabsPanelNotSignedInState.Description",
        tableName: nil,
        value: "Sign in to view a list of tabs from your other devices.",
        comment: "Description for the empty synced tabs 'not signed in' state in the History Panel")
    public static let EmptySyncedTabsPanelNullStateDescription = MZLocalizedString(
        key: "HistoryPanel.EmptySyncedTabsNullState.Description",
        tableName: nil,
        value: "Your tabs from other devices show up here.",
        comment: "Description for the empty synced tabs null state in the History Panel")
    public static let HistoryPanelEmptyStateTitle = MZLocalizedString(
        key: "HistoryPanel.EmptyState.Title",
        tableName: nil,
        value: "Websites you’ve visited recently will show up here.",
        comment: "Title for the History Panel empty state.")
    public static let RecentlyClosedTabsPanelTitle = MZLocalizedString(
        key: "RecentlyClosedTabsPanel.Title",
        tableName: nil,
        value: "Recently Closed",
        comment: "Title for the Recently Closed Tabs Panel")
    public static let FirefoxHomePage = MZLocalizedString(
        key: "Firefox.HomePage.Title",
        tableName: nil,
        value: "Firefox Home Page",
        comment: "Title for firefox about:home page in tab history list")
    public static let HistoryPanelDelete = MZLocalizedString(
        key: "Delete",
        tableName: "HistoryPanel",
        value: nil,
        comment: "Action button for deleting history entries in the history panel.")
}

// MARK: - Clear recent history action menu
extension String {
    public static let ClearHistoryMenuOptionTheLastHour = MZLocalizedString(
        key: "HistoryPanel.ClearHistoryMenuOptionTheLastHour",
        tableName: nil,
        value: "The Last Hour",
        comment: "Button to perform action to clear history for the last hour")
    public static let ClearHistoryMenuOptionToday = MZLocalizedString(
        key: "HistoryPanel.ClearHistoryMenuOptionToday",
        tableName: nil,
        value: "Today",
        comment: "Button to perform action to clear history for today only")
    public static let ClearHistoryMenuOptionTodayAndYesterday = MZLocalizedString(
        key: "HistoryPanel.ClearHistoryMenuOptionTodayAndYesterday",
        tableName: nil,
        value: "Today and Yesterday",
        comment: "Button to perform action to clear history for yesterday and today")
    public static let ClearHistoryMenuOptionEverything = MZLocalizedString(
        key: "HistoryPanel.ClearHistoryMenuOptionEverything",
        tableName: nil,
        value: "Everything",
        comment: "Option title to clear all browsing history.")
}

// MARK: - Syncing
extension String {
    public static let SyncingMessageWithEllipsis = MZLocalizedString(
        key: "Sync.SyncingEllipsis.Label",
        tableName: nil,
        value: "Syncing…",
        comment: "Message displayed when the user's account is syncing with ellipsis at the end")

    public static let FirefoxSyncOfflineTitle = MZLocalizedString(
        key: "SyncState.Offline.Title",
        tableName: nil,
        value: "Sync is offline",
        comment: "Title for Sync status message when Sync failed due to being offline")
    public static let FirefoxSyncTroubleshootTitle = MZLocalizedString(
        key: "Settings.TroubleShootSync.Title",
        tableName: nil,
        value: "Troubleshoot",
        comment: "Title of link to help page to find out how to solve Sync issues")

    public static let FirefoxSyncBookmarksEngine = MZLocalizedString(
        key: "Bookmarks",
        tableName: nil,
        value: nil,
        comment: "Toggle bookmarks syncing setting")
    public static let FirefoxSyncHistoryEngine = MZLocalizedString(
        key: "History",
        tableName: nil,
        value: nil,
        comment: "Toggle history syncing setting")
    public static let FirefoxSyncTabsEngine = MZLocalizedString(
        key: "Open Tabs",
        tableName: nil,
        value: nil,
        comment: "Toggle tabs syncing setting")
    public static let FirefoxSyncLoginsEngine = MZLocalizedString(
        key: "Sync.LoginsEngine.Title.v122",
        tableName: "FirefoxSync",
        value: "Passwords",
        comment: "Toggle passwords syncing setting, in the Settings > Sync Data menu of the app.")
    public static let FirefoxSyncCreditCardsEngine = MZLocalizedString(
        key: "FirefoxSync.CreditCardsEngine.v122",
        tableName: "FirefoxSync",
        value: "Payment Methods",
        comment: "Toggle for credit cards syncing setting")
    public static let FirefoxSyncAddressesEngine = MZLocalizedString(
        key: "FirefoxSync.AddressAutofillEngine.v124",
        tableName: "FirefoxSync",
        value: "Addresses",
        comment: "Toggle for address autofill syncing setting")
}

// MARK: - Firefox Logins
extension String {
    // Prompts
    public static let SaveLoginUsernamePrompt = MZLocalizedString(
        key: "LoginsHelper.PromptSaveLogin.Title.v122",
        tableName: "FirefoxLogins",
        value: "Save username?",
        comment: "Prompt for saving the username in the Save Logins prompt.")
    public static let SaveLoginPrompt = MZLocalizedString(
        key: "LoginsHelper.PromptSavePassword.Title.v122",
        tableName: "FirefoxLogins",
        value: "Save password?",
        comment: "Prompt for saving a password in the Save Logins prompt.")
    public static let UpdateLoginUsernamePrompt = MZLocalizedString(
        key: "LoginsHelper.PromptUpdateLogin.Title.TwoArg.v122",
        tableName: "FirefoxLogins",
        value: "Update password?",
        comment: "Prompt for updating a password in the Update Password prompt.")
    public static let UpdateLoginPrompt = MZLocalizedString(
        key: "LoginsHelper.PromptUpdateLogin.Title.OneArg.v122",
        tableName: "FirefoxLogins",
        value: "Update password?",
        comment: "Prompt for updating the password in the Update Password prompt.")

    // Setting
    public static let SettingToShowLoginsInAppMenu = MZLocalizedString(
        key: "Settings.ShowLoginsInAppMenu.Title",
        tableName: nil,
        value: "Show in Application Menu",
        comment: "Setting to show Logins & Passwords quick access in the application menu")

    // List view
    public static let LoginsListTitle = MZLocalizedString(
        key: "LoginsList.Title.v122",
        tableName: "FirefoxLogins",
        value: "SAVED PASSWORDS",
        comment: "Title for the list of logins saved by the app")
    public static let LoginsListSearchPlaceholder = MZLocalizedString(
        key: "LoginsList.LoginsListSearchPlaceholder.v122",
        tableName: "FirefoxLogins",
        value: "Search passwords",
        comment: "Placeholder text for search box in logins list view.")

    // Breach Alerts
    public static let BreachAlertsTitle = MZLocalizedString(
        key: "BreachAlerts.Title",
        tableName: nil,
        value: "Website Breach",
        comment: "Title for the Breached Login Detail View.")
    public static let BreachAlertsLearnMore = MZLocalizedString(
        key: "BreachAlerts.LearnMoreButton",
        tableName: nil,
        value: "Learn more",
        comment: "Link to monitor.firefox.com to learn more about breached passwords")
    public static let BreachAlertsBreachDate = MZLocalizedString(
        key: "BreachAlerts.BreachDate",
        tableName: nil,
        value: "This breach occurred on",
        comment: "Describes the date on which the breach occurred")
    public static let BreachAlertsDescription = MZLocalizedString(
        key: "BreachAlerts.Description",
        tableName: nil,
        value: "Passwords were leaked or stolen since you last changed your password. To protect this account, log in to the site and change your password.",
        comment: "Description of what a breach is")
    public static let BreachAlertsLink = MZLocalizedString(
        key: "BreachAlerts.Link",
        tableName: nil,
        value: "Go to",
        comment: "Leads to a link to the breached website")

    // For the DevicePasscodeRequiredViewController
    public static let LoginsDevicePasscodeRequiredMessage = MZLocalizedString(
        key: "Logins.DevicePasscodeRequired.Message.v122",
        tableName: "Credentials",
        value: "To save and automatically fill passwords, enable Face ID, Touch ID, or a device passcode.",
        comment: "Message shown when you enter Logins & Passwords without having a device passcode set.")
    public static let PaymentMethodsDevicePasscodeRequiredMessage = MZLocalizedString(
        key: "Logins.PaymentMethods.DevicePasscodeRequired.Message.v124.v2",
        tableName: "Credentials",
        value: "To save and autofill credit cards, enable Face ID, Touch ID, or a device passcode.",
        comment: "Message shown when you enter Payment Methods without having a device passcode set.")
    public static let LoginsDevicePasscodeRequiredLearnMoreButtonTitle = MZLocalizedString(
        key: "Logins.DevicePasscodeRequired.LearnMoreButtonTitle",
        tableName: nil,
        value: "Learn More",
        comment: "Title of the Learn More button that links to a support page about device passcode requirements.")

    // For the LoginOnboardingViewController
    public static let LoginsOnboardingLearnMoreButtonTitle = MZLocalizedString(
        key: "Logins.Onboarding.LearnMoreButtonTitle",
        tableName: nil,
        value: "Learn More",
        comment: "Title of the Learn More button that links to a support page about device passcode requirements.")
    public static let LoginsOnboardingContinueButtonTitle = MZLocalizedString(
        key: "Logins.Onboarding.ContinueButtonTitle",
        tableName: nil,
        value: "Continue",
        comment: "Title of the Continue button.")
}

// MARK: - Firefox Account
extension String {
    // Settings strings
    public static let FxAFirefoxAccount = MZLocalizedString(
        key: "FxA.FirefoxAccount.v119",
        tableName: "Settings",
        value: "Account",
        comment: "Settings section title for the old Firefox account")
    public static let FxAManageAccount = MZLocalizedString(
        key: "FxA.ManageAccount",
        tableName: nil,
        value: "Manage Account & Devices",
        comment: "Button label to go to Firefox Account settings")
    public static let FxASyncNow = MZLocalizedString(
        key: "FxA.SyncNow",
        tableName: nil,
        value: "Sync Now",
        comment: "Button label to Sync your Firefox Account")
    public static let FxANoInternetConnection = MZLocalizedString(
        key: "FxA.NoInternetConnection",
        tableName: nil,
        value: "No Internet Connection",
        comment: "Label when no internet is present")
    public static let FxASettingsTitle = MZLocalizedString(
        key: "Settings.FxA.Title.v119",
        tableName: "Settings",
        value: "Account",
        comment: "Title displayed in header of the FxA settings panel.")
    public static let FxASettingsSyncSettings = MZLocalizedString(
        key: "Settings.FxA.Sync.SectionName",
        tableName: nil,
        value: "Sync Settings",
        comment: "Label used as a section title in the Firefox Accounts Settings screen.")
    public static let FxASettingsDeviceName = MZLocalizedString(
        key: "Settings.FxA.DeviceName",
        tableName: nil,
        value: "Device Name",
        comment: "Label used for the device name settings section.")

    // Surface error strings
    public static let FxAAccountVerifyPassword = MZLocalizedString(
        key: "Enter your password to connect",
        tableName: nil,
        value: nil,
        comment: "Text message in the settings table view")
}

// MARK: - New tab choice settings
extension String {
    public static let CustomNewPageURL = MZLocalizedString(
        key: "Settings.NewTab.CustomURL",
        tableName: nil,
        value: "Custom URL",
        comment: "Label used to set a custom url as the new tab option (homepage).")
    public static let SettingsNewTabSectionName = MZLocalizedString(
        key: "Settings.NewTab.SectionName",
        tableName: nil,
        value: "New Tab",
        comment: "Label used as an item in Settings. When touched it will open a dialog to configure the new tab behavior.")
    public static let NewTabSectionName =
    MZLocalizedString(
        key: "Settings.NewTab.TopSectionName",
        tableName: nil,
        value: "Show",
        comment: "Label at the top of the New Tab screen after entering New Tab in settings")
    public static let SettingsNewTabTitle = MZLocalizedString(
        key: "Settings.NewTab.Title",
        tableName: nil,
        value: "New Tab",
        comment: "Title displayed in header of the setting panel.")
    public static let NewTabSectionNameFooter = MZLocalizedString(
        key: "Settings.NewTab.TopSectionNameFooter",
        tableName: nil,
        value: "Choose what to load when opening a new tab",
        comment: "Footer at the bottom of the New Tab screen after entering New Tab in settings")
    public static let SettingsNewTabTopSites = MZLocalizedString(
        key: "Settings.NewTab.Option.FirefoxHome",
        tableName: nil,
        value: "Firefox Home",
        comment: "Option in settings to show Firefox Home when you open a new tab")
    public static let SettingsNewTabBlankPage = MZLocalizedString(
        key: "Settings.NewTab.Option.BlankPage",
        tableName: nil,
        value: "Blank Page",
        comment: "Option in settings to show a blank page when you open a new tab")
    public static let SettingsNewTabCustom = MZLocalizedString(
        key: "Settings.NewTab.Option.Custom",
        tableName: nil,
        value: "Custom",
        comment: "Option in settings to show your homepage when you open a new tab")
}

// MARK: - Advanced Sync Settings (Debug)
// For 'Advanced Sync Settings' view, which is a debug setting. English only, there is little value in maintaining L10N strings for these.
extension String {
    public static let SettingsAdvancedAccountTitle = "Advanced Sync Settings"
    public static let SettingsAdvancedAccountCustomFxAContentServerURI = "Custom Account Content Server URI"
    public static let SettingsAdvancedAccountUseCustomFxAContentServerURITitle = "Use Custom FxA Content Server"
    public static let SettingsAdvancedAccountUseReactContentServer = "Use React Content Server"
    public static let SettingsAdvancedAccountCustomSyncTokenServerURI = "Custom Sync Token Server URI"
    public static let SettingsAdvancedAccountUseCustomSyncTokenServerTitle = "Use Custom Sync Token Server"
}

// MARK: - Open With Settings
extension String {
    public static let SettingsOpenWithSectionName = MZLocalizedString(
        key: "Settings.OpenWith.SectionName",
        tableName: nil,
        value: "Mail App",
        comment: "Label used as an item in Settings. When touched it will open a dialog to configure the open with (mail links) behavior.")
    public static let SettingsOpenWithPageTitle = MZLocalizedString(
        key: "Settings.OpenWith.PageTitle",
        tableName: nil,
        value: "Open mail links with",
        comment: "Title for Open With Settings")
}

// MARK: - Third Party Search Engines
extension String {
    public static let ThirdPartySearchEngineAdded = MZLocalizedString(
        key: "Search.ThirdPartyEngines.AddSuccess",
        tableName: nil,
        value: "Added Search engine!",
        comment: "The success message that appears after a user sucessfully adds a new search engine")
    public static let ThirdPartySearchAddTitle = MZLocalizedString(
        key: "Search.ThirdPartyEngines.AddTitle",
        tableName: nil,
        value: "Add Search Provider?",
        comment: "The title that asks the user to Add the search provider")
    public static let ThirdPartySearchAddMessage = MZLocalizedString(
        key: "Search.ThirdPartyEngines.AddMessage",
        tableName: nil,
        value: "The new search engine will appear in the quick search bar.",
        comment: "The message that asks the user to Add the search provider explaining where the search engine will appear")
    public static let ThirdPartySearchCancelButton = MZLocalizedString(
        key: "Search.ThirdPartyEngines.Cancel",
        tableName: nil,
        value: "Cancel",
        comment: "The cancel button if you do not want to add a search engine.")
    public static let ThirdPartySearchOkayButton = MZLocalizedString(
        key: "Search.ThirdPartyEngines.OK",
        tableName: nil,
        value: "OK",
        comment: "The confirmation button")
    public static let ThirdPartySearchFailedTitle = MZLocalizedString(
        key: "Search.ThirdPartyEngines.FailedTitle",
        tableName: nil,
        value: "Failed",
        comment: "A title explaining that we failed to add a search engine")
    public static let ThirdPartySearchFailedMessage = MZLocalizedString(
        key: "Search.ThirdPartyEngines.FailedMessage",
        tableName: nil,
        value: "The search provider could not be added.",
        comment: "A title explaining that we failed to add a search engine")
    public static let CustomEngineFormErrorTitle = MZLocalizedString(
        key: "Search.ThirdPartyEngines.FormErrorTitle",
        tableName: nil,
        value: "Failed",
        comment: "A title stating that we failed to add custom search engine.")
    public static let CustomEngineFormErrorMessage = MZLocalizedString(
        key: "Search.ThirdPartyEngines.FormErrorMessage",
        tableName: nil,
        value: "Please fill all fields correctly.",
        comment: "A message explaining fault in custom search engine form.")
    public static let CustomEngineDuplicateErrorTitle = MZLocalizedString(
        key: "Search.ThirdPartyEngines.DuplicateErrorTitle",
        tableName: nil,
        value: "Failed",
        comment: "A title stating that we failed to add custom search engine.")
    public static let CustomEngineDuplicateErrorMessage = MZLocalizedString(
        key: "Search.ThirdPartyEngines.DuplicateErrorMessage",
        tableName: nil,
        value: "A search engine with this title or URL has already been added.",
        comment: "A message explaining fault in custom search engine form.")
}

// MARK: - Root Bookmarks folders
extension String {
    public static let BookmarksFolderTitleMobile = MZLocalizedString(
        key: "Mobile Bookmarks",
        tableName: "Storage",
        value: nil,
        comment: "The title of the folder that contains mobile bookmarks. This should match bookmarks.folder.mobile.label on Android.")
    public static let BookmarksFolderTitleMenu = MZLocalizedString(
        key: "Bookmarks Menu",
        tableName: "Storage",
        value: nil,
        comment: "The name of the folder that contains desktop bookmarks in the menu. This should match bookmarks.folder.menu.label on Android.")
    public static let BookmarksFolderTitleToolbar = MZLocalizedString(
        key: "Bookmarks Toolbar",
        tableName: "Storage",
        value: nil,
        comment: "The name of the folder that contains desktop bookmarks in the toolbar. This should match bookmarks.folder.toolbar.label on Android.")
    public static let BookmarksFolderTitleUnsorted = MZLocalizedString(
        key: "Unsorted Bookmarks",
        tableName: "Storage",
        value: nil,
        comment: "The name of the folder that contains unsorted desktop bookmarks. This should match bookmarks.folder.unfiled.label on Android.")
}

// MARK: - Bookmark Management
extension String {
    public static let BookmarksFolder = MZLocalizedString(
        key: "Bookmarks.Folder.Label",
        tableName: nil,
        value: "Folder",
        comment: "The label to show the location of the folder where the bookmark is located")
    public static let BookmarksNewBookmark = MZLocalizedString(
        key: "Bookmarks.NewBookmark.Label",
        tableName: nil,
        value: "New Bookmark",
        comment: "The button to create a new bookmark")
    public static let BookmarksNewFolder = MZLocalizedString(
        key: "Bookmarks.NewFolder.Label",
        tableName: nil,
        value: "New Folder",
        comment: "The button to create a new folder")
    public static let BookmarksNewSeparator = MZLocalizedString(
        key: "Bookmarks.NewSeparator.Label",
        tableName: nil,
        value: "New Separator",
        comment: "The button to create a new separator")
    public static let BookmarksEditBookmark = MZLocalizedString(
        key: "Bookmarks.EditBookmark.Label",
        tableName: nil,
        value: "Edit Bookmark",
        comment: "The button to edit a bookmark")
    public static let BookmarksEdit = MZLocalizedString(
        key: "Bookmarks.Edit.Button",
        tableName: nil,
        value: "Edit",
        comment: "The button on the snackbar to edit a bookmark after adding it.")
    public static let BookmarksEditFolder = MZLocalizedString(
        key: "Bookmarks.EditFolder.Label",
        tableName: nil,
        value: "Edit Folder",
        comment: "The button to edit a folder")
    public static let BookmarksDeleteFolderWarningTitle = MZLocalizedString(
        key: "Bookmarks.DeleteFolderWarning.Title",
        tableName: "BookmarkPanelDeleteConfirm",
        value: "This folder isn’t empty.",
        comment: "Title of the confirmation alert when the user tries to delete a folder that still contains bookmarks and/or folders.")
    public static let BookmarksDeleteFolderWarningDescription = MZLocalizedString(
        key: "Bookmarks.DeleteFolderWarning.Description",
        tableName: "BookmarkPanelDeleteConfirm",
        value: "Are you sure you want to delete it and its contents?",
        comment: "Main body of the confirmation alert when the user tries to delete a folder that still contains bookmarks and/or folders.")
    public static let BookmarksDeleteFolderCancelButtonLabel = MZLocalizedString(
        key: "Bookmarks.DeleteFolderWarning.CancelButton.Label",
        tableName: "BookmarkPanelDeleteConfirm",
        value: "Cancel",
        comment: "Button label to cancel deletion when the user tried to delete a non-empty folder.")
    public static let BookmarksDeleteFolderDeleteButtonLabel = MZLocalizedString(
        key: "Bookmarks.DeleteFolderWarning.DeleteButton.Label",
        tableName: "BookmarkPanelDeleteConfirm",
        value: "Delete",
        comment: "Button label for the button that deletes a folder and all of its children.")
    public static let BookmarksPanelDeleteTableAction = MZLocalizedString(
        key: "Delete",
        tableName: "BookmarkPanel",
        value: nil,
        comment: "Action button for deleting bookmarks in the bookmarks panel.")
    public static let BookmarkDetailFieldTitle = MZLocalizedString(
        key: "Bookmark.DetailFieldTitle.Label",
        tableName: nil,
        value: "Title",
        comment: "The label for the Title field when editing a bookmark")
    public static let BookmarkDetailFieldURL = MZLocalizedString(
        key: "Bookmark.DetailFieldURL.Label",
        tableName: nil,
        value: "URL",
        comment: "The label for the URL field when editing a bookmark")
}

// MARK: - Tab tray (chronological tabs)
extension String {
    public static let TabTrayV2Title = MZLocalizedString(
        key: "TabTray.Title",
        tableName: nil,
        value: "Open Tabs",
        comment: "The title for the tab tray")

    // Segmented Control tites for iPad
    public static let TabTraySegmentedControlTitlesTabs = MZLocalizedString(
        key: "TabTray.SegmentedControlTitles.Tabs",
        tableName: nil,
        value: "Tabs",
        comment: "The title on the button to look at regular tabs.")
    public static let TabTraySegmentedControlTitlesPrivateTabs = MZLocalizedString(
        key: "TabTray.SegmentedControlTitles.PrivateTabs",
        tableName: nil,
        value: "Private",
        comment: "The title on the button to look at private tabs.")
    public static let TabTraySegmentedControlTitlesSyncedTabs = MZLocalizedString(
        key: "TabTray.SegmentedControlTitles.SyncedTabs",
        tableName: nil,
        value: "Synced",
        comment: "The title on the button to look at synced tabs.")
}

// MARK: - Clipboard Toast
extension String {
    public static let GoToCopiedLink = MZLocalizedString(
        key: "ClipboardToast.GoToCopiedLink.Title",
        tableName: nil,
        value: "Go to copied link?",
        comment: "Message displayed when the user has a copied link on the clipboard")
    public static let GoButtonTittle = MZLocalizedString(
        key: "ClipboardToast.GoToCopiedLink.Button",
        tableName: nil,
        value: "Go",
        comment: "The button to open a new tab with the copied link")

    public static let SettingsOfferClipboardBarTitle = MZLocalizedString(
        key: "Settings.OfferClipboardBar.Title",
        tableName: nil,
        value: "Offer to Open Copied Links",
        comment: "Title of setting to enable the Go to Copied URL feature. See https://bug1223660.bmoattachments.org/attachment.cgi?id=8898349")
    public static let SettingsOfferClipboardBarStatus = MZLocalizedString(
        key: "Settings.OfferClipboardBar.Status.v128",
        tableName: nil,
        value: "When opening %@",
        comment: "Description displayed under the ”Offer to Open Copied Link” option. See https://bug1223660.bmoattachments.org/attachment.cgi?id=8898349. Placeholder is for the app name.")
}

// MARK: - Link Previews
extension String {
    public static let SettingsShowLinkPreviewsTitle = MZLocalizedString(
        key: "Settings.ShowLinkPreviews.Title",
        tableName: nil,
        value: "Show Link Previews",
        comment: "Title of setting to enable link previews when long-pressing links.")
    public static let SettingsShowLinkPreviewsStatus = MZLocalizedString(
        key: "Settings.ShowLinkPreviews.StatusV2",
        tableName: nil,
        value: "When long-pressing links",
        comment: "Description displayed under the ”Show Link Previews” option")
}

// MARK: - Block Opening External Apps
extension String {
    public static let SettingsBlockOpeningExternalAppsTitle = MZLocalizedString(
        key: "Settings.BlockOpeningExternalApps.Title",
        tableName: nil,
        value: "Block Opening External Apps",
        comment: "Title of setting to block opening external apps when pressing links.")
}

// MARK: - Errors
extension String {
    public static let UnableToAddPassErrorTitle = MZLocalizedString(
        key: "AddPass.Error.Title",
        tableName: nil,
        value: "Failed to Add Pass",
        comment: "Title of the 'Add Pass Failed' alert. See https://support.apple.com/HT204003 for context on Wallet.")
    public static let UnableToAddPassErrorMessage = MZLocalizedString(
        key: "AddPass.Error.Message",
        tableName: nil,
        value: "An error occured while adding the pass to Wallet. Please try again later.",
        comment: "Text of the 'Add Pass Failed' alert.  See https://support.apple.com/HT204003 for context on Wallet.")
    public static let UnableToAddPassErrorDismiss = MZLocalizedString(
        key: "AddPass.Error.Dismiss",
        tableName: nil,
        value: "OK",
        comment: "Button to dismiss the 'Add Pass Failed' alert.  See https://support.apple.com/HT204003 for context on Wallet.")
    public static let UnableToOpenURLError = MZLocalizedString(
        key: "OpenURL.Error.Message",
        tableName: nil,
        value: "Firefox cannot open the page because it has an invalid address.",
        comment: "The message displayed to a user when they try to open a URL that cannot be handled by Firefox, or any external app.")
    public static let UnableToOpenURLErrorTitle = MZLocalizedString(
        key: "OpenURL.Error.Title",
        tableName: nil,
        value: "Cannot Open Page",
        comment: "Title of the message shown when the user attempts to navigate to an invalid link.")
    public static let CouldntDownloadWallpaperErrorTitle = MZLocalizedString(
        key: "Wallpaper.Download.Error.Title.v106",
        tableName: nil,
        value: "Couldn’t Download Wallpaper",
        comment: "The title of the error displayed if download fails when changing a wallpaper.")
    public static let CouldntDownloadWallpaperErrorBody = MZLocalizedString(
        key: "Wallpaper.Download.Error.Body.v106",
        tableName: nil,
        value: "Something went wrong with your download.",
        comment: "The message of the error displayed to a user when they try change a wallpaper that failed downloading.")
    public static let CouldntChangeWallpaperErrorTitle = MZLocalizedString(
        key: "Wallpaper.Change.Error.Title.v106",
        tableName: nil,
        value: "Couldn’t Change Wallpaper",
        comment: "The title of the error displayed when changing wallpaper fails.")
    public static let CouldntChangeWallpaperErrorBody = MZLocalizedString(
        key: "Wallpaper.Change.Error.Body.v106",
        tableName: nil,
        value: "Something went wrong with this wallpaper.",
        comment: "The message of the error displayed to a user when they trying to change a wallpaper failed.")
    public static let WallpaperErrorTryAgain = MZLocalizedString(
        key: "Wallpaper.Error.TryAgain.v106",
        tableName: nil,
        value: "Try Again",
        comment: "Action displayed when changing wallpaper fails.")
    public static let WallpaperErrorDismiss = MZLocalizedString(
        key: "Wallpaper.Error.Dismiss.v106",
        tableName: nil,
        value: "Cancel",
        comment: "An action for the error displayed to a user when they trying to change a wallpaper failed.")
}

// MARK: - Download Helper
extension String {
    public static let OpenInDownloadHelperAlertDownloadNow = MZLocalizedString(
        key: "Downloads.Alert.DownloadNow",
        tableName: nil,
        value: "Download Now",
        comment: "The label of the button the user will press to start downloading a file")
    public static let DownloadsButtonTitle = MZLocalizedString(
        key: "Downloads.Toast.GoToDownloads.Button",
        tableName: nil,
        value: "Downloads",
        comment: "The button to open a new tab with the Downloads home panel")
    public static let CancelDownloadDialogTitle = MZLocalizedString(
        key: "Downloads.CancelDialog.Title",
        tableName: nil,
        value: "Cancel Download",
        comment: "Alert dialog title when the user taps the cancel download icon.")
    public static let CancelDownloadDialogMessage = MZLocalizedString(
        key: "Downloads.CancelDialog.Message",
        tableName: nil,
        value: "Are you sure you want to cancel this download?",
        comment: "Alert dialog body when the user taps the cancel download icon.")
    public static let CancelDownloadDialogResume = MZLocalizedString(
        key: "Downloads.CancelDialog.Resume",
        tableName: nil,
        value: "Resume",
        comment: "Button declining the cancellation of the download.")
    public static let CancelDownloadDialogCancel = MZLocalizedString(
        key: "Downloads.CancelDialog.Cancel",
        tableName: nil,
        value: "Cancel",
        comment: "Button confirming the cancellation of the download.")
    public static let DownloadCancelledToastLabelText = MZLocalizedString(
        key: "Downloads.Toast.Cancelled.LabelText",
        tableName: nil,
        value: "Download Cancelled",
        comment: "The label text in the Download Cancelled toast for showing confirmation that the download was cancelled.")
    public static let DownloadFailedToastLabelText = MZLocalizedString(
        key: "Downloads.Toast.Failed.LabelText",
        tableName: nil,
        value: "Download Failed",
        comment: "The label text in the Download Failed toast for showing confirmation that the download has failed.")
    public static let DownloadMultipleFilesToastDescriptionText = MZLocalizedString(
        key: "Downloads.Toast.MultipleFiles.DescriptionText",
        tableName: nil,
        value: "1 of %d files",
        comment: "The description text in the Download progress toast for showing the number of files when multiple files are downloading.")
    public static let DownloadProgressToastDescriptionText = MZLocalizedString(
        key: "Downloads.Toast.Progress.DescriptionText",
        tableName: nil,
        value: "%1$@/%2$@",
        comment: "The description text in the Download progress toast for showing the downloaded file size (1$) out of the total expected file size (2$).")
    public static let DownloadMultipleFilesAndProgressToastDescriptionText = MZLocalizedString(
        key: "Downloads.Toast.MultipleFilesAndProgress.DescriptionText",
        tableName: nil,
        value: "%1$@ %2$@",
        comment: "The description text in the Download progress toast for showing the number of files (1$) and download progress (2$). This string only consists of two placeholders for purposes of displaying two other strings side-by-side where 1$ is Downloads.Toast.MultipleFiles.DescriptionText and 2$ is Downloads.Toast.Progress.DescriptionText. This string should only consist of the two placeholders side-by-side separated by a single space and 1$ should come before 2$ everywhere except for right-to-left locales.")
}

// MARK: - Add Custom Search Engine
extension String {
    public static let SettingsAddCustomEngine = MZLocalizedString(
        key: "Settings.AddCustomEngine",
        tableName: nil,
        value: "Add Search Engine",
        comment: "The button text in Search Settings that opens the Custom Search Engine view.")
    public static let SettingsAddCustomEngineTitle = MZLocalizedString(
        key: "Settings.AddCustomEngine.Title",
        tableName: nil,
        value: "Add Search Engine",
        comment: "The title of the  Custom Search Engine view.")
    public static let SettingsAddCustomEngineTitleLabel = MZLocalizedString(
        key: "Settings.AddCustomEngine.TitleLabel",
        tableName: nil,
        value: "Title",
        comment: "The title for the field which sets the title for a custom search engine.")
    public static let SettingsAddCustomEngineURLLabel = MZLocalizedString(
        key: "Settings.AddCustomEngine.URLLabel",
        tableName: nil,
        value: "URL",
        comment: "The title for URL Field")
    public static let SettingsAddCustomEngineTitlePlaceholder = MZLocalizedString(
        key: "Settings.AddCustomEngine.TitlePlaceholder",
        tableName: nil,
        value: "Search Engine",
        comment: "The placeholder for Title Field when saving a custom search engine.")
    public static let SettingsAddCustomEngineURLPlaceholder = MZLocalizedString(
        key: "Settings.AddCustomEngine.URLPlaceholder",
        tableName: nil,
        value: "URL (Replace Query with %s)",
        comment: "The placeholder for URL Field when saving a custom search engine")
    public static let SettingsAddCustomEngineSaveButtonText = MZLocalizedString(
        key: "Settings.AddCustomEngine.SaveButtonText",
        tableName: nil,
        value: "Save",
        comment: "The text on the Save button when saving a custom search engine")
}

// MARK: - Context menu ButtonToast instances.
extension String {
    public static let ContextMenuButtonToastNewTabOpenedLabelText = MZLocalizedString(
        key: "ContextMenu.ButtonToast.NewTabOpened.LabelText.v114",
        tableName: nil,
        value: "New Tab Opened",
        comment: "The label text in the Button Toast for switching to a fresh New Tab.")
    public static let ContextMenuButtonToastNewTabOpenedButtonText = MZLocalizedString(
        key: "ContextMenu.ButtonToast.NewTabOpened.ButtonText",
        tableName: nil,
        value: "Switch",
        comment: "The button text in the Button Toast for switching to a fresh New Tab.")
    public static let ContextMenuButtonToastNewPrivateTabOpenedLabelText = MZLocalizedString(
        key: "ContextMenu.ButtonToast.NewPrivateTabOpened.LabelText.v113",
        tableName: nil,
        value: "New Private Tab Opened",
        comment: "The label text in the Button Toast for switching to a fresh New Private Tab.")
}

// MARK: - Page context menu items (i.e. links and images).
extension String {
    public static let ContextMenuOpenInNewTab = MZLocalizedString(
        key: "ContextMenu.OpenInNewTabButtonTitle",
        tableName: nil,
        value: "Open in New Tab",
        comment: "Context menu item for opening a link in a new tab")
    public static let ContextMenuOpenInNewPrivateTab = MZLocalizedString(
        key: "ContextMenu.OpenInNewPrivateTabButtonTitle",
        tableName: "PrivateBrowsing",
        value: "Open in New Private Tab",
        comment: "Context menu option for opening a link in a new private tab")

    public static let ContextMenuBookmarkLink = MZLocalizedString(
        key: "ContextMenu.BookmarkLinkButtonTitle",
        tableName: nil,
        value: "Bookmark Link",
        comment: "Context menu item for bookmarking a link URL")
    public static let ContextMenuDownloadLink = MZLocalizedString(
        key: "ContextMenu.DownloadLinkButtonTitle",
        tableName: nil,
        value: "Download Link",
        comment: "Context menu item for downloading a link URL")
    public static let ContextMenuCopyLink = MZLocalizedString(
        key: "ContextMenu.CopyLinkButtonTitle",
        tableName: nil,
        value: "Copy Link",
        comment: "Context menu item for copying a link URL to the clipboard")
    public static let ContextMenuShareLink = MZLocalizedString(
        key: "ContextMenu.ShareLinkButtonTitle",
        tableName: nil,
        value: "Share Link",
        comment: "Context menu item for sharing a link URL")
    public static let ContextMenuSaveImage = MZLocalizedString(
        key: "ContextMenu.SaveImageButtonTitle",
        tableName: nil,
        value: "Save Image",
        comment: "Context menu item for saving an image")
    public static let ContextMenuCopyImage = MZLocalizedString(
        key: "ContextMenu.CopyImageButtonTitle",
        tableName: nil,
        value: "Copy Image",
        comment: "Context menu item for copying an image to the clipboard")
    public static let ContextMenuCopyImageLink = MZLocalizedString(
        key: "ContextMenu.CopyImageLinkButtonTitle",
        tableName: nil,
        value: "Copy Image Link",
        comment: "Context menu item for copying an image URL to the clipboard")
}

// MARK: - Photo Library access
extension String {
    public static let PhotoLibraryFirefoxWouldLikeAccessTitle = MZLocalizedString(
        key: "PhotoLibrary.FirefoxWouldLikeAccessTitle",
        tableName: nil,
        value: "Firefox would like to access your Photos",
        comment: "See http://mzl.la/1G7uHo7")
    public static let PhotoLibraryFirefoxWouldLikeAccessMessage = MZLocalizedString(
        key: "PhotoLibrary.FirefoxWouldLikeAccessMessage",
        tableName: nil,
        value: "This allows you to save the image to your Camera Roll.",
        comment: "See http://mzl.la/1G7uHo7")
}

// MARK: - Sent tabs notifications
// These are displayed when the app is backgrounded or the device is locked.
extension String {
    // zero tabs
    public static let SentTab_NoTabArrivingNotification_title = MZLocalizedString(
        key: "SentTab.NoTabArrivingNotification.title",
        tableName: nil,
        value: "Firefox Sync",
        comment: "Title of notification received after a spurious message from FxA has been received.")
    public static let SentTab_NoTabArrivingNotification_body =
    MZLocalizedString(
        key: "SentTab.NoTabArrivingNotification.body",
        tableName: nil,
        value: "Tap to begin",
        comment: "Body of notification received after a spurious message from FxA has been received.")

    // one or more tabs
    public static let SentTab_TabArrivingNotification_NoDevice_title = MZLocalizedString(
        key: "SentTab_TabArrivingNotification_NoDevice_title",
        tableName: nil,
        value: "Tab received",
        comment: "Title of notification shown when the device is sent one or more tabs from an unnamed device.")

    // Notification Actions
    public static let SentTabViewActionTitle = MZLocalizedString(
        key: "SentTab.ViewAction.title",
        tableName: nil,
        value: "View",
        comment: "Label for an action used to view one or more tabs from a notification.")
}

// MARK: - Engagement notification
extension String {
    public struct EngagementNotification {
        public static let Title = MZLocalizedString(
            key: "Engagement.Notification.Title.v112",
            tableName: "EngagementNotification",
            value: "Start your first search",
            comment: "Title of notification send to user after inactivity to encourage them to use the search feature.")
        public static let Body = MZLocalizedString(
            key: "Engagement.Notification.Body.v112",
            tableName: "EngagementNotification",
            value: "Find something nearby. Or discover something fun.",
            comment: "Body of notification send to user after inactivity to encourage them to use the search feature.")

        public static let TitleTreatmentA = MZLocalizedString(
            key: "Engagement.Notification.Treatment.A.Title.v114",
            tableName: "EngagementNotification",
            value: "Browse without a trace",
            comment: "Title of notification send to user after inactivity to encourage them to use the private browsing feature.")
        public static let BodyTreatmentA = MZLocalizedString(
            key: "Engagement.Notification.Treatment.A.Body.v114",
            tableName: "EngagementNotification",
            value: "Private browsing in %@ doesn’t save your info and blocks hidden trackers.",
            comment: "Body of notification send to user after inactivity to encourage them to use the private browsing feature. Placeholder is app name.")

        public static let TitleTreatmentB = MZLocalizedString(
            key: "Engagement.Notification.Treatment.B.Title.v114",
            tableName: "EngagementNotification",
            value: "Try private browsing",
            comment: "Title of notification send to user after inactivity to encourage them to use the private browsing feature.")
        public static let BodyTreatmentB = MZLocalizedString(
            key: "Engagement.Notification.Treatment.B.Body.v114",
            tableName: "EngagementNotification",
            value: "Browse with no saved cookies or history in %@.",
            comment: "Body of notification send to user after inactivity to encourage them to use the private browsing feature. Placeholder is the app name.")
    }
}

// MARK: - Notification
extension String {
    public struct Notification {
        public static let FallbackTitle = MZLocalizedString(
            key: "Notification.Fallback.Title.v113",
            tableName: "Notification",
            value: "%@ Tip",
            comment: "Fallback Title of notification if no notification title was configured. The notification is an advise to the user. The argument is the app name.")
    }
}

// MARK: - Additional messages sent via Push from FxA
extension String {
    public static let FxAPush_DeviceDisconnected_ThisDevice_title = MZLocalizedString(
        key: "FxAPush_DeviceDisconnected_ThisDevice_title",
        tableName: nil,
        value: "Sync Disconnected",
        comment: "Title of a notification displayed when this device has been disconnected by another device.")
    public static let FxAPush_DeviceDisconnected_ThisDevice_body = MZLocalizedString(
        key: "FxAPush_DeviceDisconnected_ThisDevice_body",
        tableName: nil,
        value: "This device has been successfully disconnected from Firefox Sync.",
        comment: "Body of a notification displayed when this device has been disconnected from FxA by another device.")
    public static let FxAPush_DeviceDisconnected_title = MZLocalizedString(
        key: "FxAPush_DeviceDisconnected_title",
        tableName: nil,
        value: "Sync Disconnected",
        comment: "Title of a notification displayed when named device has been disconnected from FxA.")

    public static let FxAPush_DeviceDisconnected_UnknownDevice_body = MZLocalizedString(
        key: "FxAPush_DeviceDisconnected_UnknownDevice_body",
        tableName: nil,
        value: "A device has disconnected from Firefox Sync",
        comment: "Body of a notification displayed when unnamed device has been disconnected from FxA.")

    public static let FxAPush_DeviceConnected_title = MZLocalizedString(
        key: "FxAPush_DeviceConnected_title",
        tableName: nil,
        value: "Sync Connected",
        comment: "Title of a notification displayed when another device has connected to FxA.")
    public static let FxAPush_DeviceConnected_body = MZLocalizedString(
        key: "FxAPush_DeviceConnected_body",
        tableName: nil,
        value: "Firefox Sync has connected to %@",
        comment: "Title of a notification displayed when another device has connected to FxA. %@ refers to the name of the newly connected device.")
}

// MARK: - Reader Mode
extension String {
    public static let ReaderModeAvailableVoiceOverAnnouncement = MZLocalizedString(
        key: "ReaderMode.Available.VoiceOverAnnouncement",
        tableName: nil,
        value: "Reader Mode available",
        comment: "Accessibility message e.g. spoken by VoiceOver when Reader Mode becomes available.")
    public static let ReaderModeResetFontSizeAccessibilityLabel = MZLocalizedString(
        key: "Reset text size",
        tableName: nil,
        value: nil,
        comment: "Accessibility label for button resetting font size in display settings of reader mode")
}

// MARK: - QR Code scanner
extension String {
    public static let ScanQRCodeViewTitle = MZLocalizedString(
        key: "ScanQRCode.View.Title",
        tableName: nil,
        value: "Scan QR Code",
        comment: "Title for the QR code scanner view.")
    public static let ScanQRCodeInstructionsLabel = MZLocalizedString(
        key: "ScanQRCode.Instructions.Label",
        tableName: nil,
        value: "Align QR code within frame to scan",
        comment: "Text for the instructions label, displayed in the QR scanner view")
    public static let ScanQRCodeInvalidDataErrorMessage = MZLocalizedString(
        key: "ScanQRCode.InvalidDataError.Message",
        tableName: nil,
        value: "The data is invalid",
        comment: "Text of the prompt that is shown to the user when the data is invalid")
    public static let ScanQRCodePermissionErrorMessage = MZLocalizedString(
        key: "ScanQRCode.PermissionError.Message.v100",
        tableName: nil,
        value: "Go to device ‘Settings’ > ‘Firefox’. Allow Firefox to access camera.",
        comment: "Text of the prompt to setup the camera authorization for the Scan QR Code feature.")
    public static let ScanQRCodeErrorOKButton = MZLocalizedString(
        key: "ScanQRCode.Error.OK.Button",
        tableName: nil,
        value: "OK",
        comment: "OK button to dismiss the error prompt.")

    public struct QRCode {
        public static let ToolbarButtonA11yLabel = MZLocalizedString(
            key: "QRCode.Toolbar.Button.A11y.Title.v128",
            tableName: "QRCode",
            value: "Scan QR code",
            comment: "Accessibility label of the QR code button in the toolbar")
    }
}

// MARK: - App menu
extension String {
    /// Identifiers of all new strings should begin with `Menu.`
    public struct AppMenu {
        public static let AppMenuReportSiteIssueTitleString = MZLocalizedString(
            key: "Menu.ReportSiteIssueAction.Title",
            tableName: "Menu",
            value: "Report Site Issue",
            comment: "Label for the button, displayed in the menu, used to report a compatibility issue with the current page.")
        public static let AppMenuSharePageTitleString = MZLocalizedString(
            key: "Menu.SharePageAction.Title",
            tableName: "Menu",
            value: "Share Page With…",
            comment: "Label for the button, displayed in the menu, used to open the share dialog.")
        public static let AppMenuCopyLinkTitleString = MZLocalizedString(
            key: "Menu.CopyLink.Title",
            tableName: "Menu",
            value: "Copy Link",
            comment: "Label for the button, displayed in the menu, used to copy the current page link to the clipboard.")
        public static let AppMenuFindInPageTitleString = MZLocalizedString(
            key: "Menu.FindInPageAction.Title",
            tableName: "Menu",
            value: "Find in Page",
            comment: "Label for the button, displayed in the menu, used to open the toolbar to search for text within the current page.")
        public static let AppMenuViewDesktopSiteTitleString = MZLocalizedString(
            key: "Menu.ViewDekstopSiteAction.Title",
            tableName: "Menu",
            value: "Request Desktop Site",
            comment: "Label for the button, displayed in the menu, used to request the desktop version of the current website.")
        public static let AppMenuViewMobileSiteTitleString = MZLocalizedString(
            key: "Menu.ViewMobileSiteAction.Title",
            tableName: "Menu",
            value: "Request Mobile Site",
            comment: "Label for the button, displayed in the menu, used to request the mobile version of the current website.")
        public static let AppMenuSettingsTitleString = MZLocalizedString(
            key: "Menu.OpenSettingsAction.Title",
            tableName: "Menu",
            value: "Settings",
            comment: "Label for the button, displayed in the menu, used to open the Settings menu.")
        public static let AppMenuCloseAllTabsTitleString = MZLocalizedString(
            key: "Menu.CloseAllTabsAction.Title",
            tableName: "Menu",
            value: "Close All Tabs",
            comment: "Label for the button, displayed in the menu, used to close all tabs currently open.")
        public static let AppMenuOpenHomePageTitleString = MZLocalizedString(
            key: "SettingsMenu.OpenHomePageAction.Title",
            tableName: "Menu",
            value: "Homepage",
            comment: "Label for the button, displayed in the menu, used to navigate to the home page.")
        public static let AppMenuBookmarksTitleString = MZLocalizedString(
            key: "Menu.OpenBookmarksAction.AccessibilityLabel.v2",
            tableName: "Menu",
            value: "Bookmarks",
            comment: "Accessibility label for the button, displayed in the menu, used to open the Bookmarks home panel. Please keep as short as possible, <15 chars of space available.")
        public static let AppMenuReadingListTitleString = MZLocalizedString(
            key: "Menu.OpenReadingListAction.AccessibilityLabel.v2",
            tableName: "Menu",
            value: "Reading List",
            comment: "Accessibility label for the button, displayed in the menu, used to open the Reading list home panel. Please keep as short as possible, <15 chars of space available.")
        public static let AppMenuHistoryTitleString = MZLocalizedString(
            key: "Menu.OpenHistoryAction.AccessibilityLabel.v2",
            tableName: "Menu",
            value: "History",
            comment: "Accessibility label for the button, displayed in the menu, used to open the History home panel. Please keep as short as possible, <15 chars of space available.")
        public static let AppMenuDownloadsTitleString = MZLocalizedString(
            key: "Menu.OpenDownloadsAction.AccessibilityLabel.v2",
            tableName: "Menu",
            value: "Downloads",
            comment: "Accessibility label for the button, displayed in the menu, used to open the Downloads home panel. Please keep as short as possible, <15 chars of space available.")
        public static let AppMenuSyncedTabsTitleString = MZLocalizedString(
            key: "Menu.OpenSyncedTabsAction.AccessibilityLabel.v2",
            tableName: "Menu",
            value: "Synced Tabs",
            comment: "Accessibility label for the button, displayed in the menu, used to open the Synced Tabs home panel. Please keep as short as possible, <15 chars of space available.")
        public static let AppMenuTurnOnNightMode = MZLocalizedString(
            key: "Menu.NightModeTurnOn.Label2",
            tableName: nil,
            value: "Turn on Night Mode",
            comment: "Label for the button, displayed in the menu, turns on night mode.")
        public static let AppMenuTurnOffNightMode = MZLocalizedString(
            key: "Menu.NightModeTurnOff.Label2",
            tableName: nil,
            value: "Turn off Night Mode",
            comment: "Label for the button, displayed in the menu, turns off night mode.")
        public static let AppMenuHistory = MZLocalizedString(
            key: "Menu.History.Label",
            tableName: nil,
            value: "History",
            comment: "Label for the button, displayed in the menu, takes you to History screen when pressed.")
        public static let AppMenuDownloads = MZLocalizedString(
            key: "Menu.Downloads.Label",
            tableName: nil,
            value: "Downloads",
            comment: "Label for the button, displayed in the menu, takes you to Downloads screen when pressed.")
        public static let AppMenuDownloadPDF = MZLocalizedString(
            key: "Menu.DownloadPDF.Label.v129",
            tableName: "Menu",
            value: "Download PDF",
            comment: "Label for the button, displayed in the menu, downloads a pdf when pressed.")
        public static let AppMenuDownloadPDFConfirmMessage = MZLocalizedString(
            key: "Menu.DownloadPDF.Confirm.v129",
            tableName: "Menu",
            value: "Successfully Downloaded PDF",
            comment: "Toast displayed to user after downlaod pdf was pressed.")
        public static let AppMenuPasswords = MZLocalizedString(
            key: "Menu.Passwords.Label",
            tableName: nil,
            value: "Passwords",
            comment: "Label for the button, displayed in the menu, takes you to passwords screen when pressed.")
        public static let AppMenuCopyURLConfirmMessage = MZLocalizedString(
            key: "Menu.CopyURL.Confirm",
            tableName: nil,
            value: "URL Copied To Clipboard",
            comment: "Toast displayed to user after copy url pressed.")
        public static let AppMenuTabSentConfirmMessage = MZLocalizedString(
            key: "Menu.TabSent.Confirm",
            tableName: nil,
            value: "Tab Sent",
            comment: "Toast displayed to the user after a tab has been sent successfully.")
        public static let WhatsNewString = MZLocalizedString(
            key: "Menu.WhatsNew.Title",
            tableName: nil,
            value: "What’s New",
            comment: "The title for the option to view the What's new page.")
        public static let CustomizeHomePage = MZLocalizedString(
            key: "Menu.CustomizeHomePage.v99",
            tableName: nil,
            value: "Customize Homepage",
            comment: "Label for the customize homepage button in the menu page. Pressing this button takes users to the settings options, where they can customize the Firefox Home page")
        public static let NewTab = MZLocalizedString(
            key: "Menu.NewTab.v99",
            tableName: nil,
            value: "New Tab",
            comment: "Label for the new tab button in the menu page. Pressing this button opens a new tab.")
        public static let NewPrivateTab = MZLocalizedString(
            key: "Menu.NewPrivateTab.Label",
            tableName: nil,
            value: "New Private Tab",
            comment: "Label for the new private tab button in the menu page. Pressing this button opens a new private tab.")
        public static let Help = MZLocalizedString(
            key: "Menu.Help.v99",
            tableName: nil,
            value: "Help",
            comment: "Label for the help button in the menu page. Pressing this button opens the support page https://support.mozilla.org/en-US/products/ios")
        public static let Share = MZLocalizedString(
            key: "Menu.Share.v99",
            tableName: nil,
            value: "Share",
            comment: "Label for the share button in the menu page. Pressing this button open the share menu to share the current website.")
        public static let SyncAndSaveData = MZLocalizedString(
            key: "Menu.SyncAndSaveData.v103",
            tableName: nil,
            value: "Sync and Save Data",
            comment: "Label for the Firefox Sync button in the menu page. Pressing this button open the sign in to Firefox page service to sync and save data.")

        // Shortcuts
        public static let AddToShortcuts = MZLocalizedString(
            key: "Menu.AddToShortcuts.v99",
            tableName: nil,
            value: "Add to Shortcuts",
            comment: "Label for the add to shortcuts button in the menu. Pressing this button pins the current website as a shortcut on the home page.")
        public static let RemoveFromShortcuts = MZLocalizedString(
            key: "Menu.RemovedFromShortcuts.v99",
            tableName: nil,
            value: "Remove from Shortcuts",
            comment: "Label for the remove from shortcuts button in the menu. Pressing this button removes the current website from the shortcut pins on the home page.")
        public static let AddPinToShortcutsConfirmMessage = MZLocalizedString(
            key: "Menu.AddPin.Confirm2",
            tableName: nil,
            value: "Added to Shortcuts",
            comment: "Toast displayed to the user after adding the item to the Shortcuts.")
        public static let RemovePinFromShortcutsConfirmMessage = MZLocalizedString(
            key: "Menu.RemovePin.Confirm2.v99",
            tableName: nil,
            value: "Removed from Shortcuts",
            comment: "Toast displayed to the user after removing the item to the Shortcuts.")

        // Bookmarks
        public static let Bookmarks = MZLocalizedString(
            key: "Menu.Bookmarks.Label",
            tableName: nil,
            value: "Bookmarks",
            comment: "Label for the button, displayed in the menu, takes you to bookmarks screen when pressed.")
        public static let AddBookmark = MZLocalizedString(
            key: "Menu.AddBookmark.Label.v99",
            tableName: nil,
            value: "Add",
            comment: "Label for the add bookmark button in the menu. Pressing this button bookmarks the current page. Please keep the text as short as possible for this label.")
        public static let AddBookmarkConfirmMessage = MZLocalizedString(
            key: "Menu.AddBookmark.Confirm",
            tableName: nil,
            value: "Bookmark Added",
            comment: "Toast displayed to the user after a bookmark has been added.")
        public static let RemoveBookmark = MZLocalizedString(
            key: "Menu.RemoveBookmark.Label.v99",
            tableName: nil,
            value: "Remove",
            comment: "Label for the remove bookmark button in the menu. Pressing this button remove the current page from the bookmarks. Please keep the text as short as possible for this label.")
        public static let RemoveBookmarkConfirmMessage = MZLocalizedString(
            key: "Menu.RemoveBookmark.Confirm",
            tableName: nil,
            value: "Bookmark Removed",
            comment: "Toast displayed to the user after a bookmark has been removed.")

        // Reading list
        public static let ReadingList = MZLocalizedString(
            key: "Menu.ReadingList.Label",
            tableName: nil,
            value: "Reading List",
            comment: "Label for the button, displayed in the menu, takes you to Reading List screen when pressed.")
        public static let AddReadingList = MZLocalizedString(
            key: "Menu.AddReadingList.Label.v99",
            tableName: nil,
            value: "Add",
            comment: "Label for the add to reading list button in the menu. Pressing this button adds the current page to the reading list. Please keep the text as short as possible for this label.")
        public static let AddToReadingListConfirmMessage = MZLocalizedString(
            key: "Menu.AddToReadingList.Confirm",
            tableName: nil,
            value: "Added To Reading List",
            comment: "Toast displayed to the user after adding the item to their reading list.")
        public static let RemoveReadingList = MZLocalizedString(
            key: "Menu.RemoveReadingList.Label.v99",
            tableName: nil,
            value: "Remove",
            comment: "Label for the remove from reading list button in the menu. Pressing this button removes the current page from the reading list. Please keep the text as short as possible for this label.")
        public static let RemoveFromReadingListConfirmMessage = MZLocalizedString(
            key: "Menu.RemoveReadingList.Confirm.v99",
            tableName: nil,
            value: "Removed from Reading List",
            comment: "Toast displayed to confirm to the user that his reading list item was correctly removed.")

        // ZoomPageBar
        public static let ZoomPageTitle = MZLocalizedString(
            key: "Menu.ZoomPage.Title.v113",
            tableName: nil,
            value: "Zoom (%@)",
            comment: "Label for the zoom page button in the menu, used to show the Zoom Page bar. The placeholder shows the current zoom level in percent.")
        public static let ZoomPageCloseAccessibilityLabel = MZLocalizedString(
            key: "Menu.ZoomPage.Close.AccessibilityLabel.v113",
            tableName: "ZoomPageBar",
            value: "Close Zoom Panel",
            comment: "Accessibility label for closing the zoom panel in Zoom Page Bar")
        public static let ZoomPageIncreaseZoomAccessibilityLabel = MZLocalizedString(
            key: "Menu.ZoomPage.IncreaseZoom.AccessibilityLabel.v113",
            tableName: "ZoomPageBar",
            value: "Increase Zoom Level",
            comment: "Accessibility label for increasing the zoom level in Zoom Page Bar")
        public static let ZoomPageDecreaseZoomAccessibilityLabel = MZLocalizedString(
            key: "Menu.ZoomPage.DecreaseZoom.AccessibilityLabel.v113",
            tableName: "ZoomPageBar",
            value: "Decrease Zoom Level",
            comment: "Accessibility label for decreasing the zoom level in Zoom Page Bar")
        public static let ZoomPageCurrentZoomLevelAccessibilityLabel = MZLocalizedString(
            key: "Menu.ZoomPage.CurrentZoomLevel.AccessibilityLabel.v113",
            tableName: "ZoomPageBar",
            value: "Current Zoom Level: %@",
            comment: "Accessibility label for current zoom level in Zoom Page Bar. The placeholder represents the zoom level")

        // Toolbar
        public struct Toolbar {
            public static let MenuButtonAccessibilityLabel = MZLocalizedString(
                key: "Toolbar.Menu.AccessibilityLabel",
                tableName: nil,
                value: "Menu",
                comment: "Accessibility label for the Menu button.")
            public static let HomeMenuButtonAccessibilityLabel = MZLocalizedString(
                key: "Menu.Toolbar.Home.AccessibilityLabel.v99",
                tableName: nil,
                value: "Home",
                comment: "Accessibility label for the Home button on the toolbar. Pressing this button brings the user to the home page.")
            public static let BookmarksButtonAccessibilityLabel = MZLocalizedString(
                key: "Menu.Toolbar.Bookmarks.AccessibilityLabel.v99",
                tableName: nil,
                value: "Bookmarks",
                comment: "Accessibility label for the Bookmark button on the toolbar. Pressing this button opens the bookmarks menu")
            public static let TabTrayDeleteMenuButtonAccessibilityLabel = MZLocalizedString(
                key: "Toolbar.Menu.CloseAllTabs",
                tableName: nil,
                value: "Close All Tabs",
                comment: "Accessibility label for the Close All Tabs menu button.")
        }

        // 3D TouchActions
        public struct TouchActions {
            public static let SendToDeviceTitle = MZLocalizedString(
                key: "Send to Device",
                tableName: "3DTouchActions",
                value: nil,
                comment: "Label for preview action on Tab Tray Tab to send the current tab to another device")
            public static let SendLinkToDeviceTitle = MZLocalizedString(
                key: "Menu.SendLinkToDevice",
                tableName: "3DTouchActions",
                value: "Send Link to Device",
                comment: "Label for preview action on Tab Tray Tab to send the current link to another device")
        }
    }
}

// MARK: - Snackbar shown when tapping app store link
extension String {
    public static let ExternalLinkAppStoreConfirmationTitle = MZLocalizedString(
        key: "ExternalLink.AppStore.ConfirmationTitle",
        tableName: nil,
        value: "Open this link in the App Store?",
        comment: "Question shown to user when tapping a link that opens the App Store app")
    public static let ExternalLinkGenericConfirmation = MZLocalizedString(
        key: "ExternalLink.AppStore.GenericConfirmationTitle",
        tableName: nil,
        value: "Open this link in external app?",
        comment: "Question shown to user when tapping an SMS or MailTo link that opens the external app for those.")
}

// MARK: Enhanced Tracking Protection/Unified Trust Panel
extension String {
    public struct Menu {
        public struct EnhancedTrackingProtection {
            public static let onTitle = MZLocalizedString(
                key: "Menu.EnhancedTrackingProtection.On.Title.v128",
                tableName: "EnhancedTrackingProtection",
                value: "%@ is on guard",
                comment: "Title for the enhanced tracking protection screen when the user has selected to be protected. The placeholder will have the value of the app name")

            public static let onHeader = MZLocalizedString(
                key: "Menu.EnhancedTrackingProtection.On.Header.v128",
                tableName: "EnhancedTrackingProtection",
                value: "You’re protected. If we spot something, we’ll let you know.",
                comment: "Header for the enhanced tracking protection screen when the user has selected to be protected.")

            public static let offTitle = MZLocalizedString(
                key: "Menu.EnhancedTrackingProtection.Off.Title.v128",
                tableName: "EnhancedTrackingProtection",
                value: "You turned off protections",
                comment: "Title for the enhanced tracking protection screen when the user has opted out of the feature.")

            public static let offHeader = MZLocalizedString(
                key: "Menu.EnhancedTrackingProtection.Off.Header.v128",
                tableName: "EnhancedTrackingProtection",
                value: "%@ is off-duty. We suggest turning protections back on.",
                comment: "Header for the enhanced tracking protection screen when the user has opted out of the feature. Placeholder will be replaced by the app name")

            public static let onNotSecureTitle = MZLocalizedString(
                key: "Menu.EnhancedTrackingProtection.On.NotSecure.Title.v128",
                tableName: "EnhancedTrackingProtection",
                value: "Be careful on this site",
                comment: "Title for the enhanced tracking protection screen when the user has selected to be protected but the connection is not secure.")

            public static let onNotSecureHeader = MZLocalizedString(
                key: "Menu.EnhancedTrackingProtection.On.Header.v128",
                tableName: "EnhancedTrackingProtection",
                value: "Your connection is not secure.",
                comment: "Header for the enhanced tracking protection screen when the user has selected to be protected but the connection is not secure.")

            public static let connectionVerifiedByLabel = MZLocalizedString(
                key: "Menu.EnhancedTrackingProtection.Details.Verifier.v128",
                tableName: "EnhancedTrackingProtection",
                value: "Verified by %@",
                comment: "Text to let users know the site verifier, where the placeholder represents the SSL certificate signer which is on the enhanced tracking protection screen after the user taps on the connection details.")

            public static let trackersBlockedLabel = MZLocalizedString(
                key: "Menu.EnhancedTrackingProtection.Details.Trackers.v128",
                tableName: "EnhancedTrackingProtection",
                value: "Trackers blocked: %@",
                comment: "Text to let users know how many trackers were blocked on the current website. Placeholder for the number of trackers blocked")

            public static let noTrackersLabel = MZLocalizedString(
                key: "Menu.EnhancedTrackingProtection.Details.Trackers.v128",
                tableName: "EnhancedTrackingProtection",
                value: "No trackers found",
                comment: "Text to let users know that no trackers were found on the current website.")

            public static let connectionSecureLabel = MZLocalizedString(
                key: "Menu.EnhancedTrackingProtection.Details.ConnectionSecure.v128",
                tableName: "EnhancedTrackingProtection",
                value: "Secure connection",
                comment: "Text to let users know that the current website is secure.")

            public static let connectionUnsecureLabel = MZLocalizedString(
                key: "Menu.EnhancedTrackingProtection.Details.ConnectionUnsecure.v128",
                tableName: "EnhancedTrackingProtection",
                value: "Connection not secure",
                comment: "Text to let users know that the current website is not secure.")

            public static let switchTitle = MZLocalizedString(
                key: "Menu.EnhancedTrackingProtection.Switch.Title.v128",
                tableName: "EnhancedTrackingProtection",
                value: "Enhanced Tracking Protection",
                comment: "Title for the switch to enable/disable enhanced tracking protection inside the menu.")

            public static let switchOnText = MZLocalizedString(
                key: "Menu.EnhancedTrackingProtection.SwitchOn.Text.v128",
                tableName: "EnhancedTrackingProtection",
                value: "If something looks broken on this site, try turning it off.",
                comment: "A switch to disable enhanced tracking protection inside the menu.")

            public static let switchOffText = MZLocalizedString(
                key: "Menu.EnhancedTrackingProtection.SwitchOff.Text.v128",
                tableName: "EnhancedTrackingProtection",
                value: "Protections are OFF. We suggest turning it back on.",
                comment: "A switch to disable enhanced tracking protection inside the menu.")

            public static let clearDataButtonTitle = MZLocalizedString(
                key: "Menu.EnhancedTrackingProtection.ClearData.ButtonTitle.v128",
                tableName: "EnhancedTrackingProtection",
                value: "Clear cookies and site data",
                comment: "The title for the clear cookies and site data button inside the enhanced tracking protection screen.")

            public static let clearDataAlertTitle = MZLocalizedString(
                key: "Menu.EnhancedTrackingProtection.ClearData.AlertTitle.v128",
                tableName: "EnhancedTrackingProtection",
                value: "Clear cookies and site data",
                comment: "The title for the clear cookies and site data alert inside the enhanced tracking protection screen.")

            public static let clearDataAlertText = MZLocalizedString(
                key: "Menu.EnhancedTrackingProtection.ClearData.AlertText.v128",
                tableName: "EnhancedTrackingProtection",
                value: "Removing cookies and site data for %@ might log you out of websites and clear shopping carts.",
                comment: "The text for the clear cookies and site data alert inside the enhanced tracking protection screen. The placeholder will be replaced with the user's currently visited website")

            public static let clearDataAlertButton = MZLocalizedString(
                key: "Menu.EnhancedTrackingProtection.ClearData.AlertOkButton.v128",
                tableName: "EnhancedTrackingProtection",
                value: "Clear",
                comment: "The text for the clear cookies and site data alert button inside the enhanced tracking protection screen.")

            public static let clearDataAlertCancelButton = MZLocalizedString(
                key: "Menu.EnhancedTrackingProtection.ClearData.AlertCancelButton.v128",
                tableName: "EnhancedTrackingProtection",
                value: "Cancel",
                comment: "The text for the clear cookies and site data alert button inside the enhanced tracking protection screen.")

            public static let clearDataToastMessage = MZLocalizedString(
                key: "Menu.EnhancedTrackingProtection.ClearData.ToastMessage.v128",
                tableName: "EnhancedTrackingProtection",
                value: "Cookies and site data removed",
                comment: "The text for the clear cookies and site data toast that appears when the user selects to clear the cookies")

            public static let privacySettingsTitle = MZLocalizedString(
                key: "Menu.EnhancedTrackingProtection.PrivacySettings.Title.v128",
                tableName: "EnhancedTrackingProtection",
                value: "Privacy settings",
                comment: "The title for the privacy settings button inside the enhanced tracking protection screen.")
        }
    }
}

// MARK: - ContentBlocker/TrackingProtection string
extension String {
    public static let SettingsTrackingProtectionSectionName = MZLocalizedString(
        key: "Settings.TrackingProtection.SectionName",
        tableName: nil,
        value: "Tracking Protection",
        comment: "Row in top-level of settings that gets tapped to show the tracking protection settings detail view.")

    public static let TrackingProtectionEnableTitle = MZLocalizedString(
        key: "Settings.TrackingProtectionOption.NormalBrowsingLabelOn",
        tableName: nil,
        value: "Enhanced Tracking Protection",
        comment: "Settings option to specify that Tracking Protection is on")

    public static let TrackingProtectionOptionProtectionLevelTitle = MZLocalizedString(
        key: "Settings.TrackingProtection.ProtectionLevelTitle",
        tableName: nil,
        value: "Protection Level",
        comment: "Title for tracking protection options section where level can be selected.")
    public static let TrackingProtectionOptionBlockListLevelStandard = MZLocalizedString(
        key: "Settings.TrackingProtectionOption.BasicBlockList",
        tableName: nil,
        value: "Standard (default)",
        comment: "Tracking protection settings option for using the basic blocklist.")
    public static let TrackingProtectionOptionBlockListLevelStandardStatus = MZLocalizedString(
        key: "Settings.TrackingProtectionOption.BasicBlockList.Status",
        tableName: nil,
        value: "Standard",
        comment: "Tracking protection settings status showing the current option selected.")
    public static let TrackingProtectionOptionBlockListLevelStrict = MZLocalizedString(
        key: "Settings.TrackingProtectionOption.BlockListStrict",
        tableName: nil,
        value: "Strict",
        comment: "Tracking protection settings option for using the strict blocklist.")
    public static let TrackingProtectionReloadWithout = MZLocalizedString(
        key: "Menu.ReloadWithoutTrackingProtection.Title",
        tableName: nil,
        value: "Reload Without Tracking Protection",
        comment: "Label for the button, displayed in the menu, used to reload the current website without Tracking Protection")
    public static let TrackingProtectionReloadWith = MZLocalizedString(
        key: "Menu.ReloadWithTrackingProtection.Title",
        tableName: nil,
        value: "Reload With Tracking Protection",
        comment: "Label for the button, displayed in the menu, used to reload the current website with Tracking Protection enabled")

    public static let TrackingProtectionCellFooter = MZLocalizedString(
        key: "Settings.TrackingProtection.ProtectionCellFooter",
        tableName: nil,
        value: "Reduces targeted ads and helps stop advertisers from tracking your browsing.",
        comment: "Additional information about your Enhanced Tracking Protection")
    public static let TrackingProtectionStandardLevelDescription = MZLocalizedString(
        key: "Settings.TrackingProtection.ProtectionLevelStandard.Description",
        tableName: nil,
        value: "Allows some ad tracking so websites function properly.",
        comment: "Description for standard level tracker protection")
    public static let TrackingProtectionStrictLevelDescription = MZLocalizedString(
        key: "Settings.TrackingProtection.ProtectionLevelStrict.Description",
        tableName: nil,
        value: "Blocks more trackers, ads, and popups. Pages load faster, but some functionality may not work.",
        comment: "Description for strict level tracker protection")
    public static let TrackingProtectionLevelFooter = MZLocalizedString(
        key: "Settings.TrackingProtection.ProtectionLevel.Footer.Lock",
        tableName: nil,
        value: "If a site doesn’t work as expected, tap the lock in the address bar and turn off Enhanced Tracking Protection for that page.",
        comment: "Footer information for tracker protection level.")
    public static let TrackerProtectionLearnMore = MZLocalizedString(
        key: "Settings.TrackingProtection.LearnMore",
        tableName: nil,
        value: "Learn more",
        comment: "'Learn more' info link on the Tracking Protection settings screen.")
}

// MARK: - Tracking Protection menu
extension String {
    public static let ETPOn = MZLocalizedString(
        key: "Menu.EnhancedTrackingProtectionOn.Title",
        tableName: nil,
        value: "Protections are ON for this site",
        comment: "A switch to enable enhanced tracking protection inside the menu.")
    public static let ETPOff = MZLocalizedString(
        key: "Menu.EnhancedTrackingProtectionOff.Title",
        tableName: nil,
        value: "Protections are OFF for this site",
        comment: "A switch to disable enhanced tracking protection inside the menu.")

    public static let TPDetailsVerifiedBy = MZLocalizedString(
        key: "Menu.TrackingProtection.Details.Verifier",
        tableName: nil,
        value: "Verified by %@",
        comment: "String to let users know the site verifier, where the placeholder represents the SSL certificate signer.")

    // Category Titles
    public static let TPCryptominersBlocked = MZLocalizedString(
        key: "Menu.TrackingProtectionCryptominersBlocked.Title",
        tableName: nil,
        value: "Cryptominers",
        comment: "The title that shows the number of cryptomining scripts blocked")
    public static let TPFingerprintersBlocked = MZLocalizedString(
        key: "Menu.TrackingProtectionFingerprintersBlocked.Title",
        tableName: nil,
        value: "Fingerprinters",
        comment: "The title that shows the number of fingerprinting scripts blocked")
    public static let TPCrossSiteBlocked = MZLocalizedString(
        key: "Menu.TrackingProtectionCrossSiteTrackers.Title",
        tableName: nil,
        value: "Cross-Site Trackers",
        comment: "The title that shows the number of cross-site URLs blocked")
    public static let TPSocialBlocked = MZLocalizedString(
        key: "Menu.TrackingProtectionBlockedSocial.Title",
        tableName: nil,
        value: "Social Trackers",
        comment: "The title that shows the number of social URLs blocked")
    public static let TPContentBlocked = MZLocalizedString(
        key: "Menu.TrackingProtectionBlockedContent.Title",
        tableName: nil,
        value: "Tracking content",
        comment: "The title that shows the number of content cookies blocked")

    // Shortcut on bottom of TP page menu to get to settings.
    public static let TPProtectionSettings = MZLocalizedString(
        key: "Menu.TrackingProtection.ProtectionSettings.Title",
        tableName: nil,
        value: "Protection Settings",
        comment: "The title for tracking protection settings")

    // Settings info
    public static let TPAccessoryInfoBlocksTitle = MZLocalizedString(
        key: "Settings.TrackingProtection.Info.BlocksTitle",
        tableName: nil,
        value: "BLOCKS",
        comment: "The Title on info view which shows a list of all blocked websites")

    // Category descriptions
    public static let TPCategoryDescriptionSocial = MZLocalizedString(
        key: "Menu.TrackingProtectionDescription.SocialNetworksNew",
        tableName: nil,
        value: "Social networks place trackers on other websites to build a more complete and targeted profile of you. Blocking these trackers reduces how much social media companies can see what do you online.",
        comment: "Description of social network trackers.")
    public static let TPCategoryDescriptionCrossSite = MZLocalizedString(
        key: "Menu.TrackingProtectionDescription.CrossSiteNew",
        tableName: nil,
        value: "These cookies follow you from site to site to gather data about what you do online. They are set by third parties such as advertisers and analytics companies.",
        comment: "Description of cross-site trackers.")
    public static let TPCategoryDescriptionCryptominers = MZLocalizedString(
        key: "Menu.TrackingProtectionDescription.CryptominersNew",
        tableName: nil,
        value: "Cryptominers secretly use your system’s computing power to mine digital money. Cryptomining scripts drain your battery, slow down your computer, and can increase your energy bill.",
        comment: "Description of cryptominers.")
    public static let TPCategoryDescriptionFingerprinters = MZLocalizedString(
        key: "Menu.TrackingProtectionDescription.Fingerprinters",
        tableName: nil,
        value: "The settings on your browser and computer are unique. Fingerprinters collect a variety of these unique settings to create a profile of you, which can be used to track you as you browse.",
        comment: "Description of fingerprinters.")
    public static let TPCategoryDescriptionContentTrackers = MZLocalizedString(
        key: "Menu.TrackingProtectionDescription.ContentTrackers",
        tableName: nil,
        value: "Websites may load outside ads, videos, and other content that contains hidden trackers. Blocking this can make websites load faster, but some buttons, forms, and login fields, might not work.",
        comment: "Description of content trackers.")
}

// MARK: - Location bar long press menu
extension String {
    public static let PasteAndGoTitle = MZLocalizedString(
        key: "Menu.PasteAndGo.Title",
        tableName: nil,
        value: "Paste & Go",
        comment: "The title for the button that lets you paste and go to a URL")
    public static let PasteTitle = MZLocalizedString(
        key: "Menu.Paste.Title",
        tableName: nil,
        value: "Paste",
        comment: "The title for the button that lets you paste into the location bar")
    public static let CopyAddressTitle = MZLocalizedString(
        key: "Menu.Copy.Title",
        tableName: nil,
        value: "Copy Address",
        comment: "The title for the button that lets you copy the url from the location bar.")
}

// MARK: - Settings Home
extension String {
    public static let SendUsageSettingTitle = MZLocalizedString(
        key: "Settings.SendUsage.Title",
        tableName: nil,
        value: "Send Usage Data",
        comment: "The title for the setting to send usage data.")
    public static let SendUsageSettingLink = MZLocalizedString(
        key: "Settings.SendUsage.Link",
        tableName: nil,
        value: "Learn More.",
        comment: "title for a link that explains how mozilla collects telemetry")
    public static let SendUsageSettingMessage = MZLocalizedString(
        key: "Settings.SendUsage.Message",
        tableName: nil,
        value: "Mozilla strives to only collect what we need to provide and improve Firefox for everyone.",
        comment: "A short description that explains why mozilla collects usage data.")
    public static let SettingsSiriSectionName = MZLocalizedString(
        key: "Settings.Siri.SectionName",
        tableName: nil,
        value: "Siri Shortcuts",
        comment: "The option that takes you to the siri shortcuts settings page")
    public static let SettingsSiriSectionDescription = MZLocalizedString(
        key: "Settings.Siri.SectionDescription",
        tableName: nil,
        value: "Use Siri shortcuts to quickly open Firefox via Siri",
        comment: "The description that describes what siri shortcuts are")
    public static let SettingsSiriOpenURL = MZLocalizedString(
        key: "Settings.Siri.OpenTabShortcut",
        tableName: nil,
        value: "Open New Tab",
        comment: "The description of the open new tab siri shortcut")
}

// MARK: - Nimbus settings
extension String {
    public static let SettingsStudiesToggleTitle = MZLocalizedString(
        key: "Settings.Studies.Toggle.Title",
        tableName: nil,
        value: "Studies",
        comment: "Label used as a toggle item in Settings. When this is off, the user is opting out of all studies.")
    public static let SettingsStudiesToggleLink = MZLocalizedString(
        key: "Settings.Studies.Toggle.Link",
        tableName: nil,
        value: "Learn More.",
        comment: "Title for a link that explains what Mozilla means by Studies")
    public static let SettingsStudiesToggleMessage = MZLocalizedString(
        key: "Settings.Studies.Toggle.Message",
        tableName: nil,
        value: "Firefox may install and run studies from time to time.",
        comment: "A short description that explains that Mozilla is running studies")
}

// MARK: - Share extension
extension String {
    public static let SendToCancelButton = MZLocalizedString(
        key: "SendTo.Cancel.Button",
        tableName: nil,
        value: "Cancel",
        comment: "Button title for cancelling share screen")
    public static let SendToErrorOKButton = MZLocalizedString(
        key: "SendTo.Error.OK.Button",
        tableName: nil,
        value: "OK",
        comment: "OK button to dismiss the error prompt.")
    public static let SendToErrorTitle = MZLocalizedString(
        key: "SendTo.Error.Title",
        tableName: nil,
        value: "The link you are trying to share cannot be shared.",
        comment: "Title of error prompt displayed when an invalid URL is shared.")
    public static let SendToErrorMessage = MZLocalizedString(
        key: "SendTo.Error.Message",
        tableName: nil,
        value: "Only HTTP and HTTPS links can be shared.",
        comment: "Message in error prompt explaining why the URL is invalid.")
    public static let SendToCloseButton = MZLocalizedString(
        key: "SendTo.Close.Button",
        tableName: nil,
        value: "Close",
        comment: "Close button in top navigation bar")
    public static let SendToNotSignedInText = MZLocalizedString(
        key: "SendTo.NotSignedIn.Title.v119",
        tableName: "Share",
        value: "You are not signed in to your account.",
        comment: "This message appears when a user tries to use 'Send Link to Device' action while not logged in")
    public static let SendToNotSignedInMessage = MZLocalizedString(
        key: "SendTo.NotSignedIn.Message",
        tableName: nil,
        value: "Please open Firefox, go to Settings and sign in to continue.",
        comment: "See http://mzl.la/1ISlXnU")
    public static let SendToNoDevicesFound = MZLocalizedString(
        key: "SendTo.NoDevicesFound.Message.v119",
        tableName: "Share",
        value: "You don’t have any other devices connected to this account available to sync.",
        comment: "Error message shown in the remote tabs panel")
    public static let SendToTitle = MZLocalizedString(
        key: "SendTo.NavBar.Title",
        tableName: nil,
        value: "Send Tab",
        comment: "Title of the dialog that allows you to send a tab to a different device")
    public static let SendToSendButtonTitle = MZLocalizedString(
        key: "SendTo.SendAction.Text",
        tableName: nil,
        value: "Send",
        comment: "Navigation bar button to Send the current page to a device")
    public static let SendToDevicesListTitle = MZLocalizedString(
        key: "SendTo.DeviceList.Text",
        tableName: nil,
        value: "Available devices:",
        comment: "Header for the list of devices table")
    public static let ShareSendToDevice = String.AppMenu.TouchActions.SendToDeviceTitle

    // The above items are re-used strings from the old extension. New strings below.

    public static let ShareAddToReadingList = MZLocalizedString(
        key: "ShareExtension.AddToReadingListAction.Title",
        tableName: nil,
        value: "Add to Reading List",
        comment: "Action label on share extension to add page to the Firefox reading list.")
    public static let ShareAddToReadingListDone = MZLocalizedString(
        key: "ShareExtension.AddToReadingListActionDone.Title",
        tableName: nil,
        value: "Added to Reading List",
        comment: "Share extension label shown after user has performed 'Add to Reading List' action.")
    public static let ShareBookmarkThisPage = MZLocalizedString(
        key: "ShareExtension.BookmarkThisPageAction.Title",
        tableName: nil,
        value: "Bookmark This Page",
        comment: "Action label on share extension to bookmark the page in Firefox.")
    public static let ShareBookmarkThisPageDone = MZLocalizedString(
        key: "ShareExtension.BookmarkThisPageActionDone.Title",
        tableName: nil,
        value: "Bookmarked",
        comment: "Share extension label shown after user has performed 'Bookmark this Page' action.")

    public static let ShareOpenInFirefox = MZLocalizedString(
        key: "ShareExtension.OpenInFirefoxAction.Title",
        tableName: nil,
        value: "Open in Firefox",
        comment: "Action label on share extension to immediately open page in Firefox.")
    public static let ShareSearchInFirefox = MZLocalizedString(
        key: "ShareExtension.SeachInFirefoxAction.Title",
        tableName: nil,
        value: "Search in Firefox",
        comment: "Action label on share extension to search for the selected text in Firefox.")

    public static let ShareLoadInBackground = MZLocalizedString(
        key: "ShareExtension.LoadInBackgroundAction.Title",
        tableName: nil,
        value: "Load in Background",
        comment: "Action label on share extension to load the page in Firefox when user switches apps to bring it to foreground.")
    public static let ShareLoadInBackgroundDone = MZLocalizedString(
        key: "ShareExtension.LoadInBackgroundActionDone.Title",
        tableName: nil,
        value: "Loading in Firefox",
        comment: "Share extension label shown after user has performed 'Load in Background' action.")
}

extension String {
    public struct Shopping {
        public static let SheetHeaderTitle = MZLocalizedString(
            key: "Shopping.Sheet.Title.v120",
            tableName: "Shopping",
            value: "Review Checker",
            comment: "Label for the header of the Shopping Experience (Fakespot) sheet")
        public static let SheetHeaderBetaTitle = MZLocalizedString(
            key: "Shopping.Sheet.Beta.Title.v120",
            tableName: "Shopping",
            value: "BETA",
            comment: "Beta label for the header of the Shopping Experience (Fakespot) sheet")
        public static let CloseButtonAccessibilityLabel = MZLocalizedString(
            key: "Shopping.Sheet.Close.AccessibilityLabel.v121",
            tableName: "Shopping",
            value: "Close Review Checker",
            comment: "Accessibility label for close button that dismisses the Shopping Experience (Fakespot) sheet.")
        public static let ReliabilityCardTitle = MZLocalizedString(
            key: "Shopping.ReviewQuality.ReliabilityCardTitle.v120",
            tableName: "Shopping",
            value: "How reliable are these reviews?",
            comment: "Title of the reliability card displayed in the shopping review quality bottom sheet.")
        public static let ReliabilityRatingAB = MZLocalizedString(
            key: "Shopping.ReviewQuality.ReliabilityRating.AB.Description.v120",
            tableName: "Shopping",
            value: "Reliable reviews",
            comment: "Description of the reliability ratings for rating 'A' and 'B' displayed in the shopping review quality bottom sheet.")
        public static let ReliabilityRatingC = MZLocalizedString(
            key: "Shopping.ReviewQuality.ReliabilityRating.C.Description.v120",
            tableName: "Shopping",
            value: "Mix of reliable and unreliable reviews",
            comment: "Description of the reliability rating 'C' displayed in the shopping review quality bottom sheet.")
        public static let ReliabilityRatingDF = MZLocalizedString(
            key: "Shopping.ReviewQuality.ReliabilityRating.DF.Description.v120",
            tableName: "Shopping",
            value: "Unreliable reviews",
            comment: "Description of the reliability ratings for rating 'D' and 'F' displayed in the shopping review quality bottom sheet.")
        public static let ConfirmationCardTitle = MZLocalizedString(
            key: "Shopping.ConfirmationCard.Title.v120",
            tableName: "Shopping",
            value: "Analysis Is Up To Date",
            comment: "Title of the confirmation displayed in the shopping review quality bottom sheet.")
        public static let ConfirmationCardButtonText = MZLocalizedString(
            key: "Shopping.ConfirmationCard.Button.Text.v120",
            tableName: "Shopping",
            value: "Got It",
            comment: "Button text of the confirmation displayed in the shopping review quality bottom sheet.")
        public static let HighlightsCardTitle = MZLocalizedString(
            key: "Shopping.HighlightsCard.Title.v120",
            tableName: "Shopping",
            value: "Highlights from recent reviews",
            comment: "Title of the review highlights displayed in the shopping review quality bottom sheet.")
        public static let HighlightsCardMoreButtonTitle = MZLocalizedString(
            key: "Shopping.HighlightsCard.MoreButton.Title.v120",
            tableName: "Shopping",
            value: "Show More",
            comment: "Title of the button that shows more reviews in the review highlights displayed in the shopping review quality bottom sheet.")
        public static let HighlightsCardLessButtonTitle = MZLocalizedString(
            key: "Shopping.HighlightsCard.LessButton.Title.v120",
            tableName: "Shopping",
            value: "Show Less",
            comment: "Title of the button that shows less reviews in the review highlights displayed in the shopping review quality bottom sheet.")
        public static let AdjustedRatingTitle = MZLocalizedString(
            key: "Shopping.AdjustedRating.Title.v120",
            tableName: "Shopping",
            value: "Adjusted rating",
            comment: "Title of the adjusted rating card displayed in the shopping review quality bottom sheet.")
        public static let AdjustedRatingDescription = MZLocalizedString(
            key: "Shopping.AdjustedRating.Description.v121",
            tableName: "Shopping",
            value: "Based on reliable reviews",
            comment: "Description adjusted of the rating card displayed in the shopping review quality bottom sheet.")
        public static let AdjustedRatingStarsAccessibilityLabel = MZLocalizedString(
            key: "Shopping.AdjustedRating.StarsAccessibilityLabel.v120",
            tableName: "Shopping",
            value: "%@ out of 5 stars",
            comment: "Accessibility label, associated to adjusted rating stars. %@ is a decimal value from 0 to 5 that will only use a tenth (example: 3.5).")
        public static let HighlightsCardPriceTitle = MZLocalizedString(
            key: "Shopping.HighlightsCard.Price.Title.v120",
            tableName: "Shopping",
            value: "Price",
            comment: "Section title of the review highlights displayed in the shopping review quality bottom sheet.")
        public static let HighlightsCardQualityTitle = MZLocalizedString(
            key: "Shopping.HighlightsCard.Quality.Title.v120",
            tableName: "Shopping",
            value: "Quality",
            comment: "Section title of the review highlights displayed in the shopping review quality bottom sheet.")
        public static let HighlightsCardShippingTitle = MZLocalizedString(
            key: "Shopping.HighlightsCard.Shipping.Title.v120",
            tableName: "Shopping",
            value: "Shipping",
            comment: "Section title of the review highlights displayed in the shopping review quality bottom sheet.")
        public static let HighlightsCardCompetitivenessTitle = MZLocalizedString(
            key: "Shopping.HighlightsCard.Competitiveness.Title.v120",
            tableName: "Shopping",
            value: "Competitiveness",
            comment: "Section title of the review highlights displayed in the shopping review quality bottom sheet.")
        public static let HighlightsCardPackagingTitle = MZLocalizedString(
            key: "Shopping.HighlightsCard.Packaging.Title.v120",
            tableName: "Shopping",
            value: "Packaging",
            comment: "Section title of the review highlights displayed in the shopping review quality bottom sheet, specifically focusing on the quality, design, and condition of the product's packaging. This may include details about the box, protective materials, presentation, and overall packaging experience.")
        public static let SettingsCardLabelTitle = MZLocalizedString(
            key: "Shopping.SettingsCard.Label.Title.v120",
            tableName: "Shopping",
            value: "Settings",
            comment: "Title of the settings card displayed in the shopping review quality bottom sheet.")
        public static let SettingsCardRecommendedProductsLabel = MZLocalizedString(
            key: "Shopping.SettingsCard.RecommendedProducts.Label.v120",
            tableName: "Shopping",
            value: "Show products recommended by %@",
            comment: "Label of the switch from settings card displayed in the shopping review quality bottom sheet. The placeholder will be replaced with the app name.")
        public static let SettingsCardTurnOffButton = MZLocalizedString(
            key: "Shopping.SettingsCard.TurnOffButton.Title.v120",
            tableName: "Shopping",
            value: "Turn Off Review Checker",
            comment: "Label of the button from settings card displayed in the shopping review quality bottom sheet.")
        public static let SettingsCardGroupedRecommendedProductsAndSwitchAccessibilityLabel = MZLocalizedString(
            key: "Shopping.SettingsCard.Expand.GroupedRecommendedProductsAndSwitch.AccessibilityLabel.v123",
            tableName: "Shopping",
            value: "%1$@, switch button, %2$@.",
            comment: "Accessibility label for the recommended products label and switch, grouped together. The first placeholder is for the recommended products label, and the second placeholder is for the state of the switch: On/Off.")
        public static let SettingsCardGroupedRecommendedProductsAndSwitchAccessibilityHint = MZLocalizedString(
            key: "Shopping.SettingsCard.Expand.GroupedRecommendedProductsAndSwitch.AccessibilityHint.v123",
            tableName: "Shopping",
            value: "Double tap to toggle setting.",
            comment: "Accessibility hint for the recommended products label and switch, grouped together. When the group is selected in VoiceOver mode, the hint is read to help the user understand what action can be performed.")
        public static let SettingsCardSwitchValueOnAccessibilityLabel = MZLocalizedString(
            key: "Shopping.SettingsCard.SwitchValueOn.AccessibilityLabel.v123",
            tableName: "Shopping",
            value: "On",
            comment: "Toggled On accessibility value, from Settings Card within the shopping product review bottom sheet.")
        public static let SettingsCardSwitchValueOffAccessibilityLabel = MZLocalizedString(
            key: "Shopping.SettingsCard.SwitchValueOff.AccessibilityLabel.v123",
            tableName: "Shopping",
            value: "Off",
            comment: "Toggled Off accessibility switch value from Settings Card within the shopping product review bottom sheet.")
        public static let SettingsCardExpandAccessibilityLabel = MZLocalizedString(
            key: "Shopping.SettingsCard.Expand.AccessibilityLabel.v120",
            tableName: "Shopping",
            value: "Expand Settings Card",
            comment: "Accessibility label for the down chevron icon used to expand or show the details of the Settings Card within the shopping product review bottom sheet.")
        public static let SettingsCardCollapseAccessibilityLabel = MZLocalizedString(
            key: "Shopping.SettingsCard.Collapse.AccessibilityLabel.v120",
            tableName: "Shopping",
            value: "Collapse Settings Card",
            comment: "Accessibility label for the up chevron icon used to collapse or minimize the Settings Card within the shopping product review bottom sheet.")
        public static let SettingsCardFooterAction = MZLocalizedString(
            key: "Shopping.SettingsCard.Footer.Action.v120",
            tableName: "Shopping",
            value: "Review Checker is powered by %1$@ by %2$@",
            comment: "Action title of the footer underneath the Settings Card displayed in the shopping review quality bottom sheet. The first parameter will be replaced by the Fakespot app name and the second parameter by the company name of Mozilla.")
        public static let NoAnalysisCardHeadlineLabelTitle = MZLocalizedString(
            key: "Shopping.NoAnalysisCard.HeadlineLabel.Title.v120",
            tableName: "Shopping",
            value: "No info about these reviews yet",
            comment: "Title for card displayed when a shopping product has not been analysed yet.")
        public static let NoAnalysisCardBodyLabelTitle = MZLocalizedString(
            key: "Shopping.NoAnalysisCard.BodyLabel.Title.v120",
            tableName: "Shopping",
            value: "To know whether this product’s reviews are reliable, check the review quality. It only takes about 60 seconds.",
            comment: "Text for the body label, to check the reliability of a product.")
        public static let NoAnalysisCardAnalyzerButtonTitle = MZLocalizedString(
            key: "Shopping.NoAnalysisCard.AnalyzerButton.Title.v120",
            tableName: "Shopping",
            value: "Check Review Quality",
            comment: "Text for the analyzer button displayed when an analysis can be updated for a product.")
        public static let ReviewQualityCardLabelTitle = MZLocalizedString(
            key: "Shopping.ReviewQualityCard.Label.Title.v120",
            tableName: "Shopping",
            value: "How we determine review quality",
            comment: "Title of the 'How we determine review quality' card displayed in the shopping review quality bottom sheet.")
        public static let ReviewQualityCardExpandAccessibilityLabel = MZLocalizedString(
            key: "Shopping.ReviewQualityCard.Expand.AccessibilityLabel.v120",
            tableName: "Shopping",
            value: "Expand How we determine review quality card",
            comment: "Accessibility label for the down chevron, from 'How we determine review quality' card displayed in the shopping review quality bottom sheet.")
        public static let ReviewQualityCardCollapseAccessibilityLabel = MZLocalizedString(
            key: "Shopping.ReviewQualityCard.Collapse.AccessibilityLabel.v120",
            tableName: "Shopping",
            value: "Collapse How we determine review quality Card",
            comment: "Accessibility label for the up chevron, from 'How we determine review quality' card displayed in the shopping review quality bottom sheet.")
        public static let ReviewQualityCardHeadlineLabel = MZLocalizedString(
            key: "Shopping.ReviewQualityCard.Headline.Label.v120",
            tableName: "Shopping",
            value: "We use AI technology from %1$@ by %2$@ to check the reliability of product reviews. This will only help you assess review quality, not product quality.",
            comment: "Label of the headline from How we determine review quality card displayed in the shopping review quality bottom sheet. The first parameter will be replaced by the Fakespot app name and the second parameter by the company name of Mozilla.")
        public static let ReviewQualityCardSubHeadlineLabel = MZLocalizedString(
            key: "Shopping.ReviewQualityCard.SubHeadline.Label.v120",
            tableName: "Shopping",
            value: "We assign each product’s reviews a *letter grade* from A to F.",
            comment: "Label of the sub headline from How we determine review quality card displayed in the shopping review quality bottom sheet. The *text inside asterisks* denotes part of the string to bold, please leave the text inside the '*' so that it is bolded correctly.")
        public static let ReviewQualityCardReliableReviewsLabel = MZLocalizedString(
            key: "Shopping.ReviewQualityCard.ReliableReviews.Label.v120",
            tableName: "Shopping",
            value: "Reliable reviews. We believe the reviews are likely from real customers who left honest, unbiased reviews.",
            comment: "Reliable reviews label from How we determine review quality card displayed in the shopping review quality bottom sheet.")
        public static let ReviewQualityCardMixedReviewsLabel = MZLocalizedString(
            key: "Shopping.ReviewQualityCard.MixedReviews.Label.v120",
            tableName: "Shopping",
            value: "We believe there’s a mix of reliable and unreliable reviews",
            comment: "Mixed reviews label from How we determine review quality card displayed in the shopping review quality bottom sheet.")
        public static let ReviewQualityCardUnreliableReviewsLabel = MZLocalizedString(
            key: "Shopping.ReviewQualityCard.UnreliableReviews.Label.v120",
            tableName: "Shopping",
            value: "Unreliable reviews. We believe the reviews are likely fake or from biased reviewers.",
            comment: "Unreliable reviews label from How we determine review quality card displayed in the shopping review quality bottom sheet.")
        public static let ReviewQualityCardAdjustedRatingLabel = MZLocalizedString(
            key: "Shopping.ReviewQualityCard.AdjustedRating.Label.v120",
            tableName: "Shopping",
            value: "The *adjusted rating* is based only on reviews we believe to be reliable.",
            comment: "Adjusted rating label from How we determine review quality card displayed in the shopping review quality bottom sheet. The *text inside asterisks* denotes part of the string to bold, please leave the text inside the '*' so that it is bolded correctly.")
        public static let ReviewQualityCardHighlightsLabel = MZLocalizedString(
            key: "Shopping.ReviewQualityCard.Highlights.Label.v126",
            tableName: "Shopping",
            value: "*Highlights* are from %@ reviews within the last 80 days that we believe to be reliable.",
            comment: "Highlights label from How we determine review quality card displayed in the shopping review quality bottom sheet. The parameter substitutes the partner website the user is coming from. The *text inside asterisks* denotes part of the string to bold, please leave the text inside the '*' so that it is bolded correctly.")
        public static let ReviewQualityCardLearnMoreButtonTitle = MZLocalizedString(
            key: "Shopping.ReviewQualityCard.LearnMoreButton.Title.v120",
            tableName: "Shopping",
            value: "Learn more about how %@ determines review quality",
            comment: "The title of the learn more button from How we determine review quality card displayed in the shopping review quality bottom sheet. The placeholder will be replaced with the Fakespot app name.")
        public static let ReliabilityScoreGradeA11yLabel = MZLocalizedString(
            key: "Shopping.ReliabilityScore.Grade.A11y.Label.v120",
            tableName: "Shopping",
            value: "Grade %@",
            comment: "Accessibility label for the Grade labels used in 'How we determine review quality' card and 'How reliable are these reviews' card displayed in the shopping review quality bottom sheet. The placeholder will be replaced by a grade letter (e.g. A). The grading system contains letters from A-F.")
        public static let OptInCardHeaderTitle = MZLocalizedString(
            key: "Shopping.OptInCard.HeaderLabel.Title.v120",
            tableName: "Shopping",
            value: "Try our trusted guide to product reviews",
            comment: "Label for the header of the Shopping Experience Opt In onboarding Card (Fakespot)")
        public static let OptInCardFirstParagraph = MZLocalizedString(
            key: "Shopping.OptInCard.FirstParagraph.Description.v120",
            tableName: "Shopping",
            value: "See how reliable product reviews are on %1$@ before you buy. Review Checker, an experimental feature from %2$@, is built right into the browser. It works on %3$@ and %4$@, too.",
            comment: "Label for the first paragraph of the Shopping Experience Opt In onboarding Card (Fakespot). The first parameter will be the website the user is coming from when viewing this screen (default Amazon). The second parameter will be replaced by the app name. The third and fourth parameters will be the other two websites that are currently supported (Amazon, Best Buy or Walmart) besides the one used for the first parameter.")
        public static let OptInCardFirstParagraphOneVendor = MZLocalizedString(
            key: "Shopping.OptInCard.FirstParagraph.AmazonOnly.Description.v122",
            tableName: "Shopping",
            value: "See how reliable product reviews are on %1$@ before you buy. Review Checker, an experimental feature from %2$@, is built right into the browser.",
            comment: "Label for the first paragraph of the Shopping Experience Opt In onboarding Card (Fakespot). The first parameter will be the website the user is coming from when viewing this screen (default Amazon). The second parameter will be replaced by the app name. This string is almost identical with 'Shopping.OptInCard.FirstParagraph.Description', but without Best Buy and Walmart websites, which are not available in many locales.")
        public static let OptInCardSecondParagraph = MZLocalizedString(
            key: "Shopping.OptInCard.SecondParagraph.Description.v120",
            tableName: "Shopping",
            value: "Using the power of %1$@ by %2$@, we help you avoid biased and inauthentic reviews. Our AI model is always improving to protect you as you shop.",
            comment: "Label for the second paragraph of the Shopping Experience Opt In onboarding Card (Fakespot). The first parameter will be replaced by the Fakespot app name. The second parameter will be replaced the company name of Mozilla.")
        public static let OptInCardLearnMoreButtonTitle = MZLocalizedString(
            key: "Shopping.OptInCard.LearnMoreButtonTitle.Title.v120",
            tableName: "Shopping",
            value: "Learn more",
            comment: "Label for the Learn more button in the Shopping Experience Opt In onboarding Card (Fakespot)")
        public static let OptInCardDisclaimerText = MZLocalizedString(
            key: "Shopping.OptInCard.Disclaimer.Text.v123",
            tableName: "Shopping",
            value: "By selecting “Yes, Try It” you agree to these items:",
            comment: "Text for the disclaimer that appears underneath the rating image of the Shopping Experience Opt In onboarding Card (Fakespot). After the colon, there will be two links, each on their own line. The first link is to a Privacy policy. The second link is to Terms of use.")
        public static let OptInCardPrivacyPolicy = MZLocalizedString(
            key: "Shopping.OptInCard.PrivacyPolicy.Button.Title.v123",
            tableName: "Shopping",
            value: "%@’s privacy notice",
            comment: "Show Firefox Browser Privacy Policy page from the Privacy section in the Shopping Experience Opt In onboarding Card (Fakespot). The parameter will be replace by the Firefox app name.")
        public static let OptInCardTermsOfUse = MZLocalizedString(
            key: "Shopping.OptInCard.TermsOfUse.Button.Title.v123",
            tableName: "Shopping",
            value: "%@’s terms of use",
            comment: "Show Fakespot Terms of Use page in the Shopping Experience Opt In onboarding Card (Fakespot). The parameter will be replace by the Fakespot name.")
        public static let OptInCardMainButtonTitle = MZLocalizedString(
            key: "Shopping.OptInCard.MainButton.Title.v120",
            tableName: "Shopping",
            value: "Yes, Try It",
            comment: "Text for the main button of the Shopping Experience Opt In onboarding Card (Fakespot)")
        public static let OptInCardSecondaryButtonTitle = MZLocalizedString(
            key: "Shopping.OptInCard.SecondaryButton.Title.v120",
            tableName: "Shopping",
            value: "Not now",
            comment: "Text for the secondary button of the Shopping Experience Opt In onboarding Card (Fakespot)")
        public static let WarningCardCheckNoConnectionTitle = MZLocalizedString(
            key: "Shopping.WarningCard.CheckNoConnection.Title.v120",
            tableName: "Shopping",
            value: "No Network Connection",
            comment: "Title for error card displayed to the user when the device is disconnected from the network.")
        public static let WarningCardCheckNoConnectionDescription = MZLocalizedString(
            key: "Shopping.WarningCard.CheckNoConnection.Description.v120",
            tableName: "Shopping",
            value: "Check your network connection and then try reloading the page.",
            comment: "Text for body of error card displayed to the user when the device is disconnected from the network.")
        public static let InfoCardNoInfoAvailableRightNowTitle = MZLocalizedString(
            key: "Shopping.InfoCard.NoInfoAvailableRightNow.Title.v120",
            tableName: "Shopping",
            value: "No Info Available Right Now",
            comment: "Title for info card when no information is available at the moment")
        public static let InfoCardNoInfoAvailableRightNowDescription = MZLocalizedString(
            key: "Shopping.InfoCard.NoInfoAvailableRightNow.Description.v120",
            tableName: "Shopping",
            value: "We’re working to resolve this issue. Please check back soon.",
            comment: "Description for info card when no information is available at the moment")
        public static let InfoCardFakespotDoesNotAnalyzeReviewsTitle = MZLocalizedString(
            key: "Shopping.InfoCard.FakespotDoesNotAnalyzeReviews.Title.v120",
            tableName: "Shopping",
            value: "Can’t Check These Reviews",
            comment: "Title for info card when Fakespot cannot analyze reviews for a certain product type")
        public static let InfoCardFakespotDoesNotAnalyzeReviewsDescription = MZLocalizedString(
            key: "Shopping.InfoCard.FakespotDoesNotAnalyzeReviews.Description.v120",
            tableName: "Shopping",
            value: "Unfortunately, we can’t check the review quality for certain types of products. For example, gift cards and streaming video, music, and games.",
            comment: "Title for info card when Fakespot cannot analyze reviews for a certain product type")
        public static let InfoCardNotEnoughReviewsTitle = MZLocalizedString(
            key: "Shopping.InfoCard.NotEnoughReviews.Title.v120",
            tableName: "Shopping",
            value: "Not Enough Reviews Yet",
            comment: "Title for info card when there are not enough reviews for a product")
        public static let InfoCardNotEnoughReviewsDescription = MZLocalizedString(
            key: "Shopping.InfoCard.NotEnoughReviews.Description.v120",
            tableName: "Shopping",
            value: "When this product has more reviews, we’ll be able to check their quality.",
            comment: "Description for info card when there are not enough reviews for a product")
        public static let InfoCardNeedsAnalysisTitle = MZLocalizedString(
            key: "Shopping.InfoCard.NeedsAnalysis.Title.v120",
            tableName: "Shopping",
            value: "New Info To Check",
            comment: "Title for info card when the product needs analysis")
        public static let InfoCardNeedsAnalysisPrimaryAction = MZLocalizedString(
            key: "Shopping.InfoCard.NeedsAnalysis.PrimaryAction.v120",
            tableName: "Shopping",
            value: "Check Now",
            comment: "Primary action title for info card when the product needs analysis")
        public static let InfoCardProgressAnalysisTitle = MZLocalizedString(
            key: "Shopping.InfoCard.ProgressAnalysis.Title.v123",
            tableName: "Shopping",
            value: "Checking review quality (%@)",
            comment: "Title for info card when the product is in analysis mode. The placeholder represents the percentage of the analysis progress, ranging between 1 and 100.")
        public static let InfoCardProgressAnalysisDescription = MZLocalizedString(
            key: "Shopping.InfoCard.ProgressAnalysis.Description.v120",
            tableName: "Shopping",
            value: "This could take about 60 seconds.",
            comment: "Description for info card when the product is in analysis mode")
        public static let InfoCardProductNotInStockTitle = MZLocalizedString(
            key: "Shopping.InfoCard.ProductNotInStock.Title.v121",
            tableName: "Shopping",
            value: "Product Is Not Available",
            comment: "Title for the information card displayed by the review checker feature when the product the user is looking at is out of stock. This title is used for info card where the user can report if it's back in stock.")
        public static let InfoCardProductNotInStockDescription = MZLocalizedString(
            key: "Shopping.InfoCard.ProductNotInStock.Description.v121",
            tableName: "Shopping",
            value: "If you see this product is back in stock, report it and we’ll work on checking the reviews.",
            comment: "Description for the information card displayed by the review checker feature when the product the user is looking at is out of stock. This description is used for info card where the user can report if it's back in stock.")
        public static let InfoCardProductNotInStockPrimaryAction = MZLocalizedString(
            key: "Shopping.InfoCard.ProductNotInStock.PrimaryAction.v121",
            tableName: "Shopping",
            value: "Report Product Back in Stock",
            comment: "Primary action label for the information card displayed by the review checker feature when the product the user is looking at is out of stock. This primary action label is used for info card button where the user can report if it's back in stock.")
        public static let InfoCardReportSubmittedByCurrentUserTitle = MZLocalizedString(
            key: "Shopping.InfoCard.ReportSubmittedByCurrentUser.Title.v121",
            tableName: "Shopping",
            value: "Thanks for Reporting!",
            comment: "This title is displayed on the information card as a confirmation message after a user reports that a previously out-of-stock product is now available. It's meant to acknowledge the user's contribution and encourage community engagement by letting them know their report has been successfully submitted.")
        public static let InfoCardReportSubmittedByCurrentUserDescription = MZLocalizedString(
            key: "Shopping.InfoCard.ReportSubmittedByCurrentUser.Description.v121",
            tableName: "Shopping",
            value: "We should have info about this product’s reviews within 24 hours. Please check back.",
            comment: "This description appears beneath the confirmation title on the information card to inform the user that their report regarding the product stock status has been received and is being processed. It serves to set the expectation that the review information will be updated within 24 hours and invites the user to revisit the product page for updates.")
        public static let InfoCardInfoComingSoonTitle = MZLocalizedString(
            key: "Shopping.InfoCard.InfoComingSoon.Title.v121",
            tableName: "Shopping",
            value: "Info Coming Soon",
            comment: "Title for an information card that is displayed in the review checker section when certain details about a product or feature are not currently available but are expected to be provided soon. The message should imply that the user can look forward to receiving more information shortly.")
        public static let InfoCardInfoComingSoonDescription = MZLocalizedString(
            key: "Shopping.InfoCard.InfoComingSoon.Description.v121",
            tableName: "Shopping",
            value: "We should have info about this product’s reviews within 24 hours. Please check back.",
            comment: "Description text for an information card used in the review checker section. This message is displayed when the reviews for a product are not yet available but are expected to be provided within the next 24 hours. It serves to inform users of the short wait for reviews and encourages them to return soon for the updated information.")
        public static let AdCardTitleLabel = MZLocalizedString(
            key: "Shopping.AdCard.Title.v121",
            tableName: "Shopping",
            value: "More to consider",
            comment: "Title label for the Fakespot Ad card. This is displayed above a product image, suggested as an alternative to the product reviewed.")
        public static let AdCardFooterLabel = MZLocalizedString(
            key: "Shopping.AdCard.Footer.v121",
            tableName: "Shopping",
            value: "Ad by %@",
            comment: "Footer label from the Fakespot Ad card displayed for the related product we advertise. This is displayed below the ad card, suggested as an alternative to the product reviewed. The first parameter will be replaced by the Fakespot app name")
    }
}

// MARK: - Translation bar
extension String {
    public static let TranslateSnackBarPrompt = MZLocalizedString(
        key: "TranslationToastHandler.PromptTranslate.Title",
        tableName: nil,
        value: "This page appears to be in %1$@. Translate to %2$@ with %3$@?",
        comment: "Prompt for translation. The first parameter is the language the page is in. The second parameter is the name of our local language. The third is the name of the service.")
    public static let TranslateSnackBarYes = MZLocalizedString(
        key: "TranslationToastHandler.PromptTranslate.OK",
        tableName: nil,
        value: "Yes",
        comment: "Button to allow the page to be translated to the user locale language")
    public static let TranslateSnackBarNo = MZLocalizedString(
        key: "TranslationToastHandler.PromptTranslate.Cancel",
        tableName: nil,
        value: "No",
        comment: "Button to disallow the page to be translated to the user locale language")
}

// MARK: - Display Theme
extension String {
    public static let SettingsDisplayThemeTitle = MZLocalizedString(
        key: "Settings.DisplayTheme.Title.v2",
        tableName: nil,
        value: "Theme",
        comment: "Title in main app settings for Theme settings")
    public static let DisplayThemeBrightnessThresholdSectionHeader = MZLocalizedString(
        key: "Settings.DisplayTheme.BrightnessThreshold.SectionHeader",
        tableName: nil,
        value: "Threshold",
        comment: "Section header for brightness slider.")
    public static let DisplayThemeSectionFooter = MZLocalizedString(
        key: "Settings.DisplayTheme.SectionFooter",
        tableName: nil,
        value: "The theme will automatically change based on your display brightness. You can set the threshold where the theme changes. The circle indicates your display’s current brightness.",
        comment: "Display (theme) settings footer describing how the brightness slider works.")
    public static let SystemThemeSectionHeader = MZLocalizedString(
        key: "Settings.DisplayTheme.SystemTheme.SectionHeader",
        tableName: nil,
        value: "System Theme",
        comment: "System theme settings section title")
    public static let SystemThemeSectionSwitchTitle = MZLocalizedString(
        key: "Settings.DisplayTheme.SystemTheme.SwitchTitle",
        tableName: nil,
        value: "Use System Light/Dark Mode",
        comment: "System theme settings switch to choose whether to use the same theme as the system")
    public static let ThemeSwitchModeSectionHeader = MZLocalizedString(
        key: "Settings.DisplayTheme.SwitchMode.SectionHeader",
        tableName: nil,
        value: "Switch Mode",
        comment: "Switch mode settings section title")
    public static let ThemePickerSectionHeader = MZLocalizedString(
        key: "Settings.DisplayTheme.ThemePicker.SectionHeader",
        tableName: nil,
        value: "Theme Picker",
        comment: "Theme picker settings section title")
    public static let DisplayThemeAutomaticSwitchTitle = MZLocalizedString(
        key: "Settings.DisplayTheme.SwitchTitle",
        tableName: nil,
        value: "Automatically",
        comment: "Display (theme) settings switch to choose whether to set the dark mode manually, or automatically based on the brightness slider.")
    public static let DisplayThemeAutomaticStatusLabel = MZLocalizedString(
        key: "Settings.DisplayTheme.StatusTitle",
        tableName: nil,
        value: "Automatic",
        comment: "Display (theme) settings label to show if automatically switch theme is enabled.")
    public static let DisplayThemeAutomaticSwitchSubtitle = MZLocalizedString(
        key: "Settings.DisplayTheme.SwitchSubtitle",
        tableName: nil,
        value: "Switch automatically based on screen brightness",
        comment: "Display (theme) settings switch subtitle, explaining the title 'Automatically'.")
    public static let DisplayThemeManualSwitchTitle = MZLocalizedString(
        key: "Settings.DisplayTheme.Manual.SwitchTitle",
        tableName: nil,
        value: "Manually",
        comment: "Display (theme) setting to choose the theme manually.")
    public static let DisplayThemeManualSwitchSubtitle = MZLocalizedString(
        key: "Settings.DisplayTheme.Manual.SwitchSubtitle",
        tableName: nil,
        value: "Pick which theme you want",
        comment: "Display (theme) settings switch subtitle, explaining the title 'Manually'.")
    public static let DisplayThemeManualStatusLabel = MZLocalizedString(
        key: "Settings.DisplayTheme.Manual.StatusLabel",
        tableName: nil,
        value: "Manual",
        comment: "Display (theme) settings label to show if manually switch theme is enabled.")
    public static let DisplayThemeOptionLight = MZLocalizedString(
        key: "Settings.DisplayTheme.OptionLight",
        tableName: nil,
        value: "Light",
        comment: "Option choice in display theme settings for light theme")
    public static let DisplayThemeOptionDark = MZLocalizedString(
        key: "Settings.DisplayTheme.OptionDark",
        tableName: nil,
        value: "Dark",
        comment: "Option choice in display theme settings for dark theme")
}

extension String {
    public static let AddTabAccessibilityLabel = MZLocalizedString(
        key: "TabTray.AddTab.Button",
        tableName: nil,
        value: "Add Tab",
        comment: "Accessibility label for the Add Tab button in the Tab Tray.")
}

// MARK: - Cover Sheet
extension String {
    // ETP Cover Sheet
    public static let CoverSheetETPTitle = MZLocalizedString(
        key: "CoverSheet.v24.ETP.Title",
        tableName: nil,
        value: "Protection Against Ad Tracking",
        comment: "Title for the new ETP mode i.e. standard vs strict")
    public static let CoverSheetETPDescription = MZLocalizedString(
        key: "CoverSheet.v24.ETP.Description",
        tableName: nil,
        value: "Built-in Enhanced Tracking Protection helps stop ads from following you around. Turn on Strict to block even more trackers, ads, and popups. ",
        comment: "Description for the new ETP mode i.e. standard vs strict")
    public static let CoverSheetETPSettingsButton = MZLocalizedString(
        key: "CoverSheet.v24.ETP.Settings.Button",
        tableName: nil,
        value: "Go to Settings",
        comment: "Text for the new ETP settings button")
}

// MARK: - FxA Signin screen
extension String {
    public static let FxASignin_Subtitle = MZLocalizedString(
        key: "fxa.signin.camera-signin",
        tableName: nil,
        value: "Sign In with Your Camera",
        comment: "FxA sign in view subtitle")
    public static let FxASignin_QRInstructions = MZLocalizedString(
        key: "fxa.signin.qr-link-instruction",
        tableName: nil,
        value: "On your computer open Firefox and go to firefox.com/pair",
        comment: "FxA sign in view qr code instructions")
    public static let FxASignin_QRScanSignin = MZLocalizedString(
        key: "fxa.signin.ready-to-scan",
        tableName: nil,
        value: "Ready to Scan",
        comment: "FxA sign in view qr code scan button")
    public static let FxASignin_EmailSignin = MZLocalizedString(
        key: "fxa.signin.use-email-instead",
        tableName: nil,
        value: "Use Email Instead",
        comment: "FxA sign in view email login button")
}

// MARK: - Today Widget Strings - [New Search - Private Search]
extension String {
    // Widget - Shared

    public static let QuickActionsGalleryTitle = MZLocalizedString(
        key: "TodayWidget.QuickActionsGalleryTitle",
        tableName: "Today",
        value: "Quick Actions",
        comment: "Quick Actions title when widget enters edit mode")
    public static let QuickActionsGalleryTitlev2 = MZLocalizedString(
        key: "TodayWidget.QuickActionsGalleryTitleV2",
        tableName: "Today",
        value: "Firefox Shortcuts",
        comment: "Firefox shortcuts title when widget enters edit mode. Do not translate the word Firefox.")

    // Quick Action - Medium Size Quick Action
    public static let GoToCopiedLinkLabel = MZLocalizedString(
        key: "TodayWidget.GoToCopiedLinkLabelV1",
        tableName: "Today",
        value: "Go to copied link",
        comment: "Go to link pasted on the clipboard")
    public static let GoToCopiedLinkLabelV2 = MZLocalizedString(
        key: "TodayWidget.GoToCopiedLinkLabelV2",
        tableName: "Today",
        value: "Go to\nCopied Link",
        comment: "Go to copied link")
    public static let ClosePrivateTab = MZLocalizedString(
        key: "TodayWidget.ClosePrivateTabsButton",
        tableName: "Today",
        value: "Close Private Tabs",
        comment: "Close Private Tabs button label")

    // Quick Action - Medium Size - Gallery View
    public static let FirefoxShortcutGalleryDescription = MZLocalizedString(
        key: "TodayWidget.FirefoxShortcutGalleryDescription",
        tableName: "Today",
        value: "Add Firefox shortcuts to your Home screen.",
        comment: "Description for medium size widget to add Firefox Shortcut to home screen")

    // Quick Action - Small Size Widget
    public static let SearchInPrivateTabLabelV2 = MZLocalizedString(
        key: "TodayWidget.SearchInPrivateTabLabelV2",
        tableName: "Today",
        value: "Search in\nPrivate Tab",
        comment: "Search in private tab")
    public static let SearchInFirefoxV2 = MZLocalizedString(
        key: "TodayWidget.SearchInFirefoxV2",
        tableName: "Today",
        value: "Search in\nFirefox",
        comment: "Search in Firefox. Do not translate the word Firefox")
    public static let ClosePrivateTabsLabelV2 = MZLocalizedString(
        key: "TodayWidget.ClosePrivateTabsLabelV2",
        tableName: "Today",
        value: "Close\nPrivate Tabs",
        comment: "Close Private Tabs")

    // Quick Action - Small Size - Gallery View
    public static let QuickActionGalleryDescription = MZLocalizedString(
        key: "TodayWidget.QuickActionGalleryDescription",
        tableName: "Today",
        value: "Add a Firefox shortcut to your Home screen. After adding the widget, touch and hold to edit it and select a different shortcut.",
        comment: "Description for small size widget to add it to home screen")

    // Top Sites - Medium Size - Gallery View
    public static let TopSitesGalleryTitle = MZLocalizedString(
        key: "TodayWidget.TopSitesGalleryTitle",
        tableName: "Today",
        value: "Top Sites",
        comment: "Title for top sites widget to add Firefox top sites shotcuts to home screen")
    public static let TopSitesGalleryTitleV2 = MZLocalizedString(
        key: "TodayWidget.TopSitesGalleryTitleV2",
        tableName: "Today",
        value: "Website Shortcuts",
        comment: "Title for top sites widget to add Firefox top sites shotcuts to home screen")
    public static let TopSitesGalleryDescription = MZLocalizedString(
        key: "TodayWidget.TopSitesGalleryDescription",
        tableName: "Today",
        value: "Add shortcuts to frequently and recently visited sites.",
        comment: "Description for top sites widget to add Firefox top sites shotcuts to home screen")

    // Quick View Open Tabs - Medium Size Widget
    public static let MoreTabsLabel = MZLocalizedString(
        key: "TodayWidget.MoreTabsLabel",
        tableName: "Today",
        value: "+%d More…",
        comment: "%d represents number and it becomes something like +5 more where 5 is the number of open tabs in tab tray beyond what is displayed in the widget")
    public static let OpenFirefoxLabel = MZLocalizedString(
        key: "TodayWidget.OpenFirefoxLabel",
        tableName: "Today",
        value: "Open Firefox",
        comment: "Open Firefox when there are no tabs opened in tab tray i.e. Empty State")
    public static let NoOpenTabsLabel = MZLocalizedString(
        key: "TodayWidget.NoOpenTabsLabel",
        tableName: "Today",
        value: "No open tabs.",
        comment: "Label that is shown when there are no tabs opened in tab tray i.e. Empty State")

    // Quick View Open Tabs - Medium Size - Gallery View
    public static let QuickViewGalleryTitle = MZLocalizedString(
        key: "TodayWidget.QuickViewGalleryTitle",
        tableName: "Today",
        value: "Quick View",
        comment: "Title for Quick View widget in Gallery View where user can add it to home screen")
    public static let QuickViewGalleryDescriptionV2 = MZLocalizedString(
        key: "TodayWidget.QuickViewGalleryDescriptionV2",
        tableName: "Today",
        value: "Add shortcuts to your open tabs.",
        comment: "Description for Quick View widget in Gallery View where user can add it to home screen")
}

// MARK: - Default Browser
extension String {
    public static let DefaultBrowserMenuItem = MZLocalizedString(
        key: "Settings.DefaultBrowserMenuItem",
        tableName: "Default Browser",
        value: "Set as Default Browser",
        comment: "Menu option for setting Firefox as default browser.")
    public static let DefaultBrowserOnboardingScreenshot = MZLocalizedString(
        key: "DefaultBrowserOnboarding.Screenshot",
        tableName: "Default Browser",
        value: "Default Browser App",
        comment: "Text for the screenshot of the iOS system settings page for Firefox.")
    public static let DefaultBrowserOnboardingDescriptionStep1 = MZLocalizedString(
        key: "DefaultBrowserOnboarding.Description1",
        tableName: "Default Browser",
        value: "1. Go to Settings",
        comment: "Description for default browser onboarding card.")
    public static let DefaultBrowserOnboardingDescriptionStep2 = MZLocalizedString(
        key: "DefaultBrowserOnboarding.Description2",
        tableName: "Default Browser",
        value: "2. Tap Default Browser App",
        comment: "Description for default browser onboarding card.")
    public static let DefaultBrowserOnboardingDescriptionStep3 = MZLocalizedString(
        key: "DefaultBrowserOnboarding.Description3",
        tableName: "Default Browser",
        value: "3. Select Firefox",
        comment: "Description for default browser onboarding card.")
    public static let DefaultBrowserOnboardingButton = MZLocalizedString(
        key: "DefaultBrowserOnboarding.Button",
        tableName: "Default Browser",
        value: "Go to Settings",
        comment: "Button string to open settings that allows user to switch their default browser to Firefox.")
}

// MARK: - FxAWebViewController
extension String {
    public static let FxAWebContentAccessibilityLabel = MZLocalizedString(
        key: "Web content",
        tableName: nil,
        value: nil,
        comment: "Accessibility label for the main web content view")
}

// MARK: - QuickActions
extension String {
    public static let QuickActionsLastBookmarkTitle = MZLocalizedString(
        key: "Open Last Bookmark",
        tableName: "3DTouchActions",
        value: nil,
        comment: "String describing the action of opening the last added bookmark from the home screen Quick Actions via 3D Touch")
}

// MARK: - CrashOptInAlert
extension String {
    public static let CrashOptInAlertTitle = MZLocalizedString(
        key: "Oops! Firefox crashed",
        tableName: nil,
        value: nil,
        comment: "Title for prompt displayed to user after the app crashes")
    public static let CrashOptInAlertMessage = MZLocalizedString(
        key: "Send a crash report so Mozilla can fix the problem?",
        tableName: nil,
        value: nil,
        comment: "Message displayed in the crash dialog above the buttons used to select when sending reports")
    public static let CrashOptInAlertSend = MZLocalizedString(
        key: "Send Report",
        tableName: nil,
        value: nil,
        comment: "Used as a button label for crash dialog prompt")
    public static let CrashOptInAlertAlwaysSend = MZLocalizedString(
        key: "Always Send",
        tableName: nil,
        value: nil,
        comment: "Used as a button label for crash dialog prompt")
    public static let CrashOptInAlertDontSend = MZLocalizedString(
        key: "Don’t Send",
        tableName: nil,
        value: nil,
        comment: "Used as a button label for crash dialog prompt")
}

// MARK: - ClearPrivateDataAlert
extension String {
    public static let ClearPrivateDataAlertMessage = MZLocalizedString(
        key: "This action will clear all of your private data. It cannot be undone.",
        tableName: "ClearPrivateDataConfirm",
        value: nil,
        comment: "Description of the confirmation dialog shown when a user tries to clear their private data.")
    public static let ClearPrivateDataAlertCancel = MZLocalizedString(
        key: "Cancel",
        tableName: "ClearPrivateDataConfirm",
        value: nil,
        comment: "The cancel button when confirming clear private data.")
    public static let ClearPrivateDataAlertOk = MZLocalizedString(
        key: "OK",
        tableName: "ClearPrivateDataConfirm",
        value: nil,
        comment: "The button that clears private data.")
}

// MARK: - ClearWebsiteDataAlert
extension String {
    public static let ClearAllWebsiteDataAlertMessage = MZLocalizedString(
        key: "Settings.WebsiteData.ConfirmPrompt",
        tableName: nil,
        value: "This action will clear all of your website data. It cannot be undone.",
        comment: "Description of the confirmation dialog shown when a user tries to clear their private data.")
    public static let ClearSelectedWebsiteDataAlertMessage = MZLocalizedString(
        key: "Settings.WebsiteData.SelectedConfirmPrompt",
        tableName: nil,
        value: "This action will clear the selected items. It cannot be undone.",
        comment: "Description of the confirmation dialog shown when a user tries to clear some of their private data.")
    public static let ClearWebsiteDataAlertCancel = MZLocalizedString(
        key: "Cancel",
        tableName: "ClearPrivateDataConfirm",
        value: nil,
        comment: "The cancel button when confirming clear private data.")
    public static let ClearWebsiteDataAlertOk = MZLocalizedString(
        key: "OK",
        tableName: "ClearPrivateDataConfirm",
        value: nil,
        comment: "The button that clears private data.")
}

// MARK: - ClearSyncedHistoryAlert
extension String {
    public static let ClearSyncedHistoryAlertMessage = MZLocalizedString(
        key: "This action will clear all of your private data, including history from your synced devices.",
        tableName: "ClearHistoryConfirm",
        value: nil,
        comment: "Description of the confirmation dialog shown when a user tries to clear history that's synced to another device.")
    public static let ClearSyncedHistoryAlertCancel = MZLocalizedString(
        key: "Cancel",
        tableName: "ClearHistoryConfirm",
        value: nil,
        comment: "The cancel button when confirming clear history.")
    public static let ClearSyncedHistoryAlertOk = MZLocalizedString(
        key: "OK",
        tableName: "ClearHistoryConfirm",
        value: nil,
        comment: "The confirmation button that clears history even when Sync is connected.")
}

// MARK: - DeleteLoginAlert
extension String {
    public static let DeleteLoginAlertTitle = MZLocalizedString(
        key: "DeleteLoginsAlert.Title.v122",
        tableName: "LoginManager",
        value: "Remove Password?",
        comment: "Title for the prompt that appears when the user deletes a login.")
    public static let DeleteLoginAlertSyncedMessage = MZLocalizedString(
        key: "DeleteLoginAlert.Message.Synced.v122",
        tableName: "LoginManager",
        value: "This will remove the password from all of your synced devices.",
        comment: "Prompt message warning the user that deleted logins will remove logins from all connected devices")
    public static let DeleteLoginAlertLocalMessage = MZLocalizedString(
        key: "DeleteLoginAlert.Message.Local.v122",
        tableName: "LoginManager",
        value: "You cannot undo this action.",
        comment: "Prompt message warning the user that deleting non-synced logins will permanently remove them, when they attempt to do so")
    public static let DeleteLoginAlertCancel = MZLocalizedString(
        key: "DeleteLoginAlert.DeleteButton.Cancel.v122",
        tableName: "LoginManager",
        value: "Cancel",
        comment: "Prompt option for cancelling out of deletion")
    public static let DeleteLoginAlertDelete = MZLocalizedString(
        key: "DeleteLoginAlert.DeleteButton.Title.v122",
        tableName: "LoginManager",
        value: "Remove",
        comment: "Label for the button used to delete the current login.")
}

// MARK: - Authenticator strings
extension String {
    public static let AuthenticatorCancel = MZLocalizedString(
        key: "Cancel",
        tableName: nil,
        value: nil,
        comment: "Label for Cancel button")
    public static let AuthenticatorLogin = MZLocalizedString(
        key: "Log in",
        tableName: nil,
        value: nil,
        comment: "Authentication prompt log in button")
    public static let AuthenticatorPromptTitle = MZLocalizedString(
        key: "Authentication required",
        tableName: nil,
        value: nil,
        comment: "Authentication prompt title")
    public static let AuthenticatorPromptRealmMessage = MZLocalizedString(
        key: "A username and password are being requested by %@. The site says: %@",
        tableName: nil,
        value: nil,
        comment: "Authentication prompt message with a realm. First parameter is the hostname. Second is the realm string")
    public static let AuthenticatorPromptEmptyRealmMessage = MZLocalizedString(
        key: "A username and password are being requested by %@.",
        tableName: nil,
        value: nil,
        comment: "Authentication prompt message with no realm. Parameter is the hostname of the site")
    public static let AuthenticatorUsernamePlaceholder = MZLocalizedString(
        key: "Username",
        tableName: nil,
        value: nil,
        comment: "Username textbox in Authentication prompt")
    public static let AuthenticatorPasswordPlaceholder = MZLocalizedString(
        key: "Password",
        tableName: nil,
        value: nil,
        comment: "Password textbox in Authentication prompt")
}

// MARK: - BrowserViewController
extension String {
    public static let ReaderModeAddPageGeneralErrorAccessibilityLabel = MZLocalizedString(
        key: "Could not add page to Reading list",
        tableName: nil,
        value: nil,
        comment: "Accessibility message e.g. spoken by VoiceOver after adding current webpage to the Reading List failed.")
    public static let ReaderModeAddPageSuccessAcessibilityLabel = MZLocalizedString(
        key: "Added page to Reading List",
        tableName: nil,
        value: nil,
        comment: "Accessibility message e.g. spoken by VoiceOver after the current page gets added to the Reading List using the Reader View button, e.g. by long-pressing it or by its accessibility custom action.")
    public static let ReaderModeAddPageMaybeExistsErrorAccessibilityLabel = MZLocalizedString(
        key: "Could not add page to Reading List. Maybe it’s already there?",
        tableName: nil,
        value: nil,
        comment: "Accessibility message e.g. spoken by VoiceOver after the user wanted to add current page to the Reading List and this was not done, likely because it already was in the Reading List, but perhaps also because of real failures.")
    public static let WebViewAccessibilityLabel = MZLocalizedString(
        key: "Web content",
        tableName: nil,
        value: nil,
        comment: "Accessibility label for the main web content view")
}

// MARK: - Find in page
extension String {
    public static let FindInPagePreviousAccessibilityLabel = MZLocalizedString(
        key: "Previous in-page result",
        tableName: "FindInPage",
        value: nil,
        comment: "Accessibility label for previous result button in Find in Page Toolbar.")
    public static let FindInPageNextAccessibilityLabel = MZLocalizedString(
        key: "Next in-page result",
        tableName: "FindInPage",
        value: nil,
        comment: "Accessibility label for next result button in Find in Page Toolbar.")
    public static let FindInPageDoneAccessibilityLabel = MZLocalizedString(
        key: "Done",
        tableName: "FindInPage",
        value: nil,
        comment: "Done button in Find in Page Toolbar.")
}

// MARK: - Reader Mode Bar
extension String {
    public static let ReaderModeBarMarkAsRead = MZLocalizedString(
        key: "ReaderModeBar.MarkAsRead.v106",
        tableName: nil,
        value: "Mark as Read",
        comment: "Name for Mark as read button in reader mode")
    public static let ReaderModeBarMarkAsUnread = MZLocalizedString(
        key: "ReaderModeBar.MarkAsUnread.v106",
        tableName: nil,
        value: "Mark as Unread",
        comment: "Name for Mark as unread button in reader mode")
    public static let ReaderModeBarSettings = MZLocalizedString(
        key: "Display Settings",
        tableName: nil,
        value: nil,
        comment: "Name for display settings button in reader mode. Display in the meaning of presentation, not monitor.")
    public static let ReaderModeBarAddToReadingList = MZLocalizedString(
        key: "Add to Reading List",
        tableName: nil,
        value: nil,
        comment: "Name for button adding current article to reading list in reader mode")
    public static let ReaderModeBarRemoveFromReadingList = MZLocalizedString(
        key: "Remove from Reading List",
        tableName: nil,
        value: nil,
        comment: "Name for button removing current article from reading list in reader mode")
}

// MARK: - SearchViewController
extension String {
    public static let SearchSettingsAccessibilityLabel = MZLocalizedString(
        key: "Search Settings",
        tableName: "Search",
        value: nil,
        comment: "Label for search settings button.")
    public static let SearchSearchEngineAccessibilityLabel = MZLocalizedString(
        key: "%@ search",
        tableName: "Search",
        value: nil,
        comment: "Label for search engine buttons. The argument corresponds to the name of the search engine.")
    public static let SearchSuggestionCellSwitchToTabLabel = MZLocalizedString(
        key: "Search.Awesomebar.SwitchToTab",
        tableName: nil,
        value: "Switch to tab",
        comment: "Search suggestion cell label that allows user to switch to tab which they searched for in url bar")
}

// MARK: - Tab Location View
extension String {
    public static let TabLocationURLPlaceholder = MZLocalizedString(
        key: "Search or enter address",
        tableName: nil,
        value: nil,
        comment: "The text shown in the URL bar on about:home")
    public static let TabLocationReaderModeAccessibilityLabel = MZLocalizedString(
        key: "Reader View",
        tableName: nil,
        value: nil,
        comment: "Accessibility label for the Reader View button")
    public static let TabLocationAddressBarAccessibilityLabel = MZLocalizedString(
        key: "Address.Bar.v99",
        tableName: nil,
        value: "Address Bar",
        comment: "Accessibility label for the Address Bar, where a user can enter the search they wish to make")
    public static let TabLocationReaderModeAddToReadingListAccessibilityLabel = MZLocalizedString(
        key: "Address.Bar.ReadingList.v106",
        tableName: nil,
        value: "Add to Reading List",
        comment: "Accessibility label for action adding current page to reading list.")
    public static let TabLocationReloadAccessibilityLabel = MZLocalizedString(
        key: "Reload page",
        tableName: nil,
        value: nil,
        comment: "Accessibility label for the reload button")
    public static let TabLocationReloadAccessibilityHint = MZLocalizedString(
        key: "Address.Bar.Reload.A11y.Hint.v124",
        tableName: "TabLocation",
        value: "Double tap and hold for more options",
        comment: "Accessibility hint for the reload button")
    public static let TabLocationShareAccessibilityLabel = MZLocalizedString(
        key: "TabLocation.Share.A11y.Label.v119",
        tableName: "TabLocation",
        value: "Share this page",
        comment: "Accessibility label for the share button in url bar")
    public static let TabLocationShoppingAccessibilityLabel = MZLocalizedString(
        key: "TabLocation.Shopping.A11y.Label.v120",
        tableName: "TabLocation",
        value: "Review Checker",
        comment: "Accessibility label for the shopping button in url bar")
    public static let TabLocationETPOnSecureAccessibilityLabel = MZLocalizedString(
        key: "TabLocation.ETP.On.Secure.A11y.Label.v119",
        tableName: "TabLocation",
        value: "Secure connection",
        comment: "Accessibility label for the security icon in url bar")
    public static let TabLocationETPOnNotSecureAccessibilityLabel = MZLocalizedString(
        key: "TabLocation.ETP.On.NotSecure.A11y.Label.v119",
        tableName: "TabLocation",
        value: "Connection not secure",
        comment: "Accessibility label for the security icon in url bar")
    public static let TabLocationETPOffNotSecureAccessibilityLabel = MZLocalizedString(
        key: "TabLocation.ETP.Off.NotSecure.A11y.Label.v119",
        tableName: "TabLocation",
        value: "Connection not secure. Enhanced Tracking Protection is off.",
        comment: "Accessibility label for the security icon in url bar")
    public static let TabLocationETPOffSecureAccessibilityLabel = MZLocalizedString(
        key: "TabLocation.ETP.Off.Secure.A11y.Label.v119",
        tableName: "TabLocation",
        value: "Secure connection. Enhanced Tracking Protection is off.",
        comment: "Accessibility label for the security icon in url bar")
    public static let TabLocationLockButtonLargeContentTitle = MZLocalizedString(
        key: "TabLocation.LockButton.LargeContentTitle.v122",
        tableName: "TabLocation",
        value: "Tracking Protection",
        comment: "Large content title for the lock button. This title is displayed when accessible font sizes are enabled")
    public static let TabLocationLockButtonAccessibilityLabel = MZLocalizedString(
        key: "TabLocation.LockButton.AccessibilityLabel.v122",
        tableName: "TabLocation",
        value: "Tracking Protection",
        comment: "Accessibility label for the lock / tracking protection button on the URL bar")
    public static let TabLocationShareButtonLargeContentTitle = MZLocalizedString(
        key: "TabLocation.ShareButton.AccessibilityLabel.v122",
        tableName: "TabLocation",
        value: "Share",
        comment: "Large content title for the share button. This title is displayed when using accessible font sizes is enabled")
    public static let TabsButtonShowTabsLargeContentTitle = MZLocalizedString(
        key: "TabsButton.Accessibility.LargeContentTitle.v122",
        tableName: "TabLocation",
        value: "Show Tabs: %@",
        comment: "Large content title for the tabs button. The argument is the number of open tabs or an infinity symbol. This title is displayed when using accessible font sizes is enabled.")
}

// MARK: - TabPeekViewController
extension String {
    public static let TabPeekAddToBookmarks = MZLocalizedString(
        key: "Add to Bookmarks",
        tableName: "3DTouchActions",
        value: nil,
        comment: "Label for preview action on Tab Tray Tab to add current tab to Bookmarks")
    public static let TabPeekCopyUrl = MZLocalizedString(
        key: "Copy URL",
        tableName: "3DTouchActions",
        value: nil,
        comment: "Label for preview action on Tab Tray Tab to copy the URL of the current tab to clipboard")
    public static let TabPeekCloseTab = MZLocalizedString(
        key: "Close Tab",
        tableName: "3DTouchActions",
        value: nil,
        comment: "Label for preview action on Tab Tray Tab to close the current tab")
    public static let TabPeekPreviewAccessibilityLabel = MZLocalizedString(
        key: "Preview of %@",
        tableName: "3DTouchActions",
        value: nil,
        comment: "Accessibility label, associated to the 3D Touch action on the current tab in the tab tray, used to display a larger preview of the tab.")
}

// MARK: - Tab Toolbar
extension String {
    public static let TabToolbarDataClearanceAccessibilityLabel = MZLocalizedString(
        key: "TabToolbar.Accessibility.DataClearance.v122",
        tableName: "TabToolbar",
        value: "Data Clearance",
        comment: "Accessibility label for the tab toolbar fire button in private mode, used to provide users a way to end and delete their private session data.")
    public static let TabToolbarReloadAccessibilityLabel = MZLocalizedString(
        key: "Reload",
        tableName: nil,
        value: nil,
        comment: "Accessibility Label for the tab toolbar Reload button")
    public static let TabToolbarStopAccessibilityLabel = MZLocalizedString(
        key: "Stop",
        tableName: nil,
        value: nil,
        comment: "Accessibility Label for the tab toolbar Stop button")
    public static let TabToolbarSearchAccessibilityLabel = MZLocalizedString(
        key: "TabToolbar.Accessibility.Search.v106",
        tableName: nil,
        value: "Search",
        comment: "Accessibility Label for the tab toolbar Search button")
    public static let TabToolbarBackAccessibilityLabel = MZLocalizedString(
        key: "Back",
        tableName: nil,
        value: nil,
        comment: "Accessibility label for the Back button in the tab toolbar.")
    public static let TabToolbarForwardAccessibilityLabel = MZLocalizedString(
        key: "Forward",
        tableName: nil,
        value: nil,
        comment: "Accessibility Label for the tab toolbar Forward button")
    public static let TabToolbarHomeAccessibilityLabel = MZLocalizedString(
        key: "Home",
        tableName: nil,
        value: nil,
        comment: "Accessibility label for the tab toolbar indicating the Home button.")
    public static let TabToolbarNavigationToolbarAccessibilityLabel = MZLocalizedString(
        key: "Navigation Toolbar",
        tableName: nil,
        value: nil,
        comment: "Accessibility label for the navigation toolbar displayed at the bottom of the screen.")
}

// MARK: - Tab Tray v1
extension String {
    public static let TabTrayToggleAccessibilityLabel = MZLocalizedString(
        key: "Private Mode",
        tableName: "PrivateBrowsing",
        value: nil,
        comment: "Accessibility label for toggling on/off private mode")
    public static let TabTrayToggleAccessibilityHint = MZLocalizedString(
        key: "Turns private mode on or off",
        tableName: "PrivateBrowsing",
        value: nil,
        comment: "Accessiblity hint for toggling on/off private mode")
    public static let TabTrayToggleAccessibilityValueOn = MZLocalizedString(
        key: "On",
        tableName: "PrivateBrowsing",
        value: nil,
        comment: "Toggled ON accessibility value")
    public static let TabTrayToggleAccessibilityValueOff = MZLocalizedString(
        key: "Off",
        tableName: "PrivateBrowsing",
        value: nil,
        comment: "Toggled OFF accessibility value")
    public static let TabTrayViewAccessibilityLabel = MZLocalizedString(
        key: "Tabs Tray",
        tableName: nil,
        value: nil,
        comment: "Accessibility label for the Tabs Tray view.")
    public static let TabTrayNoTabsAccessibilityHint = MZLocalizedString(
        key: "No tabs",
        tableName: nil,
        value: nil,
        comment: "Message spoken by VoiceOver to indicate that there are no tabs in the Tabs Tray")
    public static let TabTrayVisibleTabRangeAccessibilityHint = MZLocalizedString(
        key: "Tab %@ of %@",
        tableName: nil,
        value: nil,
        comment: "Message spoken by VoiceOver saying the position of the single currently visible tab in Tabs Tray, along with the total number of tabs. E.g. \"Tab 2 of 5\" says that tab 2 is visible (and is the only visible tab), out of 5 tabs total.")
    public static let TabTrayVisiblePartialRangeAccessibilityHint = MZLocalizedString(
        key: "Tabs %@ to %@ of %@",
        tableName: nil,
        value: nil,
        comment: "Message spoken by VoiceOver saying the range of tabs that are currently visible in Tabs Tray, along with the total number of tabs. E.g. \"Tabs 8 to 10 of 15\" says tabs 8, 9 and 10 are visible, out of 15 tabs total.")
    public static let TabTrayClosingTabAccessibilityMessage =  MZLocalizedString(
        key: "Closing tab",
        tableName: nil,
        value: nil,
        comment: "Accessibility label (used by assistive technology) notifying the user that the tab is being closed.")
    public static let TabTrayCloseAllTabsPromptCancel = MZLocalizedString(
        key: "Cancel",
        tableName: nil,
        value: nil,
        comment: "Label for Cancel button")
    public static let TabTrayPrivateBrowsingTitle = MZLocalizedString(
        key: "Private Browsing",
        tableName: "PrivateBrowsing",
        value: nil,
        comment: "Title displayed for when there are no open tabs while in private mode")
    public static let TabTrayPrivateBrowsingDescription =  MZLocalizedString(
        key: "Firefox won’t remember any of your history or cookies, but new bookmarks will be saved.",
        tableName: "PrivateBrowsing",
        value: nil,
        comment: "Description text displayed when there are no open tabs while in private mode")
    public static let TabTrayAddTabAccessibilityLabel = MZLocalizedString(
        key: "Add Tab",
        tableName: nil,
        value: nil,
        comment: "Accessibility label for the Add Tab button in the Tab Tray.")
    public static let TabTrayCloseAccessibilityCustomAction = MZLocalizedString(
        key: "Close",
        tableName: nil,
        value: nil,
        comment: "Accessibility label for action denoting closing a tab in tab list (tray)")
    public static let TabTraySwipeToCloseAccessibilityHint = MZLocalizedString(
        key: "Swipe right or left with three fingers to close the tab.",
        tableName: nil,
        value: nil,
        comment: "Accessibility hint for tab tray's displayed tab.")
    public static let TabTrayCurrentlySelectedTabAccessibilityLabel = MZLocalizedString(
        key: "TabTray.CurrentSelectedTab.A11Y",
        tableName: nil,
        value: "Currently selected tab.",
        comment: "Accessibility label for the currently selected tab.")
    public static let TabTrayOtherTabsSectionHeader = MZLocalizedString(
        key: "TabTray.Header.FilteredTabs.SectionHeader",
        tableName: nil,
        value: "Others",
        comment: "In the tab tray, when tab groups appear and there exist tabs that don't belong to any group, those tabs are listed under this header as \"Others\"")
}

// MARK: - URL Bar
extension String {
    public static let URLBarLocationAccessibilityLabel = MZLocalizedString(
        key: "Address and Search",
        tableName: nil,
        value: nil,
        comment: "Accessibility label for address and search field, both words (Address, Search) are therefore nouns.")
}

extension String {
    public struct AddressToolbar {
        public static let LocationPlaceholder = MZLocalizedString(
            key: "AddressToolbar.Location.Placeholder.v128",
            tableName: "AddressToolbar",
            value: "Search or enter address",
            comment: "Placeholder for the address field in the address toolbar.")
        public static let LocationA11yLabel = MZLocalizedString(
            key: "AddressToolbar.Location.A11y.Label.v128",
            tableName: "AddressToolbar",
            value: "Search or enter address",
            comment: "Accessibility label for the address field in the address toolbar.")
        public static let SearchEngineA11yLabel = MZLocalizedString(
            key: "AddressToolbar.SearchEngine.A11y.Label.v128",
            tableName: "AddressToolbar",
            value: "Search Engine: %@",
            comment: "Accessibility label for the search engine icon in the address field of the address toolbar. The placeholder is getting replaced with the name of the search engine (e.g. Google).")
        public static let PrivacyAndSecuritySettingsA11yLabel = MZLocalizedString(
            key: "AddressToolbar.PrivacyAndSecuriySettings.A11y.Label.v128",
            tableName: "AddressToolbar",
            value: "Privacy & Security Settings",
            comment: "Accessibility label for the lock icon button in the address field of the address toolbar, responsible with Privacy & Security Settings.")
    }
}

// MARK: - Error Pages
extension String {
    public static let ErrorPageTryAgain = MZLocalizedString(
        key: "Try again",
        tableName: "ErrorPages",
        value: nil,
        comment: "Shown in error pages on a button that will try to load the page again")
    public static let ErrorPageOpenInSafari = MZLocalizedString(
        key: "Open in Safari",
        tableName: "ErrorPages",
        value: nil,
        comment: "Shown in error pages for files that can't be shown and need to be downloaded.")
}

// MARK: - LibraryPanel
extension String {
    public static let LibraryPanelBookmarksAccessibilityLabel = MZLocalizedString(
        key: "LibraryPanel.Accessibility.Bookmarks.v106",
        tableName: nil,
        value: "Bookmarks",
        comment: "Panel accessibility label")
    public static let LibraryPanelHistoryAccessibilityLabel = MZLocalizedString(
        key: "LibraryPanel.Accessibility.History.v106",
        tableName: nil,
        value: "History",
        comment: "Panel accessibility label")
    public static let LibraryPanelReadingListAccessibilityLabel = MZLocalizedString(
        key: "Reading list",
        tableName: nil,
        value: nil,
        comment: "Panel accessibility label")
    public static let LibraryPanelDownloadsAccessibilityLabel = MZLocalizedString(
        key: "Downloads",
        tableName: nil,
        value: nil,
        comment: "Panel accessibility label")
}

// MARK: - ReaderPanel
extension String {
    public static let ReaderPanelRemove = MZLocalizedString(
        key: "Remove",
        tableName: nil,
        value: nil,
        comment: "Title for the button that removes a reading list item")
    public static let ReaderPanelMarkAsRead = MZLocalizedString(
        key: "Mark as Read",
        tableName: nil,
        value: nil,
        comment: "Title for the button that marks a reading list item as read")
    public static let ReaderPanelMarkAsUnread =  MZLocalizedString(
        key: "Mark as Unread",
        tableName: nil,
        value: nil,
        comment: "Title for the button that marks a reading list item as unread")
    public static let ReaderPanelUnreadAccessibilityLabel = MZLocalizedString(
        key: "unread",
        tableName: nil,
        value: nil,
        comment: "Accessibility label for unread article in reading list. It's a past participle - functions as an adjective.")
    public static let ReaderPanelReadAccessibilityLabel = MZLocalizedString(
        key: "read",
        tableName: nil,
        value: nil,
        comment: "Accessibility label for read article in reading list. It's a past participle - functions as an adjective.")
    public static let ReaderPanelWelcome = MZLocalizedString(
        key: "Welcome to your Reading List",
        tableName: nil,
        value: nil,
        comment: "See http://mzl.la/1LXbDOL")
    public static let ReaderPanelReadingModeDescription = MZLocalizedString(
        key: "Open articles in Reader View by tapping the book icon when it appears in the title bar.",
        tableName: nil,
        value: nil,
        comment: "See http://mzl.la/1LXbDOL")
    public static let ReaderPanelReadingListDescription = MZLocalizedString(
        key: "Save pages to your Reading List by tapping the book plus icon in the Reader View controls.",
        tableName: nil,
        value: nil,
        comment: "See http://mzl.la/1LXbDOL")
}

// MARK: - Remote Tabs Panel
extension String {
    public static let RemoteTabErrorNoTabs = MZLocalizedString(
        key: "You don’t have any tabs open in Firefox on your other devices.",
        tableName: nil,
        value: nil,
        comment: "Error message in the remote tabs panel")
    public static let RemoteTabErrorFailedToSync = MZLocalizedString(
        key: "There was a problem accessing tabs from your other devices. Try again in a few moments.",
        tableName: nil,
        value: nil,
        comment: "Error message in the remote tabs panel")
    public static let RemoteTabMobileAccessibilityLabel =  MZLocalizedString(
        key: "mobile device",
        tableName: nil,
        value: nil,
        comment: "Accessibility label for Mobile Device image in remote tabs list")
    public static let RemoteTabCreateAccount = MZLocalizedString(
        key: "Create an account",
        tableName: nil,
        value: nil,
        comment: "See http://mzl.la/1Qtkf0j")
}

// MARK: - Login list
extension String {
    public static let LoginListDeselctAll = MZLocalizedString(
        key: "Deselect All",
        tableName: "LoginManager",
        value: nil,
        comment: "Label for the button used to deselect all logins.")
    public static let LoginListSelctAll = MZLocalizedString(
        key: "Select All",
        tableName: "LoginManager",
        value: nil,
        comment: "Label for the button used to select all logins.")
    public static let LoginListDelete = MZLocalizedString(
        key: "Delete",
        tableName: "LoginManager",
        value: nil,
        comment: "Label for the button used to delete the current login.")
}

// MARK: - Login Detail
extension String {
    public static let LoginDetailUsername = MZLocalizedString(
        key: "Username",
        tableName: "LoginManager",
        value: nil,
        comment: "Label displayed above the username row in Login Detail View.")
    public static let LoginDetailPassword = MZLocalizedString(
        key: "Password",
        tableName: "LoginManager",
        value: nil,
        comment: "Label displayed above the password row in Login Detail View.")
    public static let LoginDetailWebsite = MZLocalizedString(
        key: "Website",
        tableName: "LoginManager",
        value: nil,
        comment: "Label displayed above the website row in Login Detail View.")
    public static let LoginDetailCreatedAt =  MZLocalizedString(
        key: "Created %@",
        tableName: "LoginManager",
        value: nil,
        comment: "Label describing when the current login was created with the timestamp as the parameter.")
    public static let LoginDetailModifiedAt = MZLocalizedString(
        key: "Modified %@",
        tableName: "LoginManager",
        value: nil,
        comment: "Label describing when the current login was last modified with the timestamp as the parameter.")
    public static let LoginDetailDelete = MZLocalizedString(
        key: "Delete",
        tableName: "LoginManager",
        value: nil,
        comment: "Label for the button used to delete the current login.")
}

// MARK: - No Logins View
extension String {
    public static let NoLoginsFound = MZLocalizedString(
        key: "NoLoginsFound.Title.v122",
        tableName: "LoginManager",
        value: "No passwords found",
        comment: "Label displayed when no logins are found after searching.")
}

// MARK: - Reader Mode Handler
extension String {
    public static let ReaderModeHandlerLoadingContent = MZLocalizedString(
        key: "Loading content…",
        tableName: nil,
        value: nil,
        comment: "Message displayed when the reader mode page is loading. This message will appear only when sharing to Firefox reader mode from another app.")
    public static let ReaderModeHandlerPageCantDisplay = MZLocalizedString(
        key: "The page could not be displayed in Reader View.",
        tableName: nil,
        value: nil,
        comment: "Message displayed when the reader mode page could not be loaded. This message will appear only when sharing to Firefox reader mode from another app.")
    public static let ReaderModeHandlerLoadOriginalPage = MZLocalizedString(
        key: "Load original page",
        tableName: nil,
        value: nil,
        comment: "Link for going to the non-reader page when the reader view could not be loaded. This message will appear only when sharing to Firefox reader mode from another app.")
    public static let ReaderModeHandlerError = MZLocalizedString(
        key: "There was an error converting the page",
        tableName: nil,
        value: nil,
        comment: "Error displayed when reader mode cannot be enabled")
}

// MARK: - ReaderModeStyle
extension String {
    public static let ReaderModeStyleBrightnessAccessibilityLabel = MZLocalizedString(
        key: "Brightness",
        tableName: nil,
        value: nil,
        comment: "Accessibility label for brightness adjustment slider in Reader Mode display settings")
    public static let ReaderModeStyleFontTypeAccessibilityLabel = MZLocalizedString(
        key: "Changes font type.",
        tableName: nil,
        value: nil,
        comment: "Accessibility hint for the font type buttons in reader mode display settings")
    public static let ReaderModeStyleSansSerifFontType = MZLocalizedString(
        key: "Sans-serif",
        tableName: nil,
        value: nil,
        comment: "Font type setting in the reading view settings")
    public static let ReaderModeStyleSerifFontType = MZLocalizedString(
        key: "Serif",
        tableName: nil,
        value: nil,
        comment: "Font type setting in the reading view settings")
    public static let ReaderModeStyleSmallerLabel = MZLocalizedString(
        key: "-",
        tableName: nil,
        value: nil,
        comment: "Button for smaller reader font size. Keep this extremely short! This is shown in the reader mode toolbar.")
    public static let ReaderModeStyleSmallerAccessibilityLabel = MZLocalizedString(
        key: "Decrease text size",
        tableName: nil,
        value: nil,
        comment: "Accessibility label for button decreasing font size in display settings of reader mode")
    public static let ReaderModeStyleLargerLabel = MZLocalizedString(
        key: "+",
        tableName: nil,
        value: nil,
        comment: "Button for larger reader font size. Keep this extremely short! This is shown in the reader mode toolbar.")
    public static let ReaderModeStyleLargerAccessibilityLabel = MZLocalizedString(
        key: "Increase text size",
        tableName: nil,
        value: nil,
        comment: "Accessibility label for button increasing font size in display settings of reader mode")
    public static let ReaderModeStyleFontSize = MZLocalizedString(
        key: "Aa",
        tableName: nil,
        value: nil,
        comment: "Button for reader mode font size. Keep this extremely short! This is shown in the reader mode toolbar.")
    public static let ReaderModeStyleChangeColorSchemeAccessibilityHint = MZLocalizedString(
        key: "Changes color theme.",
        tableName: nil,
        value: nil,
        comment: "Accessibility hint for the color theme setting buttons in reader mode display settings")
    public static let ReaderModeStyleLightLabel = MZLocalizedString(
        key: "Light",
        tableName: nil,
        value: nil,
        comment: "Light theme setting in Reading View settings")
    public static let ReaderModeStyleDarkLabel = MZLocalizedString(
        key: "Dark",
        tableName: nil,
        value: nil,
        comment: "Dark theme setting in Reading View settings")
    public static let ReaderModeStyleSepiaLabel = MZLocalizedString(
        key: "Sepia",
        tableName: nil,
        value: nil,
        comment: "Sepia theme setting in Reading View settings")
}

// MARK: - Empty Private tab view
extension String {
    public static let PrivateBrowsingLearnMore = MZLocalizedString(
        key: "Learn More",
        tableName: "PrivateBrowsing",
        value: nil,
        comment: "Text button displayed when there are no tabs open while in private mode")
    public static let PrivateBrowsingTitle = MZLocalizedString(
        key: "Private Browsing",
        tableName: "PrivateBrowsing",
        value: nil,
        comment: "Title displayed for when there are no open tabs while in private mode")
}

// MARK: - Advanced Account Setting
extension String {
    public static let AdvancedAccountUseStageServer = MZLocalizedString(
        key: "Use stage servers",
        tableName: nil,
        value: nil,
        comment: "Debug option")
}

// MARK: - App Settings
extension String {
    public static let AppSettingsLicenses = MZLocalizedString(
        key: "Licenses",
        tableName: nil,
        value: nil,
        comment: "Settings item that opens a tab containing the licenses. See http://mzl.la/1NSAWCG")
    public static let AppSettingsYourRights = MZLocalizedString(
        key: "Your Rights",
        tableName: nil,
        value: nil,
        comment: "Your Rights settings section title")
    public static let AppSettingsShowTour = MZLocalizedString(
        key: "Show Tour",
        tableName: nil,
        value: nil,
        comment: "Show the on-boarding screen again from the settings")
    public static let AppSettingsSendFeedback = MZLocalizedString(
        key: "Send Feedback",
        tableName: nil,
        value: nil,
        comment: "Menu item in settings used to open input.mozilla.org where people can submit feedback")
    public static let AppSettingsHelp = MZLocalizedString(
        key: "Help",
        tableName: nil,
        value: nil,
        comment: "Show the SUMO support page from the Support section in the settings. see http://mzl.la/1dmM8tZ")
    public static let AppSettingsSearch = MZLocalizedString(
        key: "Search",
        tableName: nil,
        value: nil,
        comment: "Open search section of settings")
    public static let AppSettingsPrivacyPolicy = MZLocalizedString(
        key: "Privacy Policy",
        tableName: nil,
        value: nil,
        comment: "Show Firefox Browser Privacy Policy page from the Privacy section in the settings. See https://www.mozilla.org/privacy/firefox/")
    public static let AppSettingsTitle = MZLocalizedString(
        key: "Settings",
        tableName: nil,
        value: nil,
        comment: "Title in the settings view controller title bar")
    public static let AppSettingsDone = MZLocalizedString(
        key: "Done",
        tableName: nil,
        value: nil,
        comment: "Done button on left side of the Settings view controller title bar")
    public static let AppSettingsPrivacyTitle = MZLocalizedString(
        key: "Privacy",
        tableName: nil,
        value: nil,
        comment: "Privacy section title")
    public static let AppSettingsBlockPopups = MZLocalizedString(
        key: "Block Pop-up Windows",
        tableName: nil,
        value: nil,
        comment: "Block pop-up windows setting")
    public static let AppSettingsClosePrivateTabsTitle = MZLocalizedString(
        key: "Close Private Tabs",
        tableName: "PrivateBrowsing",
        value: nil,
        comment: "Setting for closing private tabs")
    public static let AppSettingsClosePrivateTabsDescription = MZLocalizedString(
        key: "When Leaving Private Browsing",
        tableName: "PrivateBrowsing",
        value: nil,
        comment: "Will be displayed in Settings under 'Close Private Tabs'")
    public static let AppSettingsSupport = MZLocalizedString(
        key: "Support",
        tableName: nil,
        value: nil,
        comment: "Support section title")
    public static let AppSettingsAbout = MZLocalizedString(
        key: "About",
        tableName: nil,
        value: nil,
        comment: "About settings section title")
}

// MARK: - Clearables
extension String {
    // Removed Clearables as part of Bug 1226654, but keeping the string around.
    private static let removedSavedLoginsLabel = MZLocalizedString(
        key: "Saved Logins",
        tableName: "ClearPrivateData",
        value: nil,
        comment: "Settings item for clearing passwords and login data")

    public static let ClearableHistory = MZLocalizedString(
        key: "Browsing History",
        tableName: "ClearPrivateData",
        value: nil,
        comment: "Settings item for clearing browsing history")
    public static let ClearableCache = MZLocalizedString(
        key: "Cache",
        tableName: "ClearPrivateData",
        value: nil,
        comment: "Settings item for clearing the cache")
    public static let ClearableOfflineData = MZLocalizedString(
        key: "Offline Website Data",
        tableName: "ClearPrivateData",
        value: nil,
        comment: "Settings item for clearing website data")
    public static let ClearableCookies = MZLocalizedString(
        key: "Cookies",
        tableName: "ClearPrivateData",
        value: nil,
        comment: "Settings item for clearing cookies")
    public static let ClearableDownloads = MZLocalizedString(
        key: "Downloaded Files",
        tableName: "ClearPrivateData",
        value: nil,
        comment: "Settings item for deleting downloaded files")
    public static let ClearableSpotlight = MZLocalizedString(
        key: "Spotlight Index",
        tableName: "ClearPrivateData",
        value: nil,
        comment: "A settings item that allows a user to use Apple's \"Spotlight Search\" in Data Management's Website Data option to search for and select an item to delete.")
}

// MARK: - SearchEngine Picker
extension String {
    public static let SearchEnginePickerTitle = MZLocalizedString(
        key: "Default Search Engine",
        tableName: nil,
        value: nil,
        comment: "Title for default search engine picker.")
    public static let SearchEnginePickerCancel = MZLocalizedString(
        key: "Cancel",
        tableName: nil,
        value: nil,
        comment: "Label for Cancel button")
}

// MARK: - SettingsContent
extension String {
    public static let SettingsContentPageLoadError = MZLocalizedString(
        key: "Could not load page.",
        tableName: nil,
        value: nil,
        comment: "Error message that is shown in settings when there was a problem loading")
}

// MARK: - SearchInput
extension String {
    public static let SearchInputAccessibilityLabel = MZLocalizedString(
        key: "Search Input Field",
        tableName: "LoginManager",
        value: nil,
        comment: "Accessibility label for the search input field in the Logins list")
    public static let SearchInputTitle = MZLocalizedString(
        key: "SearchInput.Title.Search.v106",
        tableName: "LoginManager",
        value: "Search",
        comment: "Title for the search field at the top of the Logins list screen")
    public static let SearchInputClearAccessibilityLabel = MZLocalizedString(
        key: "Clear Search",
        tableName: "LoginManager",
        value: nil,
        comment: "Accessibility message e.g. spoken by VoiceOver after the user taps the close button in the search field to clear the search and exit search mode")
    public static let SearchInputEnterSearchMode = MZLocalizedString(
        key: "Enter Search Mode",
        tableName: "LoginManager",
        value: nil,
        comment: "Accessibility label for entering search mode for logins")
}

// MARK: - TabsButton
extension String {
    public static let TabsButtonShowTabsAccessibilityLabel = MZLocalizedString(
        key: "Show Tabs",
        tableName: nil,
        value: nil,
        comment: "Accessibility label for the tabs button in the (top) tab toolbar")
}

// MARK: - TabTrayButtons
extension String {
    public static let TabTrayButtonNewTabAccessibilityLabel = MZLocalizedString(
        key: "New Tab",
        tableName: nil,
        value: nil,
        comment: "Accessibility label for the New Tab button in the tab toolbar.")
    public static let TabTrayButtonShowTabsAccessibilityLabel = MZLocalizedString(
        key: "TabTrayButtons.Accessibility.ShowTabs.v106",
        tableName: nil,
        value: "Show Tabs",
        comment: "Accessibility Label for the tabs button in the tab toolbar")
}

// MARK: - MenuHelper
extension String {
    public static let MenuHelperPasteAndGo = MZLocalizedString(
        key: "UIMenuItem.PasteGo",
        tableName: nil,
        value: "Paste & Go",
        comment: "The menu item that pastes the current contents of the clipboard into the URL bar and navigates to the page")
    public static let MenuHelperReveal = MZLocalizedString(
        key: "Reveal",
        tableName: "LoginManager",
        value: nil,
        comment: "Reveal password text selection menu item")
    public static let MenuHelperHide =  MZLocalizedString(
        key: "Hide",
        tableName: "LoginManager",
        value: nil,
        comment: "Hide password text selection menu item")
    public static let MenuHelperCopy = MZLocalizedString(
        key: "Copy",
        tableName: "LoginManager",
        value: nil,
        comment: "Copy password text selection menu item")
    public static let MenuHelperOpenAndFill = MZLocalizedString(
        key: "Open & Fill",
        tableName: "LoginManager",
        value: nil,
        comment: "Open and Fill website text selection menu item")
    public static let MenuHelperFindInPage = MZLocalizedString(
        key: "Find in Page",
        tableName: "FindInPage",
        value: nil,
        comment: "Text selection menu item")
    public static let MenuHelperSearchWithFirefox = MZLocalizedString(
        key: "UIMenuItem.SearchWithFirefox",
        tableName: nil,
        value: "Search with Firefox",
        comment: "Search in New Tab Text selection menu item")
}

// MARK: - DeviceInfo
extension String {
    public static let DeviceInfoClientNameDescription = MZLocalizedString(
        key: "%@ on %@",
        tableName: "Shared",
        value: nil,
        comment: "A brief descriptive name for this app on this device, used for Send Tab and Synced Tabs. The first argument is the app name. The second argument is the device name.")
}

// MARK: - TimeConstants
extension String {
    public static let TimeConstantMoreThanAMonth = MZLocalizedString(
        key: "more than a month ago",
        tableName: nil,
        value: nil,
        comment: "Relative date for dates older than a month and less than two months.")
    public static let TimeConstantMoreThanAWeek = MZLocalizedString(
        key: "more than a week ago",
        tableName: nil,
        value: nil,
        comment: "Description for a date more than a week ago, but less than a month ago.")
    public static let TimeConstantYesterday = MZLocalizedString(
        key: "TimeConstants.Yesterday.v106",
        tableName: nil,
        value: "yesterday",
        comment: "Relative date for yesterday.")
    public static let TimeConstantThisWeek = MZLocalizedString(
        key: "this week",
        tableName: nil,
        value: nil,
        comment: "Relative date for date in past week.")
    public static let TimeConstantRelativeToday = MZLocalizedString(
        key: "today at %@",
        tableName: nil,
        value: nil,
        comment: "Relative date for date older than a minute.")
    public static let TimeConstantJustNow = MZLocalizedString(
        key: "just now",
        tableName: nil,
        value: nil,
        comment: "Relative time for a tab that was visited within the last few moments.")
}

// MARK: - Default Suggested Site
extension String {
    public static let DefaultSuggestedFacebook = MZLocalizedString(
        key: "Facebook",
        tableName: nil,
        value: nil,
        comment: "Tile title for Facebook")
    public static let DefaultSuggestedYouTube = MZLocalizedString(
        key: "YouTube",
        tableName: nil,
        value: nil,
        comment: "Tile title for YouTube")
    public static let DefaultSuggestedAmazon = MZLocalizedString(
        key: "Amazon",
        tableName: nil,
        value: nil,
        comment: "Tile title for Amazon")
    public static let DefaultSuggestedWikipedia = MZLocalizedString(
        key: "Wikipedia",
        tableName: nil,
        value: nil,
        comment: "Tile title for Wikipedia")
    public static let DefaultSuggestedTwitter = MZLocalizedString(
        key: "Twitter",
        tableName: nil,
        value: nil,
        comment: "Tile title for Twitter")
}

// MARK: - Credential Provider
extension String {
    public static let LoginsWelcomeViewTitle2 = MZLocalizedString(
        key: "Logins.WelcomeView.Title2",
        tableName: nil,
        value: "AutoFill Firefox Passwords",
        comment: "Label displaying welcome view title")
    public static let LoginsWelcomeViewTagline = MZLocalizedString(
        key: "Logins.WelcomeView.Tagline",
        tableName: nil,
        value: "Take your passwords everywhere",
        comment: "Label displaying welcome view tagline under the title")
    public static let LoginsWelcomeTurnOnAutoFillButtonTitle = MZLocalizedString(
        key: "Logins.WelcomeView.TurnOnAutoFill",
        tableName: nil,
        value: "Turn on AutoFill",
        comment: "Title of the big blue button to enable AutoFill")
    public static let LoginsListSearchCancel = MZLocalizedString(
        key: "LoginsList.Search.Cancel",
        tableName: nil,
        value: "Cancel",
        comment: "Title for cancel button for user to stop searching for a particular login")
    public static let LoginsListSearchPlaceholderCredential = MZLocalizedString(
        key: "LoginsList.Search.Placeholder.v122",
        tableName: "CredentialProvider",
        value: "Search passwords",
        comment: "Placeholder text for search field in the credential provider list")
    public static let LoginsListSelectPasswordTitle = MZLocalizedString(
        key: "LoginsList.SelectPassword.Title",
        tableName: nil,
        value: "Select a password to fill",
        comment: "Label displaying select a password to fill instruction")
    public static let LoginsListNoMatchingResultTitle = MZLocalizedString(
        key: "LoginsList.NoMatchingResult.Title.v122",
        tableName: "CredentialProvider",
        value: "No passwords found",
        comment: "Label displayed when a user searches for an item, and no matches can be found against the search query")
    public static let LoginsListNoMatchingResultSubtitle = MZLocalizedString(
        key: "LoginsList.NoMatchingResult.Subtitle",
        tableName: nil,
        value: "There are no results matching your search.",
        comment: "Label that appears after the search if there are no logins matching the search")
    public static let LoginsListNoLoginsFoundTitle = MZLocalizedString(
        key: "LoginsList.NoLoginsFound.Title.v122",
        tableName: "CredentialProvider",
        value: "No passwords saved",
        comment: "Label shown when there are no logins saved in the passwords list")
    public static let LoginsListNoLoginsFoundDescription = MZLocalizedString(
        key: "LoginsList.NoLoginsFound.Description.v122",
        tableName: "CredentialProvider",
        value: "The passwords you save or sync to %@ will be listed here. All passwords you save are encrypted.",
        comment: "Label shown when there are no logins to list. The placeholder will be replaced with the app name.")
    public static let LoginsPasscodeRequirementWarning = MZLocalizedString(
        key: "Logins.PasscodeRequirement.Warning",
        tableName: nil,
        value: "To use the AutoFill feature for Firefox, you must have a device passcode enabled.",
        comment: "Warning message shown when you try to enable or use native AutoFill without a device passcode setup")
}

// MARK: - Password autofill
extension String {
    public struct PasswordAutofill {
        public static let UseSavedPasswordFromKeyboard = MZLocalizedString(
            key: "PasswordAutofill.UseSavedPasswordFromKeyboard.v124",
            tableName: "PasswordAutofill",
            value: "Use saved password",
            comment: "Displayed inside the keyboard hint when a user is entering their login credentials and has at least one saved password. Indicates that there are stored passwords available for use in filling out the login form.")
        public static let UseSavedPasswordFromHeader = MZLocalizedString(
            key: "PasswordAutofill.UseSavedPasswordFromHeader.v124",
            tableName: "PasswordAutofill",
            value: "Use saved password?",
            comment: "This label is used in the password list screen header as a question, prompting the user if they want to use a saved password for logging in.")
        public static let LoginListCellNoUsername = MZLocalizedString(
            key: "PasswordAutofill.LoginListCellNoUsername.v129",
            tableName: "PasswordAutofill",
            value: "(no username)",
            comment: "This label is used in a cell found in the list of autofill login options in place of an actual username to denote that no username was saved for this login")
        public static let ManagePasswordsButton = MZLocalizedString(
            key: "PasswordAutofill.ManagePasswordsButton.v124",
            tableName: "PasswordAutofill",
            value: "Manage passwords",
            comment: "This label is used for a button in the password list screen allowing users to manage their saved passwords. It's meant to direct users to where they can add, remove, or edit their saved passwords.")
        public static let SignInWithSavedPassword = MZLocalizedString(
            key: "PasswordAutofill.SignInWithSavedPassword.v124",
            tableName: "PasswordAutofill",
            value: "You’ll sign into %@",
            comment: "This phrase is used as a subtitle in the header of password list screen, indicating to the user that they will be logging into a specific website (represented by %@) using a saved password. It's providing clarity on which website the saved credentials apply to.")
    }
}

// MARK: - v35 Strings
extension String {
    public static let FirefoxHomeJumpBackInSectionTitle = MZLocalizedString(
        key: "ActivityStream.JumpBackIn.SectionTitle",
        tableName: nil,
        value: "Jump Back In",
        comment: "Title for the Jump Back In section. This section allows users to jump back in to a recently viewed tab")
    public static let TabsTrayInactiveTabsSectionTitle = MZLocalizedString(
        key: "TabTray.InactiveTabs.SectionTitle",
        tableName: nil,
        value: "Inactive Tabs",
        comment: "Title for the inactive tabs section. This section groups all tabs that haven't been used in a while.")
}

// MARK: - v36 Strings
extension String {
    public static let ProtectionStatusSecure = MZLocalizedString(
        key: "ProtectionStatus.Secure",
        tableName: nil,
        value: "Connection is secure",
        comment: "This is the value for a label that indicates if a user is on a secure https connection.")
    public static let ProtectionStatusNotSecure = MZLocalizedString(
        key: "ProtectionStatus.NotSecure",
        tableName: nil,
        value: "Connection is not secure",
        comment: "This is the value for a label that indicates if a user is on an unencrypted website.")
}

// MARK: - Strings to be removed
extension String {
    /// For more detailed information on how to use this struct, please see
    /// https://github.com/mozilla-mobile/firefox-ios/wiki/How-to-add-and-modify-Strings#oldstrings-struct
    struct OldStrings {
        struct v122 {
            public static let InfoCardProgressAnalysisTitle = MZLocalizedString(
                key: "Shopping.InfoCard.ProgressAnalysis.Title.v120",
                tableName: "Shopping",
                value: "Checking review quality",
                comment: "Title for info card when the product is in analysis mode")
            public static let OptInCardDisclaimerText = MZLocalizedString(
                key: "Shopping.OptInCard.Disclaimer.Text.v120",
                tableName: "Shopping",
                value: "By selecting “Yes, Try It” you agree to the following from %@:",
                comment: "Text for the disclaimer that appears underneath the rating image of the Shopping Experience Opt In onboarding Card (Fakespot). The parameter will be replaced by the Fakespot app name. After the colon, what appears are two links, each on their own line. The first link is to a Privacy policy. The second link is to Terms of use.")
            public static let OptInCardPrivacyPolicy = MZLocalizedString(
                key: "Shopping.OptInCard.PrivacyPolicy.Button.Title.v120",
                tableName: "Shopping",
                value: "Privacy policy",
                comment: "Show Firefox Browser Privacy Policy page from the Privacy section in the Shopping Experience Opt In onboarding Card (Fakespot). See https://www.mozilla.org/privacy/firefox/")
            public static let OptInCardTermsOfUse = MZLocalizedString(
                key: "Shopping.OptInCard.TermsOfUse.Button.Title.v120",
                tableName: "Shopping",
                value: "Terms of use",
                comment: "Show Firefox Browser Terms of Use page from the Privacy section in the Shopping Experience Opt In onboarding Card (Fakespot). See https://www.mozilla.org/privacy/firefox/")
        }

        struct v123 {
            public static let ASShortcutsTitle =  MZLocalizedString(
                key: "ActivityStream.Shortcuts.SectionTitle",
                tableName: nil,
                value: "Shortcuts",
                comment: "Section title label for Shortcuts")
            public static let Description = MZLocalizedString(
                key: "Onboarding.Sync.Description.v120",
                tableName: "Onboarding",
                value: "When you’re signed in and synced, you’re safer. %@ encrypts your passwords, bookmarks, and more.",
                comment: "String used to describes the description of what Firefox is on the Sync onboarding page for current version in our Onboarding screens. Placeholder is for the app name.")
            public static let QuickSearchEnginesTitle = MZLocalizedString(
                key: "Settings.Search.QuickEnginesTitle.v121",
                tableName: "Settings",
                value: "Quick-Search Engines",
                comment: "Title for quick-search engines settings section in the Search page in the Settings menu.")
            public static let PrivateSessionTitle = MZLocalizedString(
                key: "Settings.Search.PrivateSession.Title.v122",
                tableName: "Settings",
                value: "Private Browsing",
                comment: "Title for the `Private Browsing` settings section in the Search page in the Settings menu.")
            public static let DefaultSearchEngineFooter = MZLocalizedString(
                key: "Settings.Search.DefaultSearchEngine.Footer.v122",
                tableName: "Settings",
                value: "Results from searches, history, bookmarks, and more",
                comment: "Footer for the `default search engine` settings section in the Search Settings page, which explains in more details what the `Show Search Suggestions` setting includes.")
            public static let PrivateSessionSetting = MZLocalizedString(
                key: "Settings.Search.PrivateSession.Setting.v122",
                tableName: "Settings",
                value: "Show Suggestions in Private Browsing",
                comment: "Label for toggle. Explains that in private browsing mode, the search suggestions which appears at the top of the search bar, can be toggled on or off. Located in the Private Session section in the Search page in the Settings menu.")
            public static let ShowNonSponsoredSuggestionsTitle = MZLocalizedString(
                key: "Settings.Search.Suggest.ShowNonSponsoredSuggestions.Title.v124",
                tableName: "Settings",
                value: "Suggestions from %@",
                comment: "In the Search page of the Settings menu, the title for setting to enable Suggestions from Firefox. Placeholder is for the app name - Firefox.")
            public static let ShowNonSponsoredSuggestionsDescription = MZLocalizedString(
                key: "Settings.Search.Suggest.ShowNonSponsoredSuggestions.Description.v124",
                tableName: "Settings",
                value: "Get suggestions from the web related to your search",
                comment: "In the Search page of the Settings menu, the description for the setting to enable Suggestions from Firefox.")
        }

        struct v126 {
            public static let SettingsAddressAutofill = MZLocalizedString(
                key: "Settings.AddressAutofill.Title.v124",
                tableName: "Settings",
                value: "Autofill Addresses",
                comment: "Label used as an item in Settings screen. When touched, it will take user to address autofill settings page to that will allow user to add or modify saved addresses to allow for autofill in a webpage.")
            public static let ReviewQualityCardHighlightsLabel = MZLocalizedString(
                key: "Shopping.ReviewQualityCard.Highlights.Label.v120",
                tableName: "Shopping",
                value: "*Highlights* are from %1@ reviews within the last 80 days that we believe to be reliable.",
                comment: "Highlights label from How we determine review quality card displayed in the shopping review quality bottom sheet. The parameter substitutes the partner website the user is coming from. The *text inside asterisks* denotes part of the string to bold, please leave the text inside the '*' so that it is bolded correctly.")
        }

        struct v127 {
            public static let ClosePromptButtonAccessibilityLabel = MZLocalizedString(
                key: "Microsurvey.Prompt.Close.AccessibilityLabel.v127",
                tableName: "Microsurvey",
                value: "Close Survey Prompt",
                comment: "On top of the bottom toolbar, there can be a microsurvey prompt, this is the accessibility label for the close button that appears on the prompt that allows the user to dismiss the microsurvey prompt.")
            public static let CloseSurveyButtonAccessibilityLabel = MZLocalizedString(
                key: "Microsurvey.Survey.Close.AccessibilityLabel.v127",
                tableName: "Microsurvey",
                value: "Close Survey",
                comment: "After engaging with the microsurvey prompt, the microsurvey pops up as a bottom sheet for the user to answer, this is the accessibility label for close button that dismisses the sheet.")
        }

        struct v128 {
            public static let SettingsOfferClipboardBarStatus = MZLocalizedString(
                key: "Settings.OfferClipboardBar.StatusV2",
                tableName: nil,
                value: "When opening Firefox",
                comment: "Description displayed under the ”Offer to Open Copied Link” option. See https://bug1223660.bmoattachments.org/attachment.cgi?id=8898349")
        }

        struct v129 {
            public static let HeaderLabel = MZLocalizedString(
                key: "Microsurvey.Survey.HeaderLabel.v127",
                tableName: "Microsurvey",
                value: "Complete this survey",
                comment: "After engaging with the microsurvey prompt, the microsurvey pops up as a bottom sheet for the user to answer, this is the title for the header on the screen.")
        }
    }
}

// swiftlint:enable line_length<|MERGE_RESOLUTION|>--- conflicted
+++ resolved
@@ -282,10 +282,6 @@
                 value: "Address for %@",
                 comment: "Accessibility label for an address list item in autofill settings screen. The %@ parameter is the address of the user that will read the name, street, city, state, postal code if available.")
             public struct Edit {
-<<<<<<< HEAD
-                public static let RemoveAddressTitle = MZLocalizedString(
-                    key: "", // "Addresses.EditAddress.Alert.Title.v129"
-=======
                 public static let AddressRemovedConfirmation = MZLocalizedString(
                     key: "Addresses.Toast.AddressRemovedConfirmation.v129",
                     tableName: "EditAddress",
@@ -318,47 +314,30 @@
                 )
                 public static let RemoveAddressTitle = MZLocalizedString(
                     key: "Addresses.EditAddress.Alert.Title.v129",
->>>>>>> 2dc53e99
                     tableName: "EditAddress",
                     value: "Remove Address",
                     comment: "Title for the alert indicating the action to remove an address."
                 )
                 public static let CancelButtonTitle = MZLocalizedString(
-<<<<<<< HEAD
-                    key: "", // "Addresses.EditAddress.Alert.CancelButton.v129"
-=======
                     key: "Addresses.EditAddress.Alert.CancelButton.v129",
->>>>>>> 2dc53e99
                     tableName: "EditAddress",
                     value: "Cancel",
                     comment: "Title for the cancel button in the remove address alert."
                 )
                 public static let RemoveButtonTitle = MZLocalizedString(
-<<<<<<< HEAD
-                    key: "", // "Addresses.EditAddress.Alert.RemoveButton.v129"
-=======
                     key: "Addresses.EditAddress.Alert.RemoveButton.v129",
->>>>>>> 2dc53e99
                     tableName: "EditAddress",
                     value: "Remove",
                     comment: "Title for the remove button in the remove address alert."
                 )
                 public static let RemoveAddressMessage = MZLocalizedString(
-<<<<<<< HEAD
-                    key: "", // "Addresses.EditAddress.Alert.Message.v129"
-=======
                     key: "Addresses.EditAddress.Alert.Message.v129",
->>>>>>> 2dc53e99
                     tableName: "EditAddress",
                     value: "The address will be removed from all of your synced devices.",
                     comment: "Message explaining the consequences of removing an address from all synced devices."
                 )
                 public static let RemoveAddressButtonTitle = MZLocalizedString(
-<<<<<<< HEAD
-                    key: "", // "Addresses.EditAddress.RemoveAddressButtonTitle.v129"
-=======
                     key: "Addresses.EditAddress.RemoveAddressButtonTitle.v129",
->>>>>>> 2dc53e99
                     tableName: "EditAddress",
                     value: "Remove Address",
                     comment: "Title for button that offers the user the option to remove an address."
