--- conflicted
+++ resolved
@@ -283,34 +283,6 @@
                 comment: "Accessibility label for an address list item in autofill settings screen. The %@ parameter is the address of the user that will read the name, street, city, state, postal code if available.")
             public struct Edit {
                 public static let AddressRemovedConfirmation = MZLocalizedString(
-<<<<<<< HEAD
-                    key: "", // Addresses.Toast.AddressRemovedConfirmation.v129
-                    tableName: "EditAddress",
-                    value: "Address Removed",
-                    comment: "Toast message confirming that an address has been successfully removed.")
-                public static let AddressSavedConfirmation = MZLocalizedString(
-                    key: "", // Addresses.Toast.AddressSavedConfirmation.v129
-                    tableName: "EditAddress",
-                    value: "Address Saved",
-                    comment: "Toast message confirming that an address has been successfully saved.")
-                public static let AddressSaveError = MZLocalizedString(
-                    key: "", // Addresses.Toast.AddressSaveError.v129
-                    tableName: "EditAddress",
-                    value: "Address Couldn’t Be Saved",
-                    comment: "Toast message indicating an error occurred while trying to save an address.")
-                public static let AddressSaveRetrySuggestion = MZLocalizedString(
-                    key: "", // Addresses.Toast.AddressSaveRetrySuggestion.v129
-                    tableName: "EditAddress",
-                    value: "Try again",
-                    comment: "Suggestion to try again after an error occurred while trying to save an address.")
-                public static let AddressUpdatedConfirmation = MZLocalizedString(
-                    key: "", // Addresses.Toast.AddressSavedConfirmation.v129
-                    tableName: "EditAddress",
-                    value: "Address Information Updated",
-                    comment: "Toast message confirming that an address has been successfully updated.")
-                public static let RemoveAddressTitle = MZLocalizedString(
-                    key: "", // "Addresses.EditAddress.Alert.Title.v129"
-=======
                     key: "Addresses.Toast.AddressRemovedConfirmation.v129",
                     tableName: "EditAddress",
                     value: "Address Removed",
@@ -342,47 +314,30 @@
                 )
                 public static let RemoveAddressTitle = MZLocalizedString(
                     key: "Addresses.EditAddress.Alert.Title.v129",
->>>>>>> 2dc53e99
                     tableName: "EditAddress",
                     value: "Remove Address",
                     comment: "Title for the alert indicating the action to remove an address."
                 )
                 public static let CancelButtonTitle = MZLocalizedString(
-<<<<<<< HEAD
-                    key: "", // "Addresses.EditAddress.Alert.CancelButton.v129"
-=======
                     key: "Addresses.EditAddress.Alert.CancelButton.v129",
->>>>>>> 2dc53e99
                     tableName: "EditAddress",
                     value: "Cancel",
                     comment: "Title for the cancel button in the remove address alert."
                 )
                 public static let RemoveButtonTitle = MZLocalizedString(
-<<<<<<< HEAD
-                    key: "", // "Addresses.EditAddress.Alert.RemoveButton.v129"
-=======
                     key: "Addresses.EditAddress.Alert.RemoveButton.v129",
->>>>>>> 2dc53e99
                     tableName: "EditAddress",
                     value: "Remove",
                     comment: "Title for the remove button in the remove address alert."
                 )
                 public static let RemoveAddressMessage = MZLocalizedString(
-<<<<<<< HEAD
-                    key: "", // "Addresses.EditAddress.Alert.Message.v129"
-=======
                     key: "Addresses.EditAddress.Alert.Message.v129",
->>>>>>> 2dc53e99
                     tableName: "EditAddress",
                     value: "The address will be removed from all of your synced devices.",
                     comment: "Message explaining the consequences of removing an address from all synced devices."
                 )
                 public static let RemoveAddressButtonTitle = MZLocalizedString(
-<<<<<<< HEAD
-                    key: "", // "Addresses.EditAddress.RemoveAddressButtonTitle.v129"
-=======
                     key: "Addresses.EditAddress.RemoveAddressButtonTitle.v129",
->>>>>>> 2dc53e99
                     tableName: "EditAddress",
                     value: "Remove Address",
                     comment: "Title for button that offers the user the option to remove an address."
