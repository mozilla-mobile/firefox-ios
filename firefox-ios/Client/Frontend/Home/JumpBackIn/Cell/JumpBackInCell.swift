--- conflicted
+++ resolved
@@ -72,11 +72,7 @@
     private var websiteLabel: UILabel = .build { label in
         label.adjustsFontForContentSizeCategory = true
         label.numberOfLines = 2
-<<<<<<< HEAD
-        label.font = FXFontStyles.Regular.caption1.scaledFont()
-=======
         label.font = FXFontStyles.Bold.caption1.scaledFont()
->>>>>>> 85ad912d
         label.textColor = .label
     }
 
