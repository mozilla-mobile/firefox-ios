// This Source Code Form is subject to the terms of the Mozilla Public
// License, v. 2.0. If a copy of the MPL was not distributed with this
// file, You can obtain one at http://mozilla.org/MPL/2.0/

import Common
import ComponentLibrary
import Shared
import Storage
import Redux
import UIKit

import enum MozillaAppServices.VisitType

class HomepageViewController:
    UIViewController,
    FeatureFlaggable,
    Themeable,
    ContentContainable,
    SearchBarLocationProvider {
    // MARK: - Typealiases

    private typealias a11y = AccessibilityIdentifiers.FirefoxHomepage

    // MARK: - Operational Variables

    weak var homePanelDelegate: HomePanelDelegate?
    weak var libraryPanelDelegate: LibraryPanelDelegate?

    weak var browserNavigationHandler: BrowserNavigationHandler? {
        didSet {
            contextMenuHelper.browserNavigationHandler = browserNavigationHandler
        }
    }

    weak var statusBarScrollDelegate: StatusBarScrollDelegate?

    private var viewModel: HomepageViewModel
    private var contextMenuHelper: HomepageContextMenuHelper
    private var tabManager: TabManager
    private var overlayManager: OverlayModeManager
    private var userDefaults: UserDefaultsInterface
    private lazy var wallpaperView: WallpaperBackgroundView = .build { _ in }
    private var jumpBackInContextualHintViewController: ContextualHintViewController
    private var syncTabContextualHintViewController: ContextualHintViewController
    private var collectionView: UICollectionView! = nil
    private var logger: Logger
    var windowUUID: WindowUUID { return tabManager.windowUUID }
    var currentWindowUUID: UUID? { return windowUUID }

    var contentType: ContentType = .homepage

    var themeManager: ThemeManager
    var notificationCenter: NotificationProtocol
    var themeObserver: NSObjectProtocol?

    // Content stack views contains collection view.
    lazy var contentStackView: UIStackView = .build { stackView in
        stackView.backgroundColor = .clear
        stackView.axis = .vertical
    }

    var currentTab: Tab? {
        return tabManager.selectedTab
    }

    // MARK: - Initializers
    init(profile: Profile,
         isZeroSearch: Bool = false,
         toastContainer: UIView,
         tabManager: TabManager,
         overlayManager: OverlayModeManager,
         userDefaults: UserDefaultsInterface = UserDefaults.standard,
         themeManager: ThemeManager = AppContainer.shared.resolve(),
         notificationCenter: NotificationProtocol = NotificationCenter.default,
         logger: Logger = DefaultLogger.shared
    ) {
        self.overlayManager = overlayManager
        self.tabManager = tabManager
        self.userDefaults = userDefaults
        let isPrivate = tabManager.selectedTab?.isPrivate ?? true
        self.viewModel = HomepageViewModel(profile: profile,
                                           isPrivate: isPrivate,
                                           tabManager: tabManager,
                                           theme: themeManager.getCurrentTheme(for: tabManager.windowUUID))

        let jumpBackInContextualViewProvider = ContextualHintViewProvider(forHintType: .jumpBackIn,
                                                                          with: viewModel.profile)
        self.jumpBackInContextualHintViewController = ContextualHintViewController(
            with: jumpBackInContextualViewProvider, windowUUID: tabManager.windowUUID
        )
        let syncTabContextualViewProvider = ContextualHintViewProvider(
            forHintType: .jumpBackInSyncedTab,
            with: viewModel.profile
        )
        self.syncTabContextualHintViewController =
        ContextualHintViewController(with: syncTabContextualViewProvider, windowUUID: tabManager.windowUUID)
        self.contextMenuHelper = HomepageContextMenuHelper(viewModel: viewModel, toastContainer: toastContainer)

        self.themeManager = themeManager
        self.notificationCenter = notificationCenter
        self.logger = logger
        super.init(nibName: nil, bundle: nil)
        updateHeaderToShowPrivateModeToggle()
        viewModel.isZeroSearch = isZeroSearch

        contextMenuHelper.delegate = self
        contextMenuHelper.getPopoverSourceRect = { [weak self] popoverView in
            guard let self = self else { return CGRect() }
            return self.getPopoverSourceRect(sourceView: popoverView)
        }

        setupNotifications(forObserver: self,
                           observing: [.HomePanelPrefsChanged,
                                       .TabsPrivacyModeChanged,
                                       .WallpaperDidChange])
    }

    required init?(coder aDecoder: NSCoder) {
        fatalError("init(coder:) has not been implemented")
    }

    deinit {
        jumpBackInContextualHintViewController.stopTimer()
        syncTabContextualHintViewController.stopTimer()
        notificationCenter.removeObserver(self)
    }

    // MARK: - View lifecycle
    override func viewDidLoad() {
        super.viewDidLoad()

        configureWallpaperView()
        configureContentStackView()
        configureCollectionView()

        // Delay setting up the view model delegate to ensure the views have been configured first
        viewModel.delegate = self

        let tap = UITapGestureRecognizer(target: self, action: #selector(dismissKeyboard))
        tap.cancelsTouchesInView = false
        view.addGestureRecognizer(tap)

        setupSectionsAction()
        reloadView()

        listenForThemeChange(view)
        applyTheme()
    }

    override func viewWillAppear(_ animated: Bool) {
        super.viewWillAppear(animated)
        viewModel.recordViewAppeared()

        notificationCenter.post(name: .ShowHomepage, withUserInfo: windowUUID.userInfo)
        notificationCenter.post(name: .HistoryUpdated)

        applyTheme()
        reloadView()
    }

    override func viewDidAppear(_ animated: Bool) {
        super.viewDidAppear(animated)

        DispatchQueue.main.asyncAfter(deadline: .now() + 0.8) { [weak self] in
            self?.displayWallpaperSelector()
        }
    }

    override func viewWillDisappear(_ animated: Bool) {
        super.viewWillDisappear(animated)

        jumpBackInContextualHintViewController.stopTimer()
        syncTabContextualHintViewController.stopTimer()
        viewModel.recordViewDisappeared()
    }

    override func viewDidDisappear(_ animated: Bool) {
        super.viewDidDisappear(animated)
        jumpBackInContextualHintViewController.stopTimer()
        syncTabContextualHintViewController.stopTimer()
    }

    override func viewWillTransition(to size: CGSize, with coordinator: UIViewControllerTransitionCoordinator) {
        super.viewWillTransition(to: size, with: coordinator)

        wallpaperView.updateImageForOrientationChange()

        // Note: Saving the newSize for using it, later, in traitCollectionDidChange
        // because view.frame.size will provide the current size, not the newest one.
        viewModel.newSize = size
        if UIDevice.current.userInterfaceIdiom == .pad {
            reloadOnRotation(newSize: size)
        }
    }

    override func traitCollectionDidChange(_ previousTraitCollection: UITraitCollection?) {
        super.traitCollectionDidChange(previousTraitCollection)
        applyTheme()
        updateHeaderToShowPrivateModeToggle()

        if previousTraitCollection?.horizontalSizeClass != traitCollection.horizontalSizeClass
            || previousTraitCollection?.verticalSizeClass != traitCollection.verticalSizeClass {
            reloadOnRotation(newSize: viewModel.newSize ?? view.frame.size)
        }

        updateToolbarStateTraitCollectionIfNecessary(traitCollection)
    }

    /// When the trait collection changes the top taps display might have to change
    /// This requires an update of the toolbars.
    private func updateToolbarStateTraitCollectionIfNecessary(_ newCollection: UITraitCollection) {
        let showTopTabs = ToolbarHelper().shouldShowTopTabs(for: newCollection)

        // Only dispatch action when the value of top tabs being shown is different from what is saved in the state
        // to avoid having the toolbar re-displayed
        guard let toolbarState = store.state.screenState(ToolbarState.self, for: .toolbar, window: windowUUID),
              toolbarState.isShowingTopTabs != showTopTabs
        else { return }

        let action = ToolbarAction(
            isShowingTopTabs: showTopTabs,
            windowUUID: windowUUID,
            actionType: ToolbarActionType.traitCollectionDidChange
        )
        store.dispatch(action)
    }

    // Displays or hides the private mode toggle button in the header
    // Depends on feature flag and if user is on iPhone
    private func updateHeaderToShowPrivateModeToggle() {
        let featureFlagOn = featureFlags.isFeatureEnabled(.feltPrivacySimplifiedUI, checking: .buildOnly)
        let showToggle = featureFlagOn && !shouldUseiPadSetup()
        viewModel.headerViewModel.showPrivateModeToggle = showToggle
        viewModel.headerViewModel.showiPadSetup = shouldUseiPadSetup()
    }

    // MARK: - Layout

    func configureCollectionView() {
        collectionView = UICollectionView(frame: view.bounds,
                                          collectionViewLayout: createLayout())

        HomepageSectionType.cellTypes.forEach {
            collectionView.register($0, forCellWithReuseIdentifier: $0.cellIdentifier)
        }
        collectionView.register(LabelButtonHeaderView.self,
                                forSupplementaryViewOfKind: UICollectionView.elementKindSectionHeader,
                                withReuseIdentifier: LabelButtonHeaderView.cellIdentifier)
        collectionView.register(PocketFooterView.self,
                                forSupplementaryViewOfKind: UICollectionView.elementKindSectionFooter,
                                withReuseIdentifier: PocketFooterView.cellIdentifier)
        collectionView.keyboardDismissMode = .onDrag
        collectionView.addGestureRecognizer(longPressRecognizer)
        collectionView.delegate = self
        collectionView.dataSource = self
        collectionView.showsVerticalScrollIndicator = false
        collectionView.autoresizingMask = [.flexibleWidth, .flexibleHeight]
        collectionView.backgroundColor = .clear
        collectionView.accessibilityIdentifier = a11y.collectionView
        collectionView.addInteraction(UIContextMenuInteraction(delegate: self))
        contentStackView.addArrangedSubview(collectionView)
    }

    func configureContentStackView() {
        view.addSubview(contentStackView)
        NSLayoutConstraint.activate([
            contentStackView.topAnchor.constraint(equalTo: view.topAnchor),
            contentStackView.leadingAnchor.constraint(equalTo: view.leadingAnchor),
            contentStackView.bottomAnchor.constraint(equalTo: view.bottomAnchor),
            contentStackView.trailingAnchor.constraint(equalTo: view.trailingAnchor)
        ])
    }

    func configureWallpaperView() {
        view.addSubview(wallpaperView)

        // Constraint so wallpaper appears under the status bar
        let wallpaperTopConstant: CGFloat = UIWindow.keyWindow?.safeAreaInsets.top ?? statusBarFrame?.height ?? 0

        NSLayoutConstraint.activate([
            wallpaperView.topAnchor.constraint(equalTo: view.topAnchor, constant: -wallpaperTopConstant),
            wallpaperView.leadingAnchor.constraint(equalTo: view.leadingAnchor),
            wallpaperView.bottomAnchor.constraint(equalTo: view.bottomAnchor),
            wallpaperView.trailingAnchor.constraint(equalTo: view.trailingAnchor)
        ])

        view.sendSubviewToBack(wallpaperView)
    }

    func createLayout() -> UICollectionViewLayout {
        // swiftlint:disable line_length
        let layout = UICollectionViewCompositionalLayout { [weak self] (sectionIndex: Int, layoutEnvironment: NSCollectionLayoutEnvironment) -> NSCollectionLayoutSection? in
        // swiftlint:enable line_length
            guard let self = self,
                  let viewModel = self.viewModel.getSectionViewModel(shownSection: sectionIndex),
                  viewModel.shouldShow
            else { return nil }
            self.logger.log(
                "Section \(viewModel.sectionType) is going to show",
                level: .debug,
                category: .homepage
            )
            return viewModel.section(
                for: layoutEnvironment.traitCollection,
                size: self.view.frame.size
            )
        }
        return layout
    }

    // MARK: Long press

    private lazy var longPressRecognizer: UILongPressGestureRecognizer = {
        return UILongPressGestureRecognizer(target: self, action: #selector(longPress))
    }()

    @objc
    fileprivate func longPress(_ longPressGestureRecognizer: UILongPressGestureRecognizer) {
        guard longPressGestureRecognizer.state == .began else { return }

        let point = longPressGestureRecognizer.location(in: collectionView)
        guard let indexPath = collectionView.indexPathForItem(at: point),
              let viewModel = viewModel.getSectionViewModel(shownSection: indexPath.section) as? HomepageSectionHandler
        else { return }

        viewModel.handleLongPress(with: collectionView, indexPath: indexPath)
    }

    // MARK: - Helpers

    /// Configure isZeroSearch
    /// - Parameter isZeroSearch: IsZeroSearch is true when the homepage is created from the tab tray, a long press
    /// on the tab bar to open a new tab or by pressing the home page button on the tab bar. Inline is false when
    /// it's the zero search page, aka when the home page is shown by clicking the url bar from a loaded web page.
    /// This needs to be set properly for telemetry and the contextual pop overs that appears on homepage
    func configure(isZeroSearch: Bool) {
        viewModel.isZeroSearch = isZeroSearch
    }

    /// On iPhone, we call reloadOnRotation when the trait collection has changed, to ensure calculation is
    /// done with the new trait. On iPad, trait collection doesn't change from portrait to landscape (and vice-versa)
    /// since it's `.regular` on both. We reloadOnRotation from viewWillTransition in that case.
    private func reloadOnRotation(newSize: CGSize) {
        logger.log("Reload on rotation to new size \(newSize)", level: .info, category: .homepage)

        if presentedViewController as? PhotonActionSheet != nil {
            presentedViewController?.dismiss(animated: false, completion: nil)
        }

        // Force the entire collection view to re-layout
        viewModel.refreshData(for: traitCollection, size: newSize)
        collectionView.reloadData()
        collectionView.collectionViewLayout.invalidateLayout()

        // This pushes a reload to the end of the main queue after all the work associated with
        // rotating has been completed. This is important because some of the cells layout are
        // based on the screen state
        DispatchQueue.main.async {
            self.collectionView.reloadData()
        }
    }

    private func adjustPrivacySensitiveSections(notification: Notification) {
        guard let dict = notification.object as? NSDictionary,
              let isPrivate = dict[Tab.privateModeKey] as? Bool
        else { return }

        let privacySectionState = isPrivate ? "Removing": "Adding"
        logger.log("\(privacySectionState) privacy sensitive sections", level: .info, category: .homepage)
        viewModel.isPrivate = isPrivate
        reloadView()
    }

    func applyTheme() {
        let theme = themeManager.getCurrentTheme(for: windowUUID)
        viewModel.theme = theme
        view.backgroundColor = theme.colors.layer1
    }

    // called when the homepage is displayed to make sure it's scrolled to top
    func scrollToTop(animated: Bool = false) {
        collectionView?.setContentOffset(.zero, animated: animated)
        handleScroll(collectionView, isUserInteraction: false)
    }

    @objc
    private func dismissKeyboard() {
        /* homepage and error page, both are "internal" url, making
           topsites on homepage inaccessible from error page 
           when address bar is selected hence using "about/home".
        */
        if currentTab?.lastKnownUrl?.absoluteString.hasPrefix("\(InternalURL.baseUrl)/\(AboutHomeHandler.path)") ?? false {
            overlayManager.cancelEditing(shouldCancelLoading: false)

            if featureFlags.isFeatureEnabled(.toolbarRefactor, checking: .buildOnly) {
                let action = ToolbarAction(windowUUID: windowUUID, actionType: ToolbarActionType.cancelEdit)
                store.dispatch(action)
            }
        }
    }

    func scrollViewDidScroll(_ scrollView: UIScrollView) {
        handleScroll(scrollView, isUserInteraction: true)
    }

    private func handleScroll(_ scrollView: UIScrollView, isUserInteraction: Bool) {
        // We only handle status bar overlay alpha if there's a wallpaper applied on the homepage
        if WallpaperManager().currentWallpaper.type != .defaultWallpaper {
            let theme = themeManager.getCurrentTheme(for: windowUUID)
            statusBarScrollDelegate?.scrollViewDidScroll(scrollView,
                                                         statusBarFrame: statusBarFrame,
                                                         theme: theme)
        }

<<<<<<< HEAD
        // Only dispatch action when user interacted with the view (e.g. scrolled) and we are in edit mode
        // to avoid having the toolbar re-displayed
        if isUserInteraction,
           featureFlags.isFeatureEnabled(.toolbarRefactor, checking: .buildOnly),
           let toolbarState = store.state.screenState(ToolbarState.self, for: .toolbar, window: windowUUID),
=======
        let toolbarState = store.state.screenState(ToolbarState.self, for: .toolbar, window: windowUUID)

        // Only dispatch action when user is in edit mode to avoid having the toolbar re-displayed
        if featureFlags.isFeatureEnabled(.toolbarRefactor, checking: .buildOnly),
           let toolbarState,
>>>>>>> 287ed171
           toolbarState.addressToolbar.isEditing {
            // When the user scrolls the homepage we cancel edit mode
            // On a website we just dismiss the keyboard
            if toolbarState.addressToolbar.url == nil {
                let action = ToolbarAction(windowUUID: windowUUID, actionType: ToolbarActionType.cancelEdit)
                store.dispatch(action)
            } else {
                let action = ToolbarAction(windowUUID: windowUUID, actionType: ToolbarActionType.didScrollDuringEdit)
                store.dispatch(action)
            }
        }

        guard let toolbarState,
              let borderPosition = toolbarState.addressToolbar.borderPosition
        else { return }

        // Only dispatch the action to update the toolbar border if needed, which is only if either
        // a) we scroll down, and the toolbar border is not already at the bottom (so we show it), or
        // b) we scroll up past the top of the scroll view, and the border is currently at the bottom (so we hide it)
        if (scrollView.contentOffset.y > 0 && borderPosition != .bottom)
           || (scrollView.contentOffset.y < 0 && borderPosition != .none) {
            store.dispatch(
                GeneralBrowserMiddlewareAction(
                    scrollOffset: scrollView.contentOffset,
                    windowUUID: windowUUID,
                    actionType: GeneralBrowserMiddlewareActionType.websiteDidScroll))
        }
    }

    private func showSiteWithURLHandler(_ url: URL, isGoogleTopSite: Bool = false) {
        let visitType = VisitType.bookmark
        // Called from top sites, pocket, learn more in pocket section
        homePanelDelegate?.homePanel(didSelectURL: url, visitType: visitType, isGoogleTopSite: isGoogleTopSite)
    }

    func displayWallpaperSelector() {
        let wallpaperManager = WallpaperManager(userDefaults: userDefaults)
        guard !overlayManager.inOverlayMode,
              wallpaperManager.canOnboardingBeShown(using: viewModel.profile),
              canModalBePresented
        else { return }

        let viewModel = WallpaperSelectorViewModel(wallpaperManager: wallpaperManager, openSettingsAction: {
            self.homePanelDidRequestToOpenSettings(at: .wallpaper)
        })
        let viewController = WallpaperSelectorViewController(viewModel: viewModel, windowUUID: windowUUID)
        var bottomSheetViewModel = BottomSheetViewModel(
            closeButtonA11yLabel: .CloseButtonTitle,
            closeButtonA11yIdentifier: AccessibilityIdentifiers.FirefoxHomepage.OtherButtons.closeButton
        )
        bottomSheetViewModel.shouldDismissForTapOutside = false
        let bottomSheetVC = BottomSheetViewController(
            viewModel: bottomSheetViewModel,
            childViewController: viewController,
            windowUUID: windowUUID
        )

        self.present(bottomSheetVC, animated: false, completion: nil)
        userDefaults.set(true, forKey: PrefsKeys.Wallpapers.OnboardingSeenKey)
    }

    // Check if we already present something on top of the homepage, if the homepage is actually
    // being shown to the user and if the page is shown from a loaded webpage (zero search).
    private var canModalBePresented: Bool {
        return presentedViewController == nil && viewModel.isZeroSearch
    }

    // MARK: - Contextual hint

    private func prepareJumpBackInContextualHint(onView headerView: LabelButtonHeaderView) {
        guard jumpBackInContextualHintViewController.shouldPresentHint(),
              !viewModel.shouldDisplayHomeTabBanner,
              !headerView.frame.isEmpty
        else { return }

        // Calculate label header view frame to add as source rect for CFR
        var rect = headerView.convert(headerView.titleLabel.frame, to: collectionView)
        rect = collectionView.convert(rect, to: view)

        jumpBackInContextualHintViewController.configure(
            anchor: view,
            withArrowDirection: .down,
            andDelegate: self,
            presentedUsing: { [weak self] in
                guard let self else { return }
                self.presentContextualHint(contextualHintViewController: self.jumpBackInContextualHintViewController)
            },
            sourceRect: rect,
            andActionForButton: { [weak self] in self?.openTabsSettings() },
            overlayState: overlayManager)
    }

    private func prepareSyncedTabContextualHint(onCell cell: SyncedTabCell) {
        guard syncTabContextualHintViewController.shouldPresentHint()
        else {
            syncTabContextualHintViewController.unconfigure()
            return
        }

        syncTabContextualHintViewController.configure(
            anchor: cell.getContextualHintAnchor(),
            withArrowDirection: .down,
            andDelegate: self,
            presentedUsing: { [weak self] in
                guard let self else { return }
                self.presentContextualHint(contextualHintViewController: self.syncTabContextualHintViewController)
            },
            overlayState: overlayManager)
    }

    @objc
    private func presentContextualHint(contextualHintViewController: ContextualHintViewController) {
        guard viewModel.viewAppeared, canModalBePresented else {
            contextualHintViewController.stopTimer()
            return
        }
        contextualHintViewController.isPresenting = true
        present(contextualHintViewController, animated: true, completion: nil)

        UIAccessibility.post(notification: .layoutChanged, argument: contextualHintViewController)
    }
}

// MARK: - CollectionView Data Source

extension HomepageViewController: UICollectionViewDelegate, UICollectionViewDataSource {
    func collectionView(_ collectionView: UICollectionView,
                        viewForSupplementaryElementOfKind kind: String,
                        at indexPath: IndexPath) -> UICollectionReusableView {
        let reusableView = UICollectionReusableView()
        if kind == UICollectionView.elementKindSectionHeader {
            guard let headerView = collectionView.dequeueReusableSupplementaryView(
                ofKind: kind,
                withReuseIdentifier: LabelButtonHeaderView.cellIdentifier,
                for: indexPath) as? LabelButtonHeaderView else { return reusableView }
            guard let sectionViewModel = viewModel.getSectionViewModel(shownSection: indexPath.section)
            else { return reusableView }

            // Configure header only if section is shown
            // swiftlint:disable line_length
            let headerViewModel = sectionViewModel.shouldShow ? sectionViewModel.headerViewModel : LabelButtonHeaderViewModel.emptyHeader
            // swiftlint:enable line_length
            headerView.configure(viewModel: headerViewModel,
                                 theme: themeManager.getCurrentTheme(for: windowUUID))

            // Jump back in header specific setup
            if sectionViewModel.sectionType == .jumpBackIn {
                self.viewModel.jumpBackInViewModel.sendImpressionTelemetry()
                // Moving called after header view gets configured
                // and delaying to wait for header view layout readjust
                DispatchQueue.main.asyncAfter(deadline: .now() + 0.5) { [weak self] in
                    self?.prepareJumpBackInContextualHint(onView: headerView)
                }
            }
            return headerView
        }

        if kind == UICollectionView.elementKindSectionFooter {
            guard let footerView = collectionView.dequeueReusableSupplementaryView(
                ofKind: kind,
                withReuseIdentifier: PocketFooterView.cellIdentifier,
                for: indexPath) as? PocketFooterView else { return reusableView }
            footerView.onTapLearnMore = {
                guard let learnMoreURL = SupportUtils.URLForPocketLearnMore else {
                    self.logger.log("Failed to retrieve learn more URL from SupportUtils.URLForPocketLearnMore",
                                    level: .debug,
                                    category: .homepage)
                    return
                }
                self.showSiteWithURLHandler(learnMoreURL)
            }
            footerView.applyTheme(theme: themeManager.getCurrentTheme(for: windowUUID))
            return footerView
        }
        return reusableView
    }

    func numberOfSections(in collectionView: UICollectionView) -> Int {
        if viewModel.shouldReloadView { reloadView() }
        return viewModel.shownSections.count
    }

    func collectionView(_ collectionView: UICollectionView, numberOfItemsInSection section: Int) -> Int {
        return viewModel.getSectionViewModel(shownSection: section)?.numberOfItemsInSection() ?? 0
    }

    func collectionView(
        _ collectionView: UICollectionView,
        cellForItemAt indexPath: IndexPath
    ) -> UICollectionViewCell {
        guard let viewModel = viewModel.getSectionViewModel(
            shownSection: indexPath.section
        ) as? HomepageSectionHandler else {
            return UICollectionViewCell()
        }

        return viewModel.configure(collectionView, at: indexPath)
    }

    func collectionView(_ collectionView: UICollectionView, didSelectItemAt indexPath: IndexPath) {
        guard let viewModel = viewModel.getSectionViewModel(
            shownSection: indexPath.section
        ) as? HomepageSectionHandler else { return }
        viewModel.didSelectItem(
            at: indexPath,
            homePanelDelegate: homePanelDelegate,
            libraryPanelDelegate: libraryPanelDelegate
        )
    }
}

// MARK: - Actions Handling

private extension HomepageViewController {
    // Setup all the tap and long press actions on cells in each sections
    private func setupSectionsAction() {
        // Header view
        viewModel.headerViewModel.onTapAction = { _ in
            // No action currently set if the logo button is tapped.
        }

        // Message card
        viewModel.messageCardViewModel.dismissClosure = { [weak self] in
            self?.reloadView()
        }

        // Top sites
        viewModel.topSiteViewModel.tilePressedHandler = { [weak self] site, isGoogle in
            guard let url = site.url.asURL else { return }
            self?.showSiteWithURLHandler(url, isGoogleTopSite: isGoogle)
        }

        viewModel.topSiteViewModel.tileLongPressedHandler = { [weak self] (site, sourceView) in
            self?.contextMenuHelper.presentContextMenu(
                for: site,
                with: sourceView,
                sectionType: .topSites
            )
        }

        // Bookmarks
        viewModel.bookmarksViewModel.headerButtonAction = { [weak self] button in
            self?.openBookmarks(button)
        }

        viewModel.bookmarksViewModel.onLongPressTileAction = { [weak self] (site, sourceView) in
            self?.contextMenuHelper.presentContextMenu(
                for: site,
                with: sourceView,
                sectionType: .bookmarks
            )
        }

        // Jumpback in
        viewModel.jumpBackInViewModel.headerButtonAction = { [weak self] button in
            self?.openTabTray(button)
        }

        viewModel.jumpBackInViewModel.onLongPressTileAction = { [weak self] (site, sourceView) in
            self?.contextMenuHelper.presentContextMenu(
                for: site,
                with: sourceView,
                sectionType: .bookmarks
            )
        }

        viewModel.jumpBackInViewModel.syncedTabsShowAllAction = { [weak self] in
            self?.homePanelDelegate?.homePanelDidRequestToOpenTabTray(focusedSegment: .syncedTabs)

            var extras: [String: String]?
            if let isZeroSearch = self?.viewModel.isZeroSearch {
                extras = TelemetryWrapper.getOriginExtras(isZeroSearch: isZeroSearch)
            }
            TelemetryWrapper.recordEvent(category: .action,
                                         method: .tap,
                                         object: .firefoxHomepage,
                                         value: .jumpBackInSectionSyncedTabShowAll,
                                         extras: extras)
        }

        viewModel.jumpBackInViewModel.openSyncedTabAction = { [weak self] tabURL in
            self?.homePanelDelegate?.homePanelDidRequestToOpenInNewTab(
                tabURL,
                isPrivate: false,
                selectNewTab: true
            )

            var extras: [String: String]?
            if let isZeroSearch = self?.viewModel.isZeroSearch {
                extras = TelemetryWrapper.getOriginExtras(isZeroSearch: isZeroSearch)
            }
            TelemetryWrapper.recordEvent(category: .action,
                                         method: .tap,
                                         object: .firefoxHomepage,
                                         value: .jumpBackInSectionSyncedTabOpened,
                                         extras: extras)
        }

        viewModel.jumpBackInViewModel.prepareContextualHint = { [weak self] syncedTabCell in
            self?.prepareSyncedTabContextualHint(onCell: syncedTabCell)
        }

        // History highlights
        viewModel.historyHighlightsViewModel.onTapItem = { [weak self] highlight in
            guard let url = highlight.siteUrl else {
                self?.openHistoryHighlightsSearchGroup(item: highlight)
                return
            }

            self?.homePanelDelegate?.homePanel(didSelectURL: url,
                                               visitType: .link,
                                               isGoogleTopSite: false)
        }

        viewModel.historyHighlightsViewModel
            .historyHighlightLongPressHandler = { [weak self] (highlightItem, sourceView) in
                self?.contextMenuHelper.presentContextMenu(for: highlightItem,
                                                           with: sourceView,
                                                           sectionType: .historyHighlights)
            }

        viewModel.historyHighlightsViewModel.headerButtonAction = { [weak self] button in
            self?.openHistory(button)
        }

        // Pocket
        viewModel.pocketViewModel.onTapTileAction = { [weak self] url in
            self?.showSiteWithURLHandler(url)
        }

        viewModel.pocketViewModel.onLongPressTileAction = { [weak self] (site, sourceView) in
            self?.contextMenuHelper.presentContextMenu(for: site, with: sourceView, sectionType: .pocket)
        }

        // Customize home
        viewModel.customizeButtonViewModel.onTapAction = { [weak self] _ in
            self?.openCustomizeHomeSettings()
        }
    }

    private func openHistoryHighlightsSearchGroup(item: HighlightItem) {
        guard let groupItem = item.group else { return }

        var groupedSites = [Site]()
        for item in groupItem {
            groupedSites.append(buildSite(from: item))
        }
        let groupSite = ASGroup<Site>(searchTerm: item.displayTitle, groupedItems: groupedSites, timestamp: Date.now())

        let asGroupListViewModel = SearchGroupedItemsViewModel(asGroup: groupSite, presenter: .recentlyVisited)
        let asGroupListVC = SearchGroupedItemsViewController(
            viewModel: asGroupListViewModel,
            profile: viewModel.profile,
            windowUUID: windowUUID
        )

        let dismissableController: DismissableNavigationViewController
        dismissableController = DismissableNavigationViewController(rootViewController: asGroupListVC)

        self.present(dismissableController, animated: true, completion: nil)

        TelemetryWrapper.recordEvent(category: .action,
                                     method: .tap,
                                     object: .firefoxHomepage,
                                     value: .historyHighlightsGroupOpen,
                                     extras: nil)

        asGroupListVC.libraryPanelDelegate = libraryPanelDelegate
    }

    private func buildSite(from highlight: HighlightItem) -> Site {
        let itemURL = highlight.urlString ?? ""
        return Site(url: itemURL, title: highlight.displayTitle)
    }

    func openTabTray(_ sender: UIButton) {
        homePanelDelegate?.homePanelDidRequestToOpenTabTray(withFocusedTab: nil)

        if sender.accessibilityIdentifier == a11y.MoreButtons.jumpBackIn {
            TelemetryWrapper.recordEvent(category: .action,
                                         method: .tap,
                                         object: .firefoxHomepage,
                                         value: .jumpBackInSectionShowAll,
                                         extras: TelemetryWrapper.getOriginExtras(isZeroSearch: viewModel.isZeroSearch))
        }
    }

    func openBookmarks(_ sender: UIButton) {
        homePanelDelegate?.homePanelDidRequestToOpenLibrary(panel: .bookmarks)

        if sender.accessibilityIdentifier == a11y.MoreButtons.bookmarks {
            TelemetryWrapper.recordEvent(category: .action,
                                         method: .tap,
                                         object: .firefoxHomepage,
                                         value: .bookmarkSectionShowAll,
                                         extras: TelemetryWrapper.getOriginExtras(isZeroSearch: viewModel.isZeroSearch))
        }
    }

    func openHistory(_ sender: UIButton) {
        homePanelDelegate?.homePanelDidRequestToOpenLibrary(panel: .history)

        if sender.accessibilityIdentifier == a11y.MoreButtons.historyHighlights {
            TelemetryWrapper.recordEvent(category: .action,
                                         method: .tap,
                                         object: .firefoxHomepage,
                                         value: .historyHighlightsShowAll)
        }
    }

    func openCustomizeHomeSettings() {
        homePanelDelegate?.homePanelDidRequestToOpenSettings(at: .homePage)
        TelemetryWrapper.recordEvent(category: .action,
                                     method: .tap,
                                     object: .firefoxHomepage,
                                     value: .customizeHomepageButton)
    }

    func openTabsSettings() {
        homePanelDelegate?.homePanelDidRequestToOpenSettings(at: .tabs)
    }

    func getPopoverSourceRect(sourceView: UIView?) -> CGRect {
        let cellRect = sourceView?.frame ?? .zero
        let cellFrameInSuperview = self.collectionView?.convert(cellRect, to: self.collectionView) ?? .zero

        return CGRect(origin: CGPoint(x: cellFrameInSuperview.size.width / 2,
                                      y: cellFrameInSuperview.height / 2),
                      size: .zero)
    }
}

// MARK: FirefoxHomeContextMenuHelperDelegate
extension HomepageViewController: HomepageContextMenuHelperDelegate {
    func homePanelDidRequestToOpenInNewTab(_ url: URL, isPrivate: Bool, selectNewTab: Bool) {
        homePanelDelegate?.homePanelDidRequestToOpenInNewTab(url, isPrivate: isPrivate, selectNewTab: selectNewTab)
    }

    func homePanelDidRequestToOpenSettings(at settingsPage: Route.SettingsSection) {
        homePanelDelegate?.homePanelDidRequestToOpenSettings(at: settingsPage)
    }

    func homePanelDidRequestBookmarkToast(url: URL?, action: BookmarkAction) {
        homePanelDelegate?.homePanelDidRequestBookmarkToast(url: url, action: action)
    }
}

// MARK: - Status Bar Background

extension HomepageViewController {
    var statusBarFrame: CGRect? {
        guard let keyWindow = UIWindow.keyWindow else { return nil }

        return keyWindow.windowScene?.statusBarManager?.statusBarFrame
    }
}

// MARK: - Popover Presentation Delegate

extension HomepageViewController: UIPopoverPresentationControllerDelegate {
    // Dismiss the popover if the device is being rotated.
    // This is used by the Share UIActivityViewController action sheet on iPad
    func popoverPresentationController(
        _ popoverPresentationController: UIPopoverPresentationController,
        willRepositionPopoverTo rect: UnsafeMutablePointer<CGRect>,
        in view: AutoreleasingUnsafeMutablePointer<UIView>
    ) {
        // Do not dismiss if the popover is a CFR
        guard !jumpBackInContextualHintViewController.isPresenting &&
                !syncTabContextualHintViewController.isPresenting else { return }
        popoverPresentationController.presentedViewController.dismiss(animated: false, completion: nil)
    }

    func presentationControllerShouldDismiss(_ presentationController: UIPresentationController) -> Bool {
        return true
    }
}

// MARK: - UIContextMenuInteractionDelegate
extension HomepageViewController: UIContextMenuInteractionDelegate {
    // Handles iPad trackpad right clicks
    func contextMenuInteraction(
        _ interaction: UIContextMenuInteraction,
        configurationForMenuAtLocation location: CGPoint
    ) -> UIContextMenuConfiguration? {
        let locationInCollectionView = interaction.location(in: collectionView)
        guard let indexPath = collectionView.indexPathForItem(at: locationInCollectionView),
              let viewModel = viewModel.getSectionViewModel(shownSection: indexPath.section) as? HomepageSectionHandler
        else { return nil }

        viewModel.handleLongPress(with: collectionView, indexPath: indexPath)
        return nil
    }
}

// MARK: - UIAdaptivePresentationControllerDelegate
extension HomepageViewController: UIAdaptivePresentationControllerDelegate {
    func adaptivePresentationStyle(
        for controller: UIPresentationController,
        traitCollection: UITraitCollection
    ) -> UIModalPresentationStyle {
        .none
    }
}

// MARK: FirefoxHomeViewModelDelegate
extension HomepageViewController: HomepageViewModelDelegate {
    func reloadView() {
        ensureMainThread { [weak self] in
            guard let self = self else { return }

            self.viewModel.refreshData(for: self.traitCollection, size: self.view.frame.size)
            self.collectionView.reloadData()
            self.collectionView.collectionViewLayout.invalidateLayout()
            self.logger.log("Amount of sections shown is \(self.viewModel.shownSections.count)",
                            level: .debug,
                            category: .homepage)
        }
    }
}

// MARK: - Notifiable
extension HomepageViewController: Notifiable {
    func handleNotifications(_ notification: Notification) {
        ensureMainThread { [weak self] in
            guard let self = self else { return }

            switch notification.name {
            case .TabsPrivacyModeChanged:
                guard windowUUID == notification.windowUUID else { return }
                self.adjustPrivacySensitiveSections(notification: notification)

            case .HomePanelPrefsChanged,
                    .WallpaperDidChange:
                self.reloadView()

            default: break
            }
        }
    }
}<|MERGE_RESOLUTION|>--- conflicted
+++ resolved
@@ -412,19 +412,11 @@
                                                          theme: theme)
         }
 
-<<<<<<< HEAD
-        // Only dispatch action when user interacted with the view (e.g. scrolled) and we are in edit mode
-        // to avoid having the toolbar re-displayed
-        if isUserInteraction,
-           featureFlags.isFeatureEnabled(.toolbarRefactor, checking: .buildOnly),
-           let toolbarState = store.state.screenState(ToolbarState.self, for: .toolbar, window: windowUUID),
-=======
         let toolbarState = store.state.screenState(ToolbarState.self, for: .toolbar, window: windowUUID)
 
         // Only dispatch action when user is in edit mode to avoid having the toolbar re-displayed
         if featureFlags.isFeatureEnabled(.toolbarRefactor, checking: .buildOnly),
            let toolbarState,
->>>>>>> 287ed171
            toolbarState.addressToolbar.isEditing {
             // When the user scrolls the homepage we cancel edit mode
             // On a website we just dismiss the keyboard
