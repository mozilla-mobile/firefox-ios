// This Source Code Form is subject to the terms of the Mozilla Public
// License, v. 2.0. If a copy of the MPL was not distributed with this
// file, You can obtain one at http://mozilla.org/MPL/2.0/

import Common
import Shared
import Storage

/// Send click and impression telemetry using the unified tile callbacks
protocol UnifiedAdsCallbackTelemetry {
    func sendImpressionTelemetry(tileSite: Site, position: Int)
    func sendClickTelemetry(tileSite: Site, position: Int)
}

final class DefaultUnifiedAdsCallbackTelemetry: UnifiedAdsCallbackTelemetry {
    private let networking: ContileNetworking
    private let logger: Logger
    private let sponsoredTileTelemetry: SponsoredTileTelemetry

    init(
        networking: ContileNetworking = DefaultContileNetwork(with: NetworkUtils.defaultURLSession()),
        logger: Logger = DefaultLogger.shared,
        sponsoredTileTelemetry: SponsoredTileTelemetry = DefaultSponsoredTileTelemetry()
    ) {
        self.networking = networking
        self.logger = logger
        self.sponsoredTileTelemetry = sponsoredTileTelemetry
    }

<<<<<<< HEAD
    /// Impression telemetry can only be sent for `Site`s with `SiteType` `.sponsoredSite`.
    func sendImpressionTelemetry(tileSite: Site, position: Int) {
        guard case let SiteType.sponsoredSite(siteInfo) = tileSite.type else {
            assertionFailure("Only .sponsoredSite telemetry is supported right now")
            return
        }

        sendTelemetry(urlString: siteInfo.impressionURL, position: position)
    }

    /// Click telemetry can only be sent for `Site`s with `SiteType` `.sponsoredSite`.
    func sendClickTelemetry(tileSite: Site, position: Int) {
        guard case let SiteType.sponsoredSite(siteInfo) = tileSite.type else {
            assertionFailure("Only .sponsoredSite telemetry is supported right now")
            return
        }

        sendTelemetry(urlString: siteInfo.clickURL, position: position)
=======
    func sendImpressionTelemetry(tile: SponsoredTile, position: Int) {
        let impressionURL = tile.impressionURL
        sendTelemetry(urlString: impressionURL, position: position)
        sendLegacyImpressionTelemetry(tile: tile, position: position)
    }

    func sendClickTelemetry(tile: SponsoredTile, position: Int) {
        let clickURL = tile.clickURL
        sendTelemetry(urlString: clickURL, position: position)
        sendLegacyClickTelemetry(tile: tile, position: position)
>>>>>>> 89f932f6
    }

    private func sendTelemetry(urlString: String, position: Int) {
        guard var urlComponents = URLComponents(string: urlString) else {
            logger.log("The provided URL is invalid: \(String(describing: urlString))",
                       level: .warning,
                       category: .legacyHomepage)
            return
        }

        var queryItems = urlComponents.queryItems ?? []
        queryItems.append(URLQueryItem(name: "position", value: String(position)))
        urlComponents.queryItems = queryItems

        guard let url = urlComponents.url else {
            logger.log("The provided URL components are invalid: \(String(describing: urlString))",
                       level: .warning,
                       category: .legacyHomepage)
            return
        }

        var request = URLRequest(url: url)
        request.httpMethod = HTTPMethod.get.rawValue

        networking.data(from: request) { [weak self] result in
            guard let self = self else { return }
            switch result {
            case .success:
                break // We only want to know if it failed
            case .failure:
                logger.log("The unified ads telemetry call failed: \(String(describing: urlString))",
                           level: .warning,
                           category: .legacyHomepage)
            }
        }
    }

    // MARK: Legacy telemetry
    // FXIOS-11121 While we are migrating to the new Unified Ads telemetry system, we should
    // keep sending the legacy telemetry Glean pings

    private func sendLegacyImpressionTelemetry(tile: SponsoredTile, position: Int) {
        sponsoredTileTelemetry.sendImpressionTelemetry(tile: tile, position: position, isUnifiedAdsEnabled: true)
    }

    private func sendLegacyClickTelemetry(tile: SponsoredTile, position: Int) {
        sponsoredTileTelemetry.sendClickTelemetry(tile: tile, position: position, isUnifiedAdsEnabled: true)
    }
}<|MERGE_RESOLUTION|>--- conflicted
+++ resolved
@@ -27,7 +27,6 @@
         self.sponsoredTileTelemetry = sponsoredTileTelemetry
     }
 
-<<<<<<< HEAD
     /// Impression telemetry can only be sent for `Site`s with `SiteType` `.sponsoredSite`.
     func sendImpressionTelemetry(tileSite: Site, position: Int) {
         guard case let SiteType.sponsoredSite(siteInfo) = tileSite.type else {
@@ -36,6 +35,7 @@
         }
 
         sendTelemetry(urlString: siteInfo.impressionURL, position: position)
+        sendLegacyImpressionTelemetry(tileSite: tileSite, position: position)
     }
 
     /// Click telemetry can only be sent for `Site`s with `SiteType` `.sponsoredSite`.
@@ -46,18 +46,7 @@
         }
 
         sendTelemetry(urlString: siteInfo.clickURL, position: position)
-=======
-    func sendImpressionTelemetry(tile: SponsoredTile, position: Int) {
-        let impressionURL = tile.impressionURL
-        sendTelemetry(urlString: impressionURL, position: position)
-        sendLegacyImpressionTelemetry(tile: tile, position: position)
-    }
-
-    func sendClickTelemetry(tile: SponsoredTile, position: Int) {
-        let clickURL = tile.clickURL
-        sendTelemetry(urlString: clickURL, position: position)
-        sendLegacyClickTelemetry(tile: tile, position: position)
->>>>>>> 89f932f6
+        sendLegacyClickTelemetry(tileSite: tileSite, position: position)
     }
 
     private func sendTelemetry(urlString: String, position: Int) {
@@ -99,11 +88,11 @@
     // FXIOS-11121 While we are migrating to the new Unified Ads telemetry system, we should
     // keep sending the legacy telemetry Glean pings
 
-    private func sendLegacyImpressionTelemetry(tile: SponsoredTile, position: Int) {
-        sponsoredTileTelemetry.sendImpressionTelemetry(tile: tile, position: position, isUnifiedAdsEnabled: true)
+    private func sendLegacyImpressionTelemetry(tileSite: Site, position: Int) {
+        sponsoredTileTelemetry.sendImpressionTelemetry(tileSite: tileSite, position: position, isUnifiedAdsEnabled: true)
     }
 
-    private func sendLegacyClickTelemetry(tile: SponsoredTile, position: Int) {
-        sponsoredTileTelemetry.sendClickTelemetry(tile: tile, position: position, isUnifiedAdsEnabled: true)
+    private func sendLegacyClickTelemetry(tileSite: Site, position: Int) {
+        sponsoredTileTelemetry.sendClickTelemetry(tileSite: tileSite, position: position, isUnifiedAdsEnabled: true)
     }
 }