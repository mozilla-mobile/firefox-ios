--- conflicted
+++ resolved
@@ -39,12 +39,8 @@
     private var tabManager: TabManager
     private var overlayManager: OverlayModeManager
     private var userDefaults: UserDefaultsInterface
-<<<<<<< HEAD
-    private lazy var wallpaperView: WallpaperBackgroundView = .build { _ in }
+    private lazy var wallpaperView: LegacyWallpaperBackgroundView = .build { _ in }
     private var wallpaperViewTopConstraint: NSLayoutConstraint?
-=======
-    private lazy var wallpaperView: LegacyWallpaperBackgroundView = .build { _ in }
->>>>>>> 2f3cf19f
     private var jumpBackInContextualHintViewController: ContextualHintViewController
     private var syncTabContextualHintViewController: ContextualHintViewController
     private var collectionView: UICollectionView! = nil
