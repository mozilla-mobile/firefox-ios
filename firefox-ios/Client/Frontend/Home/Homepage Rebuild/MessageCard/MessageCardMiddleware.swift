// This Source Code Form is subject to the terms of the Mozilla Public
// License, v. 2.0. If a copy of the MPL was not distributed with this
// file, You can obtain one at http://mozilla.org/MPL/2.0/

import Common
import Foundation
import Redux

struct MessageCardConfiguration: Hashable {
    let title: String?
    let description: String?
    let buttonLabel: String?
}

final class MessageCardMiddleware {
    private var message: GleanPlumbMessage?
    private let messagingManager: GleanPlumbMessageManagerProtocol

    init(messagingManager: GleanPlumbMessageManagerProtocol = Experiments.messaging) {
        self.messagingManager = messagingManager
    }

<<<<<<< HEAD
    lazy var messageCardProvider: Middleware<AppState> = { _, action in
=======
    // TODO: FXIOS-12831 We need this middleware isolated to the main actor (due to `onMessagePressed` call)
    lazy var messageCardProvider: Middleware<AppState> = { state, action in
>>>>>>> b3476d1c
        let windowUUID = action.windowUUID

        switch action.actionType {
        case HomepageActionType.initialize:
            self.handleInitializeMessageCardAction(windowUUID: windowUUID)
        case MessageCardActionType.tappedOnActionButton:
            guard let message = self.message else { return }
            self.messagingManager.onMessagePressed(message, window: windowUUID, shouldExpire: true)
        case MessageCardActionType.tappedOnCloseButton:
            guard let message = self.message else { return }
            self.messagingManager.onMessageDismissed(message)
        default:
           break
        }
    }

    private func handleInitializeMessageCardAction(windowUUID: WindowUUID) {
        if let message = messagingManager.getNextMessage(for: .newTabCard) {
            let config = MessageCardConfiguration(
                title: message.title,
                description: message.text,
                buttonLabel: message.buttonLabel
            )
            dispatchMessageCardAction(windowUUID: windowUUID, config: config)
            messagingManager.onMessageDisplayed(message)
            self.message = message
        } else {
            self.message = nil
            return
        }
    }

    private func dispatchMessageCardAction(windowUUID: WindowUUID, config: MessageCardConfiguration) {
        let newAction = MessageCardAction(
            messageCardConfiguration: config,
            windowUUID: windowUUID,
            actionType: MessageCardMiddlewareActionType.initialize
        )
        store.dispatchLegacy(newAction)
    }
}<|MERGE_RESOLUTION|>--- conflicted
+++ resolved
@@ -20,12 +20,8 @@
         self.messagingManager = messagingManager
     }
 
-<<<<<<< HEAD
-    lazy var messageCardProvider: Middleware<AppState> = { _, action in
-=======
     // TODO: FXIOS-12831 We need this middleware isolated to the main actor (due to `onMessagePressed` call)
     lazy var messageCardProvider: Middleware<AppState> = { state, action in
->>>>>>> b3476d1c
         let windowUUID = action.windowUUID
 
         switch action.actionType {
