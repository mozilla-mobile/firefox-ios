--- conflicted
+++ resolved
@@ -102,12 +102,8 @@
     }
 
     // MARK: Sponsored tiles (Contiles)
-<<<<<<< HEAD
     func fetchSponsoredSites() async -> [Site] {
-=======
-    func fetchSponsoredSites() async -> [SponsoredTile] {
         guard shouldLoadSponsoredTiles else { return [] }
->>>>>>> 789523a3
         let contiles = await withCheckedContinuation { continuation in
             if featureFlags.isFeatureEnabled(.unifiedAds, checking: .buildOnly) {
                 unifiedAdsProvider.fetchTiles { [weak self] result in
