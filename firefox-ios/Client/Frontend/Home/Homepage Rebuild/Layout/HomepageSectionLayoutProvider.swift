--- conflicted
+++ resolved
@@ -540,13 +540,10 @@
 
     /// Creates a "dummy" top sites section and returns its height
     private func getShortcutsSectionHeight(environment: NSCollectionLayoutEnvironment) -> CGFloat {
-<<<<<<< HEAD
         guard let state = store.state.screenState(HomepageState.self, for: .homepage, window: windowUUID) else { return 0 }
-=======
         guard let state = store.state.screenState(HomepageState.self, for: .homepage, window: windowUUID),
                   state.topSitesState.shouldShowSection else { return 0 }
         var totalHeight: CGFloat = 0
->>>>>>> 2b2d68b2
         let topSitesState = state.topSitesState
         let containerWidth = normalizedDimension(environment.container.contentSize.width)
         let contentSizeCategory = environment.traitCollection.preferredContentSizeCategory
