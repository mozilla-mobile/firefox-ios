--- conflicted
+++ resolved
@@ -55,16 +55,7 @@
     static let reducer: Reducer<Self> = { state, action in
         guard action.windowUUID == .unavailable || action.windowUUID == state.windowUUID
         else {
-<<<<<<< HEAD
             return defaultState(from: state, action: action)
-=======
-            return HomepageState(
-                windowUUID: state.windowUUID,
-                headerState: HeaderState.reducer(state.headerState, action),
-                topSitesState: TopSitesSectionState.reducer(state.topSitesState, action),
-                pocketState: PocketState.reducer(state.pocketState, action)
-            )
->>>>>>> 71d03b3a
         }
 
         switch action.actionType {
@@ -76,7 +67,6 @@
                 pocketState: PocketState.reducer(state.pocketState, action)
             )
         default:
-<<<<<<< HEAD
             return defaultState(from: state, action: action)
         }
     }
@@ -88,14 +78,6 @@
         if let action {
             headerState = HeaderState.reducer(state.headerState, action)
             pocketState = PocketState.reducer(state.pocketState, action)
-=======
-            return HomepageState(
-                windowUUID: state.windowUUID,
-                headerState: HeaderState.reducer(state.headerState, action),
-                topSitesState: TopSitesSectionState.reducer(state.topSitesState, action),
-                pocketState: PocketState.reducer(state.pocketState, action)
-            )
->>>>>>> 71d03b3a
         }
         
         return HomepageState(
