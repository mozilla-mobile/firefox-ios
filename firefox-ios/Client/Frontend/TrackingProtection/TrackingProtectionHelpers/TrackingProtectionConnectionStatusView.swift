--- conflicted
+++ resolved
@@ -135,17 +135,8 @@
                              isConnectionSecure: Bool,
                              theme: Theme) {
         connectionStatusImage.image = image
-<<<<<<< HEAD
         connectionStatusLabel.text = text
-        if isConnectionSecure {
-            connectionDetailArrow.isHidden = false
-            connectionStatusImage.tintColor = theme.colors.iconPrimary
-        } else {
-            connectionDetailArrow.isHidden = true
-        }
-=======
         connectionStatusImage.tintColor = theme.colors.iconSecondary
         connectionDetailArrow.isHidden = !isConnectionSecure
->>>>>>> 97a5032e
     }
 }