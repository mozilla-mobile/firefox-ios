// This Source Code Form is subject to the terms of the Mozilla Public
// License, v. 2.0. If a copy of the MPL was not distributed with this
// file, You can obtain one at http://mozilla.org/MPL/2.0/

import SwiftUI
import Common
import Shared
import Storage
import struct MozillaAppServices.UpdatableAddressFields
import struct MozillaAppServices.Address

// AddressListViewModel: A view model for managing addresses.
class AddressListViewModel: ObservableObject, FeatureFlaggable {
    enum Destination: Swift.Identifiable, Equatable {
        case add(Address)
        case edit(Address)

        var id: String {
            switch self {
            case .add(let value):
                return value.guid
            case .edit(let value):
                return value.guid
            }
        }
    }

    // MARK: - Properties

    @Published var addresses: [Address] = []
    @Published var showSection = false
    @Published var destination: Destination?
    @Published var isEditMode = false

    let windowUUID: WindowUUID

    private let logger: Logger

    var isEditingFeatureEnabled: Bool { featureFlags.isFeatureEnabled(.addressAutofillEdit, checking: .buildOnly) }

    var addressSelectionCallback: ((UnencryptedAddressFields) -> Void)?
    var saveAction: ((@escaping (UpdatableAddressFields) -> Void) -> Void)?
    var toggleEditModeAction: ((Bool) -> Void)?

    let addressProvider: AddressProvider

    var currentRegionCode: () -> String = { Locale.current.regionCode ?? "" }
    var isDarkTheme: (WindowUUID) -> Bool = { windowUUID in
        let themeManager: ThemeManager = AppContainer.shared.resolve()
        return themeManager.getCurrentTheme(for: windowUUID).type == .dark
    }

    // MARK: - Initializer

    /// Initializes the AddressListViewModel.
    init(
        logger: Logger = DefaultLogger.shared,
        windowUUID: WindowUUID,
        addressProvider: AddressProvider
    ) {
        self.logger = logger
        self.windowUUID = windowUUID
        self.addressProvider = addressProvider
    }

    // MARK: - Fetch Addresses

    /// Fetches addresses from the associated profile's autofill.
    func fetchAddresses() {
        // Assuming profile is a class-level variable
        addressProvider.listAllAddresses { [weak self] storedAddresses, error in
            guard let self = self else { return }
            DispatchQueue.main.async {
                if let addresses = storedAddresses {
                    self.addresses = addresses
                    self.showSection = !addresses.isEmpty
                } else if let error = error {
                    self.logger.log("Error fetching addresses",
                                    level: .warning,
                                    category: .autofill,
                                    description: "Error fetching addresses: \(error.localizedDescription)")
                }
            }
        }
    }

    /// Converts an Address object to UnencryptedAddressFields.
    /// - Parameter address: The address to be converted.
    /// - Returns: The UnencryptedAddressFields representation of the address.
    func fromAddress(_ address: Address) -> UnencryptedAddressFields {
        return UnencryptedAddressFields(addressLevel1: address.addressLevel1,
                                        organization: address.organization,
                                        country: address.country,
                                        addressLevel2: address.addressLevel2,
                                        addressLevel3: address.addressLevel3,
                                        email: address.email,
                                        streetAddress: address.streetAddress,
                                        name: address.name,
                                        postalCode: address.postalCode,
                                        tel: address.tel)
    }

    // MARK: - Handle Address Selection

    /// Handles the selection of an address.
    /// - Parameter address: The selected address.
    func handleAddressSelection(_ address: Address) {
        addressSelectionCallback?(fromAddress(address))
    }

    func addressTapped(_ address: Address) {
        destination = .edit(address)
    }

    func cancelAddButtonTap() {
        destination = nil
    }

    func editButtonTap() {
        toggleEditMode()
    }

    func saveEditButtonTap() {
        toggleEditMode()
        saveAction? { [weak self] updatedAddress in
            guard let self else { return }
            guard case .edit(let currentAddress) = self.destination else { return }
            self.addressProvider.updateAddress(id: currentAddress.guid, address: updatedAddress) { result in
                DispatchQueue.main.async {
                    switch result {
                    case .success:
                        break
                    case .failure:
                        // TODO: FXIOS-9269 Create and add error toast for address saving failure
                        break
                    }
                    self.destination = nil
                    self.fetchAddresses()
                }
            }
        }
    }

    func closeEditButtonTap() {
        destination = nil
    }

    func cancelEditButtonTap() {
        toggleEditMode()
    }

    func saveAddressButtonTap() {
        saveAction? { [weak self] address in
            guard let self else { return }
            self.addressProvider.addAddress(address: address) { result in
                DispatchQueue.main.async {
                    switch result {
                    case .success:
                        break
                    case .failure:
                        // TODO: FXIOS-9269 Create and add error toast for address saving failure
                        break
                    }
                    self.destination = nil
                    self.fetchAddresses()
                }
            }
        }
    }

    func addAddressButtonTap() {
        destination = .add(Address(
            guid: "",
            name: "",
            organization: "",
            streetAddress: "",
            addressLevel3: "",
            addressLevel2: "",
            addressLevel1: "",
            postalCode: "",
            country: currentRegionCode(),
            tel: "",
            email: "",
            timeCreated: 0,
            timeLastUsed: nil,
            timeLastModified: 0,
            timesUsed: 0
        ))
    }

    private func toggleEditMode() {
        isEditMode.toggle()
        toggleEditModeAction?(isEditMode)
    }

    // MARK: - Inject JSON Data

    struct JSONDataError: Error {}

    func getInjectJSONDataInit() throws -> String {
        guard let destination = self.destination else {
            throw JSONDataError()
        }

        do {
            let address: Address =
            switch destination {
            case .add(let address):
                address
            case .edit(let address):
                address
            }

            let addressString = try jsonString(from: address)
            let l10sString = try jsonString(from: EditAddressLocalization.editAddressLocalizationIDs)
<<<<<<< HEAD

            let javascript = "init(\(addressString), \(l10sString), \(isDarkTheme(windowUUID)));"
=======
            let isDarkTheme = isDarkTheme(windowUUID)
            let javascript = "init(\(addressString), \(l10sString), \(isDarkTheme));"
>>>>>>> 0a6a8d79
            return javascript
        } catch {
            logger.log("Failed to encode data",
                       level: .warning,
                       category: .autofill,
                       description: "Failed to encode data with error: \(error.localizedDescription)")
            throw error
        }
    }

    private func jsonString<T: Encodable>(from object: T) throws -> String {
        let encoder = JSONEncoder()
        encoder.userInfo[.formatStyleKey] = FormatStyle.kebabCase
        let data = try encoder.encode(object)
        guard let jsonString = String(data: data, encoding: .utf8) else {
            throw EncodingError.invalidValue(
                object,
                EncodingError.Context(codingPath: [], debugDescription: "Unable to convert data to String")
            )
        }
        return jsonString.replacingOccurrences(of: "\\", with: "\\\\")
    }
}<|MERGE_RESOLUTION|>--- conflicted
+++ resolved
@@ -213,13 +213,9 @@
 
             let addressString = try jsonString(from: address)
             let l10sString = try jsonString(from: EditAddressLocalization.editAddressLocalizationIDs)
-<<<<<<< HEAD
-
-            let javascript = "init(\(addressString), \(l10sString), \(isDarkTheme(windowUUID)));"
-=======
+
             let isDarkTheme = isDarkTheme(windowUUID)
             let javascript = "init(\(addressString), \(l10sString), \(isDarkTheme));"
->>>>>>> 0a6a8d79
             return javascript
         } catch {
             logger.log("Failed to encode data",
