// This Source Code Form is subject to the terms of the Mozilla Public
// License, v. 2.0. If a copy of the MPL was not distributed with this
// file, You can obtain one at http://mozilla.org/MPL/2.0/

import SwiftUI
import Common
import Shared
import Storage
import struct MozillaAppServices.UpdatableAddressFields
import struct MozillaAppServices.Address

// AddressListViewModel: A view model for managing addresses.
final class AddressListViewModel: ObservableObject, FeatureFlaggable {
    enum Destination: Swift.Identifiable, Equatable {
        case add(Address)
        case edit(Address)

        var id: String {
            switch self {
            case .add(let value):
                return value.guid
            case .edit(let value):
                return value.guid
            }
        }
    }

    // MARK: - Properties

    @Published var addresses: [Address] = []
    @Published var showSection = false
    @Published var destination: Destination?
    @Published var isEditMode = false

    let windowUUID: WindowUUID

    private let logger: Logger

    var isEditingFeatureEnabled: Bool { featureFlags.isFeatureEnabled(.addressAutofillEdit, checking: .buildOnly) }

    var addressSelectionCallback: ((UnencryptedAddressFields) -> Void)?
    var saveAction: ((@escaping (UpdatableAddressFields) -> Void) -> Void)?
    var toggleEditModeAction: ((Bool) -> Void)?
    var presentToast: ((AddressModifiedStatus) -> Void)?

    let addressProvider: AddressProvider
    let themeManager: ThemeManager
    let profile: Profile

    var currentRegionCode: () -> String = { Locale.current.regionCode ?? "" }
    var isDarkTheme: Bool {
        themeManager.getCurrentTheme(for: windowUUID).type == .dark
    }
    var hasSyncableAccount: Bool {
        profile.hasSyncableAccount()
    }
    var hasSyncableAccount: () -> Bool = {
        let profile: Profile = AppContainer.shared.resolve()
        return profile.hasSyncableAccount()
    }

    let editAddressWebViewManager: WebViewPreloadManaging

    // MARK: - Initializer

    /// Initializes the AddressListViewModel.
    init(
        logger: Logger = DefaultLogger.shared,
        windowUUID: WindowUUID,
        addressProvider: AddressProvider,
        editAddressWebViewManager: WebViewPreloadManaging = EditAddressWebViewManager(),
        themeManager: ThemeManager = AppContainer.shared.resolve(),
        profile: Profile = AppContainer.shared.resolve()
    ) {
        self.logger = logger
        self.windowUUID = windowUUID
        self.addressProvider = addressProvider
        self.editAddressWebViewManager = editAddressWebViewManager
        self.themeManager = themeManager
        self.profile = profile
    }

    // MARK: - Fetch Addresses

    /// Fetches addresses from the associated profile's autofill.
    func fetchAddresses() {
        // Assuming profile is a class-level variable
        addressProvider.listAllAddresses { [weak self] storedAddresses, error in
            guard let self = self else { return }
            DispatchQueue.main.async {
                if let addresses = storedAddresses {
                    self.addresses = addresses
                    self.showSection = !addresses.isEmpty
                } else if let error = error {
                    self.logger.log(
                        "Error fetching addresses",
                        level: .warning,
                        category: .autofill,
                        description: "Error fetching addresses: \(error.localizedDescription)"
                    )
                }
            }
        }
    }

    /// Converts an Address object to UnencryptedAddressFields.
    /// - Parameter address: The address to be converted.
    /// - Returns: The UnencryptedAddressFields representation of the address.
    func fromAddress(_ address: Address) -> UnencryptedAddressFields {
        return UnencryptedAddressFields(addressLevel1: address.addressLevel1,
                                        organization: address.organization,
                                        country: address.country,
                                        addressLevel2: address.addressLevel2,
                                        addressLevel3: address.addressLevel3,
                                        email: address.email,
                                        streetAddress: address.streetAddress,
                                        name: address.name,
                                        postalCode: address.postalCode,
                                        tel: address.tel)
    }

    // MARK: - Handle Address Selection

    /// Handles the selection of an address.
    /// - Parameter address: The selected address.
    func handleAddressSelection(_ address: Address) {
        addressSelectionCallback?(fromAddress(address))
    }

    func addressTapped(_ address: Address) {
        destination = .edit(address)
    }

    func cancelAddButtonTap() {
        destination = nil
    }

    func editButtonTap() {
        toggleEditMode()
    }

    func saveEditButtonTap() {
        toggleEditMode()
        saveAction? { [weak self] updatedAddress in
            guard let self else { return }
            guard case .edit(let currentAddress) = self.destination else { return }
            self.addressProvider.updateAddress(id: currentAddress.guid, address: updatedAddress) { result in
                DispatchQueue.main.async {
                    switch result {
                    case .success:
                        self.presentToast?(.updated)
                    case .failure:
                        // TODO: FXIOS-9269 Create and add error toast for address saving failure
                        break
                    }
                    self.destination = nil
                    self.fetchAddresses()
                }
            }
        }
    }

    func closeEditButtonTap() {
        destination = nil
    }

    func cancelEditButtonTap() {
        toggleEditMode()
    }

    func saveAddressButtonTap() {
        saveAction? { [weak self] address in
            guard let self else { return }
            self.addressProvider.addAddress(address: address) { result in
                DispatchQueue.main.async {
                    switch result {
                    case .success:
                        self.presentToast?(.saved)
                    case .failure:
                        // TODO: FXIOS-9269 Create and add error toast for address saving failure
                        break
                    }
                    self.destination = nil
                    self.fetchAddresses()
                }
            }
        }
    }

    func addAddressButtonTap() {
        destination = .add(Address(
            guid: "",
            name: "",
            organization: "",
            streetAddress: "",
            addressLevel3: "",
            addressLevel2: "",
            addressLevel1: "",
            postalCode: "",
            country: currentRegionCode(),
            tel: "",
            email: "",
            timeCreated: 0,
            timeLastUsed: nil,
            timeLastModified: 0,
            timesUsed: 0
        ))
    }

    func removeConfimationButtonTap() {
        if case .edit(let address) = destination {
            addressProvider.deleteAddress(id: address.id) { [weak self] result in
                guard let self else { return }
                DispatchQueue.main.async {
                    switch result {
                    case .success:
<<<<<<< HEAD
                        self.presentToast?(.removed)
=======
                        break
>>>>>>> 438eb8bf
                    case .failure:
                        // TODO: FXIOS-9269 Create and add error toast for address saving failure
                        break
                    }
                    self.toggleEditMode()
                    self.destination = nil
                    self.fetchAddresses()
                }
            }
        }
    }

    private func toggleEditMode() {
        isEditMode.toggle()
        toggleEditModeAction?(isEditMode)
    }

    // MARK: - Inject JSON Data

    struct JSONDataError: Error {}

    func getInjectJSONDataInit() throws -> String {
        guard let destination = self.destination else {
            throw JSONDataError()
        }

        do {
            let address: Address =
            switch destination {
            case .add(let address):
                address
            case .edit(let address):
                address
            }

            let addressString = try jsonString(from: address)
            let l10sString = try jsonString(from: EditAddressLocalization.editAddressLocalizationIDs)
            let javascript = "init(\(addressString), \(l10sString), \(isDarkTheme));"
            return javascript
        } catch {
            logger.log(
                "Failed to encode data",
                level: .warning,
                category: .autofill,
                description: "Failed to encode data with error: \(error.localizedDescription)"
            )
            throw error
        }
    }

    private func jsonString<T: Encodable>(from object: T) throws -> String {
        let encoder = JSONEncoder()
        encoder.userInfo[.formatStyleKey] = FormatStyle.kebabCase
        let data = try encoder.encode(object)
        guard let jsonString = String(data: data, encoding: .utf8) else {
            throw EncodingError.invalidValue(
                object,
                EncodingError.Context(codingPath: [], debugDescription: "Unable to convert data to String")
            )
        }
        return jsonString.replacingOccurrences(of: "\\", with: "\\\\")
    }
}<|MERGE_RESOLUTION|>--- conflicted
+++ resolved
@@ -53,10 +53,6 @@
     }
     var hasSyncableAccount: Bool {
         profile.hasSyncableAccount()
-    }
-    var hasSyncableAccount: () -> Bool = {
-        let profile: Profile = AppContainer.shared.resolve()
-        return profile.hasSyncableAccount()
     }
 
     let editAddressWebViewManager: WebViewPreloadManaging
@@ -214,11 +210,7 @@
                 DispatchQueue.main.async {
                     switch result {
                     case .success:
-<<<<<<< HEAD
                         self.presentToast?(.removed)
-=======
-                        break
->>>>>>> 438eb8bf
                     case .failure:
                         // TODO: FXIOS-9269 Create and add error toast for address saving failure
                         break
