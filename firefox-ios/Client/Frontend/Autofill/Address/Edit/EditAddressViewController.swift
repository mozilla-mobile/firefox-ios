--- conflicted
+++ resolved
@@ -107,11 +107,7 @@
                 "Error injecting JavaScript",
                 level: .warning,
                 category: .autofill,
-<<<<<<< HEAD
-                description: "Error injecting JavaScript: \(error.localizedDescription)"
-=======
                 description: "Error evaluating JavaScript: \(error.localizedDescription)"
->>>>>>> 744d1f8e
             )
         }
     }
