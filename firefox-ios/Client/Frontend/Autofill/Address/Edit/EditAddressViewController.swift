// This Source Code Form is subject to the terms of the Mozilla Public
// License, v. 2.0. If a copy of the MPL was not distributed with this
// file, You can obtain one at http://mozilla.org/MPL/2.0/

import UIKit
import WebKit
import SwiftUI
import Common
import struct MozillaAppServices.UpdatableAddressFields

class EditAddressViewController: UIViewController, WKNavigationDelegate, WKScriptMessageHandler, Themeable {
<<<<<<< HEAD
    private lazy var webView: WKWebView = {
        let webConfiguration = WKWebViewConfiguration()
        let webView = WKWebView(frame: .zero, configuration: webConfiguration)
        webView.translatesAutoresizingMaskIntoConstraints = false
        webView.navigationDelegate = self
        return webView
    }()

    private lazy var activityIndicator: UIActivityIndicatorView = {
        let activityIndicator = UIActivityIndicatorView(style: .large)
        activityIndicator.hidesWhenStopped = true
        activityIndicator.translatesAutoresizingMaskIntoConstraints = false
        return activityIndicator
    }()

    private lazy var removeButton: RemoveAddressButton = {
        let button = RemoveAddressButton()
        button.setTitle(.Addresses.Settings.Edit.RemoveAddressButtonTitle, for: .normal)
        button.translatesAutoresizingMaskIntoConstraints = false
        button.addAction(
            UIAction { [weak self] _ in self?.presentRemoveAddressAlert() },
            for: .touchUpInside
        )
        return button
    }()

    private lazy var stackView: UIStackView = {
        let stackView = UIStackView(arrangedSubviews: [webView, removeButton])
        stackView.axis = .vertical
        stackView.translatesAutoresizingMaskIntoConstraints = false
        return stackView
    }()

=======
>>>>>>> eba53ca0
    var model: AddressListViewModel
    private let logger: Logger
    var themeManager: ThemeManager
    var themeObserver: NSObjectProtocol?
    var notificationCenter: NotificationProtocol = NotificationCenter.default
    var currentWindowUUID: WindowUUID? { model.windowUUID }
    var webView: WKWebView? { model.editAddressWebViewManager.webView }

    init(
        themeManager: ThemeManager,
        model: AddressListViewModel,
        logger: Logger = DefaultLogger.shared
    ) {
        self.model = model
        self.logger = logger
        self.themeManager = themeManager
        super.init(nibName: nil, bundle: nil)
    }

    required init?(coder: NSCoder) {
        fatalError("init(coder:) has not been implemented")
    }

    override func viewDidLoad() {
        super.viewDidLoad()
        setupWebView()
<<<<<<< HEAD
        setupActivityIndicator()
        setupRemoveButton()
=======
>>>>>>> eba53ca0
        listenForThemeChange(view)
    }

    override func viewDidDisappear(_ animated: Bool) {
        super.viewDidDisappear(animated)
        webView?.removeFromSuperview()
        self.evaluateJavaScript("resetForm();")
    }

    private func setupRemoveButton() {
        removeButton.isHidden = true
        removeButton.applyTheme(
            theme: themeManager.getCurrentTheme(for: currentWindowUUID)
        )
        NSLayoutConstraint.activate([
            removeButton.heightAnchor.constraint(equalToConstant: 44)
        ])
    }

    private func setupWebView() {
<<<<<<< HEAD
        self.view.addSubview(stackView)
=======
        guard let webView else { return }
        self.view.addSubview(webView)
>>>>>>> eba53ca0
        NSLayoutConstraint.activate([
            stackView.topAnchor.constraint(equalTo: view.safeAreaLayoutGuide.topAnchor),
            stackView.leadingAnchor.constraint(equalTo: view.leadingAnchor),
            stackView.trailingAnchor.constraint(equalTo: view.trailingAnchor),
            stackView.bottomAnchor.constraint(equalTo: view.safeAreaLayoutGuide.bottomAnchor),
        ])

        model.toggleEditModeAction = { [weak self] isEditMode in
            self?.removeButton.isHidden = !isEditMode
            self?.evaluateJavaScript("toggleEditMode(\(isEditMode));")
        }

        model.saveAction = { [weak self] completion in
            self?.getCurrentFormData(completion: completion)
        }

        performPostLoadActions()
    }

    func userContentController(_ userContentController: WKUserContentController, didReceive message: WKScriptMessage) {}

    func performPostLoadActions() {
        do {
            let javascript = try model.getInjectJSONDataInit()
            self.evaluateJavaScript(javascript)
            if case .add = model.destination {
                self.evaluateJavaScript("toggleEditMode(true);")
            }
        } catch {
            self.logger.log(
                "Error injecting JavaScript",
                level: .warning,
                category: .autofill,
                description: "Error evaluating JavaScript: \(error.localizedDescription)"
            )
        }
    }

    private func getCurrentFormData(completion: @escaping (UpdatableAddressFields) -> Void) {
        guard let webView else { return }
        webView.evaluateJavaScript("getCurrentFormData();") { [weak self] result, error in
            if let error = error {
                self?.logger.log(
                    "JavaScript execution error",
                    level: .warning,
                    category: .autofill,
                    description: "JavaScript execution error: \(error.localizedDescription)"
                )
                return
            }

            guard let resultDict = result as? [String: Any] else {
                self?.logger.log(
                    "Result is nil or not a dictionary",
                    level: .warning,
                    category: .autofill,
                    description: "Result is nil or not a dictionary"
                )
                return
            }

            do {
                let jsonData = try JSONSerialization.data(withJSONObject: resultDict, options: [])
                let decoder = JSONDecoder()
                decoder.userInfo[.formatStyleKey] = FormatStyle.kebabCase
                let address = try decoder.decode(UpdatableAddressFields.self, from: jsonData)
                completion(address)
            } catch {
                self?.logger.log(
                    "Failed to decode dictionary",
                    level: .warning,
                    category: .autofill,
                    description: "Failed to decode dictionary \(error.localizedDescription)"
                )
            }
        }
    }

    private func evaluateJavaScript(_ jsCode: String) {
        guard let webView else { return }
        webView.evaluateJavaScript(jsCode) { result, error in
            if let error = error {
                self.logger.log(
                    "JavaScript execution error",
                    level: .warning,
                    category: .autofill,
                    description: "JavaScript execution error: \(error.localizedDescription)"
                )
            }
        }
    }

    func applyTheme() {
        guard let currentWindowUUID else { return }
        let theme = themeManager.getCurrentTheme(for: currentWindowUUID)
        removeButton.applyTheme(theme: theme)
        let isDarkTheme = theme.type == .dark
        evaluateJavaScript("setTheme(\(isDarkTheme));")
    }

    func presentRemoveAddressAlert() {
        let alertController = UIAlertController(
            title: String.Addresses.Settings.Edit.RemoveAddressTitle,
            message: model.hasSyncableAccount() ? String.Addresses.Settings.Edit.RemoveAddressMessage : nil,
            preferredStyle: .alert
        )

        alertController.addAction(UIAlertAction(
            title: String.Addresses.Settings.Edit.CancelButtonTitle,
            style: .cancel,
            handler: nil
        ))

        alertController.addAction(UIAlertAction(
            title: String.Addresses.Settings.Edit.RemoveButtonTitle,
            style: .destructive,
            handler: { _ in
                self.model.removeConfimationButtonTap()
            }
        ))

        self.present(alertController, animated: true, completion: nil)
    }
}

struct EditAddressViewControllerRepresentable: UIViewControllerRepresentable {
    var model: AddressListViewModel

    func makeUIViewController(context: Context) -> EditAddressViewController {
        return EditAddressViewController(
            themeManager: AppContainer.shared.resolve(),
            model: model
        )
    }

    func updateUIViewController(_ uiViewController: EditAddressViewController, context: Context) {
        // Here you can update the view controller when your SwiftUI state changes.
        // Since the WebModel is passed at creation, there might not be much to do here.
    }
}<|MERGE_RESOLUTION|>--- conflicted
+++ resolved
@@ -9,42 +9,6 @@
 import struct MozillaAppServices.UpdatableAddressFields
 
 class EditAddressViewController: UIViewController, WKNavigationDelegate, WKScriptMessageHandler, Themeable {
-<<<<<<< HEAD
-    private lazy var webView: WKWebView = {
-        let webConfiguration = WKWebViewConfiguration()
-        let webView = WKWebView(frame: .zero, configuration: webConfiguration)
-        webView.translatesAutoresizingMaskIntoConstraints = false
-        webView.navigationDelegate = self
-        return webView
-    }()
-
-    private lazy var activityIndicator: UIActivityIndicatorView = {
-        let activityIndicator = UIActivityIndicatorView(style: .large)
-        activityIndicator.hidesWhenStopped = true
-        activityIndicator.translatesAutoresizingMaskIntoConstraints = false
-        return activityIndicator
-    }()
-
-    private lazy var removeButton: RemoveAddressButton = {
-        let button = RemoveAddressButton()
-        button.setTitle(.Addresses.Settings.Edit.RemoveAddressButtonTitle, for: .normal)
-        button.translatesAutoresizingMaskIntoConstraints = false
-        button.addAction(
-            UIAction { [weak self] _ in self?.presentRemoveAddressAlert() },
-            for: .touchUpInside
-        )
-        return button
-    }()
-
-    private lazy var stackView: UIStackView = {
-        let stackView = UIStackView(arrangedSubviews: [webView, removeButton])
-        stackView.axis = .vertical
-        stackView.translatesAutoresizingMaskIntoConstraints = false
-        return stackView
-    }()
-
-=======
->>>>>>> eba53ca0
     var model: AddressListViewModel
     private let logger: Logger
     var themeManager: ThemeManager
@@ -71,11 +35,6 @@
     override func viewDidLoad() {
         super.viewDidLoad()
         setupWebView()
-<<<<<<< HEAD
-        setupActivityIndicator()
-        setupRemoveButton()
-=======
->>>>>>> eba53ca0
         listenForThemeChange(view)
     }
 
@@ -85,32 +44,17 @@
         self.evaluateJavaScript("resetForm();")
     }
 
-    private func setupRemoveButton() {
-        removeButton.isHidden = true
-        removeButton.applyTheme(
-            theme: themeManager.getCurrentTheme(for: currentWindowUUID)
-        )
-        NSLayoutConstraint.activate([
-            removeButton.heightAnchor.constraint(equalToConstant: 44)
-        ])
-    }
-
     private func setupWebView() {
-<<<<<<< HEAD
-        self.view.addSubview(stackView)
-=======
         guard let webView else { return }
         self.view.addSubview(webView)
->>>>>>> eba53ca0
         NSLayoutConstraint.activate([
-            stackView.topAnchor.constraint(equalTo: view.safeAreaLayoutGuide.topAnchor),
-            stackView.leadingAnchor.constraint(equalTo: view.leadingAnchor),
-            stackView.trailingAnchor.constraint(equalTo: view.trailingAnchor),
-            stackView.bottomAnchor.constraint(equalTo: view.safeAreaLayoutGuide.bottomAnchor),
+            webView.topAnchor.constraint(equalTo: view.topAnchor),
+            webView.bottomAnchor.constraint(equalTo: view.bottomAnchor),
+            webView.leadingAnchor.constraint(equalTo: view.leadingAnchor),
+            webView.trailingAnchor.constraint(equalTo: view.trailingAnchor),
         ])
 
         model.toggleEditModeAction = { [weak self] isEditMode in
-            self?.removeButton.isHidden = !isEditMode
             self?.evaluateJavaScript("toggleEditMode(\(isEditMode));")
         }
 
@@ -196,34 +140,8 @@
 
     func applyTheme() {
         guard let currentWindowUUID else { return }
-        let theme = themeManager.getCurrentTheme(for: currentWindowUUID)
-        removeButton.applyTheme(theme: theme)
-        let isDarkTheme = theme.type == .dark
+        let isDarkTheme = themeManager.getCurrentTheme(for: currentWindowUUID).type == .dark
         evaluateJavaScript("setTheme(\(isDarkTheme));")
-    }
-
-    func presentRemoveAddressAlert() {
-        let alertController = UIAlertController(
-            title: String.Addresses.Settings.Edit.RemoveAddressTitle,
-            message: model.hasSyncableAccount() ? String.Addresses.Settings.Edit.RemoveAddressMessage : nil,
-            preferredStyle: .alert
-        )
-
-        alertController.addAction(UIAlertAction(
-            title: String.Addresses.Settings.Edit.CancelButtonTitle,
-            style: .cancel,
-            handler: nil
-        ))
-
-        alertController.addAction(UIAlertAction(
-            title: String.Addresses.Settings.Edit.RemoveButtonTitle,
-            style: .destructive,
-            handler: { _ in
-                self.model.removeConfimationButtonTap()
-            }
-        ))
-
-        self.present(alertController, animated: true, completion: nil)
     }
 }
 
