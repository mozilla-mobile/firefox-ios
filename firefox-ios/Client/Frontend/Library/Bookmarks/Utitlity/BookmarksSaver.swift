// This Source Code Form is subject to the terms of the Mozilla Public
// License, v. 2.0. If a copy of the MPL was not distributed with this
// file, You can obtain one at http://mozilla.org/MPL/2.0/

import Foundation
import MozillaAppServices
import Shared

protocol BookmarksSaver {
    /// Saves or updates a bookmark or folder
    /// Returns a GUID when creating a bookmark or folder, or nil when updating them
    func save(bookmark: FxBookmarkNode, parentFolderGUID: String) async -> Result<GUID?, Error>
    func createBookmark(url: String, title: String?, position: UInt32?) async
    func restoreBookmarkNode(bookmarkNode: BookmarkNodeData,
                             parentFolderGUID: String,
                             completion: @escaping (GUID?) -> Void)
}

struct DefaultBookmarksSaver: BookmarksSaver, BookmarksRefactorFeatureFlagProvider {
    enum SaveError: Error {
        case bookmarkTypeDontSupportSaving
        case saveOperationFailed
    }

    let profile: Profile

    @MainActor
    func save(bookmark: FxBookmarkNode, parentFolderGUID: String) async -> Result<GUID?, any Error> {
        return await withCheckedContinuation { continuation in
<<<<<<< HEAD
            switch bookmark.type {
            case .bookmark:
                guard let bookmark = bookmark as? BookmarkItemData else {
                    return continuation.resume(returning: .failure(SaveError.saveOperationFailed))
                }
                let position: UInt32? = parentFolderGUID == BookmarkRoots.MobileFolderGUID ? 0 : nil

                if bookmark.parentGUID == nil {
                    profile.places.createBookmark(parentGUID: parentFolderGUID,
                                                  url: bookmark.url,
                                                  title: bookmark.title,
                                                  position: position) { result in
                        switch result {
                        case .success(let guid):
                            return continuation.resume(returning: .success(guid))
                        case .failure:
                            return continuation.resume(returning: .failure(SaveError.saveOperationFailed))
                        }
                    }
                } else {
                    profile.places.updateBookmarkNode(guid: bookmark.guid,
                                                      parentGUID: parentFolderGUID,
                                                      position: bookmark.position,
                                                      title: bookmark.title,
                                                      url: bookmark.url) { result in
                        switch result {
                        case .success:
                            return continuation.resume(returning: .success(nil))
                        case .failure:
                            return continuation.resume(returning: .failure(SaveError.saveOperationFailed))
                        }
                    }
                }
            case .folder:
                guard let folder = bookmark as? BookmarkFolderData else {
                    return continuation.resume(returning: .failure(SaveError.saveOperationFailed))
                }
                let position: UInt32? = parentFolderGUID == BookmarkRoots.MobileFolderGUID ? 0 : nil

                if folder.parentGUID == nil {
                    profile.places.createFolder(parentGUID: parentFolderGUID,
                                                title: folder.title,
                                                position: position) { result in
                        switch result {
                        case .success(let guid):
                            return continuation.resume(returning: .success(guid))
                        case .failure:
                            return continuation.resume(returning: .failure(SaveError.saveOperationFailed))
                        }
                    }
                } else {
                    profile.places.updateBookmarkNode(guid: folder.guid,
                                                      parentGUID: parentFolderGUID,
                                                      position: folder.position,
                                                      title: folder.title) { result in
                        switch result {
                        case .success:
                            return continuation.resume(returning: .success(nil))
                        case .failure:
                            return continuation.resume(returning: .failure(SaveError.saveOperationFailed))
                        }
                    }
=======
            let operation: Deferred<Maybe<GUID?>>? = {
                switch bookmark.type {
                case .bookmark:
                    return saveBookmark(bookmark: bookmark, parentFolderGUID: parentFolderGUID)
                case .folder:
                    return saveFolder(bookmark: bookmark, parentFolderGUID: parentFolderGUID)
                default:
                    return nil
>>>>>>> ea695fc5
                }
            default:
                return continuation.resume(returning: .failure(SaveError.bookmarkTypeDontSupportSaving))
            }
        }
    }

    func restoreBookmarkNode(bookmarkNode: BookmarkNodeData,
                             parentFolderGUID: String,
                             completion: @escaping (GUID?) -> Void) {
        let operation: Deferred<Maybe<GUID?>>? = {
            switch bookmarkNode.type {
            case .bookmark:
                guard let bookmark = bookmarkNode as? BookmarkItemData else { return nil }
                return profile.places.createBookmark(parentGUID: parentFolderGUID,
                                                     url: bookmark.url,
                                                     title: bookmark.title,
                                                     position: bookmark.position).bind { result in
                    return result.isFailure ? deferMaybe(BookmarkDetailPanelError())
                                            : deferMaybe(result.successValue)
                }

            case .folder:
                guard let folder = bookmarkNode as? BookmarkFolderData else { return nil }

                return profile.places.createFolder(parentGUID: parentFolderGUID,
                                                   title: folder.title,
                                                   position: folder.position).bind { result in
                        return result.isFailure ? deferMaybe(BookmarkDetailPanelError())
                                                : deferMaybe(result.successValue)
                }

            default:
                return nil
            }
        }()

        if let operation {
            operation.uponQueue(.main, block: { result in
                if let successValue = result.successValue {
                    completion(successValue)
                } else {
                    completion(nil)
                }
            })
        } else {
            completion(nil)
        }
    }

    func createBookmark(url: String, title: String?, position: UInt32?) async {
        let bookmarkData = BookmarkItemData(guid: "",
                                            dateAdded: 0,
                                            lastModified: 0,
                                            parentGUID: nil,
                                            position: position ?? 0,
                                            url: url,
                                            title: title ?? "")
        // Add new bookmark to the top of the folder
        // If bookmarks refactor is enabled, save bookmark to recent bookmark folder, otherwise save to root folder
        let recentBookmarkFolderGuid = profile.prefs.stringForKey(PrefsKeys.RecentBookmarkFolder)
        let parentGuid = (isBookmarkRefactorEnabled ? recentBookmarkFolderGuid : nil) ?? BookmarkRoots.MobileFolderGUID
        _ = await save(bookmark: bookmarkData, parentFolderGUID: parentGuid)
    }

    private func saveBookmark(bookmark: FxBookmarkNode, parentFolderGUID: String) -> Deferred<Maybe<GUID?>>? {
        guard let bookmark = bookmark as? BookmarkItemData else { return deferMaybe(nil) }

        if bookmark.parentGUID == nil {
            let position: UInt32? = parentFolderGUID == BookmarkRoots.MobileFolderGUID ? 0 : nil
            return profile.places.createBookmark(parentGUID: parentFolderGUID,
                                                 url: bookmark.url,
                                                 title: bookmark.title,
                                                 position: position).bind { result in
                return result.isFailure ? deferMaybe(BookmarkDetailPanelError())
                                        : deferMaybe(result.successValue)
            }
        } else {
            let position: UInt32? = parentFolderGUID == bookmark.parentGUID ? bookmark.position : nil
            return profile.places.updateBookmarkNode(guid: bookmark.guid,
                                                     parentGUID: parentFolderGUID,
                                                     position: position,
                                                     title: bookmark.title,
                                                     url: bookmark.url).bind { result in
                return result.isFailure ? deferMaybe(BookmarkDetailPanelError()) : deferMaybe(nil)
            }
        }
    }

    private func saveFolder(bookmark: FxBookmarkNode, parentFolderGUID: String) -> Deferred<Maybe<GUID?>>? {
        guard let folder = bookmark as? BookmarkFolderData else { return deferMaybe(nil) }

        if folder.parentGUID == nil {
            let bookmarksTelemetry = BookmarksTelemetry()
            bookmarksTelemetry.addBookmarkFolder()

            let position: UInt32? = parentFolderGUID == BookmarkRoots.MobileFolderGUID ? 0 : nil
            return profile.places.createFolder(parentGUID: parentFolderGUID,
                                               title: folder.title,
                                               position: position).bind { result in
                return result.isFailure ? deferMaybe(BookmarkDetailPanelError())
                                        : deferMaybe(result.successValue)
            }
        } else {
            let position: UInt32? = parentFolderGUID == folder.parentGUID ? folder.position : nil
            return profile.places.updateBookmarkNode( guid: folder.guid,
                                                      parentGUID: parentFolderGUID,
                                                      position: position,
                                                      title: folder.title).bind { result in
                return result.isFailure ? deferMaybe(BookmarkDetailPanelError()) : deferMaybe(nil)
            }
        }
    }
}<|MERGE_RESOLUTION|>--- conflicted
+++ resolved
@@ -26,126 +26,55 @@
 
     @MainActor
     func save(bookmark: FxBookmarkNode, parentFolderGUID: String) async -> Result<GUID?, any Error> {
-        return await withCheckedContinuation { continuation in
-<<<<<<< HEAD
-            switch bookmark.type {
-            case .bookmark:
-                guard let bookmark = bookmark as? BookmarkItemData else {
-                    return continuation.resume(returning: .failure(SaveError.saveOperationFailed))
-                }
-                let position: UInt32? = parentFolderGUID == BookmarkRoots.MobileFolderGUID ? 0 : nil
-
-                if bookmark.parentGUID == nil {
-                    profile.places.createBookmark(parentGUID: parentFolderGUID,
-                                                  url: bookmark.url,
-                                                  title: bookmark.title,
-                                                  position: position) { result in
-                        switch result {
-                        case .success(let guid):
-                            return continuation.resume(returning: .success(guid))
-                        case .failure:
-                            return continuation.resume(returning: .failure(SaveError.saveOperationFailed))
-                        }
-                    }
-                } else {
-                    profile.places.updateBookmarkNode(guid: bookmark.guid,
-                                                      parentGUID: parentFolderGUID,
-                                                      position: bookmark.position,
-                                                      title: bookmark.title,
-                                                      url: bookmark.url) { result in
-                        switch result {
-                        case .success:
-                            return continuation.resume(returning: .success(nil))
-                        case .failure:
-                            return continuation.resume(returning: .failure(SaveError.saveOperationFailed))
-                        }
-                    }
-                }
-            case .folder:
-                guard let folder = bookmark as? BookmarkFolderData else {
-                    return continuation.resume(returning: .failure(SaveError.saveOperationFailed))
-                }
-                let position: UInt32? = parentFolderGUID == BookmarkRoots.MobileFolderGUID ? 0 : nil
-
-                if folder.parentGUID == nil {
-                    profile.places.createFolder(parentGUID: parentFolderGUID,
-                                                title: folder.title,
-                                                position: position) { result in
-                        switch result {
-                        case .success(let guid):
-                            return continuation.resume(returning: .success(guid))
-                        case .failure:
-                            return continuation.resume(returning: .failure(SaveError.saveOperationFailed))
-                        }
-                    }
-                } else {
-                    profile.places.updateBookmarkNode(guid: folder.guid,
-                                                      parentGUID: parentFolderGUID,
-                                                      position: folder.position,
-                                                      title: folder.title) { result in
-                        switch result {
-                        case .success:
-                            return continuation.resume(returning: .success(nil))
-                        case .failure:
-                            return continuation.resume(returning: .failure(SaveError.saveOperationFailed))
-                        }
-                    }
-=======
-            let operation: Deferred<Maybe<GUID?>>? = {
-                switch bookmark.type {
-                case .bookmark:
-                    return saveBookmark(bookmark: bookmark, parentFolderGUID: parentFolderGUID)
-                case .folder:
-                    return saveFolder(bookmark: bookmark, parentFolderGUID: parentFolderGUID)
-                default:
-                    return nil
->>>>>>> ea695fc5
-                }
-            default:
-                return continuation.resume(returning: .failure(SaveError.bookmarkTypeDontSupportSaving))
-            }
+        switch bookmark.type {
+        case .bookmark:
+            return await saveBookmark(bookmark: bookmark, parentFolderGUID: parentFolderGUID)
+        case .folder:
+            return await saveFolder(bookmark: bookmark, parentFolderGUID: parentFolderGUID)
+        default:
+            return .failure(SaveError.bookmarkTypeDontSupportSaving)
         }
     }
 
     func restoreBookmarkNode(bookmarkNode: BookmarkNodeData,
                              parentFolderGUID: String,
                              completion: @escaping (GUID?) -> Void) {
-        let operation: Deferred<Maybe<GUID?>>? = {
-            switch bookmarkNode.type {
-            case .bookmark:
-                guard let bookmark = bookmarkNode as? BookmarkItemData else { return nil }
-                return profile.places.createBookmark(parentGUID: parentFolderGUID,
-                                                     url: bookmark.url,
-                                                     title: bookmark.title,
-                                                     position: bookmark.position).bind { result in
-                    return result.isFailure ? deferMaybe(BookmarkDetailPanelError())
-                                            : deferMaybe(result.successValue)
-                }
-
-            case .folder:
-                guard let folder = bookmarkNode as? BookmarkFolderData else { return nil }
-
-                return profile.places.createFolder(parentGUID: parentFolderGUID,
-                                                   title: folder.title,
-                                                   position: folder.position).bind { result in
-                        return result.isFailure ? deferMaybe(BookmarkDetailPanelError())
-                                                : deferMaybe(result.successValue)
-                }
-
-            default:
-                return nil
+        switch bookmarkNode.type {
+        case .bookmark:
+            guard let bookmark = bookmarkNode as? BookmarkItemData else {
+                completion(nil)
+                return
             }
-        }()
-
-        if let operation {
-            operation.uponQueue(.main, block: { result in
-                if let successValue = result.successValue {
-                    completion(successValue)
-                } else {
+            profile.places.createBookmark(parentGUID: parentFolderGUID,
+                                          url: bookmark.url,
+                                          title: bookmark.title,
+                                          position: bookmark.position) { result in
+                switch result {
+                case .success(let guid):
+                    completion(guid)
+                case .failure:
                     completion(nil)
                 }
-            })
-        } else {
+            }
+
+        case .folder:
+            guard let folder = bookmarkNode as? BookmarkFolderData else {
+                completion(nil)
+                return
+            }
+
+            profile.places.createFolder(parentGUID: parentFolderGUID,
+                                        title: folder.title,
+                                        position: folder.position) { result in
+                switch result {
+                case .success(let guid):
+                    completion(guid)
+                case .failure:
+                    completion(nil)
+                }
+            }
+
+        default:
             completion(nil)
         }
     }
@@ -165,51 +94,72 @@
         _ = await save(bookmark: bookmarkData, parentFolderGUID: parentGuid)
     }
 
-    private func saveBookmark(bookmark: FxBookmarkNode, parentFolderGUID: String) -> Deferred<Maybe<GUID?>>? {
-        guard let bookmark = bookmark as? BookmarkItemData else { return deferMaybe(nil) }
+    private func saveBookmark(bookmark: FxBookmarkNode, parentFolderGUID: String) async -> Result<GUID?, any Error> {
+        return await withCheckedContinuation { continuation in
+            guard let bookmark = bookmark as? BookmarkItemData else {
+                return continuation.resume(returning: .failure(SaveError.saveOperationFailed))
+            }
+            let position: UInt32? = parentFolderGUID == BookmarkRoots.MobileFolderGUID ? 0 : nil
 
-        if bookmark.parentGUID == nil {
-            let position: UInt32? = parentFolderGUID == BookmarkRoots.MobileFolderGUID ? 0 : nil
-            return profile.places.createBookmark(parentGUID: parentFolderGUID,
-                                                 url: bookmark.url,
-                                                 title: bookmark.title,
-                                                 position: position).bind { result in
-                return result.isFailure ? deferMaybe(BookmarkDetailPanelError())
-                                        : deferMaybe(result.successValue)
-            }
-        } else {
-            let position: UInt32? = parentFolderGUID == bookmark.parentGUID ? bookmark.position : nil
-            return profile.places.updateBookmarkNode(guid: bookmark.guid,
-                                                     parentGUID: parentFolderGUID,
-                                                     position: position,
-                                                     title: bookmark.title,
-                                                     url: bookmark.url).bind { result in
-                return result.isFailure ? deferMaybe(BookmarkDetailPanelError()) : deferMaybe(nil)
+            if bookmark.parentGUID == nil {
+                profile.places.createBookmark(parentGUID: parentFolderGUID,
+                                              url: bookmark.url,
+                                              title: bookmark.title,
+                                              position: position) { result in
+                    switch result {
+                    case .success(let guid):
+                        return continuation.resume(returning: .success(guid))
+                    case .failure:
+                        return continuation.resume(returning: .failure(SaveError.saveOperationFailed))
+                    }
+                }
+            } else {
+                profile.places.updateBookmarkNode(guid: bookmark.guid,
+                                                  parentGUID: parentFolderGUID,
+                                                  position: bookmark.position,
+                                                  title: bookmark.title,
+                                                  url: bookmark.url) { result in
+                    switch result {
+                    case .success:
+                        return continuation.resume(returning: .success(nil))
+                    case .failure:
+                        return continuation.resume(returning: .failure(SaveError.saveOperationFailed))
+                    }
+                }
             }
         }
     }
 
-    private func saveFolder(bookmark: FxBookmarkNode, parentFolderGUID: String) -> Deferred<Maybe<GUID?>>? {
-        guard let folder = bookmark as? BookmarkFolderData else { return deferMaybe(nil) }
+    private func saveFolder(bookmark: FxBookmarkNode, parentFolderGUID: String) async -> Result<GUID?, any Error> {
+        return await withCheckedContinuation { continuation in
+            guard let folder = bookmark as? BookmarkFolderData else {
+                return continuation.resume(returning: .failure(SaveError.saveOperationFailed))
+            }
+            let position: UInt32? = parentFolderGUID == BookmarkRoots.MobileFolderGUID ? 0 : nil
 
-        if folder.parentGUID == nil {
-            let bookmarksTelemetry = BookmarksTelemetry()
-            bookmarksTelemetry.addBookmarkFolder()
-
-            let position: UInt32? = parentFolderGUID == BookmarkRoots.MobileFolderGUID ? 0 : nil
-            return profile.places.createFolder(parentGUID: parentFolderGUID,
-                                               title: folder.title,
-                                               position: position).bind { result in
-                return result.isFailure ? deferMaybe(BookmarkDetailPanelError())
-                                        : deferMaybe(result.successValue)
-            }
-        } else {
-            let position: UInt32? = parentFolderGUID == folder.parentGUID ? folder.position : nil
-            return profile.places.updateBookmarkNode( guid: folder.guid,
-                                                      parentGUID: parentFolderGUID,
-                                                      position: position,
-                                                      title: folder.title).bind { result in
-                return result.isFailure ? deferMaybe(BookmarkDetailPanelError()) : deferMaybe(nil)
+            if folder.parentGUID == nil {
+                profile.places.createFolder(parentGUID: parentFolderGUID,
+                                            title: folder.title,
+                                            position: position) { result in
+                    switch result {
+                    case .success(let guid):
+                        return continuation.resume(returning: .success(guid))
+                    case .failure:
+                        return continuation.resume(returning: .failure(SaveError.saveOperationFailed))
+                    }
+                }
+            } else {
+                profile.places.updateBookmarkNode(guid: folder.guid,
+                                                  parentGUID: parentFolderGUID,
+                                                  position: folder.position,
+                                                  title: folder.title) { result in
+                    switch result {
+                    case .success:
+                        return continuation.resume(returning: .success(nil))
+                    case .failure:
+                        return continuation.resume(returning: .failure(SaveError.saveOperationFailed))
+                    }
+                }
             }
         }
     }
