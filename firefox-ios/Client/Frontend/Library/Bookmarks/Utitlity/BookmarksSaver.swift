// This Source Code Form is subject to the terms of the Mozilla Public
// License, v. 2.0. If a copy of the MPL was not distributed with this
// file, You can obtain one at http://mozilla.org/MPL/2.0/

import Foundation
import MozillaAppServices
import Shared

protocol BookmarksSaver {
    /// Saves or updates a bookmark or folder
    /// Returns a GUID when creating a bookmark or folder, or nil when updating them
    func save(bookmark: FxBookmarkNode, parentFolderGUID: String) async -> Result<GUID?, Error>
    func createBookmark(url: String, title: String?, position: UInt32?) async
    func restoreBookmarkNode(bookmarkNode: BookmarkNodeData,
                             parentFolderGUID: String,
                             completion: @escaping (GUID?) -> Void)
}

struct DefaultBookmarksSaver: BookmarksSaver, BookmarksRefactorFeatureFlagProvider {
    enum SaveError: Error {
        case bookmarkTypeDontSupportSaving
        case saveOperationFailed
    }

    let profile: Profile

    func save(bookmark: FxBookmarkNode, parentFolderGUID: String) async -> Result<GUID?, Error> {
        return await withCheckedContinuation { continuation in
            let operation: Deferred<Maybe<GUID?>>? = {
                switch bookmark.type {
                case .bookmark:
<<<<<<< HEAD
                    guard let bookmark = bookmark as? BookmarkItemData else { return deferMaybe(nil) }

                    if bookmark.parentGUID == nil {
                        let position: UInt32? = parentFolderGUID == BookmarkRoots.MobileFolderGUID ? 0 : nil
                        return profile.places.createBookmark(parentGUID: parentFolderGUID,
                                                             url: bookmark.url,
                                                             title: bookmark.title,
                                                             position: position).bind { result in
                            return result.isFailure ? deferMaybe(BookmarkDetailPanelError())
                                                    : deferMaybe(result.successValue)
                        }
                    } else {
                        let position: UInt32? = parentFolderGUID == bookmark.parentGUID ? bookmark.position : nil
                        return profile.places.updateBookmarkNode(guid: bookmark.guid,
                                                                 parentGUID: parentFolderGUID,
                                                                 position: position,
                                                                 title: bookmark.title,
                                                                 url: bookmark.url).bind { result in
                            return result.isFailure ? deferMaybe(BookmarkDetailPanelError()) : deferMaybe(nil)
                        }
                    }
                case .folder:
                    guard let folder = bookmark as? BookmarkFolderData else { return deferMaybe(nil) }
                    if folder.parentGUID == nil {
                        let position: UInt32? = parentFolderGUID == BookmarkRoots.MobileFolderGUID ? 0 : nil
                        return profile.places.createFolder(parentGUID: parentFolderGUID,
                                                           title: folder.title,
                                                           position: position).bind { result in
                            return result.isFailure ? deferMaybe(BookmarkDetailPanelError())
                                                    : deferMaybe(result.successValue)
                        }
                    } else {
                        let position: UInt32? = parentFolderGUID == folder.parentGUID ? folder.position : nil
                        return profile.places.updateBookmarkNode( guid: folder.guid,
                                                                  parentGUID: parentFolderGUID,
                                                                  position: position,
                                                                  title: folder.title).bind { result in
                            return result.isFailure ? deferMaybe(BookmarkDetailPanelError()) : deferMaybe(nil)
                        }
                    }

=======
                    return saveBookmark(bookmark: bookmark, parentFolderGUID: parentFolderGUID)
                case .folder:
                    return saveFolder(bookmark: bookmark, parentFolderGUID: parentFolderGUID)
>>>>>>> 6dfb43a3
                default:
                    return nil
                }
            }()

            if let operation {
                operation.uponQueue(.main, block: { result in
                    if let successValue = result.successValue {
                        continuation.resume(returning: .success(successValue))
                    } else {
                        continuation.resume(returning: .failure(SaveError.saveOperationFailed))
                    }
                })
            } else {
                continuation.resume(returning: .failure(SaveError.bookmarkTypeDontSupportSaving))
            }
        }
    }

    func restoreBookmarkNode(bookmarkNode: BookmarkNodeData,
                             parentFolderGUID: String,
                             completion: @escaping (GUID?) -> Void) {
        let operation: Deferred<Maybe<GUID?>>? = {
            switch bookmarkNode.type {
            case .bookmark:
                guard let bookmark = bookmarkNode as? BookmarkItemData else { return nil }
                return profile.places.createBookmark(parentGUID: parentFolderGUID,
                                                     url: bookmark.url,
                                                     title: bookmark.title,
                                                     position: bookmark.position).bind { result in
                    return result.isFailure ? deferMaybe(BookmarkDetailPanelError())
                                            : deferMaybe(result.successValue)
                }

            case .folder:
                guard let folder = bookmarkNode as? BookmarkFolderData else { return nil }

                return profile.places.createFolder(parentGUID: parentFolderGUID,
                                                   title: folder.title,
                                                   position: folder.position).bind { result in
                        return result.isFailure ? deferMaybe(BookmarkDetailPanelError())
                                                : deferMaybe(result.successValue)
                }

            default:
                return nil
            }
        }()

        if let operation {
            operation.uponQueue(.main, block: { result in
                if let successValue = result.successValue {
                    completion(successValue)
                } else {
                    completion(nil)
                }
            })
        } else {
            completion(nil)
        }
    }

    func createBookmark(url: String, title: String?, position: UInt32?) async {
        let bookmarkData = BookmarkItemData(guid: "",
                                            dateAdded: 0,
                                            lastModified: 0,
                                            parentGUID: nil,
                                            position: position ?? 0,
                                            url: url,
                                            title: title ?? "")
        // Add new bookmark to the top of the folder
        // If bookmarks refactor is enabled, save bookmark to recent bookmark folder, otherwise save to root folder
        let recentBookmarkFolderGuid = profile.prefs.stringForKey(PrefsKeys.RecentBookmarkFolder)
        let parentGuid = (isBookmarkRefactorEnabled ? recentBookmarkFolderGuid : nil) ?? BookmarkRoots.MobileFolderGUID
        _ = await save(bookmark: bookmarkData, parentFolderGUID: parentGuid)
    }

    private func saveBookmark(bookmark: FxBookmarkNode, parentFolderGUID: String) -> Deferred<Maybe<GUID?>>? {
        guard let bookmark = bookmark as? BookmarkItemData else { return deferMaybe(nil) }

        if bookmark.parentGUID == nil {
            let position: UInt32? = parentFolderGUID == BookmarkRoots.MobileFolderGUID ? 0 : nil
            return profile.places.createBookmark(parentGUID: parentFolderGUID,
                                                 url: bookmark.url,
                                                 title: bookmark.title,
                                                 position: position).bind { result in
                return result.isFailure ? deferMaybe(BookmarkDetailPanelError())
                                        : deferMaybe(result.successValue)
            }
        } else {
            let position: UInt32? = parentFolderGUID == bookmark.parentGUID ? bookmark.position : nil
            return profile.places.updateBookmarkNode(guid: bookmark.guid,
                                                     parentGUID: parentFolderGUID,
                                                     position: position,
                                                     title: bookmark.title,
                                                     url: bookmark.url).bind { result in
                return result.isFailure ? deferMaybe(BookmarkDetailPanelError()) : deferMaybe(nil)
            }
        }
    }

    private func saveFolder(bookmark: FxBookmarkNode, parentFolderGUID: String) -> Deferred<Maybe<GUID?>>? {
        guard let folder = bookmark as? BookmarkFolderData else { return deferMaybe(nil) }

        if folder.parentGUID == nil {
            TelemetryWrapper.recordEvent(category: .action,
                                         method: .tap,
                                         object: .bookmark,
                                         value: .bookmarkAddFolder)

            let position: UInt32? = parentFolderGUID == BookmarkRoots.MobileFolderGUID ? 0 : nil
            return profile.places.createFolder(parentGUID: parentFolderGUID,
                                               title: folder.title,
                                               position: position).bind { result in
                return result.isFailure ? deferMaybe(BookmarkDetailPanelError())
                                        : deferMaybe(result.successValue)
            }
        } else {
            let position: UInt32? = parentFolderGUID == folder.parentGUID ? folder.position : nil
            return profile.places.updateBookmarkNode( guid: folder.guid,
                                                      parentGUID: parentFolderGUID,
                                                      position: position,
                                                      title: folder.title).bind { result in
                return result.isFailure ? deferMaybe(BookmarkDetailPanelError()) : deferMaybe(nil)
            }
        }
    }
}<|MERGE_RESOLUTION|>--- conflicted
+++ resolved
@@ -29,53 +29,9 @@
             let operation: Deferred<Maybe<GUID?>>? = {
                 switch bookmark.type {
                 case .bookmark:
-<<<<<<< HEAD
-                    guard let bookmark = bookmark as? BookmarkItemData else { return deferMaybe(nil) }
-
-                    if bookmark.parentGUID == nil {
-                        let position: UInt32? = parentFolderGUID == BookmarkRoots.MobileFolderGUID ? 0 : nil
-                        return profile.places.createBookmark(parentGUID: parentFolderGUID,
-                                                             url: bookmark.url,
-                                                             title: bookmark.title,
-                                                             position: position).bind { result in
-                            return result.isFailure ? deferMaybe(BookmarkDetailPanelError())
-                                                    : deferMaybe(result.successValue)
-                        }
-                    } else {
-                        let position: UInt32? = parentFolderGUID == bookmark.parentGUID ? bookmark.position : nil
-                        return profile.places.updateBookmarkNode(guid: bookmark.guid,
-                                                                 parentGUID: parentFolderGUID,
-                                                                 position: position,
-                                                                 title: bookmark.title,
-                                                                 url: bookmark.url).bind { result in
-                            return result.isFailure ? deferMaybe(BookmarkDetailPanelError()) : deferMaybe(nil)
-                        }
-                    }
-                case .folder:
-                    guard let folder = bookmark as? BookmarkFolderData else { return deferMaybe(nil) }
-                    if folder.parentGUID == nil {
-                        let position: UInt32? = parentFolderGUID == BookmarkRoots.MobileFolderGUID ? 0 : nil
-                        return profile.places.createFolder(parentGUID: parentFolderGUID,
-                                                           title: folder.title,
-                                                           position: position).bind { result in
-                            return result.isFailure ? deferMaybe(BookmarkDetailPanelError())
-                                                    : deferMaybe(result.successValue)
-                        }
-                    } else {
-                        let position: UInt32? = parentFolderGUID == folder.parentGUID ? folder.position : nil
-                        return profile.places.updateBookmarkNode( guid: folder.guid,
-                                                                  parentGUID: parentFolderGUID,
-                                                                  position: position,
-                                                                  title: folder.title).bind { result in
-                            return result.isFailure ? deferMaybe(BookmarkDetailPanelError()) : deferMaybe(nil)
-                        }
-                    }
-
-=======
                     return saveBookmark(bookmark: bookmark, parentFolderGUID: parentFolderGUID)
                 case .folder:
                     return saveFolder(bookmark: bookmark, parentFolderGUID: parentFolderGUID)
->>>>>>> 6dfb43a3
                 default:
                     return nil
                 }
