--- conflicted
+++ resolved
@@ -109,19 +109,11 @@
             guard let self else { return }
             switch notificationName {
             case .FileDidDownload, .PrivateDataClearedDownloadedFiles:
-<<<<<<< HEAD
                 reloadData()
-            case .DynamicFontChanged:
+            case UIContentSizeCategory.didChangeNotification:
                 reloadData()
                 if emptyStateOverlayView.superview != nil {
                     emptyStateOverlayView.removeFromSuperview()
-=======
-                self.reloadData()
-            case UIContentSizeCategory.didChangeNotification:
-                self.reloadData()
-                if self.emptyStateOverlayView.superview != nil {
-                    self.emptyStateOverlayView.removeFromSuperview()
->>>>>>> 0849ce68
                 }
                 emptyStateOverlayView = createEmptyStateOverlayView()
                 break
