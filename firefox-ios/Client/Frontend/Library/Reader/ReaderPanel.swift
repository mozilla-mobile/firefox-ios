// This Source Code Form is subject to the terms of the Mozilla Public
// License, v. 2.0. If a copy of the MPL was not distributed with this
// file, You can obtain one at http://mozilla.org/MPL/2.0/

import UIKit
import Storage
import Shared
import Common

import enum MozillaAppServices.VisitType

private struct ReadingListTableViewCellUX {
    static let RowHeight: CGFloat = 86

    static let ReadIndicatorWidth: CGFloat = 16  // image width
    static let ReadIndicatorHeight: CGFloat = 16 // image height
    static let ReadIndicatorLeftOffset: CGFloat = 16
    static let ReadAccessibilitySpeechPitch: Float = 0.7 // 1.0 default, 0.0 lowest, 2.0 highest

    static let TitleLabelTopOffset: CGFloat = 14 - 4
    static let TitleLabelLeftOffset: CGFloat = 16 + 16 + 16
    static let TitleLabelRightOffset: CGFloat = -40

    static let HostnameLabelBottomOffset: CGFloat = 11
    static let DeleteButtonTitleEdgeInsets = UIEdgeInsets(top: 4, left: 4, bottom: 4, right: 4)
    static let MarkAsReadButtonTitleEdgeInsets = UIEdgeInsets(top: 4, left: 4, bottom: 4, right: 4)
}

final class ReadingListTableViewCell: UITableViewCell, ThemeApplicable {
    var title = "Example" {
        didSet {
            titleLabel.text = title
            updateAccessibilityLabel()
        }
    }

    var url = URL(string: "http://www.example.com")! {
        didSet {
            hostnameLabel.text = simplifiedHostnameFromURL(url)
            updateAccessibilityLabel()
        }
    }

    var unread = true {
        didSet {
            let markAsRead = StandardImageIdentifiers.Small.notificationDotFill
            let markAsUnread = StandardImageIdentifiers.Small.notificationDot
            readStatusImageView.image = UIImage(
                named: unread ? markAsRead : markAsUnread
            )?.withRenderingMode(.alwaysTemplate)
            updateAccessibilityLabel()
        }
    }

    let readStatusImageView: UIImageView = .build { imageView in
        imageView.contentMode = .scaleAspectFit
    }
    let titleLabel: UILabel = .build { label in
        label.numberOfLines = 2
        label.font = FXFontStyles.Bold.body.scaledFont()
    }
    let hostnameLabel: UILabel = .build { label in
        label.numberOfLines = 1
        label.font = FXFontStyles.Regular.body.scaledFont()
    }

    override init(style: UITableViewCell.CellStyle, reuseIdentifier: String?) {
        super.init(style: style, reuseIdentifier: reuseIdentifier)

        setupLayout()
    }

    private func setupLayout() {
        backgroundColor = UIColor.clear
        separatorInset = UIEdgeInsets(top: 0, left: 48, bottom: 0, right: 0)
        layoutMargins = .zero
        preservesSuperviewLayoutMargins = false

        contentView.addSubviews(readStatusImageView, titleLabel, hostnameLabel)
        NSLayoutConstraint.activate(
            [
                readStatusImageView.leadingAnchor.constraint(
                    equalTo: contentView.leadingAnchor,
                    constant: ReadingListTableViewCellUX.ReadIndicatorLeftOffset
                ),
                readStatusImageView.centerYAnchor.constraint(equalTo: contentView.centerYAnchor),
                readStatusImageView.widthAnchor.constraint(
                    equalToConstant: ReadingListTableViewCellUX.ReadIndicatorWidth
                ),
                readStatusImageView.heightAnchor.constraint(
                    equalToConstant: ReadingListTableViewCellUX.ReadIndicatorHeight
                ),

                titleLabel.topAnchor.constraint(
                    equalTo: contentView.topAnchor,
                    constant: ReadingListTableViewCellUX.TitleLabelTopOffset
                ),
                titleLabel.leadingAnchor.constraint(
                    equalTo: contentView.leadingAnchor,
                    constant: ReadingListTableViewCellUX.TitleLabelLeftOffset
                ),
                titleLabel.bottomAnchor.constraint(equalTo: hostnameLabel.topAnchor),
                titleLabel.trailingAnchor.constraint(
                    equalTo: contentView.trailingAnchor,
                    constant: ReadingListTableViewCellUX.TitleLabelRightOffset
                ),

                hostnameLabel.leadingAnchor.constraint(equalTo: titleLabel.leadingAnchor),
                hostnameLabel.bottomAnchor.constraint(
                    equalTo: contentView.bottomAnchor,
                    constant: -ReadingListTableViewCellUX.HostnameLabelBottomOffset
                ),
                hostnameLabel.trailingAnchor.constraint(equalTo: titleLabel.trailingAnchor)
            ]
        )
    }

    func applyTheme(theme: Theme) {
        backgroundColor = theme.colors.layer5
        selectedBackgroundView?.backgroundColor = theme.colors.layer5Hover
        titleLabel.textColor = unread ? theme.colors.textPrimary : theme.colors.textDisabled
        hostnameLabel.textColor = unread ? theme.colors.textPrimary : theme.colors.textDisabled
        readStatusImageView.tintColor = theme.colors.iconAccent
    }

    required init?(coder aDecoder: NSCoder) {
        fatalError("init(coder:) has not been implemented")
    }

    let prefixesToSimplify = ["www.", "mobile.", "m.", "blog."]

    fileprivate func simplifiedHostnameFromURL(_ url: URL) -> String {
        let hostname = url.host ?? ""
        for prefix in prefixesToSimplify where hostname.hasPrefix(prefix) {
            return String(hostname[hostname.index(hostname.startIndex, offsetBy: prefix.count)...])
        }

        return hostname
    }

    fileprivate func updateAccessibilityLabel() {
        if let hostname = hostnameLabel.text,
           let title = titleLabel.text {
            let unreadStatus: String = unread ? .ReaderPanelUnreadAccessibilityLabel : .ReaderPanelReadAccessibilityLabel
            let string = "\(title), \(unreadStatus), \(hostname)"
            var label: AnyObject
            if !unread {
                // mimic light gray visual dimming by "dimming" the speech by reducing pitch
                let lowerPitchString = NSMutableAttributedString(string: string as String)
                lowerPitchString.addAttribute(
                    NSAttributedString.Key.accessibilitySpeechPitch,
                    value: NSNumber(value: ReadingListTableViewCellUX.ReadAccessibilitySpeechPitch as Float),
                    range: NSRange(location: 0, length: lowerPitchString.length))
                label = NSAttributedString(attributedString: lowerPitchString)
            } else {
                label = string as AnyObject
            }
            // need to use KVC as accessibilityLabel is of type String! and cannot be set to NSAttributedString
            // other way than this see bottom of page 121 of the PDF slides of WWDC 2012 "Accessibility for iOS"
            // session for indication that this is OK by Apple also this combined with Swift's strictness is
            // why we cannot simply override accessibilityLabel and return the label directly...
            setValue(label, forKey: "accessibilityLabel")
        }
    }
}

final class ReadingListPanel: UITableViewController,
                              LibraryPanel,
                              Themeable,
                              Notifiable {
    weak var libraryPanelDelegate: LibraryPanelDelegate?
    weak var navigationHandler: ReadingListNavigationHandler?
    let profile: Profile
    var state: LibraryPanelMainState
    var bottomToolbarItems = [UIBarButtonItem]()
    var themeManager: ThemeManager
    var themeListenerCancellable: Any?
    var notificationCenter: NotificationProtocol
    let windowUUID: WindowUUID
    var currentWindowUUID: UUID? { windowUUID }
    private let logger: Logger

    private lazy var longPressRecognizer: UILongPressGestureRecognizer = {
        return UILongPressGestureRecognizer(target: self, action: #selector(longPress))
    }()

    private var records: [ReadingListItem]?

    init(
        profile: Profile,
        windowUUID: WindowUUID,
        themeManager: ThemeManager = AppContainer.shared.resolve(),
        notificationCenter: NotificationProtocol = NotificationCenter.default,
        logger: Logger = DefaultLogger.shared
    ) {
        self.profile = profile
        self.windowUUID = windowUUID
        self.themeManager = themeManager
        self.notificationCenter = notificationCenter
        self.logger = logger
        self.state = .readingList
        super.init(nibName: nil, bundle: nil)

<<<<<<< HEAD
        startObservingNotifications(
            withNotificationCenter: notificationCenter,
            forObserver: self,
            observing: [
                .FirefoxAccountChanged,
                .DynamicFontChanged,
                .DatabaseWasReopened
            ]
        )
=======
        // FIXME: FXIOS-12995 Use Notifiable
        [ Notification.Name.FirefoxAccountChanged,
          UIContentSizeCategory.didChangeNotification,
          Notification.Name.DatabaseWasReopened ].forEach {
            NotificationCenter.default.addObserver(
                self,
                selector: #selector(notificationReceived),
                name: $0,
                object: nil
            )
        }
>>>>>>> 0849ce68
    }

    required init!(coder aDecoder: NSCoder) {
        fatalError("init(coder:) has not been implemented")
    }

    override func viewWillAppear(_ animated: Bool) {
        super.viewWillAppear(animated)
        refreshReadingList()
        // Note this will then call applyTheme() on this class, which reloads the tableview.
        (navigationController as? ThemedNavigationController)?.applyTheme()
        tableView.accessibilityIdentifier = "ReadingTable"
    }

    override func viewDidLayoutSubviews() {
        super.viewDidLayoutSubviews()

        // Set reading list accessibility content size as needed
        let size = CGSize(width: self.emptyStateViewA11YScroll.frame.size.width,
                          height: self.emptyStateView.frame.size.height)
        self.emptyStateViewA11YScroll.contentSize = size
    }

    override func viewDidLoad() {
        super.viewDidLoad()

        tableView.addGestureRecognizer(longPressRecognizer)
        tableView.estimatedRowHeight = ReadingListTableViewCellUX.RowHeight
        tableView.rowHeight = UITableView.automaticDimension
        tableView.cellLayoutMarginsFollowReadableWidth = false
        tableView.separatorInset = .zero
        tableView.layoutMargins = .zero
        tableView.register(ReadingListTableViewCell.self, forCellReuseIdentifier: "ReadingListTableViewCell")

        // Set an empty footer to prevent empty cells from appearing in the list.
        tableView.tableFooterView = UIView()
        tableView.dragDelegate = self

        listenForThemeChanges(withNotificationCenter: notificationCenter)
        applyTheme()
    }

    private func currentTheme() -> Theme {
        return themeManager.getCurrentTheme(for: windowUUID)
    }

<<<<<<< HEAD
    // MARK: - Notifiable
    func handleNotifications(_ notification: Notification) {
        let notificationName = notification.name
        let notificationDBname = notification.object as? String
        Task { @MainActor in
            switch notificationName {
            case .FirefoxAccountChanged, .DynamicFontChanged:
=======
    @objc
    func notificationReceived(_ notification: Notification) {
        switch notification.name {
        case .FirefoxAccountChanged, UIContentSizeCategory.didChangeNotification:
            refreshReadingList()
        case .DatabaseWasReopened:
            if let dbName = notification.object as? String, dbName == "ReadingList.db" {
>>>>>>> 0849ce68
                refreshReadingList()
            case .DatabaseWasReopened:
                if let dbName = notificationDBname, dbName == "ReadingList.db" {
                    refreshReadingList()
                }
            default: break
            }
        }
    }

    func refreshReadingList() {
        let prevNumberOfRecords = records?.count
        tableView.tableHeaderView = nil

        if let newRecords = profile.readingList.getAvailableRecords().value.successValue {
            records = newRecords

            if let records = records, records.isEmpty {
                updateEmptyReadingListMessage(visible: true)
            } else {
                if prevNumberOfRecords == 0 {
                    updateEmptyReadingListMessage(visible: false)
                }
            }
            self.tableView.reloadData()
        }
    }

    private func updateEmptyReadingListMessage(visible: Bool) {
        ensureMainThread {
            self.tableView.isScrollEnabled = !visible

            let scrollView = self.emptyStateViewA11YScroll
            let emptyView = self.emptyStateView

            if visible {
                guard scrollView.superview == nil else { return }
                scrollView.addSubview(emptyView)
                NSLayoutConstraint.activate([
                    emptyView.leadingAnchor.constraint(equalTo: scrollView.leadingAnchor),
                    emptyView.topAnchor.constraint(equalTo: scrollView.topAnchor),
                    emptyView.widthAnchor.constraint(equalTo: scrollView.widthAnchor),
                    emptyView.heightAnchor.constraint(greaterThanOrEqualTo: scrollView.heightAnchor)
                ])
                self.tableView.superview?.insertSubview(scrollView, aboveSubview: self.tableView)
                scrollView.frame = self.tableView.bounds
                scrollView.autoresizingMask = [.flexibleWidth, .flexibleHeight]
                scrollView.translatesAutoresizingMaskIntoConstraints = true
                scrollView.isScrollEnabled = true
            } else {
                scrollView.subviews.forEach { $0.removeFromSuperview() }
                scrollView.removeFromSuperview()
            }
        }
    }

    private lazy var emptyStateViewA11YScroll: UIScrollView = {
        let scrollView: UIScrollView = .build { scrollView in
            scrollView.showsHorizontalScrollIndicator = false
            scrollView.bouncesZoom = false
            scrollView.minimumZoomScale = 1.0
            scrollView.maximumZoomScale = 1.0
        }

        return scrollView
    }()

    private lazy var emptyStateView: UIView = {
        return ReaderPanelEmptyStateView(windowUUID: self.windowUUID)
    }()

    @objc
    fileprivate func longPress(_ longPressGestureRecognizer: UILongPressGestureRecognizer) {
        guard longPressGestureRecognizer.state == .began else { return }
        let touchPoint = longPressGestureRecognizer.location(in: tableView)
        guard let indexPath = tableView.indexPathForRow(at: touchPoint) else { return }
        presentContextMenu(for: indexPath)
    }

    override func numberOfSections(in tableView: UITableView) -> Int {
        return 1
    }

    override func tableView(_ tableView: UITableView, numberOfRowsInSection section: Int) -> Int {
        return records?.count ?? 0
    }

    override func tableView(_ tableView: UITableView, cellForRowAt indexPath: IndexPath) -> UITableViewCell {
        guard let cell = tableView.dequeueReusableCell(
            withIdentifier: "ReadingListTableViewCell",
            for: indexPath
        ) as? ReadingListTableViewCell else {
            logger.log("Failed to dequeue ReadingListTableViewCell at indexPath: \(indexPath)",
                       level: .fatal,
                       category: .library)
            return UITableViewCell()
        }
        if let record = records?[indexPath.row] {
            cell.title = record.title
            cell.url = URL(string: record.url)!
            cell.unread = record.unread
            cell.applyTheme(theme: currentTheme())
        }
        return cell
    }

    override func tableView(
        _ tableView: UITableView,
        trailingSwipeActionsConfigurationForRowAt indexPath: IndexPath
    ) -> UISwipeActionsConfiguration? {
        guard let record = records?[safe: indexPath.row] else { return nil }

        let deleteAction = UIContextualAction(
            style: .destructive,
            title: .ReaderPanelRemove
        ) { [weak self] (_, _, completion) in
            guard let strongSelf = self else { completion(false); return }

            strongSelf.deleteItem(atIndex: indexPath)
            completion(true)
        }

        let toggleText: String = record.unread ? .ReaderPanelMarkAsRead : .ReaderModeBarMarkAsUnread
        let unreadToggleAction = UIContextualAction(
            style: .normal,
            title: toggleText.stringSplitWithNewline()
        ) { [weak self] (_, view, completion) in
            guard let strongSelf = self else { completion(false); return }
            strongSelf.toggleItem(atIndex: indexPath)
            completion(true)
        }

        return UISwipeActionsConfiguration(actions: [unreadToggleAction, deleteAction])
    }

    override func tableView(_ tableView: UITableView, canEditRowAt indexPath: IndexPath) -> Bool {
        // the cells you would like the actions to appear needs to be editable
        return true
    }

    override func tableView(_ tableView: UITableView, didSelectRowAt indexPath: IndexPath) {
        tableView.deselectRow(at: indexPath, animated: false)
        if let record = records?[indexPath.row],
            let url = URL(string: record.url),
            let encodedURL = url.encodeReaderModeURL(WebServer.sharedInstance.baseReaderModeURL()) {
            // Mark the item as read
            profile.readingList.updateRecord(record, unread: false)
            // Reading list items are closest in concept to bookmarks.
            let visitType = VisitType.bookmark
            navigationHandler?.openUrl(encodedURL, visitType: visitType)
            TelemetryWrapper.recordEvent(
                category: .action,
                method: .open,
                object: .readingListItem
            )
        }
    }

    fileprivate func deleteItem(atIndex indexPath: IndexPath) {
        if let record = records?[indexPath.row] {
            TelemetryWrapper.recordEvent(
                category: .action,
                method: .delete,
                object: .readingListItem,
                value: .readingListPanel
            )
            profile.readingList.deleteRecord(record, completion: { success in
                guard success else { return }
                self.records?.remove(at: indexPath.row)

                DispatchQueue.main.async {
                    self.tableView.deleteRows(at: [indexPath], with: .automatic)
                    // reshow empty state if no records left
                    if let records = self.records, records.isEmpty {
                        self.refreshReadingList()
                    }
                }
            })
        }
    }

    fileprivate func toggleItem(atIndex indexPath: IndexPath) {
        if let record = records?[indexPath.row] {
            TelemetryWrapper.recordEvent(
                category: .action,
                method: .tap,
                object: .readingListItem,
                value: !record.unread ? .markAsUnread : .markAsRead,
                extras: [ "from": "reading-list-panel" ]
            )
            if let updatedRecord = profile.readingList.updateRecord(
                record,
                unread: !record.unread
            ).value.successValue {
                records?[indexPath.row] = updatedRecord
                tableView.reloadRows(at: [indexPath], with: .automatic)
            }
        }
    }

    func applyTheme() {
        tableView.separatorColor = currentTheme().colors.borderPrimary
        view.backgroundColor = currentTheme().colors.layer1
        tableView.backgroundColor = currentTheme().colors.layer1
        refreshReadingList()
    }
}

extension ReadingListPanel: LibraryPanelContextMenu {
    func presentContextMenu(
        for site: Site,
        with indexPath: IndexPath,
        completionHandler: @escaping () -> PhotonActionSheet?
    ) {
        guard let contextMenu = completionHandler() else { return }
        self.present(contextMenu, animated: true, completion: nil)
    }

    func getSiteDetails(for indexPath: IndexPath) -> Site? {
        guard let record = records?[indexPath.row] else { return nil }
        return Site.createBasicSite(url: record.url, title: record.title)
    }

    func getContextMenuActions(for site: Site, with indexPath: IndexPath) -> [PhotonRowActions]? {
        guard var actions = getDefaultContextMenuActions(
            for: site,
            libraryPanelDelegate: libraryPanelDelegate
        ) else { return nil }

        let removeAction = SingleActionViewModel(title: .RemoveContextMenuTitle,
                                                 iconString: StandardImageIdentifiers.Large.cross,
                                                 tapHandler: { _ in
            self.deleteItem(atIndex: indexPath)
        }).items

        actions.append(removeAction)

        let cell = tableView.cellForRow(at: indexPath)
        actions.append(getShareAction(site: site, sourceView: cell ?? self.view, delegate: navigationHandler))
        return actions
    }
}

extension ReadingListPanel: UITableViewDragDelegate {
    func tableView(
        _ tableView: UITableView,
        itemsForBeginning session: UIDragSession,
        at indexPath: IndexPath
    ) -> [UIDragItem] {
        guard let site = getSiteDetails(for: indexPath),
              let url = URL(string: site.url),
              let itemProvider = NSItemProvider(contentsOf: url)
        else { return [] }

        TelemetryWrapper.recordEvent(category: .action, method: .drag, object: .url, value: .readingListPanel)

        let dragItem = UIDragItem(itemProvider: itemProvider)
        dragItem.localObject = site
        return [dragItem]
    }

    func tableView(_ tableView: UITableView, dragSessionWillBegin session: UIDragSession) {
        presentedViewController?.dismiss(animated: true)
    }
}<|MERGE_RESOLUTION|>--- conflicted
+++ resolved
@@ -201,29 +201,15 @@
         self.state = .readingList
         super.init(nibName: nil, bundle: nil)
 
-<<<<<<< HEAD
         startObservingNotifications(
             withNotificationCenter: notificationCenter,
             forObserver: self,
             observing: [
                 .FirefoxAccountChanged,
-                .DynamicFontChanged,
+                UIContentSizeCategory.didChangeNotification,
                 .DatabaseWasReopened
             ]
         )
-=======
-        // FIXME: FXIOS-12995 Use Notifiable
-        [ Notification.Name.FirefoxAccountChanged,
-          UIContentSizeCategory.didChangeNotification,
-          Notification.Name.DatabaseWasReopened ].forEach {
-            NotificationCenter.default.addObserver(
-                self,
-                selector: #selector(notificationReceived),
-                name: $0,
-                object: nil
-            )
-        }
->>>>>>> 0849ce68
     }
 
     required init!(coder aDecoder: NSCoder) {
@@ -270,23 +256,13 @@
         return themeManager.getCurrentTheme(for: windowUUID)
     }
 
-<<<<<<< HEAD
     // MARK: - Notifiable
     func handleNotifications(_ notification: Notification) {
         let notificationName = notification.name
         let notificationDBname = notification.object as? String
         Task { @MainActor in
             switch notificationName {
-            case .FirefoxAccountChanged, .DynamicFontChanged:
-=======
-    @objc
-    func notificationReceived(_ notification: Notification) {
-        switch notification.name {
-        case .FirefoxAccountChanged, UIContentSizeCategory.didChangeNotification:
-            refreshReadingList()
-        case .DatabaseWasReopened:
-            if let dbName = notification.object as? String, dbName == "ReadingList.db" {
->>>>>>> 0849ce68
+            case .FirefoxAccountChanged, UIContentSizeCategory.didChangeNotification:
                 refreshReadingList()
             case .DatabaseWasReopened:
                 if let dbName = notificationDBname, dbName == "ReadingList.db" {
