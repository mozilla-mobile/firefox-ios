// This Source Code Form is subject to the terms of the Mozilla Public
// License, v. 2.0. If a copy of the MPL was not distributed with this
// file, You can obtain one at http://mozilla.org/MPL/2.0/

import UIKit
import Shared
import Storage
import WebKit
import Common
import SiteImageView

@objcMembers
final class HistoryPanel: UIViewController,
                          LibraryPanel,
                          LibraryPanelContextMenu,
                          Themeable,
                          Notifiable {
    struct UX {
        static let WelcomeScreenItemWidth = 170
        static let IconSize = 23
        static let IconBorderWidth: CGFloat = 0.5
        static let EmptyTabContentOffset: CGFloat = -180
    }

    // MARK: - Properties
    typealias HistoryPanelSections = HistoryPanelViewModel.Sections
    typealias HistoryItem = HistoryPanelViewModel.HistoryItem
    typealias a11yIds = AccessibilityIdentifiers.LibraryPanels.HistoryPanel

    weak var libraryPanelDelegate: LibraryPanelDelegate?
    weak var historyCoordinatorDelegate: HistoryCoordinatorDelegate?
    var recentlyClosedTabsDelegate: RecentlyClosedPanelDelegate?
    var state: LibraryPanelMainState

    let profile: Profile
    let windowUUID: WindowUUID
    var currentWindowUUID: UUID? { windowUUID }
    let viewModel: HistoryPanelViewModel
    private let clearHistoryHelper: ClearHistorySheetProvider
    var keyboardState: KeyboardState?
    var chevronImage = UIImage(named: StandardImageIdentifiers.Large.chevronRight)?.withRenderingMode(.alwaysTemplate)
    var themeManager: ThemeManager
    var themeListenerCancellable: Any?
    var notificationCenter: NotificationProtocol
    var logger: Logger

    // We'll be able to prefetch more often the higher this number is. But remember, it's expensive!
    private let historyPanelPrefetchOffset = 8
    var diffableDataSource: UITableViewDiffableDataSource<HistoryPanelSections, HistoryItem>?

    var shouldShowToolBar: Bool {
        return state == .history(state: .mainView) || state == .history(state: .search)
    }

    var shouldShowSearch: Bool {
        return state == .history(state: .mainView) || state == .history(state: .search)
    }

    var bottomToolbarItems: [UIBarButtonItem] {
        guard case .history = state else { return [UIBarButtonItem]() }

        return toolbarButtonItems
    }

    private var toolbarButtonItems: [UIBarButtonItem] {
        guard shouldShowToolBar else {
            return [UIBarButtonItem]()
        }

        guard shouldShowSearch else {
            return [bottomDeleteButton, flexibleSpace]
        }

        return [bottomDeleteButton, flexibleSpace, bottomSearchButton, flexibleSpace]
    }

    // UI
    private lazy var bottomSearchButton: UIBarButtonItem = {
        let button = UIBarButtonItem(image: UIImage.templateImageNamed(StandardImageIdentifiers.Large.search),
                                     style: .plain,
                                     target: self,
                                     action: #selector(bottomSearchButtonAction))
        button.accessibilityIdentifier = AccessibilityIdentifiers.LibraryPanels.bottomSearchButton
        return button
    }()

    private lazy var bottomDeleteButton: UIBarButtonItem = {
        let button = UIBarButtonItem(image: UIImage.templateImageNamed(StandardImageIdentifiers.Large.delete),
                                     style: .plain,
                                     target: self,
                                     action: #selector(bottomDeleteButtonAction))
        button.accessibilityIdentifier = AccessibilityIdentifiers.LibraryPanels.bottomDeleteButton
        return button
    }()

    var bottomStackView: BaseAlphaStackView = .build { _ in }

    lazy var searchbar: UISearchBar = .build { searchbar in
        searchbar.searchTextField.placeholder = self.viewModel.searchHistoryPlaceholder
        searchbar.returnKeyType = .go
        searchbar.delegate = self
        searchbar.showsCancelButton = true
    }

    private lazy var tableView: UITableView = .build { [weak self] tableView in
        guard let self = self else { return }
        tableView.dataSource = self.diffableDataSource
        tableView.addGestureRecognizer(self.longPressRecognizer)
        tableView.accessibilityIdentifier = a11yIds.tableView
        tableView.prefetchDataSource = self
        tableView.delegate = self
        tableView.register(TwoLineImageOverlayCell.self,
                           forCellReuseIdentifier: TwoLineImageOverlayCell.cellIdentifier)
        tableView.register(TwoLineImageOverlayCell.self,
                           forCellReuseIdentifier: TwoLineImageOverlayCell.accessoryUsageReuseIdentifier)
        tableView.register(OneLineTableViewCell.self,
                           forCellReuseIdentifier: OneLineTableViewCell.cellIdentifier)
        tableView.register(SiteTableViewHeader.self,
                           forHeaderFooterViewReuseIdentifier: SiteTableViewHeader.cellIdentifier)

        tableView.sectionHeaderTopPadding = 0
    }

    lazy var longPressRecognizer: UILongPressGestureRecognizer = {
        UILongPressGestureRecognizer(target: self, action: #selector(onLongPressGestureRecognized))
    }()

    lazy var emptyStateOverlayView: UIView = createEmptyStateOverlayView()
    private weak var emptyStateOverlayBackgroundColorView: UIView?
    lazy var welcomeLabel: UILabel = .build { label in
        label.text = self.viewModel.emptyStateText
        label.textAlignment = .center
        label.font = FXFontStyles.Regular.body.scaledFont()
        label.numberOfLines = 0
        label.adjustsFontSizeToFitWidth = true
    }
    var refreshControl: UIRefreshControl?
    var recentlyClosedCell: OneLineTableViewCell?

    // MARK: - Inits

    init(profile: Profile,
         windowUUID: WindowUUID,
         themeManager: ThemeManager = AppContainer.shared.resolve(),
         notificationCenter: NotificationProtocol = NotificationCenter.default,
         logger: Logger = DefaultLogger.shared) {
        self.clearHistoryHelper = ClearHistorySheetProvider(profile: profile)
        self.viewModel = HistoryPanelViewModel(profile: profile)
        self.profile = profile
        self.state = .history(state: .mainView)
        self.themeManager = themeManager
        self.notificationCenter = notificationCenter
        self.logger = logger
        self.windowUUID = windowUUID
        super.init(nibName: nil, bundle: nil)
        startObservingNotifications(
            withNotificationCenter: notificationCenter,
            forObserver: self,
            observing: viewModel.historyPanelNotifications
        )
    }

    required init?(coder aDecoder: NSCoder) {
        fatalError("init(coder:) has not been implemented")
    }

    // MARK: - Lifecycle

    override func viewDidLoad() {
        super.viewDidLoad()

        KeyboardHelper.defaultHelper.addDelegate(self)

        handleRefreshControl()
        setupLayout()
        configureDataSource()

        listenForThemeChanges(withNotificationCenter: notificationCenter)
        applyTheme()

        // Update theme of already existing view
        bottomStackView.applyTheme(theme: currentTheme())
    }

    override func viewWillAppear(_ animated: Bool) {
        super.viewWillAppear(animated)
        viewModel.shouldResetHistory = true
        bottomStackView.isHidden = !viewModel.isSearchInProgress
        if viewModel.shouldResetHistory {
            fetchDataAndUpdateLayout()
        }
        DispatchQueue.main.async {
            self.refreshRecentlyClosedCell()
        }
    }

    override func viewDidAppear(_ animated: Bool) {
        super.viewDidAppear(animated)

        TelemetryWrapper.recordEvent(category: .information,
                                     method: .view,
                                     object: .historyPanelOpened)
    }

    // MARK: - Private helpers

    private func currentTheme() -> Theme {
        return themeManager.getCurrentTheme(for: windowUUID)
    }

    private func setupLayout() {
        view.addSubview(tableView)
        view.addSubview(bottomStackView)
        bottomStackView.addArrangedSubview(searchbar)

        NSLayoutConstraint.activate([
            tableView.topAnchor.constraint(equalTo: view.safeAreaLayoutGuide.topAnchor),
            tableView.leadingAnchor.constraint(equalTo: view.safeAreaLayoutGuide.leadingAnchor),
            tableView.bottomAnchor.constraint(equalTo: view.safeAreaLayoutGuide.bottomAnchor),
            tableView.trailingAnchor.constraint(equalTo: view.safeAreaLayoutGuide.trailingAnchor),

            bottomStackView.leadingAnchor.constraint(equalTo: view.safeAreaLayoutGuide.leadingAnchor),
            bottomStackView.bottomAnchor.constraint(equalTo: view.safeAreaLayoutGuide.bottomAnchor),
            bottomStackView.trailingAnchor.constraint(equalTo: view.safeAreaLayoutGuide.trailingAnchor)
        ])
    }

    // Reload viewModel data and update layout
    private func fetchDataAndUpdateLayout(animating: Bool = false) {
        // Avoid refreshing if search is in progress
        guard !viewModel.isSearchInProgress else { return }

        viewModel.reloadData { [weak self] success in
            DispatchQueue.main.async {
                self?.applySnapshot(animatingDifferences: animating)
            }
        }
    }

    func updateLayoutForKeyboard() {
        guard let keyboardHeight = keyboardState?.intersectionHeightForView(view),
              keyboardHeight > 0 else {
            bottomStackView.removeKeyboardSpacer()
            return
        }

        let spacerHeight = keyboardHeight - UIConstants.BottomToolbarHeight
        bottomStackView.addKeyboardSpacer(spacerHeight: spacerHeight)
        bottomStackView.isHidden = false
    }

    func shouldDismissOnDone() -> Bool {
        guard state != .history(state: .search) else { return false }

        return true
    }

    // Use to enable/disable the additional history action rows. `HistoryActionablesModel`
    private func setTappableStateAndStyle(with item: HistoryItem, on cell: OneLineTableViewCell) {
        var isEnabled = false

        switch item {
        case .historyActionables(let actionableItem):
            switch actionableItem.itemIdentity {
            case .recentlyClosed:
                isEnabled = viewModel.hasRecentlyClosed
                recentlyClosedCell = cell
            }
        default:
            break
        }

        // Set interaction behavior and style
        cell.configureTapState(isEnabled: isEnabled)
        cell.selectionStyle = isEnabled ? .default : .none
        cell.isUserInteractionEnabled = isEnabled
    }

    // MARK: - Datasource helpers

    func siteAt(indexPath: IndexPath) -> Site? {
        guard let item = diffableDataSource?.itemIdentifier(for: indexPath),
              case let HistoryItem.site(siteItem) = item
        else { return nil }

        return siteItem
    }

    func showClearRecentHistory() {
        clearHistoryHelper.showClearRecentHistory(onViewController: self) { [weak self] dateOption in
            // Delete groupings that belong to THAT section.
            switch dateOption {
            case .lastHour, .lastTwentyFourHours, .lastSevenDays, .lastFourWeeks:
                self?.viewModel.deleteGroupsFor(dateOption: dateOption)
            default:
                self?.viewModel.removeAllData()
            }

            DispatchQueue.main.async {
                self?.applySnapshot()
                self?.tableView.reloadData()
                self?.refreshRecentlyClosedCell()
            }
        }
    }

    private func refreshRecentlyClosedCell() {
        guard let cell = recentlyClosedCell else { return }

        guard let historyActionable = HistoryActionablesModel.activeActionables
            .first(where: { $0.itemIdentity == .recentlyClosed })
            .map({
                var item = $0
                item.configureImage(for: windowUUID)
                return item
            }) else {
                return
            }

        self.setTappableStateAndStyle(
            with: HistoryItem.historyActionables(historyActionable),
            on: cell
        )
    }

    // MARK: - Notifiable
    func handleNotifications(_ notification: Notification) {
        let notificationName = notification.name
        let notificationDBname = notification.object as? String
        Task { @MainActor in
            switch notificationName {
            case .FirefoxAccountChanged, .PrivateDataClearedHistory:
                viewModel.removeAllData()
                fetchDataAndUpdateLayout(animating: true)

                if profile.hasSyncableAccount() {
                    resyncHistory()
                }
                break
            case .DynamicFontChanged:
                if emptyStateOverlayView.superview != nil {
                    emptyStateOverlayView.removeFromSuperview()
                }
                emptyStateOverlayView = createEmptyStateOverlayView()
                resyncHistory()
<<<<<<< HEAD
                break
            case .DatabaseWasReopened:
                if let dbName = notificationDBname, dbName == "browser.db" {
                    fetchDataAndUpdateLayout(animating: true)
                }
            case .OpenClearRecentHistory:
                if viewModel.isSearchInProgress {
                    exitSearchState()
                }
=======
            }
            break
        case UIContentSizeCategory.didChangeNotification:
            if emptyStateOverlayView.superview != nil {
                emptyStateOverlayView.removeFromSuperview()
            }
            emptyStateOverlayView = createEmptyStateOverlayView()
            resyncHistory()
            break
        case .DatabaseWasReopened:
            if let dbName = notification.object as? String, dbName == "browser.db" {
                fetchDataAndUpdateLayout(animating: true)
            }
        case .OpenClearRecentHistory:
            if viewModel.isSearchInProgress {
                exitSearchState()
            }
>>>>>>> 0849ce68

                showClearRecentHistory()
                break
            case .OpenRecentlyClosedTabs:
                historyCoordinatorDelegate?.showRecentlyClosedTab()
                applySnapshot(animatingDifferences: true)
                break
            default: break
            }
        }
    }

    // MARK: - UITableViewDataSource

    /// Handles dequeuing the appropriate type of cell when needed.
    private func configureDataSource() {
        diffableDataSource = UITableViewDiffableDataSource<HistoryPanelSections, HistoryItem>(
            tableView: tableView
        ) { [weak self] (tableView, indexPath, item) -> UITableViewCell? in
            guard let self else { return nil }

            switch item {
            case .historyActionables(var historyActionable):
                historyActionable.configureImage(for: windowUUID)
                return getHistoryActionableCell(historyActionable: historyActionable, indexPath: indexPath)
            case .site(let site):
                return getSiteCell(site: site, indexPath: indexPath)
            }
        }
    }

    private func getHistoryActionableCell(historyActionable: HistoryActionablesModel,
                                          indexPath: IndexPath) -> UITableViewCell? {
        guard let cell = tableView.dequeueReusableCell(
            withIdentifier: OneLineTableViewCell.cellIdentifier,
            for: indexPath
        ) as? OneLineTableViewCell
        else {
            logger.log("History Panel - cannot create OneLineTableViewCell for historyActionable",
                       level: .debug,
                       category: .library)
            return nil
        }

        let actionableCell = configureHistoryActionableCell(historyActionable, cell)
        return actionableCell
    }

    private func configureHistoryActionableCell(
        _ historyActionableModel: HistoryActionablesModel,
        _ cell: OneLineTableViewCell
    ) -> OneLineTableViewCell {
        cell.leftImageView.tintColor = currentTheme().colors.textPrimary
        cell.leftImageView.backgroundColor = .clear

        let viewModel = OneLineTableViewCellViewModel(title: historyActionableModel.itemTitle,
                                                      leftImageView: historyActionableModel.itemImage,
                                                      accessoryView: nil,
                                                      accessoryType: .none,
                                                      editingAccessoryView: nil)
        cell.configure(viewModel: viewModel)
        cell.accessibilityIdentifier = historyActionableModel.itemA11yId
        setTappableStateAndStyle(with: .historyActionables(historyActionableModel), on: cell)
        cell.applyTheme(theme: currentTheme())
        return cell
    }

    private func getSiteCell(site: Site, indexPath: IndexPath) -> UITableViewCell? {
        guard let cell = tableView.dequeueReusableCell(
            withIdentifier: TwoLineImageOverlayCell.accessoryUsageReuseIdentifier,
            for: indexPath
        ) as? TwoLineImageOverlayCell else {
            logger.log("History Panel - cannot create TwoLineImageOverlayCell for site",
                       level: .debug,
                       category: .library)
            return nil
        }

        let siteCell = configureSiteCell(site, cell)
        return siteCell
    }

    private func configureSiteCell(
        _ site: Site,
        _ cell: TwoLineImageOverlayCell
    ) -> TwoLineImageOverlayCell {
        cell.titleLabel.text = site.title
        cell.titleLabel.isHidden = site.title.isEmpty
        cell.descriptionLabel.text = site.url
        cell.descriptionLabel.isHidden = false
        cell.leftImageView.layer.borderColor = currentTheme().colors.borderPrimary.cgColor
        cell.leftImageView.layer.borderWidth = UX.IconBorderWidth
        cell.leftImageView.setFavicon(FaviconImageViewModel(siteURLString: site.url))
        cell.accessoryView = nil
        cell.applyTheme(theme: currentTheme())
        return cell
    }

    /// The data source gets populated here for your choice of section.
    func applySnapshot(animatingDifferences: Bool = false) {
        var snapshot = NSDiffableDataSourceSnapshot<HistoryPanelSections, HistoryItem>()

        snapshot.appendSections(viewModel.visibleSections)

        snapshot.sectionIdentifiers.forEach { section in
            if !viewModel.hiddenSections.contains(where: { $0 == section }) {
                let sectionData = viewModel.dateGroupedSites.itemsForSection(section.rawValue - 1)
                let sectionDataUniqued = sectionData.uniqued()

                // FXIOS-10996 Temporary check for duplicates to help diagnose history panel crashes
                if sectionData.count > sectionDataUniqued.count {
                    // If you crash here, please record your steps in ticket FXIOS-10996. Diagnose if possible as you
                    // have stumbled upon one of our rare Sentry crashes that is probably dependent on your unique
                    // browsing history state.
                    assertionFailure("FXIOS-10996 We should never have duplicates! Log how you made this crash happen.")
                }

                snapshot.appendItems(
                    sectionDataUniqued.map { HistoryItem.site($0) }, // FXIOS-10996 Force unique while we investigate history panel crashes
                    toSection: section
                )
            }
        }

        // Insert your fixed first section and data (e.g. "Recently Closed" cell)
        if let historySection = snapshot.sectionIdentifiers.first, historySection != .additionalHistoryActions {
            snapshot.insertSections([.additionalHistoryActions], beforeSection: historySection)
        } else {
            snapshot.appendSections([.additionalHistoryActions])
        }

        snapshot.appendItems(
            viewModel.historyActionables.map { HistoryItem.historyActionables($0) },
            toSection: .additionalHistoryActions
        )

        diffableDataSource?.apply(snapshot, animatingDifferences: animatingDifferences, completion: nil)
        updateEmptyPanelState()
    }

    // MARK: - Swipe Action helpers

    func removeHistoryItem(at indexPath: IndexPath) {
        guard let historyItem = diffableDataSource?.itemIdentifier(for: indexPath) else { return }

        viewModel.removeHistoryItems(item: [historyItem], at: indexPath.section)

        if viewModel.isSearchInProgress {
            applySearchSnapshot()
        } else {
            applySnapshot(animatingDifferences: true)
        }

        TelemetryWrapper.recordEvent(category: .action,
                                     method: .swipe,
                                     object: .historySingleItemRemoved)
    }

    func tableView(
        _ tableView: UITableView,
        trailingSwipeActionsConfigurationForRowAt indexPath: IndexPath
    ) -> UISwipeActionsConfiguration? {
        guard let item = diffableDataSource?.itemIdentifier(for: indexPath),
              case HistoryItem.site = item else {
            return nil
        }

        // For UX consistency, every cell in history panel SHOULD have a trailing action.
        let deleteAction = UIContextualAction(
            style: .destructive,
            title: .HistoryPanelDelete
        ) { [weak self] (_, _, completion) in
            guard let self else {
                completion(false)
                return
            }

            self.removeHistoryItem(at: indexPath)
        }

        return UISwipeActionsConfiguration(actions: [deleteAction])
    }

    // MARK: - Empty State helpers

    func updateEmptyPanelState() {
        if viewModel.shouldShowEmptyState(searchText: searchbar.text ?? "") {
            applyEmptyStateViewTheme(currentTheme())
            welcomeLabel.text = viewModel.emptyStateText
            tableView.tableFooterView = emptyStateOverlayView
        } else {
            tableView.alwaysBounceVertical = true
            tableView.tableFooterView = nil
        }
    }

    private func applyEmptyStateViewTheme(_ theme: Theme) {
        welcomeLabel.textColor = theme.colors.textSecondary
        emptyStateOverlayBackgroundColorView?.backgroundColor = theme.colors.layer1
    }

    private func createEmptyStateOverlayView() -> UIView {
        let overlayView = UIView()

        // overlayView becomes the footer view, and for unknown reason, setting the bgcolor is ignored.
        // Create an explicit view for setting the color.
        let bgColor: UIView = .build { view in
            view.backgroundColor = self.currentTheme().colors.layer1
        }
        overlayView.addSubview(bgColor)
        emptyStateOverlayBackgroundColorView = bgColor

        NSLayoutConstraint.activate([
            bgColor.heightAnchor.constraint(equalToConstant: UIScreen.main.bounds.height),
            bgColor.widthAnchor.constraint(equalTo: overlayView.widthAnchor)
        ])

        overlayView.addSubview(welcomeLabel)

        let welcomeLabelPriority = UILayoutPriority(100)
        NSLayoutConstraint.activate([
            welcomeLabel.centerXAnchor.constraint(equalTo: overlayView.centerXAnchor),
            welcomeLabel.centerYAnchor.constraint(equalTo: overlayView.centerYAnchor,
                                                  constant: UX.EmptyTabContentOffset).priority(welcomeLabelPriority),
            welcomeLabel.topAnchor.constraint(greaterThanOrEqualTo: overlayView.topAnchor,
                                              constant: 50),
            welcomeLabel.widthAnchor.constraint(equalToConstant: CGFloat(UX.WelcomeScreenItemWidth))
        ])
        return overlayView
    }

    // MARK: - Themeable

    func applyTheme() {
        updateEmptyPanelState()

        let theme = currentTheme()
        tableView.backgroundColor = theme.colors.layer1
        emptyStateOverlayView.backgroundColor = theme.colors.layer1

        searchbar.backgroundColor = theme.colors.layer3
        let tintColor = theme.colors.textPrimary
        let searchBarImage = UIImage(named: StandardImageIdentifiers.Large.history)?
            .withRenderingMode(.alwaysTemplate)
            .tinted(withColor: tintColor)
        searchbar.setImage(searchBarImage, for: .search, state: .normal)
        searchbar.tintColor = theme.colors.textPrimary
        navigationController?.navigationBar.titleTextAttributes = [
            NSAttributedString.Key.foregroundColor: theme.colors.textPrimary
        ]
        bottomSearchButton.tintColor = theme.colors.iconPrimary
        bottomDeleteButton.tintColor = theme.colors.iconPrimary
        applyEmptyStateViewTheme(theme)

        tableView.reloadData()
    }

    // MARK: Telemetry

    func sendOpenedHistoryItemTelemetry() {
        TelemetryWrapper.recordEvent(category: .action,
                                     method: .tap,
                                     object: .openedHistoryItem)
    }

    func sendSelectedHistoryItemCount() {
        TelemetryWrapper.recordEvent(category: .action,
                                     method: .tap,
                                     object: .selectedHistoryItem,
                                     value: .historyPanelNonGroupItem)
    }

    // MARK: - LibraryPanelContextMenu - override default extension methods

    func presentContextMenu(
        for site: Site,
        with indexPath: IndexPath,
        completionHandler: @escaping () -> PhotonActionSheet?
    ) {
        guard let contextMenu = completionHandler() else { return }

        present(contextMenu, animated: true, completion: nil)
    }

    func getSiteDetails(for indexPath: IndexPath) -> Site? {
        return siteAt(indexPath: indexPath)
    }

    func getContextMenuActions(for site: Site, with indexPath: IndexPath) -> [PhotonRowActions]? {
        guard var actions = getDefaultContextMenuActions(
            for: site,
            libraryPanelDelegate: libraryPanelDelegate
        ) else { return nil }

        let removeAction = SingleActionViewModel(title: .DeleteFromHistoryContextMenuTitle,
                                                 iconString: StandardImageIdentifiers.Large.delete,
                                                 tapHandler: { _ in
            self.removeHistoryItem(at: indexPath)
        })

        let pinTopSite = SingleActionViewModel(title: .AddToShortcutsActionTitle,
                                               iconString: StandardImageIdentifiers.Large.pin,
                                               tapHandler: { _ in
            self.pinToTopSites(site)
        })

        actions.append(PhotonRowActions(pinTopSite))
        actions.append(PhotonRowActions(removeAction))

        let cell = tableView.cellForRow(at: indexPath)
        actions.append(getShareAction(site: site, sourceView: cell ?? self.view, delegate: historyCoordinatorDelegate))
        return actions
    }
}

// MARK: - UITableViewDelegate related helpers

extension HistoryPanel: UITableViewDelegate {
    func tableView(_ tableView: UITableView, didSelectRowAt indexPath: IndexPath) {
        tableView.deselectRow(at: indexPath, animated: true)

        guard let item = diffableDataSource?.itemIdentifier(for: indexPath) else { return }

        switch item {
        case .site(let site):
            handleSiteItemTapped(site: site)
        case .historyActionables(let historyActionable):
            handleHistoryActionableTapped(historyActionable: historyActionable)
        }
    }

    func scrollViewWillBeginDragging(_ scrollView: UIScrollView) {
        if searchbar.isFirstResponder {
            searchbar.resignFirstResponder()
        }
    }

    private func handleSiteItemTapped(site: Site) {
        guard let url = URL(string: site.url) else {
            self.logger.log("Couldn't navigate to site",
                            level: .warning,
                            category: .library)
            return
        }

        libraryPanelDelegate?.libraryPanel(didSelectURL: url, visitType: .typed)

        sendSelectedHistoryItemCount()
        sendOpenedHistoryItemTelemetry()
    }

    private func handleHistoryActionableTapped(historyActionable: HistoryActionablesModel) {
        updatePanelState(newState: .history(state: .inFolder))

        switch historyActionable.itemIdentity {
        case .recentlyClosed:
            guard viewModel.hasRecentlyClosed else { return }
            refreshControl?.endRefreshing()
            historyCoordinatorDelegate?.showRecentlyClosedTab()
        }
    }

    @objc
    private func sectionHeaderTapped(sender: UIGestureRecognizer) {
        guard let sectionNumber = sender.view?.tag else { return }

        viewModel.collapseSection(sectionIndex: sectionNumber)
        applySnapshot()
        // Needed to refresh the header state
        tableView.reloadData()
    }

    // MARK: - TableView's Header & Footer view
    func tableView(_ tableView: UITableView, viewForHeaderInSection section: Int) -> UIView? {
        // First section is for recently closed and its header has no view.
        guard HistoryPanelSections(rawValue: section) != .additionalHistoryActions,
              let header = tableView.dequeueReusableHeaderFooterView(
                withIdentifier: SiteTableViewHeader.cellIdentifier
              ) as? SiteTableViewHeader,
              let actualSection = viewModel.visibleSections[safe: section - 1]
        else { return nil }

        let isCollapsed = viewModel.isSectionCollapsed(sectionIndex: section - 1)
        let headerViewModel = SiteTableViewHeaderModel(
            title: actualSection.title ?? "",
            isCollapsible: true,
            collapsibleState: isCollapsed ? ExpandButtonState.trailing : ExpandButtonState.down
        )
        header.configure(headerViewModel)
        header.applyTheme(theme: currentTheme())

        // Configure tap to collapse/expand section
        header.tag = section
        let tapGesture = UITapGestureRecognizer(target: self, action: #selector(sectionHeaderTapped(sender:)))
        header.addGestureRecognizer(tapGesture)

        return header
    }

    // viewForHeaderInSection REQUIRES implementing heightForHeaderInSection
    func tableView(_ tableView: UITableView, heightForHeaderInSection section: Int) -> CGFloat {
        // First section is for recently closed and its header has no height.
        guard HistoryPanelSections(rawValue: section) != .additionalHistoryActions else {
            return 0
        }

        return UITableView.automaticDimension
    }
}

/// Refresh controls helpers
extension HistoryPanel {
    private func handleRefreshControl() {
        if profile.hasSyncableAccount() && refreshControl == nil {
            let control = UIRefreshControl()
            control.addTarget(self, action: #selector(onRefreshPulled), for: .valueChanged)
            refreshControl = control
            tableView.refreshControl = control
        } else if !profile.hasSyncableAccount() && refreshControl != nil {
            tableView.refreshControl = nil
            refreshControl = nil
        }
    }

    private func endRefreshing() {
        // Always end refreshing, even if we failed!
        refreshControl?.endRefreshing()

        // Remove the refresh control if the user has logged out in the meantime
        handleRefreshControl()
    }

    private func resyncHistory() {
        profile.syncManager?.syncHistory()
            .uponQueue(.main) { syncResult in
                // FXIOS-13228 It should be safe to assumeIsolated here because of `.main` queue above
                MainActor.assumeIsolated {
                    self.endRefreshing()

                    if syncResult.isSuccess {
                        self.fetchDataAndUpdateLayout(animating: true)
                    }
                }
            }
    }
}

// MARK: - User action helpers
extension HistoryPanel {
    func handleLeftTopButton() {
        updatePanelState(newState: .history(state: .mainView))
    }

    func handleRightTopButton() {
        if state == .history(state: .search) {
            exitSearchState()
            updatePanelState(newState: .history(state: .mainView))
        }
    }

    func bottomSearchButtonAction() {
        TelemetryWrapper.recordEvent(category: .action, method: .tap, object: .searchHistory)
        startSearchState()
    }

    func bottomDeleteButtonAction() {
        // Leave search mode when clearing history
        updatePanelState(newState: .history(state: .mainView))

        TelemetryWrapper.recordEvent(category: .action, method: .tap, object: .deleteHistory)
        showClearRecentHistory()
    }

    // MARK: - User Interactions

    /// When long pressed, a menu appears giving the choice of pinning as a Top Site.
    func pinToTopSites(_ site: Site) {
        profile.pinnedSites.addPinnedTopSite(site)
            .uponQueue(.main) { result in
                // FXIOS-13228 It should be safe to assumeIsolated here because of `.main` queue above
                MainActor.assumeIsolated {
                    if result.isSuccess {
                        SimpleToast().showAlertWithText(.LegacyAppMenu.AddPinToShortcutsConfirmMessage,
                                                        bottomContainer: self.view,
                                                        theme: self.currentTheme())
                    }
                }
            }
    }

    @objc
    private func onLongPressGestureRecognized(_ longPressGestureRecognizer: UILongPressGestureRecognizer) {
        guard longPressGestureRecognizer.state == .began else { return }
        let touchPoint = longPressGestureRecognizer.location(in: tableView)
        guard let indexPath = tableView.indexPathForRow(at: touchPoint),
              let item = diffableDataSource?.itemIdentifier(for: indexPath),
              case HistoryItem.site = item
        else { return }

        presentContextMenu(for: indexPath)
    }

    @objc
    private func onRefreshPulled() {
        refreshControl?.beginRefreshing()
        resyncHistory()
    }
}

extension HistoryPanel: UITableViewDataSourcePrefetching {
    // Happens WAY too often. We should consider fetching the next set when the user HITS the bottom instead.
    func tableView(_ tableView: UITableView, prefetchRowsAt indexPaths: [IndexPath]) {
        guard !viewModel.isFetchInProgress, indexPaths.contains(where: shouldLoadRow) else { return }

        fetchDataAndUpdateLayout()
    }

    func shouldLoadRow(for indexPath: IndexPath) -> Bool {
        guard HistoryPanelSections(rawValue: indexPath.section) != .additionalHistoryActions else { return false }

        return indexPath.row >= viewModel.dateGroupedSites.numberOfItemsForSection(
            indexPath.section - 1
        ) - historyPanelPrefetchOffset
    }
}<|MERGE_RESOLUTION|>--- conflicted
+++ resolved
@@ -337,13 +337,12 @@
                     resyncHistory()
                 }
                 break
-            case .DynamicFontChanged:
+            case UIContentSizeCategory.didChangeNotification:
                 if emptyStateOverlayView.superview != nil {
                     emptyStateOverlayView.removeFromSuperview()
                 }
                 emptyStateOverlayView = createEmptyStateOverlayView()
                 resyncHistory()
-<<<<<<< HEAD
                 break
             case .DatabaseWasReopened:
                 if let dbName = notificationDBname, dbName == "browser.db" {
@@ -353,25 +352,6 @@
                 if viewModel.isSearchInProgress {
                     exitSearchState()
                 }
-=======
-            }
-            break
-        case UIContentSizeCategory.didChangeNotification:
-            if emptyStateOverlayView.superview != nil {
-                emptyStateOverlayView.removeFromSuperview()
-            }
-            emptyStateOverlayView = createEmptyStateOverlayView()
-            resyncHistory()
-            break
-        case .DatabaseWasReopened:
-            if let dbName = notification.object as? String, dbName == "browser.db" {
-                fetchDataAndUpdateLayout(animating: true)
-            }
-        case .OpenClearRecentHistory:
-            if viewModel.isSearchInProgress {
-                exitSearchState()
-            }
->>>>>>> 0849ce68
 
                 showClearRecentHistory()
                 break
