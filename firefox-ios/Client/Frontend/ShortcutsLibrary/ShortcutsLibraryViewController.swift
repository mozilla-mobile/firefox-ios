// This Source Code Form is subject to the terms of the Mozilla Public
// License, v. 2.0. If a copy of the MPL was not distributed with this
// file, You can obtain one at http://mozilla.org/MPL/2.0/

import Common
import Foundation
import Redux

class ShortcutsLibraryViewController: UIViewController,
                                      UICollectionViewDelegate,
                                      FeatureFlaggable,
                                      StoreSubscriber,
                                      Themeable {
    struct UX {
        static let shortcutsSectionTopInset: CGFloat = 24
    }

    // Used to only record "closed" telemetry on back button press and swipe gestures
    var recordTelemetryOnDisappear = true

    // MARK: - Private variables
    private var collectionView: UICollectionView?
    private var dataSource: ShortcutsLibraryDiffableDataSource?
    private var shortcutsLibraryState: ShortcutsLibraryState

    private var currentTheme: Theme {
        themeManager.getCurrentTheme(for: windowUUID)
    }

    // MARK: - Private constants
    private let logger: Logger

    // MARK: - Private variables
    private lazy var longPressRecognizer: UILongPressGestureRecognizer = {
        return UILongPressGestureRecognizer(target: self, action: #selector(handleLongPress))
    }()

    // MARK: - Themeable Properties
    let windowUUID: WindowUUID
    var currentWindowUUID: UUID? { windowUUID }
    var themeManager: ThemeManager
    var themeListenerCancellable: Any?
    var notificationCenter: NotificationProtocol

    // MARK: Initializers
    init(windowUUID: WindowUUID,
         themeManager: ThemeManager = AppContainer.shared.resolve(),
         notificationCenter: NotificationProtocol = NotificationCenter.default,
         logger: Logger = DefaultLogger.shared
    ) {
        self.windowUUID = windowUUID
        self.themeManager = themeManager
        self.notificationCenter = notificationCenter
        self.logger = logger
        self.shortcutsLibraryState = ShortcutsLibraryState(windowUUID: windowUUID)

        super.init(nibName: nil, bundle: nil)

        subscribeToRedux()
    }

    required init?(coder: NSCoder) {
        fatalError("init(coder:) has not been implemented")
    }

    deinit {
        unsubscribeFromRedux()
    }

    // MARK: View lifecycle
    override func viewDidLoad() {
        super.viewDidLoad()
        title = .FirefoxHomepage.Shortcuts.Library.Title

        configureCollectionView()
        setupLayout()
        configureDataSource()

        store.dispatchLegacy(
            ShortcutsLibraryAction(
                windowUUID: windowUUID,
                actionType: ShortcutsLibraryActionType.initialize
            )
        )

        listenForThemeChanges(withNotificationCenter: notificationCenter)
        applyTheme()
    }

    override func viewWillAppear(_ animated: Bool) {
        super.viewWillAppear(animated)
        navigationController?.setNavigationBarHidden(false, animated: animated)
    }

    override func viewDidAppear(_ animated: Bool) {
        super.viewDidAppear(animated)
        store.dispatch(
            ShortcutsLibraryAction(
                windowUUID: windowUUID,
                actionType: ShortcutsLibraryActionType.viewDidAppear
            )
        )
    }

    override func viewDidDisappear(_ animated: Bool) {
        super.viewDidDisappear(animated)
        if recordTelemetryOnDisappear {
            store.dispatch(
                ShortcutsLibraryAction(
                    windowUUID: windowUUID,
                    actionType: ShortcutsLibraryActionType.viewDidDisappear)
            )
        }
    }

    // MARK: - Redux
    func subscribeToRedux() {
        let action = ScreenAction(
            windowUUID: windowUUID,
            actionType: ScreenActionType.showScreen,
            screen: .shortcutsLibrary
        )
        store.dispatchLegacy(action)

        let uuid = windowUUID
        store.subscribe(self, transform: {
            return $0.select({ appState in
                return ShortcutsLibraryState(
                    appState: appState,
                    uuid: uuid
                )
            })
        })
    }

    func newState(state: ShortcutsLibraryState) {
        self.shortcutsLibraryState = state

        dataSource?.updateSnapshot(state: state)
    }

    func unsubscribeFromRedux() {
        let action = ScreenAction(
            windowUUID: windowUUID,
            actionType: ScreenActionType.closeScreen,
            screen: .shortcutsLibrary
        )
        store.dispatchLegacy(action)
    }

    // MARK: - Themeable
    func applyTheme() {
        let theme = themeManager.getCurrentTheme(for: windowUUID)
        view.backgroundColor = theme.colors.layer1
    }

    // MARK: - Setup + Layout
    private func setupLayout() {
        guard let collectionView else {
            logger.log(
                "ShortcutsLibrary collectionview should not have been nil, something went wrong",
                level: .fatal,
                category: .shortcutsLibrary
            )
            return
        }

        view.addSubview(collectionView)

        collectionView.translatesAutoresizingMaskIntoConstraints = false
        NSLayoutConstraint.activate([
            collectionView.topAnchor.constraint(equalTo: view.safeAreaLayoutGuide.topAnchor),
            collectionView.leadingAnchor.constraint(equalTo: view.safeAreaLayoutGuide.leadingAnchor),
            collectionView.trailingAnchor.constraint(equalTo: view.safeAreaLayoutGuide.trailingAnchor),
            collectionView.bottomAnchor.constraint(equalTo: view.safeAreaLayoutGuide.bottomAnchor),
        ])
    }

    private func configureCollectionView() {
        let collectionView = UICollectionView(frame: .zero, collectionViewLayout: createLayout())

        ShortcutsLibraryItem.cellTypes.forEach {
            collectionView.register($0, forCellWithReuseIdentifier: $0.cellIdentifier)
        }

        collectionView.addGestureRecognizer(longPressRecognizer)
        collectionView.backgroundColor = .clear
        collectionView.delegate = self

        self.collectionView = collectionView

        view.addSubview(collectionView)
    }

    private func createLayout() -> UICollectionViewCompositionalLayout {
        let layout = UICollectionViewCompositionalLayout { [weak self ](sectionIndex, environment)
            -> NSCollectionLayoutSection? in
            guard let self else { return nil }
            let homepageState = store.state.screenState(HomepageState.self, for: .homepage, window: windowUUID)
            let numberOfTilesPerRow = homepageState?.topSitesState.numberOfTilesPerRow ?? 4
            let section = TopSitesSectionLayoutProvider.createTopSitesSectionLayout(
                for: environment.traitCollection,
                numberOfTilesPerRow: numberOfTilesPerRow
            )
            section.contentInsets.top = UX.shortcutsSectionTopInset
            return section
        }
        return layout
    }

    private func configureDataSource() {
        guard let collectionView else {
            logger.log(
                "ShortcutsLibrary collectionview should not have been nil, something went wrong",
                level: .fatal,
                category: .shortcutsLibrary
            )
            return
        }

        dataSource = ShortcutsLibraryDiffableDataSource(
            collectionView: collectionView
        ) { [weak self] (collectionView, indexPath, item) -> UICollectionViewCell? in
            return self?.configureCell(for: item, at: indexPath)
        }
    }

    private func configureCell(
        for item: ShortcutsLibraryItem,
        at indexPath: IndexPath
    ) -> UICollectionViewCell {
        switch item {
        case .shortcut(let site):
            let isTopSitesRefreshEnabled = featureFlags.isFeatureEnabled(.hntTopSitesVisualRefresh, checking: .buildOnly)
            let cellType: ReusableCell.Type = isTopSitesRefreshEnabled ? TopSiteCell.self : LegacyTopSiteCell.self

            guard let topSiteCell = collectionView?.dequeueReusableCell(cellType: cellType, for: indexPath) else {
                return UICollectionViewCell()
            }

            if let topSiteCell = topSiteCell as? TopSiteCell {
                topSiteCell.configure(site, position: indexPath.row, theme: currentTheme, textColor: nil)
                return topSiteCell
            } else if let legacyTopSiteCell = topSiteCell as? LegacyTopSiteCell {
                legacyTopSiteCell.configure(site, position: indexPath.row, theme: currentTheme, textColor: nil)
                return legacyTopSiteCell
            }

            return UICollectionViewCell()
        }
    }

    private func navigateToContextMenu(for item: ShortcutsLibraryItem, sourceView: UIView? = nil) {
        guard case let .shortcut(config) = item else { return }

        let configuration = ContextMenuConfiguration(
            site: config.site,
            menuType: .shortcut,
            sourceView: sourceView,
            toastContainer: self.view
        )
        store.dispatchLegacy(
            NavigationBrowserAction(
                navigationDestination: NavigationDestination(.contextMenu, contextMenuConfiguration: configuration),
                windowUUID: windowUUID,
                actionType: NavigationBrowserActionType.longPressOnCell
            )
        )
    }

    func showOpenedNewTabToast(tab: Tab) {
        let viewModel = ButtonToastViewModel(
            labelText: ToastType.openNewTab.title,
            buttonText: ToastType.openNewTab.buttonText
        )
        
        let toast = ButtonToast(
            viewModel: viewModel,
            theme: currentTheme,
            completion: { buttonPressed in
                if buttonPressed {
                    store.dispatchLegacy(
                        ShortcutsLibraryAction(
                            tab: tab,
                            windowUUID: self.windowUUID,
                            actionType: ShortcutsLibraryActionType.switchTabToastButtonTapped
                        )
                    )
                }
            }
        )
        // 🔹 If a previous toast is still visible, dismiss it first
        if let existingToast = view.subviews.first(where: { $0 is ButtonToast }) as? ButtonToast {
            existingToast.dismiss(false)
        }
        // 🔹 Add the new toast
        toast.showToast(viewController: self,
                        delay: Toast.UX.toastDelayBefore,
                        duration: Toast.UX.toastDismissAfter) { toast in
            [
                toast.leadingAnchor.constraint(equalTo: self.view.safeAreaLayoutGuide.leadingAnchor,
                                               constant: Toast.UX.toastSidePadding),
                toast.trailingAnchor.constraint(equalTo: self.view.safeAreaLayoutGuide.trailingAnchor,
                                                constant: -Toast.UX.toastSidePadding),
                toast.bottomAnchor.constraint(equalTo: self.view.bottomAnchor)
            ]
        }
<<<<<<< HEAD
        // 🔹 Delay animation until layout finishes
        DispatchQueue.main.async {
            guard let container = toast.superview else { return }
            // Remove any old animations
            toast.layer.removeAllAnimations()
            // Force layout so frame is valid
            container.layoutIfNeeded()
            toast.layoutIfNeeded()
            // 🔹 Fade + Slide animation
            let offsetY = toast.bounds.height + 20 // Use actual height instead of hardcoded 80
            
            // Start below screen
            toast.alpha = 0.0
            toast.transform = CGAffineTransform(translationX: 0, y: offsetY)
            
            UIView.animate(
                withDuration: ButtonToast.UX.animationDuration,
                delay: 0,
                options: [.curveEaseOut, .beginFromCurrentState],
                animations: {
                    toast.alpha = 1.0
                    toast.transform = .identity
                },
                completion: nil
            )
        }
=======
        // Offset the toast by its height to prepare for slide-in animation
        toast.transform = CGAffineTransform(translationX: 0, y: toast.frame.height)
        UIView.animate(
            withDuration: ButtonToast.UX.animationDuration,
            delay: 0,
            options: [.curveEaseOut],
            animations: {
                toast.transform = .identity
            },
            completion: nil
        )
>>>>>>> f9d631de
    }

    // MARK: - Selectors
    @objc
    private func handleLongPress(_ longPressGestureRecognizer: UILongPressGestureRecognizer) {
        guard longPressGestureRecognizer.state == .began else { return }
        let point = longPressGestureRecognizer.location(in: collectionView)
        guard let indexPath = collectionView?.indexPathForItem(at: point),
              let item = dataSource?.itemIdentifier(for: indexPath),
              let sourceView = collectionView?.cellForItem(at: indexPath)
        else {
            self.logger.log(
                "Context menu handling skipped: No valid indexPath, item, section or sourceView found at \(point)",
                level: .debug,
                category: .shortcutsLibrary
            )
            return
        }

        navigateToContextMenu(for: item, sourceView: sourceView)
    }

    // MARK: - UICollectionViewDelegate
    func collectionView(_ collectionView: UICollectionView, didSelectItemAt indexPath: IndexPath) {
        guard let item = dataSource?.itemIdentifier(for: indexPath) else {
            self.logger.log(
                "Item selected at \(indexPath) but does not navigate anywhere",
                level: .debug,
                category: .shortcutsLibrary
            )
            return
        }

        guard case let .shortcut(config) = item else { return }
        let destination = NavigationDestination(
            .link,
            url: config.site.url.asURL,
            isGoogleTopSite: config.isGoogleURL,
            visitType: .link
        )

        recordTelemetryOnDisappear = false

        store.dispatchLegacy(
            NavigationBrowserAction(
                navigationDestination: destination,
                windowUUID: windowUUID,
                actionType: NavigationBrowserActionType.tapOnCell
            )
        )
        store.dispatchLegacy(
            ShortcutsLibraryAction(
                windowUUID: windowUUID,
                actionType: ShortcutsLibraryActionType.tapOnShortcutCell
            )
        )
    }
}<|MERGE_RESOLUTION|>--- conflicted
+++ resolved
@@ -305,7 +305,6 @@
                 toast.bottomAnchor.constraint(equalTo: self.view.bottomAnchor)
             ]
         }
-<<<<<<< HEAD
         // 🔹 Delay animation until layout finishes
         DispatchQueue.main.async {
             guard let container = toast.superview else { return }
@@ -332,7 +331,6 @@
                 completion: nil
             )
         }
-=======
         // Offset the toast by its height to prepare for slide-in animation
         toast.transform = CGAffineTransform(translationX: 0, y: toast.frame.height)
         UIView.animate(
@@ -344,7 +342,6 @@
             },
             completion: nil
         )
->>>>>>> f9d631de
     }
 
     // MARK: - Selectors
