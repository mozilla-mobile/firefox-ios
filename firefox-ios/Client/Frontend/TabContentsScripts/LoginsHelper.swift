// This Source Code Form is subject to the terms of the Mozilla Public
// License, v. 2.0. If a copy of the MPL was not distributed with this
// file, You can obtain one at http://mozilla.org/MPL/2.0/

import Common
import Foundation
import Shared
import Storage
import WebKit

enum FocusFieldType: String, Codable {
    case username
    case password
}

struct FieldFocusMessage: Codable {
    let fieldType: FocusFieldType
    let type: String
}

struct LoginInjectionData {
    let requestId: String
    let name: String = "RemoteLogins:loginsFound"
    var logins: [[String: Any]]

    func toJSONString() -> String? {
        let dict: [String: Any] = [
            "requestId": requestId,
            "name": name,
            "logins": logins
        ]
        guard let jsonData = try? JSONSerialization.data(withJSONObject: dict, options: []),
              let jsonString = String(data: jsonData, encoding: .utf8) else {
            return nil
        }
        return jsonString
    }
}

class LoginsHelper: TabContentScript {
    private weak var tab: Tab?
    private let profile: Profile
    private let theme: Theme
    private var snackBar: SnackBar?
    private var currentRequestId: String = ""
    private var logger: Logger = DefaultLogger.shared

    // Exposed for mocking purposes
    var logins: RustLogins {
        return profile.logins
    }

    class func name() -> String {
        String(describing: self)
    }

    required init(tab: Tab,
                  profile: Profile,
                  theme: Theme) {
        self.tab = tab
        self.profile = profile
        self.theme = theme
    }

    func scriptMessageHandlerNames() -> [String]? {
        return ["loginsManagerMessageHandler"]
    }

    private func getOrigin(_ uriString: String, allowJS: Bool = false) -> String? {
        guard let uri = URL(string: uriString, invalidCharacters: false),
              let scheme = uri.scheme, !scheme.isEmpty,
              let host = uri.host
        else {
            // bug 159484 - disallow url types that don't support a hostPort.
            // (although we handle "javascript:..." as a special case above.)
            return nil
        }

        if allowJS && scheme == "javascript" {
            return "javascript:"
        }

        var realm = "\(scheme)://\(host)"

        // If the URI explicitly specified a port, only include it when
        // it's not the default. (We never want "http://foo.com:80")
        if let port = uri.port {
            realm += ":\(port)"
        }

        return realm
    }

    func loginRecordFromScript(_ script: [String: Any], url: URL) -> LoginEntry? {
        guard let username = script["username"] as? String,
              let password = script["password"] as? String,
              let origin = getOrigin(url.absoluteString)
        else { return nil }

        var dict: [String: Any] = [
            "hostname": origin,
            "username": username,
            "password": password
        ]

        if let string = script["formSubmitUrl"] as? String,
            let formSubmitUrl = getOrigin(string) {
            dict["formSubmitUrl"] = formSubmitUrl
        }

        if let passwordField = script["passwordField"] as? String {
            dict["passwordField"] = passwordField
        }

        if let usernameField = script["usernameField"] as? String {
            dict["usernameField"] = usernameField
        }

        return LoginEntry(fromJSONDict: dict)
    }

    func userContentController(
        _ userContentController: WKUserContentController,
        didReceiveScriptMessage message: WKScriptMessage
    ) {
        guard let res = message.body as? [String: Any],
              let type = res["type"] as? String
        else { return }

<<<<<<< HEAD
        //NOTE: FXIOS-3856 will further enhance the logs into actual callback
=======
        // NOTE: FXIOS-3856 will further enhance the logs into actual callback
>>>>>>> a6349a66
        if let parsedMessage = parseFieldFocusMessage(from: res) {
            logger.log("Parsed message \(String(describing: parsedMessage))",
                       level: .debug,
                       category: .webview)
            sendMessageType(parsedMessage)
        }

        // We don't use the WKWebView's URL since the page can spoof the URL by using document.location
        // right before requesting login data. See bug 1194567 for more context.
        if let url = message.frameInfo.request.url {
            // Since responses go to the main frame, make sure we only listen for main frame requests
            // to avoid XSS attacks.
            if message.frameInfo.isMainFrame && type == "request" {
                requestLogins(res, url: url)
            } else if type == "submit" {
                if profile.prefs.boolForKey("saveLogins") ?? true {
                    if let login = loginRecordFromScript(res, url: url) {
                        setCredentials(login)
                    }
                }
            }
        }
    }

<<<<<<< HEAD
    var foundFieldValues: ((FocusFieldType) -> Void)?

=======
>>>>>>> a6349a66
    private func sendMessageType(_ message: FieldFocusMessage) {
        // NOTE: This is a partial stub / placeholder
        // FXIOS-3856 will further enhance the logs into actual callback
        switch message.fieldType {
        case .username:
            logger.log("Parsed message username",
                       level: .debug,
                       category: .webview)
        case .password:
            logger.log("Parsed message password",
                       level: .debug,
                       category: .webview)
        }
<<<<<<< HEAD
        foundFieldValues?(message.fieldType)
=======
>>>>>>> a6349a66
    }

    private func parseFieldFocusMessage(from dictionary: [String: Any]) -> FieldFocusMessage? {
        do {
            let data = try JSONSerialization.data(withJSONObject: dictionary, options: [])
            let message = try JSONDecoder().decode(FieldFocusMessage.self, from: data)
            return message
        } catch {
            logger.log("Unable to decode message body in logins helper",
                       level: .warning,
                       category: .webview)
            return nil
        }
    }

    class func replace(_ base: String, keys: [String], replacements: [String]) -> NSMutableAttributedString {
        var ranges = [NSRange]()
        var string = base
        for (index, key) in keys.enumerated() {
            let replace = replacements[index]
            let range = string.range(of: key,
                                     options: .literal,
                                     range: nil,
                                     locale: nil)!
            string.replaceSubrange(range, with: replace)
            let nsRange = NSRange(location: string.distance(from: string.startIndex, to: range.lowerBound),
                                  length: replace.count)
            ranges.append(nsRange)
        }

        var attributes = [NSAttributedString.Key: AnyObject]()
        attributes[NSAttributedString.Key.font] = UIFont.systemFont(ofSize: 13, weight: UIFont.Weight.regular)
        attributes[NSAttributedString.Key.foregroundColor] = UIColor.Photon.Grey60
        let attr = NSMutableAttributedString(string: string, attributes: attributes)
        let font = UIFont.systemFont(ofSize: 13, weight: UIFont.Weight.medium)
        for range in ranges {
            attr.addAttribute(NSAttributedString.Key.font, value: font, range: range)
        }
        return attr
    }

    func setCredentials(_ login: LoginEntry) {
        if login.password.isEmpty {
            return
        }

        profile.logins.getLoginsForProtectionSpace(
            login.protectionSpace,
            withUsername: login.username
        ).uponQueue(.main) { res in
            if let data = res.successValue {
                for saved in data {
                    if let saved = saved {
                        if saved.decryptedPassword == login.password {
                            _ = self.profile.logins.use(login: saved)
                            return
                        }

                        self.promptUpdateFromLogin(login: saved, toLogin: login)
                        return
                    }
                }
            }

            self.promptSave(login)
        }
    }

    private func promptSave(_ login: LoginEntry) {
        guard login.isValid.isSuccess else { return }

        let promptMessage: String
        let https = "^https:\\/\\/"
        let url = login.hostname.replacingOccurrences(of: https, with: "", options: .regularExpression, range: nil)
        let userName = login.username
        if !userName.isEmpty {
            promptMessage = String(format: .SaveLoginUsernamePrompt, userName, url)
        } else {
            promptMessage = String(format: .SaveLoginPrompt, url)
        }

        if let existingPrompt = self.snackBar {
            tab?.removeSnackbar(existingPrompt)
        }

        snackBar = TimerSnackBar(text: promptMessage, img: UIImage(named: StandardImageIdentifiers.Large.login))
        let dontSave = SnackButton(
            title: .LoginsHelperDontSaveButtonTitle,
            accessibilityIdentifier: "SaveLoginPrompt.dontSaveButton",
            bold: false
        ) { bar in
            self.tab?.removeSnackbar(bar)
            self.snackBar = nil
            return
        }
        let save = SnackButton(
            title: .LoginsHelperSaveLoginButtonTitle,
            accessibilityIdentifier: "SaveLoginPrompt.saveLoginButton",
            bold: true
        ) { bar in
            self.tab?.removeSnackbar(bar)
            self.snackBar = nil
            self.sendLoginsSavedTelemetry()
            _ = self.profile.logins.addLogin(login: login)
        }

        applyTheme(for: dontSave, save)
        snackBar?.addButton(dontSave)
        snackBar?.addButton(save)
        tab?.addSnackbar(snackBar!)
    }

    private func promptUpdateFromLogin(login old: LoginRecord, toLogin new: LoginEntry) {
        guard new.isValid.isSuccess else { return }

        let formatted: String
        let userName = new.username
        if !userName.isEmpty {
            formatted = String(format: .UpdateLoginUsernamePrompt, userName, new.hostname)
        } else {
            formatted = String(format: .UpdateLoginPrompt, new.hostname)
        }

        if let existingPrompt = self.snackBar {
            tab?.removeSnackbar(existingPrompt)
        }

        snackBar = TimerSnackBar(text: formatted, img: UIImage(named: StandardImageIdentifiers.Large.login))
        let dontSave = SnackButton(
            title: .LoginsHelperDontUpdateButtonTitle,
            accessibilityIdentifier: "UpdateLoginPrompt.donttUpdateButton",
            bold: false
        ) { bar in
            self.tab?.removeSnackbar(bar)
            self.snackBar = nil
        }
        let update = SnackButton(
            title: .LoginsHelperUpdateButtonTitle,
            accessibilityIdentifier: "UpdateLoginPrompt.updateButton",
            bold: true
        ) { bar in
            self.tab?.removeSnackbar(bar)
            self.snackBar = nil
            self.sendLoginsModifiedTelemetry()
            _ = self.profile.logins.updateLogin(id: old.id, login: new)
        }

        applyTheme(for: dontSave, update)
        snackBar?.addButton(dontSave)
        snackBar?.addButton(update)
        tab?.addSnackbar(snackBar!)
    }

    private func requestLogins(_ request: [String: Any], url: URL) {
        guard let requestId = request["requestId"] as? String,
            // Even though we don't currently use these two fields,
            // verify that they were received as additional confirmation
            // that this is a valid request from LoginsHelper.js.
            request["formOrigin"] as? String != nil,
            request["actionOrigin"] as? String != nil,

            // We pass in the webview's URL and derive the origin here
            // to workaround Bug 1194567.
            let origin = getOrigin(url.absoluteString)
        else { return }

        currentRequestId = requestId

        let protectionSpace = URLProtectionSpace.fromOrigin(origin)

        profile.logins.getLoginsForProtectionSpace(protectionSpace).uponQueue(.main) { res in
            guard let cursor = res.successValue else { return }

            let logins: [[String: Any]] = cursor.compactMap { login in
                // `requestLogins` is for webpage forms, not for HTTP Auth,
                // and the latter has httpRealm != nil; filter those out.
                return login?.httpRealm == nil ? login?.toJSONDict() : nil
            }

            let loginData = LoginInjectionData(requestId: self.currentRequestId,
                                               logins: logins)

            // NOTE: FXIOS-3856 This will get disabled in future with addtion of bottom sheet
            guard let tab = self.tab else {
                return
            }

            LoginsHelper.fillLoginDetails(with: tab, loginData: loginData)
        }
    }

    public static func fillLoginDetails(with tab: Tab,
                                        loginData: LoginInjectionData) {
        guard let injected = loginData.toJSONString() else { return }
        let injectJavaScript = "window.__firefox__.logins.inject(\(injected))"
        tab.webView?.evaluateJavascriptInDefaultContentWorld(injectJavaScript)
        TelemetryWrapper.recordEvent(category: .action,
                                     method: .tap,
                                     object: .loginsAutofilled)
    }

    // MARK: Theming System
    private func applyTheme(for views: UIView...) {
        views.forEach { view in
            if let view = view as? ThemeApplicable {
                view.applyTheme(theme: theme)
            }
        }
    }

    // MARK: - Telemetry
    private func sendLoginsModifiedTelemetry() {
        TelemetryWrapper.recordEvent(category: .action,
                                     method: .change,
                                     object: .loginsModified)
    }

    private func sendLoginsSavedTelemetry() {
        TelemetryWrapper.recordEvent(category: .action,
                                     method: .add,
                                     object: .loginsSaved)
    }
}<|MERGE_RESOLUTION|>--- conflicted
+++ resolved
@@ -127,11 +127,7 @@
               let type = res["type"] as? String
         else { return }
 
-<<<<<<< HEAD
-        //NOTE: FXIOS-3856 will further enhance the logs into actual callback
-=======
         // NOTE: FXIOS-3856 will further enhance the logs into actual callback
->>>>>>> a6349a66
         if let parsedMessage = parseFieldFocusMessage(from: res) {
             logger.log("Parsed message \(String(describing: parsedMessage))",
                        level: .debug,
@@ -156,11 +152,8 @@
         }
     }
 
-<<<<<<< HEAD
     var foundFieldValues: ((FocusFieldType) -> Void)?
 
-=======
->>>>>>> a6349a66
     private func sendMessageType(_ message: FieldFocusMessage) {
         // NOTE: This is a partial stub / placeholder
         // FXIOS-3856 will further enhance the logs into actual callback
@@ -174,10 +167,7 @@
                        level: .debug,
                        category: .webview)
         }
-<<<<<<< HEAD
         foundFieldValues?(message.fieldType)
-=======
->>>>>>> a6349a66
     }
 
     private func parseFieldFocusMessage(from dictionary: [String: Any]) -> FieldFocusMessage? {
