// This Source Code Form is subject to the terms of the Mozilla Public
// License, v. 2.0. If a copy of the MPL was not distributed with this
// file, You can obtain one at http://mozilla.org/MPL/2.0/

import UIKit
import Shared
import Common

protocol TabToolbarProtocol: AnyObject {
    var tabToolbarDelegate: TabToolbarDelegate? { get set }

    var addNewTabButton: ToolbarButton { get }
    var tabsButton: TabsButton { get }
    var appMenuButton: ToolbarButton { get }
    var bookmarksButton: ToolbarButton { get }
    var forwardButton: ToolbarButton { get }
    var backButton: ToolbarButton { get }
    var multiStateButton: ToolbarButton { get }
    var actionButtons: [ThemeApplicable & UIButton] { get }

    func updateBackStatus(_ canGoBack: Bool)
    func updateForwardStatus(_ canGoForward: Bool)
    func updateMiddleButtonState(_ state: MiddleButtonState)
    func updatePageStatus(_ isWebPage: Bool)
    func updateTabCount(_ count: Int, animated: Bool)
    func privateModeBadge(visible: Bool)
    func warningMenuBadge(setVisible: Bool)
    func addUILargeContentViewInteraction(interaction: UILargeContentViewerInteraction)
}

protocol TabToolbarDelegate: AnyObject {
    func configureDataClearanceContextualHint()
    func tabToolbarDidPressBack(_ tabToolbar: TabToolbarProtocol, button: UIButton)
    func tabToolbarDidPressForward(_ tabToolbar: TabToolbarProtocol, button: UIButton)
    func tabToolbarDidLongPressBack(_ tabToolbar: TabToolbarProtocol, button: UIButton)
    func tabToolbarDidLongPressForward(_ tabToolbar: TabToolbarProtocol, button: UIButton)
    func tabToolbarDidPressHome(_ tabToolbar: TabToolbarProtocol, button: UIButton)
    func tabToolbarDidPressFire(_ tabToolbar: TabToolbarProtocol, button: UIButton)
    func tabToolbarDidPressMenu(_ tabToolbar: TabToolbarProtocol, button: UIButton)
    func tabToolbarDidPressBookmarks(_ tabToolbar: TabToolbarProtocol, button: UIButton)
    func tabToolbarDidPressTabs(_ tabToolbar: TabToolbarProtocol, button: UIButton)
    func tabToolbarDidLongPressTabs(_ tabToolbar: TabToolbarProtocol, button: UIButton)
    func tabToolbarDidPressSearch(_ tabToolbar: TabToolbarProtocol, button: UIButton)
    func tabToolbarDidPressAddNewTab(_ tabToolbar: TabToolbarProtocol, button: UIButton)
}

enum MiddleButtonState {
    case search
    case home
    case fire
}

@objcMembers
open class TabToolbarHelper: NSObject {
    let toolbar: TabToolbarProtocol
    let ImageSearch = UIImage.templateImageNamed("search")
    let ImageNewTab = UIImage.templateImageNamed(StandardImageIdentifiers.Large.plus)
    let ImageHome = UIImage.templateImageNamed(StandardImageIdentifiers.Large.home)
    let ImageBookmark = UIImage.templateImageNamed(StandardImageIdentifiers.Large.bookmarkTrayFill)
    let ImageFire = UIImage.templateImageNamed(StandardImageIdentifiers.Large.fire)

    func setMiddleButtonState(_ state: MiddleButtonState) {
        let device = UIDevice.current.userInterfaceIdiom
        switch (state, device) {
        case (.fire, _):
            middleButtonState = .fire
            toolbar.multiStateButton.setImage(ImageFire, for: .normal)
            toolbar.multiStateButton.accessibilityLabel = .TabToolbarDataClearanceAccessibilityLabel
            toolbar.multiStateButton.largeContentTitle = .TabToolbarDataClearanceAccessibilityLabel
            toolbar.multiStateButton.largeContentImage = ImageFire
            toolbar.multiStateButton.accessibilityIdentifier = AccessibilityIdentifiers.Toolbar.fireButton
        case (.search, _):
            middleButtonState = .search
            toolbar.multiStateButton.setImage(ImageSearch, for: .normal)
            toolbar.multiStateButton.accessibilityLabel = .TabToolbarSearchAccessibilityLabel
            toolbar.multiStateButton.largeContentTitle = .TabToolbarSearchAccessibilityLabel
            toolbar.multiStateButton.largeContentImage = ImageSearch
            toolbar.multiStateButton.accessibilityIdentifier = AccessibilityIdentifiers.Toolbar.searchButton
        default:
            toolbar.multiStateButton.setImage(ImageHome, for: .normal)
            toolbar.multiStateButton.accessibilityLabel = .TabToolbarHomeAccessibilityLabel
            toolbar.multiStateButton.largeContentImage = ImageHome
            toolbar.multiStateButton.largeContentTitle = .TabToolbarHomeAccessibilityLabel
            toolbar.multiStateButton.accessibilityIdentifier = AccessibilityIdentifiers.Toolbar.homeButton
            middleButtonState = .home
        }

        switch state {
        case .search, .home:
            break
        default:
            toolbar.multiStateButton.accessibilityCustomActions = [
                UIAccessibilityCustomAction(
                    name: .TabToolbarMoreOptionsAccessibilityLabel,
                    target: self,
                    selector: #selector(self.multiStateCustomAction))]
        }
    }

    // Default state as reload
    var middleButtonState: MiddleButtonState = .home

    private var longPressGestureRecognizers: [UILongPressGestureRecognizer] = []
    private let uiLargeContentViewInteraction: UILargeContentViewerInteraction = .init()

    init(toolbar: TabToolbarProtocol) {
        self.toolbar = toolbar
        super.init()

        toolbar.addUILargeContentViewInteraction(interaction: uiLargeContentViewInteraction)

        toolbar.backButton.setImage(
            UIImage.templateImageNamed(StandardImageIdentifiers.Large.back)?
                .imageFlippedForRightToLeftLayoutDirection(),
            for: .normal
        )
        toolbar.backButton.accessibilityLabel = .TabToolbarBackAccessibilityLabel
        toolbar.backButton.accessibilityIdentifier = AccessibilityIdentifiers.Toolbar.backButton
        toolbar.backButton.showsLargeContentViewer = true
        toolbar.backButton.largeContentTitle = .TabToolbarBackAccessibilityLabel
        let longPressGestureBackButton = UILongPressGestureRecognizer(target: self, action: #selector(didLongPressBack))
        longPressGestureRecognizers.append(longPressGestureBackButton)
        toolbar.backButton.addGestureRecognizer(longPressGestureBackButton)
        toolbar.backButton.addTarget(self, action: #selector(didClickBack), for: .touchUpInside)

        toolbar.forwardButton.setImage(
            UIImage.templateImageNamed(StandardImageIdentifiers.Large.forward)?
                .imageFlippedForRightToLeftLayoutDirection(),
            for: .normal
        )
        toolbar.forwardButton.accessibilityLabel = .TabToolbarForwardAccessibilityLabel
        toolbar.forwardButton.accessibilityIdentifier = AccessibilityIdentifiers.Toolbar.forwardButton
        toolbar.forwardButton.showsLargeContentViewer = true
        toolbar.forwardButton.largeContentTitle = .TabToolbarForwardAccessibilityLabel
        let longPressGestureForwardButton = UILongPressGestureRecognizer(
            target: self,
            action: #selector(didLongPressForward)
        )
        longPressGestureRecognizers.append(longPressGestureForwardButton)

        toolbar.forwardButton.addGestureRecognizer(longPressGestureForwardButton)
        toolbar.forwardButton.addTarget(self, action: #selector(didClickForward), for: .touchUpInside)

        toolbar.multiStateButton.setImage(ImageHome, for: .normal)
        toolbar.multiStateButton.accessibilityLabel = .TabToolbarReloadAccessibilityLabel
        toolbar.multiStateButton.showsLargeContentViewer = true
        toolbar.multiStateButton.addTarget(self, action: #selector(didPressMultiStateButton), for: .touchUpInside)

        toolbar.tabsButton.addTarget(self, action: #selector(didClickTabs), for: .touchUpInside)
        let longPressGestureTabsButton = UILongPressGestureRecognizer(target: self, action: #selector(didLongPressTabs))
        toolbar.tabsButton.addGestureRecognizer(longPressGestureTabsButton)
        toolbar.tabsButton.accessibilityIdentifier = AccessibilityIdentifiers.Toolbar.tabsButton
        toolbar.tabsButton.showsLargeContentViewer = true
        toolbar.tabsButton.largeContentTitle = .TabsButtonShowTabsAccessibilityLabel
        longPressGestureRecognizers.append(longPressGestureTabsButton)

        toolbar.addNewTabButton.setImage(UIImage.templateImageNamed(StandardImageIdentifiers.Large.plus), for: .normal)
        toolbar.addNewTabButton.accessibilityLabel = .AddTabAccessibilityLabel
        toolbar.addNewTabButton.showsLargeContentViewer = true
        toolbar.addNewTabButton.largeContentTitle = .AddTabAccessibilityLabel
        toolbar.addNewTabButton.addTarget(self, action: #selector(didClickAddNewTab), for: .touchUpInside)
        toolbar.addNewTabButton.accessibilityIdentifier = AccessibilityIdentifiers.Toolbar.addNewTabButton

        let appMenuImage = UIImage.templateImageNamed(StandardImageIdentifiers.Large.appMenu)
        toolbar.appMenuButton.contentMode = .center
        toolbar.appMenuButton.showsLargeContentViewer = true
        toolbar.appMenuButton.largeContentTitle = .AppMenu.Toolbar.MenuButtonAccessibilityLabel
        toolbar.appMenuButton.largeContentImage = appMenuImage
        toolbar.appMenuButton.setImage(appMenuImage, for: .normal)
        toolbar.appMenuButton.accessibilityLabel = .AppMenu.Toolbar.MenuButtonAccessibilityLabel
        toolbar.appMenuButton.addTarget(self, action: #selector(didClickMenu), for: .touchUpInside)
        toolbar.appMenuButton.accessibilityIdentifier = AccessibilityIdentifiers.Toolbar.settingsMenuButton

        toolbar.bookmarksButton.contentMode = .center
        toolbar.bookmarksButton.showsLargeContentViewer = true
        toolbar.bookmarksButton.largeContentImage = ImageBookmark
        toolbar.bookmarksButton.largeContentTitle = .AppMenu.Toolbar.BookmarksButtonAccessibilityLabel
        toolbar.bookmarksButton.setImage(ImageBookmark, for: .normal)
        toolbar.bookmarksButton.accessibilityLabel = .AppMenu.Toolbar.BookmarksButtonAccessibilityLabel
        toolbar.bookmarksButton.addTarget(self, action: #selector(didClickLibrary), for: .touchUpInside)
        toolbar.bookmarksButton.accessibilityIdentifier = AccessibilityIdentifiers.Toolbar.bookmarksButton

        // The default long press duration is 0.5.  Here we extend it if
        // UILargeContentViewInteraction is enabled to allow the large content
        // viewer time to display the content
        let longPressDuration = UILargeContentViewerInteraction.isEnabled ? 1.5 : 0.5
        longPressGestureRecognizers.forEach { gesture in
            gesture.minimumPressDuration = longPressDuration
            gesture.delegate = self
        }
        NotificationCenter.default.addObserver(
            forName: UILargeContentViewerInteraction.enabledStatusDidChangeNotification,
            object: nil,
            queue: nil
        ) { [weak self] _ in
            self?.longPressGestureRecognizers.forEach { gesture in
                gesture.minimumPressDuration = longPressDuration
            }
        }
    }

    func didClickBack() {
        toolbar.tabToolbarDelegate?.tabToolbarDidPressBack(toolbar, button: toolbar.backButton)
        TelemetryWrapper.recordEvent(category: .action, method: .tap, object: .navigateTabHistoryBack)
    }

    func didLongPressBack(_ recognizer: UILongPressGestureRecognizer) {
        if recognizer.state == .began {
            toolbar.tabToolbarDelegate?.tabToolbarDidLongPressBack(toolbar, button: toolbar.backButton)
            uiLargeContentViewInteraction.gestureRecognizerForExclusionRelationship.state = .cancelled
            TelemetryWrapper.recordEvent(category: .action, method: .press, object: .navigateTabHistoryBack)
        }
    }

    func didClickTabs() {
        toolbar.tabToolbarDelegate?.tabToolbarDidPressTabs(toolbar, button: toolbar.tabsButton)
    }

    func didLongPressTabs(_ recognizer: UILongPressGestureRecognizer) {
        if recognizer.state == .began {
            toolbar.tabToolbarDelegate?.tabToolbarDidLongPressTabs(toolbar, button: toolbar.tabsButton)
            uiLargeContentViewInteraction.gestureRecognizerForExclusionRelationship.state = .cancelled
        }
    }

    func didClickForward() {
        toolbar.tabToolbarDelegate?.tabToolbarDidPressForward(toolbar, button: toolbar.forwardButton)
        TelemetryWrapper.recordEvent(category: .action, method: .tap, object: .navigateTabHistoryForward)
    }

    func didLongPressForward(_ recognizer: UILongPressGestureRecognizer) {
        if recognizer.state == .began {
            toolbar.tabToolbarDelegate?.tabToolbarDidLongPressForward(toolbar, button: toolbar.forwardButton)
            uiLargeContentViewInteraction.gestureRecognizerForExclusionRelationship.state = .cancelled
            TelemetryWrapper.recordEvent(category: .action, method: .press, object: .navigateTabHistoryForward)
        }
    }

    func didClickMenu() {
        toolbar.tabToolbarDelegate?.tabToolbarDidPressMenu(toolbar, button: toolbar.appMenuButton)
    }

    func didClickLibrary() {
        toolbar.tabToolbarDelegate?.tabToolbarDidPressBookmarks(toolbar, button: toolbar.appMenuButton)
    }

    func didClickAddNewTab() {
        TelemetryWrapper.recordEvent(category: .action, method: .tap, object: .addNewTabButton)
        toolbar.tabToolbarDelegate?.tabToolbarDidPressAddNewTab(toolbar, button: toolbar.addNewTabButton)
    }

    func didPressMultiStateButton() {
        switch middleButtonState {
        case .home:
            toolbar.tabToolbarDelegate?.tabToolbarDidPressHome(toolbar, button: toolbar.multiStateButton)
        case .search:
            TelemetryWrapper.recordEvent(category: .action, method: .tap, object: .startSearchButton)
            toolbar.tabToolbarDelegate?.tabToolbarDidPressSearch(toolbar, button: toolbar.multiStateButton)
        case .fire:
            toolbar.tabToolbarDelegate?.tabToolbarDidPressFire(toolbar, button: toolbar.multiStateButton)
        }
    }
<<<<<<< HEAD

    func didLongPressMultiStateButton(_ recognizer: UILongPressGestureRecognizer) {
        switch middleButtonState {
        case .search, .home:
            return
        default:
            if recognizer.state == .began {
                toolbar.tabToolbarDelegate?.tabToolbarDidLongPressReload(toolbar, button: toolbar.multiStateButton)
            }
        }
    }

    func multiStateCustomAction() {
        toolbar.tabToolbarDelegate?.tabToolbarDidLongPressReload(toolbar, button: toolbar.multiStateButton)
    }
=======
>>>>>>> 6ac73a7d
}

extension TabToolbarHelper: UIGestureRecognizerDelegate {
    public func gestureRecognizer(
        _ gestureRecognizer: UIGestureRecognizer,
        shouldRecognizeSimultaneouslyWith otherGestureRecognizer: UIGestureRecognizer
    ) -> Bool {
        longPressGestureRecognizers.contains { $0 == gestureRecognizer }
            && otherGestureRecognizer == uiLargeContentViewInteraction.gestureRecognizerForExclusionRelationship
    }
}<|MERGE_RESOLUTION|>--- conflicted
+++ resolved
@@ -84,17 +84,6 @@
             toolbar.multiStateButton.accessibilityIdentifier = AccessibilityIdentifiers.Toolbar.homeButton
             middleButtonState = .home
         }
-
-        switch state {
-        case .search, .home:
-            break
-        default:
-            toolbar.multiStateButton.accessibilityCustomActions = [
-                UIAccessibilityCustomAction(
-                    name: .TabToolbarMoreOptionsAccessibilityLabel,
-                    target: self,
-                    selector: #selector(self.multiStateCustomAction))]
-        }
     }
 
     // Default state as reload
@@ -260,24 +249,6 @@
             toolbar.tabToolbarDelegate?.tabToolbarDidPressFire(toolbar, button: toolbar.multiStateButton)
         }
     }
-<<<<<<< HEAD
-
-    func didLongPressMultiStateButton(_ recognizer: UILongPressGestureRecognizer) {
-        switch middleButtonState {
-        case .search, .home:
-            return
-        default:
-            if recognizer.state == .began {
-                toolbar.tabToolbarDelegate?.tabToolbarDidLongPressReload(toolbar, button: toolbar.multiStateButton)
-            }
-        }
-    }
-
-    func multiStateCustomAction() {
-        toolbar.tabToolbarDelegate?.tabToolbarDidLongPressReload(toolbar, button: toolbar.multiStateButton)
-    }
-=======
->>>>>>> 6ac73a7d
 }
 
 extension TabToolbarHelper: UIGestureRecognizerDelegate {
