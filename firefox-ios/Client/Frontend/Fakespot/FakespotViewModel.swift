// This Source Code Form is subject to the terms of the Mozilla Public
// License, v. 2.0. If a copy of the MPL was not distributed with this
// file, You can obtain one at http://mozilla.org/MPL/2.0/

import UIKit
import Common
import Shared

class FakespotViewModel {
    enum ViewState {
        case loading
        case onboarding
        case loaded(ProductState)
        case error(Error)

        fileprivate var productData: ProductAnalysisResponse? {
            switch self {
            case .loading, .error, .onboarding: return nil
            case .loaded(let productState): return productState.product
            }
        }
    }

    fileprivate func viewElements(for viewState: ViewState) -> [ViewElement] {
        switch viewState {
        case .loading:
            return [.loadingView]
        case .loaded(let productState):
            guard let product = productState.product else {
                return [
                    .messageCard(.genericError),
                    .qualityDeterminationCard,
                    .settingsCard
                ]
            }

            let minRating = product.adjustedRating ?? 0
            let productAdCard = productState
                .productAds
                .sorted(by: { $0.adjustedRating > $1.adjustedRating })
                // Choosing the product with the same or better rating to display
                .first(where: { $0.adjustedRating >= minRating })
                .map(ViewElement.productAdCard)

            if product.grade == nil {
                Self.recordNoReviewReliabilityAvailableTelemetry()
            }

            if product.infoComingSoonCardVisible && shoppingProduct.isProductBackInStockFeatureEnabled {
                return [
                    .messageCard(.infoComingSoonCard),
                    .qualityDeterminationCard,
                    .settingsCard
                ]
            } else if product.reportProductInStockCardVisible && shoppingProduct.isProductBackInStockFeatureEnabled {
                return [
                    .messageCard(.reportProductInStock),
                    .qualityDeterminationCard,
                    .settingsCard
                ]
            } else if product.productNotSupportedCardVisible {
                return [
                    .messageCard(.productNotSupported),
                    .qualityDeterminationCard,
                    .settingsCard
                ]
            } else if product.notAnalyzedCardVisible {
                // Don't show not analyzed message card if analysis is in progress
                var cards: [ViewElement] = []

                if productState.analysisStatus?.isAnalyzing == true {
                    cards.append(.messageCard(.analysisInProgress))
                } else {
                    cards.append(.noAnalysisCard)
                }

                cards += [
                    .qualityDeterminationCard,
                    .settingsCard
                ]
                return cards
            } else if product.notEnoughReviewsCardVisible {
                var cards: [ViewElement] = []

                if productState.analyzeCount > 0 {
                    cards.append(.messageCard(.notEnoughReviews))
                } else {
                    if productState.analysisStatus?.isAnalyzing == true {
                        cards.append(.messageCard(.analysisInProgress))
                    } else {
                        cards.append(.noAnalysisCard)
                    }
                }

                cards += [
                    .qualityDeterminationCard,
                    .settingsCard
                ]
                return cards
            } else if product.needsAnalysisCardVisible {
                // Don't show needs analysis message card if analysis is in progress
                var cards: [ViewElement] = []

                if productState.analysisStatus?.isAnalyzing == true {
                    cards.append(.messageCard(.analysisInProgress))
                } else {
                    cards.append(.messageCard(.needsAnalysis))
                }

                cards += [
                    .reliabilityCard,
                    .adjustRatingCard,
                    .highlightsCard,
                    .qualityDeterminationCard,
                    productAdCard,
                    .settingsCard
                ].compactMap { $0 }

                return cards
            } else {
                return [
                    .reliabilityCard,
                    .adjustRatingCard,
                    .highlightsCard,
                    .qualityDeterminationCard,
                    productAdCard,
                    .settingsCard
                ].compactMap { $0 }
            }
        case let .error(error):
            let baseElements = [ViewElement.qualityDeterminationCard, .settingsCard]
            if let error = error as NSError?, error.domain == NSURLErrorDomain, error.code == -1009 {
                return [.messageCard(.noConnectionError)] + baseElements
            } else {
                return [.messageCard(.genericError)] + baseElements
            }
        case .onboarding:
            return [.onboarding]
        }
    }

    enum ViewElement {
        case loadingView
        case onboarding
        case reliabilityCard
        case adjustRatingCard
        case highlightsCard
        case qualityDeterminationCard
        case settingsCard
        case noAnalysisCard
        case productAdCard(ProductAdsResponse)
        case messageCard(MessageType)
        enum MessageType {
            case genericError
            case productNotSupported
            case noConnectionError
            case notEnoughReviews
            case needsAnalysis
            case analysisInProgress
            case reportProductInStock
            case infoComingSoonCard
        }
    }

    private(set) var state: ViewState = .loading {
        didSet {
            onStateChange?()
        }
    }

    let shoppingProduct: ShoppingProduct
    var onStateChange: (() -> Void)?
    var shouldRecordAdsExposureEvents: ((Bool) -> Bool)?
    var isSwiping = false
    var isViewIntersected = false
    // Timer-related properties for handling view visibility
    private var isViewVisible = false
    private var timer: Timer?
    private let tabManager: TabManager

    private var fetchProductTask: Task<Void, Never>?
    private var observeProductTask: Task<Void, Never>?

    var viewElements: [ViewElement] {
        guard isOptedIn else { return [.onboarding] }

        return viewElements(for: state)
    }

    private let prefs: Prefs
    private var isOptedIn: Bool {
        return prefs.boolForKey(PrefsKeys.Shopping2023OptIn) ?? false
    }

    var currentTabbUUID: String? {
        tabManager.selectedTab?.tabUUID
    }

    var areAdsEnabled: Bool {
        return prefs.boolForKey(PrefsKeys.Shopping2023EnableAds) ?? true
    }

    var reliabilityCardViewModel: FakespotReliabilityCardViewModel? {
        guard let grade = state.productData?.grade else { return nil }

        return FakespotReliabilityCardViewModel(grade: grade)
    }

    var highlightsCardViewModel: FakespotHighlightsCardViewModel? {
        guard let highlights = state.productData?.highlights, !highlights.items.isEmpty else { return nil }
        return FakespotHighlightsCardViewModel(highlights: highlights.items)
    }

    var adjustRatingViewModel: FakespotAdjustRatingViewModel? {
        guard let adjustedRating = state.productData?.adjustedRating else { return nil }
        return FakespotAdjustRatingViewModel(rating: adjustedRating)
    }

    let confirmationCardViewModel = FakespotMessageCardViewModel(
        type: .info,
        title: .Shopping.ConfirmationCardTitle,
        primaryActionText: .Shopping.ConfirmationCardButtonText,
        a11yCardIdentifier: AccessibilityIdentifiers.Shopping.ConfirmationCard.card,
        a11yTitleIdentifier: AccessibilityIdentifiers.Shopping.ConfirmationCard.title,
        a11yPrimaryActionIdentifier: AccessibilityIdentifiers.Shopping.ConfirmationCard.primaryAction
    )

    let noConnectionViewModel = FakespotMessageCardViewModel(
        type: .warning,
        title: .Shopping.WarningCardCheckNoConnectionTitle,
        description: .Shopping.WarningCardCheckNoConnectionDescription,
        a11yCardIdentifier: AccessibilityIdentifiers.Shopping.NoConnectionCard.card,
        a11yTitleIdentifier: AccessibilityIdentifiers.Shopping.NoConnectionCard.title,
        a11yDescriptionIdentifier: AccessibilityIdentifiers.Shopping.NoConnectionCard.description
    )

    let genericErrorViewModel = FakespotMessageCardViewModel(
        type: .info,
        title: .Shopping.InfoCardNoInfoAvailableRightNowTitle,
        description: .Shopping.InfoCardNoInfoAvailableRightNowDescription,
        a11yCardIdentifier: AccessibilityIdentifiers.Shopping.GenericErrorInfoCard.card,
        a11yTitleIdentifier: AccessibilityIdentifiers.Shopping.GenericErrorInfoCard.title,
        a11yDescriptionIdentifier: AccessibilityIdentifiers.Shopping.GenericErrorInfoCard.description
    )

    let notSupportedProductViewModel = FakespotMessageCardViewModel(
        type: .info,
        title: .Shopping.InfoCardFakespotDoesNotAnalyzeReviewsTitle,
        description: .Shopping.InfoCardFakespotDoesNotAnalyzeReviewsDescription,
        a11yCardIdentifier: AccessibilityIdentifiers.Shopping.DoesNotAnalyzeReviewsInfoCard.card,
        a11yTitleIdentifier: AccessibilityIdentifiers.Shopping.DoesNotAnalyzeReviewsInfoCard.title,
        a11yDescriptionIdentifier: AccessibilityIdentifiers.Shopping.DoesNotAnalyzeReviewsInfoCard.description
    )

    let notEnoughReviewsViewModel = FakespotMessageCardViewModel(
        type: .info,
        title: .Shopping.InfoCardNotEnoughReviewsTitle,
        description: .Shopping.InfoCardNotEnoughReviewsDescription,
        a11yCardIdentifier: AccessibilityIdentifiers.Shopping.NotEnoughReviewsInfoCard.card,
        a11yTitleIdentifier: AccessibilityIdentifiers.Shopping.NotEnoughReviewsInfoCard.title,
        a11yDescriptionIdentifier: AccessibilityIdentifiers.Shopping.NotEnoughReviewsInfoCard.description
    )

    var needsAnalysisViewModel = FakespotMessageCardViewModel(
        type: .infoTransparent,
        title: .Shopping.InfoCardNeedsAnalysisTitle,
        primaryActionText: .Shopping.InfoCardNeedsAnalysisPrimaryAction,
        a11yCardIdentifier: AccessibilityIdentifiers.Shopping.NeedsAnalysisInfoCard.card,
        a11yTitleIdentifier: AccessibilityIdentifiers.Shopping.NeedsAnalysisInfoCard.title,
        a11yPrimaryActionIdentifier: AccessibilityIdentifiers.Shopping.NeedsAnalysisInfoCard.primaryAction
    )

    let analysisProgressViewModel = FakespotMessageCardViewModel(
        type: .infoLoading,
        title: .Shopping.InfoCardProgressAnalysisTitle,
        a11yCardIdentifier: AccessibilityIdentifiers.Shopping.AnalysisProgressInfoCard.card,
        a11yTitleIdentifier: AccessibilityIdentifiers.Shopping.AnalysisProgressInfoCard.title
    )

    lazy var reportProductInStockViewModel = FakespotMessageCardViewModel(
        type: .info,
        title: .Shopping.InfoCardProductNotInStockTitle,
        description: .Shopping.InfoCardProductNotInStockDescription,
        primaryActionText: .Shopping.InfoCardProductNotInStockPrimaryAction,
        a11yCardIdentifier: AccessibilityIdentifiers.Shopping.ReportProductInStockCard.card,
        a11yTitleIdentifier: AccessibilityIdentifiers.Shopping.ReportProductInStockCard.title,
        a11yDescriptionIdentifier: AccessibilityIdentifiers.Shopping.ReportProductInStockCard.description,
        a11yPrimaryActionIdentifier: AccessibilityIdentifiers.Shopping.ReportProductInStockCard.primaryAction
    )

    lazy var reportingProductFeedbackViewModel = FakespotMessageCardViewModel(
        type: .info,
        title: .Shopping.InfoCardReportSubmittedByCurrentUserTitle,
        description: .Shopping.InfoCardReportSubmittedByCurrentUserDescription,
        a11yCardIdentifier: AccessibilityIdentifiers.Shopping.ReportingProductFeedbackCard.card,
        a11yTitleIdentifier: AccessibilityIdentifiers.Shopping.ReportingProductFeedbackCard.title,
        a11yDescriptionIdentifier: AccessibilityIdentifiers.Shopping.ReportingProductFeedbackCard.description
    )

    lazy var infoComingSoonCardViewModel = FakespotMessageCardViewModel(
        type: .info,
        title: .Shopping.InfoCardInfoComingSoonTitle,
        description: .Shopping.InfoCardInfoComingSoonDescription,
        a11yCardIdentifier: AccessibilityIdentifiers.Shopping.InfoComingSoonCard.card,
        a11yTitleIdentifier: AccessibilityIdentifiers.Shopping.InfoComingSoonCard.title,
        a11yDescriptionIdentifier: AccessibilityIdentifiers.Shopping.InfoComingSoonCard.description
    )

    let settingsCardViewModel: FakespotSettingsCardViewModel
    var noAnalysisCardViewModel = FakespotNoAnalysisCardViewModel()
    let reviewQualityCardViewModel: FakespotReviewQualityCardViewModel
    var optInCardViewModel: FakespotOptInCardViewModel

    private var analyzeCount = 0

    init(shoppingProduct: ShoppingProduct,
         profile: Profile = AppContainer.shared.resolve(),
         tabManager: TabManager) {
        self.shoppingProduct = shoppingProduct
        self.settingsCardViewModel = FakespotSettingsCardViewModel(tabManager: tabManager)
        self.reviewQualityCardViewModel = FakespotReviewQualityCardViewModel(tabManager: tabManager)
        optInCardViewModel = FakespotOptInCardViewModel(tabManager: tabManager)
        optInCardViewModel.productSitename = shoppingProduct.product?.sitename
        optInCardViewModel.supportedTLDWebsites = shoppingProduct.supportedTLDWebsites
        reviewQualityCardViewModel.productSitename = shoppingProduct.product?.sitename
        self.prefs = profile.prefs
        self.tabManager = tabManager
    }

    func fetchProductIfOptedIn() {
        if isOptedIn {
            fetchProductTask = Task { @MainActor [weak self] in
                guard let self else { return }
                await self.fetchProductAnalysis()
                do {
                    // A product might be already in analysis status so we listen for progress
                    // until it's completed, then fetch new information
                    for try await status in self.observeProductAnalysisStatus() where status.isAnalyzing == false {
                        await self.fetchProductAnalysis(showLoading: false)
                    }
                } catch {
                    if case .loaded(let productState) = state {
                        // Restore the previous state in case of a failure
                        state = .loaded(
                            ProductState(
                                product: productState.product,
                                productAds: productState.productAds,
                                analysisStatus: nil,
                                analyzeCount: analyzeCount
                            )
                        )
                    }
                }
            }
        }
    }

    func triggerProductAnalysis() {
        observeProductTask = Task { @MainActor [weak self] in
            await self?.triggerProductAnalyze()
        }
    }

    func toggleAdsEnabled() {
        prefs.setBool(!areAdsEnabled, forKey: PrefsKeys.Shopping2023EnableAds)
        FakespotUtils().addSettingTelemetry()
        // Make sure the view updates with the new ads setting
        onStateChange?()
    }

    struct ProductState {
        let product: ProductAnalysisResponse?
        let productAds: [ProductAdsResponse]
        let analysisStatus: AnalysisStatus?
        let analyzeCount: Int
    }

    func fetchProductAnalysis(showLoading: Bool = true) async {
        if showLoading { state = .loading }
        do {
            let product = try await shoppingProduct.fetchProductAnalysisData()
            let productAds = await loadProductAds(for: product?.productId)

            let needsAnalysis = product?.needsAnalysis ?? false
            let analysis: AnalysisStatus? = needsAnalysis ? try? await shoppingProduct.getProductAnalysisStatus()?.status : nil
            state = .loaded(
                ProductState(
                    product: product,
                    productAds: productAds,
                    analysisStatus: analysis,
                    analyzeCount: analyzeCount
                )
            )

            guard product != nil else { return }
            if productAds.isEmpty {
                guard shouldRecordAdsExposureEvents?(true) == false else { return }
                recordSurfaceNoAdsAvailableTelemetry()
                store.dispatch(FakespotAction.setAdsExposureTo(
                    false,
                    tabUUID: currentTabbUUID)
                )
            } else {
                guard shouldRecordAdsExposureEvents?(false) == false else { return }
                recordAdsExposureTelementry()
<<<<<<< HEAD
                store.dispatch(FakespotAction.setAdsExposureTo(
                    true,
                    tabUUID: currentTabbUUID)
                )
=======
                reportAdEvent(eventName: .trustedDealsPlacement, aidvs: productAds.map(\.aid))
>>>>>>> 5e2f8958
            }
        } catch {
            state = .error(error)
        }
    }

    func loadProductAds(for productId: String?) async -> [ProductAdsResponse] {
        if let productId,
           let cachedAds = await ProductAdsCache.shared.getCachedAds(forKey: productId) {
            return cachedAds
        } else {
            let newAds: [ProductAdsResponse]
            if shoppingProduct.isProductAdsFeatureEnabled, areAdsEnabled {
                newAds = await shoppingProduct.fetchProductAdsData()
            } else {
                newAds = []
            }
            if let productId, !newAds.isEmpty {
                await ProductAdsCache.shared.cacheAds(newAds, forKey: productId)
            }

            return newAds
        }
    }

    private func triggerProductAnalyze() async {
        analyzeCount += 1
        let status = try? await shoppingProduct.triggerProductAnalyze()
        guard status?.isAnalyzing == true else {
            await fetchProductAnalysis()
            return
        }

        if case .loaded(let productState) = state {
            // update the state to in progress so UI is updated
            state = .loaded(
                ProductState(
                    product: productState.product,
                    productAds: productState.productAds,
                    analysisStatus: status,
                    analyzeCount: analyzeCount
                )
            )
        }

        do {
            // Listen for analysis status until it's completed, then fetch new information
            for try await status in observeProductAnalysisStatus() where status.isAnalyzing == false {
                await fetchProductAnalysis()
            }
        } catch {
            // Sometimes we get an error that product is not found in analysis so we fetch new information
            await fetchProductAnalysis()
        }
    }

    func reportProductBackInStock() {
        recordTelemetry(for: .messageCard(.reportProductInStock))
        Task {
            _ = try? await shoppingProduct.reportProductBackInStock()
        }
    }

    private func observeProductAnalysisStatus() -> AsyncThrowingStream<AnalysisStatus, Error> {
        AsyncThrowingStream<AnalysisStatus, Error> { continuation in
            Task {
                do {
                    let sleepDuration: UInt64 = NSEC_PER_SEC * 3

                    while true {
                        let result = try await shoppingProduct.getProductAnalysisStatus()
                        guard let result else {
                            continuation.finish()
                            break
                        }

                        await MainActor.run {
                            self.analysisProgressViewModel.analysisProgress = result.progress
                            self.analysisProgressViewModel.analysisProgressChanged?(self.analysisProgressViewModel.analysisProgress)
                        }

                        continuation.yield(result.status)
                        guard result.status.isAnalyzing == true else {
                            continuation.finish()
                            break
                        }

                        // Sleep for the current duration
                        try await Task.sleep(nanoseconds: sleepDuration)
                    }
                } catch {
                    continuation.finish(throwing: error)
                }
            }
        }
    }

    func onViewControllerDeinit() {
        fetchProductTask?.cancel()
        observeProductTask?.cancel()
    }

    func getCurrentDetent(
        for presentedController: UIPresentationController?
    ) -> UISheetPresentationController.Detent.Identifier? {
        guard let sheetController = presentedController as? UISheetPresentationController else { return nil }
        return sheetController.selectedDetentIdentifier
    }

    // MARK: - Timer Handling
    private func startTimer(aid: String) {
        timer = Timer.scheduledTimer(
            withTimeInterval: 1.5,
            repeats: false,
            block: { [weak self] _ in
                self?.timerFired(aid: aid)
            }
        )
        // Add the timer to the common run loop mode
        // to ensure that the timerFired(aid:) method fires even during user interactions such as scrolling,
        // without requiring the user to lift their finger from the screen.
        RunLoop.current.add(timer!, forMode: .common)
    }

    private func stopTimer() {
        timer?.invalidate()
        timer = nil
    }

    private func timerFired(aid: String) {
        recordSurfaceAdsImpressionTelemetry()
        reportAdEvent(eventName: .trustedDealsImpression, aidvs: [aid])
        stopTimer()
        store.dispatch(FakespotAction.setAdsImpressionTo(
            true,
            tabUUID: currentTabbUUID)
        )
        isViewVisible = false
    }

    func handleVisibilityChanges(for view: FakespotAdView, in superview: UIView) {
        let halfViewHeight = view.frame.height / 2
        let intersection = superview.bounds.intersection(view.frame)
        let areViewsIntersected = intersection.height >= halfViewHeight && halfViewHeight > 0

        if areViewsIntersected {
            guard !isViewVisible else { return }
            isViewVisible.toggle()
            if let ad = view.ad { startTimer(aid: ad.aid) }
        } else {
            guard isViewVisible else { return }
            isViewVisible.toggle()
            stopTimer()
        }
    }

    func addTab(url: URL) {
        tabManager.addTabsForURLs([url], zombie: false, shouldSelectTab: true)
    }

    // MARK: - Telemetry

    func reportAdEvent(eventName: FakespotAdsEvent, aidvs: [String]) {
        Task {
            _ = try? await shoppingProduct.reportAdEvent(
                eventName: eventName,
                eventSource: FakespotAdsEvent.eventSource,
                aidvs: aidvs
            )
        }
    }

    public func recordSurfaceAdsClickedTelemetry() {
        TelemetryWrapper.recordEvent(
            category: .action,
            method: .view,
            object: .shoppingBottomSheet,
            value: .surfaceAdsClicked
        )
    }

    private static func recordNoReviewReliabilityAvailableTelemetry() {
        TelemetryWrapper.recordEvent(
            category: .action,
            method: .navigate,
            object: .shoppingBottomSheet
        )
    }

    private func recordSurfaceAdsImpressionTelemetry() {
        TelemetryWrapper.recordEvent(
            category: .action,
            method: .view,
            object: .shoppingBottomSheet,
            value: .shoppingAdsImpression
        )
    }

    private func recordSurfaceNoAdsAvailableTelemetry() {
        TelemetryWrapper.recordEvent(
            category: .action,
            method: .view,
            object: .shoppingBottomSheet,
            value: .shoppingNoAdsAvailable
        )
    }

    private func recordAdsExposureTelementry() {
        TelemetryWrapper.recordEvent(
            category: .action,
            method: .view,
            object: .shoppingBottomSheet,
            value: .shoppingAdsExposure
        )
    }

    func recordDismissTelemetry(by action: TelemetryWrapper.EventExtraKey.Shopping) {
        TelemetryWrapper.recordEvent(
            category: .action,
            method: .close,
            object: .shoppingBottomSheet,
            extras: [TelemetryWrapper.ExtraKey.action.rawValue: action.rawValue]
        )
    }

    func recordTelemetry(for viewElement: ViewElement) {
        switch viewElement {
        case .messageCard(.needsAnalysis):
            TelemetryWrapper.recordEvent(
                category: .action,
                method: .tap,
                object: .shoppingNeedsAnalysisCardViewPrimaryButton
            )
        case .messageCard(.reportProductInStock):
            TelemetryWrapper.recordEvent(
                category: .action,
                method: .tap,
                object: .shoppingProductBackInStockButton
            )
        default: break
        }
    }

    func recordBottomSheetDisplayed(_ presentedController: UIPresentationController?) {
        let currentDetent = getCurrentDetent(for: presentedController)
        let state: TelemetryWrapper.EventExtraKey.Shopping = currentDetent == .large ? .fullView : .halfView
        TelemetryWrapper.recordEvent(
            category: .action,
            method: .view,
            object: .shoppingBottomSheet,
            extras: [TelemetryWrapper.ExtraKey.size.rawValue: state.rawValue]
        )
    }
}<|MERGE_RESOLUTION|>--- conflicted
+++ resolved
@@ -403,14 +403,11 @@
             } else {
                 guard shouldRecordAdsExposureEvents?(false) == false else { return }
                 recordAdsExposureTelementry()
-<<<<<<< HEAD
                 store.dispatch(FakespotAction.setAdsExposureTo(
                     true,
                     tabUUID: currentTabbUUID)
                 )
-=======
                 reportAdEvent(eventName: .trustedDealsPlacement, aidvs: productAds.map(\.aid))
->>>>>>> 5e2f8958
             }
         } catch {
             state = .error(error)
