--- conflicted
+++ resolved
@@ -398,13 +398,9 @@
                 recordSurfaceNoAdsAvailableTelemetry()
                 store.dispatch(FakespotAction.setAdsExposureTo)
             } else {
-<<<<<<< HEAD
                 guard shouldRecordAdsExposureEvents?() == false else { return }
-                recordAdsExposureTelementry()
+                recordAdsExposureTelemetry()
                 store.dispatch(FakespotAction.setAdsExposureTo)
-=======
-                recordAdsExposureTelemetry()
->>>>>>> 48ea2a32
                 reportAdEvent(eventName: .trustedDealsPlacement, aidvs: productAds.map(\.aid))
             }
         } catch {
