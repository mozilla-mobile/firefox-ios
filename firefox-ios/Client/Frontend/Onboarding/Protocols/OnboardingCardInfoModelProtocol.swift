// This Source Code Form is subject to the terms of the Mozilla Public
// License, v. 2.0. If a copy of the MPL was not distributed with this
// file, You can obtain one at http://mozilla.org/MPL/2.0/

import Foundation
import OnboardingKit

protocol OnboardingCardInfoModelProtocol {
    var cardType: OnboardingCardType { get set }
    var name: String { get set }
    var order: Int { get set }
    var title: String { get set }
    var body: String { get set }
    var instructionsPopup: OnboardingInstructionsPopupInfoModel<OnboardingInstructionsPopupActions>? {
        get set
    }
    var link: OnboardingLinkInfoModel? { get set }
    var buttons: OnboardingButtons<OnboardingActions> { get set }
<<<<<<< HEAD
    var multipleChoiceButtons: [OnboardingMultipleChoiceButtonModel<OnboardingMultipleChoiceAction>] {
        get set
    }
=======
    var multipleChoiceButtons: [OnboardingMultipleChoiceButtonModel] { get set }
>>>>>>> 8df5b6f5
    var onboardingType: OnboardingType { get set }
    var a11yIdRoot: String { get set }
    var imageID: String { get set }

    var image: UIImage? { get }

    init(
        cardType: OnboardingCardType,
        name: String,
        order: Int,
        title: String,
        body: String,
        link: OnboardingLinkInfoModel?,
        buttons: OnboardingButtons<OnboardingActions>,
<<<<<<< HEAD
        multipleChoiceButtons: [OnboardingMultipleChoiceButtonModel<OnboardingMultipleChoiceAction>],
=======
        multipleChoiceButtons: [OnboardingMultipleChoiceButtonModel],
>>>>>>> 8df5b6f5
        onboardingType: OnboardingType,
        a11yIdRoot: String,
        imageID: String,
        instructionsPopup: OnboardingInstructionsPopupInfoModel<OnboardingInstructionsPopupActions>?
    )
}<|MERGE_RESOLUTION|>--- conflicted
+++ resolved
@@ -16,13 +16,7 @@
     }
     var link: OnboardingLinkInfoModel? { get set }
     var buttons: OnboardingButtons<OnboardingActions> { get set }
-<<<<<<< HEAD
-    var multipleChoiceButtons: [OnboardingMultipleChoiceButtonModel<OnboardingMultipleChoiceAction>] {
-        get set
-    }
-=======
     var multipleChoiceButtons: [OnboardingMultipleChoiceButtonModel] { get set }
->>>>>>> 8df5b6f5
     var onboardingType: OnboardingType { get set }
     var a11yIdRoot: String { get set }
     var imageID: String { get set }
@@ -37,11 +31,7 @@
         body: String,
         link: OnboardingLinkInfoModel?,
         buttons: OnboardingButtons<OnboardingActions>,
-<<<<<<< HEAD
-        multipleChoiceButtons: [OnboardingMultipleChoiceButtonModel<OnboardingMultipleChoiceAction>],
-=======
         multipleChoiceButtons: [OnboardingMultipleChoiceButtonModel],
->>>>>>> 8df5b6f5
         onboardingType: OnboardingType,
         a11yIdRoot: String,
         imageID: String,
