--- conflicted
+++ resolved
@@ -202,11 +202,7 @@
     }
 
     private func handleOpenInstructionsPopup(
-<<<<<<< HEAD
-        from popupViewModel: OnboardingKit.OnboardingInstructionsPopupInfoModel<OnboardingInstructionsPopupActions>,
-=======
         from popupViewModel: OnboardingInstructionsPopupInfoModel<OnboardingInstructionsPopupActions>,
->>>>>>> 14f8d1ea
         completion: @escaping () -> Void
     ) {
         presentDefaultBrowserPopup(from: popupViewModel, completion: completion)
@@ -272,11 +268,7 @@
     }
 
     private func presentDefaultBrowserPopup(
-<<<<<<< HEAD
-        from popupViewModel: OnboardingKit.OnboardingInstructionsPopupInfoModel<OnboardingInstructionsPopupActions>,
-=======
         from popupViewModel: OnboardingInstructionsPopupInfoModel<OnboardingInstructionsPopupActions>,
->>>>>>> 14f8d1ea
         completion: @escaping @MainActor () -> Void
     ) {
         let popupVC = createDefaultBrowserPopupViewController(
@@ -341,11 +333,7 @@
 
     private func createDefaultBrowserPopupViewController(
         windowUUID: WindowUUID,
-<<<<<<< HEAD
-        from popupViewModel: OnboardingKit.OnboardingInstructionsPopupInfoModel<OnboardingInstructionsPopupActions>,
-=======
         from popupViewModel: OnboardingInstructionsPopupInfoModel<OnboardingInstructionsPopupActions>,
->>>>>>> 14f8d1ea
         completion: @escaping () -> Void
     ) -> UIViewController {
         let instructionsVC = OnboardingInstructionPopupViewController(
