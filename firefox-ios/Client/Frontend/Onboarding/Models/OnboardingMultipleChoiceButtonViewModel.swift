// This Source Code Form is subject to the terms of the Mozilla Public
// License, v. 2.0. If a copy of the MPL was not distributed with this
// file, You can obtain one at http://mozilla.org/MPL/2.0/

import Foundation
import OnboardingKit

class OnboardingMultipleChoiceButtonViewModel {
    var presentingCardName: String
    var isSelected: Bool
<<<<<<< HEAD
    let info: OnboardingKit.OnboardingMultipleChoiceButtonModel<OnboardingMultipleChoiceAction>
=======
    let info: OnboardingMultipleChoiceButtonModel<OnboardingMultipleChoiceAction>
>>>>>>> 14f8d1ea
    let a11yIDRoot: String

    init(
        isSelected: Bool,
<<<<<<< HEAD
        info: OnboardingKit.OnboardingMultipleChoiceButtonModel<OnboardingMultipleChoiceAction>,
=======
        info: OnboardingMultipleChoiceButtonModel<OnboardingMultipleChoiceAction>,
>>>>>>> 14f8d1ea
        presentingCardName: String,
        a11yIDRoot: String
    ) {
        self.isSelected = isSelected
        self.info = info
        self.presentingCardName = presentingCardName
        self.a11yIDRoot = a11yIDRoot
    }
}<|MERGE_RESOLUTION|>--- conflicted
+++ resolved
@@ -8,20 +8,12 @@
 class OnboardingMultipleChoiceButtonViewModel {
     var presentingCardName: String
     var isSelected: Bool
-<<<<<<< HEAD
-    let info: OnboardingKit.OnboardingMultipleChoiceButtonModel<OnboardingMultipleChoiceAction>
-=======
     let info: OnboardingMultipleChoiceButtonModel<OnboardingMultipleChoiceAction>
->>>>>>> 14f8d1ea
     let a11yIDRoot: String
 
     init(
         isSelected: Bool,
-<<<<<<< HEAD
-        info: OnboardingKit.OnboardingMultipleChoiceButtonModel<OnboardingMultipleChoiceAction>,
-=======
         info: OnboardingMultipleChoiceButtonModel<OnboardingMultipleChoiceAction>,
->>>>>>> 14f8d1ea
         presentingCardName: String,
         a11yIDRoot: String
     ) {
