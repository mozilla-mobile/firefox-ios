--- conflicted
+++ resolved
@@ -5,29 +5,6 @@
 import Foundation
 import OnboardingKit
 
-<<<<<<< HEAD
-struct OnboardingCardInfoModel: OnboardingKit.OnboardingCardInfoModelProtocol {
-    // Type aliases for associated types
-    typealias OnboardingType = Client.OnboardingType
-    typealias OnboardingPopupActionType = Client.OnboardingInstructionsPopupActions
-    typealias OnboardingMultipleChoiceActionType = Client.OnboardingMultipleChoiceAction
-    typealias OnboardingActionType = Client.OnboardingActions
-
-    // MARK: Protocol properties
-    let cardType: OnboardingKit.OnboardingCardType
-    let name: String
-    let order: Int
-    let title: String
-    let body: String
-    let instructionsPopup: OnboardingKit.OnboardingInstructionsPopupInfoModel<OnboardingInstructionsPopupActions>?
-    let link: OnboardingKit.OnboardingLinkInfoModel?
-    let buttons: OnboardingKit.OnboardingButtons<OnboardingActions>
-    let multipleChoiceButtons: [OnboardingKit.OnboardingMultipleChoiceButtonModel<OnboardingMultipleChoiceAction>]
-    let onboardingType: OnboardingType
-    let a11yIdRoot: String
-    let imageID: String
-    let embededLinkText: [OnboardingKit.EmbeddedLink]
-=======
 struct OnboardingCardInfoModel: OnboardingCardInfoModelProtocol {
     var cardType: OnboardingCardType
     var name: String
@@ -46,24 +23,13 @@
     var image: UIImage? {
         return UIImage(named: imageID)
     }
->>>>>>> 14f8d1ea
 
     init(
-        cardType: OnboardingKit.OnboardingCardType,
+        cardType: OnboardingCardType,
         name: String,
         order: Int,
         title: String,
         body: String,
-<<<<<<< HEAD
-        link: OnboardingKit.OnboardingLinkInfoModel?,
-        buttons: OnboardingKit.OnboardingButtons<OnboardingActions>,
-        multipleChoiceButtons: [OnboardingKit.OnboardingMultipleChoiceButtonModel<OnboardingMultipleChoiceAction>],
-        onboardingType: OnboardingType,
-        a11yIdRoot: String,
-        imageID: String,
-        instructionsPopup: OnboardingKit.OnboardingInstructionsPopupInfoModel<OnboardingInstructionsPopupActions>?,
-        embededLinkText: [OnboardingKit.EmbeddedLink] = []
-=======
         link: OnboardingLinkInfoModel?,
         buttons: OnboardingButtons<OnboardingActions>,
         multipleChoiceButtons: [OnboardingMultipleChoiceButtonModel<OnboardingMultipleChoiceAction>],
@@ -71,7 +37,6 @@
         a11yIdRoot: String,
         imageID: String,
         instructionsPopup: OnboardingInstructionsPopupInfoModel<OnboardingInstructionsPopupActions>?
->>>>>>> 14f8d1ea
     ) {
         self.cardType = cardType
         self.name = name
@@ -85,40 +50,5 @@
         self.onboardingType = onboardingType
         self.a11yIdRoot = a11yIdRoot
         self.instructionsPopup = instructionsPopup
-        self.embededLinkText = embededLinkText
-    }
-
-    var defaultSelectedButton: OnboardingKit.OnboardingMultipleChoiceButtonModel<OnboardingMultipleChoiceAction>? {
-        guard !multipleChoiceButtons.isEmpty else { return nil }
-
-        return findHighestPriorityButton() ?? multipleChoiceButtons.first
-    }
-
-    private func findHighestPriorityButton()
-    -> OnboardingKit.OnboardingMultipleChoiceButtonModel<OnboardingMultipleChoiceAction>? {
-        let selectableButtons = multipleChoiceButtons
-            .filter { hasDefaultSelection($0.action) }
-            .map { ($0, defaultSelectionPriority($0.action)) }
-
-        return selectableButtons
-            .min(by: { $0.1 < $1.1 })?
-            .0 // Return the button, not the priority
-    }
-
-    private func hasDefaultSelection(_ action: OnboardingMultipleChoiceAction) -> Bool {
-        switch action {
-        case .toolbarBottom, .toolbarTop:
-            return true
-        default:
-            return false
-        }
-    }
-
-    private func defaultSelectionPriority(_ action: OnboardingMultipleChoiceAction) -> Int {
-        switch action {
-        case .toolbarBottom: return 1  // Highest priority
-        case .toolbarTop: return 2     // Lower priority
-        default: return Int.max        // No priority
-        }
     }
 }