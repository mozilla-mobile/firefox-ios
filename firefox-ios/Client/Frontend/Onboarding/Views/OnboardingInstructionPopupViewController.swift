// This Source Code Form is subject to the terms of the Mozilla Public
// License, v. 2.0. If a copy of the MPL was not distributed with this
// file, You can obtain one at http://mozilla.org/MPL/2.0/

import Common
import ComponentLibrary
import UIKit
import OnboardingKit

class OnboardingInstructionPopupViewController: UIViewController,
                                                Themeable,
                                                Notifiable {
    private enum UX {
        static let contentStackViewSpacing: CGFloat = 40
        static let textStackViewSpacing: CGFloat = 24

        static let buttonVerticalInset: CGFloat = 12
        static let buttonHorizontalInset: CGFloat = 16
        static let buttonCornerRadius: CGFloat = 13

        static let cardShadowHeight: CGFloat = 14

        static let scrollViewVerticalPadding: CGFloat = 30
        static let topPaddingPhone: CGFloat = 30
        static let topPaddingPad: CGFloat = 60
        static let leadingPaddingPhone: CGFloat = 40
        static let leadingPaddingPad: CGFloat = 100
        static let trailingPaddingPhone: CGFloat = 40
        static let trailingPaddingPad: CGFloat = 100
        static let bottomPaddingPhone: CGFloat = 20
        static let bottomPaddingPad: CGFloat = 60
    }

    // MARK: - Properties
    lazy var contentContainerView: UIView = .build { stack in
        stack.backgroundColor = .clear
    }

    private lazy var contentStackView: UIStackView = .build { stack in
        stack.backgroundColor = .clear
        stack.alignment = .center
        stack.distribution = .fill
        stack.spacing = UX.contentStackViewSpacing
        stack.axis = .vertical
    }

    private lazy var titleLabel: UILabel = .build { label in
        label.textAlignment = .center
        label.numberOfLines = 0
        label.font = FXFontStyles.Bold.title3.scaledFont()
        label.adjustsFontForContentSizeCategory = true
        label.accessibilityIdentifier = "\(self.viewModel.a11yIdRoot).DefaultBrowserSettings.TitleLabel"
    }

    private lazy var numeratedLabels = [UILabel]()

    private lazy var textStackView: UIStackView = .build { stack in
        stack.backgroundColor = .clear
        stack.alignment = .leading
        stack.distribution = .fill
        stack.axis = .vertical
        stack.spacing = UX.textStackViewSpacing
    }

    private lazy var primaryButton: PrimaryRoundedGlassButton = .build { button in
        button.addTarget(self, action: #selector(self.primaryAction), for: .touchUpInside)
    }

<<<<<<< HEAD
    var viewModel: OnboardingKit.OnboardingInstructionsPopupInfoModel<OnboardingInstructionsPopupActions>
=======
    var viewModel: any OnboardingDefaultBrowserModelProtocol<OnboardingInstructionsPopupActions>
>>>>>>> 14f8d1ea
    var notificationCenter: NotificationProtocol
    var themeManager: ThemeManager
    var themeListenerCancellable: Any?
    var didTapButton = false
    var buttonTappedFinishFlow: (() -> Void)?
    weak var dismissDelegate: BottomSheetDelegate?
    let windowUUID: WindowUUID
    var currentWindowUUID: UUID? { windowUUID }

    // MARK: - Initializers
<<<<<<< HEAD
    init(viewModel: OnboardingKit.OnboardingInstructionsPopupInfoModel<OnboardingInstructionsPopupActions>,
=======
    init(viewModel: any OnboardingDefaultBrowserModelProtocol<OnboardingInstructionsPopupActions>,
>>>>>>> 14f8d1ea
         windowUUID: WindowUUID,
         buttonTappedFinishFlow: (() -> Void)?,
         themeManager: ThemeManager = AppContainer.shared.resolve(),
         notificationCenter: NotificationProtocol = NotificationCenter.default) {
        self.viewModel = viewModel
        self.windowUUID = windowUUID
        self.buttonTappedFinishFlow = buttonTappedFinishFlow
        self.themeManager = themeManager
        self.notificationCenter = notificationCenter

        super.init(nibName: nil, bundle: nil)
    }

    required init?(coder: NSCoder) {
        fatalError("init(coder:) has not been implemented")
    }

    // MARK: - View lifecycle
    override func viewDidLoad() {
        super.viewDidLoad()

        startObservingNotifications(
            withNotificationCenter: notificationCenter,
            forObserver: self,
            observing: [UIApplication.didEnterBackgroundNotification]
        )

        setupView()
        updateLayout()

        listenForThemeChanges(withNotificationCenter: notificationCenter)
        applyTheme()
    }

    override func viewWillAppear(_ animated: Bool) {
        super.viewWillAppear(animated)
        applyTheme()
    }

    func setupView() {
        addViewsToView()

        var topPadding = UX.topPaddingPhone
        var leadingPadding = UX.leadingPaddingPhone
        var trailingPadding = UX.trailingPaddingPhone
        var bottomPadding = UX.bottomPaddingPhone

        if UIDevice.current.userInterfaceIdiom == .pad {
            if traitCollection.horizontalSizeClass == .regular {
                topPadding = UX.topPaddingPad
                leadingPadding = UX.leadingPaddingPad
                trailingPadding = UX.leadingPaddingPad
                bottomPadding = UX.bottomPaddingPad
            } else {
                topPadding = UX.topPaddingPhone
                leadingPadding = UX.leadingPaddingPhone
                trailingPadding = UX.leadingPaddingPhone
                bottomPadding = UX.bottomPaddingPhone
            }
        } else if UIDevice.current.userInterfaceIdiom == .phone {
            topPadding = UX.topPaddingPhone
            leadingPadding = UX.leadingPaddingPhone
            trailingPadding = UX.leadingPaddingPhone
            bottomPadding = UX.bottomPaddingPhone
        }

        NSLayoutConstraint.activate(
            [
                // Content view wrapper around text
                contentContainerView.topAnchor.constraint(
                    equalTo: view.topAnchor,
                    constant: UX.scrollViewVerticalPadding
                ),
                contentContainerView.leadingAnchor.constraint(equalTo: view.leadingAnchor),
                contentContainerView.bottomAnchor.constraint(
                    equalTo: view.bottomAnchor,
                    constant: -UX.scrollViewVerticalPadding
                ),
                contentContainerView.trailingAnchor.constraint(equalTo: view.trailingAnchor),

                contentStackView.topAnchor.constraint(equalTo: contentContainerView.topAnchor, constant: topPadding),
                contentStackView.leadingAnchor.constraint(
                    equalTo: contentContainerView.leadingAnchor,
                    constant: leadingPadding
                ),
                contentStackView.trailingAnchor.constraint(
                    equalTo: contentContainerView.trailingAnchor,
                    constant: -trailingPadding
                ),
                contentStackView.bottomAnchor.constraint(
                    equalTo: contentContainerView.bottomAnchor,
                    constant: -bottomPadding
                ),
                textStackView.leadingAnchor.constraint(equalTo: contentStackView.leadingAnchor),
                primaryButton.leadingAnchor.constraint(equalTo: contentStackView.leadingAnchor),
                primaryButton.trailingAnchor.constraint(equalTo: contentStackView.trailingAnchor),
            ]
        )
    }

    private func updateLayout() {
        titleLabel.text = viewModel.title
        let buttonViewModel = PrimaryRoundedButtonViewModel(
            title: viewModel.buttonTitle,
            a11yIdentifier: "\(self.viewModel.a11yIdRoot).DefaultBrowserSettings.PrimaryButton"
        )
        primaryButton.configure(viewModel: buttonViewModel)
    }
    private func addViewsToView() {
        createLabels(from: viewModel.instructionSteps)

        contentStackView.addArrangedSubview(titleLabel)
        numeratedLabels.forEach { textStackView.addArrangedSubview($0) }
        contentStackView.addArrangedSubview(textStackView)
        contentStackView.addArrangedSubview(primaryButton)

        contentContainerView.addSubview(contentStackView)
        view.addSubview(contentContainerView)

        view.backgroundColor = .white
    }

    // MARK: - Helper methods
    private func createLabels(from descriptionTexts: [String]) {
        numeratedLabels.removeAll()
        let attributedStrings = getAttributedStrings(with: FXFontStyles.Regular.subheadline.scaledFont())
        attributedStrings.forEach { attributedText in
            let index = attributedStrings.firstIndex(of: attributedText)! as Int
            let label: UILabel = .build { label in
                label.textAlignment = .left
                label.font = FXFontStyles.Regular.subheadline.scaledFont()
                label.adjustsFontForContentSizeCategory = true
                label.accessibilityIdentifier = "\(self.viewModel.a11yIdRoot).DefaultBrowserSettings.NumeratedLabel\(index)"
                label.attributedText = attributedText
                label.numberOfLines = 0
            }
            numeratedLabels.append(label)
        }
    }

    // MARK: - Notifiable

    func handleNotifications(_ notification: Notification) {
        switch notification.name {
        case UIApplication.didEnterBackgroundNotification:
            ensureMainThread {
                if self.didTapButton {
                    self.dismiss(animated: false)
                    self.buttonTappedFinishFlow?()
                }
            }
        default:
            break
        }
    }

    // MARK: - Button actions
    @objc
    func primaryAction() {
        switch viewModel.buttonAction {
        case .openIosFxSettings:
            didTapButton = true
            DefaultApplicationHelper().openSettings()
        case .dismissAndNextCard:
            dismissDelegate?.dismissSheetViewController { self.buttonTappedFinishFlow?() }
        case .dismiss:
            dismissDelegate?.dismissSheetViewController(completion: nil)
        }
    }

    // MARK: - Themeable
    func applyTheme() {
        let theme = themeManager.getCurrentTheme(for: windowUUID)
        titleLabel.textColor = theme.colors.textPrimary
        numeratedLabels.forEach { $0.textColor = theme.colors.textPrimary }

        // Call applyTheme() on primaryButton to let it handle theme-specific styling
        primaryButton.applyTheme(theme: theme)

        if #available(iOS 26.0, *) {
            view.backgroundColor = .clear
        } else {
            view.backgroundColor = theme.colors.layer1
        }
    }

    func getAttributedStrings(with font: UIFont) -> [NSAttributedString] {
        let markupUtility = MarkupAttributeUtility(baseFont: font)
        return viewModel.instructionSteps.map { markupUtility.addAttributesTo(text: $0) }
    }
}

extension OnboardingInstructionPopupViewController: BottomSheetChild {
    func willDismiss() { }
}

extension OnboardingKit.OnboardingInstructionsPopupInfoModel {
    func getAttributedStrings(with font: UIFont) -> [NSAttributedString] {
        let markupUtility = MarkupAttributeUtility(baseFont: font)
        return instructionSteps.map { markupUtility.addAttributesTo(text: $0) }
    }
}<|MERGE_RESOLUTION|>--- conflicted
+++ resolved
@@ -66,11 +66,7 @@
         button.addTarget(self, action: #selector(self.primaryAction), for: .touchUpInside)
     }
 
-<<<<<<< HEAD
-    var viewModel: OnboardingKit.OnboardingInstructionsPopupInfoModel<OnboardingInstructionsPopupActions>
-=======
     var viewModel: any OnboardingDefaultBrowserModelProtocol<OnboardingInstructionsPopupActions>
->>>>>>> 14f8d1ea
     var notificationCenter: NotificationProtocol
     var themeManager: ThemeManager
     var themeListenerCancellable: Any?
@@ -81,11 +77,7 @@
     var currentWindowUUID: UUID? { windowUUID }
 
     // MARK: - Initializers
-<<<<<<< HEAD
-    init(viewModel: OnboardingKit.OnboardingInstructionsPopupInfoModel<OnboardingInstructionsPopupActions>,
-=======
     init(viewModel: any OnboardingDefaultBrowserModelProtocol<OnboardingInstructionsPopupActions>,
->>>>>>> 14f8d1ea
          windowUUID: WindowUUID,
          buttonTappedFinishFlow: (() -> Void)?,
          themeManager: ThemeManager = AppContainer.shared.resolve(),
@@ -280,11 +272,4 @@
 
 extension OnboardingInstructionPopupViewController: BottomSheetChild {
     func willDismiss() { }
-}
-
-extension OnboardingKit.OnboardingInstructionsPopupInfoModel {
-    func getAttributedStrings(with font: UIFont) -> [NSAttributedString] {
-        let markupUtility = MarkupAttributeUtility(baseFont: font)
-        return instructionSteps.map { markupUtility.addAttributesTo(text: $0) }
-    }
 }