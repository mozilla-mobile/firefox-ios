// This Source Code Form is subject to the terms of the Mozilla Public
// License, v. 2.0. If a copy of the MPL was not distributed with this
// file, You can obtain one at http://mozilla.org/MPL/2.0/

import Common
import Foundation
import Redux
import Shared
import UIKit

class IntroViewController: UIViewController,
                           OnboardingViewControllerProtocol,
                           Themeable,
                           Notifiable,
                           FeatureFlaggable,
                           StoreSubscriber {
    struct UX {
        static let closeButtonSize: CGFloat = 30
        static let closeHorizontalMargin: CGFloat = 24
        static let closeVerticalMargin: CGFloat = 20
        static let pageControlHeight: CGFloat = 40
    }

    typealias SubscriberStateType = OnboardingViewControllerState

    // MARK: - Properties
    var viewModel: OnboardingViewModelProtocol
    var windowUUID: WindowUUID
    var didFinishFlow: (() -> Void)?
    var notificationCenter: NotificationProtocol
    var themeManager: ThemeManager
    var themeObserver: NSObjectProtocol?
    var userDefaults: UserDefaultsInterface
    var hasRegisteredForDefaultBrowserNotification = false
    weak var qrCodeNavigationHandler: QRCodeNavigationHandler?
    private var introViewControllerState: OnboardingViewControllerState?

    // MARK: - UI elements

    private lazy var closeButton: UIButton = .build { button in
        button.setImage(UIImage(named: StandardImageIdentifiers.ExtraLarge.crossCircleFill), for: .normal)
        button.addTarget(self, action: #selector(self.closeOnboarding), for: .touchUpInside)
        button.accessibilityLabel = String.localizedStringWithFormat(
            .Onboarding.Welcome.CloseButtonAccessibilityLabel,
            AppName.shortName.rawValue
        )
        button.accessibilityIdentifier = AccessibilityIdentifiers.Onboarding.closeButton
    }

    lazy var pageController: UIPageViewController = {
        let pageVC = UIPageViewController(transitionStyle: .scroll,
                                          navigationOrientation: .horizontal)
        pageVC.dataSource = self
        pageVC.delegate = self

        return pageVC
    }()

    lazy var pageControl: UIPageControl = .build { pageControl in
        pageControl.currentPage = 0
        pageControl.numberOfPages = self.viewModel.availableCards.count
        pageControl.isUserInteractionEnabled = false
        pageControl.accessibilityIdentifier = AccessibilityIdentifiers.Onboarding.pageControl
    }

    // MARK: Initializers
    init(
        viewModel: IntroViewModel,
        windowUUID: WindowUUID,
        themeManager: ThemeManager = AppContainer.shared.resolve(),
        notificationCenter: NotificationProtocol = NotificationCenter.default,
        userDefaults: UserDefaultsInterface = UserDefaults.standard
    ) {
        self.viewModel = viewModel
        self.windowUUID = windowUUID
        self.themeManager = themeManager
        self.notificationCenter = notificationCenter
        self.userDefaults = userDefaults
        super.init(nibName: nil, bundle: nil)

        self.viewModel.setupViewControllerDelegates(with: self)
        setupLayout()
        applyTheme()
    }

    required init?(coder: NSCoder) {
        fatalError("init(coder:) has not been implemented")
    }

    // MARK: - View lifecycle
    override func viewDidLoad() {
        super.viewDidLoad()
        listenForThemeChange(view)
        populatePageController()
    }

    deinit {
        notificationCenter.removeObserver(self)
    }

    // MARK: View setup
    private func populatePageController() {
        if let firstViewController = viewModel.availableCards.first {
            pageController.setViewControllers([firstViewController],
                                              direction: .forward,
                                              animated: true,
                                              completion: nil)
        }
    }

    private func setupLayout() {
        setupPageController()
        if viewModel.isDismissable { setupCloseButton() }
    }

    private func setupPageController() {
        addChild(pageController)
        view.addSubview(pageController.view)
        pageController.didMove(toParent: self)
        view.addSubview(pageControl)

        NSLayoutConstraint.activate([
            pageControl.leadingAnchor.constraint(equalTo: view.leadingAnchor),
            pageControl.bottomAnchor.constraint(equalTo: view.safeAreaLayoutGuide.bottomAnchor),
            pageControl.trailingAnchor.constraint(equalTo: view.trailingAnchor),
        ])
    }

    private func setupCloseButton() {
        guard viewModel.isDismissable else { return }
        view.addSubview(closeButton)
        view.bringSubviewToFront(closeButton)
        view.accessibilityElements = [closeButton, pageController.view as Any, pageControl]

        NSLayoutConstraint.activate([
            closeButton.topAnchor.constraint(equalTo: view.safeAreaLayoutGuide.topAnchor,
                                             constant: UX.closeVerticalMargin),
            closeButton.trailingAnchor.constraint(equalTo: view.trailingAnchor,
                                                  constant: -UX.closeHorizontalMargin),
            closeButton.widthAnchor.constraint(equalToConstant: UX.closeButtonSize),
            closeButton.heightAnchor.constraint(equalToConstant: UX.closeButtonSize),
        ])
    }

    // MARK: - Redux

    func subscribeToRedux() {
        store.dispatch(ActiveScreensStateAction.showScreen(
            ScreenActionContext(screen: .onboardingViewController, windowUUID: windowUUID)
        ))
        let uuid = self.windowUUID
        store.subscribe(self, transform: {
            $0.select({ appState in
                return OnboardingViewControllerState(appState: appState, uuid: uuid)
            })
        })
    }

    // Note: actual `store.unsubscribe()` is not strictly needed; Redux uses weak subscribers
    func unsubscribeFromRedux() {
        store.dispatch(ActiveScreensStateAction.closeScreen(
            ScreenActionContext(screen: .onboardingViewController, windowUUID: windowUUID)
        ))
    }

    func newState(state: OnboardingViewControllerState) {
        ensureMainThread { [weak self] in
            guard let self else { return }

            introViewControllerState = state

            applyTheme()
        }
    }

    // MARK: - Button actions
    @objc
    func closeOnboarding() {
        guard let viewModel = viewModel as? IntroViewModel else { return }
        viewModel.saveHasSeenOnboarding()
        didFinishFlow?()
        viewModel.telemetryUtility.sendDismissOnboardingTelemetry(
            from: viewModel.availableCards[pageControl.currentPage].viewModel.name)
    }

    @objc
    func dismissSignInViewController() {
        dismiss(animated: true, completion: nil)
    }

    @objc
    func dismissPrivacyPolicyViewController() {
        dismiss(animated: true, completion: nil)
    }

    // MARK: - Notifiable
    func handleNotifications(_ notification: Notification) {
        switch notification.name {
        case UIApplication.didEnterBackgroundNotification:
            appDidEnterBackgroundNotification()
        default:
            break
        }
    }

    func registerForNotification() {
        if !hasRegisteredForDefaultBrowserNotification {
            setupNotifications(forObserver: self,
                               observing: [UIApplication.didEnterBackgroundNotification])
            hasRegisteredForDefaultBrowserNotification = true
        }
    }

    func appDidEnterBackgroundNotification() {
        let currentViewModel = viewModel.availableCards[pageControl.currentPage].viewModel
        guard currentViewModel.buttons.primary.action == .setDefaultBrowser
                || currentViewModel.buttons.secondary?.action == .setDefaultBrowser
        else { return }

        advance(
            numberOfPages: 1,
            from: currentViewModel.name,
            completionIfLastCard: { self.showNextPageCompletionForLastCard() })
    }

    // MARK: - Themable
    func applyTheme() {
        let theme = themeManager.currentTheme
        view.backgroundColor = theme.colors.layer2

        pageControl.currentPageIndicatorTintColor = theme.colors.actionPrimary
        pageControl.pageIndicatorTintColor = theme.colors.actionSecondary

//        viewModel.availableCards.forEach { $0.applyTheme() }
    }
}

// MARK: UIPageViewControllerDataSource & UIPageViewControllerDelegate
extension IntroViewController: UIPageViewControllerDataSource, UIPageViewControllerDelegate {
    func pageViewController(
        _ pageViewController: UIPageViewController,
        viewControllerBefore viewController: UIViewController
    ) -> UIViewController? {
        guard let onboardingVC = viewController as? OnboardingCardViewController,
              let index = getCardIndex(viewController: onboardingVC)
        else { return nil }

        pageControl.currentPage = index

        return getNextOnboardingCard(
            currentIndex: index,
            numberOfCardsToMove: 1,
            goForward: false
        )
    }

    func pageViewController(
        _ pageViewController: UIPageViewController,
        viewControllerAfter viewController: UIViewController
    ) -> UIViewController? {
        guard let onboardingVC = viewController as? OnboardingCardViewController,
              let index = getCardIndex(viewController: onboardingVC)
        else { return nil }

        pageControl.currentPage = index

        return getNextOnboardingCard(
            currentIndex: index,
            numberOfCardsToMove: 1,
            goForward: true
        )
    }
}

// MARK: - OnboardingCardDelegate
extension IntroViewController: OnboardingCardDelegate {
    func handleBottomButtonActions(
        for action: OnboardingActions,
        from cardName: String,
        isPrimaryButton: Bool
    ) {
        viewModel.telemetryUtility.sendButtonActionTelemetry(
            from: cardName,
            with: action,
            and: isPrimaryButton)

        guard let introViewModel = viewModel as? IntroViewModel else { return }
        switch action {
        case .requestNotifications:
            introViewModel.chosenOptions.insert(.askForNotificationPermission)
            introViewModel.updateOnboardingUserActivationEvent()
            askForNotificationPermission(from: cardName)
        case .forwardOneCard:
            advance(numberOfPages: 1, from: cardName) {
                self.showNextPageCompletionForLastCard()
            }
        case .forwardTwoCard:
            advance(numberOfPages: 2, from: cardName) {
                self.showNextPageCompletionForLastCard()
            }
        case .forwardThreeCard:
            advance(numberOfPages: 3, from: cardName) {
                self.showNextPageCompletionForLastCard()
            }
        case .syncSignIn:
            introViewModel.chosenOptions.insert(.syncSignIn)
            introViewModel.updateOnboardingUserActivationEvent()
            let fxaPrams = FxALaunchParams(entrypoint: .introOnboarding, query: [:])
            presentSignToSync(
                with: fxaPrams,
                selector: #selector(dismissSignInViewController),
                completion: {
                    self.advance(numberOfPages: 1, from: cardName) {
                        self.showNextPageCompletionForLastCard()
                    }
                },
                qrCodeNavigationHandler: qrCodeNavigationHandler
            )
        case .setDefaultBrowser:
            introViewModel.chosenOptions.insert(.setAsDefaultBrowser)
            introViewModel.updateOnboardingUserActivationEvent()
            registerForNotification()
            DefaultApplicationHelper().openSettings()
        case .openInstructionsPopup:
            presentDefaultBrowserPopup(
                from: cardName,
                completionIfLastCard: { self.showNextPageCompletionForLastCard() })
        case .readPrivacyPolicy:
            presentPrivacyPolicy(
                from: cardName,
                selector: #selector(dismissPrivacyPolicyViewController))
<<<<<<< HEAD
<<<<<<< HEAD
=======
        case .endOnboarding:
            closeOnboarding()
>>>>>>> 6d7a5de70 (Bugfix [Onboarding Customization] Fix typo (#19741))
=======
        case .endOndboarding:
            closeOnboarding()
>>>>>>> 08d8123c
        }
    }

    func handleMultipleChoiceButtonActions(
        for action: OnboardingMultipleChoiceAction,
        from cardName: String
    ) {
        switch action {
        case .themeDark:
            store.dispatch(ThemeSettingsAction.toggleUseSystemAppearance(false))
            store.dispatch(ThemeSettingsAction.switchManualTheme(.dark))
        case .themeLight:
            store.dispatch(ThemeSettingsAction.toggleUseSystemAppearance(false))
            store.dispatch(ThemeSettingsAction.switchManualTheme(.light))
        case .themeSystemDefault:
            store.dispatch(ThemeSettingsAction.toggleUseSystemAppearance(true))
        case .toolbarBottom:
            featureFlags.set(feature: .searchBarPosition, to: SearchBarPosition.bottom)
        case .toolbarTop:
            featureFlags.set(feature: .searchBarPosition, to: SearchBarPosition.top)
        }
        viewModel.telemetryUtility.sendMultipleChoiceButtonActionTelemetry(
            from: cardName,
            with: action
        )
    }

    func sendCardViewTelemetry(from cardName: String) {
        viewModel.telemetryUtility.sendCardViewTelemetry(from: cardName)
    }

    private func showNextPageCompletionForLastCard() {
        guard let viewModel = viewModel as? IntroViewModel else { return }
        viewModel.saveHasSeenOnboarding()
        didFinishFlow?()
    }

    private func askForNotificationPermission(from cardName: String) {
        let notificationManager = NotificationManager()

        notificationManager.requestAuthorization { [weak self] granted, error in
            guard error == nil, let self = self else { return }

            DispatchQueue.main.async {
                if granted {
                    if self.userDefaults.object(forKey: PrefsKeys.Notifications.SyncNotifications) == nil {
                        self.userDefaults.set(granted, forKey: PrefsKeys.Notifications.SyncNotifications)
                    }
                    if self.userDefaults.object(forKey: PrefsKeys.Notifications.TipsAndFeaturesNotifications) == nil {
                        self.userDefaults.set(granted, forKey: PrefsKeys.Notifications.TipsAndFeaturesNotifications)
                    }

                    NotificationCenter.default.post(name: .RegisterForPushNotifications, object: nil)
                }
                self.advance(numberOfPages: 1, from: cardName) {
                    self.showNextPageCompletionForLastCard()
                }
            }
        }
    }
}

// MARK: UIViewController setup
extension IntroViewController {
    override var prefersStatusBarHidden: Bool {
        return true
    }

    override var shouldAutorotate: Bool {
        return false
    }

    override var supportedInterfaceOrientations: UIInterfaceOrientationMask {
        // This actually does the right thing on iPad where the modally
        // presented version happily rotates with the iPad orientation.
        return .portrait
    }
}<|MERGE_RESOLUTION|>--- conflicted
+++ resolved
@@ -329,16 +329,8 @@
             presentPrivacyPolicy(
                 from: cardName,
                 selector: #selector(dismissPrivacyPolicyViewController))
-<<<<<<< HEAD
-<<<<<<< HEAD
-=======
         case .endOnboarding:
             closeOnboarding()
->>>>>>> 6d7a5de70 (Bugfix [Onboarding Customization] Fix typo (#19741))
-=======
-        case .endOndboarding:
-            closeOnboarding()
->>>>>>> 08d8123c
         }
     }
 
