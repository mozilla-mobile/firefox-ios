// This Source Code Form is subject to the terms of the Mozilla Public
// License, v. 2.0. If a copy of the MPL was not distributed with this
// file, You can obtain one at http://mozilla.org/MPL/2.0/

import Foundation
import UIKit
import Shared
import Common

class UpdateViewController: UIViewController,
                            OnboardingViewControllerProtocol,
                            Themeable {
    struct UX {
        static let closeButtonTopPadding: CGFloat = 32
        static let closeButtonRightPadding: CGFloat = 16
        static let closeButtonSize: CGFloat = 30
        static let pageControlHeight: CGFloat = 40
    }

    // MARK: - Properties
    var viewModel: OnboardingViewModelProtocol
    var didFinishFlow: (() -> Void)?
    var notificationCenter: NotificationProtocol
    var themeManager: ThemeManager
    var themeObserver: NSObjectProtocol?
    weak var qrCodeNavigationHandler: QRCodeNavigationHandler?

    private lazy var closeButton: UIButton = .build { button in
        button.setImage(UIImage(named: StandardImageIdentifiers.ExtraLarge.crossCircleFill), for: .normal)
        button.addTarget(self, action: #selector(self.closeUpdate), for: .touchUpInside)
        button.accessibilityIdentifier = AccessibilityIdentifiers.Upgrade.closeButton
    }

    lazy var pageController: UIPageViewController = {
        let pageVC = UIPageViewController(transitionStyle: .scroll,
                                          navigationOrientation: .horizontal)
        pageVC.dataSource = self
        pageVC.delegate = self

        return pageVC
    }()

    lazy var pageControl: UIPageControl = .build { pageControl in
        pageControl.currentPage = 0
        pageControl.numberOfPages = self.viewModel.availableCards.count
        pageControl.isUserInteractionEnabled = false
        pageControl.accessibilityIdentifier = AccessibilityIdentifiers.Upgrade.pageControl
    }

    // MARK: - Initializers
    init(
        viewModel: UpdateViewModel,
        themeManager: ThemeManager = AppContainer.shared.resolve(),
        notificationCenter: NotificationProtocol = NotificationCenter.default
    ) {
        self.viewModel = viewModel
        self.themeManager = themeManager
        self.notificationCenter = notificationCenter
        super.init(nibName: nil, bundle: nil)

        self.viewModel.setupViewControllerDelegates(with: self)
    }

    required init?(coder: NSCoder) {
        fatalError("init(coder:) has not been implemented")
    }

    // MARK: - View Lifecycle
    override func viewDidLoad() {
        super.viewDidLoad()

        setupView()
        applyTheme()
        listenForThemeChange(view)
    }

    // MARK: View setup
    private func setupView() {
        guard let viewModel = viewModel as? UpdateViewModel else { return }

        if viewModel.shouldShowSingleCard {
            setupSingleInfoCard()
        } else {
            setupMultipleCards()
            setupMultipleCardsConstraints()
        }

        if viewModel.isDismissable { setupCloseButton() }
    }

    private func setupSingleInfoCard() {
        guard let cardViewController = viewModel.availableCards.first else { return }

        addChild(cardViewController)
        view.addSubview(cardViewController.view)
        cardViewController.didMove(toParent: self)
    }

    private func setupMultipleCards() {
        if let firstViewController = viewModel.availableCards.first {
            pageController.setViewControllers([firstViewController],
                                              direction: .forward,
                                              animated: true,
                                              completion: nil)
        }
    }

    private func setupMultipleCardsConstraints() {
        addChild(pageController)
        view.addSubview(pageController.view)
        pageController.didMove(toParent: self)
        view.addSubview(pageControl)

        NSLayoutConstraint.activate([
            pageControl.leadingAnchor.constraint(equalTo: view.leadingAnchor),
            pageControl.bottomAnchor.constraint(equalTo: view.safeAreaLayoutGuide.bottomAnchor),
            pageControl.trailingAnchor.constraint(equalTo: view.trailingAnchor),
        ])
    }

    private func setupCloseButton() {
        guard viewModel.isDismissable else { return }
        view.addSubview(closeButton)
        view.bringSubviewToFront(closeButton)

        NSLayoutConstraint.activate([
            closeButton.topAnchor.constraint(equalTo: view.topAnchor,
                                             constant: UX.closeButtonTopPadding),
            closeButton.trailingAnchor.constraint(equalTo: view.trailingAnchor,
                                                  constant: -UX.closeButtonRightPadding),
            closeButton.widthAnchor.constraint(equalToConstant: UX.closeButtonSize),
            closeButton.heightAnchor.constraint(equalToConstant: UX.closeButtonSize)
        ])
    }

    // Button Actions
    @objc
    private func closeUpdate() {
        didFinishFlow?()
        viewModel.telemetryUtility.sendDismissOnboardingTelemetry(
            from: viewModel.availableCards[pageControl.currentPage].viewModel.name)
    }

    @objc
    func dismissSignInViewController() {
        dismiss(animated: true, completion: nil)
        closeUpdate()
    }

    @objc
    func dismissPrivacyPolicyViewController() {
        dismiss(animated: true, completion: nil)
    }

    // MARK: - Theme
    func applyTheme() {
        let theme = themeManager.currentTheme
        view.backgroundColor = theme.colors.layer2

        viewModel.availableCards.forEach { $0.applyTheme() }

        guard let viewModel = viewModel as? UpdateViewModel,
              !viewModel.shouldShowSingleCard
        else { return }
        pageControl.currentPageIndicatorTintColor = theme.colors.actionPrimary
        pageControl.pageIndicatorTintColor = theme.colors.actionSecondary
    }
}

// MARK: UIPageViewControllerDataSource & UIPageViewControllerDelegate
extension UpdateViewController: UIPageViewControllerDataSource, UIPageViewControllerDelegate {
    func pageViewController(
        _ pageViewController: UIPageViewController,
        viewControllerBefore viewController: UIViewController
    ) -> UIViewController? {
        guard let onboardingVC = viewController as? OnboardingCardViewController,
              let index = getCardIndex(viewController: onboardingVC)
        else { return nil }

        pageControl.currentPage = index

        return getNextOnboardingCard(
            currentIndex: index,
            numberOfCardsToMove: 1,
            goForward: false
        )
    }

    func pageViewController(
        _ pageViewController: UIPageViewController,
        viewControllerAfter viewController: UIViewController
    ) -> UIViewController? {
        guard let onboardingVC = viewController as? OnboardingCardViewController,
              let index = getCardIndex(viewController: onboardingVC)
        else { return nil }

        pageControl.currentPage = index

        return getNextOnboardingCard(
            currentIndex: index,
            numberOfCardsToMove: 1,
            goForward: true
        )
    }
}

extension UpdateViewController: OnboardingCardDelegate {
    func handleBottomButtonActions(
        for action: OnboardingActions,
        from cardName: String,
        isPrimaryButton: Bool
    ) {
        viewModel.telemetryUtility.sendButtonActionTelemetry(
            from: cardName,
            with: action,
            and: isPrimaryButton)

        switch action {
        case .forwardOneCard:
            advance(numberOfPages: 1, from: cardName) {
                self.didFinishFlow?()
            }
        case .forwardTwoCard:
            advance(numberOfPages: 2, from: cardName) {
                self.didFinishFlow?()
            }
        case .forwardThreeCard:
            advance(numberOfPages: 3, from: cardName) {
                self.didFinishFlow?()
            }
        case .syncSignIn:
            let fxaParams = FxALaunchParams(entrypoint: .updateOnboarding, query: [:])
            presentSignToSync(
                with: fxaParams,
                selector: #selector(dismissSignInViewController),
                completion: {
                    self.closeUpdate()
                },
                qrCodeNavigationHandler: qrCodeNavigationHandler
            )
        case .readPrivacyPolicy:
            presentPrivacyPolicy(
                from: cardName,
                selector: #selector(dismissPrivacyPolicyViewController))
        case .openInstructionsPopup:
            presentDefaultBrowserPopup(
                from: cardName,
                completionIfLastCard: { self.closeUpdate() })
<<<<<<< HEAD
<<<<<<< HEAD

=======
        case .endOnboarding:
            closeUpdate()
>>>>>>> 6d7a5de70 (Bugfix [Onboarding Customization] Fix typo (#19741))
=======
        case .endOndboarding:
            closeUpdate()
>>>>>>> 08d8123c
        default:
            break
        }
    }

    func handleMultipleChoiceButtonActions(
        for action: OnboardingMultipleChoiceAction,
        from cardName: String
    ) {
        // There is no multiple choice actions for updating
    }

    func sendCardViewTelemetry(from cardName: String) {
        viewModel.telemetryUtility.sendCardViewTelemetry(from: cardName)
    }
}

// MARK: UIViewController setup
extension UpdateViewController {
    override var prefersStatusBarHidden: Bool {
        return true
    }

    override var shouldAutorotate: Bool {
        return false
    }

    override var supportedInterfaceOrientations: UIInterfaceOrientationMask {
        // This actually does the right thing on iPad where the modally
        // presented version happily rotates with the iPad orientation.
        return .portrait
    }
}<|MERGE_RESOLUTION|>--- conflicted
+++ resolved
@@ -246,17 +246,8 @@
             presentDefaultBrowserPopup(
                 from: cardName,
                 completionIfLastCard: { self.closeUpdate() })
-<<<<<<< HEAD
-<<<<<<< HEAD
-
-=======
         case .endOnboarding:
             closeUpdate()
->>>>>>> 6d7a5de70 (Bugfix [Onboarding Customization] Fix typo (#19741))
-=======
-        case .endOndboarding:
-            closeUpdate()
->>>>>>> 08d8123c
         default:
             break
         }
