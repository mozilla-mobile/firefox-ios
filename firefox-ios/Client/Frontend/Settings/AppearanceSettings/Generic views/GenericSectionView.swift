// This Source Code Form is subject to the terms of the Mozilla Public
// License, v. 2.0. If a copy of the MPL was not distributed with this
// file, You can obtain one at http://mozilla.org/MPL/2.0/

// This Source Code Form is subject to the terms of the Mozilla Public
// License, v. 2.0. If a copy of the MPL was not distributed with this
// file, You can obtain one at http://mozilla.org/MPL/2.0/

import SwiftUI
import Common

/// A generic section view that displays a header, content with dividers,
/// and an optional footer description.
struct GenericSectionView<Content: View>: View {
    let title: String
    let description: String?
    let content: () -> Content
    let identifier: String
    let shouldUseDivider: Bool

    let theme: Theme?

    var sectionTitleColor: Color {
        return Color(theme?.colors.textSecondary ?? UIColor.clear)
    }

    var descriptionTextColor: Color {
        return Color(theme?.colors.textSecondary ?? UIColor.clear)
    }

    private struct UX {
        static var sectionPadding: CGFloat { 16 }
        static var dividerHeight: CGFloat { 0.7 }
        static var textPadding: CGFloat { 8 }
        static var contentPadding: CGFloat { 4 }
    }

    init(theme: Theme?,
         title: String,
         description: String? = nil,
         identifier: String,
         shouldUseDivider: Bool = true,
         @ViewBuilder content: @escaping () -> Content) {
        self.title = title
        self.description = description
        self.content = content
        self.theme = theme
        self.identifier = identifier
        self.shouldUseDivider = shouldUseDivider
    }

    var body: some View {
        VStack(alignment: .leading, spacing: 0) {
            GenericSectionHeaderView(title: title.uppercased(),
                                     sectionTitleColor: sectionTitleColor)
            .padding([.leading, .trailing], UX.sectionPadding)

<<<<<<< HEAD
            if shouldUseDivider {
                Divider().frame(height: UX.dividerHeight)
            }
=======
            dividerView()
>>>>>>> b4f19b82

            content()
                .padding([.top, .bottom], UX.contentPadding)

<<<<<<< HEAD
            if shouldUseDivider {
                Divider().frame(height: UX.dividerHeight)
            }
=======
            dividerView()
>>>>>>> b4f19b82

            // Optional description at the bottom
            if let description = description {
                footerView(description)
                    .padding([.leading, .trailing], UX.sectionPadding)
                    .padding(.top, UX.textPadding)
            }
        }
        .padding(.bottom, UX.sectionPadding)
        .accessibilityElement(children: .contain)
        .accessibilityIdentifier(identifier)
    }

    /// Creates the footer view with the provided text.
    /// - Parameter text: The description text.
    /// - Returns: A view containing the footer.
    private func footerView(_ text: String) -> some View {
        HStack {
            Text(text)
                .font(.caption)
                .foregroundColor(descriptionTextColor)
                .frame(maxWidth: .infinity, alignment: .leading)
        }
    }

    @ViewBuilder
    private func dividerView() -> some View {
        if #unavailable(iOS 26.0) {
            Divider().frame(height: UX.dividerHeight)
        }
    }
}<|MERGE_RESOLUTION|>--- conflicted
+++ resolved
@@ -55,24 +55,12 @@
                                      sectionTitleColor: sectionTitleColor)
             .padding([.leading, .trailing], UX.sectionPadding)
 
-<<<<<<< HEAD
-            if shouldUseDivider {
-                Divider().frame(height: UX.dividerHeight)
-            }
-=======
             dividerView()
->>>>>>> b4f19b82
 
             content()
                 .padding([.top, .bottom], UX.contentPadding)
 
-<<<<<<< HEAD
-            if shouldUseDivider {
-                Divider().frame(height: UX.dividerHeight)
-            }
-=======
             dividerView()
->>>>>>> b4f19b82
 
             // Optional description at the bottom
             if let description = description {
