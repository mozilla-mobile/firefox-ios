--- conflicted
+++ resolved
@@ -43,35 +43,14 @@
     private struct UX {
         static let spacing: CGFloat = 24
         static let cornerRadius: CGFloat = 24
-<<<<<<< HEAD
-    }
-
-    private var shouldUseNewStyle: Bool {
-        if #available(iOS 26.0, *) {
-            return true
-        } else {
-            return false
-=======
         static var spacingCurrentOS: CGFloat {
             guard #available(iOS 26.0, *) else { return 0 }
             return UX.spacing
->>>>>>> b4f19b82
         }
     }
 
     var body: some View {
         ScrollView {
-<<<<<<< HEAD
-            VStack(spacing: shouldUseNewStyle ? UX.spacing : 0) {
-                // Section for selecting the browser theme.
-                browserThemeSection()
-
-                // Section for toggling website appearance (e.g., dark mode).
-                websiteAppearanceSection()
-
-                if shouldShowPageZoom {
-                    pageZoomSection()
-=======
             VStack(spacing: UX.spacingCurrentOS) {
                 // Section for selecting the browser theme.
                 BrowserThemeSection(
@@ -87,17 +66,11 @@
                     PageZoomSection(theme: currentTheme, cornerRadius: UX.cornerRadius) {
                         delegate?.pressedPageZoom()
                     }
->>>>>>> b4f19b82
                 }
                 Spacer()
             }
-            .applyPaddingForSectionIfAvailable(spacing: UX.spacing, shouldUseNewStyle)
         }
-<<<<<<< HEAD
-        .applyPaddingForViewIfAvailable(spacing: UX.spacing, shouldUseNewStyle)
-=======
         .modifier(PaddingStyle(theme: currentTheme, spacing: UX.spacing))
->>>>>>> b4f19b82
         .background(viewBackground)
         .onAppear {
             currentTheme = themeManager.getCurrentTheme(for: windowUUID)
@@ -108,50 +81,6 @@
         }
     }
 
-<<<<<<< HEAD
-    private func browserThemeSection() -> some View {
-        GenericSectionView(theme: currentTheme,
-                           title: String.BrowserThemeSectionHeader,
-                           identifier: AccessibilityIdentifiers.Settings.Appearance.browserThemeSectionTitle,
-                           shouldUseDivider: !shouldUseNewStyle) {
-            ThemeSelectionView(theme: currentTheme,
-                               selectedThemeOption: themeOption,
-                               onThemeSelected: updateBrowserTheme)
-            .applyNewStyleForSectionIfAvailable(theme: currentTheme,
-                                                cornerRadius: UX.cornerRadius,
-                                                shouldUseNewStyle)
-        }
-    }
-
-    private func websiteAppearanceSection() -> some View {
-        GenericSectionView(theme: currentTheme,
-                           title: String.WebsiteAppearanceSectionHeader,
-                           description: String.WebsiteDarkModeDescription,
-                           identifier: AccessibilityIdentifiers.Settings.Appearance.websiteAppearanceSectionTitle,
-                           shouldUseDivider: !shouldUseNewStyle) {
-            DarkModeToggleView(theme: currentTheme,
-                               isEnabled: NightModeHelper.isActivated(),
-                               onChange: setWebsiteDarkMode)
-            .applyNewStyleForSectionIfAvailable(theme: currentTheme,
-                                                cornerRadius: UX.cornerRadius,
-                                                shouldUseNewStyle)
-        }
-    }
-
-    private func pageZoomSection() -> some View {
-        GenericSectionView(theme: currentTheme,
-                           title: .Settings.Appearance.PageZoom.SectionHeader,
-                           identifier: .Settings.Appearance.PageZoom.SectionHeader,
-                           shouldUseDivider: !shouldUseNewStyle) {
-            GenericItemCellView(title: .Settings.Appearance.PageZoom.PageZoomTitle,
-                                image: .chevronRightLarge,
-                                theme: currentTheme) {
-                delegate?.pressedPageZoom()
-            }
-            .applyNewStyleForSectionIfAvailable(theme: currentTheme,
-                                                cornerRadius: UX.cornerRadius,
-                                                shouldUseNewStyle)
-=======
     // MARK: Subcomponents
     private struct BrowserThemeSection: View {
         let theme: Theme?
@@ -217,7 +146,6 @@
                 }
                 .modifier(SectionStyle(theme: theme, cornerRadius: cornerRadius))
             }
->>>>>>> b4f19b82
         }
     }
 
@@ -241,42 +169,4 @@
             // TODO(FXIOS-11584): Add telemetry here
         }
     }
-}
-
-extension View {
-    @ViewBuilder
-    func applyNewStyleForSectionIfAvailable(theme: Theme?, cornerRadius: CGFloat, _ shouldUseNewStyle: Bool) -> some View {
-        if shouldUseNewStyle {
-            self
-                .padding()
-                .background(
-                    RoundedRectangle(cornerRadius: cornerRadius, style: .continuous)
-                        .fill(Color(theme?.colors.layer2 ?? UIColor.clear))
-                )
-        } else {
-            self
-        }
-    }
-
-    @ViewBuilder
-    func applyPaddingForSectionIfAvailable(spacing: CGFloat, _ shouldUseNewStyle: Bool) -> some View {
-        if shouldUseNewStyle {
-            self
-                .padding(.top, spacing)
-                .padding(.horizontal, spacing / 2)
-        } else {
-            self
-        }
-    }
-
-    @ViewBuilder
-    func applyPaddingForViewIfAvailable(spacing: CGFloat, _ shouldUseNewStyle: Bool) -> some View {
-        if shouldUseNewStyle {
-            self
-        } else {
-            self
-                .padding(.top, spacing)
-                .frame(maxWidth: .infinity)
-        }
-    }
 }