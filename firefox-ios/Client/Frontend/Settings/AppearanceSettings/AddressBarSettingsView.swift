// This Source Code Form is subject to the terms of the Mozilla Public
// License, v. 2.0. If a copy of the MPL was not distributed with this
// file, You can obtain one at http://mozilla.org/MPL/2.0/

import SwiftUI
import Common
import Shared

/// The main view displaying the settings for the address bar position menu.
struct AddressBarSettingsView: View {
    let windowUUID: WindowUUID
    /// NOTE: To avoid duplication, the old view model is reused in the new address bar setting menu.
    /// TODO(FXIOS-12000): Once the experiment is done, we can remove the old viewmodel and move it to here.
    let viewModel: SearchBarSettingsViewModel

    @Environment(\.themeManager)
    var themeManager

    @State private var currentTheme: Theme?

    private var shouldUseNewStyle: Bool {
        if #available(iOS 26.0, *) {
            return true
        } else {
            return false
        }
    }

    private var addressBarPosition: SearchBarPosition {
        LegacyFeatureFlagsManager.shared.getCustomState(for: .searchBarPosition) ?? .bottom
    }

    private var viewBackground: Color {
        return Color(currentTheme?.colors.layer1 ?? UIColor.clear)
    }

    private struct UX {
        static let spacing: CGFloat = 24
        static let cornerRadius: CGFloat = 24
    }

    var body: some View {
        VStack {
            GenericSectionView(theme: currentTheme,
                               title: .Settings.AddressBar.AddressBarSectionTitle,
                               identifier: AccessibilityIdentifiers.Settings.SearchBar.searchBarSetting,
                               shouldUseDivider: !shouldUseNewStyle) {
                AddressBarSelectionView(
                    theme: currentTheme,
                    selectedAddressBarPosition: addressBarPosition,
                    onSelected: viewModel.saveSearchBarPosition)
<<<<<<< HEAD
                .applyNewStyleForSectionIfAvailable(theme: currentTheme,
                                                    cornerRadius: UX.cornerRadius,
                                                    shouldUseNewStyle)
            }
            Spacer()
        }
        .applyPaddingForSectionIfAvailable(spacing: UX.spacing, shouldUseNewStyle)
        .applyPaddingForViewIfAvailable(spacing: UX.spacing, shouldUseNewStyle)
=======
                .modifier(SectionStyle(theme: currentTheme, cornerRadius: UX.cornerRadius))
            }
            Spacer()
        }
        .modifier(PaddingStyle(theme: currentTheme, spacing: UX.spacing))
>>>>>>> b4f19b82
        .background(viewBackground)
        .onAppear {
            currentTheme = themeManager.getCurrentTheme(for: windowUUID)
        }
        .onReceive(NotificationCenter.default.publisher(for: .ThemeDidChange)) { notification in
            guard let uuid = notification.windowUUID, uuid == windowUUID else { return }
            currentTheme = themeManager.getCurrentTheme(for: windowUUID)
        }
    }
}<|MERGE_RESOLUTION|>--- conflicted
+++ resolved
@@ -49,22 +49,11 @@
                     theme: currentTheme,
                     selectedAddressBarPosition: addressBarPosition,
                     onSelected: viewModel.saveSearchBarPosition)
-<<<<<<< HEAD
-                .applyNewStyleForSectionIfAvailable(theme: currentTheme,
-                                                    cornerRadius: UX.cornerRadius,
-                                                    shouldUseNewStyle)
-            }
-            Spacer()
-        }
-        .applyPaddingForSectionIfAvailable(spacing: UX.spacing, shouldUseNewStyle)
-        .applyPaddingForViewIfAvailable(spacing: UX.spacing, shouldUseNewStyle)
-=======
                 .modifier(SectionStyle(theme: currentTheme, cornerRadius: UX.cornerRadius))
             }
             Spacer()
         }
         .modifier(PaddingStyle(theme: currentTheme, spacing: UX.spacing))
->>>>>>> b4f19b82
         .background(viewBackground)
         .onAppear {
             currentTheme = themeManager.getCurrentTheme(for: windowUUID)
