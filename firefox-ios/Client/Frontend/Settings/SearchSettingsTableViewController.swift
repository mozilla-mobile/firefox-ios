// This Source Code Form is subject to the terms of the Mozilla Public
// License, v. 2.0. If a copy of the MPL was not distributed with this
// file, You can obtain one at http://mozilla.org/MPL/2.0/

import UIKit
import Shared
import ComponentLibrary
import Common

protocol SearchEnginePickerDelegate: AnyObject {
    func searchEnginePicker(
        _ searchEnginePicker: SearchEnginePicker?,
        didSelectSearchEngine engine: OpenSearchEngine?
    )
}

final class SearchSettingsTableViewController: ThemedTableViewController, FeatureFlaggable {
    // MARK: - Properties
    private enum Section: Int, CaseIterable {
        case defaultEngine
        case alternateEngines
        case searchEnginesSuggestions
        case firefoxSuggestSettings

        var title: String {
            switch self {
            case .defaultEngine:
                return .Settings.Search.DefaultSearchEngineTitle
            case .alternateEngines:
                return .Settings.Search.AlternateSearchEnginesTitle
            case .searchEnginesSuggestions:
                return .Settings.Search.EnginesSuggestionsTitle
            case .firefoxSuggestSettings:
                return String.localizedStringWithFormat(
                    .Settings.Search.Suggest.AddressBarSettingsTitle,
                    AppName.shortName.rawValue
                )
            }
        }
    }

    private let profile: Profile
    private let model: SearchEnginesManager
    private let logger: Logger

    var shouldHidePrivateModeFirefoxSuggestSetting: Bool {
        return !model.shouldShowBookmarksSuggestions &&
        !model.shouldShowSyncedTabsSuggestions &&
        !model.shouldShowBrowsingHistorySuggestions
    }

    private enum SearchSuggestItem: Int, CaseIterable {
        case defaultSuggestions
        case privateSuggestions
    }

    private enum FirefoxSuggestItem: Int, CaseIterable {
        case browsingHistory
        case bookmarks
        case syncedTabs
        case nonSponsored
        case sponsored
        // Disable temporary `privateSuggestions` option for Enhanced Firefox Suggest Experiment v125.
        // https://mozilla-hub.atlassian.net/browse/FXIOS-8908
//        case privateSuggestions
        case suggestionLearnMore
    }

    private let IconSize = CGSize(width: OpenSearchEngine.UX.preferredIconSize,
                                  height: OpenSearchEngine.UX.preferredIconSize)

    private var showDeletion = false
    private var sectionsToDisplay: [SearchSettingsTableViewController.Section] = []

    private var isEditable: Bool {
        guard let defaultEngine = model.defaultEngine else { return false }

        // If the default engine is a custom one, make sure we have more than one since we can't edit the default.
        // Otherwise, enable editing if we have at least one custom engine.
        let customEngineCount = model.orderedEngines.filter({ $0.isCustomEngine }).count
        return defaultEngine.isCustomEngine ? customEngineCount > 1 : customEngineCount > 0
    }

    init(profile: Profile,
         searchEnginesManager: SearchEnginesManager = AppContainer.shared.resolve(),
         windowUUID: WindowUUID,
         logger: Logger = DefaultLogger.shared) {
        self.profile = profile
        self.logger = logger
        model = searchEnginesManager

        super.init(windowUUID: windowUUID)
    }

    required init?(coder aDecoder: NSCoder) {
        fatalError("init(coder:) has not been implemented")
    }

    // MARK: - View Lifecycle Methods
    override func viewDidLoad() {
        super.viewDidLoad()

        navigationItem.title = .Settings.Search.Title

        // To allow re-ordering the list of search engines at all times.
        tableView.isEditing = true
        // So that we push the default search engine controller on selection.
        tableView.allowsSelectionDuringEditing = true

        tableView.register(ThemedTableSectionHeaderFooterView.self,
                           forHeaderFooterViewReuseIdentifier: ThemedTableSectionHeaderFooterView.cellIdentifier)
        tableView.register(ThemedSubtitleTableViewCell.self,
                           forCellReuseIdentifier: ThemedSubtitleTableViewCell.cellIdentifier)

        // Insert Done button if being presented outside of the Settings Nav stack
        if !(self.navigationController is ThemedNavigationController) {
            self.navigationItem.leftBarButtonItem = UIBarButtonItem(
                title: .SettingsSearchDoneButton,
                style: .done,
                target: self,
                action: #selector(self.dismissAnimated)
            )
        }

        navigationItem.rightBarButtonItem = UIBarButtonItem(
            title: .SettingsSearchEditButton,
            style: .plain,
            target: self,
            action: #selector(beginEditing))
    }

    override func viewWillAppear(_ animated: Bool) {
        super.viewWillAppear(animated)
        // Only show the Edit button if custom search engines are in the list.
        // Otherwise, there is nothing to delete.
        navigationItem.rightBarButtonItem?.isEnabled = isEditable
        tableView.reloadData()
        applyTheme()
    }

    override func viewDidDisappear(_ animated: Bool) {
        super.viewDidDisappear(animated)
        setEditing(false, animated: false)
    }

    // MARK: - UITableViewDataSource
    override func tableView(_ tableView: UITableView, cellForRowAt indexPath: IndexPath) -> UITableViewCell {
        guard let cell = tableView.dequeueReusableCell(
            withIdentifier: ThemedSubtitleTableViewCell.cellIdentifier,
            for: indexPath
        ) as? ThemedSubtitleTableViewCell else {
            logger.log("Failed to dequeue ThemedSubtitleTableViewCell at indexPath: \(indexPath)",
                       level: .fatal,
                       category: .lifecycle)
            return UITableViewCell()
        }

        let section = Section(rawValue: sectionsToDisplay[indexPath.section].rawValue) ?? .defaultEngine

        switch section {
        case .defaultEngine:
            guard let engine = model.defaultEngine else { break }
            cell.editingAccessoryType = .disclosureIndicator
            cell.accessibilityLabel = .Settings.Search.AccessibilityLabels.DefaultSearchEngine
            cell.accessibilityValue = engine.shortName
            cell.textLabel?.text = engine.shortName
            cell.imageView?.image = engine.image.createScaled(IconSize)
            cell.imageView?.layer.cornerRadius = 4
            cell.imageView?.layer.masksToBounds = true
            cell.applyTheme(theme: themeManager.getCurrentTheme(for: windowUUID))

        case .alternateEngines:
            // The default engine is not an alternate search engine.
            let index = indexPath.item + 1
            if index < model.orderedEngines.count {
                let engine = model.orderedEngines[index]
                cell.showsReorderControl = true

                let toggle = ThemedSwitch()
                toggle.applyTheme(theme: themeManager.getCurrentTheme(for: windowUUID))
                // This is an easy way to get from the toggle control to the corresponding index.
                toggle.tag = index
                toggle.addTarget(self, action: #selector(didToggleEngine), for: .valueChanged)
                toggle.isOn = model.isEngineEnabled(engine)

                cell.editingAccessoryView = toggle
                cell.textLabel?.text = engine.shortName
                cell.textLabel?.adjustsFontSizeToFitWidth = true
                cell.textLabel?.minimumScaleFactor = 0.5
                cell.textLabel?.numberOfLines = 0
                cell.imageView?.image = engine.image.createScaled(IconSize)
                cell.imageView?.layer.cornerRadius = 4
                cell.imageView?.layer.masksToBounds = true
                cell.selectionStyle = .none
                cell.applyTheme(theme: themeManager.getCurrentTheme(for: windowUUID))
            } else {
                cell.editingAccessoryType = .disclosureIndicator
                cell.accessibilityLabel = .SettingsAddCustomEngineTitle
                cell.accessibilityIdentifier = AccessibilityIdentifiers.Settings.Search.customEngineViewButton
                cell.textLabel?.text = .SettingsAddCustomEngine
                cell.applyTheme(theme: themeManager.getCurrentTheme(for: windowUUID))
            }

        case .searchEnginesSuggestions:
            switch indexPath.item {
            case SearchSuggestItem.defaultSuggestions.rawValue:
                buildSettingWith(
                    prefKey: PrefsKeys.SearchSettings.showSearchSuggestions,
                    defaultValue: model.shouldShowSearchSuggestions,
                    titleText: String.localizedStringWithFormat(
                        .Settings.Search.ShowSearchSuggestions
                    ),
                    cell: cell,
                    selector: #selector(didToggleSearchSuggestions)
                )

            case SearchSuggestItem.privateSuggestions.rawValue:
                if featureFlags.isFeatureEnabled(.feltPrivacySimplifiedUI, checking: .buildOnly) {
                    buildSettingWith(
                        prefKey: PrefsKeys.SearchSettings.showPrivateModeSearchSuggestions,
                        defaultValue: model.shouldShowPrivateModeSearchSuggestions,
                        titleText: String.localizedStringWithFormat(
                            .Settings.Search.PrivateSessionSetting
                        ),
                        statusText: String.localizedStringWithFormat(
                            .Settings.Search.PrivateSessionDescription
                        ),
                        cell: cell,
                        selector: #selector(didToggleShowSearchSuggestionsInPrivateMode)
                    )
                    cell.accessibilityIdentifier = AccessibilityIdentifiers.Settings.Search.showPrivateSuggestions
                }
            default: break
            }

        case .firefoxSuggestSettings:
            switch indexPath.item {
            case FirefoxSuggestItem.browsingHistory.rawValue:
                buildSettingWith(
                    prefKey: PrefsKeys.SearchSettings.showFirefoxBrowsingHistorySuggestions,
                    defaultValue: model.shouldShowBrowsingHistorySuggestions,
                    titleText: String.localizedStringWithFormat(
                        .Settings.Search.Suggest.SearchBrowsingHistory
                    ),
                    cell: cell,
                    selector: #selector(didToggleBrowsingHistorySuggestions)
                )

            case FirefoxSuggestItem.bookmarks.rawValue:
                buildSettingWith(
                    prefKey: PrefsKeys.SearchSettings.showFirefoxBookmarksSuggestions,
                    defaultValue: model.shouldShowBookmarksSuggestions,
                    titleText: String.localizedStringWithFormat(
                        .Settings.Search.Suggest.SearchBookmarks
                    ),
                    cell: cell,
                    selector: #selector(didToggleBookmarksSuggestions)
                )

            case FirefoxSuggestItem.syncedTabs.rawValue:
                buildSettingWith(
                    prefKey: PrefsKeys.SearchSettings.showFirefoxSyncedTabsSuggestions,
                    defaultValue: model.shouldShowSyncedTabsSuggestions,
                    titleText: String.localizedStringWithFormat(
                        .Settings.Search.Suggest.SearchSyncedTabs
                    ),
                    cell: cell,
                    selector: #selector(didToggleSyncedTabsSuggestions)
                )

            case FirefoxSuggestItem.nonSponsored.rawValue:
                if featureFlags.isFeatureEnabled(.firefoxSuggestFeature, checking: .buildAndUser) {
                    buildSettingWith(
                        prefKey: PrefsKeys.SearchSettings.showFirefoxNonSponsoredSuggestions,
                        defaultValue: model.shouldShowFirefoxSuggestions,
                        titleText: String.localizedStringWithFormat(
                            .Settings.Search.Suggest.ShowNonSponsoredSuggestionsTitle
                        ),
                        statusText: String.localizedStringWithFormat(
                            .Settings.Search.Suggest.ShowNonSponsoredSuggestionsDescription,
                            AppName.shortName.rawValue
                        ),
                        cell: cell,
                        selector: #selector(didToggleEnableNonSponsoredSuggestions)
                    )
                }

            case FirefoxSuggestItem.sponsored.rawValue:
                if featureFlags.isFeatureEnabled(.firefoxSuggestFeature, checking: .buildAndUser) {
                    buildSettingWith(
                        prefKey: PrefsKeys.SearchSettings.showFirefoxSponsoredSuggestions,
                        defaultValue: model.shouldShowSponsoredSuggestions,
                        titleText: String.localizedStringWithFormat(
                            .Settings.Search.Suggest.ShowSponsoredSuggestionsTitle
                        ),
                        statusText: String.localizedStringWithFormat(
                            .Settings.Search.Suggest.ShowSponsoredSuggestionsDescription,
                            AppName.shortName.rawValue
                        ),
                        cell: cell,
                        selector: #selector(didToggleEnableSponsoredSuggestions)
                    )
                }

//            case FirefoxSuggestItem.privateSuggestions.rawValue:
//                buildSettingWith(
//                    prefKey: PrefsKeys.SearchSettings.showPrivateModeFirefoxSuggestions,
//                    defaultValue: model.shouldShowPrivateModeFirefoxSuggestions,
//                    titleText: String.localizedStringWithFormat(
//                        .Settings.Search.PrivateSessionSetting
//                    ),
//                    statusText: String.localizedStringWithFormat(
//                        .Settings.Search.Suggest.PrivateSessionDescription
//                    ),
//                    cell: cell,
//                    selector: #selector(didToggleShowFirefoxSuggestionsInPrivateMode)
//                )
//                cell.isHidden = shouldHidePrivateModeFirefoxSuggestSetting

            case FirefoxSuggestItem.suggestionLearnMore.rawValue:
                cell.accessibilityLabel = String.localizedStringWithFormat(
                    .Settings.Search.AccessibilityLabels.LearnAboutSuggestions,
                    AppName.shortName.rawValue
                )
                cell.textLabel?.text = String.localizedStringWithFormat(
                    .Settings.Search.Suggest.LearnAboutSuggestions,
                    AppName.shortName.rawValue
                )
                cell.imageView?.layer.cornerRadius = 4
                cell.imageView?.layer.masksToBounds = true
                cell.selectionStyle = .none
                cell.applyTheme(theme: themeManager.getCurrentTheme(for: windowUUID))

            default:
                break
            }
        }

<<<<<<< HEAD
        if #available(iOS 26.0, *) {
            cell.separatorInset = UIEdgeInsets(top: 0, left: UX.horizontalMargin, bottom: 0, right: UX.horizontalMargin)
        } else {
            // So that the separator line goes all the way to the left edge.
            cell.separatorInset = .zero
        }
=======
        // So that the separator line goes all the way to the left edge.
        cell.separatorInset = UX.cellSeparatorInsetForCurrentOS
>>>>>>> b4f19b82

        return cell
    }

    override func numberOfSections(in tableView: UITableView) -> Int {
        sectionsToDisplay = [
            .defaultEngine,
            .alternateEngines,
            .searchEnginesSuggestions,
            .firefoxSuggestSettings
        ]
        return sectionsToDisplay.count
    }

    override func tableView(_ tableView: UITableView, numberOfRowsInSection section: Int) -> Int {
        let section = Section(rawValue: sectionsToDisplay[section].rawValue) ?? .defaultEngine
        switch section {
        case .defaultEngine:
            return 1
        case .alternateEngines:
            // The first engine -- the default engine -- is not shown in the alternate search engines list.
            // But the option to add a Search Engine is.
            return model.orderedEngines.count
        case .searchEnginesSuggestions:
            return featureFlags.isFeatureEnabled(.feltPrivacySimplifiedUI, checking: .buildOnly)
            ? SearchSuggestItem.allCases.count : 1
        case .firefoxSuggestSettings:
            return featureFlags.isFeatureEnabled(.firefoxSuggestFeature, checking: .buildAndUser)
            ? FirefoxSuggestItem.allCases.count : 3
        }
    }

    // MARK: - UITableViewDelegate
    override func tableView(_ tableView: UITableView, willSelectRowAt indexPath: IndexPath) -> IndexPath? {
        let section = Section(rawValue: sectionsToDisplay[indexPath.section].rawValue) ?? .defaultEngine
        switch section {
        case .defaultEngine:
            guard indexPath.item == 0 else { return nil }
            let searchEnginePicker = SearchEnginePicker(windowUUID: windowUUID)
            // Order alphabetically, so that picker is always consistently ordered.
            // Every engine is a valid choice for the default engine, even the current default engine.
            searchEnginePicker.engines = model.orderedEngines.sorted { e, f in e.shortName < f.shortName }
            searchEnginePicker.delegate = self
            searchEnginePicker.selectedSearchEngineName = model.defaultEngine?.shortName
            navigationController?.pushViewController(searchEnginePicker, animated: true)
        case .alternateEngines:
            let isLastItem = indexPath.item + 1 == model.orderedEngines.count
            guard isLastItem else { return nil }
            let customSearchEngineForm = CustomSearchViewController(windowUUID: windowUUID)
            customSearchEngineForm.profile = self.profile
            customSearchEngineForm.successCallback = {
                guard let window = self.view.window else { return }
                SimpleToast().showAlertWithText(.ThirdPartySearchEngineAdded,
                                                bottomContainer: window,
                                                theme: self.themeManager.getCurrentTheme(for: self.windowUUID))
            }
            navigationController?.pushViewController(customSearchEngineForm, animated: true)
        case .searchEnginesSuggestions:
            return nil
        case .firefoxSuggestSettings:
            guard indexPath.item == FirefoxSuggestItem.suggestionLearnMore.rawValue else { return nil }
            let viewController = SettingsContentViewController(windowUUID: windowUUID)
            viewController.url = SupportUtils.URLForTopic("search-suggestions-firefox")
            navigationController?.pushViewController(viewController, animated: true)
        }
        return nil
    }

    // Don't show delete button on the left.
    override func tableView(
        _ tableView: UITableView,
        editingStyleForRowAt indexPath: IndexPath
    ) -> UITableViewCell.EditingStyle {
        let section = Section(rawValue: sectionsToDisplay[indexPath.section].rawValue) ?? .defaultEngine
        switch section {
        case .defaultEngine, .searchEnginesSuggestions, .firefoxSuggestSettings:
            return UITableViewCell.EditingStyle.none
        case .alternateEngines:
            let isLastItem = indexPath.item + 1 == model.orderedEngines.count
            guard !isLastItem else {
                return UITableViewCell.EditingStyle.none
            }
            let index = indexPath.item + 1
            let engine = model.orderedEngines[index]
            return (self.showDeletion && engine.isCustomEngine) ? .delete : .none
        }
    }

    // Don't reserve space for the delete button on the left.
    override func tableView(
        _ tableView: UITableView,
        shouldIndentWhileEditingRowAt indexPath: IndexPath
    ) -> Bool {
        return false
    }

//    override func tableView(_ tableView: UITableView, heightForRowAt indexPath: IndexPath) -> CGFloat {
//        switch indexPath {
//        case IndexPath(
//                row: FirefoxSuggestItem.privateSuggestions.rawValue,
//                section: Section.firefoxSuggestSettings.rawValue):
//            if shouldHidePrivateModeFirefoxSuggestSetting { return 0 }
//        default: return UITableView.automaticDimension
//        }
//        return UITableView.automaticDimension
//    }

    override func tableView(_ tableView: UITableView, heightForHeaderInSection section: Int) -> CGFloat {
        return UITableView.automaticDimension
    }

    override func tableView(_ tableView: UITableView, heightForFooterInSection section: Int) -> CGFloat {
        return 0
    }

    override func tableView(_ tableView: UITableView, viewForHeaderInSection section: Int) -> UIView? {
        guard let headerView = super.tableView(
            tableView,
            viewForHeaderInSection: section
        ) as? ThemedTableSectionHeaderFooterView else { return nil }
        let section = Section(rawValue: sectionsToDisplay[section].rawValue) ?? .defaultEngine
        headerView.titleLabel.text = section.title

        return headerView
    }

    override func tableView(_ tableView: UITableView, canMoveRowAt indexPath: IndexPath) -> Bool {
        let section = Section(rawValue: sectionsToDisplay[indexPath.section].rawValue) ?? .defaultEngine
        switch section {
        case .defaultEngine, .searchEnginesSuggestions, .firefoxSuggestSettings:
            return false
        case .alternateEngines:
            let isLastItem = indexPath.item + 1 == model.orderedEngines.count
            return isLastItem ? false : true
        }
    }

    override func tableView(
        _ tableView: UITableView,
        moveRowAt indexPath: IndexPath,
        to newIndexPath: IndexPath
    ) {
        // The first engine (default engine) is not shown in the list, so the indices are off-by-1.
        let index = indexPath.item + 1
        let newIndex = newIndexPath.item + 1
        let engine = model.orderedEngines.remove(at: index)
        model.orderedEngines.insert(engine, at: newIndex)
        tableView.reloadData()
    }

    // Snap to first or last row of the list of engines.
    override func tableView(
        _ tableView: UITableView,
        targetIndexPathForMoveFromRowAt sourceIndexPath: IndexPath,
        toProposedIndexPath proposedDestinationIndexPath: IndexPath
    ) -> IndexPath {
        // Make drag or drop available only for alternateEngines section
        guard proposedDestinationIndexPath.section == Section.alternateEngines.rawValue else {
            return sourceIndexPath
        }

        // Can't drag/drop over "Add Search Engine" button.
        if [sourceIndexPath.item, proposedDestinationIndexPath.item]
            .contains(where: { $0 + 1 == model.orderedEngines.count }) {
            return sourceIndexPath
        }

        return proposedDestinationIndexPath
    }

    override func tableView(
        _ tableView: UITableView,
        commit editingStyle: UITableViewCell.EditingStyle,
        forRowAt indexPath: IndexPath
    ) {
        if editingStyle == .delete {
            let index = indexPath.item + 1
            let engine = model.orderedEngines[index]

            model.deleteCustomEngine(engine) { [weak self] in
                tableView.deleteRows(at: [indexPath], with: .right)
                // Change navigationItem's right button item title to Edit and disable the edit button
                // once the deletion is done
                self?.setEditing(false, animated: true)
            }

            // End editing if we are no longer edit since we've deleted all editable cells.
            if !isEditable {
                finishEditing()
            }
        }
    }

    override func setEditing(_ editing: Bool, animated: Bool) {
        super.setEditing(editing, animated: animated)
        tableView.isEditing = true
        showDeletion = editing
        UIView.performWithoutAnimation {
            self.navigationItem.rightBarButtonItem?.title = editing ? .SettingsSearchDoneButton : .SettingsSearchEditButton
        }
        navigationItem.rightBarButtonItem?.isEnabled = isEditable
        navigationItem.rightBarButtonItem?.action = editing ?
        #selector(finishEditing) : #selector(beginEditing)
        tableView.reloadData()
    }

    // MARK: - Private Methods
    private func buildSettingWith(
        prefKey: String,
        defaultValue: Bool,
        titleText: String,
        statusText: String? = nil,
        cell: UITableViewCell,
        selector: Selector
    ) {
        let setting = BoolSetting(
            prefs: profile.prefs,
            theme: themeManager.getCurrentTheme(for: windowUUID),
            prefKey: prefKey,
            defaultValue: defaultValue,
            titleText: titleText,
            statusText: statusText
        )
        setting.onConfigureCell(cell, theme: themeManager.getCurrentTheme(for: windowUUID))
        setting.control.switchView.addTarget(
            self,
            action: selector,
            for: .valueChanged
        )
        cell.editingAccessoryView = setting.control
        cell.selectionStyle = .none
    }

    private func didToggleFirefoxSuggestions(
        _ toggle: ThemedSwitch,
        suggestionType: FirefoxSuggestItem
    ) {
//        var shouldShowPrivateSuggestionsSetting = false
        switch suggestionType {
        case .browsingHistory:
            model.shouldShowBrowsingHistorySuggestions = toggle.isOn
//            shouldShowPrivateSuggestionsSetting = model.shouldShowBrowsingHistorySuggestions &&
//            !model.shouldShowBookmarksSuggestions &&
//            !model.shouldShowSyncedTabsSuggestions
        case .bookmarks:
            model.shouldShowBookmarksSuggestions = toggle.isOn
//            shouldShowPrivateSuggestionsSetting = model.shouldShowBookmarksSuggestions &&
//            !model.shouldShowBrowsingHistorySuggestions &&
//            !model.shouldShowSyncedTabsSuggestions
        case .syncedTabs:
            model.shouldShowSyncedTabsSuggestions = toggle.isOn
//            shouldShowPrivateSuggestionsSetting = model.shouldShowSyncedTabsSuggestions &&
//            !model.shouldShowBrowsingHistorySuggestions &&
//            !model.shouldShowBookmarksSuggestions
        default: break
        }

//        if shouldShowPrivateSuggestionsSetting {
//            updateCells(
//                at: [IndexPath(
//                    row: FirefoxSuggestItem.privateSuggestions.rawValue,
//                    section: Section.firefoxSuggestSettings.rawValue
//                )]
//            )
//        } else if shouldHidePrivateModeFirefoxSuggestSetting {
//            model.shouldShowPrivateModeFirefoxSuggestions = false
//            updateCells(
//                at: [IndexPath(
//                    row: FirefoxSuggestItem.privateSuggestions.rawValue,
//                    section: Section.firefoxSuggestSettings.rawValue
//                )]
//            )
//        }
    }

    private func updateCells(at indexPaths: [IndexPath]) {
        tableView.reloadRows(at: indexPaths, with: .automatic)
    }

    // MARK: - Theming System
    override func applyTheme() {
        super.applyTheme()
        tableView.separatorColor = themeManager.getCurrentTheme(for: windowUUID).colors.borderPrimary
    }
}

// MARK: - Selectors
extension SearchSettingsTableViewController {
    @objc
    func didToggleEngine(_ toggle: ThemedSwitch) {
        let engine = model.orderedEngines[toggle.tag] // The tag is 1-based.
        if toggle.isOn {
            model.enableEngine(engine)
        } else {
            model.disableEngine(engine)
        }
    }

    @objc
    func didToggleSearchSuggestions(_ toggle: ThemedSwitch) {
        // Setting the value in settings dismisses any opt-in.
        model.shouldShowSearchSuggestions = toggle.isOn
    }

    @objc
    func didToggleShowSearchSuggestionsInPrivateMode(_ toggle: ThemedSwitch) {
        model.shouldShowPrivateModeSearchSuggestions = toggle.isOn
    }

    @objc
    func didToggleShowFirefoxSuggestionsInPrivateMode(_ toggle: ThemedSwitch) {
        model.shouldShowPrivateModeFirefoxSuggestions = toggle.isOn
    }

    @objc
    func didToggleBrowsingHistorySuggestions(_ toggle: ThemedSwitch) {
        didToggleFirefoxSuggestions(toggle, suggestionType: .browsingHistory)
    }

    @objc
    func didToggleBookmarksSuggestions(_ toggle: ThemedSwitch) {
        didToggleFirefoxSuggestions(toggle, suggestionType: .bookmarks)
    }

    @objc
    func didToggleSyncedTabsSuggestions(_ toggle: ThemedSwitch) {
        didToggleFirefoxSuggestions(toggle, suggestionType: .syncedTabs)
    }

    @objc
    func didToggleEnableNonSponsoredSuggestions(_ toggle: ThemedSwitch) {
        model.shouldShowFirefoxSuggestions = toggle.isOn
        notificationCenter.post(name: .SponsoredAndNonSponsoredSuggestionsChanged)
    }

    @objc
    func didToggleEnableSponsoredSuggestions(_ toggle: ThemedSwitch) {
        model.shouldShowSponsoredSuggestions = toggle.isOn
        notificationCenter.post(name: .SponsoredAndNonSponsoredSuggestionsChanged)
    }

    func cancel() {
        _ = navigationController?.popViewController(animated: true)
    }

    @objc
    func dismissAnimated() {
        notificationCenter.post(name: .SearchSettingsChanged)
        dismiss(animated: true, completion: nil)
    }

    @objc
    func beginEditing() {
        setEditing(true, animated: false)
    }

    @objc
    func finishEditing() {
        setEditing(false, animated: false)
    }
}

extension SearchSettingsTableViewController: SearchEnginePickerDelegate {
    func searchEnginePicker(
        _ searchEnginePicker: SearchEnginePicker?,
        didSelectSearchEngine searchEngine: OpenSearchEngine?
    ) {
        if let engine = searchEngine {
            let previousEngine = model.defaultEngine
            model.defaultEngine = engine
            NotificationCenter.default.post(name: .SearchSettingsDidUpdateDefaultSearchEngine)
            self.tableView.reloadData()

            SettingsTelemetry().changedSetting(
                "defaultSearchEngine",
                to: engine.telemetryID,
                from: previousEngine?.telemetryID ?? SettingsTelemetry.Placeholders.missingValue
            )
        }
        _ = navigationController?.popViewController(animated: true)
    }
}<|MERGE_RESOLUTION|>--- conflicted
+++ resolved
@@ -336,17 +336,8 @@
             }
         }
 
-<<<<<<< HEAD
-        if #available(iOS 26.0, *) {
-            cell.separatorInset = UIEdgeInsets(top: 0, left: UX.horizontalMargin, bottom: 0, right: UX.horizontalMargin)
-        } else {
-            // So that the separator line goes all the way to the left edge.
-            cell.separatorInset = .zero
-        }
-=======
         // So that the separator line goes all the way to the left edge.
         cell.separatorInset = UX.cellSeparatorInsetForCurrentOS
->>>>>>> b4f19b82
 
         return cell
     }
