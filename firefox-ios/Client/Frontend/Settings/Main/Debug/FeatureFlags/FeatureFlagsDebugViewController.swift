// This Source Code Form is subject to the terms of the Mozilla Public
// License, v. 2.0. If a copy of the MPL was not distributed with this
// file, You can obtain one at http://mozilla.org/MPL/2.0/

import Common
import Foundation
import Shared

/// A view controller that manages the hidden Firefox Suggest debug settings.
final class FeatureFlagsDebugViewController: SettingsTableViewController, FeatureFlaggable {
    init(profile: Profile, windowUUID: WindowUUID) {
        super.init(style: .grouped, windowUUID: windowUUID)
        self.profile = profile
        self.title = "Feature Flags"
    }

    required init?(coder aDecoder: NSCoder) {
        fatalError("init(coder:) has not been implemented")
    }

    override func generateSettings() -> [SettingSection] {
        return [generateFeatureFlagToggleSettings(), generateFeatureFlagList()]
    }

    private func generateFeatureFlagToggleSettings() -> SettingSection {
        return SettingSection(
            title: nil,
            children: [
                FeatureFlagsBoolSetting(
                    with: .bookmarksRefactor,
                    titleText: format(string: "Enable Bookmarks Redesign"),
                    statusText: format(string: "Toggle to use the new bookmarks design")
                ) { [weak self] _ in
                    guard let self else { return }
                    self.reloadView()
                    let isBookmarksRefactorEnabled = self.featureFlags.isFeatureEnabled(.bookmarksRefactor,
                                                                                        checking: .buildOnly)
                    self.profile?.prefs.setBool(isBookmarksRefactorEnabled, forKey: PrefsKeys.IsBookmarksRefactorEnabled)
                },
                FeatureFlagsBoolSetting(
                    with: .microsurvey,
                    titleText: format(string: "Enable Microsurvey"),
                    statusText: format(string: "Toggle to reset microsurvey expiration")
                ) { [weak self] _ in
                    UserDefaults.standard.set(nil, forKey: "\(GleanPlumbMessageStore.rootKey)\("homepage-microsurvey-message")")
                    self?.reloadView()
                },
                FeatureFlagsBoolSetting(
                    with: .homepageRebuild,
                    titleText: format(string: "Enable New Homepage"),
                    statusText: format(string: "Toggle to use the new homepage")
                ) { [weak self] _ in
                    self?.reloadView()
                },
                FeatureFlagsBoolSetting(
                    with: .menuRefactor,
                    titleText: format(string: "Enable New Menu"),
                    statusText: format(string: "Toggle to use the new menu")
                ) { [weak self] _ in
                    self?.reloadView()
                },
                FeatureFlagsBoolSetting(
                    with: .trackingProtectionRefactor,
                    titleText: format(string: "Enable New Tracking Protection"),
                    statusText: format(string: "Toggle to use the new tracking protection")
                ) { [weak self] _ in
                    self?.reloadView()
                },
                FeatureFlagsBoolSetting(
                    with: .nativeErrorPage,
                    titleText: format(string: "Enable Native Error Page"),
                    statusText: format(string: "Toggle to display natively created error pages")
                ) { [weak self] _ in
                    self?.reloadView()
                },
                FeatureFlagsBoolSetting(
                    with: .noInternetConnectionErrorPage,
                    titleText: format(string: "Enable NIC Native Error Page"),
                    statusText: format(string: "Toggle to display natively created no internet connection error page")
                ) { [weak self] _ in
                    self?.reloadView()
                },
                FeatureFlagsBoolSetting(
                    with: .feltPrivacyFeltDeletion,
                    titleText: format(string: "Enable Felt Privacy Deletion"),
                    statusText: format(string: "Toggle to felt privacy deletion")
                ) { [weak self] _ in
                    self?.reloadView()
                },
                FeatureFlagsBoolSetting(
                    with: .feltPrivacySimplifiedUI,
                    titleText: format(string: "Enable Felt Privacy UI"),
                    statusText: format(string: "Toggle to felt privacy UI")
                ) { [weak self] _ in
                    self?.reloadView()
                },
                FeatureFlagsBoolSetting(
                    with: .toolbarRefactor,
                    titleText: format(string: "Toolbar Redesign"),
                    statusText: format(string: "Toggle to enable the toolbar redesign")
                ) { [weak self] _ in
                    self?.reloadView()
                },
                FeatureFlagsBoolSetting(
                    with: .unifiedAds,
                    titleText: format(string: "Enable Unified Ads"),
                    statusText: format(string: "Toggle to use unified ads API")
                ) { [weak self] _ in
                    self?.reloadView()
                },
                FeatureFlagsBoolSetting(
                    with: .unifiedSearch,
                    titleText: format(string: "Enable Unified Search"),
                    statusText: format(string: "Toggle to use unified search within the new toolbar")
                ) { [weak self] _ in
                    self?.reloadView()
                },
                FeatureFlagsBoolSetting(
                    with: .passwordGenerator,
                    titleText: format(string: "Enable Password Generator"),
                    statusText: format(string: "Toggle to enable password generator feature")
                ) { [weak self] _ in
                    self?.reloadView()
                },
                FeatureFlagsBoolSetting(
<<<<<<< HEAD
                    with: .pdfRefactor,
                    titleText: format(string: "Enable PDF Refactor"),
                    statusText: format(string: "Toggle to enable PDF Refactor feature")
=======
                    with: .downloadLiveActivities,
                    titleText: format(string: "Enable Download Live Activities"),
                    statusText: format(string: "Toggle to enable download live activities")
>>>>>>> 8a80c325
                ) { [weak self] _ in
                    self?.reloadView()
                },
                FeatureFlagsBoolSetting(
                    with: .sentFromFirefox,
                    titleText: format(string: "Enable Sent from Firefox"),
                    statusText: format(string: "Toggle to enable Sent from Firefox to append text to WhatsApp shares")
                ) { [weak self] _ in
                    self?.reloadView()
                }
            ]
        )
    }

    private func generateFeatureFlagList() -> SettingSection {
        let flags = NimbusFeatureFlagID.allCases
        let settingsList = flags.compactMap { flagID in
            return Setting(title: format(string: "\(flagID): \(featureFlags.isFeatureEnabled(flagID, checking: .buildOnly))"))
        }
        return SettingSection(
            title: NSAttributedString(string: "Build only status"),
            children: settingsList
        )
    }

    private func reloadView() {
        self.settings = self.generateSettings()
        self.tableView.reloadData()
    }

    private func format(string: String) -> NSAttributedString {
        let theme = themeManager.getCurrentTheme(for: windowUUID)
        return NSAttributedString(
            string: string,
            attributes: [NSAttributedString.Key.foregroundColor: theme.colors.textPrimary]
        )
    }
}<|MERGE_RESOLUTION|>--- conflicted
+++ resolved
@@ -123,15 +123,16 @@
                     self?.reloadView()
                 },
                 FeatureFlagsBoolSetting(
-<<<<<<< HEAD
                     with: .pdfRefactor,
                     titleText: format(string: "Enable PDF Refactor"),
                     statusText: format(string: "Toggle to enable PDF Refactor feature")
-=======
+                ) { [weak self] _ in
+                    self?.reloadView()
+                },
+                FeatureFlagsBoolSetting(
                     with: .downloadLiveActivities,
                     titleText: format(string: "Enable Download Live Activities"),
                     statusText: format(string: "Toggle to enable download live activities")
->>>>>>> 8a80c325
                 ) { [weak self] _ in
                     self?.reloadView()
                 },
