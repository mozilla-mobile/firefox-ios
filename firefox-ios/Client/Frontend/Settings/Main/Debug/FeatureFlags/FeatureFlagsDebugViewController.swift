--- conflicted
+++ resolved
@@ -104,7 +104,7 @@
             },
             FeatureFlagsBoolSetting(
                 with: .menuRefactor,
-                titleText: format(string: "Menu Redesign"),
+                titleText: format(string: "Menu Refactor"),
                 statusText: format(string: "Toggle to use the menu redesign")
             ) { [weak self] _ in
                 self?.reloadView()
@@ -235,195 +235,7 @@
 
         return SettingSection(
             title: nil,
-<<<<<<< HEAD
-            children: [
-                FeatureFlagsBoolSetting(
-                    with: .appearanceMenu,
-                    titleText: format(string: "Appearance Menu"),
-                    statusText: format(string: "Toggle to show the new apperance menu")
-                ) { [weak self] _ in
-                    self?.reloadView()
-                },
-                FeatureFlagsBoolSetting(
-                    with: .searchEngineConsolidation,
-                    titleText: format(string: "Consolidated Search"),
-                    statusText: format(string: "Toggle to use Consolidated Search")
-                ) { [weak self] _ in
-                    self?.reloadView()
-                },
-                FeatureFlagsBoolSetting(
-                    with: .deeplinkOptimizationRefactor,
-                    titleText: format(string: "Deeplink Optimization Refactor"),
-                    statusText: format(string: "Toggle to enable deeplink optimization refactor")
-                ) { [weak self] _ in
-                    self?.reloadView()
-                },
-                FeatureFlagsBoolSetting(
-                    with: .defaultZoomFeature,
-                    titleText: format(string: "Default zoom"),
-                    statusText: format(string: "Toggle to enable default zoom feature")
-                ) { [weak self] _ in
-                    self?.reloadView()
-                },
-                FeatureFlagsBoolSetting(
-                    with: .downloadLiveActivities,
-                    titleText: format(string: "Download Live Activities"),
-                    statusText: format(string: "Toggle to enable download live activities")
-                ) { [weak self] _ in
-                    self?.reloadView()
-                },
-                FeatureFlagsBoolSetting(
-                    with: .trackingProtectionRefactor,
-                    titleText: format(string: "Enhanced Tracking Protection"),
-                    statusText: format(string: "Toggle to use enhanced tracking protection")
-                ) { [weak self] _ in
-                    self?.reloadView()
-                },
-                FeatureFlagsBoolSetting(
-                    with: .feltPrivacyFeltDeletion,
-                    titleText: format(string: "Felt Privacy Deletion"),
-                    statusText: format(string: "Toggle to enable felt privacy deletion")
-                ) { [weak self] _ in
-                    self?.reloadView()
-                },
-                FeatureFlagsBoolSetting(
-                    with: .feltPrivacySimplifiedUI,
-                    titleText: format(string: "Felt Privacy UI"),
-                    statusText: format(string: "Toggle to enable felt privacy UI")
-                ) { [weak self] _ in
-                    self?.reloadView()
-                },
-                FeatureFlagsBoolSetting(
-                    with: .homepageRebuild,
-                    titleText: format(string: "Homepage Rebuild"),
-                    statusText: format(string: "Toggle to use the homepage rebuild")
-                ) { [weak self] _ in
-                    self?.reloadView()
-                },
-                FeatureFlagsBoolSetting(
-                    with: .homepageSearchBar,
-                    titleText: format(string: "Homepage Search Bar"),
-                    statusText: format(string: "Toggle to enable homepage search bar for redesign")
-                ) { [weak self] _ in
-                    self?.reloadView()
-                },
-                FeatureFlagsBoolSetting(
-                    with: .loginsVerificationEnabled,
-                    titleText: format(string: "Logins Verification"),
-                    statusText: format(string: "Toggle to enable logins verification")
-                ) { [weak self] _ in
-                    self?.reloadView()
-                },
-                FeatureFlagsBoolSetting(
-                    with: .menuRefactor,
-                    titleText: format(string: "Menu Refactor"),
-                    statusText: format(string: "Toggle to use the menu redesign")
-                ) { [weak self] _ in
-                    self?.reloadView()
-                },
-                FeatureFlagsBoolSetting(
-                    with: .microsurvey,
-                    titleText: format(string: "Microsurvey"),
-                    statusText: format(string: "Toggle to reset microsurvey expiration")
-                ) { [weak self] _ in
-                    UserDefaults.standard.set(nil, forKey: "\(GleanPlumbMessageStore.rootKey)\("homepage-microsurvey-message")")
-                    self?.reloadView()
-                },
-                FeatureFlagsBoolSetting(
-                    with: .nativeErrorPage,
-                    titleText: format(string: "Native Error Page"),
-                    statusText: format(string: "Toggle to display natively created error pages")
-                ) { [weak self] _ in
-                    self?.reloadView()
-                },
-                FeatureFlagsBoolSetting(
-                    with: .addressBarMenu,
-                    titleText: format(string: "New AddressBar Menu"),
-                    statusText: format(string: "Toggle to show the new address bar menu")
-                ) { [weak self] _ in
-                    self?.reloadView()
-                },
-                FeatureFlagsBoolSetting(
-                    with: .noInternetConnectionErrorPage,
-                    titleText: format(string: "NIC Native Error Page"),
-                    statusText: format(string: "Toggle to display natively created no internet connection error page")
-                ) { [weak self] _ in
-                    self?.reloadView()
-                },
-                FeatureFlagsBoolSetting(
-                    with: .pdfRefactor,
-                    titleText: format(string: "PDF Refactor"),
-                    statusText: format(string: "Toggle to enable PDF Refactor feature")
-                ) { [weak self] _ in
-                    self?.reloadView()
-                },
-                FeatureFlagsBoolSetting(
-                    with: .homepageStoriesRedesign,
-                    titleText: format(string: "Stories Redesign"),
-                    statusText: format(string: "Toggle to enable homepage stories section redesign")
-                ) { [weak self] _ in
-                    self?.reloadView()
-                },
-                FeatureFlagsBoolSetting(
-                    with: .tabTrayUIExperiments,
-                    titleText: format(string: "Tab Tray UI Experiment"),
-                    statusText: format(string: "Toggle to use the new tab tray UI")
-                ) { [weak self] _ in
-                    self?.reloadView()
-                },
-                FeatureFlagsBoolSetting(
-                    with: .toolbarRefactor,
-                    titleText: format(string: "Toolbar Redesign"),
-                    statusText: format(string: "Toggle to enable the toolbar redesign")
-                ) { [weak self] _ in
-                    self?.reloadView()
-                },
-                FeatureFlagsBoolSetting(
-                    with: .hntTopSitesVisualRefresh,
-                    titleText: format(string: "Top Sites Visual Refresh"),
-                    statusText: format(string: "Toggle to enable the top sites visual refresh")
-                ) { [weak self] _ in
-                    self?.reloadView()
-                },
-                FeatureFlagsBoolSetting(
-                    with: .unifiedAds,
-                    titleText: format(string: "Unified Ads"),
-                    statusText: format(string: "Toggle to use unified ads API")
-                ) { [weak self] _ in
-                    self?.reloadView()
-                },
-                FeatureFlagsBoolSetting(
-                    with: .unifiedSearch,
-                    titleText: format(string: "Unified Search"),
-                    statusText: format(string: "Toggle to use unified search within the new toolbar")
-                ) { [weak self] _ in
-                    self?.reloadView()
-                },
-                FeatureFlagsBoolSetting(
-                    with: .updatedPasswordManager,
-                    titleText: format(string: "Updated Password Manager"),
-                    statusText: format(string: "Toggle to enable the updated password manager")
-                ) { [weak self] _ in
-                    self?.reloadView()
-                },
-                FeatureFlagsBoolSetting(
-                    with: .webEngineIntegrationRefactor,
-                    titleText: format(string: "Web Engine Integration Refactor"),
-                    statusText: format(string: "Toggle to enable the use of WebEngine library")
-                ) { [weak self] _ in
-                    self?.reloadView()
-                },
-                FeatureFlagsBoolSetting(
-                    with: .summarizer,
-                    titleText: format(string: "Summarizer Feature"),
-                    statusText: format(string: "Toggle to enable the summarizer feature")
-                ) { [weak self] _ in
-                    self?.reloadView()
-                },
-            ]
-=======
             children: children
->>>>>>> 866369a3
         )
     }
 
