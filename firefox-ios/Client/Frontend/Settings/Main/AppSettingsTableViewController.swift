// This Source Code Form is subject to the terms of the Mozilla Public
// License, v. 2.0. If a copy of the MPL was not distributed with this
// file, You can obtain one at http://mozilla.org/MPL/2.0/

import Common
import UIKit
import Shared
import Glean

// MARK: - Settings Flow Delegate Protocol

/// Supports decision making from VC to parent coordinator
protocol SettingsFlowDelegate: AnyObject,
                               GeneralSettingsDelegate,
                               PrivacySettingsDelegate,
                               AccountSettingsDelegate,
                               AboutSettingsDelegate,
                               SupportSettingsDelegate {
    func showDevicePassCode()
    func showCreditCardSettings()
    func showExperiments()
    func showFirefoxSuggest()
    func openDebugTestTabs(count: Int)
    func showDebugFeatureFlags()
    func showPasswordManager(shouldShowOnboarding: Bool)
    func didFinishShowingSettings()
}

// MARK: - App Settings Screen Protocol

protocol AppSettingsScreen: UIViewController {
    var settingsDelegate: SettingsDelegate? { get set }
    var parentCoordinator: SettingsFlowDelegate? { get set }

    func handle(route: Route.SettingsSection)
}

// MARK: - App Settings Table View Controller

/// App Settings Screen (triggered by tapping the 'Gear' in the Tab Tray Controller)
class AppSettingsTableViewController: SettingsTableViewController,
                                      AppSettingsScreen,
                                      FeatureFlaggable,
                                      DebugSettingsDelegate,
                                      SearchBarLocationProvider,
                                      SharedSettingsDelegate {
    // MARK: - Properties
    private var showDebugSettings = false
    private var debugSettingsClickCount = 0
    private var appAuthenticator: AppAuthenticationProtocol
    private var applicationHelper: ApplicationHelper
    private let logger: Logger
    private let gleanUsageReportingMetricsService: GleanUsageReportingMetricsService
    private var hasAppearedBefore = false

    weak var parentCoordinator: SettingsFlowDelegate?

    // MARK: - Data Settings
    private var sendTechnicalDataSetting: BoolSetting?
    private var sendCrashReportsSetting: BoolSetting?
    private var sendDailyUsagePingSetting: BoolSetting?
    private var studiesToggleSetting: BoolSetting?

    // MARK: - Initializers
    init(
        with profile: Profile,
        and tabManager: TabManager,
        settingsDelegate: SettingsDelegate,
        parentCoordinator: SettingsFlowDelegate,
        gleanUsageReportingMetricsService: GleanUsageReportingMetricsService,
        appAuthenticator: AppAuthenticationProtocol = AppAuthenticator(),
        applicationHelper: ApplicationHelper = DefaultApplicationHelper(),
        logger: Logger = DefaultLogger.shared
    ) {
        self.appAuthenticator = appAuthenticator
        self.applicationHelper = applicationHelper
        self.logger = logger
        self.gleanUsageReportingMetricsService = gleanUsageReportingMetricsService

        super.init(windowUUID: tabManager.windowUUID)
        self.profile = profile
        self.tabManager = tabManager
        self.settingsDelegate = settingsDelegate
        self.parentCoordinator = parentCoordinator
        setupNavigationBar()
        setupDataSettings()
    }

    required init?(coder aDecoder: NSCoder) {
        fatalError("init(coder:) has not been implemented")
    }

    // MARK: - View lifecycles
    override func viewDidLoad() {
        super.viewDidLoad()

        setupNavigationBar()
        configureAccessibilityIdentifiers()
    }

    override func viewDidAppear(_ animated: Bool) {
        super.viewDidAppear(animated)

        if hasAppearedBefore {
            // Only reload if we're returning from a child view
            askedToReload()
        }

        hasAppearedBefore = true
    }

    // MARK: - Actions

    @objc
    private func done() {
        settingsDelegate?.didFinish()
    }

    // MARK: - Navigation Bar Setup
    private func setupNavigationBar() {
        navigationItem.title = String.AppSettingsTitle
        navigationItem.rightBarButtonItem = UIBarButtonItem(
            title: .AppSettingsDone,
            style: .done,
            target: self,
            action: #selector(done))
    }

    // MARK: - Accessibility Identifiers
    func configureAccessibilityIdentifiers() {
        navigationItem.rightBarButtonItem?.accessibilityIdentifier = AccessibilityIdentifiers.Settings.navigationBarItem
        tableView.accessibilityIdentifier = AccessibilityIdentifiers.Settings.tableViewController
    }

    // MARK: - Route Handling

    func handle(route: Route.SettingsSection) {
        switch route {
        case .password:
            handlePasswordFlow(route: route)
        case .creditCard:
            authenticateUserFor(route: route)
        case .rateApp:
            RatingPromptManager.goToAppStoreReview()
        default:
            break
        }
    }

    private func handlePasswordFlow(route: Route.SettingsSection) {
        // Show password onboarding before we authenticate
        if LoginOnboarding.shouldShow() {
            parentCoordinator?.showPasswordManager(shouldShowOnboarding: true)
            LoginOnboarding.setShown()
        } else {
            authenticateUserFor(route: route)
        }
    }

    // MARK: - User Authentication

    // Authenticates the user prior to allowing access to sensitive sections
    private func authenticateUserFor(route: Route.SettingsSection) {
        appAuthenticator.getAuthenticationState { state in
            switch state {
            case .deviceOwnerAuthenticated:
                self.openDeferredRouteAfterAuthentication(route: route)
            case .deviceOwnerFailed:
                break // Keep showing the main settings page
            case .passCodeRequired:
                self.parentCoordinator?.showDevicePassCode()
            }
        }
    }

    // Called after the user has been prompted to authenticate to access a sensitive section
    private func openDeferredRouteAfterAuthentication(route: Route.SettingsSection) {
        switch route {
        case .creditCard:
            self.parentCoordinator?.showCreditCardSettings()
        case .password:
            self.parentCoordinator?.showPasswordManager(shouldShowOnboarding: false)
        default:
            break
        }
    }

    // MARK: Data settings setup

    private func setupDataSettings() {
        guard let profile else { return }

        let studiesSetting = StudiesToggleSetting(
            prefs: profile.prefs,
            delegate: settingsDelegate,
            theme: themeManager.getCurrentTheme(for: windowUUID),
            settingsDelegate: parentCoordinator,
            title: .StudiesSettingTitleV2,
            message: .StudiesSettingMessageV2,
            linkedText: .StudiesSettingLinkV2
        )

        let sendTechnicalDataSettings = SendDataSetting(
            prefs: profile.prefs,
            delegate: settingsDelegate,
            theme: themeManager.getCurrentTheme(for: windowUUID),
            settingsDelegate: parentCoordinator,
            title: .SendTechnicalDataSettingTitleV2,
            message: String(format: .SendTechnicalDataSettingMessageV2, AppName.shortName.rawValue),
            linkedText: .SendTechnicalDataSettingLinkV2,
            prefKey: AppConstants.prefSendUsageData,
            a11yId: AccessibilityIdentifiers.Settings.SendData.sendTechnicalDataTitle,
            learnMoreURL: SupportUtils.URLForTopic("mobile-technical-and-interaction-data")
        )

        sendTechnicalDataSettings.shouldSendData = { [weak self] value in
            guard let self, let profile = self.profile else { return }
            TermsOfServiceManager(prefs: profile.prefs).shouldSendTechnicalData(value: value)
            studiesSetting.updateSetting(for: value)
        }
        sendTechnicalDataSetting = sendTechnicalDataSettings

        let sendDailyUsagePingSettings = SendDataSetting(
            prefs: profile.prefs,
            delegate: settingsDelegate,
            theme: themeManager.getCurrentTheme(for: windowUUID),
            settingsDelegate: parentCoordinator,
            title: .SendDailyUsagePingSettingTitle,
            message: String(format: .SendDailyUsagePingSettingMessage, MozillaName.shortName.rawValue),
            linkedText: .SendDailyUsagePingSettingLinkV2,
            prefKey: AppConstants.prefSendDailyUsagePing,
            a11yId: AccessibilityIdentifiers.Settings.SendData.sendDailyUsagePingTitle,
            learnMoreURL: SupportUtils.URLForTopic("usage-ping-settings-mobile")
        )
        sendDailyUsagePingSettings.shouldSendData = { [weak self] value in
            if value {
                self?.gleanUsageReportingMetricsService.start()
            } else {
                self?.gleanUsageReportingMetricsService.stop()
            }
        }
        sendDailyUsagePingSetting = sendDailyUsagePingSettings

        let sendCrashReportsSettings = SendDataSetting(
            prefs: profile.prefs,
            delegate: settingsDelegate,
            theme: themeManager.getCurrentTheme(for: windowUUID),
            settingsDelegate: parentCoordinator,
            title: .SendCrashReportsSettingTitle,
            message: String(format: .SendCrashReportsSettingMessageV2, MozillaName.shortName.rawValue),
            linkedText: .SendCrashReportsSettingLinkV2,
            prefKey: AppConstants.prefSendCrashReports,
            a11yId: AccessibilityIdentifiers.Settings.SendData.sendCrashReportsTitle,
            learnMoreURL: SupportUtils.URLForTopic("ios-crash-reports")
        )
        self.sendCrashReportsSetting = sendCrashReportsSettings

        studiesToggleSetting = studiesSetting
    }

    // MARK: - Generate Settings

    override func generateSettings() -> [SettingSection] {
        setupDataSettings()
        var settings = [SettingSection]()
        settings += getDefaultBrowserSetting()
        settings += getAccountSetting()
        settings += getGeneralSettings()
        settings += getPrivacySettings()
        settings += getSupportSettings()
        settings += getAboutSettings()

        if showDebugSettings {
            settings += getDebugSettings()
        }

        return settings
    }

    private func getDefaultBrowserSetting() -> [SettingSection] {
        let footerTitle = NSAttributedString(
            string: String.FirefoxHomepage.HomeTabBanner.EvergreenMessage.HomeTabBannerDescription)

        return [SettingSection(footerTitle: footerTitle,
                               children: [DefaultBrowserSetting(theme: themeManager.getCurrentTheme(for: windowUUID))])]
    }

    private func getAccountSetting() -> [SettingSection] {
        let accountSectionTitle = NSAttributedString(string: .FxAFirefoxAccount)

        let attributedString = NSAttributedString(string: .Settings.Sync.ButtonDescription)
        let accountFooterText = !(profile?.hasAccount() ?? false) ? attributedString : nil

        var settings = [
            // Without a Firefox Account:
            ConnectSetting(settings: self, settingsDelegate: parentCoordinator),
            AdvancedAccountSetting(settings: self, isHidden: showDebugSettings, settingsDelegate: parentCoordinator),
            // With a Firefox Account:
            AccountStatusSetting(settings: self, settingsDelegate: parentCoordinator),
            SyncNowSetting(settings: self, settingsDelegate: parentCoordinator)
        ]
        if AppInfo.isChinaEdition, let profile {
            settings.append(ChinaSyncServiceSetting(profile: profile, settingsDelegate: self))
        }
        return [
            SettingSection(title: accountSectionTitle, footerTitle: accountFooterText, children: settings)
        ]
    }

    private func getGeneralSettings() -> [SettingSection] {
        var generalSettings: [Setting] = [
            BrowsingSetting(settings: self, settingsDelegate: parentCoordinator),
            SearchSetting(settings: self, settingsDelegate: parentCoordinator),
            NewTabPageSetting(settings: self, settingsDelegate: parentCoordinator),
            HomeSetting(settings: self, settingsDelegate: parentCoordinator),
<<<<<<< HEAD
            ThemeSetting(settings: self, settingsDelegate: parentCoordinator),
            SiriPageSetting(settings: self, settingsDelegate: parentCoordinator)
=======
            ThemeSetting(settings: self, settingsDelegate: parentCoordinator)
>>>>>>> 2937cbb5
        ]

        if isSearchBarLocationFeatureEnabled, let profile {
            generalSettings.append(
                SearchBarSetting(settings: self, profile: profile, settingsDelegate: parentCoordinator)
            )
        }

        // For enrolled users whose devices support alternate app icons, add the App Icon setting
        if featureFlags.isFeatureEnabled(.appIconSelection, checking: .buildOnly),
           UIApplication.shared.supportsAlternateIcons {
            generalSettings.append(
                AppIconSetting(
                    theme: themeManager.getCurrentTheme(for: windowUUID),
                    settingsDelegate: parentCoordinator
                )
            )
        }

        generalSettings += [
            SiriPageSetting(settings: self, settingsDelegate: parentCoordinator)
        ]

        return [SettingSection(title: NSAttributedString(string: .SettingsGeneralSectionTitle),
                               children: generalSettings)]
    }

    private func getPrivacySettings() -> [SettingSection] {
        var privacySettings = [Setting]()
        privacySettings.append(PasswordManagerSetting(settings: self, settingsDelegate: parentCoordinator))

        let autofillCreditCardStatus = featureFlags.isFeatureEnabled(.creditCardAutofillStatus, checking: .buildOnly)
        if autofillCreditCardStatus {
            privacySettings.append(AutofillCreditCardSettings(settings: self, settingsDelegate: parentCoordinator))
        }

        let autofillAddressStatus = AddressLocaleFeatureValidator.isValidRegion()
        if autofillAddressStatus, let profile {
            privacySettings.append(AddressAutofillSetting(theme: themeManager.getCurrentTheme(for: windowUUID),
                                                          profile: profile,
                                                          settingsDelegate: parentCoordinator))
        }

        privacySettings.append(ClearPrivateDataSetting(settings: self, settingsDelegate: parentCoordinator))

        if let profile {
            privacySettings.append(
                BoolSetting(prefs: profile.prefs,
                            theme: themeManager.getCurrentTheme(for: windowUUID),
                            prefKey: PrefsKeys.Settings.closePrivateTabs,
                            defaultValue: true,
                            titleText: .AppSettingsClosePrivateTabsTitle,
                            statusText: .AppSettingsClosePrivateTabsDescription) { _ in
                                let action = TabTrayAction(windowUUID: self.windowUUID,
                                                           actionType: TabTrayActionType.closePrivateTabsSettingToggled)
                                store.dispatch(action)
                }
            )
        }

        privacySettings.append(ContentBlockerSetting(settings: self, settingsDelegate: parentCoordinator))

        if let profile {
            privacySettings.append(NotificationsSetting(theme: themeManager.getCurrentTheme(for: windowUUID),
                                                        profile: profile,
                                                        settingsDelegate: parentCoordinator))
        }

        privacySettings.append(PrivacyPolicySetting(theme: themeManager.getCurrentTheme(for: windowUUID),
                                                    settingsDelegate: parentCoordinator))

        return [SettingSection(title: NSAttributedString(string: .AppSettingsPrivacyTitle),
                               children: privacySettings)]
    }

    private func getSupportSettings() -> [SettingSection] {
        var supportSettings = [
            ShowIntroductionSetting(settings: self, settingsDelegate: self),
            SendFeedbackSetting(settingsDelegate: parentCoordinator),
        ]

        // Only add this toggle to the Settings if Sent from Firefox feature flag is enabled from Nimbus
        if featureFlags.isFeatureEnabled(.sentFromFirefox, checking: .buildOnly), let profile {
            supportSettings.append(
                SentFromFirefoxSetting(
                    prefs: profile.prefs,
                    delegate: settingsDelegate,
                    theme: themeManager.getCurrentTheme(for: windowUUID),
                    settingsDelegate: parentCoordinator
                )
            )
        }

        guard let sendTechnicalDataSetting,
              let sendDailyUsagePingSetting,
              let studiesToggleSetting,
              let sendCrashReportsSetting else {
            return []
        }

        supportSettings.append(contentsOf: [
            sendTechnicalDataSetting,
            studiesToggleSetting,
            sendDailyUsagePingSetting,
            sendCrashReportsSetting
        ])

        supportSettings.append(contentsOf: [
            OpenSupportPageSetting(delegate: settingsDelegate,
                                   theme: themeManager.getCurrentTheme(for: windowUUID),
                                   settingsDelegate: parentCoordinator),
        ])

        return [SettingSection(title: NSAttributedString(string: .AppSettingsSupport),
                               children: supportSettings)]
    }

    private func getAboutSettings() -> [SettingSection] {
        let aboutSettings = [
            AppStoreReviewSetting(settingsDelegate: parentCoordinator),
            VersionSetting(settingsDelegate: self),
            LicenseAndAcknowledgementsSetting(settingsDelegate: parentCoordinator),
            YourRightsSetting(settingsDelegate: parentCoordinator)
        ]

        return [SettingSection(title: NSAttributedString(string: .AppSettingsAbout),
                               children: aboutSettings)]
    }

    private func getDebugSettings() -> [SettingSection] {
        var hiddenDebugOptions = [
            ExperimentsSettings(settings: self, settingsDelegate: self),
            ExportLogDataSetting(settings: self),
            ExportBrowserDataSetting(settings: self),
            AppDataUsageReportSetting(settings: self),
            DeleteExportedDataSetting(settings: self),
            ForceCrashSetting(settings: self),
            SwitchFakespotProduction(settings: self, settingsDelegate: self),
            ChangeToChinaSetting(settings: self),
            AppReviewPromptSetting(settings: self, settingsDelegate: self),
            ToggleInactiveTabs(settings: self, settingsDelegate: self),
            ResetContextualHints(settings: self),
            ResetWallpaperOnboardingPage(settings: self, settingsDelegate: self),
            SentryIDSetting(settings: self, settingsDelegate: self),
            FasterInactiveTabs(settings: self, settingsDelegate: self),
            OpenFiftyTabsDebugOption(settings: self, settingsDelegate: self),
            FirefoxSuggestSettings(settings: self, settingsDelegate: self)
        ]

        #if MOZ_CHANNEL_beta || MOZ_CHANNEL_developer
        hiddenDebugOptions.append(FeatureFlagsSettings(settings: self, settingsDelegate: self))
        #endif

        return [SettingSection(title: NSAttributedString(string: "Debug"), children: hiddenDebugOptions)]
    }

    // MARK: - DebugSettingsDelegate

    func pressedVersion() {
        debugSettingsClickCount += 1
        if debugSettingsClickCount >= 5 {
            debugSettingsClickCount = 0
            showDebugSettings = !showDebugSettings
            settings = generateSettings()
            askedToReload()
        }
    }

    func pressedExperiments() {
        parentCoordinator?.showExperiments()
    }

    func pressedShowTour() {
        parentCoordinator?.didFinishShowingSettings()

        let urlString = URL.mozInternalScheme + "://deep-link?url=/action/show-intro-onboarding"
        guard let url = URL(string: urlString) else { return }
        applicationHelper.open(url, inWindow: windowUUID)
    }

    func pressedFirefoxSuggest() {
        parentCoordinator?.showFirefoxSuggest()
    }

    func pressedOpenFiftyTabs() {
        parentCoordinator?.openDebugTestTabs(count: 50)
    }

    func pressedDebugFeatureFlags() {
        parentCoordinator?.showDebugFeatureFlags()
    }

    // MARK: SharedSettingsDelegate

    func askedToShow(alert: AlertController) {
        present(alert, animated: true) {
            // Dismiss the debug alert briefly after it's shown
            DispatchQueue.main.asyncAfter(deadline: .now() + 0.5) {
                alert.dismiss(animated: true)
            }
        }
    }

    func askedToReload() {
        tableView.reloadData()
    }

    // MARK: - UITableViewDelegate

    override func tableView(_ tableView: UITableView, viewForHeaderInSection section: Int) -> UIView? {
        guard let headerView = super.tableView(
            tableView,
            viewForHeaderInSection: section
        ) as? ThemedTableSectionHeaderFooterView else {
            logger.log("Failed to cast or retrieve ThemedTableSectionHeaderFooterView for section: \(section)",
                       level: .fatal,
                       category: .lifecycle)
            return UIView()
        }
        return headerView
    }
}<|MERGE_RESOLUTION|>--- conflicted
+++ resolved
@@ -313,12 +313,7 @@
             SearchSetting(settings: self, settingsDelegate: parentCoordinator),
             NewTabPageSetting(settings: self, settingsDelegate: parentCoordinator),
             HomeSetting(settings: self, settingsDelegate: parentCoordinator),
-<<<<<<< HEAD
-            ThemeSetting(settings: self, settingsDelegate: parentCoordinator),
-            SiriPageSetting(settings: self, settingsDelegate: parentCoordinator)
-=======
             ThemeSetting(settings: self, settingsDelegate: parentCoordinator)
->>>>>>> 2937cbb5
         ]
 
         if isSearchBarLocationFeatureEnabled, let profile {
