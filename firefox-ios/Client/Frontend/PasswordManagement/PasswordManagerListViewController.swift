// This Source Code Form is subject to the terms of the Mozilla Public
// License, v. 2.0. If a copy of the MPL was not distributed with this
// file, You can obtain one at http://mozilla.org/MPL/2.0/

import UIKit
import Storage
import Shared
import Common

class PasswordManagerListViewController: SensitiveViewController, Themeable {
    static let loginsSettingsSection = 0

    var themeManager: ThemeManager
    var themeObserver: NSObjectProtocol?
    var notificationCenter: NotificationProtocol

    private let viewModel: PasswordManagerViewModel

    private var loginDataSource: LoginDataSource
    private let searchController = UISearchController(searchResultsController: nil)
    private let loadingView: SettingsLoadingView = .build()
    private var deleteAlert: UIAlertController?
    private var selectedIndexPaths = [IndexPath]()
    private let tableView: UITableView = .build()
    let windowUUID: WindowUUID
    var currentWindowUUID: UUID? { return windowUUID }

    weak var coordinator: PasswordManagerFlowDelegate?

    fileprivate lazy var selectionButton: UIButton = .build { button in
        button.titleLabel?.font = PasswordManagerViewModel.UX.selectionButtonFont
        button.addTarget(self, action: #selector(self.tappedSelectionButton), for: .touchUpInside)
    }

    static func shouldShowAppMenuShortcut(forPrefs prefs: Prefs) -> Bool {
        // default to on
        return prefs.boolForKey(PrefsKeys.LoginsShowShortcutMenuItem) ?? true
    }

    init(profile: Profile,
         windowUUID: WindowUUID,
         themeManager: ThemeManager = AppContainer.shared.resolve(),
         notificationCenter: NotificationCenter = NotificationCenter.default) {
        self.windowUUID = windowUUID
        self.viewModel = PasswordManagerViewModel(
            profile: profile,
            searchController: searchController,
            theme: themeManager.currentTheme(for: windowUUID)
        )
        self.loginDataSource = LoginDataSource(viewModel: viewModel)
        self.themeManager = themeManager
        self.notificationCenter = notificationCenter
        super.init(nibName: nil, bundle: nil)
        listenForThemeChange(view)
    }

    required init?(coder aDecoder: NSCoder) {
        fatalError("init(coder:) has not been implemented")
    }

    override func viewDidLoad() {
        super.viewDidLoad()
        self.title = .Settings.Passwords.Title
        tableView.separatorInset = UIEdgeInsets(top: 0, left: 20, bottom: 0, right: 0)
        tableView.register(cellType: PasswordManagerSettingsTableViewCell.self)
        tableView.register(cellType: PasswordManagerTableViewCell.self)
        tableView.registerHeaderFooter(cellType: ThemedTableSectionHeaderFooterView.self)

        tableView.accessibilityIdentifier = "Login List"
        tableView.dataSource = loginDataSource
        tableView.allowsMultipleSelectionDuringEditing = true
        tableView.delegate = self
        tableView.tableFooterView = UIView()
        tableView.sectionHeaderTopPadding = 0

        // Setup the Search Controller
        searchController.searchBar.autocapitalizationType = .none
        searchController.searchResultsUpdater = self
        searchController.obscuresBackgroundDuringPresentation = false
        searchController.searchBar.placeholder = .LoginsListSearchPlaceholder
        searchController.delegate = self
        navigationItem.hidesSearchBarWhenScrolling = false
        navigationItem.searchController = searchController
        definesPresentationContext = true
        // No need to hide the navigation bar on iPad to make room, and hiding makes the search bar too close to the top
        searchController.hidesNavigationBarDuringPresentation = UIDevice.current.userInterfaceIdiom != .pad

        let notificationCenter = NotificationCenter.default
        notificationCenter.addObserver(self,
                                       selector: #selector(remoteLoginsDidChange),
                                       name: .DataRemoteLoginChangesWereApplied,
                                       object: nil)
        notificationCenter.addObserver(self,
                                       selector: #selector(dismissAlertController),
                                       name: UIApplication.didEnterBackgroundNotification,
                                       object: nil)

        setupDefaultNavButtons()
        view.addSubview(tableView)
        view.addSubview(loadingView)
        view.addSubview(selectionButton)
        loadingView.isHidden = true

        NSLayoutConstraint.activate([
            tableView.topAnchor.constraint(equalTo: view.safeAreaLayoutGuide.topAnchor),
            tableView.leadingAnchor.constraint(equalTo: view.leadingAnchor),
            tableView.trailingAnchor.constraint(equalTo: view.trailingAnchor),
            tableView.bottomAnchor.constraint(equalTo: selectionButton.topAnchor),

            selectionButton.leadingAnchor.constraint(equalTo: view.safeAreaLayoutGuide.leadingAnchor),
            selectionButton.trailingAnchor.constraint(equalTo: view.safeAreaLayoutGuide.trailingAnchor),
            selectionButton.bottomAnchor.constraint(equalTo: view.safeAreaLayoutGuide.bottomAnchor),
            selectionButton.topAnchor.constraint(equalTo: tableView.bottomAnchor),
            selectionButton.heightAnchor.constraint(equalToConstant: UIConstants.ToolbarHeight),

            loadingView.topAnchor.constraint(equalTo: tableView.topAnchor),
            loadingView.leadingAnchor.constraint(equalTo: tableView.leadingAnchor),
            loadingView.bottomAnchor.constraint(equalTo: tableView.bottomAnchor),
            loadingView.trailingAnchor.constraint(equalTo: tableView.trailingAnchor)
        ])

        selectionButton.isHidden = true

        applyTheme()

        KeyboardHelper.defaultHelper.addDelegate(self)
        viewModel.delegate = self
    }

    override func viewWillAppear(_ animated: Bool) {
        super.viewWillAppear(animated)
        loadLogins()
    }

    func applyTheme() {
        let theme = themeManager.currentTheme(for: windowUUID)
        viewModel.theme = theme
        loginDataSource.viewModel = viewModel
        tableView.reloadSections(IndexSet(integer: PasswordManagerListViewController.loginsSettingsSection),
                                 with: .none)

        view.backgroundColor = theme.colors.layer1
        tableView.separatorColor = theme.colors.borderPrimary
        tableView.backgroundColor = theme.colors.layer1

        selectionButton.setTitleColor(theme.colors.textInverted, for: [])
        selectionButton.backgroundColor = theme.colors.actionPrimary
        deleteButton.tintColor = theme.colors.textWarning

        // Search bar text and placeholder color
        let searchTextField = searchController.searchBar.searchTextField
        searchTextField.defaultTextAttributes[NSAttributedString.Key.foregroundColor] = theme.colors.textPrimary
        let placeholderAttribute = [NSAttributedString.Key.foregroundColor: theme.colors.textSecondary]
        searchTextField.attributedPlaceholder = NSAttributedString(string: searchTextField.placeholder ?? "",
                                                                   attributes: placeholderAttribute)

        // Theme the glass icon next to the search text field
        if let glassIconView = searchTextField.leftView as? UIImageView {
            // Magnifying glass
            glassIconView.image = glassIconView.image?.withRenderingMode(.alwaysTemplate)
            glassIconView.tintColor = theme.colors.iconSecondary
        }
    }

    @objc
    func dismissLogins() {
        dismiss(animated: true)
    }

    func showToast() {
        SimpleToast().showAlertWithText(.LoginListDeleteToast,
                                        bottomContainer: view,
                                        theme: themeManager.currentTheme)
    }

    lazy var editButton = UIBarButtonItem(barButtonSystemItem: .edit,
                                          target: self,
                                          action: #selector(beginEditing))

    lazy var addCredentialButton = UIBarButtonItem(barButtonSystemItem: .add,
                                                   target: self,
                                                   action: #selector(presentAddCredential))

    lazy var deleteButton: UIBarButtonItem = {
        let button = UIBarButtonItem(title: .LoginListDelete,
                                     style: .plain,
                                     target: self,
                                     action: #selector(tappedDelete))
        return button
    }()

    lazy var cancelSelectionButton = UIBarButtonItem(barButtonSystemItem: .cancel,
                                                     target: self,
                                                     action: #selector(cancelSelection))

    fileprivate func setupDefaultNavButtons() {
        addCredentialButton.accessibilityIdentifier = AccessibilityIdentifiers.Settings.Passwords.addCredentialButton
        editButton.accessibilityIdentifier = AccessibilityIdentifiers.Settings.Passwords.editButton
        navigationItem.rightBarButtonItems = [editButton, addCredentialButton]
        navigationItem.leftBarButtonItem = nil
    }

    fileprivate func toggleDeleteBarButton() {
        // Show delete bar button item if we have selected any items
        if viewModel.listSelectionHelper.numberOfSelectedCells > 0 {
            if navigationItem.rightBarButtonItems == nil {
                navigationItem.rightBarButtonItems = [deleteButton]
            }
        } else {
            navigationItem.rightBarButtonItems = nil
        }
    }

    fileprivate func toggleSelectionTitle() {
        let areAllSelected = viewModel.listSelectionHelper.numberOfSelectedCells == viewModel.count
        selectionButton.setTitle(areAllSelected ? .LoginListDeselctAll : .LoginListSelctAll, for: [])
    }

    // MARK: Telemetry
    private func sendLoginsDeletedTelemetry() {
        TelemetryWrapper.recordEvent(category: .action,
                                     method: .delete,
                                     object: .loginsDeleted)
    }

    private func sendLoginsManagementAddTappedTelemetry() {
        TelemetryWrapper.recordEvent(category: .action,
                                     method: .tap,
                                     object: .loginsManagementAddTapped)
    }

    private func sendLoginsManagementLoginsTappedTelemetry() {
        TelemetryWrapper.recordEvent(category: .action,
                                     method: .tap,
                                     object: .loginsManagementLoginsTapped)
    }
}

extension PasswordManagerListViewController: UISearchResultsUpdating {
    func updateSearchResults(for searchController: UISearchController) {
        guard let query = searchController.searchBar.text else { return }
        if tableView.isEditing {
            selectionButton.isHidden = !query.isEmpty
        }
        loadLogins(query)
    }
}

extension PasswordManagerListViewController: UISearchControllerDelegate {
    func willDismissSearchController(_ searchController: UISearchController) {
        viewModel.setIsDuringSearchControllerDismiss(to: true)
    }

    func didDismissSearchController(_ searchController: UISearchController) {
        viewModel.setIsDuringSearchControllerDismiss(to: false)
    }
}

// MARK: - Selectors
private extension PasswordManagerListViewController {
    @objc
    func remoteLoginsDidChange() {
        DispatchQueue.main.async {
            self.loadLogins()
        }
    }

    @objc
    func dismissAlertController() {
        self.deleteAlert?.dismiss(animated: false, completion: nil)
        navigationController?.view.endEditing(true)
    }

    func loadLogins(_ query: String? = nil) {
        loadingView.isHidden = false
        loadingView.applyTheme(theme: themeManager.currentTheme(for: windowUUID))
        viewModel.loadLogins(query, loginDataSource: self.loginDataSource)
    }

    @objc
    func beginEditing() {
        navigationItem.rightBarButtonItems = nil
        navigationItem.leftBarButtonItems = [cancelSelectionButton]
        selectionButton.isHidden = false
        selectionButton.setTitle(.LoginListSelctAll, for: [])
        self.view.layoutIfNeeded()
        tableView.setEditing(true, animated: true)
        tableView.reloadData()
    }

    @objc
    func presentAddCredential() {
        let completion: (LoginEntry) -> Void = { [weak self] record in
            self?.viewModel.save(loginRecord: record) { _ in
                DispatchQueue.main.async {
                    self?.loadLogins()
                    self?.tableView.reloadData()
                }
            }
        }
        sendLoginsManagementAddTappedTelemetry()
        coordinator?.pressedAddPassword(completion: completion)
    }

    @objc
    func cancelSelection() {
        // Update selection and select all button
        viewModel.listSelectionHelper.removeAllCells()
        toggleSelectionTitle()
        selectionButton.isHidden = true
        self.view.layoutIfNeeded()

        tableView.setEditing(false, animated: true)
        setupDefaultNavButtons()
        tableView.reloadData()
    }

    @objc
    func tappedDelete() {
        viewModel.profile.hasSyncedLogins().uponQueue(.main) { yes in
            self.deleteAlert = UIAlertController.deleteLoginAlertWithDeleteCallback({ [unowned self] _ in
                // Delete here
                let guidsToDelete = self.tableView.allLoginIndexPaths.compactMap { index in
                    if let loginRecord = self.viewModel.loginAtIndexPath(index),
                       self.viewModel.listSelectionHelper.isCellSelected(with: loginRecord) {
                        return loginRecord.id
                    }
                    return nil
                }

<<<<<<< HEAD
                self.viewModel.profile.logins.deleteLogins(ids: guidsToDelete).uponQueue(.main) { _ in
                    self.cancelSelection()
                    self.loadLogins()
                    self.sendLoginsDeletedTelemetry()
                    self.showToast()
=======
                self.viewModel.profile.logins.deleteLogins(ids: guidsToDelete) { _ in
                    DispatchQueue.main.async {
                        self.cancelSelection()
                        self.loadLogins()
                        self.sendLoginsDeletedTelemetry()
                    }
>>>>>>> 4be43b3e
                }
            }, hasSyncedLogins: yes.successValue ?? true)

            self.present(self.deleteAlert!, animated: true, completion: nil)
        }
    }

    @objc
    func tappedSelectionButton() {
        // If we haven't selected everything yet, select all
        if viewModel.listSelectionHelper.numberOfSelectedCells < viewModel.count {
            tableView.allLoginIndexPaths.forEach {
                tableView.selectRow(at: $0, animated: false, scrollPosition: .none)
            }
            viewModel.loginRecordSections.forEach {
                $1.forEach { viewModel.listSelectionHelper.setCellSelected(with: $0) }
            }
        } else {
            tableView.allLoginIndexPaths.forEach {
                tableView.deselectRow(at: $0, animated: false)
            }
            viewModel.listSelectionHelper.removeAllCells()
        }
        toggleSelectionTitle()
        toggleDeleteBarButton()
    }
}

// MARK: - UITableViewDelegate
extension PasswordManagerListViewController: UITableViewDelegate {
    func tableView(_ tableView: UITableView, heightForHeaderInSection section: Int) -> CGFloat {
        // Headers are hidden except for the first login section, which has a title (see also viewForHeaderInSection)
        return section == 1 ? UITableView.automaticDimension : 0
    }

    func tableView(_ tableView: UITableView, viewForHeaderInSection section: Int) -> UIView? {
        // Only the start of the logins list gets a title
        if section != 1 {
            return nil
        }
        guard let headerView = tableView.dequeueReusableHeaderFooterView(
            withIdentifier: ThemedTableSectionHeaderFooterView.cellIdentifier
        ) as? ThemedTableSectionHeaderFooterView else { return nil }
        headerView.titleLabel.text = .LoginsListTitle
        // not using a grouped table: show header borders
        headerView.showBorder(for: .top, true)
        headerView.showBorder(for: .bottom, true)
        headerView.applyTheme(theme: themeManager.currentTheme(for: windowUUID))
        return headerView
    }

    func tableView(_ tableView: UITableView, heightForRowAt indexPath: IndexPath) -> CGFloat {
        if indexPath.section == PasswordManagerListViewController.loginsSettingsSection,
           searchController.isActive || tableView.isEditing {
            return 0
        }
        return UITableView.automaticDimension
    }

    func tableView(
        _ tableView: UITableView,
        editingStyleForRowAt indexPath: IndexPath
    ) -> UITableViewCell.EditingStyle {
        return .none
    }

    func tableView(_ tableView: UITableView, willSelectRowAt indexPath: IndexPath) -> IndexPath? {
        // Prevent row selection for logins settings section
        indexPath.section == PasswordManagerListViewController.loginsSettingsSection ? nil : indexPath
    }

    func tableView(_ tableView: UITableView, didSelectRowAt indexPath: IndexPath) {
        if tableView.isEditing {
            if let loginRecord = viewModel.loginAtIndexPath(indexPath) {
                viewModel.listSelectionHelper.setCellSelected(with: loginRecord)
            }
            toggleSelectionTitle()
            toggleDeleteBarButton()
        } else if let login = viewModel.loginAtIndexPath(indexPath) {
            tableView.deselectRow(at: indexPath, animated: true)
            var breachRecord: BreachRecord?
            if viewModel.breachIndexPath.contains(indexPath) {
                breachRecord = viewModel.breachAlertsManager.breachRecordForLogin(login)
            }
            let detailViewModel = PasswordDetailViewControllerModel(
                profile: viewModel.profile,
                login: login,
                breachRecord: breachRecord
            )
            sendLoginsManagementLoginsTappedTelemetry()
            coordinator?.pressedPasswordDetail(model: detailViewModel)
        }
    }

    func tableView(_ tableView: UITableView, didDeselectRowAt indexPath: IndexPath) {
        if tableView.isEditing {
            if let loginRecord = viewModel.loginAtIndexPath(indexPath) {
                viewModel.listSelectionHelper.removeCell(with: loginRecord)
            }
            toggleSelectionTitle()
            toggleDeleteBarButton()
        }
    }
}

// MARK: - KeyboardHelperDelegate
extension PasswordManagerListViewController: KeyboardHelperDelegate {
    func keyboardHelper(_ keyboardHelper: KeyboardHelper, keyboardWillShowWithState state: KeyboardState) {
        let coveredHeight = state.intersectionHeightForView(tableView)
        tableView.contentInset.bottom = coveredHeight
    }

    func keyboardHelper(_ keyboardHelper: KeyboardHelper, keyboardWillHideWithState state: KeyboardState) {
        tableView.contentInset.bottom = 0
    }
}

// MARK: - LoginViewModelDelegate
extension PasswordManagerListViewController: LoginViewModelDelegate {
    func breachPathDidUpdate() {
        DispatchQueue.main.async {
            self.viewModel.breachIndexPath.forEach {
                guard let cell = self.tableView.cellForRow(at: $0) as? PasswordManagerTableViewCell else { return }
                cell.breachAlertImageView.isHidden = false
                cell.accessibilityValue = "Breached Login Alert"
            }
        }
    }

    func loginSectionsDidUpdate() {
        loadingView.isHidden = true
        tableView.reloadData()
        navigationItem.rightBarButtonItem?.isEnabled = viewModel.hasData
        toggleSelectionTitle()
    }
}

// MARK: - UITableView extension
private extension UITableView {
    var allLoginIndexPaths: [IndexPath] {
        return (
            (PasswordManagerListViewController.loginsSettingsSection + 1)..<self.numberOfSections
        ).flatMap { sectionNum in
            (0..<self.numberOfRows(inSection: sectionNum)).map {
                IndexPath(row: $0, section: sectionNum)
            }
        }
    }
}<|MERGE_RESOLUTION|>--- conflicted
+++ resolved
@@ -328,20 +328,13 @@
                     return nil
                 }
 
-<<<<<<< HEAD
-                self.viewModel.profile.logins.deleteLogins(ids: guidsToDelete).uponQueue(.main) { _ in
-                    self.cancelSelection()
-                    self.loadLogins()
-                    self.sendLoginsDeletedTelemetry()
-                    self.showToast()
-=======
                 self.viewModel.profile.logins.deleteLogins(ids: guidsToDelete) { _ in
                     DispatchQueue.main.async {
                         self.cancelSelection()
                         self.loadLogins()
                         self.sendLoginsDeletedTelemetry()
+                        self.showToast()
                     }
->>>>>>> 4be43b3e
                 }
             }, hasSyncedLogins: yes.successValue ?? true)
 
