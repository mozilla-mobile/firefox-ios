--- conflicted
+++ resolved
@@ -37,11 +37,8 @@
     case noInternetConnectionErrorPage
     case nightMode
     case passwordGenerator
-<<<<<<< HEAD
     case pdfRefactor
-=======
     case downloadLiveActivities
->>>>>>> 8a80c325
     case preferSwitchToOpenTabOverDuplicate
     case pullToRefreshRefactor
     case ratingPromptFeature
@@ -75,11 +72,8 @@
                 .toolbarRefactor,
                 .trackingProtectionRefactor,
                 .passwordGenerator,
-<<<<<<< HEAD
                 .pdfRefactor,
-=======
                 .downloadLiveActivities,
->>>>>>> 8a80c325
                 .unifiedAds,
                 .unifiedSearch:
             return rawValue + PrefsKeys.FeatureFlags.DebugSuffixKey
@@ -138,11 +132,8 @@
                 .noInternetConnectionErrorPage,
                 .nightMode,
                 .passwordGenerator,
-<<<<<<< HEAD
                 .pdfRefactor,
-=======
                 .downloadLiveActivities,
->>>>>>> 8a80c325
                 .preferSwitchToOpenTabOverDuplicate,
                 .pullToRefreshRefactor,
                 .ratingPromptFeature,
