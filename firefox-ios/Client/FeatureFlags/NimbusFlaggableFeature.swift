--- conflicted
+++ resolved
@@ -24,11 +24,6 @@
     case firefoxSuggestFeature
     case homepageRebuild
     case inactiveTabs
-<<<<<<< HEAD
-    case isToolbarCFREnabled
-=======
-    case jumpBackIn
->>>>>>> 23119581
     case loginAutofill
     case menuRefactor
     case menuRefactorHint
