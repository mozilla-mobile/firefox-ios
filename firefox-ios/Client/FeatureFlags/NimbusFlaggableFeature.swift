// This Source Code Form is subject to the terms of the Mozilla Public
// License, v. 2.0. If a copy of the MPL was not distributed with this
// file, You can obtain one at http://mozilla.org/MPL/2.0/

import Foundation
import Shared
import MozillaAppServices
import UIKit

/// An enum describing the featureID of all features found in Nimbus.
/// Please add new features alphabetically.
enum NimbusFeatureFlagID: String, CaseIterable {
    case addressAutofill
    case bottomSearchBar
    case backForwardListCoordinatorRefactor
    case contextualHintForToolbar
    case creditCardAutofillStatus
    case fakespotBackInStock
    case fakespotFeature
    case fakespotProductAds
    case feltPrivacySimplifiedUI
    case feltPrivacyFeltDeletion
    case firefoxSuggestFeature
    case historyHighlights
    case historyGroups
    case inactiveTabs
    case isToolbarCFREnabled
    case jumpBackIn
    case preferSwitchToOpenTabOverDuplicate
    case qrCodeCoordinatorRefactor
    case reportSiteIssue
    case searchHighlights
    case shareSheetChanges
    case shareToolbarChanges
    case tabTrayRefactor
    case zoomFeature
}

/// This enum is a constraint for any feature flag options that have more than
/// just an ON or OFF setting. These option must also be added to `NimbusFeatureFlagID`
enum NimbusFeatureFlagWithCustomOptionsID {
    case searchBarPosition
}

struct NimbusFlaggableFeature: HasNimbusSearchBar {
    // MARK: - Variables
    private let profile: Profile
    private var featureID: NimbusFeatureFlagID

    private var featureKey: String? {
        typealias FlagKeys = PrefsKeys.FeatureFlags

        switch featureID {
        case .bottomSearchBar:
            return FlagKeys.SearchBarPosition
        case .firefoxSuggestFeature:
            return FlagKeys.FirefoxSuggest
        case .historyHighlights:
            return FlagKeys.HistoryHighlightsSection
        case .historyGroups:
            return FlagKeys.HistoryGroups
        case .inactiveTabs:
            return FlagKeys.InactiveTabs
        case .jumpBackIn:
            return FlagKeys.JumpBackInSection

        // Cases where users do not have the option to manipulate a setting.
        case .contextualHintForToolbar,
                .addressAutofill,
                .backForwardListCoordinatorRefactor,
                .creditCardAutofillStatus,
                .fakespotBackInStock,
                .fakespotFeature,
                .fakespotProductAds,
                .isToolbarCFREnabled,
                .qrCodeCoordinatorRefactor,
                .reportSiteIssue,
                .feltPrivacySimplifiedUI,
                .feltPrivacyFeltDeletion,
                .searchHighlights,
                .shareSheetChanges,
                .shareToolbarChanges,
                .tabTrayRefactor,
<<<<<<< HEAD
                .wallpaperOnboardingSheet,
                .zoomFeature,
                .preferSwitchToOpenTabOverDuplicate:
=======
                .zoomFeature:
>>>>>>> 597220a0
            return nil
        }
    }

    // MARK: - Initializers
    init(withID featureID: NimbusFeatureFlagID, and profile: Profile) {
        self.featureID = featureID
        self.profile = profile
    }

    // MARK: - Public methods
    public func isNimbusEnabled(using nimbusLayer: NimbusFeatureFlagLayer) -> Bool {
        // Provide a way to override nimbus feature enabled for tests
        if AppConstants.isRunningUnitTest, UserDefaults.standard.bool(forKey: PrefsKeys.NimbusFeatureTestsOverride) {
            return true
        }

        return nimbusLayer.checkNimbusConfigFor(featureID)
    }

    /// Returns whether or not the feature's state was changed by the user. If no
    /// preference exists, then the underlying Nimbus default is used. If a specific
    /// setting is required (ie. startAtHome, which has multiple types of setting),
    /// then we should be using `getUserPreference`
    public func isUserEnabled(using nimbusLayer: NimbusFeatureFlagLayer) -> Bool {
        guard let optionsKey = featureKey,
              let option = profile.prefs.boolForKey(optionsKey)
        else { return isNimbusEnabled(using: nimbusLayer) }

        return option
    }

    /// Returns the feature option represented as a String. The `FeatureFlagManager` will
    /// convert it to the appropriate type.
    public func getUserPreference(using nimbusLayer: NimbusFeatureFlagLayer) -> String? {
        if let optionsKey = featureKey,
           let existingOption = profile.prefs.stringForKey(optionsKey) {
            return existingOption
        }

        switch featureID {
        case .bottomSearchBar:
            return nimbusSearchBar.getDefaultPosition().rawValue

        default: return nil
        }
    }

    /// Set a user preference that is of type on/off, to that respective state.
    ///
    /// Not all features are user togglable. If there exists no feature key - as defined
    /// in the `featureKey()` function - with which to write to UserDefaults, then the
    /// feature cannot be turned on/off.
    public func setUserPreference(to state: Bool) {
        guard let key = featureKey else { return }

        profile.prefs.setBool(state, forKey: key)
    }

    /// Allows to directly set the state of a feature using a string to allow for
    /// states beyond on and off.
    ///
    /// Not all features are user togglable. If there exists no feature key - as defined
    /// in the `featureKey()` function - with which to write to UserDefaults, then the
    /// feature cannot be turned on/off.
    public func setUserPreference(to option: String) {
        guard !option.isEmpty,
              let optionsKey = featureKey
        else { return }

        switch featureID {
        case .bottomSearchBar:
            profile.prefs.setString(option, forKey: optionsKey)

        default: break
        }
    }
}<|MERGE_RESOLUTION|>--- conflicted
+++ resolved
@@ -73,6 +73,7 @@
                 .fakespotFeature,
                 .fakespotProductAds,
                 .isToolbarCFREnabled,
+                .preferSwitchToOpenTabOverDuplicate:
                 .qrCodeCoordinatorRefactor,
                 .reportSiteIssue,
                 .feltPrivacySimplifiedUI,
@@ -81,13 +82,7 @@
                 .shareSheetChanges,
                 .shareToolbarChanges,
                 .tabTrayRefactor,
-<<<<<<< HEAD
-                .wallpaperOnboardingSheet,
-                .zoomFeature,
-                .preferSwitchToOpenTabOverDuplicate:
-=======
                 .zoomFeature:
->>>>>>> 597220a0
             return nil
         }
     }
