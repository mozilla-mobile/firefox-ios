// This Source Code Form is subject to the terms of the Mozilla Public
// License, v. 2.0. If a copy of the MPL was not distributed with this
// file, You can obtain one at http://mozilla.org/MPL/2.0/

import Common
import Foundation
import Shared
import UIKit

/// An enum describing the featureID of all features found in Nimbus.
/// Please add new features alphabetically.
enum NimbusFeatureFlagID: String, CaseIterable {
    case addressAutofillEdit
    case addressBarMenu
    case appearanceMenu
    case bottomSearchBar
    case deeplinkOptimizationRefactor
    case defaultZoomFeature
    case downloadLiveActivities
    case feltPrivacyFeltDeletion
    case feltPrivacySimplifiedUI
    case firefoxSuggestFeature
    case hntSponsoredShortcuts
    case hntTopSitesVisualRefresh
    case homepageRebuild
    case homepageRedesign
    case homepageSearchBar
    case homepageShortcutsLibrary
    case homepageStoriesRedesign
    case homepageDiscoverMoreButton
    case homepageDiscoverMoreExperience
    case inactiveTabs
    case menuDefaultBrowserBanner
    case menuRefactor
    case menuRedesignHint
    case microsurvey
    case modernOnboardingUI
    case nativeErrorPage
    case noInternetConnectionErrorPage
<<<<<<< HEAD
=======
    case pdfRefactor
    case recentSearches
>>>>>>> 55dcafa2
    case reportSiteIssue
    case revertUnsafeContinuationsRefactor
    case searchEngineConsolidation
    case splashScreen
    case startAtHome
    case appleSummarizer
    case appleSummarizerToolbarEntrypoint
    case appleSummarizerShakeGesture
    case hostedSummarizer
    case hostedSummarizerToolbarEntrypoint
    case hostedSummarizerShakeGesture
    case tabScrollRefactorFeature
    case tabTrayUIExperiments
    case tabTrayTranslucency
    case toolbarNavigationHint
    case toolbarUpdateHint
    case toolbarOneTapNewTab
    case toolbarRefactor
    case toolbarSwipingTabs
    case toolbarTranslucency
    case toolbarMinimalAddressBar
    case toolbarMiddleButtonCustomization
    case tosFeature
    case touFeature
    case trackingProtectionRefactor
    case trendingSearches
    case unifiedAds
    case unifiedSearch
    case updatedPasswordManager
    case webEngineIntegrationRefactor

    // Add flags here if you want to toggle them in the `FeatureFlagsDebugViewController`. Add in alphabetical order.
    var debugKey: String? {
        switch self {
        case    .appearanceMenu,
                .addressBarMenu,
                .deeplinkOptimizationRefactor,
                .defaultZoomFeature,
                .hntTopSitesVisualRefresh,
                .homepageRebuild,
                .homepageStoriesRedesign,
                .homepageSearchBar,
                .homepageShortcutsLibrary,
                .homepageDiscoverMoreButton,
                .homepageDiscoverMoreExperience,
                .feltPrivacyFeltDeletion,
                .feltPrivacySimplifiedUI,
                .menuRefactor,
                .microsurvey,
                .nativeErrorPage,
                .noInternetConnectionErrorPage,
                .searchEngineConsolidation,
                .tabTrayUIExperiments,
                .toolbarRefactor,
                .trackingProtectionRefactor,
                .downloadLiveActivities,
                .appleSummarizer,
                .hostedSummarizer,
                .touFeature,
                .unifiedAds,
                .unifiedSearch,
                .updatedPasswordManager,
                .webEngineIntegrationRefactor:
            return rawValue + PrefsKeys.FeatureFlags.DebugSuffixKey
        default:
            return nil
        }
    }
}

/// This enum is a constraint for any feature flag options that have more than
/// just an ON or OFF setting. These option must also be added to `NimbusFeatureFlagID`
enum NimbusFeatureFlagWithCustomOptionsID {
    case searchBarPosition
    case startAtHome
}

struct NimbusFlaggableFeature: HasNimbusSearchBar {
    // MARK: - Variables
    private let profile: Profile
    private var featureID: NimbusFeatureFlagID

    private var featureKey: String? {
        typealias FlagKeys = PrefsKeys.FeatureFlags

        switch featureID {
        case .bottomSearchBar:
            return FlagKeys.SearchBarPosition
        case .firefoxSuggestFeature:
            return FlagKeys.FirefoxSuggest
        case .hntSponsoredShortcuts:
            return FlagKeys.SponsoredShortcuts
        case .inactiveTabs:
            return FlagKeys.InactiveTabs
        case .startAtHome:
            return FlagKeys.StartAtHome
        // Cases where users do not have the option to manipulate a setting. Please add in alphabetical order.
        case .appearanceMenu,
                .addressAutofillEdit,
                .addressBarMenu,
                .deeplinkOptimizationRefactor,
                .defaultZoomFeature,
                .downloadLiveActivities,
                .feltPrivacyFeltDeletion,
                .feltPrivacySimplifiedUI,
                .hntTopSitesVisualRefresh,
                .homepageRebuild,
                .homepageRedesign,
                .homepageSearchBar,
                .homepageShortcutsLibrary,
                .homepageStoriesRedesign,
                .homepageDiscoverMoreButton,
                .homepageDiscoverMoreExperience,
                .menuDefaultBrowserBanner,
                .menuRefactor,
                .menuRedesignHint,
                .microsurvey,
                .modernOnboardingUI,
                .nativeErrorPage,
                .noInternetConnectionErrorPage,
<<<<<<< HEAD
=======
                .pdfRefactor,
                .recentSearches,
>>>>>>> 55dcafa2
                .reportSiteIssue,
                .revertUnsafeContinuationsRefactor,
                .searchEngineConsolidation,
                .splashScreen,
                .appleSummarizer,
                .appleSummarizerToolbarEntrypoint,
                .appleSummarizerShakeGesture,
                .hostedSummarizer,
                .hostedSummarizerToolbarEntrypoint,
                .hostedSummarizerShakeGesture,
                .tabScrollRefactorFeature,
                .tabTrayUIExperiments,
                .tabTrayTranslucency,
                .toolbarNavigationHint,
                .toolbarUpdateHint,
                .toolbarOneTapNewTab,
                .toolbarRefactor,
                .toolbarSwipingTabs,
                .toolbarTranslucency,
                .toolbarMinimalAddressBar,
                .toolbarMiddleButtonCustomization,
                .tosFeature,
                .touFeature,
                .trackingProtectionRefactor,
                .trendingSearches,
                .unifiedAds,
                .unifiedSearch,
                .updatedPasswordManager,
                .webEngineIntegrationRefactor:
            return nil
        }
    }

    // MARK: - Initializers
    init(withID featureID: NimbusFeatureFlagID, and profile: Profile) {
        self.featureID = featureID
        self.profile = profile
    }

    // MARK: - Public methods
    public func isNimbusEnabled(using nimbusLayer: NimbusFeatureFlagLayer) -> Bool {
        return nimbusLayer.checkNimbusConfigFor(featureID)
    }

    /// Returns whether or not the feature's state was changed by the user. If no
    /// preference exists, then the underlying Nimbus default is used. If a specific
    /// setting is required (ie. startAtHome, which has multiple types of setting),
    /// then we should be using `getUserPreference`
    public func isUserEnabled(using nimbusLayer: NimbusFeatureFlagLayer) -> Bool {
        guard let optionsKey = featureKey,
              let option = profile.prefs.boolForKey(optionsKey)
        else {
            // In unit tests only, we provide a way to return an override value to simulate a user's preference for a feature
            if AppConstants.isRunningUnitTest,
               UserDefaults.standard.valueExists(forKey: PrefsKeys.NimbusUserEnabledFeatureTestsOverride) {
                return UserDefaults.standard.bool(forKey: PrefsKeys.NimbusUserEnabledFeatureTestsOverride)
            }

            return isNimbusEnabled(using: nimbusLayer)
        }

        return option
    }

    /// Returns whether or not the feature's state was changed by using our Feature Flags debug setting.
    /// If no preference exists, then the underlying Nimbus default is used. If a specific
    /// setting is used, then we should check for the debug key used.
    public func isDebugEnabled(using nimbusLayer: NimbusFeatureFlagLayer) -> Bool {
        guard let optionsKey = featureID.debugKey,
              let option = profile.prefs.boolForKey(optionsKey)
        else { return isNimbusEnabled(using: nimbusLayer) }

        return option
    }

    /// Returns the feature option represented as a String. The `FeatureFlagManager` will
    /// convert it to the appropriate type.
    public func getUserPreference(using nimbusLayer: NimbusFeatureFlagLayer) -> String? {
        if let optionsKey = featureKey,
           let existingOption = profile.prefs.stringForKey(optionsKey) {
            return existingOption
        }

        switch featureID {
        case .bottomSearchBar:
            return nimbusSearchBar.getDefaultPosition().rawValue
        case .splashScreen:
            return nimbusSearchBar.getDefaultPosition().rawValue
        case .startAtHome:
            return FxNimbus.shared.features.startAtHomeFeature.value().setting.rawValue
        default: return nil
        }
    }

    /// Set a user preference that is of type on/off, to that respective state.
    ///
    /// Not all features are user togglable. If there exists no feature key - as defined
    /// in the `featureKey()` function - with which to write to UserDefaults, then the
    /// feature cannot be turned on/off.
    public func setUserPreference(to state: Bool) {
        guard let key = featureKey else { return }

        profile.prefs.setBool(state, forKey: key)
    }

    public func setDebugPreference(to state: Bool) {
        guard let key = featureID.debugKey else { return }

        profile.prefs.setBool(state, forKey: key)
    }

    /// Allows to directly set the state of a feature using a string to allow for
    /// states beyond on and off.
    ///
    /// Not all features are user togglable. If there exists no feature key - as defined
    /// in the `featureKey()` function - with which to write to UserDefaults, then the
    /// feature cannot be turned on/off.
    public func setUserPreference(to option: String) {
        guard !option.isEmpty,
              let optionsKey = featureKey
        else { return }

        switch featureID {
        case .bottomSearchBar:
            profile.prefs.setString(option, forKey: optionsKey)

        default: break
        }
    }
}<|MERGE_RESOLUTION|>--- conflicted
+++ resolved
@@ -37,11 +37,7 @@
     case modernOnboardingUI
     case nativeErrorPage
     case noInternetConnectionErrorPage
-<<<<<<< HEAD
-=======
-    case pdfRefactor
     case recentSearches
->>>>>>> 55dcafa2
     case reportSiteIssue
     case revertUnsafeContinuationsRefactor
     case searchEngineConsolidation
@@ -162,11 +158,7 @@
                 .modernOnboardingUI,
                 .nativeErrorPage,
                 .noInternetConnectionErrorPage,
-<<<<<<< HEAD
-=======
-                .pdfRefactor,
                 .recentSearches,
->>>>>>> 55dcafa2
                 .reportSiteIssue,
                 .revertUnsafeContinuationsRefactor,
                 .searchEngineConsolidation,
