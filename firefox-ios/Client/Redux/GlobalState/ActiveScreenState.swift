--- conflicted
+++ resolved
@@ -36,31 +36,15 @@
         case .microsurvey(let state): return .microsurvey(MicrosurveyState.reducer(state, action))
         case .onboardingViewController(let state):
             return .onboardingViewController(OnboardingViewControllerState.reducer(state, action))
-<<<<<<< HEAD
-        case .remoteTabsPanel(let state):
-            return .remoteTabsPanel(RemoteTabsPanelState.reducer(state, action))
-        case .tabPeek(let state):
-            return .tabPeek(TabPeekState.reducer(state, action))
-        case .tabsTray(let state): return .tabsTray(TabTrayState.reducer(state, action))
-        case .tabsPanel(let state): return .tabsPanel(TabsPanelState.reducer(state, action))
-        case .termsOfUse(let state): return .termsOfUse(TermsOfUseState.reducer(state, action))
-        case .termsOfUseLink(let state): return .termsOfUseLink(TermsOfUseLinkState.reducer(state, action))
-        case .themeSettings(let state):
-            return .themeSettings(ThemeSettingsState.reducer(state, action))
-        case .trackingProtection(let state):
-            return .trackingProtection(TrackingProtectionState.reducer(state, action))
-        case .toolbar(let state):
-            return .toolbar(ToolbarState.reducer(state, action))
-=======
         case .remoteTabsPanel(let state): return .remoteTabsPanel(RemoteTabsPanelState.reducer(state, action))
         case .tabPeek(let state): return .tabPeek(TabPeekState.reducer(state, action))
         case .tabsTray(let state): return .tabsTray(TabTrayState.reducer(state, action))
         case .tabsPanel(let state): return .tabsPanel(TabsPanelState.reducer(state, action))
         case .termsOfUse(let state): return .termsOfUse(TermsOfUseState.reducer(state, action))
+        case .termsOfUseLink(let state): return .termsOfUseLink(TermsOfUseLinkState.reducer(state, action))
         case .themeSettings(let state): return .themeSettings(ThemeSettingsState.reducer(state, action))
         case .trackingProtection(let state): return .trackingProtection(TrackingProtectionState.reducer(state, action))
         case .toolbar(let state): return .toolbar(ToolbarState.reducer(state, action))
->>>>>>> 55dcafa2
         case .searchEngineSelection(let state):
             return .searchEngineSelection(SearchEngineSelectionState.reducer(state, action))
         case .passwordGenerator(let state): return .passwordGenerator(PasswordGeneratorState.reducer(state, action))
