// This Source Code Form is subject to the terms of the Mozilla Public
// License, v. 2.0. If a copy of the MPL was not distributed with this
// file, You can obtain one at http://mozilla.org/MPL/2.0/

import Foundation
import Redux
import Common

struct AppState: StateType {
    let activeScreens: ActiveScreensState

    static let reducer: Reducer<Self> = { state, action in
        AppState(activeScreens: ActiveScreensState.reducer(state.activeScreens, action))
    }

    func screenState<S: ScreenState>(_ s: S.Type,
                                     for screen: AppScreen,
                                     window: WindowUUID?) -> S? {
        return activeScreens.screens
            .compactMap {
                switch ($0, screen) {
                case (.browserViewController(let state), .browserViewController): return state as? S
                case (.mainMenu(let state), .mainMenu): return state as? S
                case (.microsurvey(let state), .microsurvey): return state as? S
                case (.remoteTabsPanel(let state), .remoteTabsPanel): return state as? S
                case (.tabsPanel(let state), .tabsPanel): return state as? S
                case (.tabPeek(let state), .tabPeek): return state as? S
                case (.tabsTray(let state), .tabsTray): return state as? S
                case (.themeSettings(let state), .themeSettings): return state as? S
                case (.toolbar(let state), .toolbar): return state as? S
                case (.trackingProtection(let state), .trackingProtection): return state as? S
                case (.passwordGenerator(let state), .passwordGenerator): return state as? S
                default: return nil
                }
            }.first(where: {
                // Most screens should be filtered based on the specific identifying UUID.
                // This is necessary to allow us to have more than 1 of the same type of
                // screen in Redux at the same time. If no UUID is provided we return `first`.
                guard let expectedUUID = window else { return true }
                // Generally this should be considered a code smell, attempting to select the
                // screen for an .unavailable window is nonsensical and may indicate a bug.
                guard expectedUUID != .unavailable else { return true }

                return $0.windowUUID == expectedUUID
            })
    }
}

extension AppState {
    init() {
        activeScreens = ActiveScreensState()
    }
}

let middlewares = [
    FeltPrivacyMiddleware().privacyManagerProvider,
    MainMenuMiddleware().mainMenuProvider,
    MicrosurveyMiddleware().microsurveyProvider,
    MicrosurveyPromptMiddleware().microsurveyProvider,
    RemoteTabsPanelMiddleware().remoteTabsPanelProvider,
    TabManagerMiddleware().tabsPanelProvider,
    ThemeManagerMiddleware().themeManagerProvider,
    ToolbarMiddleware().toolbarProvider,
    TrackingProtectionMiddleware().trackingProtectionProvider
]

// In order for us to mock and test the middlewares easier,
// we change the store to be instantiated as a variable.
// For non testing builds, we leave the store as a constant.
#if TESTING
var store = Store(state: AppState(),
                  reducer: AppState.reducer,
                  middlewares: middlewares)
#else
let store = Store(state: AppState(),
                  reducer: AppState.reducer,
<<<<<<< HEAD
                  middlewares: [
                    FeltPrivacyMiddleware().privacyManagerProvider,
                    MainMenuMiddleware().mainMenuProvider,
                    MicrosurveyMiddleware().microsurveyProvider,
                    MicrosurveyPromptMiddleware().microsurveyProvider,
                    RemoteTabsPanelMiddleware().remoteTabsPanelProvider,
                    TabManagerMiddleware().tabsPanelProvider,
                    ThemeManagerMiddleware().themeManagerProvider,
                    ToolbarMiddleware().toolbarProvider,
                    TrackingProtectionMiddleware().trackingProtectionProvider,
                    PasswordGeneratorMiddleware().passwordGeneratorProvider
                  ])
=======
                  middlewares: middlewares)
#endif
>>>>>>> 7c71e126
<|MERGE_RESOLUTION|>--- conflicted
+++ resolved
@@ -61,7 +61,8 @@
     TabManagerMiddleware().tabsPanelProvider,
     ThemeManagerMiddleware().themeManagerProvider,
     ToolbarMiddleware().toolbarProvider,
-    TrackingProtectionMiddleware().trackingProtectionProvider
+    TrackingProtectionMiddleware().trackingProtectionProvider,
+    PasswordGeneratorMiddleware().passwordGeneratorProvider
 ]
 
 // In order for us to mock and test the middlewares easier,
@@ -74,20 +75,5 @@
 #else
 let store = Store(state: AppState(),
                   reducer: AppState.reducer,
-<<<<<<< HEAD
-                  middlewares: [
-                    FeltPrivacyMiddleware().privacyManagerProvider,
-                    MainMenuMiddleware().mainMenuProvider,
-                    MicrosurveyMiddleware().microsurveyProvider,
-                    MicrosurveyPromptMiddleware().microsurveyProvider,
-                    RemoteTabsPanelMiddleware().remoteTabsPanelProvider,
-                    TabManagerMiddleware().tabsPanelProvider,
-                    ThemeManagerMiddleware().themeManagerProvider,
-                    ToolbarMiddleware().toolbarProvider,
-                    TrackingProtectionMiddleware().trackingProtectionProvider,
-                    PasswordGeneratorMiddleware().passwordGeneratorProvider
-                  ])
-=======
                   middlewares: middlewares)
-#endif
->>>>>>> 7c71e126
+#endif