// This Source Code Form is subject to the terms of the Mozilla Public
// License, v. 2.0. If a copy of the MPL was not distributed with this
// file, You can obtain one at http://mozilla.org/MPL/2.0/

// swiftlint:disable line_length
import Foundation

/// This struct defines all the accessibility identifiers to be added to
/// screen elements for testing.
///
/// These should be organized logically according to main screen or the
/// main element wherein they appear. As we continue updating views, all
/// `.accessibilityIdentifier` identifiers from the client and the tests
/// should be move here and updated throughout the app.
public struct AccessibilityIdentifiers {
    /// Used for toolbar/URL bar buttons since our classes are built that buttons can live in one or the other
    /// Using only those a11y identifiers for both ensures we have standard way to refer to buttons from iPad to iPhone
    struct Toolbar {
        static let settingsMenuButton = "TabToolbar.menuButton"
        static let homeButton = "TabToolbar.homeButton"
        static let trackingProtection = "TabLocationView.trackingProtectionButton"
        static let readerModeButton = "TabLocationView.readerModeButton"
        static let reloadButton = "TabLocationView.reloadButton"
        static let shareButton = "TabLocationView.shareButton"
        static let backButton = "TabToolbar.backButton"
        static let fireButton = "TabToolbar.fireButton"
        static let forwardButton = "TabToolbar.forwardButton"
        static let tabsButton = "TabToolbar.tabsButton"
        static let addNewTabButton = "TabToolbar.addNewTabButton"
        static let searchButton = "TabToolbar.searchButton"
        static let stopButton = "TabToolbar.stopButton"
        static let bookmarksButton = "TabToolbar.libraryButton"
        static let shoppingButton = "TabLocationView.shoppingButton"
    }

    struct Browser {
        struct TopTabs {
            static let collectionView = "Top Tabs View"
            static let privateModeButton = "TopTabsViewController.privateModeButton"
        }

        struct UrlBar {
            static let scanQRCodeButton = "urlBar-scanQRCode"
            static let cancelButton = "urlBar-cancel"
            static let searchTextField = "address"
            static let url = "url"
        }

        struct KeyboardAccessory {
            static let doneButton = "KeyboardAccessory.doneButton"
            static let nextButton = "KeyboardAccessory.nextButton"
            static let previousButton = "KeyboardAccessory.previousButton"
            static let addressAutofillButton = "KeyboardAccessory.addressAutofillButton"
            static let creditCardAutofillButton = "KeyboardAccessory.creditCardAutofillButton"
            static let loginAutofillButton = "KeyboardAccessory.loginAutofillButton"
        }

        struct AddressToolbar {
<<<<<<< HEAD
=======
            static let clear = "AddressToolbar.clear"
            static let lockIcon = "AddressToolbar.lockIcon"
>>>>>>> 12698ebb
            static let searchTextField = "AddressToolbar.address"
            static let searchEngine = "AddressToolbar.searchEngine"
        }

        struct ToolbarButtons {
            static let qrCode = "Toolbar.QRCode.button"
        }
    }

    struct ContextualHints {
        static let actionButton = "ContextualHints.ActionButton"
    }

    struct FirefoxHomepage {
        static let collectionView = "FxCollectionView"

        struct HomeTabBanner {
            static let titleLabel = "HomeTabBanner.titleLabel"
            static let descriptionLabel = "HomeTabBanner.descriptionLabel"
            static let descriptionLabel1 = "HomeTabBanner.descriptionLabel1"
            static let descriptionLabel2 = "HomeTabBanner.descriptionLabel2"
            static let descriptionLabel3 = "HomeTabBanner.descriptionLabel3"
            static let ctaButton = "HomeTabBanner.goToSettingsButton"
            static let closeButton = "HomeTabBanner.closeButton"
        }

        struct OtherButtons {
            static let logoID = "FxHomeLogoID"
            static let privateModeToggleButton = "FirefoxHomepage.OtherButtons.PrivateModeToggle"
            static let customizeHome = "FxHomeCustomizeHomeSettingButton"
        }

        struct MoreButtons {
            static let recentlySaved = "recentlySavedSectionMoreButton"
            static let jumpBackIn = "jumpBackInSectionMoreButton"
            static let historyHighlights = "historyHighlightsSectionMoreButton"
            static let customizeHomePage = "FxHomeCustomizeHomeSettingButton"
        }

        struct SectionTitles {
            static let jumpBackIn = "jumpBackInTitle"
            static let recentlySaved = "recentlySavedTitle"
            static let historyHighlights = "historyHightlightsTitle"
            static let pocket = "pocketTitle"
            static let topSites = "topSitesTitle"
        }

        struct TopSites {
            static let itemCell = "TopSitesCell"
        }

        struct Pocket {
            static let itemCell = "PocketCell"
            static let footerLearnMoreLabel = "Pocket.footerLearnMoreLabel"
        }

        struct HistoryHighlights {
            static let itemCell = "HistoryHighlightsCell"
        }

        struct JumpBackIn {
            static let itemCell = "JumpBackInCell"
        }

        struct RecentlySaved {
            static let itemCell = "RecentlySavedCell"
        }

        struct SyncedTab {
            static let itemCell = "SyncedTabCell"
            static let cardTitle = "SyncedTabCardTitle"
            static let showAllButton = "SyncedTabShowAllButton"
            static let heroImage = "SyncedTabHeroImage"
            static let itemTitle = "SyncedTabItemTitle"
            static let favIconImage = "SyncedTabFavIconImage"
            static let fallbackFavIconImage = "SyncedTabFallbackFavIconImage"
            static let descriptionLabel = "SyncedTabDescriptionLabel"
        }
    }

    struct GeneralizedIdentifiers {
        public static let back = "Back"
    }

    struct SaveCardPrompt {
        struct Prompt {
            static let closeButton = "a11yCloseButton"
        }
    }

    struct Microsurvey {
        struct Prompt {
            static let closeButton = "Microsurvey.Prompt.CloseButton"
            static let takeSurveyButton = "Microsurvey.Prompt.TakeSurveyButton"
        }

        struct Survey {
            static let firefoxLogo = "Microsurvey.Survey.FirefoxLogo"
            static let closeButton = "Microsurvey.Survey.CloseButton"
            static let privacyPolicyLink = "Microsurvey.Prompt.PrivacyPolicyLink"
            static let submitButton = "Microsurvey.Survey.SubmitButton"
            static let radioButton = "Microsurvey.Survey.RadioButton"
        }
    }

    struct PrivateMode {
        static let dimmingView = "PrivateMode.DimmingView"
        struct Homepage {
            static let title = "PrivateMode.Homepage.Title"
            static let body = "PrivateMode.Homepage.Body"
            static let link = "PrivateMode.Homepage.Link"
            static let card = "PrivateMode.Homepage.MessageCard"
        }
    }

    struct Shopping {
        static let sheetHeaderTitle = "Shopping.Sheet.HeaderTitle"
        static let sheetHeaderBetaLabel = "Shopping.Sheet.HeaderBetaLabel"
        static let sheetCloseButton = "Shopping.Sheet.CloseButton"

        struct InfoComingSoonCard {
            static let card = "Shopping.InfoComingSoonCard.Card"
            static let title = "Shopping.InfoComingSoonCard.Title"
            static let description = "Shopping.InfoComingSoonCard.Description"
        }

        struct ReportingProductFeedbackCard {
            static let card = "Shopping.ReportingProductFeedbackCard.Card"
            static let title = "Shopping.ReportingProductFeedbackCard.Title"
            static let description = "Shopping.ReportingProductFeedbackCard.Description"
        }

        struct ReportProductInStockCard {
            static let card = "Shopping.ReportProductInStockCard.Card"
            static let title = "Shopping.ReportProductInStockCard.Title"
            static let description = "Shopping.ReportProductInStockCard.Description"
            static let primaryAction = "Shopping.ReportProductInStockCard.PrimaryAction"
        }

        struct AnalysisProgressInfoCard {
            static let card = "Shopping.AnalysisProgressInfoCard.Card"
            static let title = "Shopping.AnalysisProgressInfoCard.Title"
            static let description = "Shopping.AnalysisProgressInfoCard.Description"
        }

        struct NeedsAnalysisInfoCard {
            static let card = "Shopping.NeedsAnalysisInfoCard.Card"
            static let title = "Shopping.NeedsAnalysisInfoCard.Title"
            static let primaryAction = "Shopping.NeedsAnalysisInfoCard.PrimaryAction"
        }

        struct NotEnoughReviewsInfoCard {
            static let card = "Shopping.NotEnoughReviewsInfoCard.Card"
            static let title = "Shopping.NotEnoughReviewsInfoCard.Title"
            static let description = "Shopping.NotEnoughReviewsInfoCard.Description"
        }

        struct DoesNotAnalyzeReviewsInfoCard {
            static let card = "Shopping.DoesNotAnalyzeReviewsInfoCard.Card"
            static let title = "Shopping.DoesNotAnalyzeReviewsInfoCard.Title"
            static let description = "Shopping.DoesNotAnalyzeReviewsInfoCard.Description"
        }

        struct GenericErrorInfoCard {
            static let card = "Shopping.GenericErrorInfoCard.Card"
            static let title = "Shopping.GenericErrorInfoCard.Title"
            static let description = "Shopping.GenericErrorInfoCard.Description"
        }

        struct NoConnectionCard {
            static let card = "Shopping.NoConnectionCard.Card"
            static let title = "Shopping.NoConnectionCard.Title"
            static let description = "Shopping.NoConnectionCard.Description"
        }

        struct ConfirmationCard {
            static let card = "Shopping.ConfirmationCard.Card"
            static let title = "Shopping.ConfirmationCard.Title"
            static let primaryAction = "Shopping.ConfirmationCard.PrimaryAction"
        }

        struct ReliabilityCard {
            static let card = "Shopping.ReliabilityCard.Card"
            static let title = "Shopping.ReliabilityCard.Title"
            static let ratingLetter = "Shopping.ReliabilityCard.RatingLetter"
            static let ratingDescription = "Shopping.ReliabilityCard.RatingDescription"
        }

        struct AdjustRating {
            static let card = "Shopping.AdjustRating.Card"
            static let title = "Shopping.ReliabilityCard.Title"
            static let description = "Shopping.ReliabilityCard.Description"
        }

        struct HighlightsCard {
            static let card = "Shopping.HighlightsCard.Card"
            static let title = "Shopping.HighlightsCard.Title"
            static let moreButton = "Shopping.HighlightsCard.MoreButton"
            static let lessButton = "Shopping.HighlightsCard.LessButton"

            static let groupPriceTitle = "Shopping.HighlightsCard.Group.Price.Title"
            static let groupPriceIcon = "Shopping.HighlightsCard.Group.Price.Icon"
            static let groupPriceHighlightsLabel = "Shopping.HighlightsCard.Group.Price.HighlightsLabel"

            static let groupQualityTitle = "Shopping.HighlightsCard.Group.Quality.Title"
            static let groupQualityIcon = "Shopping.HighlightsCard.Group.Quality.Icon"
            static let groupQualityHighlightsLabel = "Shopping.HighlightsCard.Group.Quality.HighlightsLabel"

            static let groupCompetitivenessTitle = "Shopping.HighlightsCard.Group.Competitiveness.Title"
            static let groupCompetitivenessIcon = "Shopping.HighlightsCard.Group.Competitiveness.Icon"
            static let groupCompetitivenessHighlightsLabel = "Shopping.HighlightsCard.Group.Competitiveness.HighlightsLabel"

            static let groupShippingTitle = "Shopping.HighlightsCard.Group.Shipping.Title"
            static let groupShippingIcon = "Shopping.HighlightsCard.Group.Shipping.Icon"
            static let groupShippingHighlightsLabel = "Shopping.HighlightsCard.Group.Shipping.HighlightsLabel"

            static let groupPackagingTitle = "Shopping.HighlightsCard.Group.Packaging.Title"
            static let groupPackagingIcon = "Shopping.HighlightsCard.Group.Packaging.Icon"
            static let groupPackagingHighlightsLabel = "Shopping.HighlightsCard.Group.Packaging.HighlightsLabel"
        }

        struct SettingsCard {
            static let card = "Shopping.SettingsCard.Card"
            static let title = "Shopping.SettingsCard.Title"
            static let expandButton = "Shopping.SettingsCard.ExpandButton"
            static let productsRecommendedGroup = "Shopping.SettingsCard.ProductsRecommendedGroup"
            static let turnOffButton = "Shopping.SettingsCard.TurnOffButton"
            static let footerTitle = "Shopping.SettingCard.footerTitle"
            static let footerAction = "Shopping.SettingCard.footerAction"
        }

        struct NoAnalysisCard {
            static let card = "Shopping.NoAnalysisCard.Card"
            static let headlineTitle = "Shopping.NoAnalysisCard.HeadlineTitle"
            static let bodyTitle = "Shopping.NoAnalysisCard.BodyTitle"
            static let analyzerButtonTitle = "Shopping.NoAnalysisCard.AnalyzerButtonTitle"
        }

        struct ReviewQualityCard {
            static let card = "Shopping.ReviewQualityCard.Card"
            static let title = "Shopping.ReviewQualityCard.Title"
            static let expandButton = "Shopping.ReviewQualityCard.ExpandButton"
            static let headlineLabel = "Shopping.ReviewQualityCard.HeadlineLabel"
            static let subHeadlineLabel = "Shopping.ReviewQualityCard.SubHeadlineLabel"
            static let reliableReviewsLabel = "Shopping.ReviewQualityCard.ReliableReviewsLabel"
            static let mixedReviewsLabel = "Shopping.ReviewQualityCard.MixedReviewsLabel"
            static let unreliableReviewsLabel = "Shopping.ReviewQualityCard.UnreliableReviewsLabel"
            static let adjustedRatingLabel = "Shopping.ReviewQualityCard.AdjustedRatingLabel"
            static let highlightsLabel = "Shopping.ReviewQualityCard.HighlightsLabel"
            static let learnMoreButtonTitle = "Shopping.ReviewQualityCard.LearnMoreButtonTitle"
        }

        struct OptInCard {
            static let card = "Shopping.OptInCard.Card"
            static let headerTitle = "Shopping.OptInCard.HeaderTitle"
            static let optInCopy = "Shopping.OptInCard.BodyFirstParagraph"
            static let disclaimerText = "Shopping.OptInCard.DisclaimerText"
            static let learnMoreButton = "Shopping.OptInCard.LearnMoreButton"
            static let termsOfUseButton = "Shopping.OptInCard.TermsOfUseButton"
            static let privacyPolicyButton = "Shopping.OptInCard.PrivacyPolicyButton"
            static let mainButton = "Shopping.OptInCard.MainButton"
            static let secondaryButton = "Shopping.OptInCard.SecondaryButton"
        }

        struct AdCard {
            static let card = "Shopping.AdCard.Card"
            static let title = "Shopping.AdCard.Title"
            static let price = "Shopping.AdCard.PriceLabel"
            static let starRating = "Shopping.AdCard.starRating"
            static let productTitle = "Shopping.AdCard.ProductTitle"
            static let description = "Shopping.AdCard.Description"
            static let footer = "Shopping.AdCard.Footer"
            static let defaultImage = "Shopping.AdCard.DefaultImage"
            static let productImage = "Shopping.AdCard.ProductImage"
        }
    }

    struct TabTray {
        static let filteredTabs = "filteredTabs"
        static let deleteCloseAllButton = "TabTrayController.deleteButton.closeAll"
        static let deleteCancelButton = "TabTrayController.deleteButton.cancel"
        static let syncedTabs = "Synced Tabs"
        static let closeAllTabsButton = "closeAllTabsButtonTabTray"
        static let newTabButton = "newTabButtonTabTray"
        static let doneButton = "doneButtonTabTray"
        static let syncTabsButton = "syncTabsButtonTabTray"
        static let navBarSegmentedControl = "navBarTabTray"
        static let syncDataButton = "syncDataButton"

        struct InactiveTabs {
            static let headerLabel = "InactiveTabs.headerLabel"
            static let headerButton = "InactiveTabs.headerButton"
            static let headerView = "InactiveTabs.header"
            static let cellLabel = "InactiveTabs.cell.label"
            static let footerView = "InactiveTabs.footer"
            static let deleteButton = "InactiveTabs.deleteButton"
        }
    }

    struct LibraryPanels {
        static let bookmarksView = "LibraryPanels.Bookmarks"
        static let historyView = "LibraryPanels.History"
        static let downloadsView = "LibraryPanels.Downloads"
        static let readingListView = "LibraryPanels.ReadingList"
        static let segmentedControl = "librarySegmentControl"
        static let topLeftButton = "libraryPanelTopLeftButton"
        static let topRightButton = "libraryPanelTopRightButton"
        static let bottomLeftButton = "libraryPanelBottomLeftButton"
        static let bottomRightButton = "bookmarksPanelBottomRightButton"
        static let bottomSearchButton = "historyBottomSearchButton"
        static let bottomDeleteButton = "historyBottomDeleteButton"

        struct BookmarksPanel {
            static let tableView = "Bookmarks List"
        }

        struct HistoryPanel {
            static let tableView = "History List"
            static let clearHistoryCell = "HistoryPanel.clearHistory"
            static let recentlyClosedCell = "HistoryPanel.recentlyClosedCell"
            static let syncedHistoryCell = "HistoryPanel.syncedHistoryCell"
        }

        struct GroupedList {
            static let tableView = "grouped-items-table-view"
        }

        struct ReadingListPanel {
            static let tableView = "Reading list"
            static let emptyReadingList1 = "Welcome to your Reading List"
            static let emptyReadingList2 = "Open articles in Reader View by tapping the book icon when it appears in the title bar."
            static let emptyReadingList3 = "Save pages to your Reading List by tapping the book plus icon in the Reader View controls."
        }

        struct DownloadsPanel {
            static let tableView = "DownloadsTable"
        }
    }

    struct Onboarding {
        static let backgroundImage = "Onboarding.BackgroundImage"
        static let onboarding = "onboarding."
        static let closeButton = "CloseButton"
        static let pageControl = "PageControl"

        struct Wallpaper {
            static let card = "wallpaperCard"
            static let title = "wallpaperOnboardingTitle"
            static let description = "wallpaperOnboardingDescription"
        }
    }

    struct Upgrade {
        static let backgroundImage = "Upgrade.BackgroundImage"
        static let upgrade = "upgrade."
        static let closeButton = "Upgrade.CloseButton"
        static let pageControl = "Upgrade.PageControl"
    }

    struct Settings {
        static let tableViewController = "AppSettingsTableViewController.tableView"
        static let navigationBarItem = "AppSettingsTableViewController.navigationItem.rightBarButtonItem"

        struct DefaultBrowser {
            static let defaultBrowser = "DefaultBrowserSettings"
        }

        struct Homepage {
            static let homeSettings = "Home"
            static let homePageNavigationBar = "Homepage"

            struct StartAtHome {
                static let afterFourHours = "StartAtHomeAfterFourHours"
                static let always = "StartAtHomeAlways"
                static let disabled = "StartAtHomeDisabled"
            }

            struct CustomizeFirefox {
                struct Shortcuts {
                    static let settingsPage = "TopSitesSettings"
                    static let topSitesRows = "TopSitesRows"
                }

                struct Wallpaper {
                    static let collectionTitle = "wallpaperCollectionTitle"
                    static let collectionDescription = "wallpaperCollectionDescription"
                    static let collectionButton = "wallpaperCollectionButton"
                    static let card = "wallpaperCard"
                }

                static let jumpBackIn = "Jump Back In"
                static let recentlySaved = "Recently Saved"
                static let recentVisited = "Recently Visited"
                static let wallpaper = "WallpaperSettings"
            }
        }

        struct FirefoxAccount {
            static let continueButton = "Sign up or sign in"
            static let emailTextFieldChinaFxA = "Email"
            static let emailTextField = "Enter your email"
            static let fxaNavigationBar = "Sync and Save Data"
            static let fxaSettingsButton = "Sync and Save Data"
            static let fxaSignInButton = "EmailSignIn.button"
            static let qrButton = "QRCodeSignIn.button"
            static let qrScanFailedAlertOkButton = "qrCodeAlert.okButton"
        }

        struct Search {
            static let title = "Search"
            static let customEngineViewButton = "customEngineViewButton"
            static let searchNavigationBar = "Search"
            static let deleteMozillaEngine = "Remove Mozilla Engine"
            static let deleteButton = "Delete"
            static let disableSearchSuggestsInPrivateMode = "PrivateMode.DisableSearchSuggests"
            static let showSearchSuggestions = "FirefoxSuggestShowSearchSuggestions"
        }

        struct AdvancedAccountSettings {
            static let title = "AdvancedAccount.Setting"
        }

        struct Logins {
            static let title = "Logins"
        }

        struct CreditCards {
            static let title = "AutofillCreditCard"

            struct AutoFillCreditCard {
                static let autoFillCreditCards = "Payment Methods"
                static let addCard = "Add Card"
                static let saveAutofillCards = "Save and Fill Payment Methods"
                static let savedCards = "SAVED CARDS"
            }

            struct AddCreditCard {
                static let addCreditCard = "Add Card"
                static let nameOnCard = "Name on Card"
                static let cardNumber = "Card Number"
                static let expiration = "Expiration MM / YY"
                static let close = "Close"
                static let save = "Save"
            }

            struct ViewCreditCard {
                static let viewCard = "View Card"
                static let edit = "Edit"
                static let close = "Close"
            }

            struct EditCreditCard {
                static let editCreditCard = "Edit Card"
                static let removeCard = "Remove Card"
                static let removeThisCard = "Remove Card?"
                static let cancel = "Cancel"
                static let remove = "Remove"
            }
        }

        struct ClearData {
            static let title = "ClearPrivateData"
            static let websiteDataSection = "WebsiteData"
            static let clearPrivateDataSection = "ClearPrivateData"
        }

        struct Notifications {
            static let title = "NotificationsSetting"
        }

        struct CreditCard {
            static let title = "AutofillCreditCard"
        }

        struct Address {
            static let title = "AutofillAddress"
        }

        struct ConnectSetting {
            static let title = "SignInToSync"
        }

        struct ContentBlocker {
            static let title = "TrackingProtection"
        }

        struct NewTab {
            static let title = "NewTab"
        }

        struct NoImageMode {
            static let title = "NoImageMode"
        }

        struct BlockPopUp {
            static let title = "BlockPopUp"
        }

        struct OpenWithMail {
            static let title = "OpenWith.Setting"
        }

        struct OfferToOpen {
            static let title = "showClipboardBar"
        }

        struct ShowLink {
            static let title = "showLinkPreviews"
        }

        struct ClosePrivateTabs {
            static let title = "settings.closePrivateTabs"
        }

        struct SearchBar {
            static let searchBarSetting = "SearchBarSetting"
            static let topSetting = "TopSearchBar"
            static let bottomSetting = "BottomSearchBar"
        }

        struct SendAnonymousUsageData {
            static let title = "SendAnonymousUsageData"
        }

        struct PrivacyPolicy {
            static let title = "PrivacyPolicy"
        }

        struct ShowIntroduction {
            static let title = "ShowTour"
        }

        struct SendFeedback {
            static let title = "SendFeedback"
        }

        struct Help {
            static let title = "Help"
        }

        struct RateOnAppStore {
            static let title = "RateOnAppStore"
        }

        struct Licenses {
            static let title = "Licenses"
        }

        struct YourRights {
            static let title = "YourRights"
        }

        struct Siri {
            static let title = "SiriSettings"
        }

        struct StudiesToggle {
            static let title = "StudiesToggle"
        }

        struct Tabs {
            static let title = "TabsSetting"
        }

        struct Theme {
            static let title = "DisplayThemeOption"
        }

        struct BlockImages {
            static let title = "Block Images"
        }

        struct Passwords {
            static let usernameField = "usernameField"
            static let passwordField = "passwordField"
            static let websiteField = "websiteField"
            static let onboardingContinue = "onboardingContinue"
            static let onboardingLearnMore = "Passwords.onboardingLearnMore"
            static let addCredentialButton = "addCredentialButton"
            static let editButton = "editButton"
        }

        struct Version {
            static let title = "FxVersion"
        }

        struct TrackingProtection {
            static let basic = "Settings.TrackingProtectionOption.BlockListBasic"
            static let strict = "Settings.TrackingProtectionOption.BlockListStrict"
        }
    }

    struct ShareTo {
        struct HelpView {
            static let doneButton = "doneButton"
            static let topMessageLabel = "topMessageLabel"
            static let bottomMessageLabel = "bottomMessageLabel"
        }
    }

    struct SurveySurface {
        static let takeSurveyButton = "takeSurveyButton"
        static let dismissButton = "dismissSurveyButton"
        static let textLabel = "surveyDescriptionLabel"
        static let imageView = "surveyImageView"
    }

    struct Photon {
        static let closeButton = "PhotonMenu.close"
        static let view = "Action Sheet"
        static let tableView = "Context Menu"
        static let pasteAction = "pasteAction"
        static let pasteAndGoAction = "pasteAndGoAction"
    }

    struct Alert {
        static let cancelDownloadResume = "cancelDownloadAlert.resume"
        static let cancelDownloadCancel = "cancelDownloadAlert.cancel"
    }

    struct ZoomPageBar {
        static let zoomPageZoomInButton = "ZoomPage.zoomInButton"
        static let zoomPageZoomOutButton = "ZoomPage.zoomOutButton"
        static let zoomPageZoomLevelLabel = "ZoomPage.zoomLevelLabel"
    }

    struct FindInPage {
        static let findInPageCloseButton = "FindInPage.closeButton"
        static let findNextButton = "FindInPage.find_next"
        static let findPreviousButton = "FindInPage.find_previous"
    }

    struct RememberCreditCard {
        static let rememberCreditCardHeader = "RememberCreditCard.Header"
        static let yesButton = "RememberCreditCard.yesButton"
        static let manageCardsButton = "RememberCreditCard.manageCardsButton"
        static let notNowButton = "RememberCreditCard.notNowButton"
    }

    enum Autofill {
        static let footerPrimaryAction = "Autofill.footerPrimaryAction"
    }
}
// swiftlint:enable line_length<|MERGE_RESOLUTION|>--- conflicted
+++ resolved
@@ -56,11 +56,8 @@
         }
 
         struct AddressToolbar {
-<<<<<<< HEAD
-=======
             static let clear = "AddressToolbar.clear"
             static let lockIcon = "AddressToolbar.lockIcon"
->>>>>>> 12698ebb
             static let searchTextField = "AddressToolbar.address"
             static let searchEngine = "AddressToolbar.searchEngine"
         }
