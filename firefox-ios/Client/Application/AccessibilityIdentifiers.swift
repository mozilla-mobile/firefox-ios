--- conflicted
+++ resolved
@@ -772,27 +772,12 @@
             static let title = "SiriSettings"
         }
 
-<<<<<<< HEAD
-        struct Tabs {
-            static let title = "TabsSetting"
-
-            struct Customize {
-                static let title = "CUSTOMIZE TAB TRAY"
-                static let inactiveTabsSwitch = "Inactive Tabs"
-                static let doneButton = "Done"
-            }
-=======
         struct Browsing {
             static let title = "BrowsingSettings"
             static let tabs = "TABS"
             static let inactiveTabsSwitch = "Inactive Tabs"
             static let blockPopUps = "blockPopups"
             static let autoPlay = "AutoplaySettings"
-        }
-
-        struct StudiesToggle {
-            static let title = "StudiesToggle"
->>>>>>> 703eee0a
         }
 
         struct Theme {
