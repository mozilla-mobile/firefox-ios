// This Source Code Form is subject to the terms of the Mozilla Public
// License, v. 2.0. If a copy of the MPL was not distributed with this
// file, You can obtain one at http://mozilla.org/MPL/2.0/

// swiftlint:disable line_length
import Foundation

/// This struct defines all the accessibility identifiers to be added to
/// screen elements for testing.
///
/// These should be organized logically according to main screen or the
/// main element wherein they appear. As we continue updating views, all
/// `.accessibilityIdentifier` identifiers from the client and the tests
/// should be move here and updated throughout the app.
struct AccessibilityIdentifiers {
    /// Used for toolbar/URL bar buttons since our classes are built that buttons can live in one or the other
    /// Using only those a11y identifiers for both ensures we have standard way to refer to buttons from iPad to iPhone
    struct Toolbar {
        static let urlBarBorder = "TabToolbar.urlBarBorder"
        static let settingsMenuButton = "TabToolbar.menuButton"
        static let homeButton = "TabToolbar.homeButton"
        static let trackingProtection = "TabLocationView.trackingProtectionButton"
        static let readerModeButton = "TabLocationView.readerModeButton"
        static let reloadButton = "TabLocationView.reloadButton"
        static let shareButton = "TabLocationView.shareButton"
        static let backButton = "TabToolbar.backButton"
        static let fireButton = "TabToolbar.fireButton"
        static let forwardButton = "TabToolbar.forwardButton"
        static let tabsButton = "TabToolbar.tabsButton"
        static let addNewTabButton = "TabToolbar.addNewTabButton"
        static let searchButton = "TabToolbar.searchButton"
        static let stopButton = "TabToolbar.stopButton"
        static let bookmarksButton = "TabToolbar.libraryButton"
    }

    struct Browser {
        struct TopTabs {
            static let collectionView = "Top Tabs View"
            static let privateModeButton = "TopTabsViewController.privateModeButton"
        }

        struct UrlBar {
            static let scanQRCodeButton = "urlBar-scanQRCode"
            static let cancelButton = "urlBar-cancel"
            static let searchTextField = "address"
        }

        struct KeyboardAccessory {
            static let doneButton = "KeyboardAccessory.doneButton"
            static let nextButton = "KeyboardAccessory.nextButton"
            static let previousButton = "KeyboardAccessory.previousButton"
            static let addressAutofillButton = "KeyboardAccessory.addressAutofillButton"
            static let creditCardAutofillButton = "KeyboardAccessory.creditCardAutofillButton"
        }

        struct AddressToolbar {
            static let lockIcon = "AddressToolbar.lockIcon"
            static let searchTextField = "AddressToolbar.address"
            static let searchEngine = "AddressToolbar.searchEngine"
        }

        struct ToolbarButtons {
            static let qrCode = "Toolbar.QRCode.button"
        }

        struct WebView {
            static let documentLoadingLabel = "WebView.documentLoadingLabel"
        }
    }

    struct ContextualHints {
        static let actionButton = "ContextualHints.ActionButton"
    }

    struct MainMenu {
        struct HeaderView {
            static let mainButton = "MainMenu.MainButton"
            static let closeButton = "MainMenu.CloseMenuButton"
        }

        struct NavigationHeaderView {
            static let backButton = "MainMenu.BackButton"
            static let title = "MainMenu.Title"
            static let closeButton = "MainMenu.CloseMenuButton"
        }

        static let mainMenu = "MainMenu.Menu"
        static let newTab = "MainMenu.NewTab"
        static let newPrivateTab = "MainMenu.NewPrivateTab"
        static let switchToDesktopSite = "MainMenu.SwitchToDesktopSite"
        static let findInPage = "MainMenu.FindInPage"
        static let tools = "MainMenu.Tools"
        static let save = "MainMenu.Save"
        static let bookmarks = "MainMenu.Bookmarks"
        static let history = "MainMenu.History"
        static let downloads = "MainMenu.Downloads"
        static let passwords = "MainMenu.Passwords"
        static let getHelp = "MainMenu.GetHelp"
        static let settings = "MainMenu.Settings"
        static let whatsNew = "MainMenu.WhatsNew"
        static let customizeHomepage = "MainMenu.CustomizeHomepage"
        static let saveToReadingList = "MainMenu.SaveToReadingList"
        static let addToShortcuts = "MainMenu.AddToShortcuts"
        static let bookmarkThisPage = "MainMenu.BookmarkThisPage"
        static let print = "MainMenu.Print"
        static let share = "MainMenu.Share"
        static let saveAsPDF = "MainMenu.SaveAsPDF"
        static let reportBrokenSite = "MainMenu.ReportBrokenSite"
        static let readerView = "MainMenu.ReaderViewOn"
        static let nightMode = "MainMenu.NightModeOn"
        static let zoom = "MainMenu.Zoom"
        static let moreLess = "MainMenu.MoreLess"
<<<<<<< HEAD
        static let signIn = "MainMenu.SignIn"
=======
        static let trackigProtection = "shieldCheckmarkLarge"
>>>>>>> 55d8587c
    }

    struct UnifiedSearch {
        struct BottomSheetRow {
            static let engine = "UnifiedSearch.BottomSheetRow.Engine"
            static let searchSettings = "UnifiedSearch.BottomSheetRow.SearchSettings"
        }
    }

    struct EnhancedTrackingProtection {
        struct MainScreen {
            static let clearCookiesButton = "TrackingProtection.ClearCookiesButton"
            static let trackingProtectionSettingsButton = "TrackingProtection.SettingsButton"
            static let foxImage = "TrackingProtection.FoxStatusImage"
            static let shieldImage = "TrackingProtection.ShieldImage"
            static let lockImage = "TrackingProtection.LockImage"
            static let arrowImage = "TrackingProtection.ArrowImage"
            static let domainLabel = "TrackingProtection.DomainTitleLabel"
            static let domainHeaderLabel = "TrackingProtection.DomainHeaderLabel"
            static let statusTitleLabel = "TrackingProtection.ConnectionStatusTitleLabel"
            static let statusBodyLabel = "TrackingProtection.ConnectionStatusBodyLabel"
            static let trackersBlockedButton = "TrackingProtection.TrackersBlockedButton"
            static let securityStatusButton = "TrackingProtection.ConnectionSecurityStatusButton"
            static let toggleViewLabelsContainer = "TrackingProtection.ToggleViewLabelsContainer"
            static let toggleViewBodyLabel = "TrackingProtection.ToggleViewBodyLabel"
            static let closeButton = "TrackingProtection.CloseButton"
            static let faviconImage = "TrackingProtection.FaviconImage"
        }

        struct DetailsScreen {
            static let headerView = "TrackingProtectionDetails.HeaderView"
            static let mainView = "TrackingProtectionDetails.MainView"
            static let containerView = "TrackingProtectionDetails.BaseView"
            static let connectionView = "TrackingProtectionDetails.ConnectionView"
            static let certificatesButton = "TrackingProtectionDetails.CertificatesButton"
            static let closeButton = "TrackingProtectionDetails.CloseButton"
            static let backButton = "TrackingProtectionDetails.BackButton"
            static let titleLabel = "TrackingProtectionDetails.TitleLabel"
            static let certificatesTitleLabel = "TrackingProtectionDetails.CertificatesTitleLabel"
            static let tableView = "TrackingProtectionDetails.TableView"
            static let tableViewHeader = "TrackingProtectionDetails.TableViewHeader"
            static let sectionLabel = "TrackingProtectionDetails.SectionLabel"
            static let allSectionItems = "TrackingProtectionDetails.AllSectionItems"
            static let itemLabel = "TrackingProtectionDetails.ItemLabel"
        }

        struct BlockedTrackers {
            static let headerView = "BlockedTrackers.HeaderView"
            static let mainView = "BlockedTrackers.MainView"
            static let containerView = "BlockedTrackers.BaseView"
        }

        struct CertificatesScreen {
            static let headerView = "CertificatesViewController.HeaderView"
        }
    }

    struct FirefoxHomepage {
        static let collectionView = "FxCollectionView"

        struct HomeTabBanner {
            static let titleLabel = "HomeTabBanner.titleLabel"
            static let descriptionLabel = "HomeTabBanner.descriptionLabel"
            static let descriptionLabel1 = "HomeTabBanner.descriptionLabel1"
            static let descriptionLabel2 = "HomeTabBanner.descriptionLabel2"
            static let descriptionLabel3 = "HomeTabBanner.descriptionLabel3"
            static let ctaButton = "HomeTabBanner.goToSettingsButton"
            static let closeButton = "HomeTabBanner.closeButton"
        }

        struct OtherButtons {
            static let logoID = "FxHomeLogoID"
            static let customizeHome = "FxHomeCustomizeHomeSettingButton"
            static let closeButton = "FirefoxHomepage.closeButton"
        }

        struct MoreButtons {
            static let bookmarks = "bookmarksSectionMoreButton"
            static let jumpBackIn = "jumpBackInSectionMoreButton"
            static let customizeHomePage = "FxHomeCustomizeHomeSettingButton"
        }

        struct SectionTitles {
            static let jumpBackIn = "jumpBackInTitle"
            static let bookmarks = "bookmarksTitle"
            static let pocket = "pocketTitle"
            static let topSites = "topSitesTitle"
        }

        struct TopSites {
            static let itemCell = "TopSitesCell"
        }

        struct Pocket {
            static let itemCell = "PocketCell"
            static let footerLearnMoreLabel = "Pocket.footerLearnMoreLabel"
        }

        struct JumpBackIn {
            static let itemCell = "JumpBackInCell"
        }

        struct Bookmarks {
            static let itemCell = "BookmarksCell"
        }

        struct SyncedTab {
            static let itemCell = "SyncedTabCell"
            static let cardTitle = "SyncedTabCardTitle"
            static let showAllButton = "SyncedTabShowAllButton"
            static let itemTitle = "SyncedTabItemTitle"
            static let favIconImage = "SyncedTabFavIconImage"
            static let descriptionLabel = "SyncedTabDescriptionLabel"
        }
    }

    struct GeneralizedIdentifiers {
        public static let back = "Back"
    }

    struct SaveCardPrompt {
        struct Prompt {
            static let closeButton = "a11yCloseButton"
        }
    }

    struct Microsurvey {
        struct Prompt {
            static let firefoxLogo = "Microsurvey.Prompt.FirefoxLogo"
            static let closeButton = "Microsurvey.Prompt.CloseButton"
            static let takeSurveyButton = "Microsurvey.Prompt.TakeSurveyButton"
        }

        struct Survey {
            static let firefoxLogo = "Microsurvey.Survey.FirefoxLogo"
            static let closeButton = "Microsurvey.Survey.CloseButton"
            static let privacyPolicyLink = "Microsurvey.Prompt.PrivacyPolicyLink"
            static let submitButton = "Microsurvey.Survey.SubmitButton"
            static let radioButton = "Microsurvey.Survey.RadioButton"
        }
    }

    struct PrivateMode {
        static let dimmingView = "PrivateMode.DimmingView"
        struct Homepage {
            static let title = "PrivateMode.Homepage.Title"
            static let body = "PrivateMode.Homepage.Body"
            static let link = "PrivateMode.Homepage.Link"
            static let card = "PrivateMode.Homepage.MessageCard"
        }
    }

    struct TabTray {
        static let deleteCloseAllButton = "TabTrayController.deleteButton.closeAll"
        static let deleteCancelButton = "TabTrayController.deleteButton.cancel"
        static let deleteOlderTabsButton = "TabTrayController.deleteButton.closeOlderTabs"
        static let deleteTabsOlderThan1DayButton = "TabTrayController.deleteButton.olderThan1Day"
        static let deleteTabsOlderThan1WeekButton = "TabTrayController.deleteButton.olderThan1Week"
        static let deleteTabsOlderThan1MonthButton = "TabTrayController.deleteButton.olderThan1Month"
        static let syncedTabs = "Synced Tabs"
        static let closeAllTabsButton = "closeAllTabsButtonTabTray"
        static let newTabButton = "newTabButtonTabTray"
        static let doneButton = "doneButtonTabTray"
        static let syncTabsButton = "syncTabsButtonTabTray"
        static let navBarSegmentedControl = "navBarTabTray"
        static let selectorCell = "selectorCell"
        static let syncDataButton = "syncDataButton"
        static let learnMoreButton = "learnMoreButton"
        static let collectionView = "TabDisplayView.collectionView"
        static let tabCell = "TabDisplayView.tabCell"
        static let closeButton = "tabCloseButton"
        static let tabsTray = "Tabs Tray"

        struct InactiveTabs {
            static let headerLabel = "InactiveTabs.headerLabel"
            static let headerButton = "InactiveTabs.headerButton"
            static let headerView = "InactiveTabs.header"
            static let cellLabel = "InactiveTabs.cell.label"
            static let footerView = "InactiveTabs.footer"
            static let deleteButton = "InactiveTabs.deleteButton"
        }
    }

    struct LibraryPanels {
        static let bookmarksView = "LibraryPanels.Bookmarks"
        static let historyView = "LibraryPanels.History"
        static let downloadsView = "LibraryPanels.Downloads"
        static let readingListView = "LibraryPanels.ReadingList"
        static let segmentedControl = "librarySegmentControl"
        static let topLeftButton = "libraryPanelTopLeftButton"
        static let topRightButton = "libraryPanelTopRightButton"
        static let bottomLeftButton = "libraryPanelBottomLeftButton"
        static let bottomRightButton = "bookmarksPanelBottomRightButton"
        static let bottomSearchButton = "historyBottomSearchButton"
        static let bottomDeleteButton = "historyBottomDeleteButton"

        struct BookmarksPanel {
            static let tableView = "Bookmarks List"
            static let bookmarksCell = "BookmarksPanel.BookmarksCell"
            static let bookmarksCellDisclosureButton = ".DisclosureButton"
            static let emptyStateLogoImage = "BookmarksPanel.EmptyState.emptyStateLogoImage"
            static let emptyStateTitleLabel = "BookmarksPanel.EmptyState.emptyStateTitleLabel"
            static let emptyStateBodyLabel = "BookmarksPanel.EmptyState.emptyStateBodyLabel"
            static let emptyStateSignInButton = "BookmarksPanel.EmptyState.signInButton"
            static let titleTextField = "BookmarkDetail.titleTextField"
            static let urlTextField = "BookmarkDetail.urlTextField"
            static let bookmarkParentFolderCell = "BookmarksDetail.ParentFolderSelector.FolderCell"
            static let newFolderCell = "BookmarksDetail.ParentFolderSelector.NewFolderCell"
            static let saveButton = "BookmarksDetail.SaveButton"
            static let titleTextFieldClearButton = "BookmarksDetail.TitleTextFieldClearButton"
            static let urlTextFieldClearButton = "BookmarksDetail.UrlTextFieldClearButton"
        }

        struct HistoryPanel {
            static let tableView = "History List"
            static let recentlyClosedCell = "HistoryPanel.recentlyClosedCell"
        }

        struct GroupedList {
            static let tableView = "grouped-items-table-view"
        }

        struct ReadingListPanel {
            static let tableView = "Reading list"
            static let emptyReadingList1 = "Welcome to your Reading List"
            static let emptyReadingList2 = "Open articles in Reader View by tapping the book icon when it appears in the title bar."
            static let emptyReadingList3 = "Save pages to your Reading List by tapping the book plus icon in the Reader View controls."
        }

        struct DownloadsPanel {
            static let tableView = "DownloadsTable"
        }
    }

    struct Onboarding {
        static let backgroundImage = "Onboarding.BackgroundImage"
        static let onboarding = "onboarding."
        static let closeButton = "CloseButton"
        static let pageControl = "PageControl"
        static let bottomSheetCloseButton = "Onboarding.bottomSheetCloseButton"

        struct Wallpaper {
            static let card = "wallpaperCard"
            static let title = "wallpaperOnboardingTitle"
            static let description = "wallpaperOnboardingDescription"
        }
    }

    struct TermsOfService {
        static let logo = "TermsOfService.Logo"
        static let title = "TermsOfService.Title"
        static let subtitle = "TermsOfService.Subtitle"
        static let termsOfServiceAgreement = "TermsOfService.TermsOfServiceAgreement"
        static let privacyNoticeAgreement = "TermsOfService.PrivacyNoticeAgreement"
        static let manageDataCollectionAgreement = "TermsOfService.ManageDataCollectionAgreement"
        static let agreeAndContinueButton = "TermsOfService.AgreeAndContinueButton"
        static let doneButton = "TermsOfService.DoneButton"

        struct PrivacyNotice {
            static let title = "TermsOfService.PrivacyNotice.Title"
            static let doneButton = "TermsOfService.PrivacyNotice.DoneButton"

            struct CrashReports {
                static let contentStackView = "TermsOfService.PrivacyNotice.CrashReports.ContentStackView"
                static let actionContentView = "TermsOfService.PrivacyNotice.CrashReports.ActionContentView"
                static let actionTitleLabel = "TermsOfService.PrivacyNotice.CrashReports.ActionTitleLabel"
                static let actionSwitch = "TermsOfService.PrivacyNotice.CrashReports.ActionSwitch"
                static let actionDescriptionLabel = "TermsOfService.PrivacyNotice.CrashReports.ActionDescriptionLabel"
            }

            struct TechnicalData {
                static let contentStackView = "TermsOfService.PrivacyNotice.TechnicalData.ContentStackView"
                static let actionContentView = "TermsOfService.PrivacyNotice.TechnicalData.ActionContentView"
                static let actionTitleLabel = "TermsOfService.PrivacyNotice.TechnicalData.ActionTitleLabel"
                static let actionSwitch = "TermsOfService.PrivacyNotice.TechnicalData.ActionSwitch"
                static let actionDescriptionLabel = "TermsOfService.PrivacyNotice.TechnicalData.ActionDescriptionLabel"
            }
        }
    }

    struct Upgrade {
        static let backgroundImage = "Upgrade.BackgroundImage"
        static let upgrade = "upgrade."
        static let closeButton = "Upgrade.CloseButton"
        static let pageControl = "Upgrade.PageControl"
    }

    struct Settings {
        static let title = "Settings"
        static let tableViewController = "AppSettingsTableViewController.tableView"
        static let navigationBarItem = "AppSettingsTableViewController.navigationItem.rightBarButtonItem"

        struct AppIconSelection {
            static let settingsRowTitle = "AppIconSelectionTitle"
        }

        struct DefaultBrowser {
            static let defaultBrowser = "DefaultBrowserSettings"
        }

        struct Homepage {
            static let homeSettings = "Home"
            static let homePageNavigationBar = "Homepage"

            struct StartAtHome {
                static let afterFourHours = "StartAtHomeAfterFourHours"
                static let always = "StartAtHomeAlways"
                static let disabled = "StartAtHomeDisabled"
            }

            struct CustomizeFirefox {
                struct Shortcuts {
                    static let settingsPage = "TopSitesSettings"
                    static let topSitesRows = "TopSitesRows"
                }

                struct Wallpaper {
                    static let collectionTitle = "wallpaperCollectionTitle"
                    static let collectionDescription = "wallpaperCollectionDescription"
                    static let collectionButton = "wallpaperCollectionButton"
                    static let card = "wallpaperCard"
                }

                static let jumpBackIn = "Jump Back In"
                static let recentlySaved = "Recently Saved"
                static let wallpaper = "WallpaperSettings"
            }
        }

        struct FirefoxAccount {
            static let continueButton = "Sign up or sign in"
            static let emailTextField = "Enter your email"
            static let fxaNavigationBar = "Sync and Save Data"
            static let fxaSettingsButton = "Sync and Save Data"
            static let fxaSignInButton = "EmailSignIn.button"
            static let qrButton = "QRCodeSignIn.button"
            static let qrScanFailedAlertOkButton = "qrCodeAlert.okButton"
            static let signInButton = "Sign in"
        }

        struct Search {
            static let title = "Search"
            static let customEngineViewButton = "customEngineViewButton"
            static let searchNavigationBar = "Search"
            static let deleteMozillaEngine = "Remove Mozilla Engine"
            static let deleteButton = "Delete"
            static let disableSearchSuggestsInPrivateMode = "PrivateMode.DisableSearchSuggests"
            static let showSearchSuggestions = "FirefoxSuggestShowSearchSuggestions"
        }

        struct AdvancedAccountSettings {
            static let title = "AdvancedAccount.Setting"
        }

        struct Logins {
            static let title = "Logins"

            struct Passwords {
                static let saveLogins = "saveLogins"
                static let showLoginsInAppMenu = "showLoginsInAppMenu"
                static let searchPasswords = "Search passwords"
                static let emptyList = "No passwords found"
                static let addButton = "Add"

                struct AddLogin {
                    static let saveButton = "Save"
                    static let cancelButton = "Cancel"
                    static let addCredential = "Add Credential"
                }
            }
        }

        struct CreditCards {
            static let title = "AutofillCreditCard"

            struct AutoFillCreditCard {
                static let autoFillCreditCards = "Payment Methods"
                static let addCard = "Add Card"
                static let saveAutofillCards = "Save and Fill Payment Methods"
                static let savedCards = "SAVED CARDS"
            }

            struct AddCreditCard {
                static let addCreditCard = "Add Card"
                static let nameOnCard = "Name on Card"
                static let cardNumber = "Card Number"
                static let expiration = "Expiration MM / YY"
                static let close = "Close"
                static let save = "Save"
            }

            struct ViewCreditCard {
                static let viewCard = "View Card"
                static let edit = "Edit"
                static let close = "Close"
            }

            struct EditCreditCard {
                static let editCreditCard = "Edit Card"
                static let removeCard = "Remove Card"
                static let removeThisCard = "Remove Card?"
                static let cancel = "Cancel"
                static let remove = "Remove"
            }
        }

        struct ClearData {
            static let title = "ClearPrivateData"
            static let websiteDataSection = "WebsiteData"
            static let clearPrivateDataSection = "ClearPrivateData"
            static let clearAllWebsiteData = "ClearAllWebsiteData"
        }

        struct Notifications {
            static let title = "NotificationsSetting"
        }

        struct CreditCard {
            static let title = "AutofillCreditCard"
        }

        struct Address {
            static let title = "AutofillAddress"

            struct Addresses {
                static let title = "Addresses"
                static let addAddress = "Add address"
            }
        }

        struct ConnectSetting {
            static let title = "SignInToSync"
        }

        struct ContentBlocker {
            static let title = "TrackingProtection"
        }

        struct NewTab {
            static let title = "NewTab"
        }

        struct NoImageMode {
            static let title = "NoImageMode"
        }

        struct BlockPopUp {
            static let title = "BlockPopUp"
        }

        struct OpenWithMail {
            static let title = "OpenWith.Setting"
        }

        struct OfferToOpen {
            static let title = "showClipboardBar"
        }

        struct BlockExternal {
            static let title = "blockOpeningExternalApps"
        }

        struct ShowLink {
            static let title = "showLinkPreviews"
        }

        struct ClosePrivateTabs {
            static let title = "ClosePrivateTabs"
        }

        struct SearchBar {
            static let searchBarSetting = "SearchBarSetting"
            static let topSetting = "TopSearchBar"
            static let bottomSetting = "BottomSearchBar"
        }

        struct SendData {
            static let sendTechnicalDataTitle = "SendTechnicalData"
            static let sendCrashReportsTitle = "SendCrashReports"
            static let sendDailyUsagePingTitle = "SendDailyUsagePing"
            static let studiesTitle = "StudiesToggle"
            static let sendTechnicalDataLearnMoreButton = "SendTechnicalDataLearnMoreButton"
            static let sendCrashReportsLearnMoreButton = "SendCrashReportsLearnMoreButton"
            static let sendDailyUsagePingLearnMoreButton = "SendDailyUsagePingLearnMoreButton"
            static let studiesLearnMoreButton = "StudiesLearnMoreButton"
        }

        struct PrivacyPolicy {
            static let title = "PrivacyPolicy"
        }

        struct ShowIntroduction {
            static let title = "ShowTour"
        }

        struct SentFromFirefox {
            static let whatsApp = "SentFromFirefox.WhatsApp"
        }

        struct SendFeedback {
            static let title = "SendFeedback"
        }

        struct Help {
            static let title = "Help"
        }

        struct RateOnAppStore {
            static let title = "RateOnAppStore"
        }

        struct Licenses {
            static let title = "Licenses"
        }

        struct YourRights {
            static let title = "YourRights"
        }

        struct Siri {
            static let title = "SiriSettings"
        }

        struct Browsing {
            static let title = "BrowsingSettings"
            static let tabs = "TABS"
            static let inactiveTabsSwitch = "Inactive Tabs"
            static let blockPopUps = "blockPopups"
            static let autoPlay = "AutoplaySettings"
            static let blockImages = "NoImageModeStatus"
        }

        struct Theme {
            static let title = "DisplayThemeOption"
        }

        struct BlockImages {
            static let title = "Block Images"
        }

        struct AutofillsPasswords {
            static let title = "AutofillsPasswordsSettings"
        }

        struct Passwords {
            static let usernameField = "usernameField"
            static let passwordField = "passwordField"
            static let websiteField = "websiteField"
            static let onboardingContinue = "onboardingContinue"
            static let onboardingLearnMore = "Passwords.onboardingLearnMore"
            static let addCredentialButton = "addCredentialButton"
            static let editButton = "editButton"
        }

        struct Version {
            static let title = "FxVersion"
        }

        struct TrackingProtection {
            static let basic = "Settings.TrackingProtectionOption.BlockListBasic"
            static let strict = "Settings.TrackingProtectionOption.BlockListStrict"
        }

        struct Autoplay {
            static let allowAudioAndVideo = "AllowAudioAndVideo"
            static let blockAudio = "BlockAudio"
            static let blockAudioAndVideo = "BlockAudioAndVideo"
        }
    }

    struct ShareTo {
        struct HelpView {
            static let doneButton = "doneButton"
            static let topMessageLabel = "topMessageLabel"
            static let bottomMessageLabel = "bottomMessageLabel"
        }
    }

    struct SurveySurface {
        static let takeSurveyButton = "takeSurveyButton"
        static let dismissButton = "dismissSurveyButton"
        static let textLabel = "surveyDescriptionLabel"
        static let imageView = "surveyImageView"
    }

    struct Photon {
        static let closeButton = "PhotonMenu.close"
        static let view = "Action Sheet"
        static let tableView = "Context Menu"
        static let pasteAction = "pasteAction"
        static let pasteAndGoAction = "pasteAndGoAction"
    }

    struct Alert {
        static let cancelDownloadResume = "cancelDownloadAlert.resume"
        static let cancelDownloadCancel = "cancelDownloadAlert.cancel"
    }

    struct ZoomPageBar {
        static let zoomPageZoomInButton = "ZoomPage.zoomInButton"
        static let zoomPageZoomOutButton = "ZoomPage.zoomOutButton"
        static let zoomPageZoomLevelLabel = "ZoomPage.zoomLevelLabel"
        static let doneButton = "find.doneButton"
    }

    struct FindInPage {
        static let findInPageCloseButton = "find.doneButton"
        static let findNextButton = "find.nextButton"
        static let findPreviousButton = "find.previousButton"
    }

    struct RememberCreditCard {
        static let rememberCreditCardHeader = "RememberCreditCard.Header"
        static let yesButton = "RememberCreditCard.yesButton"
        static let manageCardsButton = "RememberCreditCard.manageCardsButton"
        static let notNowButton = "RememberCreditCard.notNowButton"
    }

    enum Autofill {
        static let footerPrimaryAction = "Autofill.footerPrimaryAction"
        static let addressCloseButton = "Autofill.addressCloseButton"
        static let creditCardCloseButton = "Autofill.creditCardCloseButton"
        static let loginCloseButton = "Autofill.loginCloseButton"
    }

    enum PasswordGenerator {
        static let closeButton = "PasswordGenerator.closeButton"
        static let headerLabel = "PasswordGenerator.headerLabel"
        static let usePasswordButton = "PasswordGenerator.usePasswordButton"
        static let headerImage = "PasswordGenerator.headerImage"
        static let descriptionLabel = "PasswordGenerator.descriptionLabel"
        static let passwordField = "PasswordGenerator.passwordField"
        static let passwordRefreshButton = "PasswordGenerator.passwordRefreshButton"
        static let passwordlabel = "PasswordGenerator.passwordLabel"
        static let content = "PasswordGenerator.content"
        static let header = "PasswordGenerator.header"
        static let keyboardButton = "PasswordGenerator.keyboardButton"
    }

    struct NativeErrorPage {
        static let foxImage = "NativeErrorPage.foxImage"
        static let titleLabel = "NativeErrorPage.titleLabel"
        static let errorDescriptionLabel = "NativeErrorPage.errorDescriptionLabel"
        static let reloadButton = "NativeErrorPage.reloadButton"
    }

    struct SaveLoginAlert {
        static let saveButton = "SaveLoginPrompt.saveLoginButton"
        static let notNowButton = "SaveLoginPrompt.dontSaveButton"
        static let updateButton = "UpdateLoginPrompt.updateButton"
        static let dontUpdateButton = "UpdateLoginPrompt.dontUpdateButton"
    }

    struct ReaderMode {
        static let sansSerifFontButton = "ReaderMode.sansSerifFontButton"
        static let serifFontButton = "ReaderMode.serifFontButton"
        static let smallerFontSizeButton = "ReaderMode.smallerFontSizeButton"
        static let biggerFontSizeButton = "ReaderMode.biggerFontSizeButton"
        static let resetFontSizeButton = "ReaderMode.resetFontSizeButton"
        static let lightThemeButton = "ReaderMode.lightThemeButton"
        static let sepiaThemeButton = "ReaderMode.sepiaThemeButton"
        static let darkThemeButton = "ReaderMode.darkThemeButton"
        static let lighterBrightnessButton = "ReaderMode.lighterBrightnessButton"
        static let darkerBrightnessButton = "ReaderMode.darkerBrightnessButton"
        static let brightnessSlider = "ReaderMode.brightnessSlider"
    }
}
// swiftlint:enable line_length<|MERGE_RESOLUTION|>--- conflicted
+++ resolved
@@ -110,11 +110,8 @@
         static let nightMode = "MainMenu.NightModeOn"
         static let zoom = "MainMenu.Zoom"
         static let moreLess = "MainMenu.MoreLess"
-<<<<<<< HEAD
         static let signIn = "MainMenu.SignIn"
-=======
         static let trackigProtection = "shieldCheckmarkLarge"
->>>>>>> 55d8587c
     }
 
     struct UnifiedSearch {
