--- conflicted
+++ resolved
@@ -10,12 +10,6 @@
 /// Sing the song if you must.
 public struct ImageIdentifiers {
     public static let badgeMask = "badge-mask"
-<<<<<<< HEAD
-    public static let competitiveness = "competitiveness"
-    public static let creditCardPlaceholder = "credit_card_placeholder"
-=======
-    public static let circleFill = "circle.fill"
->>>>>>> 778ca1a9
     public static let emptySyncImageName = "emptySync"
     public static let firefoxFavicon = "faviconFox"
     public static let homeHeaderLogoBall = "fxHomeHeaderLogoBall"
