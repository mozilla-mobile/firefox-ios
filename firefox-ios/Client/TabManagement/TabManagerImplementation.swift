--- conflicted
+++ resolved
@@ -43,8 +43,7 @@
             super.init(profile: profile, uuid: uuid)
 
         setupNotifications(forObserver: self,
-                           observing: [UIApplication.willResignActiveNotification,
-                                       .TabMimeTypeDidSet])
+                           observing: [UIApplication.willResignActiveNotification, .TabMimeTypeDidSet])
     }
 
     // MARK: - Restore tabs
@@ -479,10 +478,11 @@
         backupCloseTabs = [Tab]()
     }
 
-<<<<<<< HEAD
+    // MARK: - Update Menu Items
     private func updateMenuItemsForSelectedTab() {
         guard let selectedTab,
-              var menuItems = UIMenuController.shared.menuItems else { return }
+              var menuItems = UIMenuController.shared.menuItems
+        else { return }
 
         if selectedTab.mimeType == MIMEType.PDF {
             // Iterate in reverse order to avoid index out of range errors when removing items
@@ -507,13 +507,6 @@
             menuItems.append(contentsOf: [searchItem, findInPageItem])
         }
         UIMenuController.shared.menuItems = menuItems
-=======
-    override func clearAllTabsHistory() {
-        super.clearAllTabsHistory()
-        Task {
-            await tabSessionStore.deleteUnusedTabSessionData(keeping: [])
-        }
->>>>>>> 3ee83f79
     }
 
     // MARK: - Notifiable
