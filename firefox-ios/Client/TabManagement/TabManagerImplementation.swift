// This Source Code Form is subject to the terms of the Mozilla Public
// License, v. 2.0. If a copy of the MPL was not distributed with this
// file, You can obtain one at http://mozilla.org/MPL/2.0/

import Foundation
import TabDataStore
import Storage
import Common
import Shared

// This class subclasses the legacy tab manager temporarily so we can
// gradually migrate to the new system
class TabManagerImplementation: LegacyTabManager, Notifiable, WindowSimpleTabsProvider {
    private let tabDataStore: TabDataStore
    private let tabSessionStore: TabSessionStore
    private let imageStore: DiskImageStore?
    private let tabMigration: TabMigrationUtility
    private var tabsTelemetry = TabsTelemetry()
    private let windowManager: WindowManager
    private let windowIsNew: Bool
    var notificationCenter: NotificationProtocol
    var inactiveTabsManager: InactiveTabsManagerProtocol

    override var normalActiveTabs: [Tab] {
        let inactiveTabs = getInactiveTabs()
        let activeTabs = tabs.filter { $0.isPrivate == false && !inactiveTabs.contains($0) }
        return activeTabs
    }

    init(profile: Profile,
         imageStore: DiskImageStore = AppContainer.shared.resolve(),
         logger: Logger = DefaultLogger.shared,
         uuid: ReservedWindowUUID,
         tabDataStore: TabDataStore? = nil,
         tabSessionStore: TabSessionStore = DefaultTabSessionStore(),
         tabMigration: TabMigrationUtility? = nil,
         notificationCenter: NotificationProtocol = NotificationCenter.default,
         inactiveTabsManager: InactiveTabsManagerProtocol = InactiveTabsManager(),
         windowManager: WindowManager = AppContainer.shared.resolve()) {
        let dataStore =  tabDataStore ?? DefaultTabDataStore(logger: logger, fileManager: DefaultTabFileManager())
        self.tabDataStore = dataStore
        self.tabSessionStore = tabSessionStore
        self.imageStore = imageStore
        self.tabMigration = tabMigration ?? DefaultTabMigrationUtility(tabDataStore: dataStore)
        self.notificationCenter = notificationCenter
        self.inactiveTabsManager = inactiveTabsManager
        self.windowManager = windowManager
        self.windowIsNew = uuid.isNew
        super.init(profile: profile, uuid: uuid.uuid)

        setupNotifications(forObserver: self,
                           observing: [UIApplication.willResignActiveNotification,
                                       .TabMimeTypeDidSet])
    }

    // MARK: - Restore tabs

    override func restoreTabs(_ forced: Bool = false) {
        guard !isRestoringTabs,
              forced || tabs.isEmpty
        else {
            logger.log("No restore tabs running",
                       level: .debug,
                       category: .tabs)
            return
        }

        logger.log("Tabs restore started being force; \(forced), with empty tabs; \(tabs.isEmpty)",
                   level: .debug,
                   category: .tabs)

        guard !AppConstants.isRunningUITests,
              !DebugSettingsBundleOptions.skipSessionRestore
        else {
            if tabs.isEmpty {
                let newTab = addTab()
                selectTab(newTab)
            }
            return
        }

        isRestoringTabs = true
        AppEventQueue.started(.tabRestoration(windowUUID))

        guard tabMigration.shouldRunMigration else {
            logger.log("Not running the migration",
                       level: .debug,
                       category: .tabs)
            restoreOnly()
            return
        }

        logger.log("Running the migration",
                   level: .debug,
                   category: .tabs)
        migrateAndRestore()
    }

    private func migrateAndRestore() {
        Task {
            await buildTabRestore(window: await tabMigration.runMigration(for: windowUUID))
            logger.log("Tabs restore ended after migration", level: .debug, category: .tabs)
            logger.log("Normal tabs count; \(normalTabs.count), Inactive tabs count; \(inactiveTabs.count), Private tabs count; \(privateTabs.count)", level: .debug, category: .tabs)
        }
    }

    private func restoreOnly() {
        tabs = [Tab]()
        Task {
            // Only attempt a tab data store fetch if we know we should have tabs on disk (ignore new windows)
            let windowData: WindowData? = windowIsNew ? nil : await self.tabDataStore.fetchWindowData(uuid: windowUUID)
            await buildTabRestore(window: windowData)
            logger.log("Tabs restore ended after fetching window data", level: .debug, category: .tabs)
            logger.log("Normal tabs count; \(normalTabs.count), Inactive tabs count; \(inactiveTabs.count), Private tabs count; \(privateTabs.count)", level: .debug, category: .tabs)
        }
    }

    private func buildTabRestore(window: WindowData?) async {
        defer {
            isRestoringTabs = false
            tabRestoreHasFinished = true
            AppEventQueue.completed(.tabRestoration(windowUUID))
        }

        let nonPrivateTabs = window?.tabData.filter { !$0.isPrivate }

        guard let windowData = window,
              let nonPrivateTabs,
              !nonPrivateTabs.isEmpty,
              tabs.isEmpty
        else {
            // Always make sure there is a single normal tab
            // Note: this is where the first tab in a newly-created browser window will be added
            await generateEmptyTab()
            logger.log("There was no tabs restored, creating a normal tab",
                       level: .debug,
                       category: .tabs)

            return
        }
        await generateTabs(from: windowData)
        cleanUpUnusedScreenshots()
        cleanUpTabSessionData()

        await MainActor.run {
            for delegate in delegates {
                delegate.get()?.tabManagerDidRestoreTabs(self)
            }
        }
    }

    /// Creates the webview so needs to live on the main thread
    @MainActor
    private func generateTabs(from windowData: WindowData) async {
        let filteredTabs = filterPrivateTabs(from: windowData,
                                             clearPrivateTabs: shouldClearPrivateTabs())
        var tabToSelect: Tab?

        for tabData in filteredTabs {
            let newTab = addTab(flushToDisk: false, zombie: true, isPrivate: tabData.isPrivate)
            newTab.url = URL(string: tabData.siteUrl, invalidCharacters: false)
            newTab.lastTitle = tabData.title
            newTab.tabUUID = tabData.id.uuidString
            newTab.screenshotUUID = tabData.id
            newTab.firstCreatedTime = tabData.createdAtTime.toTimestamp()
            newTab.lastExecutedTime = tabData.lastUsedTime.toTimestamp()
            let groupData = LegacyTabGroupData(
                searchTerm: tabData.tabGroupData?.searchTerm ?? "",
                searchUrl: tabData.tabGroupData?.searchUrl ?? "",
                nextReferralUrl: tabData.tabGroupData?.nextUrl ?? "",
                tabHistoryCurrentState: tabData.tabGroupData?.tabHistoryCurrentState?.rawValue ?? ""
            )
            newTab.metadataManager?.tabGroupData = groupData

            if newTab.url == nil {
                logger.log("Tab restored has empty URL for tab id \(tabData.id.uuidString). It was last used \(tabData.lastUsedTime)",
                           level: .debug,
                           category: .tabs)
            }

            // Restore screenshot
            restoreScreenshot(tab: newTab)

            if windowData.activeTabId == tabData.id {
                tabToSelect = newTab
            }
        }

        logger.log("There was \(filteredTabs.count) tabs restored",
                   level: .debug,
                   category: .tabs)

        selectTab(tabToSelect)

        // If tabToSelect is nil after restoration, force selection of first tab normal tab
        if tabToSelect == nil {
            guard let tabToSelect = tabs.first(where: { !$0.isPrivate }) else {
                selectTab(addTab())
                return
            }

            selectTab(tabToSelect)
        }
    }

    private func filterPrivateTabs(from windowData: WindowData, clearPrivateTabs: Bool) -> [TabData] {
        var savedTabs = windowData.tabData
        if clearPrivateTabs {
            savedTabs = windowData.tabData.filter { !$0.isPrivate }
        }
        return savedTabs
    }

    /// Creates the webview so needs to live on the main thread
    @MainActor
    private func generateEmptyTab() {
        let newTab = addTab()
        selectTab(newTab)
    }

    private func restoreScreenshot(tab: Tab) {
        Task {
            let screenshot = try? await imageStore?.getImageForKey(tab.tabUUID)
            tab.setScreenshot(screenshot)
        }
    }

    // MARK: - Save tabs

    override func preserveTabs(completion: (() -> Void)? = nil) {
        // Only preserve tabs after the restore has finished
        guard tabRestoreHasFinished else {
            completion?()
            return
        }

        logger.log("Preserve tabs started", level: .debug, category: .tabs)
        preserveTabs(forced: false, completion: completion)
    }

    private func preserveTabs(forced: Bool, completion: (() -> Void)? = nil) {
        Task {
            // This value should never be nil but we need to still treat it
            // as if it can be nil until the old code is removed
            let activeTabID = UUID(uuidString: self.selectedTab?.tabUUID ?? "") ?? UUID()
            let windowData = WindowData(id: windowUUID,
                                        activeTabId: activeTabID,
                                        tabData: self.generateTabDataForSaving())
            await tabDataStore.saveWindowData(window: windowData, forced: forced)

            // Save simple tabs, used by widget extension
            windowManager.performMultiWindowAction(.saveSimpleTabs)

            logger.log("Preserve tabs ended", level: .debug, category: .tabs)

            completion?()
        }
    }

    private func generateTabDataForSaving() -> [TabData] {
        var tabsToSave = tabs
        if shouldClearPrivateTabs() {
            tabsToSave = normalTabs
        }

        let tabData = tabsToSave.map { tab in
            let oldTabGroupData = tab.metadataManager?.tabGroupData
            let state = TabGroupTimerState(rawValue: oldTabGroupData?.tabHistoryCurrentState ?? "")
            let groupData = TabGroupData(searchTerm: oldTabGroupData?.tabAssociatedSearchTerm,
                                         searchUrl: oldTabGroupData?.tabAssociatedSearchUrl,
                                         nextUrl: oldTabGroupData?.tabAssociatedNextUrl,
                                         tabHistoryCurrentState: state)

            let tabId = UUID(uuidString: tab.tabUUID) ?? UUID()
            let logMessage = "for saving for tab id \(tabId). It was last used \(Date.fromTimestamp(tab.lastExecutedTime ?? 0))"
            if tab.url == nil {
                logger.log("Tab has empty tab.URL \(logMessage)",
                           level: .debug,
                           category: .tabs)
            }

            return TabData(id: tabId,
                           title: tab.lastTitle,
                           siteUrl: tab.url?.absoluteString ?? tab.lastKnownUrl?.absoluteString ?? "",
                           faviconURL: tab.faviconURL,
                           isPrivate: tab.isPrivate,
                           lastUsedTime: Date.fromTimestamp(tab.lastExecutedTime ?? 0),
                           createdAtTime: Date.fromTimestamp(tab.firstCreatedTime ?? 0),
                           tabGroupData: groupData)
        }

        let logInfo: String
        let windowCount = windowManager.windows.count
        let totalTabCount =
        (windowCount > 1 ? windowManager.allWindowTabManagers().map({ $0.normalTabs.count }).reduce(0, +) : 0)
        logInfo = (windowCount == 1) ? "(1 window [\(windowUUID)])" : "(of \(totalTabCount) total tabs across \(windowCount) windows)"
        logger.log("Tab manager is preserving \(tabData.count) tabs \(logInfo)", level: .debug, category: .tabs)

        return tabData
    }

    /// storeChanges is called when a web view has finished loading a page
    override func storeChanges() {
        let windowManager: WindowManager = AppContainer.shared.resolve()
        windowManager.performMultiWindowAction(.storeTabs)
        preserveTabs()
        saveSessionData(forTab: selectedTab)
    }

    override func saveSessionData(forTab tab: Tab?) {
        guard let tab = tab,
              let tabSession = tab.webView?.interactionState as? Data,
              let tabID = UUID(uuidString: tab.tabUUID)
        else { return }

        Task { [weak self] in
            await self?.tabSessionStore.saveTabSession(tabID: tabID, sessionData: tabSession)
        }
    }

    private func saveAllTabData() {
        // Only preserve tabs after the restore has finished
        guard tabRestoreHasFinished else { return }

        saveSessionData(forTab: selectedTab)
        preserveTabs(forced: true)
    }

    // MARK: - Select Tab

    /// This function updates the _selectedIndex.
    /// Note: it is safe to call this with `tab` and `previous` as the same tab, for use in the case
    /// where the index of the tab has changed (such as after deletion).
    override func selectTab(_ tab: Tab?, previous: Tab? = nil) {
        let url = tab?.url
        guard let tab = tab,
              let tabUUID = UUID(uuidString: tab.tabUUID)
        else {
            logger.log("Selected tab doesn't exist",
                       level: .debug,
                       category: .tabs)
            return
        }

        // Before moving to a new tab save the current tab session data in order to preserve things like scroll position
        saveSessionData(forTab: selectedTab)

        willSelectTab(url)

        let previous = previous ?? selectedTab

        previous?.metadataManager?.updateTimerAndObserving(state: .tabSwitched, isPrivate: previous?.isPrivate ?? false)
        tab.metadataManager?.updateTimerAndObserving(state: .tabSelected, isPrivate: tab.isPrivate)

        // Make sure to wipe the private tabs if the user has the pref turned on
        if shouldClearPrivateTabs(), !tab.isPrivate {
            removeAllPrivateTabs()
        }

        _selectedIndex = tabs.firstIndex(of: tab) ?? -1

        preserveTabs()

        Task(priority: .high) { [weak self] in
            var sessionData: Data?
            if !tab.isFxHomeTab {
                sessionData = await self?.tabSessionStore.fetchTabSession(tabID: tabUUID)
            }
            self?.selectTabWithSession(tab: tab,
                                       previous: previous,
                                       sessionData: sessionData)
        }

        // Default to false if the feature flag is not enabled
        var isPrivate = false
        if featureFlags.isFeatureEnabled(.feltPrivacySimplifiedUI, checking: .buildOnly) {
            isPrivate = tab.isPrivate
        }

        let action = PrivateModeAction(isPrivate: isPrivate,
                                       windowUUID: windowUUID,
                                       actionType: PrivateModeActionType.setPrivateModeTo)
        store.dispatch(action)

        didSelectTab(url)
        updateMenuItemsForSelectedTab()
    }

    private func removeAllPrivateTabs() {
        // reset the selectedTabIndex if we are on a private tab because we will be removing it.
        if selectedTab?.isPrivate ?? false {
            _selectedIndex = -1
        }
        privateTabs.forEach { $0.close() }
        tabs = normalTabs

        privateConfiguration = LegacyTabManager.makeWebViewConfig(isPrivate: true, prefs: profile.prefs)
    }

    private func willSelectTab(_ url: URL?) {
        tabsTelemetry.startTabSwitchMeasurement()
    }

    private func didSelectTab(_ url: URL?) {
        tabsTelemetry.stopTabSwitchMeasurement()
        let action = GeneralBrowserAction(selectedTabURL: url,
                                          isPrivateBrowsing: selectedTab?.isPrivate ?? false,
                                          windowUUID: windowUUID,
                                          actionType: GeneralBrowserActionType.updateSelectedTab)
        store.dispatch(action)
    }

    func selectTabWithSession(tab: Tab, previous: Tab?, sessionData: Data?) {
        ensureMainThread { [weak self] in
            guard let self = self else { return }

            selectedTab?.createWebview(with: sessionData)
            selectedTab?.lastExecutedTime = Date.now()

            delegates.forEach {
                $0.get()?.tabManager(
                    self,
                    didSelectedTabChange: tab,
                    previous: previous,
                    isRestoring: !self.tabRestoreHasFinished
                )
            }

            if let tab = previous {
                TabEvent.post(.didLoseFocus, for: tab)
            }
            if let tab = selectedTab {
                TabEvent.post(.didGainFocus, for: tab)
            }
            TelemetryWrapper.recordEvent(category: .action, method: .tap, object: .tab)
        }
<<<<<<< HEAD
=======
        TelemetryWrapper.recordEvent(category: .action, method: .tap, object: .tab)

        // Note: we setup last session private case as the session is tied to user's selected
        // tab but there are times when tab manager isn't available and we need to know
        // users's last state (Private vs Regular)
        UserDefaults.standard.set(selectedTab?.isPrivate ?? false,
                                  forKey: PrefsKeys.LastSessionWasPrivate)
>>>>>>> 6c9215c9
    }

    // MARK: - Screenshots

    override func tabDidSetScreenshot(_ tab: Tab, hasHomeScreenshot: Bool, completion: (() -> Void)? = nil) {
        guard tab.screenshot != nil else {
            // Remove screenshot from image store so we can use favicon
            // when a screenshot isn't available for the associated tab url
            removeScreenshot(tab: tab, completion: completion)
            return
        }

        storeScreenshot(tab: tab, completion: completion)
    }

    func storeScreenshot(tab: Tab, completion: (() -> Void)? = nil) {
        guard let screenshot = tab.screenshot else {
            completion?()
            return
        }

        Task {
            try? await imageStore?.saveImageForKey(tab.tabUUID, image: screenshot)
            completion?()
        }
    }

    func removeScreenshot(tab: Tab, completion: (() -> Void)? = nil) {
        Task {
            await imageStore?.deleteImageForKey(tab.tabUUID)
            completion?()
        }
    }

    private func cleanUpUnusedScreenshots() {
        // Clean up any screenshots that are no longer associated with a tab.
        var savedUUIDs = Set<String>()
        tabs.forEach { savedUUIDs.insert($0.screenshotUUID?.uuidString ?? "") }
        let savedUUIDsCopy = savedUUIDs
        Task {
            try? await imageStore?.clearAllScreenshotsExcluding(savedUUIDsCopy)
        }
    }

    private func cleanUpTabSessionData() {
        let liveTabs = tabs.compactMap { UUID(uuidString: $0.tabUUID) }
        Task {
            await tabSessionStore.deleteUnusedTabSessionData(keeping: liveTabs)
        }
    }

    // MARK: - Inactive tabs
    override func getInactiveTabs() -> [Tab] {
        let inactiveTabsEnabled = profile.prefs.boolForKey(PrefsKeys.FeatureFlags.InactiveTabs)
        guard inactiveTabsEnabled ?? true else { return [] }
        return inactiveTabsManager.getInactiveTabs(tabs: tabs)
    }

    @MainActor
    override func removeAllInactiveTabs() async {
        backupCloseTabs = getInactiveTabs()
        let currentModeTabs = backupCloseTabs
        for tab in currentModeTabs {
            await self.removeTab(tab.tabUUID)
        }
        storeChanges()
    }

    @MainActor
    override func undoCloseInactiveTabs() {
        tabs.append(contentsOf: backupCloseTabs)
        storeChanges()
        backupCloseTabs = [Tab]()
    }

    override func clearAllTabsHistory() {
        super.clearAllTabsHistory()
        Task {
            await tabSessionStore.deleteUnusedTabSessionData(keeping: [])
        }
    }

    // MARK: - Update Menu Items
    private func updateMenuItemsForSelectedTab() {
        guard let selectedTab,
              var menuItems = UIMenuController.shared.menuItems
        else { return }

        if selectedTab.mimeType == MIMEType.PDF {
            // Iterate in reverse order to avoid index out of range errors when removing items
            for index in stride(from: menuItems.count - 1, through: 0, by: -1) {
                if menuItems[index].action == MenuHelperWebViewModel.selectorSearchWith ||
                    menuItems[index].action == MenuHelperWebViewModel.selectorFindInPage {
                    menuItems.remove(at: index)
                }
            }
        } else if !menuItems.contains(where: {
            $0.title == .MenuHelperSearchWithFirefox ||
            $0.title == .MenuHelperFindInPage
        }) {
            let searchItem = UIMenuItem(
                title: .MenuHelperSearchWithFirefox,
                action: MenuHelperWebViewModel.selectorSearchWith
            )
            let findInPageItem = UIMenuItem(
                title: .MenuHelperFindInPage,
                action: MenuHelperWebViewModel.selectorFindInPage
            )
            menuItems.append(contentsOf: [searchItem, findInPageItem])
        }
        UIMenuController.shared.menuItems = menuItems
    }

    // MARK: - Notifiable

    func handleNotifications(_ notification: Notification) {
        switch notification.name {
        case UIApplication.willResignActiveNotification:
            saveAllTabData()
        case .TabMimeTypeDidSet:
            guard windowUUID == notification.windowUUID else { return }
            updateMenuItemsForSelectedTab()
        default:
            break
        }
    }

    // MARK: - WindowSimpleTabsProvider

    func windowSimpleTabs() -> [TabUUID: SimpleTab] {
        let activeTabID = UUID(uuidString: self.selectedTab?.tabUUID ?? "") ?? UUID()
        let windowData = WindowData(id: windowUUID,
                                    activeTabId: activeTabID,
                                    tabData: self.generateTabDataForSaving())
        return SimpleTab.convertToSimpleTabs(windowData.tabData)
    }
}<|MERGE_RESOLUTION|>--- conflicted
+++ resolved
@@ -433,17 +433,13 @@
                 TabEvent.post(.didGainFocus, for: tab)
             }
             TelemetryWrapper.recordEvent(category: .action, method: .tap, object: .tab)
-        }
-<<<<<<< HEAD
-=======
-        TelemetryWrapper.recordEvent(category: .action, method: .tap, object: .tab)
-
-        // Note: we setup last session private case as the session is tied to user's selected
-        // tab but there are times when tab manager isn't available and we need to know
-        // users's last state (Private vs Regular)
-        UserDefaults.standard.set(selectedTab?.isPrivate ?? false,
-                                  forKey: PrefsKeys.LastSessionWasPrivate)
->>>>>>> 6c9215c9
+
+            // Note: we setup last session private case as the session is tied to user's selected
+            // tab but there are times when tab manager isn't available and we need to know
+            // users's last state (Private vs Regular)
+            UserDefaults.standard.set(selectedTab?.isPrivate ?? false,
+                                      forKey: PrefsKeys.LastSessionWasPrivate)
+        }
     }
 
     // MARK: - Screenshots
