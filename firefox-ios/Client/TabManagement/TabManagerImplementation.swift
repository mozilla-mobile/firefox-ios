// This Source Code Form is subject to the terms of the Mozilla Public
// License, v. 2.0. If a copy of the MPL was not distributed with this
// file, You can obtain one at http://mozilla.org/MPL/2.0/

import Foundation
import TabDataStore
import Storage
import Common
import Shared
import WebKit

// This class subclasses the legacy tab manager temporarily so we can
// gradually migrate to the new system
class TabManagerImplementation: LegacyTabManager, Notifiable, WindowSimpleTabsProvider {
    private let tabDataStore: TabDataStore
    private let tabSessionStore: TabSessionStore
    private let imageStore: DiskImageStore?
    private let tabMigration: TabMigrationUtility
    private var tabsTelemetry = TabsTelemetry()
    private let windowManager: WindowManager
    private let windowIsNew: Bool
    var notificationCenter: NotificationProtocol
    var inactiveTabsManager: InactiveTabsManagerProtocol

    override var normalActiveTabs: [Tab] {
        return tabs.filter { !$0.isPrivate && $0.isActive }
    }

    init(profile: Profile,
         imageStore: DiskImageStore = AppContainer.shared.resolve(),
         logger: Logger = DefaultLogger.shared,
         uuid: ReservedWindowUUID,
         tabDataStore: TabDataStore? = nil,
         tabSessionStore: TabSessionStore = DefaultTabSessionStore(),
         tabMigration: TabMigrationUtility? = nil,
         notificationCenter: NotificationProtocol = NotificationCenter.default,
         inactiveTabsManager: InactiveTabsManagerProtocol = InactiveTabsManager(),
         windowManager: WindowManager = AppContainer.shared.resolve()) {
        let dataStore =  tabDataStore ?? DefaultTabDataStore(logger: logger, fileManager: DefaultTabFileManager())
        self.tabDataStore = dataStore
        self.tabSessionStore = tabSessionStore
        self.imageStore = imageStore
        self.tabMigration = tabMigration ?? DefaultTabMigrationUtility(tabDataStore: dataStore)
        self.notificationCenter = notificationCenter
        self.inactiveTabsManager = inactiveTabsManager
        self.windowManager = windowManager
        self.windowIsNew = uuid.isNew
        super.init(profile: profile, uuid: uuid.uuid)

        setupNotifications(forObserver: self,
                           observing: [UIApplication.willResignActiveNotification,
                                       .TabMimeTypeDidSet])
    }

    // MARK: - Restore tabs

    override func restoreTabs(_ forced: Bool = false) {
        guard !isRestoringTabs,
              forced || tabs.isEmpty
        else {
            logger.log("No restore tabs running",
                       level: .debug,
                       category: .tabs)
            return
        }

        logger.log("Tabs restore started being force; \(forced), with empty tabs; \(tabs.isEmpty)",
                   level: .debug,
                   category: .tabs)

        guard !AppConstants.isRunningUITests,
              !DebugSettingsBundleOptions.skipSessionRestore
        else {
            if tabs.isEmpty {
                let newTab = addTab()
                selectTab(newTab)
            }
            return
        }

        isRestoringTabs = true
        AppEventQueue.started(.tabRestoration(windowUUID))

        guard tabMigration.shouldRunMigration else {
            logger.log("Not running the migration",
                       level: .debug,
                       category: .tabs)
            restoreOnly()
            return
        }

        logger.log("Running the migration",
                   level: .debug,
                   category: .tabs)
        migrateAndRestore()
    }

    private func migrateAndRestore() {
        Task {
            await buildTabRestore(window: await tabMigration.runMigration(for: windowUUID))
            logger.log("Tabs restore ended after migration", level: .debug, category: .tabs)
            logger.log("Normal tabs count; \(normalTabs.count), Inactive tabs count; \(inactiveTabs.count), Private tabs count; \(privateTabs.count)", level: .debug, category: .tabs)
        }
    }

    private func restoreOnly() {
        tabs = [Tab]()
        Task {
            // Only attempt a tab data store fetch if we know we should have tabs on disk (ignore new windows)
            let windowData: WindowData? = windowIsNew ? nil : await self.tabDataStore.fetchWindowData(uuid: windowUUID)
            await buildTabRestore(window: windowData)
            logger.log("Tabs restore ended after fetching window data", level: .debug, category: .tabs)
            logger.log("Normal tabs count; \(normalTabs.count), Inactive tabs count; \(inactiveTabs.count), Private tabs count; \(privateTabs.count)", level: .debug, category: .tabs)
        }
    }

    private func buildTabRestore(window: WindowData?) async {
        defer {
            isRestoringTabs = false
            tabRestoreHasFinished = true
            AppEventQueue.completed(.tabRestoration(windowUUID))
        }

        let nonPrivateTabs = window?.tabData.filter { !$0.isPrivate }

        guard let windowData = window,
              let nonPrivateTabs,
              !nonPrivateTabs.isEmpty,
              tabs.isEmpty
        else {
            // Always make sure there is a single normal tab
            // Note: this is where the first tab in a newly-created browser window will be added
            await generateEmptyTab()
            logger.log("There was no tabs restored, creating a normal tab",
                       level: .debug,
                       category: .tabs)

            return
        }
        await generateTabs(from: windowData)
        cleanUpUnusedScreenshots()
        cleanUpTabSessionData()

        await MainActor.run {
            for delegate in delegates {
                delegate.get()?.tabManagerDidRestoreTabs(self)
            }
        }
    }

    /// Creates the webview so needs to live on the main thread
    @MainActor
    private func generateTabs(from windowData: WindowData) async {
        let filteredTabs = filterPrivateTabs(from: windowData,
                                             clearPrivateTabs: shouldClearPrivateTabs())
        var tabToSelect: Tab?

        for tabData in filteredTabs {
            let newTab = addTab(flushToDisk: false, zombie: true, isPrivate: tabData.isPrivate)
            newTab.url = URL(string: tabData.siteUrl, invalidCharacters: false)
            newTab.lastTitle = tabData.title
            newTab.tabUUID = tabData.id.uuidString
            newTab.screenshotUUID = tabData.id
            newTab.firstCreatedTime = tabData.createdAtTime.toTimestamp()
            newTab.lastExecutedTime = tabData.lastUsedTime.toTimestamp()
            let groupData = LegacyTabGroupData(
                searchTerm: tabData.tabGroupData?.searchTerm ?? "",
                searchUrl: tabData.tabGroupData?.searchUrl ?? "",
                nextReferralUrl: tabData.tabGroupData?.nextUrl ?? "",
                tabHistoryCurrentState: tabData.tabGroupData?.tabHistoryCurrentState?.rawValue ?? ""
            )
            newTab.metadataManager?.tabGroupData = groupData

            if newTab.url == nil {
                logger.log("Tab restored has empty URL for tab id \(tabData.id.uuidString). It was last used \(tabData.lastUsedTime)",
                           level: .debug,
                           category: .tabs)
            }

            // Restore screenshot
            restoreScreenshot(tab: newTab)

            if windowData.activeTabId == tabData.id {
                tabToSelect = newTab
            }
        }

        logger.log("There was \(filteredTabs.count) tabs restored",
                   level: .debug,
                   category: .tabs)

        if let tabToSelect {
            selectTab(tabToSelect)
        } else {
            // If `tabToSelect` is nil after restoration, force selection of the most recent normal active tab if one exists.
            guard let mostRecentActiveTab = mostRecentTab(inTabs: normalActiveTabs) else {
                selectTab(addTab())
                return
            }

            selectTab(mostRecentActiveTab)
        }
    }

    private func filterPrivateTabs(from windowData: WindowData, clearPrivateTabs: Bool) -> [TabData] {
        var savedTabs = windowData.tabData
        if clearPrivateTabs {
            savedTabs = windowData.tabData.filter { !$0.isPrivate }
        }
        return savedTabs
    }

    /// Creates the webview so needs to live on the main thread
    @MainActor
    private func generateEmptyTab() {
        let newTab = addTab()
        selectTab(newTab)
    }

    private func restoreScreenshot(tab: Tab) {
        Task {
            let screenshot = try? await imageStore?.getImageForKey(tab.tabUUID)
            tab.setScreenshot(screenshot)
        }
    }

    // MARK: - Save tabs

    override func preserveTabs() {
        // Only preserve tabs after the restore has finished
        guard tabRestoreHasFinished else { return }

        logger.log("Preserve tabs started", level: .debug, category: .tabs)
        preserveTabs(forced: false)
    }

    private func preserveTabs(forced: Bool) {
        Task {
            // FIXME FXIOS-10059 TabManagerImplementation's preserveTabs is called with a nil selectedTab
            let windowData = WindowData(id: windowUUID,
                                        activeTabId: self.selectedTabUUID ?? UUID(),
                                        tabData: self.generateTabDataForSaving())
            await tabDataStore.saveWindowData(window: windowData, forced: forced)

            // Save simple tabs, used by widget extension
            windowManager.performMultiWindowAction(.saveSimpleTabs)

            logger.log("Preserve tabs ended", level: .debug, category: .tabs)
        }
    }

    private func generateTabDataForSaving() -> [TabData] {
        var tabsToSave = tabs
        if shouldClearPrivateTabs() {
            tabsToSave = normalTabs
        }

        let tabData = tabsToSave.map { tab in
            let oldTabGroupData = tab.metadataManager?.tabGroupData
            let state = TabGroupTimerState(rawValue: oldTabGroupData?.tabHistoryCurrentState ?? "")
            let groupData = TabGroupData(searchTerm: oldTabGroupData?.tabAssociatedSearchTerm,
                                         searchUrl: oldTabGroupData?.tabAssociatedSearchUrl,
                                         nextUrl: oldTabGroupData?.tabAssociatedNextUrl,
                                         tabHistoryCurrentState: state)

<<<<<<< HEAD
            let tabId =  UUID(uuidString: tab.tabUUID) ?? UUID()
=======
            let tabId = UUID(uuidString: tab.tabUUID) ?? UUID()
            let logMessage = "for saving for tab id \(tabId). It was last used \(Date.fromTimestamp(tab.lastExecutedTime))"
>>>>>>> 16db9120
            if tab.url == nil {
                logger.log("Tab has empty tab.URL for saving for tab id \(tabId). It was last used \(Date.fromTimestamp(tab.lastExecutedTime ?? 0))",
                           level: .debug,
                           category: .tabs)
            }

            return TabData(id: tabId,
                           title: tab.lastTitle,
                           siteUrl: tab.url?.absoluteString ?? tab.lastKnownUrl?.absoluteString ?? "",
                           faviconURL: tab.faviconURL,
                           isPrivate: tab.isPrivate,
                           lastUsedTime: Date.fromTimestamp(tab.lastExecutedTime),
                           createdAtTime: Date.fromTimestamp(tab.firstCreatedTime),
                           tabGroupData: groupData)
        }

        let logInfo: String
        let windowCount = windowManager.windows.count
        let totalTabCount =
        (windowCount > 1 ? windowManager.allWindowTabManagers().map({ $0.normalTabs.count }).reduce(0, +) : 0)
        logInfo = (windowCount == 1) ? "(1 window [\(windowUUID)])" : "(of \(totalTabCount) total tabs across \(windowCount) windows)"
        logger.log("Tab manager is preserving \(tabData.count) tabs \(logInfo)", level: .debug, category: .tabs)

        return tabData
    }

    /// storeChanges is called when a web view has finished loading a page, or when a tab is removed, and in other cases.
    override func storeChanges() {
        let windowManager: WindowManager = AppContainer.shared.resolve()
        windowManager.performMultiWindowAction(.storeTabs)
        preserveTabs()
        saveSessionData(forTab: selectedTab)
    }

    override func saveSessionData(forTab tab: Tab?) {
        guard let tab = tab,
              let tabSession = tab.webView?.interactionState as? Data,
              let tabID = UUID(uuidString: tab.tabUUID)
        else { return }

        self.tabSessionStore.saveTabSession(tabID: tabID, sessionData: tabSession)
    }

    private func saveAllTabData() {
        // Only preserve tabs after the restore has finished
        guard tabRestoreHasFinished else { return }

        saveSessionData(forTab: selectedTab)
        preserveTabs(forced: true)
    }

    // MARK: - Select Tab

    /// This function updates the _selectedIndex.
    /// Note: it is safe to call this with `tab` and `previous` as the same tab, for use in the case
    /// where the index of the tab has changed (such as after deletion).
    override func selectTab(_ tab: Tab?, previous: Tab? = nil) {
        guard let tab = tab,
              let tabUUID = UUID(uuidString: tab.tabUUID)
        else {
            logger.log("Selected tab doesn't exist",
                       level: .debug,
                       category: .tabs)
            return
        }

        let url = tab.url

        logger.log("Select tab",
                   level: .info,
                   category: .tabs)

        // Before moving to a new tab save the current tab session data in order to preserve things like scroll position
        saveSessionData(forTab: selectedTab)

        willSelectTab(url)

        let isPrivateBrowsing = (previous ?? selectedTab)?.isPrivate
        previous?.metadataManager?.updateTimerAndObserving(state: .tabSwitched, isPrivate: isPrivateBrowsing ?? false)
        tab.metadataManager?.updateTimerAndObserving(state: .tabSelected, isPrivate: tab.isPrivate)

        // Make sure to wipe the private tabs if the user has the pref turned on
        if shouldClearPrivateTabs(), !tab.isPrivate {
            removeAllPrivateTabs()
        }

        _selectedIndex = tabs.firstIndex(of: tab) ?? -1

        preserveTabs()

        let sessionData = tabSessionStore.fetchTabSession(tabID: tabUUID)
        selectTabWithSession(tab: tab, sessionData: sessionData)

        // Default to false if the feature flag is not enabled
        var isPrivate = false
        if featureFlags.isFeatureEnabled(.feltPrivacySimplifiedUI, checking: .buildOnly) {
            isPrivate = tab.isPrivate
        }

        let action = PrivateModeAction(isPrivate: isPrivate,
                                       windowUUID: windowUUID,
                                       actionType: PrivateModeActionType.setPrivateModeTo)
        store.dispatch(action)

        didSelectTab(url)
        updateMenuItemsForSelectedTab()

        // Broadcast updates for any listeners
        delegates.forEach {
            $0.get()?.tabManager(
                self,
                didSelectedTabChange: tab,
                previousTab: previous,
                isRestoring: !tabRestoreHasFinished
            )
        }

        if let tab = previous {
            TabEvent.post(.didLoseFocus, for: tab)
        }
        if let tab = selectedTab {
            TabEvent.post(.didGainFocus, for: tab)
        }
        TelemetryWrapper.recordEvent(category: .action, method: .tap, object: .tab)

        // Note: we setup last session private case as the session is tied to user's selected
        // tab but there are times when tab manager isn't available and we need to know
        // users's last state (Private vs Regular)
        UserDefaults.standard.set(selectedTab?.isPrivate ?? false,
                                  forKey: PrefsKeys.LastSessionWasPrivate)
    }

    private func removeAllPrivateTabs() {
        // reset the selectedTabIndex if we are on a private tab because we will be removing it.
        if selectedTab?.isPrivate ?? false {
            _selectedIndex = -1
        }
        privateTabs.forEach { tab in
            tab.close()
            delegates.forEach { $0.get()?.tabManager(self, didRemoveTab: tab, isRestoring: false) }
        }
        tabs = normalTabs
    }

    private func willSelectTab(_ url: URL?) {
        tabsTelemetry.startTabSwitchMeasurement()
    }

    private func didSelectTab(_ url: URL?) {
        tabsTelemetry.stopTabSwitchMeasurement()
        let action = GeneralBrowserAction(selectedTabURL: url,
                                          isPrivateBrowsing: selectedTab?.isPrivate ?? false,
                                          windowUUID: windowUUID,
                                          actionType: GeneralBrowserActionType.updateSelectedTab)
        store.dispatch(action)
    }

    private func selectTabWithSession(tab: Tab, sessionData: Data?) {
        assert(Thread.isMainThread, "Currently expected to be called only on main thread.")
        let configuration: WKWebViewConfiguration = tab.isPrivate ? self.privateConfiguration : self.configuration

        selectedTab?.createWebview(with: sessionData, configuration: configuration)
        selectedTab?.lastExecutedTime = Date.now()
    }

    // MARK: - Screenshots

    override func tabDidSetScreenshot(_ tab: Tab, hasHomeScreenshot: Bool) {
        guard tab.screenshot != nil else {
            // Remove screenshot from image store so we can use favicon
            // when a screenshot isn't available for the associated tab url
            removeScreenshot(tab: tab)
            return
        }

        storeScreenshot(tab: tab)
    }

    func storeScreenshot(tab: Tab) {
        guard let screenshot = tab.screenshot else { return }

        Task {
            try? await imageStore?.saveImageForKey(tab.tabUUID, image: screenshot)
        }
    }

    func removeScreenshot(tab: Tab) {
        Task {
            await imageStore?.deleteImageForKey(tab.tabUUID)
        }
    }

    private func cleanUpUnusedScreenshots() {
        // Clean up any screenshots that are no longer associated with a tab.
        var savedUUIDs = Set<String>()
        tabs.forEach { savedUUIDs.insert($0.screenshotUUID?.uuidString ?? "") }
        let savedUUIDsCopy = savedUUIDs
        Task {
            try? await imageStore?.clearAllScreenshotsExcluding(savedUUIDsCopy)
        }
    }

    private func cleanUpTabSessionData() {
        let liveTabs = tabs.compactMap { UUID(uuidString: $0.tabUUID) }
        Task {
            await tabSessionStore.deleteUnusedTabSessionData(keeping: liveTabs)
        }
    }

    // MARK: - Inactive tabs
    override func getInactiveTabs() -> [Tab] {
        let inactiveTabsEnabled = profile.prefs.boolForKey(PrefsKeys.FeatureFlags.InactiveTabs)
        guard inactiveTabsEnabled ?? true else { return [] }
        return inactiveTabsManager.getInactiveTabs(tabs: tabs)
    }

    @MainActor
    override func removeAllInactiveTabs() async {
        let currentModeTabs = getInactiveTabs()
        backupCloseTabs = currentModeTabs
        for tab in currentModeTabs {
            await self.removeTab(tab.tabUUID)
        }
        storeChanges()
    }

    @MainActor
    override func undoCloseInactiveTabs() {
        tabs.append(contentsOf: backupCloseTabs)
        storeChanges()
        backupCloseTabs = [Tab]()
    }

    override func clearAllTabsHistory() {
        super.clearAllTabsHistory()
        Task {
            await tabSessionStore.deleteUnusedTabSessionData(keeping: [])
        }
    }

    // MARK: - Update Menu Items
    private func updateMenuItemsForSelectedTab() {
        guard let selectedTab,
              var menuItems = UIMenuController.shared.menuItems
        else { return }

        if selectedTab.mimeType == MIMEType.PDF {
            // Iterate in reverse order to avoid index out of range errors when removing items
            for index in stride(from: menuItems.count - 1, through: 0, by: -1) {
                if menuItems[index].action == MenuHelperWebViewModel.selectorSearchWith ||
                    menuItems[index].action == MenuHelperWebViewModel.selectorFindInPage {
                    menuItems.remove(at: index)
                }
            }
        } else if !menuItems.contains(where: {
            $0.title == .MenuHelperSearchWithFirefox ||
            $0.title == .MenuHelperFindInPage
        }) {
            let searchItem = UIMenuItem(
                title: .MenuHelperSearchWithFirefox,
                action: MenuHelperWebViewModel.selectorSearchWith
            )
            let findInPageItem = UIMenuItem(
                title: .MenuHelperFindInPage,
                action: MenuHelperWebViewModel.selectorFindInPage
            )
            menuItems.append(contentsOf: [searchItem, findInPageItem])
        }
        UIMenuController.shared.menuItems = menuItems
    }

    // MARK: - Notifiable

    func handleNotifications(_ notification: Notification) {
        switch notification.name {
        case UIApplication.willResignActiveNotification:
            saveAllTabData()
        case .TabMimeTypeDidSet:
            guard windowUUID == notification.windowUUID else { return }
            updateMenuItemsForSelectedTab()
        default:
            break
        }
    }

    // MARK: - WindowSimpleTabsProvider

    func windowSimpleTabs() -> [TabUUID: SimpleTab] {
        // FIXME possibly also related FXIOS-10059 TabManagerImplementation's preserveTabs is called with a nil selectedTab
        let windowData = WindowData(id: windowUUID,
                                    activeTabId: self.selectedTabUUID ?? UUID(),
                                    tabData: self.generateTabDataForSaving())
        return SimpleTab.convertToSimpleTabs(windowData.tabData)
    }
}<|MERGE_RESOLUTION|>--- conflicted
+++ resolved
@@ -263,14 +263,9 @@
                                          nextUrl: oldTabGroupData?.tabAssociatedNextUrl,
                                          tabHistoryCurrentState: state)
 
-<<<<<<< HEAD
-            let tabId =  UUID(uuidString: tab.tabUUID) ?? UUID()
-=======
             let tabId = UUID(uuidString: tab.tabUUID) ?? UUID()
-            let logMessage = "for saving for tab id \(tabId). It was last used \(Date.fromTimestamp(tab.lastExecutedTime))"
->>>>>>> 16db9120
             if tab.url == nil {
-                logger.log("Tab has empty tab.URL for saving for tab id \(tabId). It was last used \(Date.fromTimestamp(tab.lastExecutedTime ?? 0))",
+                logger.log("Tab has empty tab.URL for saving for tab id \(tabId). It was last used \(Date.fromTimestamp(tab.lastExecutedTime))",
                            level: .debug,
                            category: .tabs)
             }
