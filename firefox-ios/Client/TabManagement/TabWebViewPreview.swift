// This Source Code Form is subject to the terms of the Mozilla Public
// License, v. 2.0. If a copy of the MPL was not distributed with this
// file, You can obtain one at http://mozilla.org/MPL/2.0/

import UIKit
import Common

final class TabWebViewPreview: UIView, Notifiable, ThemeApplicable {
    // MARK: - UX Constants
    private struct UX {
        static let addressBarCornerRadius: CGFloat = 8
        static let addressBarBorderHeight: CGFloat = 1
        static let addressBarHeight: CGFloat = 43
<<<<<<< HEAD
=======
        static let addressBarMaxHeight: CGFloat = 53
>>>>>>> a76196e1
        static let addressBarOnTopLayoutMargins = UIEdgeInsets(top: 8, left: 16, bottom: 8, right: 16)
        static let addressBarOnBottomLayoutMargins = UIEdgeInsets(top: 8, left: 16, bottom: 4, right: 16)
    }
    var notificationCenter: any NotificationProtocol = NotificationCenter.default

    // MARK: - UI Properties
    private lazy var webPageScreenshotImageView: UIImageView = .build()
    private lazy var addressBarBorderView: UIView = .build()

    private lazy var topStackView = createStackView()
    private lazy var bottomStackView = createStackView()

    private lazy var skeletonAddressBar: UIView = .build { addressBar in
        addressBar.layer.cornerRadius = TabWebViewPreviewAppearanceConfiguration.addressBarCornerRadius
    }
    // MARK: - Constraint Properties
    private var webViewTopConstraint: NSLayoutConstraint?
    private var webViewBottomConstraint: NSLayoutConstraint?
    private var addressBarBorderViewTopBottomConstraint: NSLayoutConstraint?
    private var addressBarHeightConstraint: NSLayoutConstraint?

    // MARK: Inits
    init() {
        super.init(frame: .zero)
        setupLayout()
        setupNotifications(forObserver: self, observing: [UIContentSizeCategory.didChangeNotification])
        setStackViewsLayoutMargins()
        adjustSkeletonAddressBarHeightForA11ySizeCategory()
    }

    required init?(coder: NSCoder) {
        fatalError("init(coder:) has not been implemented")
    }

    // MARK: - Layout
    private func setupLayout() {
        addSubviews(webPageScreenshotImageView, addressBarBorderView, topStackView, bottomStackView)

        addressBarHeightConstraint = skeletonAddressBar.heightAnchor
            .constraint(equalToConstant: UX.addressBarHeight)
        addressBarHeightConstraint?.isActive = true

        NSLayoutConstraint.activate([
            addressBarBorderView.heightAnchor.constraint(equalToConstant: UX.addressBarBorderHeight),
            addressBarBorderView.leadingAnchor.constraint(equalTo: leadingAnchor),
            addressBarBorderView.trailingAnchor.constraint(equalTo: trailingAnchor),

            topStackView.leadingAnchor.constraint(equalTo: leadingAnchor),
            topStackView.topAnchor.constraint(equalTo: topAnchor),
            topStackView.rightAnchor.constraint(equalTo: rightAnchor),

            webPageScreenshotImageView.leadingAnchor.constraint(equalTo: leadingAnchor),
            webPageScreenshotImageView.trailingAnchor.constraint(equalTo: trailingAnchor),

            bottomStackView.leadingAnchor.constraint(equalTo: leadingAnchor),
            bottomStackView.bottomAnchor.constraint(equalTo: bottomAnchor),
            bottomStackView.rightAnchor.constraint(equalTo: rightAnchor)
        ])
    }

    // MARK: - A11y
    private func adjustSkeletonAddressBarHeightForA11ySizeCategory() {
        let scaledHeight = min(UIFontMetrics.default.scaledValue(for: UX.addressBarHeight), UX.addressBarMaxHeight)
        let isA11yCategory = UIApplication.shared.preferredContentSizeCategory.isAccessibilityCategory
        addressBarHeightConstraint?.constant = isA11yCategory ? scaledHeight : UX.addressBarHeight
    }

    // MARK: - Public Functions

    /// Updates the layout based on the given search bar position.
    ///
    /// - Parameter searchBarPosition: The position of the search bar, either `.top` or `.bottom`.
    func updateLayoutBasedOn(searchBarPosition: SearchBarPosition) {
        topStackView.removeAllArrangedViews()
        bottomStackView.removeAllArrangedViews()

        webViewTopConstraint?.isActive = false
        webViewBottomConstraint?.isActive = false
        addressBarBorderViewTopBottomConstraint?.isActive = false

        setStackViewsVisibility(by: searchBarPosition)
        switch searchBarPosition {
        case .bottom:
            bottomStackView.addArrangedSubview(skeletonAddressBar)
            webViewTopConstraint = webPageScreenshotImageView.topAnchor.constraint(equalTo: topAnchor)
            addressBarBorderViewTopBottomConstraint = addressBarBorderView.bottomAnchor.constraint(
                equalTo: bottomStackView.topAnchor
            )
            webViewBottomConstraint = webPageScreenshotImageView.bottomAnchor.constraint(
                equalTo: addressBarBorderView.topAnchor
            )
        case .top:
            topStackView.addArrangedSubview(skeletonAddressBar)
            webViewTopConstraint = webPageScreenshotImageView.topAnchor.constraint(equalTo: topStackView.bottomAnchor)
            addressBarBorderViewTopBottomConstraint = addressBarBorderView.topAnchor.constraint(
                equalTo: topStackView.bottomAnchor
            )
            webViewBottomConstraint = webPageScreenshotImageView.bottomAnchor.constraint(equalTo: bottomAnchor)
        }

        webViewTopConstraint?.isActive = true
        webViewBottomConstraint?.isActive = true
        addressBarBorderViewTopBottomConstraint?.isActive = true
    }

    /// Sets the screenshot image for the web page preview.
    ///
    /// - Parameter image: The screenshot image to display, or `nil` to remove the current image.
    func setScreenshot(_ image: UIImage?) {
        webPageScreenshotImageView.image = image
    }

    // MARK: - Helper Functions
    private func createStackView() -> UIStackView {
        return .build { stackView in
            stackView.axis = .vertical
            stackView.isLayoutMarginsRelativeArrangement = true
        }
    }

    private func setStackViewsLayoutMargins() {
<<<<<<< HEAD
        topStackView.layoutMargins =  UX.addressBarOnTopLayoutMargins
=======
        topStackView.layoutMargins = UX.addressBarOnTopLayoutMargins
>>>>>>> a76196e1
        bottomStackView.layoutMargins = UX.addressBarOnBottomLayoutMargins
    }

    private func setStackViewsVisibility(by searchBarPosition: SearchBarPosition) {
        let isBottom = searchBarPosition == .bottom
        bottomStackView.isHidden = !isBottom
        topStackView.isHidden = isBottom
    }

    // MARK: - Notifiable
    public func handleNotifications(_ notification: Notification) {
        switch notification.name {
        case UIContentSizeCategory.didChangeNotification:
            adjustSkeletonAddressBarHeightForA11ySizeCategory()
        default: break
        }
    }

    // MARK: - ThemeApplicable
    func applyTheme(theme: any Common.Theme) {
        let colors = theme.colors
        let appearance: TabWebViewPreviewAppearanceConfiguration = .getAppearance(basedOn: theme)
        addressBarBorderView.backgroundColor = colors.borderPrimary
        topStackView.backgroundColor = appearance.containerStackViewBackgroundColor
        bottomStackView.backgroundColor = appearance.containerStackViewBackgroundColor
        skeletonAddressBar.backgroundColor = appearance.addressBarBackgroundColor
    }
}<|MERGE_RESOLUTION|>--- conflicted
+++ resolved
@@ -11,10 +11,7 @@
         static let addressBarCornerRadius: CGFloat = 8
         static let addressBarBorderHeight: CGFloat = 1
         static let addressBarHeight: CGFloat = 43
-<<<<<<< HEAD
-=======
         static let addressBarMaxHeight: CGFloat = 53
->>>>>>> a76196e1
         static let addressBarOnTopLayoutMargins = UIEdgeInsets(top: 8, left: 16, bottom: 8, right: 16)
         static let addressBarOnBottomLayoutMargins = UIEdgeInsets(top: 8, left: 16, bottom: 4, right: 16)
     }
@@ -136,11 +133,7 @@
     }
 
     private func setStackViewsLayoutMargins() {
-<<<<<<< HEAD
-        topStackView.layoutMargins =  UX.addressBarOnTopLayoutMargins
-=======
         topStackView.layoutMargins = UX.addressBarOnTopLayoutMargins
->>>>>>> a76196e1
         bottomStackView.layoutMargins = UX.addressBarOnBottomLayoutMargins
     }
 
