--- conflicted
+++ resolved
@@ -101,11 +101,7 @@
     initial onboarding flow. 
     If the global telemetry preference is disabled, this ping 
     includes specific settings to ensure it can still be submitted.
-<<<<<<< HEAD
-  include_client_id: true
-=======
   include_client_id: false
->>>>>>> 5774a123
   send_if_empty: true
   bugs:
     - https://mozilla-hub.atlassian.net/browse/FXIOS-10902
@@ -117,7 +113,6 @@
     - loines@mozilla.com
   metadata:
     follows_collection_enabled: false
-<<<<<<< HEAD
     include_info_sections: false
     
 usage-deletion-request:
@@ -142,7 +137,4 @@
     set_upload_enabled: |
       The ping was submitted between Glean init and Glean shutdown.
       After init but before shutdown the upload of usage reporting data changed
-      from enabled to disabled.
-=======
-    include_info_sections: false
->>>>>>> 5774a123
+      from enabled to disabled.