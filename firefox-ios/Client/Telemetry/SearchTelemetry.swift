--- conflicted
+++ resolved
@@ -282,13 +282,9 @@
                                      object: .urlbarImpression,
                                      extras: extraDetails)
     }
-
-<<<<<<< HEAD
-    // MARK: Engagement Telemetry
+  
+      // MARK: Engagement Telemetry
     func recordURLBarSearchEngagementTelemetryEvent() {
-=======
-    func recordURLBarSearchAbandonmentTelemetryEvent() {
->>>>>>> c0572136
         guard let tab = tabManager.selectedTab else { return }
 
         let sapKey = TelemetryWrapper.EventExtraKey.UrlbarTelemetry.sap.rawValue
@@ -309,7 +305,6 @@
         let nResultsKey = TelemetryWrapper.EventExtraKey.UrlbarTelemetry.nResults.rawValue
         let nResults = Int32(numberOfSearchResults())
 
-<<<<<<< HEAD
         let selectedResultKey = TelemetryWrapper.EventExtraKey.UrlbarTelemetry.selectedResult.rawValue
         let selectedResult = selectedResult.rawValue
 
@@ -322,8 +317,6 @@
         let engagementTypeKey = TelemetryWrapper.EventExtraKey.UrlbarTelemetry.engagementType.rawValue
         let engagementType = engagementType.rawValue
 
-=======
->>>>>>> c0572136
         let groupsKey = TelemetryWrapper.EventExtraKey.UrlbarTelemetry.groups.rawValue
         let groups = listGroupTypes()
 
@@ -337,7 +330,6 @@
             nCharsKey: nChars,
             nWordsKey: nWords,
             nResultsKey: nResults,
-<<<<<<< HEAD
             selectedResultKey: selectedResult,
             selectedResultSubtypeKey: selectedResultSubtype,
             providerKey: provider,
@@ -352,8 +344,40 @@
                                      extras: extraDetails)
     }
 
-    // MARK: Helper Methods
-=======
+    func recordURLBarSearchAbandonmentTelemetryEvent() {
+        guard let tab = tabManager.selectedTab else { return }
+
+        let sapKey = TelemetryWrapper.EventExtraKey.UrlbarTelemetry.sap.rawValue
+        let sap = checkSAP(for: tab).rawValue
+
+        let interactionKey = TelemetryWrapper.EventExtraKey.UrlbarTelemetry.interaction.rawValue
+        let interaction = interactionType.rawValue
+
+        let searchModeKey = TelemetryWrapper.EventExtraKey.UrlbarTelemetry.searchMode.rawValue
+        let searchMode = SearchTelemetryValues.SearchMode.tabs.rawValue
+
+        let nCharsKey = TelemetryWrapper.EventExtraKey.UrlbarTelemetry.nChars.rawValue
+        let nChars = Int32(searchQuery.count)
+
+        let nWordsKey = TelemetryWrapper.EventExtraKey.UrlbarTelemetry.nWords.rawValue
+        let nWords = numberOfWords(in: searchQuery)
+
+        let nResultsKey = TelemetryWrapper.EventExtraKey.UrlbarTelemetry.nResults.rawValue
+        let nResults = Int32(numberOfSearchResults())
+
+        let groupsKey = TelemetryWrapper.EventExtraKey.UrlbarTelemetry.groups.rawValue
+        let groups = listGroupTypes()
+
+        let resultsKey = TelemetryWrapper.EventExtraKey.UrlbarTelemetry.results.rawValue
+        let results = listResultTypes()
+
+        let extraDetails = [
+            sapKey: sap,
+            interactionKey: interaction,
+            searchModeKey: searchMode,
+            nCharsKey: nChars,
+            nWordsKey: nWords,
+            nResultsKey: nResults,
             groupsKey: groups,
             resultsKey: results
         ] as [String: Any]
@@ -364,7 +388,6 @@
                                      extras: extraDetails)
     }
 
->>>>>>> c0572136
     func checkSAP(for tab: Tab?) -> SearchTelemetryValues.Sap {
         guard let tab = tab else { return .urlbar }
         if tab.isFxHomeTab || tab.isCustomHomeTab {
