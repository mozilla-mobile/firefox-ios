// This Source Code Form is subject to the terms of the Mozilla Public
// License, v. 2.0. If a copy of the MPL was not distributed with this
// file, You can obtain one at http://mozilla.org/MPL/2.0/

// Disabling `line_length` for this whole file because it is going to get refactored/replaced soon.
// swiftlint:disable line_length
import Common
import Glean
import Shared
import Account
import Sync
import Storage

protocol TelemetryWrapperProtocol {
    func recordEvent(category: TelemetryWrapper.EventCategory,
                     method: TelemetryWrapper.EventMethod,
                     object: TelemetryWrapper.EventObject,
                     value: TelemetryWrapper.EventValue?,
                     extras: [String: Any]?)
}

extension TelemetryWrapperProtocol {
    func recordEvent(category: TelemetryWrapper.EventCategory,
                     method: TelemetryWrapper.EventMethod,
                     object: TelemetryWrapper.EventObject,
                     value: TelemetryWrapper.EventValue? = nil,
                     extras: [String: Any]? = nil) {
        recordEvent(category: category,
                    method: method,
                    object: object,
                    value: value,
                    extras: extras)
    }
}

enum SearchLocation: String {
    case actionBar = "actionbar"
    case listItem = "listitem"
    case suggestion = "suggestion"
    case quickSearch = "quicksearch"
}

class TelemetryWrapper: TelemetryWrapperProtocol, FeatureFlaggable {
    typealias ExtraKey = TelemetryWrapper.EventExtraKey

    static let shared = TelemetryWrapper()

    // TODO [7856]: Temporary. Additional telemetry updates forthcoming once iPad multi-window enabled.
    var defaultTabManager: TabManager?

    let glean = Glean.shared
    // Boolean flag to temporarily remember if we crashed during the
    // last run of the app. We cannot simply use `Sentry.crashedLastLaunch`
    // because we want to clear this flag after we've already reported it
    // to avoid re-reporting the same crash multiple times.
    private var crashedLastLaunch: Bool

    private var profile: Profile?
    private var logger: Logger

    init(logger: Logger = DefaultLogger.shared) {
        crashedLastLaunch = logger.crashedLastLaunch
        self.logger = logger
    }

    private func migratePathComponentInDocumentsDirectory(_ pathComponent: String, to destinationSearchPath: FileManager.SearchPathDirectory) {
        guard let oldPath = try? FileManager.default.url(
            for: .documentDirectory,
            in: .userDomainMask,
            appropriateFor: nil,
            create: false).appendingPathComponent(pathComponent).path,
              FileManager.default.fileExists(atPath: oldPath) else { return }

        guard let newPath = try? FileManager.default.url(
            for: destinationSearchPath,
            in: .userDomainMask,
            appropriateFor: nil,
            create: true).appendingPathComponent(pathComponent).path
        else { return }

        do {
            try FileManager.default.moveItem(atPath: oldPath, toPath: newPath)
        } catch {}
    }

    func setup(profile: Profile) {
        migratePathComponentInDocumentsDirectory("MozTelemetry-Default-core", to: .cachesDirectory)
        migratePathComponentInDocumentsDirectory("MozTelemetry-Default-mobile-event", to: .cachesDirectory)
        migratePathComponentInDocumentsDirectory("eventArray-MozTelemetry-Default-mobile-event.json", to: .cachesDirectory)

        let sendUsageData = profile.prefs.boolForKey(AppConstants.prefSendUsageData) ?? true

        // Initialize Glean
        initGlean(profile, sendUsageData: sendUsageData)
    }

    func initGlean(_ profile: Profile, sendUsageData: Bool) {
        // Get the legacy telemetry ID and record it in Glean for the deletion-request ping
        if let uuidString = UserDefaults.standard.string(forKey: "telemetry-key-prefix-clientId"), let uuid = UUID(uuidString: uuidString) {
            GleanMetrics.LegacyIds.clientId.set(uuid)
        }

        // Initialize Glean telemetry
        let gleanConfig = Configuration(channel: AppConstants.buildChannel.rawValue, logLevel: .off)
        glean.initialize(uploadEnabled: sendUsageData,
                         configuration: gleanConfig,
                         buildInfo: GleanMetrics.GleanBuild.info)

        // Save the profile so we can record settings from it when the notification below fires.
        self.profile = profile

        TelemetryContextualIdentifier.setupContextId()

        // Register an observer to record settings and other metrics that are more appropriate to
        // record on going to background rather than during initialization.
        NotificationCenter.default.addObserver(
            self,
            selector: #selector(recordEnteredBackgroundPreferenceMetrics(notification:)),
            name: UIApplication.didEnterBackgroundNotification,
            object: nil
        )
        NotificationCenter.default.addObserver(
            self,
            selector: #selector(recordFinishedLaunchingPreferenceMetrics(notification:)),
            name: UIApplication.didFinishLaunchingNotification,
            object: nil
        )
    }

    @objc
    func recordFinishedLaunchingPreferenceMetrics(notification: NSNotification) {
        guard let profile = self.profile else { return }
        // Pocket stories visible
        if let pocketStoriesVisible = profile.prefs.boolForKey(PrefsKeys.UserFeatureFlagPrefs.ASPocketStories) {
            GleanMetrics.FirefoxHomePage.pocketStoriesVisible.set(pocketStoriesVisible)
        } else {
            GleanMetrics.FirefoxHomePage.pocketStoriesVisible.set(true)
        }
    }

    // Function for recording metrics that are better recorded when going to background due
    // to the particular measurement, or availability of the information.
    @objc
    func recordEnteredBackgroundPreferenceMetrics(notification: NSNotification) {
        guard let profile = self.profile else {
            assertionFailure("Error unwrapping profile")
            return
        }

        // Record default search engine setting
        let defaultEngine = profile.searchEngines.defaultEngine
        GleanMetrics.Search.defaultEngine.set(defaultEngine?.engineID ?? "custom")

        // Record the open tab count
        // TODO [7856]: Additional telemetry updates forthcoming once iPad multi-window enabled.
        if let count = defaultTabManager?.count {
            GleanMetrics.Tabs.cumulativeCount.add(Int32(count))
        }

        // Record other preference settings.
        // If the setting exists at the key location, use that value. Otherwise record the default
        // value for that preference to ensure it makes it into the metrics ping.
        let prefs = profile.prefs

        // FxA Account Login status
        GleanMetrics.Preferences.fxaLoggedIn.set(profile.hasSyncableAccount())

        // Record New Tab setting
        if let newTabChoice = prefs.stringForKey(NewTabAccessors.HomePrefKey) {
            GleanMetrics.Preferences.newTabExperience.set(newTabChoice)
        } else {
            GleanMetrics.Preferences.newTabExperience.set(NewTabAccessors.Default.rawValue)
        }

        // Record `Home` setting, where Firefox Home is "Home", a custom URL is "other" and blank is "Blank".
        let homePageSetting = NewTabAccessors.getHomePage(prefs)
        switch homePageSetting {
        case .topSites:
            let firefoxHome = "Home"
            GleanMetrics.Preferences.homePageSetting.set(firefoxHome)
        case .homePage:
            let customUrl = "other"
            GleanMetrics.Preferences.homePageSetting.set(customUrl)
        default:
            GleanMetrics.Preferences.homePageSetting.set(homePageSetting.rawValue)
        }

        // Notifications
        GleanMetrics.Preferences.tipsAndFeaturesNotifs.set(UserDefaults.standard.bool(forKey: PrefsKeys.Notifications.TipsAndFeaturesNotifications))
        GleanMetrics.Preferences.syncNotifs.set(UserDefaults.standard.bool(forKey: PrefsKeys.Notifications.SyncNotifications))

        // Save logins
        if let saveLogins = prefs.boolForKey(PrefsKeys.LoginsSaveEnabled) {
            GleanMetrics.Preferences.saveLogins.set(saveLogins)
        } else {
            GleanMetrics.Preferences.saveLogins.set(true)
        }

        // Show clipboard bar
        if let showClipboardBar = prefs.boolForKey("showClipboardBar") {
            GleanMetrics.Preferences.showClipboardBar.set(showClipboardBar)
        } else {
            GleanMetrics.Preferences.showClipboardBar.set(false)
        }

        // Close private tabs
        if let closePrivateTabs = prefs.boolForKey("settings.closePrivateTabs") {
            GleanMetrics.Preferences.closePrivateTabs.set(closePrivateTabs)
        } else {
            GleanMetrics.Preferences.closePrivateTabs.set(false)
        }

        // Tracking protection - enabled
        if let tpEnabled = prefs.boolForKey(ContentBlockingConfig.Prefs.EnabledKey) {
            GleanMetrics.TrackingProtection.enabled.set(tpEnabled)
        } else {
            GleanMetrics.TrackingProtection.enabled.set(true)
        }

        // Tracking protection - strength
        if let tpStrength = prefs.stringForKey(ContentBlockingConfig.Prefs.StrengthKey) {
            GleanMetrics.TrackingProtection.strength.set(tpStrength)
        } else {
            GleanMetrics.TrackingProtection.strength.set("basic")
        }

        // System theme enabled
        let themeManager = DefaultThemeManager(sharedContainerIdentifier: AppInfo.sharedContainerIdentifier)
        GleanMetrics.Theme.useSystemTheme.set(themeManager.systemThemeIsOn)

        // Installed Mozilla applications
        GleanMetrics.InstalledMozillaProducts.focus.set(UIApplication.shared.canOpenURL(URL(string: "firefox-focus://")!))
        GleanMetrics.InstalledMozillaProducts.klar.set(UIApplication.shared.canOpenURL(URL(string: "firefox-klar://")!))

        // Device Authentication
        GleanMetrics.Device.authentication.set(AppAuthenticator().canAuthenticateDeviceOwner)

        // Wallpapers
        let currentWallpaper = WallpaperManager().currentWallpaper

        if case .other = currentWallpaper.type {
            // Need to lowercase the name for labeled counter. Ref:
            // https://mozilla.github.io/glean/book/reference/metrics/index.html#label-format)
            GleanMetrics.WallpaperAnalytics.themedWallpaper[currentWallpaper.id.lowercased()].add()
        }

        // Homepage section preferences
        let isJumpBackInEnabled = featureFlags.isFeatureEnabled(.jumpBackIn, checking: .buildAndUser)
        GleanMetrics.Preferences.jumpBackIn.set(isJumpBackInEnabled)

        let isRecentlyVisitedEnabled = featureFlags.isFeatureEnabled(.historyHighlights, checking: .buildAndUser)
        GleanMetrics.Preferences.recentlyVisited.set(isRecentlyVisitedEnabled)

        let isRecentlySavedEnabled = prefs.boolForKey(PrefsKeys.UserFeatureFlagPrefs.RecentlySavedSection) ?? true
        GleanMetrics.Preferences.recentlySaved.set(isRecentlySavedEnabled)

        let isFeatureEnabled = prefs.boolForKey(PrefsKeys.UserFeatureFlagPrefs.ASPocketStories) ?? true
        let isPocketEnabled = isFeatureEnabled && PocketProvider.islocaleSupported(Locale.current.identifier)
        GleanMetrics.Preferences.pocket.set(isPocketEnabled)

        let startAtHomeOption = prefs.stringForKey(PrefsKeys.UserFeatureFlagPrefs.StartAtHome) ?? StartAtHomeSetting.afterFourHours.rawValue
        GleanMetrics.Preferences.openingScreen.set(startAtHomeOption)
    }

    @objc
    func uploadError(notification: NSNotification) {
        guard !DeviceInfo.isSimulator(), let error = notification.userInfo?["error"] as? NSError else { return }
        logger.log("Upload Error",
                   level: .info,
                   category: .telemetry,
                   description: error.debugDescription)
    }
}

// Enums for Event telemetry.
extension TelemetryWrapper {
    public enum EventCategory: String {
        case action = "action"
        case appExtensionAction = "app-extension-action"
        case prompt = "prompt"
        case enrollment = "enrollment"
        case firefoxAccount = "firefox_account"
        case information = "information"
        case firefoxSuggest = "fx-suggest"
    }

    public enum EventMethod: String {
        case add = "add"
        case background = "background"
        case cancel = "cancel"
        case change = "change"
        case close = "close"
        case closeAll = "close-all"
        case delete = "delete"
        case deleteAll = "deleteAll"
        case drag = "drag"
        case drop = "drop"
        case foreground = "foreground"
        case swipe = "swipe"
        case navigate = "navigate"
        case open = "open"
        case press = "press"
        case pull = "pull"
        case scan = "scan"
        case share = "share"
        case tap = "tap"
        case translate = "translate"
        case view = "view"
        case applicationOpenUrl = "application-open-url"
        case emailLogin = "email"
        case qrPairing = "pairing"
        case settings = "settings"
        case application = "application"
        case voiceOver = "voice-over"
        case reduceTransparency = "reduce-transparency"
        case reduceMotion = "reduce-motion"
        case invertColors = "invert-colors"
        case switchControl = "switch-control"
        case dynamicTextSize = "dynamic-text-size"
        case error = "error"
        case engagement = "engagement"
        case abandonment = "abandonment"
    }

    public enum EventObject: String {
        case app = "app"
        case bookmark = "bookmark"
        case awesomebarResults = "awesomebar-results"
        case recordSearch = "record-search"
        case bookmarksPanel = "bookmarks-panel"
        case mobileBookmarks = "has-mobile-bookmarks"
        case download = "download"
        case downloadLinkButton = "download-link-button"
        case downloadNowButton = "download-now-button"
        case downloadsPanel = "downloads-panel"
        case shoppingButton = "shopping-button"
        case shoppingBottomSheet = "shopping-bottom-sheet"
        case shoppingProductPageVisits = "product_page_visits"
        case shoppingRecentReviews = "shopping-recent-reviews"
        case shoppingSettingsChevronButton = "shopping-settings-chevron-button"
        case shoppingOnboarding = "shopping-onboarding"
        case shoppingOptIn = "shopping-opt-in"
        case shoppingNotNowButton = "shopping-not-now-button"
        case shoppingTermsOfUseButton = "shopping-terms-of-use-button"
        case shoppingPrivacyPolicyButton = "shopping-privacy-policy-button"
        case shoppingLearnMoreButton = "shopping-learn-more-button"
        case shoppingLearnMoreReviewQualityButton = "shopping-learn-more-review-quality-button"
        case shoppingPoweredByFakespotLabel = "shopping-powered-by-fakespot-label"
        case shoppingNoAnalysisCardViewPrimaryButton = "shopping-no-analysis-card-view-primary-button"
        case shoppingNeedsAnalysisCardViewPrimaryButton = "shopping-needs-analysis-card-view-primary-button"
        case shoppingProductBackInStockButton = "shopping-product-back-in-stock-button"
        case shoppingSurfaceStaleAnalysisShown = "shopping-surface-stale-analysis-shown"
        case shoppingNimbusDisabled = "shopping-nimbus-disabled"
        case shoppingComponentOptedOut = "shopping-component-opted-out"
        case shoppingUserHasOnboarded = "shopping-user-has-onboarded"
        case shoppingAdsOptedOut = "shopping-ads-opted-out"
        case keyCommand = "key-command"
        case locationBar = "location-bar"
        case messaging = "messaging"
        case qrCodeText = "qr-code-text"
        case qrCodeURL = "qr-code-url"
        case readerModeCloseButton = "reader-mode-close-button"
        case readerModeOpenButton = "reader-mode-open-button"
        case readingListItem = "reading-list-item"
        case setting = "setting"
        case tab = "tab"
        case tabTray = "tab-tray"
        case tabNormalQuantity = "normal-tab-quantity"
        case tabPrivateQuantity = "private-tab-quantity"
        case tabInactiveQuantity = "inactive-tab-quantity"
        case groupedTab = "grouped-tab"
        case groupedTabPerformSearch = "grouped-tab-perform-search"
        case trackingProtectionStatistics = "tracking-protection-statistics"
        case trackingProtectionSafelist = "tracking-protection-safelist"
        case trackingProtectionMenu = "tracking-protection-menu"
        case url = "url"
        case searchText = "searchText"
        case whatsNew = "whats-new"
        case help = "menu-help"
        case customizeHomePage = "menu-customize-home-page"
        case dismissUpdateCoverSheetAndStartBrowsing = "dismissed-update-cover_sheet_and_start_browsing"
        case dismissedUpdateCoverSheet = "dismissed-update-cover-sheet"
        case dismissedETPCoverSheet = "dismissed-etp-sheet"
        case dismissETPCoverSheetAndStartBrowsing = "dismissed-etp-cover-sheet-and-start-browsing"
        case dismissETPCoverSheetAndGoToSettings = "dismissed-update-cover-sheet-and-go-to-settings"
        case privateBrowsingButton = "private-browsing-button"
        case privateBrowsingIcon = "private-browsing-icon"
        case newPrivateTab = "new-private-tab"
        case startSearchButton = "start-search-button"
        case addNewTabButton = "add-new-tab-button"
        case removeUnVerifiedAccountButton = "remove-unverified-account-button"
        case tabSearch = "tab-search"
        case tabToolbar = "tab-toolbar"
        case chinaServerSwitch = "china-server-switch"
        case appMenu = "app_menu"
        case settings = "settings"
        case settingsMenuSetAsDefaultBrowser = "set-as-default-browser-menu-go-to-settings"
        case settingsMenuShowTour = "show-tour"
        case settingsMenuPasswords = "passwords"
        // MARK: Logins and Passwords
        case loginsAutofilled = "logins-autofilled"
        case loginsAutofillFailed = "logins-autofill-failed"
        case loginsManagementAddTapped = "logins-management-add-tapped"
        case loginsManagementLoginsTapped = "logins-management-logins-tapped"
        case loginsSaved = "logins-saved"
        case loginsSavedAll = "logins-saved-all"
        case loginsDeleted = "logins-deleted"
        case loginsModified = "logins-modified"
        case loginsSyncEnabled = "logins-sync-enabled"
        // MARK: Credit Card
        case creditCardAutofillSettings = "creditCardAutofillSettings"
        case creditCardFormDetected = "creditCardFormDetected"
        case creditCardAutofilled = "creditCardAutofilled"
        case creditCardAutofillFailed = "creditCardAutofillFailed"
        case creditCardSavePromptCreate = "creditCardSavePromptCreate"
        case creditCardAutofillEnabled = "creditCardAutofillEnabled"
        case creditCardSyncEnabled = "creditCardSyncEnabled"
        case creditCardAutofillToggle = "creditCardAutofillToggle"
        case creditCardSyncToggle = "creditCardSyncToggle"
        case creditCardAutofillPromptShown = "creditCard-autofill-prompt-shown"
        case creditCardAutofillPromptExpanded = "creditCard-autofill-prompt-expanded"
        case creditCardAutofillPromptDismissed = "creditCard-autofill-prompt-dismissed"
        case creditCardSavePromptShown = "creditCard-save-prompt-shown"
        case creditCardSavePromptUpdate = "creditCard-save-prompt-update"
        case creditCardManagementAddTapped = "creditCard-management-add-tapped"
        case creditCardManagementCardTapped = "creditCard-management-card-tapped"
        case creditCardSaved = "creditCard-saved"
        case creditCardSavedAll = "creditCard-saved-all"
        case creditCardDeleted = "creditCard-deleted"
        case creditCardModified = "creditCard-modified"
        case notificationPermission = "notificationPermission"
        case engagementNotification = "engagementNotification"
        // MARK: New Onboarding
        case onboardingCardView = "onboarding-card-view"
        case onboardingPrimaryButton = "onboarding-card-primary-button"
        case onboardingSecondaryButton = "onboarding-card-secondary-button"
        case onboardingClose = "onboarding-close"
        case onboardingWallpaperSelector = "onboarding-wallpaper-selector"
        case onboardingSelectWallpaper = "onboarding-select-wallpaper"
        // MARK: FXASignIn
        case onboarding = "onboarding"
        case upgradeOnboarding = "upgrade-onboarding"
        // MARK: New Upgrade screen
        case dismissDefaultBrowserCard = "default-browser-card"
        case goToSettingsDefaultBrowserCard = "default-browser-card-go-to-settings"
        case dismissDefaultBrowserOnboarding = "default-browser-onboarding"
        case goToSettingsDefaultBrowserOnboarding = "default-browser-onboarding-go-to-settings"
        case homeTabBannerEvergreen = "home-tab-banner-evergreen"
        case asDefaultBrowser = "as-default-browser"
        case mediumTabsOpenUrl = "medium-tabs-widget-url"
        case largeTabsOpenUrl = "large-tabs-widget-url"
        case smallQuickActionSearch = "small-quick-action-search"
        case smallQuickActionClosePrivate = "small-quick-action-close-private"
        case smallQuickActionCopiedLink = "small-quick-action-copied-link"
        case mediumQuickActionSearch = "medium-quick-action-search"
        case mediumQuickActionPrivateSearch = "medium-quick-action-private-search"
        case mediumQuickActionCopiedLink = "medium-quick-action-copied-link"
        case mediumQuickActionClosePrivate = "medium-quick-action-close-private"
        case mediumTopSitesWidget = "medium-top-sites-widget"
        case topSiteTile = "top-site-tile"
        case topSiteContextualMenu = "top-site-contextual-menu"
        case historyHighlightContextualMenu = "history-highlights-contextual-menu"
        case pocketStory = "pocket-story"
        case pocketSectionImpression = "pocket-section-impression"
        // MARK: - App menu
        case homePageMenu = "homepage-menu"
        case siteMenu = "site-menu"
        case home = "home-page"
        case blockImagesEnabled = "block-images-enabled"
        case blockImagesDisabled = "block-images-disabled"
        case navigateTabHistoryBack = "navigate-tab-history-back"
        case navigateTabHistoryBackSwipe = "navigate-tab-history-back-swipe"
        case navigateTabHistoryForward = "navigate-tab-history-forward"
        case nightModeEnabled = "night-mode-enabled"
        case nightModeDisabled = "night-mode-disabled"
        case logins = "logins-and-passwords"
        case signIntoSync = "sign-into-sync"
        case syncTab = "sync-tab"
        case syncSignIn = "sync-sign-in"
        case syncSignInUseEmail = "sync-sign-in-use-email"
        case syncSignInScanQRCode = "sync-sign-in-scan-qr-code"
        case syncUserLoggedOut = "sync-user-logged-out"
        case syncCreateAccount = "sync-create-account"
        case libraryPanel = "library-panel"
        case navigateToGroupHistory = "navigate-to-group-history"
        case selectedHistoryItem = "selected-history-item"
        case openedHistoryItem = "opened-item"
        case searchHistory = "search-history"
        case deleteHistory = "delete-history"
        case historySingleItemRemoved = "history-single-item-removed"
        case historyPanelOpened = "history-panel-opened"
        case historyRemovedToday = "history-removed-today"
        case historyRemovedTodayAndYesterday = "history-removed-today-and-yesterday"
        case historyRemovedAll = "history-removed-all"
        case shareSheet = "share-sheet"
        case sharePageWith = "share-page-with"
        case sendToDevice = "send-to-device"
        case copyAddress = "copy-address"
        case reportSiteIssue = "report-site-issue"
        case findInPage = "find-in-page"
        case requestDesktopSite = "request-desktop-site"
        case requestMobileSite = "request-mobile-site"
        case pinToTopSites = "pin-to-top-sites"
        case removePinnedSite = "remove-pinned-site"
        case firefoxHomepage = "firefox-homepage"
        case wallpaperSettings = "wallpaper-settings"
        case contextualHint = "contextual-hint"
        case jumpBackInTileImpressions = "jump-back-in-tile-impressions"
        case syncedTabTileImpressions = "synced-tab-tile-impressions"
        case historyImpressions = "history-highlights-impressions"
        case recentlySavedBookmarkImpressions = "recently-saved-bookmark-impressions"
        case recentlySavedReadingItemImpressions = "recently-saved-reading-items-impressions"
        case inactiveTabTray = "inactiveTabTray"
        case reload = "reload"
        case reloadFromUrlBar = "reload-from-url-bar"
        case restoreTabsAlert = "restore-tabs-alert"
        case fxaLoginWebpage = "fxa-login-webpage"
        case fxaLoginCompleteWebpage = "fxa-login-complete-webpage"
        case fxaRegistrationWebpage = "fxa-registration-webpage"
        case fxaRegistrationCompletedWebpage = "fxa-registration-completed-webpage"
        case fxaConfirmSignUpCode = "fxa-confirm-signup-code"
        case fxaConfirmSignInToken = "fxa-confirm-signin-token"
        case awesomebarLocation = "awesomebar-position"
        case searchHighlights = "search-highlights"
        case viewDownloadsPanel = "view-downloads-panel"
        case viewHistoryPanel = "view-history-panel"
        case createNewTab = "create-new-tab"
        case sponsoredShortcuts = "sponsored-shortcuts"
        case fxSuggest = "fx-suggest"
        case webview = "webview"
        case urlbarImpression = "urlbar-impression"
<<<<<<< HEAD
        case urlbarEngagement = "urlbar-engagement"
=======
        case urlbarAbandonment = "urlbar-abandonment"
>>>>>>> c0572136
    }

    public enum EventValue: String {
        case activityStream = "activity-stream"
        case appIcon = "app-icon"
        case appMenu = "app-menu"
        case browser = "browser"
        case contextMenu = "context-menu"
        case downloadCompleteToast = "download-complete-toast"
        case homePanel = "home-panel"
        case markAsRead = "mark-as-read"
        case markAsUnread = "mark-as-unread"
        case pageActionMenu = "page-action-menu"
        case readerModeToolbar = "reader-mode-toolbar"
        case readingListPanel = "reading-list-panel"
        case shareExtension = "share-extension"
        case shareMenu = "share-menu"
        case shareSendToDevice = "share-send-to-device"
        case shareCopyLink = "share-copy-link"
        case sharePocketIcon = "share-pocket-icon"
        case shareSaveToPocket = "save-to-pocket-share-action"
        case tabTray = "tab-tray"
        case topTabs = "top-tabs"
        case themeModeManually = "theme-manually"
        case themeModeAutomatically = "theme-automatically"
        case themeLight = "theme-light"
        case themeDark = "theme-dark"
        case privateTab = "private-tab"
        case normalTab = "normal-tab"
        case tabView = "tab-view"
        case bookmarksPanel = "bookmarks-panel"
        case doesHaveMobileBookmarks = "does-have-mobile-bookmarks"
        case doesNotHaveMobileBookmarks = "does-not-have-mobile-bookmarks"
        case mobileBookmarksCount = "mobile-bookmarks-count"
        case bookmarkAddFolder = "bookmark-add-folder"
        case openBookmarksFromTopSites = "top-sites"
        case historyPanel = "history-panel"
        case historyPanelNonGroupItem = "history-panel-non-grouped-item"
        case historyPanelGroupedItem = "history-panel-grouped-item"
        case readingPanel = "reading-panel"
        case downloadsPanel = "downloads-panel"
        case syncPanel = "sync-panel"
        case yourLibrarySection = "your-library-section"
        case jumpBackInSectionShowAll = "jump-back-in-section-show-all"
        case jumpBackInSectionTabOpened = "jump-back-in-section-tab-opened"
        case jumpBackInSectionGroupOpened = "jump-back-in-section-group-opened"
        case jumpBackInSectionSyncedTabShowAll = "jump-back-in-section-synced-tab-show-all"
        case jumpBackInSectionSyncedTabOpened = "jump-back-in-section-synced-tab-opened"
        case recentlySavedSectionShowAll = "recently-saved-section-show-all"
        case recentlySavedBookmarkItemAction = "recently-saved-bookmark-item-action"
        case recentlySavedBookmarkItemView = "recently-saved-bookmark-item-view"
        case recentlySavedReadingListView = "recently-saved-reading-list-view"
        case recentlySavedReadingListAction = "recently-saved-reading-list-action"
        case historyHighlightsShowAll = "history-highlights-show-all"
        case historyHighlightsItemOpened = "history-highlights-item-opened"
        case historyHighlightsGroupOpen = "history-highlights-group-open"
        case topSite = "top-site"
        case pocketSite = "pocket-site"
        case customizeHomepageButton = "customize-homepage-button"
        case wallpaperSelected = "wallpaper-selected"
        case dismissCFRFromButton = "dismiss-cfr-from-button"
        case dismissCFRFromOutsideTap = "dismiss-cfr-from-outside-tap"
        case pressCFRActionButton = "press-cfr-action-button"
        case fxHomepageOrigin = "firefox-homepage-origin"
        case fxHomepageOriginZeroSearch = "zero-search"
        case fxHomepageOriginOther = "origin-other"
        case addBookmarkToast = "add-bookmark-toast"
        case openHomeFromAwesomebar = "open-home-from-awesomebar"
        case openHomeFromPhotonMenuButton = "open-home-from-photon-menu-button"
        case openInactiveTab = "openInactiveTab"
        case inactiveTabShown = "inactive-Tab-Shown"
        case inactiveTabExpand = "inactivetab-expand"
        case inactiveTabCollapse = "inactivetab-collapse"
        case inactiveTabCloseAllButton = "inactive-tab-close-all-button"
        case inactiveTabSwipeClose = "inactive-tab-swipe-close"
        case openRecentlyClosedTab = "openRecentlyClosedTab"
        case tabGroupWithExtras = "tabGroupWithExtras"
        case closeGroupedTab = "recordCloseGroupedTab"
        case messageImpression = "message-impression"
        case messageDismissed = "message-dismissed"
        case messageInteracted = "message-interacted"
        case messageExpired = "message-expired"
        case messageMalformed = "message-malformed"
        case historyItem =  "history-item"
        case remoteTab = "remote-tab"
        case openedTab = "opened-tab"
        case bookmarkItem = "bookmark-item"
        case searchSuggestion = "search-suggestion"
        case searchHighlights = "search-highlights"
        case shoppingCFRsDisplayed = "shopping-cfrs-displayed"
        case surfaceAdsClicked = "surface-ads-clicked"
        case shoppingAdsExposure = "shopping-ads-exposure"
        case shoppingAdsImpression = "shopping-ads-impression"
        case shoppingNoAdsAvailable = "shopping-no-ads-available"
        case awesomebarShareTap = "awesomebar-share-tap"
        case largeFileWrite = "large-file-write"
        case crashedLastLaunch = "crashed_last_launch"
        case cpuException = "cpu_exception"
        case hangException = "hang-exception"
        case fxSuggestionTelemetryInfo = "fx-suggestion-telemetry-info"
        case fxSuggestionPosition = "fx-suggestion-position"
        case fxSuggestionDidTap = "fx-suggestion-did-tap"
        case fxSuggestionDidAbandonSearchSession = "fx-suggestion-did-abandon-search-session"
        case webviewFail = "webview-fail"
        case webviewFailProvisional = "webview-fail-provisional"
        case webviewShowErrorPage = "webview-show-error-page"
    }

    public enum EventExtraKey: String, CustomStringConvertible {
        case topSitePosition = "tilePosition"
        case topSiteTileType = "tileType"
        case contextualMenuType = "contextualMenuType"
        case pocketTilePosition = "pocketTilePosition"
        case fxHomepageOrigin = "fxHomepageOrigin"
        case tabsQuantity = "tabsQuantity"
        case isRestoreTabsStarted = "is-restore-tabs-started"
        case recordSearchLocation = "recordSearchLocation"
        case recordSearchEngineID = "recordSearchEngineID"

        case preference = "pref"
        case preferenceChanged = "to"
        case isPrivate = "is-private"
        case action = "action"
        case size = "size"
        case errorCode = "errorCode"

        case wallpaperName = "wallpaperName"
        case wallpaperType = "wallpaperType"

        case cfrType = "hintType"

        // Bookmarks
        case mobileBookmarksQuantity = "mobileBookmarksQuantity"

        // Grouped Tab
        case groupsWithTwoTabsOnly = "groupsWithTwoTabsOnly"
        case groupsWithTwoMoreTab = "groupsWithTwoMoreTab"
        case totalNumberOfGroups = "totalNumOfGroups"
        case averageTabsInAllGroups = "averageTabsInAllGroups"
        case totalTabsInAllGroups = "totalTabsInAllGroups"
        var description: String {
            return self.rawValue
        }

        // Tracking Protection
        case etpSetting = "etp_setting"
        case etpEnabled = "etp_enabled"

        // Tabs Tray
        case done = "done"

        // Inactive Tab
        case inactiveTabsCollapsed = "collapsed"
        case inactiveTabsExpanded = "expanded"

        // GleanPlumb
        case actionUUID = "action-uuid"
        case messageKey = "message-key"
        case messageSurface = "message-surface"
        // Accessibility
        case isVoiceOverRunning = "is-voice-over-running"
        case isSwitchControlRunning = "is-switch-control-running"
        case isReduceTransparencyEnabled = "is-reduce-transparency-enabled"
        case isReduceMotionEnabled = "is-reduce-motion-enabled"
        case isInvertColorsEnabled = "is-invert-colors-enabled"
        case isAccessibilitySizeEnabled = "is-accessibility-size-enabled"
        case preferredContentSizeCategory = "preferred-content-size-category"

        // Onboarding
        case cardType = "card-type"
        case sequenceID = "sequence-ID"
        case sequencePosition = "sequence-position"
        case flowType = "flow-type"
        case buttonAction = "button-action"

        // Notification permission
        case notificationPermissionIsGranted = "is-granted"
        case notificationPermissionStatus = "status"
        case notificationPermissionAlertSetting = "alert-setting"

        // Credit card
        case isCreditCardAutofillToggleEnabled = "is-credit-card-autofill-toggle-enabled"
        case isCreditCardSyncToggleEnabled = "is-credit-card-sync-toggle-enabled"
        case isCreditCardAutofillEnabled = "is-credit-card-autofill-enabled"
        case isCreditCardSyncEnabled = "is-credit-card-sync-enabled"
        case creditCardsQuantity = "credit-cards-quantity"

        // Password Manager
        case loginsQuantity = "loginsQuantity"
        case isLoginSyncEnabled = "sync-enabled"
        // Shopping Experience
        public enum Shopping: String {
            // Extra Keys for `surface_closed` event
            case clickOutside = "click-outside"
            case interactionWithALink = "interaction-with-a-link"
            case swipingTheSurfaceHandle = "swiping-the-surface-handle"
            case optingOutOfTheFeature = "opting-out-of-the-feature"
            case closeButton = "close-button"
            case isNimbusDisabled = "is-nimbus-disabled"
            case isComponentOptedOut = "is-component-opted-out"
            case isUserOnboarded = "is-user-onboarded"
            case areAdsDisabled = "are-ads-disabled"
            // Extra Keys for `surface_displayed` event
            case halfView = "half-view"
            case fullView = "full-view"
        }

        // Awesomebar
        public enum UrlbarTelemetry: String {
            case nChars = "n_chars"
            case nResults = "n_results"
            case nWords = "n_words"
            case selectedResult = "selected_result"
            case selectedResultSubtype = "selected_result_subtype"
            case engagementType = "engagement_type"
            case provider
            case reason
            case sap
            case interaction
            case searchMode = "search_mode"
            case groups
            case results
        }
    }

    func recordEvent(category: EventCategory,
                     method: EventMethod,
                     object: EventObject,
                     value: EventValue? = nil,
                     extras: [String: Any]? = nil
    ) {
        TelemetryWrapper.recordEvent(category: category,
                                     method: method,
                                     object: object,
                                     value: value,
                                     extras: extras)
    }

    public static func recordEvent(category: EventCategory, method: EventMethod, object: EventObject, value: EventValue? = nil, extras: [String: Any]? = nil) {
        gleanRecordEvent(category: category, method: method, object: object, value: value, extras: extras)
    }

    static func gleanRecordEvent(category: EventCategory, method: EventMethod, object: EventObject, value: EventValue? = nil, extras: [String: Any]? = nil) {
        switch (category, method, object, value, extras) {
        // MARK: Bookmarks
        case (.action, .view, .bookmarksPanel, let from?, _):
            GleanMetrics.Bookmarks.viewList[from.rawValue].add()
        case (.action, .add, .bookmark, let from?, _):
            GleanMetrics.Bookmarks.add[from.rawValue].add()
        case (.action, .delete, .bookmark, let from?, _):
            GleanMetrics.Bookmarks.delete[from.rawValue].add()
        case (.action, .open, .bookmark, let from?, _):
            GleanMetrics.Bookmarks.open[from.rawValue].add()
        case (.action, .change, .bookmark, let from?, _):
            GleanMetrics.Bookmarks.edit[from.rawValue].add()
        case(.information, .view, .mobileBookmarks, .doesHaveMobileBookmarks, _):
            GleanMetrics.Bookmarks.hasMobileBookmarks.set(true)
        case(.information, .view, .mobileBookmarks, .doesNotHaveMobileBookmarks, _):
            GleanMetrics.Bookmarks.hasMobileBookmarks.set(false)
        case(.information, .view, .mobileBookmarks, .mobileBookmarksCount, let extras):
            if let quantity = extras?[EventExtraKey.mobileBookmarksQuantity.rawValue] as? Int64 {
                GleanMetrics.Bookmarks.mobileBookmarksCount.set(quantity)
            }
        case(.action, .tap, .bookmark, .bookmarkAddFolder, _):
            GleanMetrics.Bookmarks.folderAdd.record()
        // MARK: Reader Mode
        case (.action, .tap, .readerModeOpenButton, _, _):
            GleanMetrics.ReaderMode.open.add()
        case (.action, .tap, .readerModeCloseButton, _, _):
            GleanMetrics.ReaderMode.close.add()
        // MARK: Reading List
        case (.action, .add, .readingListItem, let from?, _):
            GleanMetrics.ReadingList.add[from.rawValue].add()
        case (.action, .delete, .readingListItem, let from?, _):
            GleanMetrics.ReadingList.delete[from.rawValue].add()
        case (.action, .open, .readingListItem, _, _):
            GleanMetrics.ReadingList.open.add()

        // MARK: History
        case(.information, .view, .historyPanelOpened, _, _):
            GleanMetrics.History.opened.record()
        case(.action, .swipe, .historySingleItemRemoved, _, _):
            GleanMetrics.History.removed.record()
        case(.action, .tap, .historyRemovedToday, _, _):
            GleanMetrics.History.removedToday.record()
        case(.action, .tap, .historyRemovedTodayAndYesterday, _, _):
            GleanMetrics.History.removedTodayAndYesterday.record()
        case(.action, .tap, .historyRemovedAll, _, _):
            GleanMetrics.History.removedAll.record()

        // MARK: Top Site
        case (.action, .tap, .topSiteTile, _, let extras):
            if let homePageOrigin = extras?[EventExtraKey.fxHomepageOrigin.rawValue] as? String {
                GleanMetrics.TopSites.pressedTileOrigin[homePageOrigin].add()
            }

            if let position = extras?[EventExtraKey.topSitePosition.rawValue] as? String, let tileType = extras?[EventExtraKey.topSiteTileType.rawValue] as? String {
                GleanMetrics.TopSites.tilePressed.record(GleanMetrics.TopSites.TilePressedExtra(position: position, tileType: tileType))
            } else {
                recordUninstrumentedMetrics(category: category, method: method, object: object, value: value, extras: extras)
            }

        case (.action, .view, .topSiteContextualMenu, _, let extras):
            if let type = extras?[EventExtraKey.contextualMenuType.rawValue] as? String {
                GleanMetrics.TopSites.contextualMenu.record(GleanMetrics.TopSites.ContextualMenuExtra(type: type))
            } else {
                recordUninstrumentedMetrics(category: category, method: method, object: object, value: value, extras: extras)
            }
        case (.action, .tap, .newPrivateTab, .topSite, _):
            GleanMetrics.TopSites.openInPrivateTab.record()
        // MARK: Preferences
        case (.action, .change, .setting, _, let extras):
            if let preference = extras?[EventExtraKey.preference.rawValue] as? String,
                let to = ((extras?[EventExtraKey.preferenceChanged.rawValue]) ?? "undefined") as? String {
                GleanMetrics.Preferences.changed.record(GleanMetrics.Preferences.ChangedExtra(changedTo: to,
                                                                                              preference: preference))
            } else if let preference = extras?[EventExtraKey.preference.rawValue] as? String,
                        let to = ((extras?[EventExtraKey.preferenceChanged.rawValue]) ?? "undefined") as? Bool {
                GleanMetrics.Preferences.changed.record(GleanMetrics.Preferences.ChangedExtra(changedTo: to.description,
                                                                                              preference: preference))
            } else {
                recordUninstrumentedMetrics(category: category, method: method, object: object, value: value, extras: extras)
            }
        case (.action, .tap, .privateBrowsingButton, _, let extras):
            if let isPrivate = extras?[EventExtraKey.isPrivate.rawValue] as? String {
                let isPrivateExtra = GleanMetrics.Preferences.PrivateBrowsingButtonTappedExtra(isPrivate: isPrivate)
                GleanMetrics.Preferences.privateBrowsingButtonTapped.record(isPrivateExtra)
            } else {
                recordUninstrumentedMetrics(
                    category: category,
                    method: method,
                    object: object,
                    value: value,
                    extras: extras)
            }

        // MARK: - QR Codes
        case (.action, .scan, .qrCodeText, _, _),
             (.action, .scan, .qrCodeURL, _, _):
            GleanMetrics.QrCode.scanned.add()

        // MARK: Tabs
        case (.action, .add, .tab, let privateOrNormal?, _):
            GleanMetrics.Tabs.open[privateOrNormal.rawValue].add()
        case (.action, .close, .tab, let privateOrNormal?, _):
            GleanMetrics.Tabs.close[privateOrNormal.rawValue].add()
        case (.action, .closeAll, .tab, let privateOrNormal?, _):
            GleanMetrics.Tabs.closeAll[privateOrNormal.rawValue].add()
        case (.action, .tap, .addNewTabButton, _, _):
            GleanMetrics.Tabs.newTabPressed.add()
        case (.action, .tap, .tab, _, _):
            GleanMetrics.Tabs.clickTab.record()
        case (.action, .open, .tabTray, _, _):
            GleanMetrics.Tabs.openTabTray.record()
        case (.action, .close, .tabTray, _, _):
            GleanMetrics.Tabs.closeTabTray.record()
        case (.action, .press, .tabToolbar, .tabView, _):
            GleanMetrics.Tabs.pressTabToolbar.record()
        case (.action, .press, .tab, _, _):
            GleanMetrics.Tabs.pressTopTab.record()
        case(.action, .pull, .reload, _, _):
            GleanMetrics.Tabs.pullToRefresh.add()
        case(.action, .navigate, .tab, _, _):
            GleanMetrics.Tabs.normalAndPrivateUriCount.add()
        case(.action, .tap, .navigateTabHistoryBack, _, _), (.action, .press, .navigateTabHistoryBack, _, _):
            GleanMetrics.Tabs.navigateTabHistoryBack.add()
        case(.action, .tap, .navigateTabHistoryForward, _, _), (.action, .press, .navigateTabHistoryForward, _, _):
            GleanMetrics.Tabs.navigateTabHistoryForward.add()
        case(.action, .swipe, .navigateTabHistoryBackSwipe, _, _):
            GleanMetrics.Tabs.navigateTabBackSwipe.add()
        case(.action, .tap, .reloadFromUrlBar, _, _):
            GleanMetrics.Tabs.reloadFromUrlBar.add()
        case(.action, .tap, .restoreTabsAlert, _, let extras):
            if let isEnabled = extras?[EventExtraKey.isRestoreTabsStarted.rawValue] as? Bool {
                let isEnabledExtra = GleanMetrics.Tabs.RestoreTabsAlertExtra(isEnabled: isEnabled)
                GleanMetrics.Tabs.restoreTabsAlert.record(isEnabledExtra)
            } else {
                recordUninstrumentedMetrics(
                    category: category,
                    method: method,
                    object: object,
                    value: value,
                    extras: extras)
            }

        case(.information, .background, .tabNormalQuantity, _, let extras):
            if let quantity = extras?[EventExtraKey.tabsQuantity.rawValue] as? Int64 {
                GleanMetrics.Tabs.normalTabsQuantity.set(quantity)
            } else {
                recordUninstrumentedMetrics(category: category, method: method, object: object, value: value, extras: extras)
            }
        case(.information, .background, .tabPrivateQuantity, _, let extras):
            if let quantity = extras?[EventExtraKey.tabsQuantity.rawValue] as? Int64 {
                GleanMetrics.Tabs.privateTabsQuantity.set(quantity)
            } else {
                recordUninstrumentedMetrics(category: category, method: method, object: object, value: value, extras: extras)
            }
        case(.information, .background, .tabInactiveQuantity, _, let extras):
            if let quantity = extras?[EventExtraKey.tabsQuantity.rawValue] as? Int64 {
                GleanMetrics.Tabs.inactiveTabsCount.set(quantity)
            } else {
                recordUninstrumentedMetrics(category: category, method: method, object: object, value: value, extras: extras)
            }

        // MARK: Credit Card
        case(.action, .tap, .creditCardAutofillSettings, _, _):
            GleanMetrics.CreditCard.autofillSettingsTapped.record()
        case(.action, .tap, .creditCardFormDetected, _, _):
            GleanMetrics.CreditCard.formDetected.record()
        case(.action, .tap, .creditCardAutofilled, _, _):
            GleanMetrics.CreditCard.autofilled.record()
        case(.action, .tap, .creditCardAutofillFailed, _, _):
            GleanMetrics.CreditCard.autofillFailed.record()
        case(.action, .tap, .creditCardSavePromptCreate, _, _):
            GleanMetrics.CreditCard.savePromptCreate.record()
        case(.information, .settings, .creditCardAutofillEnabled, _, let extras):
            if let isEnabled = extras?[EventExtraKey.isCreditCardAutofillEnabled.rawValue]
                as? Bool {
                GleanMetrics.CreditCard.autofillEnabled.set(isEnabled)
            } else {
                recordUninstrumentedMetrics(
                    category: category,
                    method: method,
                    object: object,
                    value: value,
                    extras: extras)
            }
        case(.information, .settings, .creditCardSyncEnabled, _, let extras):
            if let isEnabled = extras?[EventExtraKey.isCreditCardSyncEnabled.rawValue]
                as? Bool {
                GleanMetrics.CreditCard.syncEnabled.set(isEnabled)
            } else {
                recordUninstrumentedMetrics(
                    category: category,
                    method: method,
                    object: object,
                    value: value,
                    extras: extras)
            }
        case(.action, .tap, .creditCardAutofillToggle, _, let extras):
            if let isEnabled = extras?[EventExtraKey.isCreditCardAutofillToggleEnabled.rawValue]
                as? Bool {
                let isEnabledExtra = GleanMetrics.CreditCard.AutofillToggleExtra(isEnabled: isEnabled)
                GleanMetrics.CreditCard.autofillToggle.record(isEnabledExtra)
            } else {
                recordUninstrumentedMetrics(
                    category: category,
                    method: method,
                    object: object,
                    value: value,
                    extras: extras)
            }
        case(.action, .tap, .creditCardSyncToggle, _, let extras):
            if let isEnabled = extras?[EventExtraKey.isCreditCardSyncToggleEnabled.rawValue]
                as? Bool {
                let isEnabledExtra = GleanMetrics.CreditCard.SyncToggleExtra(isEnabled: isEnabled)
                GleanMetrics.CreditCard.syncToggle.record(isEnabledExtra)
            } else {
                recordUninstrumentedMetrics(
                    category: category,
                    method: method,
                    object: object,
                    value: value,
                    extras: extras)
            }
        case(.action, .view, .creditCardAutofillPromptShown, _, _):
            GleanMetrics.CreditCard.autofillPromptShown.record()
        case(.action, .tap, .creditCardAutofillPromptExpanded, _, _):
            GleanMetrics.CreditCard.autofillPromptExpanded.record()
        case(.action, .close, .creditCardAutofillPromptDismissed, _, _):
            GleanMetrics.CreditCard.autofillPromptDismissed.record()
        case(.action, .view, .creditCardSavePromptShown, _, _):
            GleanMetrics.CreditCard.savePromptShown.record()
        case(.action, .tap, .creditCardSavePromptUpdate, _, _):
            GleanMetrics.CreditCard.savePromptUpdate.record()
        case(.action, .tap, .creditCardManagementAddTapped, _, _):
            GleanMetrics.CreditCard.managementAddTapped.record()
        case(.action, .tap, .creditCardManagementCardTapped, _, _):
            GleanMetrics.CreditCard.managementCardTapped.record()
        case(.action, .add, .creditCardSaved, _, _):
            GleanMetrics.CreditCard.saved.add()
        case(.information, .foreground, .creditCardSavedAll, _, let extras):
            if let quantity = extras?[EventExtraKey.creditCardsQuantity.rawValue] as? Int64 {
                GleanMetrics.CreditCard.savedAll.set(quantity)
            } else {
                recordUninstrumentedMetrics(category: category, method: method, object: object, value: value, extras: extras)
            }
        case(.action, .delete, .creditCardDeleted, _, _):
            GleanMetrics.CreditCard.deleted.add()
        case(.action, .change, .creditCardModified, _, _):
            GleanMetrics.CreditCard.modified.add()
        // MARK: Settings Menu
        case (.action, .open, .settingsMenuSetAsDefaultBrowser, _, _):
            GleanMetrics.SettingsMenu.setAsDefaultBrowserPressed.add()
        case(.action, .open, .settingsMenuPasswords, _, _):
            GleanMetrics.SettingsMenu.passwords.record()
        case(.action, .tap, .settingsMenuShowTour, _, _):
            GleanMetrics.SettingsMenu.showTourPressed.record()

        // MARK: Logins and Passwords
        case(.action, .tap, .loginsAutofilled, _, _):
            GleanMetrics.Logins.autofilled.record()
        case(.action, .tap, .loginsAutofillFailed, _, _):
            GleanMetrics.Logins.autofillFailed.record()
        case(.action, .tap, .loginsManagementAddTapped, _, _):
            GleanMetrics.Logins.managementAddTapped.record()
        case(.action, .tap, .loginsManagementLoginsTapped, _, _):
            GleanMetrics.Logins.managementLoginsTapped.record()
        case(.action, .add, .loginsSaved, _, _):
            GleanMetrics.Logins.saved.add()
        case(.information, .foreground, .loginsSavedAll, _, let extras):
            if let quantity = extras?[EventExtraKey.loginsQuantity.rawValue] as? Int64 {
                GleanMetrics.Logins.savedAll.set(quantity)
            } else {
                recordUninstrumentedMetrics(category: category, method: method, object: object, value: value, extras: extras)
            }
        case(.action, .delete, .loginsDeleted, _, _):
            GleanMetrics.Logins.deleted.add()
        case(.action, .change, .loginsModified, _, _):
            GleanMetrics.Logins.modified.add()
        case(.action, .tap, .loginsSyncEnabled, _, let extras):
            if let isEnabled = extras?[EventExtraKey.isLoginSyncEnabled.rawValue] as? Bool {
                let isEnabledExtra = GleanMetrics.Logins.SyncEnabledExtra(isEnabled: isEnabled)
                GleanMetrics.Logins.syncEnabled.record(isEnabledExtra)
            } else {
                recordUninstrumentedMetrics(
                    category: category,
                    method: method,
                    object: object,
                    value: value,
                    extras: extras)
            }

        // MARK: Start Search Button
        case (.action, .tap, .startSearchButton, _, _):
            GleanMetrics.Search.startSearchPressed.add()
        case(.action, .tap, .recordSearch, _, let extras):
            if let searchLocation = extras?[EventExtraKey.recordSearchLocation.rawValue]
                as? SearchLocation,
               let searchEngineID = extras?[EventExtraKey.recordSearchEngineID.rawValue] as? String? ?? "custom" {
                GleanMetrics.Search.counts["\(searchEngineID).\(searchLocation.rawValue)"].add()
            } else {
                recordUninstrumentedMetrics(
                    category: category,
                    method: method,
                    object: object,
                    value: value,
                    extras: extras)
            }

        // MARK: Awesomebar Search Results
        case(.information, .view, .urlbarImpression, _, let extras):
            if let groups = extras?[EventExtraKey.UrlbarTelemetry.groups.rawValue] as? String,
               let interaction = extras?[EventExtraKey.UrlbarTelemetry.interaction.rawValue] as? String,
               let nChars = extras?[EventExtraKey.UrlbarTelemetry.nChars.rawValue] as? Int32,
               let nResults = extras?[EventExtraKey.UrlbarTelemetry.nResults.rawValue] as? Int32,
               let nWords = extras?[EventExtraKey.UrlbarTelemetry.nWords.rawValue] as? Int32,
               let reason = extras?[EventExtraKey.UrlbarTelemetry.reason.rawValue] as? String,
               let results = extras?[EventExtraKey.UrlbarTelemetry.results.rawValue] as? String,
               let sap = extras?[EventExtraKey.UrlbarTelemetry.sap.rawValue] as? String,
               let searchMode = extras?[EventExtraKey.UrlbarTelemetry.searchMode.rawValue] as? String {
                let extraDetails = GleanMetrics.Urlbar.ImpressionExtra(groups: groups,
                                                                       interaction: interaction,
                                                                       nChars: nChars,
                                                                       nResults: nResults,
                                                                       nWords: nWords,
                                                                       reason: reason,
                                                                       results: results,
                                                                       sap: sap,
                                                                       searchMode: searchMode)
                GleanMetrics.Urlbar.impression.record(extraDetails)
            } else {
                recordUninstrumentedMetrics(
                    category: category,
                    method: method,
                    object: object,
                    value: value,
                    extras: extras)
            }
        case(.action, .tap, .urlbarEngagement, _, let extras):
            if let groups = extras?[EventExtraKey.UrlbarTelemetry.groups.rawValue] as? String,
               let interaction = extras?[EventExtraKey.UrlbarTelemetry.interaction.rawValue] as? String,
               let nChars = extras?[EventExtraKey.UrlbarTelemetry.nChars.rawValue] as? Int32,
               let nResults = extras?[EventExtraKey.UrlbarTelemetry.nResults.rawValue] as? Int32,
               let nWords = extras?[EventExtraKey.UrlbarTelemetry.nWords.rawValue] as? Int32,
               let results = extras?[EventExtraKey.UrlbarTelemetry.results.rawValue] as? String,
               let sap = extras?[EventExtraKey.UrlbarTelemetry.sap.rawValue] as? String,
               let searchMode = extras?[EventExtraKey.UrlbarTelemetry.searchMode.rawValue] as? String,
               let engagementType = extras?[EventExtraKey.UrlbarTelemetry.engagementType.rawValue] as? String,
               let provider = extras?[EventExtraKey.UrlbarTelemetry.provider.rawValue] as? String,
               let selectedResult = extras?[EventExtraKey.UrlbarTelemetry.selectedResult.rawValue] as? String,
               let selectedResultSubtype = extras?[EventExtraKey.UrlbarTelemetry.selectedResultSubtype.rawValue] as? String {
                let extraDetails = GleanMetrics.Urlbar.EngagementExtra(engagementType: engagementType,
                                                                       groups: groups,
                                                                       interaction: interaction,
                                                                       nChars: nChars,
                                                                       nResults: nResults,
                                                                       nWords: nWords,
                                                                       provider: provider,
                                                                       results: results,
                                                                       sap: sap,
                                                                       searchMode: searchMode,
                                                                       selectedResult: selectedResult,
                                                                       selectedResultSubtype: selectedResultSubtype)
                GleanMetrics.Urlbar.engagement.record(extraDetails)
            } else {
                recordUninstrumentedMetrics(
                    category: category,
                    method: method,
                    object: object,
                    value: value,
                    extras: extras)
            }

        case(.action, .close, .urlbarAbandonment, _, let extras):
            if let groups = extras?[EventExtraKey.UrlbarTelemetry.groups.rawValue] as? String,
               let interaction = extras?[EventExtraKey.UrlbarTelemetry.interaction.rawValue] as? String,
               let nChars = extras?[EventExtraKey.UrlbarTelemetry.nChars.rawValue] as? Int32,
               let nResults = extras?[EventExtraKey.UrlbarTelemetry.nResults.rawValue] as? Int32,
               let nWords = extras?[EventExtraKey.UrlbarTelemetry.nWords.rawValue] as? Int32,
               let results = extras?[EventExtraKey.UrlbarTelemetry.results.rawValue] as? String,
               let sap = extras?[EventExtraKey.UrlbarTelemetry.sap.rawValue] as? String,
               let searchMode = extras?[EventExtraKey.UrlbarTelemetry.searchMode.rawValue] as? String {
                let extraDetails = GleanMetrics.Urlbar.AbandonmentExtra(groups: groups,
                                                                        interaction: interaction,
                                                                        nChars: nChars,
                                                                        nResults: nResults,
                                                                        nWords: nWords,
                                                                        results: results,
                                                                        sap: sap,
                                                                        searchMode: searchMode)
                GleanMetrics.Urlbar.abandonment.record(extraDetails)
            } else {
                recordUninstrumentedMetrics(
                    category: category,
                    method: method,
                    object: object,
                    value: value,
                    extras: extras)
            }
        // MARK: Default Browser
        case (.action, .tap, .dismissDefaultBrowserCard, _, _):
            GleanMetrics.DefaultBrowserCard.dismissPressed.add()
        case (.action, .tap, .goToSettingsDefaultBrowserCard, _, _):
            GleanMetrics.DefaultBrowserCard.goToSettingsPressed.add()
        case (.action, .open, .asDefaultBrowser, _, _):
            GleanMetrics.App.openedAsDefaultBrowser.add()
        case(.action, .view, .notificationPermission, _, let extras):
            if let status = extras?[EventExtraKey.notificationPermissionStatus.rawValue] as? String,
               let alertSetting = extras?[EventExtraKey.notificationPermissionAlertSetting.rawValue] as? String {
                let permissionExtra = GleanMetrics.App.NotificationPermissionExtra(alertSetting: alertSetting,
                                                                                   status: status)
                GleanMetrics.App.notificationPermission.record(permissionExtra)
            } else {
                recordUninstrumentedMetrics(
                    category: category,
                    method: method,
                    object: object,
                    value: value,
                    extras: extras)
            }
        case(.action, .tap, .engagementNotification, _, _):
            GleanMetrics.Onboarding.engagementNotificationTapped.record()
        case(.action, .cancel, .engagementNotification, _, _):
            GleanMetrics.Onboarding.engagementNotificationCancel.record()
        case (.action, .tap, .dismissDefaultBrowserOnboarding, _, _):
            GleanMetrics.DefaultBrowserOnboarding.dismissPressed.add()
        case (.action, .tap, .goToSettingsDefaultBrowserOnboarding, _, _):
            GleanMetrics.DefaultBrowserOnboarding.goToSettingsPressed.add()
        case (.information, .view, .homeTabBannerEvergreen, _, _):
            GleanMetrics.DefaultBrowserCard.evergreenImpression.record()
        // MARK: Downloads
        case(.action, .tap, .downloadNowButton, _, _):
            GleanMetrics.Downloads.downloadNowButtonTapped.record()
        case(.action, .tap, .download, .downloadsPanel, _):
            GleanMetrics.Downloads.downloadsPanelRowTapped.record()
        case(.action, .view, .downloadsPanel, .downloadCompleteToast, _):
            GleanMetrics.Downloads.viewDownloadCompleteToast.record()
        // MARK: Key Commands
        case(.action, .press, .keyCommand, _, let extras):
            if let action = extras?[EventExtraKey.action.rawValue] as? String {
                let actionExtra = GleanMetrics.KeyCommands.PressKeyCommandActionExtra(action: action)
                GleanMetrics.KeyCommands.pressKeyCommandAction.record(actionExtra)
            } else {
                recordUninstrumentedMetrics(category: category, method: method, object: object, value: value, extras: extras)
            }

        // MARK: Shopping Experience (Fakespot)
        case (.action, .view, .shoppingBottomSheet, .surfaceAdsClicked, _):
            GleanMetrics.Shopping.surfaceAdsClicked.record()
        case (.action, .tap, .shoppingButton, _, _):
            GleanMetrics.Shopping.addressBarIconClicked.record()
        case (.action, .view, .shoppingBottomSheet, .shoppingAdsExposure, _):
            GleanMetrics.Shopping.adsExposure.record()
        case (.action, .view, .shoppingBottomSheet, .shoppingAdsImpression, _):
            GleanMetrics.Shopping.surfaceAdsImpression.record()
        case (.action, .view, .shoppingBottomSheet, .shoppingNoAdsAvailable, _):
            GleanMetrics.Shopping.surfaceNoAdsAvailable.record()
        case (.action, .view, .shoppingButton, _, _):
            GleanMetrics.Shopping.addressBarIconDisplayed.record()
        case (.action, .close, .shoppingBottomSheet, _, let extras):
            if let action = extras?[EventExtraKey.action.rawValue] as? String {
                let actionExtra = GleanMetrics.Shopping.SurfaceClosedExtra(action: action)
                GleanMetrics.Shopping.surfaceClosed.record(actionExtra)
            } else {
                recordUninstrumentedMetrics(
                    category: category,
                    method: method,
                    object: object,
                    value: value,
                    extras: extras)
            }
        case (.action, .tap, .shoppingRecentReviews, _, _):
            GleanMetrics.Shopping.surfaceShowMoreRecentReviewsClicked.record()
        case (.action, .view, .shoppingBottomSheet, _, let extras):
            if let size = extras?[EventExtraKey.size.rawValue] as? String {
                let sizeExtra = GleanMetrics.Shopping.SurfaceDisplayedExtra(size: size)
                GleanMetrics.Shopping.surfaceDisplayed.record(sizeExtra)
            } else {
                recordUninstrumentedMetrics(
                    category: category,
                    method: method,
                    object: object,
                    value: value,
                    extras: extras)
            }
        case (.action, .view, .shoppingSettingsChevronButton, _, _):
            GleanMetrics.Shopping.surfaceSettingsExpandClicked.record()
        case (.action, .view, .shoppingOnboarding, _, _):
            GleanMetrics.Shopping.surfaceOnboardingDisplayed.record()
        case (.action, .tap, .shoppingOptIn, _, _):
            GleanMetrics.Shopping.surfaceOptInAccepted.record()
        case (.action, .tap, .shoppingNotNowButton, _, _):
            GleanMetrics.Shopping.surfaceNotNowClicked.record()
        case (.action, .tap, .shoppingTermsOfUseButton, _, _):
            GleanMetrics.Shopping.surfaceShowTermsClicked.record()
        case (.action, .tap, .shoppingPrivacyPolicyButton, _, _):
            GleanMetrics.Shopping.surfaceShowPrivacyPolicyClicked.record()
        case (.action, .tap, .shoppingLearnMoreButton, _, _):
            GleanMetrics.Shopping.surfaceLearnMoreClicked.record()
        case (.action, .tap, .shoppingLearnMoreReviewQualityButton, _, _):
            GleanMetrics.Shopping.surfaceShowQualityExplainerClicked.record()
        case (.action, .navigate, .shoppingButton, .shoppingCFRsDisplayed, _):
            GleanMetrics.Shopping.addressBarFeatureCalloutDisplayed.record()
        case (.information, .view, .shoppingProductPageVisits, _, _):
            GleanMetrics.Shopping.productPageVisits.add()
        case (.action, .tap, .shoppingPoweredByFakespotLabel, _, _):
            GleanMetrics.Shopping.surfacePoweredByFakespotLinkClicked.record()
        case (.action, .tap, .shoppingNoAnalysisCardViewPrimaryButton, _, _):
            GleanMetrics.Shopping.surfaceAnalyzeReviewsNoneAvailableClicked.record()
        case (.action, .tap, .shoppingNeedsAnalysisCardViewPrimaryButton, _, _):
            GleanMetrics.Shopping.surfaceReanalyzeClicked.record()
        case (.action, .tap, .shoppingProductBackInStockButton, _, _):
            GleanMetrics.Shopping.surfaceReactivatedButtonClicked.record()
        case (.action, .navigate, .shoppingBottomSheet, _, _):
            GleanMetrics.Shopping.surfaceNoReviewReliabilityAvailable.record()
        case (.action, .view, .shoppingSurfaceStaleAnalysisShown, _, _):
            GleanMetrics.Shopping.surfaceStaleAnalysisShown.record()
        case(.information, .settings, .shoppingNimbusDisabled, _, let extras):
            if let isDisabled = extras?[EventExtraKey.Shopping.isNimbusDisabled.rawValue]
                as? Bool {
                GleanMetrics.ShoppingSettings.nimbusDisabledShopping.set(isDisabled)
            } else {
                recordUninstrumentedMetrics(
                    category: category,
                    method: method,
                    object: object,
                    value: value,
                    extras: extras)
            }
        case(.information, .settings, .shoppingComponentOptedOut, _, let extras):
            if let isOptedOut = extras?[EventExtraKey.Shopping.isComponentOptedOut.rawValue]
                as? Bool {
                GleanMetrics.ShoppingSettings.componentOptedOut.set(isOptedOut)
            } else {
                recordUninstrumentedMetrics(
                    category: category,
                    method: method,
                    object: object,
                    value: value,
                    extras: extras)
            }
        case(.information, .settings, .shoppingUserHasOnboarded, _, let extras):
            if let isOnboarded = extras?[EventExtraKey.Shopping.isUserOnboarded.rawValue]
                as? Bool {
                GleanMetrics.ShoppingSettings.userHasOnboarded.set(isOnboarded)
            } else {
                recordUninstrumentedMetrics(
                    category: category,
                    method: method,
                    object: object,
                    value: value,
                    extras: extras)
            }
        case(.information, .settings, .shoppingAdsOptedOut, _, let extras):
            if let fakespotAdsEnabled = extras?[EventExtraKey.Shopping.areAdsDisabled.rawValue]
                as? Bool {
                GleanMetrics.ShoppingSettings.disabledAds.set(fakespotAdsEnabled)
            } else {
                recordUninstrumentedMetrics(
                    category: category,
                    method: method,
                    object: object,
                    value: value,
                    extras: extras)
            }
        // MARK: Onboarding
        case (.action, .view, .onboardingCardView, _, let extras):
            if let type = extras?[ExtraKey.cardType.rawValue] as? String,
               let seqID = extras?[ExtraKey.sequenceID.rawValue] as? String,
               let seqPosition = extras?[ExtraKey.sequencePosition.rawValue] as? String,
               let flowType = extras?[ExtraKey.flowType.rawValue] as? String {
                let cardExtras = GleanMetrics.Onboarding.CardViewExtra(
                    cardType: type,
                    flowType: flowType,
                    sequenceId: seqID,
                    sequencePosition: seqPosition)
                GleanMetrics.Onboarding.cardView.record(cardExtras)
            } else {
                recordUninstrumentedMetrics(category: category, method: method, object: object, value: value, extras: extras)
            }
        case (.action, .tap, .onboardingPrimaryButton, _, let extras):
            if let type = extras?[ExtraKey.cardType.rawValue] as? String,
               let seqID = extras?[ExtraKey.sequenceID.rawValue] as? String,
               let seqPosition = extras?[ExtraKey.sequencePosition.rawValue] as? String,
               let action = extras?[ExtraKey.buttonAction.rawValue] as? String,
               let flowType = extras?[ExtraKey.flowType.rawValue] as? String {
                let cardExtras = GleanMetrics.Onboarding.PrimaryButtonTapExtra(
                    buttonAction: action,
                    cardType: type,
                    flowType: flowType,
                    sequenceId: seqID,
                    sequencePosition: seqPosition)
                GleanMetrics.Onboarding.primaryButtonTap.record(cardExtras)
            } else {
                recordUninstrumentedMetrics(category: category, method: method, object: object, value: value, extras: extras)
            }
        case (.action, .tap, .onboardingSecondaryButton, _, let extras):
            if let type = extras?[ExtraKey.cardType.rawValue] as? String,
               let seqID = extras?[ExtraKey.sequenceID.rawValue] as? String,
               let seqPosition = extras?[ExtraKey.sequencePosition.rawValue] as? String,
               let action = extras?[ExtraKey.buttonAction.rawValue] as? String,
               let flowType = extras?[ExtraKey.flowType.rawValue] as? String {
                let cardExtras = GleanMetrics.Onboarding.SecondaryButtonTapExtra(
                    buttonAction: action,
                    cardType: type,
                    flowType: flowType,
                    sequenceId: seqID,
                    sequencePosition: seqPosition)
                GleanMetrics.Onboarding.secondaryButtonTap.record(cardExtras)
            } else {
                recordUninstrumentedMetrics(category: category, method: method, object: object, value: value, extras: extras)
            }
        case (.action, .tap, .onboardingClose, _, let extras):
            if let type = extras?[ExtraKey.cardType.rawValue] as? String,
               let seqID = extras?[ExtraKey.sequenceID.rawValue] as? String,
               let seqPosition = extras?[ExtraKey.sequencePosition.rawValue] as? String,
               let flowType = extras?[ExtraKey.flowType.rawValue] as? String {
                let cardExtras = GleanMetrics.Onboarding.CloseTapExtra(
                    cardType: type,
                    flowType: flowType,
                    sequenceId: seqID,
                    sequencePosition: seqPosition)
                GleanMetrics.Onboarding.closeTap.record(cardExtras)
            } else {
                recordUninstrumentedMetrics(category: category, method: method, object: object, value: value, extras: extras)
            }
        case (.action, .tap, .onboardingSelectWallpaper, .wallpaperSelected, let extras):
            if let name = extras?[EventExtraKey.wallpaperName.rawValue] as? String,
               let type = extras?[EventExtraKey.wallpaperType.rawValue] as? String {
                let wallpaperExtra = GleanMetrics.Onboarding.WallpaperSelectedExtra(wallpaperName: name, wallpaperType: type)
                GleanMetrics.Onboarding.wallpaperSelected.record(wallpaperExtra)
            } else {
                recordUninstrumentedMetrics(category: category, method: method, object: object, value: value, extras: extras)
            }
        case (.action, .tap, .onboardingWallpaperSelector, .wallpaperSelected, let extras):
            if let name = extras?[EventExtraKey.wallpaperName.rawValue] as? String,
               let type = extras?[EventExtraKey.wallpaperType.rawValue] as? String {
                let wallpaperExtra = GleanMetrics.Onboarding.WallpaperSelectorSelectedExtra(wallpaperName: name, wallpaperType: type)
                GleanMetrics.Onboarding.wallpaperSelectorSelected.record(wallpaperExtra)
            } else {
                recordUninstrumentedMetrics(category: category, method: method, object: object, value: value, extras: extras)
            }
        case (.action, .view, .onboardingWallpaperSelector, _, _):
            GleanMetrics.Onboarding.wallpaperSelectorView.record()
        case (.action, .close, .onboardingWallpaperSelector, _, _):
            GleanMetrics.Onboarding.wallpaperSelectorClose.record()
        case(.prompt, .tap, .notificationPermission, _, let extras):
            if let isPermissionGranted = extras?[EventExtraKey.notificationPermissionIsGranted.rawValue] as? Bool {
                let permissionExtra = GleanMetrics.Onboarding.NotificationPermissionPromptExtra(granted: isPermissionGranted)
                GleanMetrics.Onboarding.notificationPermissionPrompt.record(permissionExtra)
            } else {
                recordUninstrumentedMetrics(
                    category: category,
                    method: method,
                    object: object,
                    value: value,
                    extras: extras)
            }

        // MARK: Widget
        case (.action, .open, .mediumTabsOpenUrl, _, _):
            GleanMetrics.Widget.mTabsOpenUrl.add()
        case (.action, .open, .largeTabsOpenUrl, _, _):
            GleanMetrics.Widget.lTabsOpenUrl.add()
        case (.action, .open, .smallQuickActionSearch, _, _):
            GleanMetrics.Widget.sQuickActionSearch.add()
        case (.action, .open, .mediumQuickActionSearch, _, _):
            GleanMetrics.Widget.mQuickActionSearch.add()
        case (.action, .open, .mediumQuickActionPrivateSearch, _, _):
            GleanMetrics.Widget.mQuickActionPrivateSearch.add()
        case (.action, .open, .mediumQuickActionCopiedLink, _, _):
            GleanMetrics.Widget.mQuickActionCopiedLink.add()
        case (.action, .open, .mediumQuickActionClosePrivate, _, _):
            GleanMetrics.Widget.mQuickActionClosePrivate.add()
        case (.action, .open, .mediumTopSitesWidget, _, _):
            GleanMetrics.Widget.mTopSitesWidget.add()

        // MARK: Pocket
        case (.action, .tap, .pocketStory, _, let extras):
            if let homePageOrigin = extras?[EventExtraKey.fxHomepageOrigin.rawValue] as? String {
                GleanMetrics.Pocket.openStoryOrigin[homePageOrigin].add()
            }

            if let position = extras?[EventExtraKey.pocketTilePosition.rawValue] as? String {
                GleanMetrics.Pocket.openStoryPosition["position-"+position].add()
            } else {
                recordUninstrumentedMetrics(category: category, method: method, object: object, value: value, extras: extras)
            }
        case (.action, .view, .pocketSectionImpression, _, _):
            GleanMetrics.Pocket.sectionImpressions.add()
        case (.action, .tap, .newPrivateTab, .pocketSite, _):
            GleanMetrics.Pocket.openInPrivateTab.record()

        // MARK: Library Panel
        case (.action, .tap, .libraryPanel, let type?, _):
            GleanMetrics.Library.panelPressed[type.rawValue].add()
        // History Panel related
        case (.action, .navigate, .navigateToGroupHistory, _, _):
            GleanMetrics.History.groupList.add()
        case (.action, .tap, .selectedHistoryItem, let type?, _):
            GleanMetrics.History.selectedItem[type.rawValue].add()
        case (.action, .tap, .openedHistoryItem, _, _):
            GleanMetrics.History.openedItem.record()
        case (.action, .tap, .searchHistory, _, _):
            GleanMetrics.History.searchTap.record()
        case (.action, .tap, .deleteHistory, _, _):
            GleanMetrics.History.deleteTap.record()
        // MARK: Sync
        case (.action, .open, .syncTab, _, _):
            GleanMetrics.Sync.openTab.add()
        case (.action, .tap, .syncSignIn, _, _):
            GleanMetrics.Sync.signInSyncPressed.add()
        case (.action, .tap, .syncCreateAccount, _, _):
            GleanMetrics.Sync.createAccountPressed.add()
        case (.firefoxAccount, .view, .fxaRegistrationWebpage, _, _):
            GleanMetrics.Sync.registrationView.record()
        case (.firefoxAccount, .view, .fxaRegistrationCompletedWebpage, _, _):
            GleanMetrics.Sync.registrationCompletedView.record()
        case (.firefoxAccount, .view, .fxaLoginWebpage, _, _):
            GleanMetrics.Sync.loginView.record()
        case (.firefoxAccount, .view, .fxaLoginCompleteWebpage, _, _):
            GleanMetrics.Sync.loginCompletedView.record()
            // record the same event for Nimbus' internal event store
            Experiments.shared.recordEvent("sync.login_completed_view")
        case (.firefoxAccount, .view, .fxaConfirmSignUpCode, _, _):
            GleanMetrics.Sync.registrationCodeView.record()
        case (.firefoxAccount, .view, .fxaConfirmSignInToken, _, _):
            GleanMetrics.Sync.loginTokenView.record()
        case (.firefoxAccount, .tap, .syncSignInUseEmail, _, _):
            GleanMetrics.Sync.useEmail.record()
        case (.firefoxAccount, .tap, .syncSignInScanQRCode, _, _):
            GleanMetrics.Sync.paired.record()
        case (.firefoxAccount, .tap, .syncUserLoggedOut, _, _):
            GleanMetrics.Sync.disconnect.record()
        // MARK: App cycle
        case(.action, .foreground, .app, _, _):
            GleanMetrics.AppCycle.foreground.record()
            // record the same event for Nimbus' internal event store
            Experiments.shared.recordEvent("app_cycle.foreground")
        case(.action, .background, .app, _, _):
            GleanMetrics.AppCycle.background.record()
        // MARK: App icon
        case (.action, .tap, .newPrivateTab, .appIcon, _):
            GleanMetrics.AppIcon.newPrivateTabTapped.record()
        // MARK: Accessibility
        case(.action, .voiceOver, .app, _, let extras):
            if let isRunning = extras?[EventExtraKey.isVoiceOverRunning.rawValue] as? String {
                let isRunningExtra = GleanMetrics.Accessibility.VoiceOverExtra(isRunning: isRunning)
                GleanMetrics.Accessibility.voiceOver.record(isRunningExtra)
            } else {
                recordUninstrumentedMetrics(
                    category: category,
                    method: method,
                    object: object,
                    value: value,
                    extras: extras)
            }
        case(.action, .switchControl, .app, _, let extras):
            if let isRunning = extras?[EventExtraKey.isSwitchControlRunning.rawValue] as? String {
                let isRunningExtra = GleanMetrics.Accessibility.SwitchControlExtra(isRunning: isRunning)
                GleanMetrics.Accessibility.switchControl.record(isRunningExtra)
            } else {
                recordUninstrumentedMetrics(
                    category: category,
                    method: method,
                    object: object,
                    value: value,
                    extras: extras)
            }
        case(.action, .reduceTransparency, .app, _, let extras):
            if let isEnabled = extras?[EventExtraKey.isReduceTransparencyEnabled.rawValue] as? String {
                let isEnabledExtra = GleanMetrics.Accessibility.ReduceTransparencyExtra(isEnabled: isEnabled)
                GleanMetrics.Accessibility.reduceTransparency.record(isEnabledExtra)
            } else {
                recordUninstrumentedMetrics(
                    category: category,
                    method: method,
                    object: object,
                    value: value,
                    extras: extras)
            }
        case(.action, .reduceMotion, .app, _, let extras):
            if let isEnabled = extras?[EventExtraKey.isReduceMotionEnabled.rawValue] as? String {
                let isEnabledExtra = GleanMetrics.Accessibility.ReduceMotionExtra(isEnabled: isEnabled)
                GleanMetrics.Accessibility.reduceMotion.record(isEnabledExtra)
            } else {
                recordUninstrumentedMetrics(
                    category: category,
                    method: method,
                    object: object,
                    value: value,
                    extras: extras)
            }
        case(.action, .invertColors, .app, _, let extras):
            if let isEnabled = extras?[EventExtraKey.isInvertColorsEnabled.rawValue] as? String {
                let isEnabledExtra = GleanMetrics.Accessibility.InvertColorsExtra(isEnabled: isEnabled)
                GleanMetrics.Accessibility.invertColors.record(isEnabledExtra)
            } else {
                recordUninstrumentedMetrics(
                    category: category,
                    method: method,
                    object: object,
                    value: value,
                    extras: extras)
            }
        case(.action, .dynamicTextSize, .app, _, let extras):
            if let isAccessibilitySizeEnabled = extras?[EventExtraKey.isAccessibilitySizeEnabled.rawValue] as? String,
               let preferredSize = extras?[EventExtraKey.preferredContentSizeCategory.rawValue] as? String {
                let dynamicTextExtra = GleanMetrics.Accessibility.DynamicTextExtra(
                    isAccessibilitySizeEnabled: isAccessibilitySizeEnabled,
                    preferredSize: preferredSize)
                GleanMetrics.Accessibility.dynamicText.record(dynamicTextExtra)
            } else {
                recordUninstrumentedMetrics(
                    category: category,
                    method: method,
                    object: object,
                    value: value,
                    extras: extras)
            }
        // MARK: App menu
        case (.action, .tap, .homePageMenu, _, _):
            GleanMetrics.AppMenu.homepageMenu.add()
        case (.action, .tap, .siteMenu, _, _):
            GleanMetrics.AppMenu.siteMenu.add()
        case (.action, .tap, .logins, _, _):
            GleanMetrics.AppMenu.logins.add()
        case (.action, .tap, .signIntoSync, _, _):
            GleanMetrics.AppMenu.signIntoSync.add()
        case (.action, .tap, .home, _, _):
            GleanMetrics.AppMenu.home.add()
        case (.action, .tap, .blockImagesEnabled, _, _):
            GleanMetrics.AppMenu.blockImagesEnabled.add()
        case (.action, .tap, .blockImagesDisabled, _, _):
            GleanMetrics.AppMenu.blockImagesDisabled.add()
        case (.action, .tap, .nightModeEnabled, _, _):
            GleanMetrics.AppMenu.nightModeEnabled.add()
        case (.action, .tap, .nightModeDisabled, _, _):
            GleanMetrics.AppMenu.nightModeDisabled.add()
        case (.action, .open, .whatsNew, _, _):
            GleanMetrics.AppMenu.whatsNew.add()
        case (.action, .tap, .help, _, _):
            GleanMetrics.AppMenu.help.add()
        case (.action, .tap, .customizeHomePage, _, _):
            GleanMetrics.AppMenu.customizeHomepage.add()
        case (.action, .open, .settings, _, _):
            GleanMetrics.AppMenu.settings.add()
        case(.action, .open, .logins, _, _):
            GleanMetrics.AppMenu.passwords.record()

        // MARK: Page Menu
        case (.action, .tap, .sharePageWith, _, _):
            GleanMetrics.PageActionMenu.sharePageWith.add()
        case (.action, .tap, .sendToDevice, _, _):
            GleanMetrics.PageActionMenu.sendToDevice.add()
        case (.action, .tap, .copyAddress, _, _):
            GleanMetrics.PageActionMenu.copyAddress.add()
        case (.action, .tap, .reportSiteIssue, _, _):
            GleanMetrics.PageActionMenu.reportSiteIssue.add()
        case (.action, .tap, .findInPage, _, _):
            GleanMetrics.PageActionMenu.findInPage.add()
        case (.action, .tap, .pinToTopSites, _, _):
            GleanMetrics.PageActionMenu.pinToTopSites.add()
        case (.action, .tap, .removePinnedSite, _, _):
            GleanMetrics.PageActionMenu.removePinnedSite.add()
        case (.action, .tap, .requestDesktopSite, _, _):
            GleanMetrics.PageActionMenu.requestDesktopSite.add()
        case (.action, .tap, .requestMobileSite, _, _):
            GleanMetrics.PageActionMenu.requestMobileSite.add()
        case (.action, .tap, .viewDownloadsPanel, _, _):
            GleanMetrics.PageActionMenu.viewDownloadsPanel.add()
        case (.action, .tap, .viewHistoryPanel, _, _):
            GleanMetrics.PageActionMenu.viewHistoryPanel.add()
        case (.action, .tap, .createNewTab, _, _):
            GleanMetrics.PageActionMenu.createNewTab.add()

        // MARK: Tracking Protection
        case (.action, .tap, .trackingProtectionMenu, _, let extras):
            if let action = extras?[EventExtraKey.etpSetting.rawValue] as? String {
                let actionExtra = GleanMetrics.TrackingProtection.EtpSettingChangedExtra(etpSetting: action)
                GleanMetrics.TrackingProtection.etpSettingChanged.record(actionExtra)
            } else if let action = extras?[EventExtraKey.etpEnabled.rawValue] as? Bool {
                let actionExtra = GleanMetrics.TrackingProtection.EtpSettingChangedExtra(etpEnabled: action)
                GleanMetrics.TrackingProtection.etpSettingChanged.record(actionExtra)
            } else {
                recordUninstrumentedMetrics(category: category, method: method, object: object, value: value, extras: extras)
            }
        // MARK: Tabs Tray
        case (.action, .tap, .privateBrowsingIcon, .tabTray, let extras):
            if let action = extras?[EventExtraKey.action.rawValue] as? String {
                let actionExtra = GleanMetrics.TabsTray.PrivateBrowsingIconTappedExtra(action: action)
                GleanMetrics.TabsTray.privateBrowsingIconTapped.record(actionExtra)
            } else {
                recordUninstrumentedMetrics(category: category, method: method, object: object, value: value, extras: extras)
            }
        case (.action, .tap, .newPrivateTab, .tabTray, _):
            GleanMetrics.TabsTray.newPrivateTabTapped.record()
        // MARK: Inactive Tab Tray
        case (.action, .tap, .inactiveTabTray, .openInactiveTab, _):
            GleanMetrics.InactiveTabsTray.openInactiveTab.add()
        case (.action, .tap, .inactiveTabTray, .inactiveTabExpand, _):
            let expandedExtras = GleanMetrics.InactiveTabsTray.ToggleInactiveTabTrayExtra(toggleType: EventExtraKey.inactiveTabsExpanded.rawValue)
            GleanMetrics.InactiveTabsTray.toggleInactiveTabTray.record(expandedExtras)
        case (.action, .tap, .inactiveTabTray, .inactiveTabCollapse, _):
            let collapsedExtras = GleanMetrics.InactiveTabsTray.ToggleInactiveTabTrayExtra(toggleType: EventExtraKey.inactiveTabsCollapsed.rawValue)
            GleanMetrics.InactiveTabsTray.toggleInactiveTabTray.record(collapsedExtras)
        case (.action, .tap, .inactiveTabTray, .inactiveTabSwipeClose, _):
            GleanMetrics.InactiveTabsTray.inactiveTabSwipeClose.add()
        case (.action, .tap, .inactiveTabTray, .inactiveTabCloseAllButton, _):
            GleanMetrics.InactiveTabsTray.inactiveTabsCloseAllBtn.add()
        case (.action, .tap, .inactiveTabTray, .inactiveTabShown, _):
            GleanMetrics.InactiveTabsTray.inactiveTabShown.add()

        // MARK: Tab Groups
        case (.action, .view, .tabTray, .tabGroupWithExtras, let extras):
           let groupedTabExtras = GleanMetrics.Tabs.GroupedTabExtra(
            averageTabsInAllGroups: extras?["\(EventExtraKey.averageTabsInAllGroups)"] as? Int32,
            groupsTwoTabsOnly: extras?["\(EventExtraKey.groupsWithTwoTabsOnly)"] as? Int32,
            groupsWithMoreThanTwoTab: extras?["\(EventExtraKey.groupsWithTwoMoreTab)"] as? Int32,
            totalNumOfGroups: extras?["\(EventExtraKey.totalNumberOfGroups)"] as? Int32,
            totalTabsInAllGroups: extras?["\(EventExtraKey.totalTabsInAllGroups)"] as? Int32)
            GleanMetrics.Tabs.groupedTab.record(groupedTabExtras)
        case (.action, .tap, .groupedTab, .closeGroupedTab, _):
            GleanMetrics.Tabs.groupedTabClosed.add()
        case (.action, .tap, .groupedTabPerformSearch, _, _):
            GleanMetrics.Tabs.groupedTabSearch.add()

        // MARK: Firefox Homepage
        case (.action, .view, .firefoxHomepage, .fxHomepageOrigin, let extras):
            if let homePageOrigin = extras?[EventExtraKey.fxHomepageOrigin.rawValue] as? String {
                GleanMetrics.FirefoxHomePage.firefoxHomepageOrigin[homePageOrigin].add()
            }
        case (.action, .open, .firefoxHomepage, .openHomeFromAwesomebar, _):
            GleanMetrics.FirefoxHomePage.openFromAwesomebar.add()
        case (.action, .open, .firefoxHomepage, .openHomeFromPhotonMenuButton, _):
            GleanMetrics.FirefoxHomePage.openFromMenuHomeButton.add()

        case (.action, .view, .firefoxHomepage, .recentlySavedBookmarkItemView, let extras):
            if let bookmarksCount = extras?[EventObject.recentlySavedBookmarkImpressions.rawValue] as? String {
                GleanMetrics.FirefoxHomePage.recentlySavedBookmarkView.record(GleanMetrics.FirefoxHomePage.RecentlySavedBookmarkViewExtra(bookmarkCount: bookmarksCount))
            }
        case (.action, .view, .firefoxHomepage, .recentlySavedReadingListView, let extras):
            if let readingListItemsCount = extras?[EventObject.recentlySavedReadingItemImpressions.rawValue] as? String {
                GleanMetrics.FirefoxHomePage.readingListView.record(GleanMetrics.FirefoxHomePage.ReadingListViewExtra(readingListCount: readingListItemsCount))
            }
        case (.action, .tap, .firefoxHomepage, .recentlySavedSectionShowAll, let extras):
            GleanMetrics.FirefoxHomePage.recentlySavedShowAll.add()
            if let homePageOrigin = extras?[EventExtraKey.fxHomepageOrigin.rawValue] as? String {
                GleanMetrics.FirefoxHomePage.recentlySavedShowAllOrigin[homePageOrigin].add()
            }
        case (.action, .tap, .firefoxHomepage, .recentlySavedBookmarkItemAction, let extras):
            GleanMetrics.FirefoxHomePage.recentlySavedBookmarkItem.add()
            if let homePageOrigin = extras?[EventExtraKey.fxHomepageOrigin.rawValue] as? String {
                GleanMetrics.FirefoxHomePage.recentlySavedBookmarkOrigin[homePageOrigin].add()
            }
        case (.action, .tap, .firefoxHomepage, .recentlySavedReadingListAction, let extras):
            GleanMetrics.FirefoxHomePage.recentlySavedReadingItem.add()
            if let homePageOrigin = extras?[EventExtraKey.fxHomepageOrigin.rawValue] as? String {
                GleanMetrics.FirefoxHomePage.recentlySavedReadOrigin[homePageOrigin].add()
            }

        case (.action, .tap, .firefoxHomepage, .jumpBackInSectionShowAll, let extras):
            GleanMetrics.FirefoxHomePage.jumpBackInShowAll.add()
            if let homePageOrigin = extras?[EventExtraKey.fxHomepageOrigin.rawValue] as? String {
                GleanMetrics.FirefoxHomePage.jumpBackInShowAllOrigin[homePageOrigin].add()
            }
        case (.action, .view, .jumpBackInTileImpressions, _, _):
            GleanMetrics.FirefoxHomePage.jumpBackInTileView.add()
        case (.action, .tap, .firefoxHomepage, .jumpBackInSectionTabOpened, let extras):
            GleanMetrics.FirefoxHomePage.jumpBackInTabOpened.add()
            if let homePageOrigin = extras?[EventExtraKey.fxHomepageOrigin.rawValue] as? String {
                GleanMetrics.FirefoxHomePage.jumpBackInTabOpenedOrigin[homePageOrigin].add()
            }
        case (.action, .tap, .firefoxHomepage, .jumpBackInSectionGroupOpened, let extras):
            GleanMetrics.FirefoxHomePage.jumpBackInGroupOpened.add()
            if let homePageOrigin = extras?[EventExtraKey.fxHomepageOrigin.rawValue] as? String {
                GleanMetrics.FirefoxHomePage.jumpBackInGroupOpenOrigin[homePageOrigin].add()
            }
        case (.action, .tap, .firefoxHomepage, .jumpBackInSectionSyncedTabShowAll, let extras):
            GleanMetrics.FirefoxHomePage.syncedTabShowAll.add()
            if let homePageOrigin = extras?[EventExtraKey.fxHomepageOrigin.rawValue] as? String {
                GleanMetrics.FirefoxHomePage.syncedTabShowAllOrigin[homePageOrigin].add()
            }
        case (.action, .tap, .firefoxHomepage, .jumpBackInSectionSyncedTabOpened, let extras):
            GleanMetrics.FirefoxHomePage.syncedTabOpened.add()
            if let homePageOrigin = extras?[EventExtraKey.fxHomepageOrigin.rawValue] as? String {
                GleanMetrics.FirefoxHomePage.syncedTabOpenedOrigin[homePageOrigin].add()
            }
        case (.action, .view, .syncedTabTileImpressions, _, _):
            GleanMetrics.FirefoxHomePage.syncedTabTileView.add()

        case (.action, .tap, .firefoxHomepage, .customizeHomepageButton, _):
            GleanMetrics.FirefoxHomePage.customizeHomepageButton.add()

        // MARK: - History Highlights
        case (.action, .tap, .firefoxHomepage, .historyHighlightsShowAll, _):
            GleanMetrics.FirefoxHomePage.historyHighlightsShowAll.add()
        case (.action, .tap, .firefoxHomepage, .historyHighlightsItemOpened, _):
            GleanMetrics.FirefoxHomePage.historyHighlightsItemOpened.record()
        case (.action, .tap, .firefoxHomepage, .historyHighlightsGroupOpen, _):
            GleanMetrics.FirefoxHomePage.historyHighlightsGroupOpen.record()
        case (.action, .view, .historyImpressions, _, _):
            GleanMetrics.FirefoxHomePage.historyImpressions.record()
        case (.action, .view, .historyHighlightContextualMenu, _, let extras):
            if let type = extras?[EventExtraKey.contextualMenuType.rawValue] as? String {
                let contextExtra = GleanMetrics.FirefoxHomePage.HistoryHighlightsContextExtra(type: type)
                GleanMetrics.FirefoxHomePage.historyHighlightsContext.record(contextExtra)
            } else {
                recordUninstrumentedMetrics(category: category, method: method, object: object, value: value, extras: extras)
            }

        // MARK: - Wallpaper related
        case (.action, .tap, .wallpaperSettings, .wallpaperSelected, let extras):
            if let name = extras?[EventExtraKey.wallpaperName.rawValue] as? String,
               let type = extras?[EventExtraKey.wallpaperType.rawValue] as? String {
                GleanMetrics.WallpaperAnalytics.wallpaperSelected.record(
                    GleanMetrics.WallpaperAnalytics.WallpaperSelectedExtra(
                        wallpaperName: name,
                        wallpaperType: type
                    )
                )
            } else {
                recordUninstrumentedMetrics(category: category, method: method, object: object, value: value, extras: extras)
            }

        // MARK: - Contextual Hints
        case (.action, .tap, .contextualHint, .dismissCFRFromButton, let extras):
            if let hintType = extras?[EventExtraKey.cfrType.rawValue] as? String {
                GleanMetrics.CfrAnalytics.dismissCfrFromButton.record(
                    GleanMetrics.CfrAnalytics.DismissCfrFromButtonExtra(hintType: hintType))
            } else {
                recordUninstrumentedMetrics(category: category, method: method, object: object, value: value, extras: extras)
            }
        case (.action, .tap, .contextualHint, .dismissCFRFromOutsideTap, let extras):
            if let hintType = extras?[EventExtraKey.cfrType.rawValue] as? String {
                GleanMetrics.CfrAnalytics.dismissCfrFromOutsideTap.record(
                    GleanMetrics.CfrAnalytics.DismissCfrFromOutsideTapExtra(hintType: hintType))
            } else {
                recordUninstrumentedMetrics(category: category, method: method, object: object, value: value, extras: extras)
            }
        case (.action, .tap, .contextualHint, .pressCFRActionButton, let extras):
            if let hintType = extras?[EventExtraKey.cfrType.rawValue] as? String {
                GleanMetrics.CfrAnalytics.pressCfrActionButton.record(
                    GleanMetrics.CfrAnalytics.PressCfrActionButtonExtra(hintType: hintType))
            } else {
                recordUninstrumentedMetrics(category: category, method: method, object: object, value: value, extras: extras)
            }
        // MARK: - Sponsored Shortcuts
        case (.information, .view, .sponsoredShortcuts, _, let extras):
            if let enabled = extras?[EventExtraKey.preference.rawValue] as? Bool {
                GleanMetrics.TopSites.sponsoredShortcuts.set(enabled)
            } else {
                recordUninstrumentedMetrics(
                    category: category,
                    method: method,
                    object: object,
                    value: value,
                    extras: extras)
            }
        // MARK: - Awesomebar
        case (.information, .view, .awesomebarLocation, _, let extras):
            if let location = extras?[EventExtraKey.preference.rawValue] as? String {
                let locationExtra = GleanMetrics.Awesomebar.LocationExtra(location: location)
                GleanMetrics.Awesomebar.location.record(locationExtra)
            } else {
                recordUninstrumentedMetrics(
                    category: category,
                    method: method,
                    object: object,
                    value: value,
                    extras: extras)
            }
        case (.action, .tap, .awesomebarLocation, .awesomebarShareTap, _):
            GleanMetrics.Awesomebar.shareButtonTapped.record()
        case (.action, .drag, .locationBar, _, _):
            GleanMetrics.Awesomebar.dragLocationBar.record()
        case (.action, .engagement, .locationBar, _, _):
            GleanMetrics.Awesomebar.engagement.record()
        case (.action, .abandonment, .locationBar, _, _):
            GleanMetrics.Awesomebar.abandonment.record()
        // MARK: - GleanPlumb Messaging
        case (.information, .view, .messaging, .messageImpression, let extras):
            guard let messageSurface = extras?[EventExtraKey.messageSurface.rawValue] as? String,
                  let messageId = extras?[EventExtraKey.messageKey.rawValue] as? String
            else { return }

            GleanMetrics.Messaging.shown.record(
                GleanMetrics.Messaging.ShownExtra(
                    messageKey: messageId,
                    messageSurface: messageSurface
                )
            )
        case(.action, .tap, .messaging, .messageDismissed, let extras):
            guard let messageSurface = extras?[EventExtraKey.messageSurface.rawValue] as? String,
                  let messageId = extras?[EventExtraKey.messageKey.rawValue] as? String
            else { return }

            GleanMetrics.Messaging.dismissed.record(
                GleanMetrics.Messaging.DismissedExtra(
                    messageKey: messageId,
                    messageSurface: messageSurface
                )
            )
        case(.action, .tap, .messaging, .messageInteracted, let extras):
            guard let messageSurface = extras?[EventExtraKey.messageSurface.rawValue] as? String,
                  let messageId = extras?[EventExtraKey.messageKey.rawValue] as? String
            else { return }

            if let actionUUID = extras?[EventExtraKey.actionUUID.rawValue] as? String {
                GleanMetrics.Messaging.clicked.record(
                    GleanMetrics.Messaging.ClickedExtra(
                        actionUuid: actionUUID,
                        messageKey: messageId,
                        messageSurface: messageSurface
                    )
                )
            } else {
                GleanMetrics.Messaging.clicked.record(
                    GleanMetrics.Messaging.ClickedExtra(
                        messageKey: messageId,
                        messageSurface: messageSurface
                    )
                )
            }
        case(.information, .view, .messaging, .messageExpired, let extras):
            guard let messageSurface = extras?[EventExtraKey.messageSurface.rawValue] as? String,
                  let messageId = extras?[EventExtraKey.messageKey.rawValue] as? String
            else { return }

            GleanMetrics.Messaging.expired.record(
                GleanMetrics.Messaging.ExpiredExtra(
                    messageKey: messageId,
                    messageSurface: messageSurface
                )
            )
        case(.information, .application, .messaging, .messageMalformed, let extras):
            guard let messageSurface = extras?[EventExtraKey.messageSurface.rawValue] as? String,
                  let messageId = extras?[EventExtraKey.messageKey.rawValue] as? String
            else { return }

            GleanMetrics.Messaging.malformed.record(
                GleanMetrics.Messaging.MalformedExtra(
                    messageKey: messageId,
                    messageSurface: messageSurface
                )
            )
        // MARK: - Share sheet actions
        case (.action, .tap, .shareSheet, .shareSendToDevice, _):
            GleanMetrics.ShareSheet.sendDeviceTapped.record()
        case (.action, .tap, .shareSheet, .shareCopyLink, _):
            GleanMetrics.ShareSheet.copyLinkTapped.record()
        case (.action, .tap, .shareSheet, .sharePocketIcon, _):
            GleanMetrics.ShareSheet.pocketActionTapped.record()
        case (.action, .tap, .shareSheet, .shareSaveToPocket, _):
            GleanMetrics.ShareSheet.saveToPocketTapped.record()

        // MARK: - App Errors
        case(.information, .error, .app, .largeFileWrite, let extras):
            if let quantity = extras?[EventExtraKey.size.rawValue] as? Int32 {
                let properties = GleanMetrics.AppErrors.LargeFileWriteExtra(size: quantity)
                GleanMetrics.AppErrors.largeFileWrite.record(properties)
            } else {
                recordUninstrumentedMetrics(category: category, method: method, object: object, value: value, extras: extras)
            }
        case(.information, .error, .app, .crashedLastLaunch, _):
            GleanMetrics.AppErrors.crashedLastLaunch.record()
        case(.information, .error, .app, .cpuException, let extras):
            if let quantity = extras?[EventExtraKey.size.rawValue] as? Int32 {
                let properties = GleanMetrics.AppErrors.CpuExceptionExtra(size: quantity)
                GleanMetrics.AppErrors.cpuException.record(properties)
            } else {
                recordUninstrumentedMetrics(category: category, method: method, object: object, value: value, extras: extras)
            }
        case(.information, .error, .app, .hangException, let extras):
            if let quantity = extras?[EventExtraKey.size.rawValue] as? Int32 {
                let properties = GleanMetrics.AppErrors.HangExceptionExtra(size: quantity)
                GleanMetrics.AppErrors.hangException.record(properties)
            } else {
                recordUninstrumentedMetrics(category: category, method: method, object: object, value: value, extras: extras)
            }

        // MARK: Webview
        case(.information, .error, .webview, .webviewFail, _):
            GleanMetrics.Webview.didFail.record()
        case(.information, .error, .webview, .webviewFailProvisional, _):
            GleanMetrics.Webview.didFailProvisional.record()
        case(.information, .error, .webview, .webviewShowErrorPage, let extras):
            if let errorCode = extras?[EventExtraKey.errorCode.rawValue] as? String {
                let errorCodeExtra = GleanMetrics.Webview.ShowErrorPageExtra(errorCode: errorCode)
                GleanMetrics.Webview.showErrorPage.record(errorCodeExtra)
            } else {
                recordUninstrumentedMetrics(category: category, method: method, object: object, value: value, extras: extras)
            }

        // MARK: - FX Suggest
        case(.action, .tap, .fxSuggest, _, let extras):
            guard let contextIdString = TelemetryContextualIdentifier.contextId,
                  let contextId = UUID(uuidString: contextIdString),
                  let telemetryInfo = extras?[EventValue.fxSuggestionTelemetryInfo.rawValue] as? RustFirefoxSuggestionTelemetryInfo,
                  let position = extras?[EventValue.fxSuggestionPosition.rawValue] as? Int else {
                return recordUninstrumentedMetrics(category: category, method: method, object: object, value: value, extras: extras)
            }

            // Record an event for this tap in the `events` ping.
            // These events include the `client_id`.
            let searchResultTapExtra = switch telemetryInfo {
            case .amp: GleanMetrics.Awesomebar.SearchResultTapExtra(type: "amp-suggestion")
            case .wikipedia: GleanMetrics.Awesomebar.SearchResultTapExtra(type: "wikipedia-suggestion")
            }
            GleanMetrics.Awesomebar.searchResultTap.record(searchResultTapExtra)

            // Submit a separate `fx-suggest` ping for this tap.
            // These pings do not include the `client_id`.
            GleanMetrics.FxSuggest.contextId.set(contextId)
            GleanMetrics.FxSuggest.pingType.set("fxsuggest-click")
            GleanMetrics.FxSuggest.isClicked.set(true)
            GleanMetrics.FxSuggest.position.set(Int64(position))
            switch telemetryInfo {
            case let .amp(blockId, advertiser, iabCategory, _, clickReportingURL):
                GleanMetrics.FxSuggest.blockId.set(blockId)
                GleanMetrics.FxSuggest.advertiser.set(advertiser)
                GleanMetrics.FxSuggest.iabCategory.set(iabCategory)
                if let clickReportingURL {
                    GleanMetrics.FxSuggest.reportingUrl.set(url: clickReportingURL)
                }
            case .wikipedia:
                GleanMetrics.FxSuggest.advertiser.set("wikipedia")
            }
            GleanMetrics.Pings.shared.fxSuggest.submit()

        case(.action, .view, .fxSuggest, _, let extras):
            guard let contextIdString = TelemetryContextualIdentifier.contextId,
                  let contextId = UUID(uuidString: contextIdString),
                  let telemetryInfo = extras?[EventValue.fxSuggestionTelemetryInfo.rawValue] as? RustFirefoxSuggestionTelemetryInfo,
                  let position = extras?[EventValue.fxSuggestionPosition.rawValue] as? Int,
                  let didTap = extras?[EventValue.fxSuggestionDidTap.rawValue] as? Bool,
                  let didAbandonSearchSession = extras?[EventValue.fxSuggestionDidAbandonSearchSession.rawValue] as? Bool else {
                return recordUninstrumentedMetrics(category: category, method: method, object: object, value: value, extras: extras)
            }

            // Record an event for this impression in the `events` ping.
            // These events include the `client_id`, and we record them for
            // engaged and abandoned search sessions.
            let searchResultImpressionExtra = switch telemetryInfo {
            case .amp: GleanMetrics.Awesomebar.SearchResultImpressionExtra(type: "amp-suggestion")
            case .wikipedia: GleanMetrics.Awesomebar.SearchResultImpressionExtra(type: "wikipedia-suggestion")
            }
            GleanMetrics.Awesomebar.searchResultImpression.record(searchResultImpressionExtra)

            // Submit a separate `fx-suggest` ping for this impression.
            // These pings do not include the `client_id`, and we only submit
            // them for engaged search sessions.
            if didAbandonSearchSession { break }
            GleanMetrics.FxSuggest.contextId.set(contextId)
            GleanMetrics.FxSuggest.pingType.set("fxsuggest-impression")
            GleanMetrics.FxSuggest.isClicked.set(didTap)
            GleanMetrics.FxSuggest.position.set(Int64(position))
            switch telemetryInfo {
            case let .amp(blockId, advertiser, iabCategory, impressionReportingURL, _):
                GleanMetrics.FxSuggest.blockId.set(blockId)
                GleanMetrics.FxSuggest.advertiser.set(advertiser)
                GleanMetrics.FxSuggest.iabCategory.set(iabCategory)
                if let impressionReportingURL {
                    GleanMetrics.FxSuggest.reportingUrl.set(url: impressionReportingURL)
                }
            case .wikipedia:
                GleanMetrics.FxSuggest.advertiser.set("wikipedia")
            }
            GleanMetrics.Pings.shared.fxSuggest.submit()

        // MARK: - Uninstrumented
        default:
            recordUninstrumentedMetrics(category: category, method: method, object: object, value: value, extras: extras)
        }
    }

    private static func recordUninstrumentedMetrics(
        category: EventCategory,
        method: EventMethod,
        object: EventObject,
        value: EventValue?,
        extras: [String: Any]?
    ) {
        DefaultLogger.shared.log("Uninstrumented metric recorded",
                                 level: .info,
                                 category: .telemetry,
                                 description: "\(category), \(method), \(object), \(String(describing: value)), \(String(describing: extras))")
    }
}

// MARK: - Firefox Home Page
extension TelemetryWrapper {
    /// Bundle the extras dictionary for the home page origin
    static func getOriginExtras(isZeroSearch: Bool) -> [String: String] {
        let origin = isZeroSearch ? TelemetryWrapper.EventValue.fxHomepageOriginZeroSearch : TelemetryWrapper.EventValue.fxHomepageOriginOther
        return [TelemetryWrapper.EventExtraKey.fxHomepageOrigin.rawValue: origin.rawValue]
    }
}

// swiftlint:enable line_length<|MERGE_RESOLUTION|>--- conflicted
+++ resolved
@@ -529,11 +529,8 @@
         case fxSuggest = "fx-suggest"
         case webview = "webview"
         case urlbarImpression = "urlbar-impression"
-<<<<<<< HEAD
         case urlbarEngagement = "urlbar-engagement"
-=======
         case urlbarAbandonment = "urlbar-abandonment"
->>>>>>> c0572136
     }
 
     public enum EventValue: String {
