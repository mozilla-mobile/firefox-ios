--- conflicted
+++ resolved
@@ -55,25 +55,15 @@
 
 class GleanLifecycleObserver {
     private let gleanUsageReportingApi: GleanUsageReportingApi
-<<<<<<< HEAD
     private var isObserving: Bool = false
     private let notificationCenter: NotificationCenter
-    private let metrics: GleanMetrics.Type
 
     init(
         gleanUsageReportingApi: GleanUsageReportingApi = GleanUsageReporting(),
-        notificationCenter: NotificationCenter = .default,
-        metrics: GleanMetrics.Type = GleanMetrics.self
+        notificationCenter: NotificationCenter = .default
     ) {
-=======
-    private var id: TimerId?
-    private var isObserving = false
-
-    init(gleanUsageReportingApi: GleanUsageReportingApi = GleanUsageReporting()) {
->>>>>>> 5785bd17
         self.gleanUsageReportingApi = gleanUsageReportingApi
         self.notificationCenter = notificationCenter
-        self.metrics = metrics
     }
 
     func startObserving() {
