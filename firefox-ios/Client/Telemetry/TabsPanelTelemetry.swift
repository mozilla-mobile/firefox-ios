--- conflicted
+++ resolved
@@ -82,7 +82,6 @@
         let extras = GleanMetrics.TabsPanel.DoneButtonTappedExtra(mode: mode.rawValue)
         gleanWrapper.recordEvent(for: GleanMetrics.TabsPanel.doneButtonTapped, extras: extras)
     }
-<<<<<<< HEAD
 
     func deleteNormalTabsSheetOptionSelected(period: TabsDeletionPeriod) {
         let extras = GleanMetrics.TabsPanelCloseOldTabsSheet.OptionSelectedExtra(
@@ -90,6 +89,4 @@
         )
         gleanWrapper.recordEvent(for: GleanMetrics.TabsPanelCloseOldTabsSheet.optionSelected, extras: extras)
     }
-=======
->>>>>>> af7c19a7
 }