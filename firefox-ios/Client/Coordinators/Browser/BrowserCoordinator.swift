// This Source Code Form is subject to the terms of the Mozilla Public
// License, v. 2.0. If a copy of the MPL was not distributed with this
// file, You can obtain one at http://mozilla.org/MPL/2.0/

import Common
import Foundation
import WebKit
import Shared
import Storage
import Redux
import PDFKit
import SummarizeKit

import enum MozillaAppServices.VisitType
import struct MozillaAppServices.CreditCard
import ComponentLibrary

class BrowserCoordinator: BaseCoordinator,
                          LaunchCoordinatorDelegate,
                          BrowserDelegate,
                          SettingsCoordinatorDelegate,
                          BrowserNavigationHandler,
                          LibraryCoordinatorDelegate,
                          EnhancedTrackingProtectionCoordinatorDelegate,
                          ParentCoordinatorDelegate,
                          TabManagerDelegate,
                          TabTrayCoordinatorDelegate,
                          PrivateHomepageDelegate,
                          WindowEventCoordinator,
                          MainMenuCoordinatorDelegate,
                          ETPCoordinatorSSLStatusDelegate,
                          SearchEngineSelectionCoordinatorDelegate,
                          FeatureFlaggable {
    private struct UX {
        static let searchEnginePopoverSize = CGSize(width: 250, height: 536)
    }

    var browserViewController: BrowserViewController
    var webviewController: WebviewViewController?
    var legacyHomepageViewController: LegacyHomepageViewController?
    var homepageViewController: HomepageViewController?
    private weak var privateHomepageViewController: PrivateHomepageViewController?

    private var profile: Profile
    private let tabManager: TabManager
    private let themeManager: ThemeManager
    private let windowManager: WindowManager
    private let screenshotService: ScreenshotService
    private let glean: GleanWrapper
    private let applicationHelper: ApplicationHelper
    private var browserIsReady = false
    private var windowUUID: WindowUUID { return tabManager.windowUUID }
    private var isDeeplinkOptimiziationRefactorEnabled: Bool {
        return featureFlags.isFeatureEnabled(.deeplinkOptimizationRefactor, checking: .buildOnly)
    }
    private var isSummarizerOn: Bool {
        return SummarizerNimbusUtils.shared.isSummarizeFeatureToggledOn
    }

    override var isDismissible: Bool { false }

    init(router: Router,
         screenshotService: ScreenshotService,
         tabManager: TabManager,
         profile: Profile = AppContainer.shared.resolve(),
         themeManager: ThemeManager = AppContainer.shared.resolve(),
         windowManager: WindowManager = AppContainer.shared.resolve(),
         glean: GleanWrapper = DefaultGleanWrapper(),
         applicationHelper: ApplicationHelper = DefaultApplicationHelper()) {
        self.screenshotService = screenshotService
        self.profile = profile
        self.tabManager = tabManager
        self.themeManager = themeManager
        self.windowManager = windowManager
        self.browserViewController = BrowserViewController(profile: profile, tabManager: tabManager)
        self.applicationHelper = applicationHelper
        self.glean = glean
        super.init(router: router)

        browserViewController.browserDelegate = self
        browserViewController.navigationHandler = self
        tabManager.addDelegate(self)
    }

    func start(with launchType: LaunchType?) {
        router.push(browserViewController, animated: false)
        let isIphone = UIDevice.current.userInterfaceIdiom == .phone
        if let launchType = launchType, launchType.canLaunch(fromType: .BrowserCoordinator, isIphone: isIphone) {
            startLaunch(with: launchType)
        } else {
            showTermsOfUse()
        }
    }

    // MARK: - Helper methods

    private func startLaunch(with launchType: LaunchType) {
        let launchCoordinator = LaunchCoordinator(router: router, windowUUID: windowUUID)
        launchCoordinator.parentCoordinator = self
        add(child: launchCoordinator)
        launchCoordinator.start(with: launchType)
    }

    // MARK: - LaunchCoordinatorDelegate
    func didFinishTermsOfService(from coordinator: LaunchCoordinator) {
        didFinishLaunch(from: coordinator)
    }

    func didFinishLaunch(from coordinator: LaunchCoordinator) {
        router.dismiss(animated: true, completion: { [weak self] in
            self?.showTermsOfUse()
        })
        remove(child: coordinator)

        // Once launch is done, we check for any saved Route
        if let savedRoute {
            logger.log("Find and handle route called after didFinishLaunch after onboarding",
                       level: .info,
                       category: .coordinator)
            findAndHandle(route: savedRoute)
        }
    }

    // MARK: - BrowserDelegate

    func showLegacyHomepage(
        inline: Bool,
        toastContainer: UIView,
        homepanelDelegate: HomePanelDelegate,
        libraryPanelDelegate: LibraryPanelDelegate,
        statusBarScrollDelegate: StatusBarScrollDelegate,
        overlayManager: OverlayModeManager
    ) {
        let legacyHomepageViewController = getHomepage(
            inline: inline,
            toastContainer: toastContainer,
            homepanelDelegate: homepanelDelegate,
            libraryPanelDelegate: libraryPanelDelegate,
            statusBarScrollDelegate: statusBarScrollDelegate,
            overlayManager: overlayManager
        )

        guard browserViewController.embedContent(legacyHomepageViewController) else { return }
        self.legacyHomepageViewController = legacyHomepageViewController
        legacyHomepageViewController.scrollToTop()
        showTermsOfUse()
        // We currently don't support full page screenshot of the homepage
        screenshotService.screenshotableView = nil
    }

    func showHomepage(
        overlayManager: OverlayModeManager,
        isZeroSearch: Bool,
        statusBarScrollDelegate: StatusBarScrollDelegate,
        toastContainer: UIView
    ) {
        let homepageController = self.homepageViewController ?? HomepageViewController(
            windowUUID: windowUUID,
            overlayManager: overlayManager,
            statusBarScrollDelegate: statusBarScrollDelegate,
            toastContainer: toastContainer
        )
        dispatchActionForEmbeddingHomepage(with: isZeroSearch)
        guard browserViewController.embedContent(homepageController) else {
            logger.log("Unable to embed new homepage", level: .debug, category: .coordinator)
            return
        }
        self.homepageViewController = homepageController
        homepageController.scrollToTop()
        showTermsOfUse()
    }

    func homepageScreenshotTool() -> (any Screenshotable)? {
        let newTabSettings = browserViewController.newTabSettings
        switch newTabSettings {
        case .blankPage, .homePage:
            return nil
        case .topSites:
            if tabManager.selectedTab?.isPrivate == true {
                return privateHomepageViewController
            }
            return homepageViewController ?? legacyHomepageViewController
        }
    }

    func setHomepageVisibility(isVisible: Bool) {
        let homepage = homepageViewController ?? legacyHomepageViewController
        guard let homepage else { return }
        homepage.view.isHidden = !isVisible
    }

    private func dispatchActionForEmbeddingHomepage(with isZeroSearch: Bool) {
        store.dispatchLegacy(
            HomepageAction(
                isZeroSearch: isZeroSearch,
                windowUUID: windowUUID,
                actionType: HomepageActionType.embeddedHomepage
            )
        )
    }

    func showPrivateHomepage(overlayManager: OverlayModeManager) {
        let privateHomepageController = PrivateHomepageViewController(
            windowUUID: windowUUID,
            overlayManager: overlayManager
        )
        privateHomepageController.parentCoordinator = self
        self.privateHomepageViewController = privateHomepageController
        guard browserViewController.embedContent(privateHomepageController) else {
            logger.log("Unable to embed private homepage", level: .debug, category: .coordinator)
            return
        }
    }

    func navigateFromHomePanel(to url: URL, visitType: VisitType, isGoogleTopSite: Bool) {
        browserViewController.homePanel(didSelectURL: url, visitType: visitType, isGoogleTopSite: isGoogleTopSite)
    }

    func showContextMenu(for configuration: ContextMenuConfiguration) {
        let coordinator = ContextMenuCoordinator(
            configuration: configuration,
            router: router,
            windowUUID: windowUUID,
            bookmarksHandlerDelegate: browserViewController
        )
        coordinator.parentCoordinator = self
        add(child: coordinator)
        coordinator.start()
    }

    func showEditBookmark(parentFolder: FxBookmarkNode, bookmark: FxBookmarkNode) {
        let navigationController = DismissableNavigationViewController()
        let router = DefaultRouter(navigationController: navigationController)
        let bookmarksCoordinator = BookmarksCoordinator(
            router: router,
            profile: profile,
            windowUUID: windowUUID,
            libraryCoordinator: self,
            libraryNavigationHandler: nil
        )
        add(child: bookmarksCoordinator)
        bookmarksCoordinator.start(parentFolder: parentFolder, bookmark: bookmark)
        navigationController.onViewDismissed = { [weak self] in
            // Remove coordinator when user drags down to dismiss modal
            self?.didFinish(from: bookmarksCoordinator)
        }
        present(navigationController)
    }

    // MARK: - PrivateHomepageDelegate
    func homePanelDidRequestToOpenInNewTab(with url: URL, isPrivate: Bool, selectNewTab: Bool) {
        openInNewTab(url: url, isPrivate: isPrivate, selectNewTab: selectNewTab)
    }

    @MainActor
    func switchMode() {
        browserViewController.tabManager.switchPrivacyMode()
    }

    func show(webView: WKWebView) {
        // Keep the webviewController in memory, update to newest webview when needed
        if let webviewController = webviewController {
            webviewController.update(webView: webView)
            browserViewController.frontEmbeddedContent(webviewController)
            logger.log("Webview content was updated", level: .info, category: .coordinator)
        } else {
            let webviewViewController = WebviewViewController(webView: webView)
            webviewController = webviewViewController
            browserViewController.fullscreenDelegate = webviewViewController
            let isEmbedded = browserViewController.embedContent(webviewViewController)
            logger.log("Webview controller was created and embedded \(isEmbedded)", level: .info, category: .coordinator)
        }

        screenshotService.screenshotableView = webviewController
    }

    func browserHasLoaded() {
        if !isDeeplinkOptimiziationRefactorEnabled {
            browserIsReady = true
            logger.log("Browser has loaded", level: .info, category: .coordinator)

            if let savedRoute {
                logger.log("Find and handle route called after browserHasLoaded",
                           level: .info,
                           category: .coordinator)
                findAndHandle(route: savedRoute)
            }
        }
    }

    private func getHomepage(inline: Bool,
                             toastContainer: UIView,
                             homepanelDelegate: HomePanelDelegate,
                             libraryPanelDelegate: LibraryPanelDelegate,
                             statusBarScrollDelegate: StatusBarScrollDelegate,
                             overlayManager: OverlayModeManager) -> LegacyHomepageViewController {
        if let legacyHomepageViewController = legacyHomepageViewController {
            legacyHomepageViewController.configure(isZeroSearch: inline)
            return legacyHomepageViewController
        } else {
            let legacyHomepageViewController = LegacyHomepageViewController(
                profile: profile,
                isZeroSearch: inline,
                toastContainer: toastContainer,
                tabManager: tabManager,
                overlayManager: overlayManager)
            legacyHomepageViewController.homePanelDelegate = homepanelDelegate
            legacyHomepageViewController.libraryPanelDelegate = libraryPanelDelegate
            legacyHomepageViewController.statusBarScrollDelegate = statusBarScrollDelegate
            legacyHomepageViewController.browserNavigationHandler = self

            return legacyHomepageViewController
        }
    }

    // MARK: - ETPCoordinatorSSLStatusDelegate

    var showHasOnlySecureContentInTrackingPanel: Bool {
        if browserViewController.isToolbarRefactorEnabled {
            return browserViewController.tabManager.selectedTab?.currentWebView()?.hasOnlySecureContent ?? false
        }

        guard let bar = browserViewController.legacyUrlBar else { return false }
        return bar.locationView.hasSecureContent
    }

    // MARK: - Route handling

    override func canHandle(route: Route) -> Bool {
        if !isDeeplinkOptimiziationRefactorEnabled {
            guard browserIsReady, !tabManager.isRestoringTabs else {
                let readyMessage = "browser is ready? \(browserIsReady)"
                let restoringMessage = "is restoring tabs? \(tabManager.isRestoringTabs)"
                logger.log("Could not handle route, \(readyMessage), \(restoringMessage)",
                           level: .info,
                           category: .coordinator)
                return false
            }
        }

        switch route {
        case .searchQuery, .search, .searchURL, .glean, .homepanel, .action, .fxaSignIn, .defaultBrowser, .sharesheet:
            return true
        case let .settings(section):
            return canHandleSettings(with: section)
        }
    }

    override func handle(route: Route) {
        if !isDeeplinkOptimiziationRefactorEnabled {
            guard browserIsReady, !tabManager.isRestoringTabs else {
                logger.log("Not handling route. Ready? \(browserIsReady), restoring? \(tabManager.isRestoringTabs)",
                           level: .info,
                           category: .coordinator)
                return
            }
        }

        logger.log("Handling a route", level: .info, category: .coordinator)
        switch route {
        case let .searchQuery(query, isPrivate):
            handle(query: query, isPrivate: isPrivate)

        case let .search(url, isPrivate, options):
            handle(url: url, isPrivate: isPrivate, options: options)

        case let .searchURL(url, tabId):
            handle(searchURL: url, tabId: tabId)

        case let .sharesheet(shareType, shareMessage):
            handleShareRoute(shareType: shareType, shareMessage: shareMessage)

        case let .glean(url):
            glean.handleDeeplinkUrl(url: url)

        case let .homepanel(section):
            handle(homepanelSection: section)

        case let .settings(section):
            handleSettings(with: section)

        case let .action(routeAction):
            switch routeAction {
            case .closePrivateTabs:
                handleClosePrivateTabsWidgetAction()
            case .showQRCode:
                handleQRCode()
            case .showIntroOnboarding:
                showIntroOnboarding()
            }

        case let .fxaSignIn(params):
            handle(fxaParams: params)

        case let .defaultBrowser(section):
            switch section {
            case .systemSettings:
                applicationHelper.openSettings()
            case .tutorial:
                startLaunch(with: .defaultBrowser)
            }
        }
    }
    private func showIntroOnboarding() {
        let introManager = IntroScreenManager(prefs: profile.prefs)
        let launchType = LaunchType.intro(manager: introManager)
        startLaunch(with: launchType)
    }

    private func handleQRCode() {
        browserViewController.handleQRCode()
    }

    private func handleClosePrivateTabsWidgetAction() {
        // Our widget actions will arrive as a URL passed into the client iOS app.
        // If multiple iPad windows are open the resulting action + route will be
        // sent to one particular window, but for this action we want to close tabs
        // for all open windows, so we route this message to the WindowManager.
        windowManager.performMultiWindowAction(.closeAllPrivateTabs)
    }

    private func handle(homepanelSection section: Route.HomepanelSection) {
        switch section {
        case .bookmarks:
            browserViewController.showLibrary(panel: .bookmarks)
        case .history:
            browserViewController.showLibrary(panel: .history)
        case .readingList:
            browserViewController.showLibrary(panel: .readingList)
        case .downloads:
            browserViewController.showLibrary(panel: .downloads)
        case .topSites:
            browserViewController.openURLInNewTab(HomePanelType.topSites.internalUrl)
        case .newPrivateTab:
            browserViewController.openBlankNewTab(focusLocationField: true, isPrivate: true)
        case .newTab:
            browserViewController.openBlankNewTab(focusLocationField: true)
        }
    }

    // MARK: - Handle Deeplink Open URL / text

    private func handle(query: String, isPrivate: Bool) {
        browserViewController.handle(query: query, isPrivate: isPrivate)
    }

    private func handle(url: URL?, isPrivate: Bool, options: Set<Route.SearchOptions>? = nil) {
        browserViewController.handle(url: url, isPrivate: isPrivate, options: options)
    }

    private func handle(searchURL: URL?, tabId: String) {
        browserViewController.handle(url: searchURL, tabId: tabId)
    }

    private func handle(fxaParams: FxALaunchParams) {
        browserViewController.presentSignInViewController(fxaParams)
    }

    /// Starts the share sheet coordinator for the deep link `.sharesheet` route (share content via Nimbus Messaging).
    /// - Parameters:
    ///   - shareType: The content to share.
    ///   - shareMessage: An optional textual message to accompany the shared content. May contain a Mail subject line.
    private func handleShareRoute(shareType: ShareType, shareMessage: ShareMessage?) {
        // FIXME: FXIOS-10829 Deep link shares should set a reasonable sourceView for iPad... or sourceView could be optional
        startShareSheetCoordinator(
            shareType: shareType,
            shareMessage: shareMessage,
            sourceView: browserViewController.addressToolbarContainer,
            sourceRect: nil,
            toastContainer: browserViewController.contentContainer,
            popoverArrowDirection: .any
        )
    }

    private func canHandleSettings(with section: Route.SettingsSection) -> Bool {
        guard !childCoordinators.contains(where: { $0 is SettingsCoordinator }) else {
            return false // route is handled with existing child coordinator
        }
        return true
    }

    private func handleSettings(with section: Route.SettingsSection, onDismiss: (() -> Void)? = nil) {
        guard !childCoordinators.contains(where: { $0 is SettingsCoordinator }) else {
            return // route is handled with existing child coordinator
        }
        windowManager.postWindowEvent(event: .settingsOpened, windowUUID: windowUUID)
        let navigationController = ThemedNavigationController(windowUUID: windowUUID)
        let isPad = UIDevice.current.userInterfaceIdiom == .pad
        let modalPresentationStyle: UIModalPresentationStyle = isPad ? .fullScreen: .formSheet
        navigationController.modalPresentationStyle = modalPresentationStyle
        let settingsRouter = DefaultRouter(navigationController: navigationController)

        let settingsCoordinator = SettingsCoordinator(
            router: settingsRouter,
            tabManager: tabManager
        )
        settingsCoordinator.parentCoordinator = self
        add(child: settingsCoordinator)
        settingsCoordinator.start(with: section)

        navigationController.onViewDismissed = { [weak self] in
            self?.didFinishSettings(from: settingsCoordinator)
            onDismiss?()
        }
        present(navigationController)
    }

    private func showLibrary(with homepanelSection: Route.HomepanelSection) {
        windowManager.postWindowEvent(event: .libraryOpened, windowUUID: windowUUID)
        if let libraryCoordinator = childCoordinators[LibraryCoordinator.self] {
            libraryCoordinator.start(with: homepanelSection)
            (libraryCoordinator.router.navigationController as? UINavigationController).map { router.present($0) }
        } else {
            let navigationController = DismissableNavigationViewController()
            navigationController.modalPresentationStyle = .formSheet

            let libraryCoordinator = LibraryCoordinator(
                router: DefaultRouter(navigationController: navigationController),
                tabManager: tabManager
            )
            libraryCoordinator.parentCoordinator = self
            add(child: libraryCoordinator)
            libraryCoordinator.start(with: homepanelSection)

            present(navigationController)
        }
    }

    private func showETPMenu(sourceView: UIView) {
        let enhancedTrackingProtectionCoordinator = EnhancedTrackingProtectionCoordinator(router: router,
                                                                                          tabManager: tabManager,
                                                                                          secureConnectionDelegate: self)
        enhancedTrackingProtectionCoordinator.parentCoordinator = self
        add(child: enhancedTrackingProtectionCoordinator)
        enhancedTrackingProtectionCoordinator.start(sourceView: sourceView)
    }

    // MARK: - SettingsCoordinatorDelegate

    func openURLinNewTab(_ url: URL) {
        browserViewController.openURLInNewTab(url)
    }

    func didFinishSettings(from coordinator: SettingsCoordinator) {
        router.dismiss(animated: true, completion: nil)
        remove(child: coordinator)
    }

    func openDebugTestTabs(count: Int) {
        guard let url = URL(string: "https://www.mozilla.org") else { return }
        browserViewController.debugOpen(numberOfNewTabs: count, at: url)
    }

    // MARK: - LibraryCoordinatorDelegate

    func openRecentlyClosedSiteInNewTab(_ url: URL, isPrivate: Bool) {
        browserViewController.openRecentlyClosedSiteInNewTab(url, isPrivate: isPrivate)
    }

    func libraryPanelDidRequestToOpenInNewTab(_ url: URL, isPrivate: Bool) {
        browserViewController.libraryPanelDidRequestToOpenInNewTab(url, isPrivate: isPrivate)
        router.dismiss()
    }

    func libraryPanel(didSelectURL url: URL, visitType: VisitType) {
        browserViewController.libraryPanel(didSelectURL: url, visitType: visitType)
        router.dismiss()
    }

    var libraryPanelWindowUUID: WindowUUID {
        return windowUUID
    }

    func didFinishLibrary(from coordinator: Coordinator) {
        router.dismiss(animated: true, completion: nil)
        remove(child: coordinator)
    }

    // MARK: - EnhancedTrackingProtectionCoordinatorDelegate

    func didFinishEnhancedTrackingProtection(from coordinator: EnhancedTrackingProtectionCoordinator) {
        router.dismiss(animated: true, completion: nil)
        remove(child: coordinator)
    }

    func settingsOpenPage(settings: Route.SettingsSection) {
        handleSettings(with: settings)
    }

    // MARK: - MainMenuCoordinatorDelegate

    func showMainMenu() {
        if featureFlags.isFeatureEnabled(.menuRefactor, checking: .buildOnly) {
            let mainMenuCoordinator = MainMenuCoordinator(router: router,
                                                          windowUUID: tabManager.windowUUID,
                                                          profile: profile)
            mainMenuCoordinator.parentCoordinator = self
            mainMenuCoordinator.navigationHandler = self
            add(child: mainMenuCoordinator)
            mainMenuCoordinator.startWithNavController()
        } else {
            guard let menuNavViewController = makeMenuNavViewController() else { return }
            present(menuNavViewController)
        }
    }

    func openURLInNewTab(_ url: URL?) {
        if let url {
            browserViewController.openURLInNewTab(url, isPrivate: self.tabManager.selectedTab?.isPrivate ?? false)
        }
    }

    func openNewTab(inPrivateMode isPrivate: Bool) {
        browserViewController.openNewTabFromMenu(
            focusLocationField: true,
            isPrivate: isPrivate
        )
    }

    func showLibraryPanel(_ panel: Route.HomepanelSection) {
        showLibrary(with: panel)
    }

    func showSettings(at destination: Route.SettingsSection) {
        presentWithModalDismissIfNeeded {
            self.handleSettings(with: destination, onDismiss: nil)
        }
    }

    func editBookmarkForCurrentTab() {
        guard let urlString = tabManager.selectedTab?.url?.absoluteString else { return }
        browserViewController.openBookmarkEditPanel(urlString: urlString)
    }

    func showFindInPage() {
        browserViewController.showFindInPage()
    }

    func updateZoomPageBarVisibility() {
        browserViewController.updateZoomPageBarVisibility(visible: true)
    }

    /// Share the currently selected tab using the share sheet.
    ///
    /// Part of the MainMenuCoordinatorDelegate implementation, called from the New Menu > Tools > Share.
    func showShareSheetForCurrentlySelectedTab() {
        // We share the tab's displayURL to make sure we don't share reader mode localhost URLs
        guard let selectedTab = tabManager.selectedTab,
              let url = selectedTab.canonicalURL?.displayURL else {
            return
        }

        startShareSheetCoordinator(
            shareType: .tab(url: url, tab: selectedTab),
            shareMessage: nil,
            sourceView: self.browserViewController.addressToolbarContainer,
            sourceRect: nil,
            toastContainer: self.browserViewController.contentContainer,
            popoverArrowDirection: .any
        )
    }

    func presentSiteProtections() {
        showETPMenu(sourceView: browserViewController.addressToolbarContainer)
    }

    func presentSavePDFController() {
        guard let selectedTab = browserViewController.tabManager.selectedTab else { return }
        if selectedTab.mimeType == MIMEType.PDF {
            showShareSheetForCurrentlySelectedTab()
        } else {
            selectedTab.webView?.createPDF { [weak self] result in
                guard let self else { return }
                switch result {
                case .success(let data):
                    guard let pdf = PDFDocument(data: data),
                          let outputURL = pdf.createOutputURL(withFileName: selectedTab.webView?.title ?? "") else {
                        return
                    }
                    do {
                        try data.write(to: outputURL)
                        startShareSheetCoordinator(
                            shareType: .file(url: outputURL),
                            shareMessage: nil,
                            sourceView: self.browserViewController.addressToolbarContainer,
                            sourceRect: nil,
                            toastContainer: self.browserViewController.contentContainer,
                            popoverArrowDirection: .any
                        )
                    } catch {
                        self.logger.log("PDF creation failed.", level: .warning, category: .webview)
                    }
                case .failure(let error):
                    // TODO: FXIOS-11542 [iOS Menu Redesign] - Handle saveAsPDF Menu option, error case
                    self.logger.log("Failed to get a valid data URL result, with error: \(error.localizedDescription)",
                                    level: .debug,
                                    category: .webview)
                }
            }
        }
    }

    func showPrintSheet() {
        if let tab = browserViewController.tabManager.selectedTab, let webView = tab.webView {
            let printInfo = UIPrintInfo(dictionary: nil)
            printInfo.jobName = tab.displayTitle
            let printController = UIPrintInteractionController.shared
            printController.printFormatter = webView.viewPrintFormatter()
            printController.printInfo = printInfo
            printController.present(animated: true, completionHandler: nil)
        }
    }

    private func makeMenuNavViewController() -> DismissableNavigationViewController? {
        if let mainMenuCoordinator = childCoordinators.first(where: { $0 is MainMenuCoordinator }) as? MainMenuCoordinator {
            mainMenuCoordinator.dismissMenuModal(animated: false)
        }

        let navigationController = DismissableNavigationViewController()
        navigationController.modalPresentationStyle = .formSheet
        if !navigationController.shouldUseiPadSetup() {
            navigationController.modalPresentationStyle = .formSheet
            navigationController.sheetPresentationController?.detents = [.medium(), .large()]
            navigationController.sheetPresentationController?.prefersGrabberVisible = true
        }

        let coordinator = MainMenuCoordinator(
            router: DefaultRouter(navigationController: navigationController),
            windowUUID: tabManager.windowUUID,
            profile: profile
        )
        coordinator.parentCoordinator = self
        coordinator.navigationHandler = self
        add(child: coordinator)
        coordinator.start()

        return navigationController
    }

    func showSignInView(fxaParameters: FxASignInViewParameters?) {
        guard let fxaParameters else { return }
        browserViewController.presentSignInViewController(fxaParameters.launchParameters,
                                                          flowType: fxaParameters.flowType,
                                                          referringPage: fxaParameters.referringPage)
    }

    // MARK: - SearchEngineSelectionCoordinatorDelegate

    func showSearchEngineSelection(forSourceView sourceView: UIView) {
        guard !childCoordinators.contains(where: { $0 is SearchEngineSelectionCoordinator }) else { return }
        let isEditing = store.state.screenState(ToolbarState.self,
                                                for: .toolbar,
                                                window: windowUUID)?.addressToolbar.isEditing == true

        let navigationController = DismissableNavigationViewController()
        if navigationController.shouldUseiPadSetup() {
            navigationController.modalPresentationStyle = .popover
            navigationController.preferredContentSize = UX.searchEnginePopoverSize
            navigationController.popoverPresentationController?.sourceView = sourceView
            navigationController.popoverPresentationController?.canOverlapSourceViewRect = false
        } else {
            navigationController.modalPresentationStyle = .pageSheet
            navigationController.sheetPresentationController?.detents = [.medium(), .large()]
            navigationController.sheetPresentationController?.prefersGrabberVisible = true
            if isEditing {
                store.dispatchLegacy(ToolbarAction(windowUUID: windowUUID, actionType: ToolbarActionType.hideKeyboard))
            }
        }

        let coordinator = DefaultSearchEngineSelectionCoordinator(
            router: DefaultRouter(navigationController: navigationController),
            windowUUID: tabManager.windowUUID
        )

        coordinator.parentCoordinator = self
        coordinator.navigationHandler = self
        add(child: coordinator)
        coordinator.start()

        present(navigationController)
    }

    // MARK: - BrowserNavigationHandler
    func openInNewTab(url: URL, isPrivate: Bool, selectNewTab: Bool) {
        browserViewController.homePanelDidRequestToOpenInNewTab(
            url,
            isPrivate: isPrivate,
            selectNewTab: selectNewTab
        )
    }
    func showShareSheet(
        shareType: ShareType,
        shareMessage: ShareMessage?,
        sourceView: UIView,
        sourceRect: CGRect?,
        toastContainer: UIView,
        popoverArrowDirection: UIPopoverArrowDirection
    ) {
        startShareSheetCoordinator(
            shareType: shareType,
            shareMessage: shareMessage,
            sourceView: sourceView,
            sourceRect: sourceRect,
            toastContainer: toastContainer,
            popoverArrowDirection: popoverArrowDirection
        )
    }

    func show(settings: Route.SettingsSection, onDismiss: (() -> Void)? = nil) {
        presentWithModalDismissIfNeeded {
            self.handleSettings(with: settings, onDismiss: onDismiss)
        }
    }

    /// Not all flows are handled by coordinators at the moment so we can't call router.dismiss for all
    /// This bridges to use the presentWithModalDismissIfNeeded method we have in older flows
    private func presentWithModalDismissIfNeeded(completion: @escaping () -> Void) {
        if let presentedViewController = router.navigationController.presentedViewController {
            presentedViewController.dismiss(animated: false, completion: {
                completion()
            })
        } else {
            completion()
        }
    }

    func show(homepanelSection: Route.HomepanelSection) {
        showLibrary(with: homepanelSection)
    }

    func showEnhancedTrackingProtection(sourceView: UIView) {
        showETPMenu(sourceView: sourceView)
    }

    /// Starts the ShareSheetCoordinator, which initiates opening the iOS share sheet using an `UIActivityViewController`.
    ///
    /// For shared tabs where the user is currently on a non-HTML page (e.g. viewing a PDF), this method will initiate a
    /// file download, and then share the file instead. This currently blocks without any UI indication, which is less
    /// than ideal but has been the existing behaviour for a long time (task to address this: FXIOS-10823).
    ///
    /// - Parameters:
    ///   - shareType: The type of content to share.
    ///   - shareMessage: An optional accompanying message to share (with optional email subject line).
    ///   - sourceView: The view tapped to initiate share. iPad share sheet popovers will point to this element.
    ///   - sourceRect: The source rect for the view tapped to initiate share. iPad share sheet popovers will point to this
    ///                 element.
    ///   - toastContainer: The container for displaying toast information.
    ///   - popoverArrowDirection: The arrow direction for iPad share sheet popovers.
    ///
    /// There are many ways to share many types of content from various areas of the app. Code paths that go through this
    /// method include:
    /// * Sharing content from a long press on Home screen tiles (e.g. long press Jump Back In context menu)
    /// * From the old Menu > Share and the new Menu > Tools > Share
    /// * From the new toolbar share button beside the address bar
    /// * From long pressing a link in the WKWebView and sharing from the context menu (via ActionProviderBuilder > addShare)
    /// * Via the sharesheet deeplink path in `RouteBuilder` (e.g. tapping home cards that initiate sharing content)
    ///     * Currently this is the only path that is using the ShareMessage param (Info Card Referral experiment FXE-1090)
    func startShareSheetCoordinator(
        shareType: ShareType,
        shareMessage: ShareMessage?,
        sourceView: UIView,
        sourceRect: CGRect?,
        toastContainer: UIView,
        popoverArrowDirection: UIPopoverArrowDirection
    ) {
        if let coordinator = childCoordinators.first(where: { $0 is ShareSheetCoordinator }) as? ShareSheetCoordinator {
            // The share sheet extension coordinator wasn't correctly removed in the last share session. Attempt to recover.
            logger.log(
                "ShareSheetCoordinator already exists when it shouldn't. Removing and recreating it to access share sheet",
                level: .info,
                category: .shareSheet,
                extra: ["existing ShareSheetCoordinator UUID": "\(coordinator.windowUUID)",
                        "BrowserCoordinator windowUUID": "\(windowUUID)"]
            )

            coordinator.dismiss()
        }

        Task {
            // FXIOS-10824 It's strange if the user has to wait a long time to download files that are literally already
            // being shown in the webview.
            var overrideShareType = shareType
            if case ShareType.tab = shareType {
                overrideShareType = await tryDownloadingTabFileToShare(shareType: shareType)
            }

            await MainActor.run { [weak self, overrideShareType] in
                guard let self else { return }

                let shareSheetCoordinator = ShareSheetCoordinator(
                    alertContainer: toastContainer,
                    router: router,
                    profile: profile,
                    parentCoordinator: self,
                    tabManager: tabManager
                )
                add(child: shareSheetCoordinator)
                shareSheetCoordinator.start(
                    shareType: overrideShareType,
                    shareMessage: shareMessage,
                    sourceView: sourceView,
                    sourceRect: sourceRect,
                    popoverArrowDirection: popoverArrowDirection
                )
            }
        }
    }

    func showCreditCardAutofill(creditCard: CreditCard?,
                                decryptedCard: UnencryptedCreditCardFields?,
                                viewType state: CreditCardBottomSheetState,
                                frame: WKFrameInfo?,
                                alertContainer: UIView) {
        let bottomSheetCoordinator = makeCredentialAutofillCoordinator()
        bottomSheetCoordinator.showCreditCardAutofill(
            creditCard: creditCard,
            decryptedCard: decryptedCard,
            viewType: state,
            frame: frame,
            alertContainer: alertContainer
        )
    }

    @MainActor
    @preconcurrency
    func showSavedLoginAutofill(tabURL: URL, currentRequestId: String, field: FocusFieldType) {
        let bottomSheetCoordinator = makeCredentialAutofillCoordinator()
        bottomSheetCoordinator.showSavedLoginAutofill(tabURL: tabURL, currentRequestId: currentRequestId, field: field)
    }

    func showAddressAutofill(frame: WKFrameInfo?) {
        let bottomSheetCoordinator = makeAddressAutofillCoordinator()
        bottomSheetCoordinator.showAddressAutofill(frame: frame)
    }

    func showRequiredPassCode() {
        let bottomSheetCoordinator = makeCredentialAutofillCoordinator()
        bottomSheetCoordinator.showPassCodeController()
    }

    private func makeAddressAutofillCoordinator() -> AddressAutofillCoordinator {
        if let bottomSheetCoordinator = childCoordinators.first(where: {
            $0 is AddressAutofillCoordinator
        }) as? AddressAutofillCoordinator {
            return bottomSheetCoordinator
        }
        let bottomSheetCoordinator = AddressAutofillCoordinator(
            profile: profile,
            router: router,
            parentCoordinator: self,
            tabManager: tabManager
        )
        add(child: bottomSheetCoordinator)
        return bottomSheetCoordinator
    }

    private func makeCredentialAutofillCoordinator() -> CredentialAutofillCoordinator {
        if let bottomSheetCoordinator = childCoordinators.first(where: {
            $0 is CredentialAutofillCoordinator
        }) as? CredentialAutofillCoordinator {
            return bottomSheetCoordinator
        }
        let bottomSheetCoordinator = CredentialAutofillCoordinator(
            profile: profile,
            router: router,
            parentCoordinator: self,
            tabManager: tabManager
        )
        add(child: bottomSheetCoordinator)
        return bottomSheetCoordinator
    }

    func showQRCode(delegate: QRCodeViewControllerDelegate, rootNavigationController: UINavigationController?) {
        windowManager.postWindowEvent(event: .qrScannerOpened, windowUUID: windowUUID)
        var coordinator: QRCodeCoordinator
        if let qrCodeCoordinator = childCoordinators.first(where: { $0 is QRCodeCoordinator }) as? QRCodeCoordinator {
            coordinator = qrCodeCoordinator
        } else {
            if rootNavigationController != nil {
                coordinator = QRCodeCoordinator(
                    parentCoordinator: self,
                    router: DefaultRouter(navigationController: rootNavigationController!)
                )
            } else {
                coordinator = QRCodeCoordinator(
                    parentCoordinator: self,
                    router: router
                )
            }

            add(child: coordinator)
        }
        coordinator.showQRCode(delegate: delegate)
    }

    func showTabTray(selectedPanel: TabTrayPanelType) {
        guard !childCoordinators.contains(where: { $0 is TabTrayCoordinator }) else {
            return // flow is already handled
        }
        let navigationController = DismissableNavigationViewController()
        let isPad = UIDevice.current.userInterfaceIdiom == .pad
        let modalPresentationStyle: UIModalPresentationStyle
        if featureFlags.isFeatureEnabled(.tabTrayUIExperiments, checking: .buildOnly) {
            modalPresentationStyle = .fullScreen
        } else {
            modalPresentationStyle = isPad ? .fullScreen: .formSheet
        }
        navigationController.modalPresentationStyle = modalPresentationStyle

        let tabTrayCoordinator = TabTrayCoordinator(
            router: DefaultRouter(navigationController: navigationController),
            tabTraySection: selectedPanel,
            profile: profile,
            tabManager: tabManager
        )
        tabTrayCoordinator.parentCoordinator = self
        add(child: tabTrayCoordinator)
        tabTrayCoordinator.start(with: selectedPanel)

        navigationController.onViewDismissed = { [weak self] in
            guard let self else { return }
            self.didDismissTabTray(from: tabTrayCoordinator)
            store.dispatchLegacy(
                TabTrayAction(
                    windowUUID: self.windowUUID,
                    actionType: TabTrayActionType.modalSwipedToClose
                )
            )
        }

        if featureFlags.isFeatureEnabled(.tabTrayUIExperiments, checking: .buildOnly) &&
            UIDevice.current.userInterfaceIdiom != .pad {
            guard let tabTrayVC = tabTrayCoordinator.tabTrayViewController else { return }
            present(navigationController, customTransition: tabTrayVC, style: modalPresentationStyle)
        } else {
            present(navigationController)
        }
    }

    // This implementation of present is specifically for the animation on .tabTrayUIExperiments
    private func present(_ viewController: UIViewController,
                         customTransition: UIViewControllerTransitioningDelegate,
                         style: UIModalPresentationStyle) {
        browserViewController.willNavigateAway(from: tabManager.selectedTab) { [weak self] in
            if !UIAccessibility.isReduceMotionEnabled {
                self?.router.present(viewController,
                                     animated: true,
                                     customTransition: customTransition,
                                     presentationStyle: style)
            } else {
                self?.router.present(viewController)
            }
        }
    }

    private func present(_ viewController: UIViewController) {
        browserViewController.willNavigateAway(from: tabManager.selectedTab)
        router.present(viewController)
    }

    func showBackForwardList() {
        guard let backForwardList = tabManager.selectedTab?.backForwardList else { return }
        let backForwardListVC = BackForwardListViewController(profile: profile,
                                                              windowUUID: windowUUID,
                                                              backForwardList: backForwardList)
        backForwardListVC.backForwardTransitionDelegate = BackForwardListAnimator()
        backForwardListVC.browserFrameInfoProvider = browserViewController
        backForwardListVC.tabManager = tabManager
        backForwardListVC.modalPresentationStyle = .overCurrentContext
        present(backForwardListVC)
    }

    func showDocumentLoading() {
        browserViewController.showDocumentLoadingView()
    }

    func removeDocumentLoading() {
        browserViewController.removeDocumentLoadingView()
    }

    func showSummarizePanel() {
<<<<<<< HEAD
        guard isSummarizerFeatureEnabled,
              tabManager.selectedTab?.isFxHomeTab == false,
              let webView = tabManager.selectedTab?.webView else { return }
=======
        guard isSummarizerOn, tabManager.selectedTab?.isFxHomeTab == false else { return }
>>>>>>> 5ae85f00
        let contentContainer = browserViewController.contentContainer
        let browserFrame = browserViewController.view.frame
        var browserScreenshot = browserViewController.view.snapshot
        if let croppedImage = browserScreenshot.cgImage?.cropping(
            to: CGRect(
                x: contentContainer.frame.origin.x * browserScreenshot.scale,
                y: contentContainer.frame.origin.y * browserScreenshot.scale,
                width: contentContainer.frame.width * browserScreenshot.scale,
                height: (browserFrame.height - abs(contentContainer.frame.origin.y)) * browserScreenshot.scale
            )) {
            browserScreenshot = UIImage(cgImage: croppedImage, scale: UIScreen.main.scale, orientation: .up)
        }

        guard !childCoordinators.contains(where: { $0 is SummarizeController }) else { return }
        let coordinator = SummarizeCoordinator(
            browserSnapshot: browserScreenshot,
            browserSnapshotTopOffset: contentContainer.frame.origin.y,
            webView: webView,
            browserContentHiding: browserViewController,
            parentCoordinatorDelegate: self,
            prefs: profile.prefs,
            windowUUID: windowUUID,
            router: router) { [weak self] url in
            guard let url else { return }
            self?.openURLinNewTab(url)
        }
        add(child: coordinator)
        coordinator.start()
    }

    // MARK: Microsurvey

    func showMicrosurvey(model: MicrosurveyModel) {
        guard !childCoordinators.contains(where: { $0 is MicrosurveyCoordinator }) else {
            return
        }

        let navigationController = DismissableNavigationViewController()
        navigationController.sheetPresentationController?.detents = [.medium(), .large()]
        setiPadLayoutDetents(for: navigationController)
        navigationController.sheetPresentationController?.prefersGrabberVisible = true
        let coordinator = MicrosurveyCoordinator(
            model: model,
            router: DefaultRouter(navigationController: navigationController),
            tabManager: tabManager
        )
        coordinator.parentCoordinator = self
        add(child: coordinator)
        coordinator.start()

        navigationController.onViewDismissed = { [weak self] in
            // Remove coordinator when user drags down to dismiss modal
            self?.didFinish(from: coordinator)
        }

        present(navigationController)
    }

    func showNativeErrorPage(overlayManager: OverlayModeManager) {
        let errorPageController = NativeErrorPageViewController(
            windowUUID: windowUUID,
            overlayManager: overlayManager
        )

        guard browserViewController.embedContent(errorPageController) else {
            logger.log("Unable to embed error page", level: .debug, category: .coordinator)
            return
        }
    }

    private func setiPadLayoutDetents(for controller: UIViewController) {
        guard controller.shouldUseiPadSetup() else { return }
        controller.sheetPresentationController?.selectedDetentIdentifier = .large
    }

    // MARK: - Terms of Use
    // Terms Of Use Bottom Sheet should appear on every app launch on homepage or on current tab,
    // until user accepts terms of use.
    func showTermsOfUse() {
        let presenter = (homepageViewController ?? legacyHomepageViewController) ?? browserViewController

        let router = DefaultRouter(navigationController: presenter.navigationController ?? UINavigationController())

        let coordinator = TermsOfUseCoordinator(
            windowUUID: windowUUID,
            router: router,
            themeManager: AppContainer.shared.resolve(),
            notificationCenter: NotificationCenter.default
        )
        guard coordinator.shouldShowTermsOfUse() else { return }
        coordinator.parentCoordinator = self
        add(child: coordinator)
        coordinator.start()
    }

    // MARK: - Password Generator
    func showPasswordGenerator(tab: Tab, frame: WKFrameInfo) {
        let passwordGenVC = PasswordGeneratorViewController(windowUUID: windowUUID, currentTab: tab, currentFrame: frame)

        let action = PasswordGeneratorAction(
            windowUUID: windowUUID,
            actionType: PasswordGeneratorActionType.showPasswordGenerator,
            currentFrame: frame
        )
        store.dispatchLegacy(action)

        let bottomSheetVM = BottomSheetViewModel(
            shouldDismissForTapOutside: true,
            closeButtonA11yLabel: .PasswordGenerator.CloseButtonA11yLabel,
            closeButtonA11yIdentifier: AccessibilityIdentifiers.PasswordGenerator.closeButton
        )

        let bottomSheetVC = BottomSheetViewController(
            viewModel: bottomSheetVM,
            childViewController: passwordGenVC,
            usingDimmedBackground: true,
            windowUUID: windowUUID
        )
        present(bottomSheetVC)
    }

    // MARK: - ParentCoordinatorDelegate

    func didFinish(from childCoordinator: Coordinator) {
        remove(child: childCoordinator)
    }

    // MARK: - TabManagerDelegate

    func tabManagerDidRestoreTabs(_ tabManager: TabManager) {
        // Once tab restore is made, if there's any saved route we make sure to call it
        if let savedRoute {
            logger.log("Find and handle route called after tabManagerDidRestoreTabs",
                       level: .info,
                       category: .coordinator)
            findAndHandle(route: savedRoute)
        }
    }

    // MARK: - TabTrayCoordinatorDelegate

    func didDismissTabTray(from coordinator: TabTrayCoordinator) {
        router.dismiss(animated: true, completion: nil)
        // [FXIOS-10482] Initial bandaid for memory leaking during tab tray open/close. Needs further investigation.
        coordinator.dismissChildTabTrayPanels()
        remove(child: coordinator)
    }

    // MARK: - WindowEventCoordinator

    func coordinatorHandleWindowEvent(event: WindowEvent, uuid: WindowUUID) {
        switch event {
        case .windowWillClose:
            guard uuid == windowUUID else { return }
            // Additional cleanup performed when the current iPad window is closed.
            // This is necessary in order to ensure the BVC and other memory is freed correctly.

            // Notify theme manager
            themeManager.windowDidClose(uuid: uuid)

            // Clean up views and ensure BVC for the window is freed
            browserViewController.view.endEditing(true)
            browserViewController.dismissUrlBar()
            legacyHomepageViewController?.view.removeFromSuperview()
            legacyHomepageViewController?.removeFromParent()
            legacyHomepageViewController = nil
            browserViewController.contentContainer.subviews.forEach { $0.removeFromSuperview() }
            browserViewController.removeFromParent()
        case .libraryOpened:
            // Auto-close library panel if it was opened in another iPad window. [FXIOS-8095]
            guard uuid != windowUUID else { return }
            performIfCoordinatorRootVCIsPresented(LibraryCoordinator.self) { _ in
                router.dismiss(animated: true, completion: nil)
            }
        case .settingsOpened:
            // Auto-close settings panel if it was opened in another iPad window. [FXIOS-8095]
            guard uuid != windowUUID else { return }
            performIfCoordinatorRootVCIsPresented(SettingsCoordinator.self) {
                didFinishSettings(from: $0)
            }
        case .syncMenuOpened:
            guard uuid != windowUUID else { return }
            let browserPresentedVC = router.navigationController.presentedViewController
            if let navVCs = (browserPresentedVC as? UINavigationController)?.viewControllers,
               navVCs.contains(where: {
                   $0 is FirefoxAccountSignInViewController || $0 is SyncContentSettingsViewController
               }) {
                router.dismiss(animated: true, completion: nil)
            }
        case .qrScannerOpened:
            guard uuid != windowUUID else { return }
            let browserPresentedVC = router.navigationController.presentedViewController
            let rootVC = (browserPresentedVC as? UINavigationController)?.viewControllers.first
            if rootVC is QRCodeViewController {
                router.dismiss(animated: true, completion: nil)
                remove(child: childCoordinators.first(where: { $0 is QRCodeCoordinator }))
            }
        }
    }

    // MARK: - Private helpers

    nonisolated private func tryDownloadingTabFileToShare(shareType: ShareType) async -> ShareType {
        // We can only try to download files for `.tab` type shares that have a TemporaryDocument
        guard case let ShareType.tab(_, tab) = shareType,
              let temporaryDocument = tab.temporaryDocument,
              !temporaryDocument.isDownloading else {
            return shareType
        }

        guard let fileURL = await temporaryDocument.download() else {
            // If no file was downloaded, simply share the tab as usual with a web URL
            return shareType
        }

        // If we successfully got a temp file URL, share it like a downloaded file
        return .file(url: fileURL)
    }

    /// Utility. Performs the supplied action if a coordinator of the indicated type
    /// is currently presenting its primary view controller.
    /// - Parameters:
    ///   - coordinatorType: the type of coordinator.
    ///   - action: the action to perform. The Coordinator instance is supplied for convenience.
    private func performIfCoordinatorRootVCIsPresented<T: Coordinator>(_ coordinatorType: T.Type,
                                                                       action: (T) -> Void) {
        guard let expectedCoordinator = childCoordinators[coordinatorType] else { return }
        let browserPresentedVC = router.navigationController.presentedViewController
        let rootVC = (browserPresentedVC as? UINavigationController)?.viewControllers.first
        if rootVC === expectedCoordinator.router.rootViewController {
            action(expectedCoordinator)
        }
    }
}<|MERGE_RESOLUTION|>--- conflicted
+++ resolved
@@ -1078,14 +1078,10 @@
         browserViewController.removeDocumentLoadingView()
     }
 
-    func showSummarizePanel() {
-<<<<<<< HEAD
-        guard isSummarizerFeatureEnabled,
+  func showSummarizePanel() {
+        guard isSummarizerOn,
               tabManager.selectedTab?.isFxHomeTab == false,
               let webView = tabManager.selectedTab?.webView else { return }
-=======
-        guard isSummarizerOn, tabManager.selectedTab?.isFxHomeTab == false else { return }
->>>>>>> 5ae85f00
         let contentContainer = browserViewController.contentContainer
         let browserFrame = browserViewController.view.frame
         var browserScreenshot = browserViewController.view.snapshot
