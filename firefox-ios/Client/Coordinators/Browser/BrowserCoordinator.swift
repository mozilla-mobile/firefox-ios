--- conflicted
+++ resolved
@@ -1134,7 +1134,6 @@
         router.push(shortcutsLibraryViewController)
     }
 
-<<<<<<< HEAD
     func showTranscriber() {
         let transcriberViewController = TranscriptionViewController(windowUUID: windowUUID)
 
@@ -1143,11 +1142,11 @@
             sheetPresentationController.prefersScrollingExpandsWhenScrolledToEdge = true
         }
         router.present(transcriberViewController, animated: true, completion: nil)
-=======
+    }
+    
     func showStoriesFeed() {
         let storiesFeedViewController = StoriesFeedViewController(windowUUID: windowUUID)
         router.push(storiesFeedViewController)
->>>>>>> 891a3010
     }
 
     // MARK: Microsurvey
