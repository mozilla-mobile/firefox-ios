// This Source Code Form is subject to the terms of the Mozilla Public
// License, v. 2.0. If a copy of the MPL was not distributed with this
// file, You can obtain one at http://mozilla.org/MPL/2.0/

import Common
import Foundation
import WebKit
import Shared
import Storage
import Redux
import TabDataStore
import PDFKit

import enum MozillaAppServices.VisitType
import struct MozillaAppServices.CreditCard
import ComponentLibrary

class BrowserCoordinator: BaseCoordinator,
                          LaunchCoordinatorDelegate,
                          BrowserDelegate,
                          SettingsCoordinatorDelegate,
                          BrowserNavigationHandler,
                          LibraryCoordinatorDelegate,
                          EnhancedTrackingProtectionCoordinatorDelegate,
                          FakespotCoordinatorDelegate,
                          ParentCoordinatorDelegate,
                          TabManagerDelegate,
                          TabTrayCoordinatorDelegate,
                          PrivateHomepageDelegate,
                          WindowEventCoordinator,
                          MainMenuCoordinatorDelegate,
                          ETPCoordinatorSSLStatusDelegate,
                          SearchEngineSelectionCoordinatorDelegate,
                          BookmarksRefactorFeatureFlagProvider {
    private struct UX {
        static let searchEnginePopoverSize = CGSize(width: 250, height: 536)
    }

    var browserViewController: BrowserViewController
    var webviewController: WebviewViewController?
    var legacyHomepageViewController: LegacyHomepageViewController?
    var homepageViewController: HomepageViewController?
    var privateViewController: PrivateHomepageViewController?
    var errorViewController: NativeErrorPageViewController?

    private var profile: Profile
    private let tabManager: TabManager
    private let themeManager: ThemeManager
    private let windowManager: WindowManager
    private let screenshotService: ScreenshotService
    private let glean: GleanWrapper
    private let applicationHelper: ApplicationHelper
    private var browserIsReady = false
    private var windowUUID: WindowUUID { return tabManager.windowUUID }

    override var isDismissable: Bool { false }

    init(router: Router,
         screenshotService: ScreenshotService,
         tabManager: TabManager,
         profile: Profile = AppContainer.shared.resolve(),
         themeManager: ThemeManager = AppContainer.shared.resolve(),
         windowManager: WindowManager = AppContainer.shared.resolve(),
         glean: GleanWrapper = DefaultGleanWrapper(),
         applicationHelper: ApplicationHelper = DefaultApplicationHelper()) {
        self.screenshotService = screenshotService
        self.profile = profile
        self.tabManager = tabManager
        self.themeManager = themeManager
        self.windowManager = windowManager
        self.browserViewController = BrowserViewController(profile: profile, tabManager: tabManager)
        self.applicationHelper = applicationHelper
        self.glean = glean
        super.init(router: router)

        browserViewController.browserDelegate = self
        browserViewController.navigationHandler = self
        tabManager.addDelegate(self)
    }

    func start(with launchType: LaunchType?) {
        router.push(browserViewController, animated: false)

        if let launchType = launchType, launchType.canLaunch(fromType: .BrowserCoordinator) {
            startLaunch(with: launchType)
        }
    }

    // MARK: - Helper methods

    private func startLaunch(with launchType: LaunchType) {
        let launchCoordinator = LaunchCoordinator(router: router, windowUUID: windowUUID)
        launchCoordinator.parentCoordinator = self
        add(child: launchCoordinator)
        launchCoordinator.start(with: launchType)
    }

    // MARK: - LaunchCoordinatorDelegate
    func didFinishTermsOfService(from coordinator: LaunchCoordinator) {
        didFinishLaunch(from: coordinator)
    }

    func didFinishLaunch(from coordinator: LaunchCoordinator) {
        router.dismiss(animated: true, completion: nil)
        remove(child: coordinator)

        // Once launch is done, we check for any saved Route
        if let savedRoute {
            logger.log("Find and handle route called after didFinishLaunch after onboarding",
                       level: .info,
                       category: .coordinator)
            findAndHandle(route: savedRoute)
        }
    }

    // MARK: - BrowserDelegate

    func showLegacyHomepage(
        inline: Bool,
        toastContainer: UIView,
        homepanelDelegate: HomePanelDelegate,
        libraryPanelDelegate: LibraryPanelDelegate,
        statusBarScrollDelegate: StatusBarScrollDelegate,
        overlayManager: OverlayModeManager
    ) {
        let legacyHomepageViewController = getHomepage(
            inline: inline,
            toastContainer: toastContainer,
            homepanelDelegate: homepanelDelegate,
            libraryPanelDelegate: libraryPanelDelegate,
            statusBarScrollDelegate: statusBarScrollDelegate,
            overlayManager: overlayManager
        )

        guard browserViewController.embedContent(legacyHomepageViewController) else { return }
        self.legacyHomepageViewController = legacyHomepageViewController
        legacyHomepageViewController.scrollToTop()
        // We currently don't support full page screenshot of the homepage
        screenshotService.screenshotableView = nil
    }

    func showHomepage(
        overlayManager: OverlayModeManager,
        isZeroSearch: Bool,
        statusBarScrollDelegate: StatusBarScrollDelegate,
        toastContainer: UIView
    ) {
        let homepageController = self.homepageViewController ?? HomepageViewController(
            windowUUID: windowUUID,
            overlayManager: overlayManager,
            statusBarScrollDelegate: statusBarScrollDelegate,
            toastContainer: toastContainer
        )
        guard browserViewController.embedContent(homepageController) else {
            logger.log("Unable to embed new homepage", level: .debug, category: .coordinator)
            return
        }
        self.homepageViewController = homepageController
        homepageController.scrollToTop()
    }

    func showPrivateHomepage(overlayManager: OverlayModeManager) {
        let privateHomepageController = PrivateHomepageViewController(windowUUID: windowUUID, overlayManager: overlayManager)
        privateHomepageController.parentCoordinator = self
        guard browserViewController.embedContent(privateHomepageController) else {
            logger.log("Unable to embed private homepage", level: .debug, category: .coordinator)
            return
        }
        self.privateViewController = privateHomepageController
    }

    func navigateFromHomePanel(to url: URL, visitType: VisitType, isGoogleTopSite: Bool) {
        browserViewController.homePanel(didSelectURL: url, visitType: visitType, isGoogleTopSite: isGoogleTopSite)
    }

    func showContextMenu(for configuration: ContextMenuConfiguration) {
        let coordinator = ContextMenuCoordinator(
            configuration: configuration,
            router: router,
            windowUUID: windowUUID,
            bookmarksHandlerDelegate: browserViewController
        )
        coordinator.parentCoordinator = self
        add(child: coordinator)
        coordinator.start()
    }

    func showEditBookmark(parentFolder: FxBookmarkNode, bookmark: FxBookmarkNode) {
        let navigationController = DismissableNavigationViewController()
        let router = DefaultRouter(navigationController: navigationController)
        let bookmarksCoordinator = BookmarksCoordinator(
            router: router,
            profile: profile,
            windowUUID: windowUUID,
            libraryCoordinator: self,
            libraryNavigationHandler: nil,
            isBookmarkRefactorEnabled: isBookmarkRefactorEnabled
        )
        add(child: bookmarksCoordinator)
        bookmarksCoordinator.start(parentFolder: parentFolder, bookmark: bookmark)
        navigationController.onViewDismissed = { [weak self] in
            // Remove coordinator when user drags down to dismiss modal
            self?.didFinish(from: bookmarksCoordinator)
        }
        present(navigationController)
    }

    // MARK: - PrivateHomepageDelegate
    func homePanelDidRequestToOpenInNewTab(with url: URL, isPrivate: Bool, selectNewTab: Bool) {
        openInNewTab(url: url, isPrivate: isPrivate, selectNewTab: selectNewTab)
    }

    func switchMode() {
        browserViewController.tabManager.switchPrivacyMode()
    }

    func show(webView: WKWebView) {
        // Keep the webviewController in memory, update to newest webview when needed
        if let webviewController = webviewController {
            webviewController.update(webView: webView, isPrivate: tabManager.selectedTab?.isPrivate ?? false)
            browserViewController.frontEmbeddedContent(webviewController)
            logger.log("Webview content was updated", level: .info, category: .coordinator)
        } else {
            let webviewViewController = WebviewViewController(
                webView: webView,
                isPrivate: tabManager.selectedTab?.isPrivate ?? false
            )
            webviewController = webviewViewController
            let isEmbedded = browserViewController.embedContent(webviewViewController)
            logger.log("Webview controller was created and embedded \(isEmbedded)", level: .info, category: .coordinator)
        }

        screenshotService.screenshotableView = webviewController
        self.errorViewController = nil
    }

    func browserHasLoaded() {
        browserIsReady = true
        logger.log("Browser has loaded", level: .info, category: .coordinator)

        if let savedRoute {
            logger.log("Find and handle route called after browserHasLoaded",
                       level: .info,
                       category: .coordinator)
            findAndHandle(route: savedRoute)
        }
    }

    private func getHomepage(inline: Bool,
                             toastContainer: UIView,
                             homepanelDelegate: HomePanelDelegate,
                             libraryPanelDelegate: LibraryPanelDelegate,
                             statusBarScrollDelegate: StatusBarScrollDelegate,
                             overlayManager: OverlayModeManager) -> LegacyHomepageViewController {
        if let legacyHomepageViewController = legacyHomepageViewController {
            legacyHomepageViewController.configure(isZeroSearch: inline)
            return legacyHomepageViewController
        } else {
            let legacyHomepageViewController = LegacyHomepageViewController(
                profile: profile,
                isZeroSearch: inline,
                toastContainer: toastContainer,
                tabManager: tabManager,
                overlayManager: overlayManager)
            legacyHomepageViewController.homePanelDelegate = homepanelDelegate
            legacyHomepageViewController.libraryPanelDelegate = libraryPanelDelegate
            legacyHomepageViewController.statusBarScrollDelegate = statusBarScrollDelegate
            legacyHomepageViewController.browserNavigationHandler = self

            return legacyHomepageViewController
        }
    }

    // MARK: - ETPCoordinatorSSLStatusDelegate

    var showHasOnlySecureContentInTrackingPanel: Bool {
        if browserViewController.isToolbarRefactorEnabled {
            return browserViewController.tabManager.selectedTab?.currentWebView()?.hasOnlySecureContent ?? false
        }

        guard let bar = browserViewController.legacyUrlBar else { return false }
        return bar.locationView.hasSecureContent
    }

    // MARK: - Route handling

    override func canHandle(route: Route) -> Bool {
        guard browserIsReady, !tabManager.isRestoringTabs else {
            let readyMessage = "browser is ready? \(browserIsReady)"
            let restoringMessage = "is restoring tabs? \(tabManager.isRestoringTabs)"
            logger.log("Could not handle route, \(readyMessage), \(restoringMessage)",
                       level: .info,
                       category: .coordinator)
            return false
        }

        switch route {
        case .searchQuery, .search, .searchURL, .glean, .homepanel, .action, .fxaSignIn, .defaultBrowser, .sharesheet:
            return true
        case let .settings(section):
            return canHandleSettings(with: section)
        }
    }

    override func handle(route: Route) {
        guard browserIsReady, !tabManager.isRestoringTabs else {
            logger.log("Not handling route. Ready? \(browserIsReady), restoring? \(tabManager.isRestoringTabs)",
                       level: .info,
                       category: .coordinator)
            return
        }

        logger.log("Handling a route", level: .info, category: .coordinator)
        switch route {
        case let .searchQuery(query, isPrivate):
            handle(query: query, isPrivate: isPrivate)

        case let .search(url, isPrivate, options):
            handle(url: url, isPrivate: isPrivate, options: options)

        case let .searchURL(url, tabId):
            handle(searchURL: url, tabId: tabId)

        case let .sharesheet(shareType, shareMessage):
            handleShareRoute(shareType: shareType, shareMessage: shareMessage)

        case let .glean(url):
            glean.handleDeeplinkUrl(url: url)

        case let .homepanel(section):
            handle(homepanelSection: section)

        case let .settings(section):
            handleSettings(with: section)

        case let .action(routeAction):
            switch routeAction {
            case .closePrivateTabs:
                handleClosePrivateTabsWidgetAction()
            case .showQRCode:
                handleQRCode()
            case .showIntroOnboarding:
                showIntroOnboarding()
            }

        case let .fxaSignIn(params):
            handle(fxaParams: params)

        case let .defaultBrowser(section):
            switch section {
            case .systemSettings:
                applicationHelper.openSettings()
            case .tutorial:
                startLaunch(with: .defaultBrowser)
            }
        }
    }

    private func showIntroOnboarding() {
        let introManager = IntroScreenManager(prefs: profile.prefs)
        let launchType = LaunchType.intro(manager: introManager)
        startLaunch(with: launchType)
    }

    private func handleQRCode() {
        browserViewController.handleQRCode()
    }

    private func handleClosePrivateTabsWidgetAction() {
        // Our widget actions will arrive as a URL passed into the client iOS app.
        // If multiple iPad windows are open the resulting action + route will be
        // sent to one particular window, but for this action we want to close tabs
        // for all open windows, so we route this message to the WindowManager.
        windowManager.performMultiWindowAction(.closeAllPrivateTabs)
    }

    private func handle(homepanelSection section: Route.HomepanelSection) {
        switch section {
        case .bookmarks:
            browserViewController.showLibrary(panel: .bookmarks)
        case .history:
            browserViewController.showLibrary(panel: .history)
        case .readingList:
            browserViewController.showLibrary(panel: .readingList)
        case .downloads:
            browserViewController.showLibrary(panel: .downloads)
        case .topSites:
            browserViewController.openURLInNewTab(HomePanelType.topSites.internalUrl)
        case .newPrivateTab:
            browserViewController.openBlankNewTab(focusLocationField: false, isPrivate: true)
        case .newTab:
            browserViewController.openBlankNewTab(focusLocationField: false)
        }
    }

    private func handle(query: String, isPrivate: Bool) {
        browserViewController.handle(query: query, isPrivate: isPrivate)
    }

    private func handle(url: URL?, isPrivate: Bool, options: Set<Route.SearchOptions>? = nil) {
        browserViewController.handle(url: url, isPrivate: isPrivate, options: options)
    }

    private func handle(searchURL: URL?, tabId: String) {
        browserViewController.handle(url: searchURL, tabId: tabId)
    }

    private func handle(fxaParams: FxALaunchParams) {
        browserViewController.presentSignInViewController(fxaParams)
    }

    /// Starts the share sheet coordinator for the deep link `.sharesheet` route (share content via Nimbus Messaging).
    /// - Parameters:
    ///   - shareType: The content to share.
    ///   - shareMessage: An optional textual message to accompany the shared content. May contain a Mail subject line.
    private func handleShareRoute(shareType: ShareType, shareMessage: ShareMessage?) {
        // FIXME: FXIOS-10829 Deep link shares should set a reasonable sourceView for iPad... or sourceView could be optional
        startShareSheetCoordinator(
            shareType: shareType,
            shareMessage: shareMessage,
            sourceView: browserViewController.addressToolbarContainer,
            sourceRect: nil,
            toastContainer: browserViewController.contentContainer,
            popoverArrowDirection: .any
        )
    }

    private func canHandleSettings(with section: Route.SettingsSection) -> Bool {
        guard !childCoordinators.contains(where: { $0 is SettingsCoordinator }) else {
            return false // route is handled with existing child coordinator
        }
        return true
    }

    private func handleSettings(with section: Route.SettingsSection, onDismiss: (() -> Void)? = nil) {
        guard !childCoordinators.contains(where: { $0 is SettingsCoordinator }) else {
            return // route is handled with existing child coordinator
        }
        windowManager.postWindowEvent(event: .settingsOpened, windowUUID: windowUUID)
        let navigationController = ThemedNavigationController(windowUUID: windowUUID)
        let isPad = UIDevice.current.userInterfaceIdiom == .pad
        let modalPresentationStyle: UIModalPresentationStyle = isPad ? .fullScreen: .formSheet
        navigationController.modalPresentationStyle = modalPresentationStyle
        let settingsRouter = DefaultRouter(navigationController: navigationController)

        let settingsCoordinator = SettingsCoordinator(
            router: settingsRouter,
            tabManager: tabManager
        )
        settingsCoordinator.parentCoordinator = self
        add(child: settingsCoordinator)
        settingsCoordinator.start(with: section)

        navigationController.onViewDismissed = { [weak self] in
            self?.didFinishSettings(from: settingsCoordinator)
            onDismiss?()
        }
        present(navigationController)
    }

    private func showLibrary(with homepanelSection: Route.HomepanelSection) {
        windowManager.postWindowEvent(event: .libraryOpened, windowUUID: windowUUID)
        if let libraryCoordinator = childCoordinators[LibraryCoordinator.self] {
            libraryCoordinator.start(with: homepanelSection)
            (libraryCoordinator.router.navigationController as? UINavigationController).map { router.present($0) }
        } else {
            let navigationController = DismissableNavigationViewController()
            navigationController.modalPresentationStyle = .formSheet

            let libraryCoordinator = LibraryCoordinator(
                router: DefaultRouter(navigationController: navigationController),
                tabManager: tabManager
            )
            libraryCoordinator.parentCoordinator = self
            add(child: libraryCoordinator)
            libraryCoordinator.start(with: homepanelSection)

            present(navigationController)
        }
    }

    private func showETPMenu(sourceView: UIView) {
        let enhancedTrackingProtectionCoordinator = EnhancedTrackingProtectionCoordinator(router: router,
                                                                                          tabManager: tabManager,
                                                                                          secureConnectionDelegate: self)
        enhancedTrackingProtectionCoordinator.parentCoordinator = self
        add(child: enhancedTrackingProtectionCoordinator)
        enhancedTrackingProtectionCoordinator.start(sourceView: sourceView)
    }

    // MARK: - SettingsCoordinatorDelegate

    func openURLinNewTab(_ url: URL) {
        browserViewController.openURLInNewTab(url)
    }

    func didFinishSettings(from coordinator: SettingsCoordinator) {
        router.dismiss(animated: true, completion: nil)
        remove(child: coordinator)
    }

    func openDebugTestTabs(count: Int) {
        guard let url = URL(string: "https://www.mozilla.org") else { return }
        browserViewController.debugOpen(numberOfNewTabs: count, at: url)
    }

    // MARK: - LibraryCoordinatorDelegate

    func openRecentlyClosedSiteInNewTab(_ url: URL, isPrivate: Bool) {
        browserViewController.openRecentlyClosedSiteInNewTab(url, isPrivate: isPrivate)
    }

    func libraryPanelDidRequestToOpenInNewTab(_ url: URL, isPrivate: Bool) {
        browserViewController.libraryPanelDidRequestToOpenInNewTab(url, isPrivate: isPrivate)
        router.dismiss()
    }

    func libraryPanel(didSelectURL url: URL, visitType: VisitType) {
        browserViewController.libraryPanel(didSelectURL: url, visitType: visitType)
        router.dismiss()
    }

    var libraryPanelWindowUUID: WindowUUID {
        return windowUUID
    }

    func didFinishLibrary(from coordinator: Coordinator) {
        router.dismiss(animated: true, completion: nil)
        remove(child: coordinator)
    }

    // MARK: - EnhancedTrackingProtectionCoordinatorDelegate

    func didFinishEnhancedTrackingProtection(from coordinator: EnhancedTrackingProtectionCoordinator) {
        router.dismiss(animated: true, completion: nil)
        remove(child: coordinator)
    }

    func settingsOpenPage(settings: Route.SettingsSection) {
        handleSettings(with: settings)
    }

    // MARK: - MainMenuCoordinatorDelegate

    func showMainMenu() {
        guard let menuNavViewController = makeMenuNavViewController() else { return }
        present(menuNavViewController)
    }

    func openURLInNewTab(_ url: URL?) {
        if let url {
            browserViewController.openURLInNewTab(url, isPrivate: self.tabManager.selectedTab?.isPrivate ?? false)
        }
    }

    func openNewTab(inPrivateMode isPrivate: Bool) {
        browserViewController.openNewTabFromMenu(
            focusLocationField: true,
            isPrivate: isPrivate
        )
    }

    func showLibraryPanel(_ panel: Route.HomepanelSection) {
        showLibrary(with: panel)
    }

    func showSettings(at destination: Route.SettingsSection) {
        presentWithModalDismissIfNeeded {
            self.handleSettings(with: destination, onDismiss: nil)
        }
    }

    func editLatestBookmark() {
        browserViewController.openBookmarkEditPanel()
    }

    func showFindInPage() {
        browserViewController.showFindInPage()
    }

    func updateZoomPageBarVisibility() {
        browserViewController.updateZoomPageBarVisibility(visible: true)
    }

    /// Share the currently selected tab using the share sheet.
    ///
    /// Part of the MainMenuCoordinatorDelegate implementation, called from the New Menu > Tools > Share.
    func showShareSheetForCurrentlySelectedTab() {
        // We share the tab's displayURL to make sure we don't share reader mode localhost URLs
        guard let selectedTab = tabManager.selectedTab,
              let url = selectedTab.canonicalURL?.displayURL else {
            return
        }

        startShareSheetCoordinator(
            shareType: .tab(url: url, tab: selectedTab),
            shareMessage: nil,
            sourceView: self.browserViewController.addressToolbarContainer,
            sourceRect: nil,
            toastContainer: self.browserViewController.contentContainer,
            popoverArrowDirection: .any
        )
    }

<<<<<<< HEAD
    func presentSavePDFController() {
        guard let webView = browserViewController.tabManager.selectedTab?.webView else { return }
        webView.createPDF { [weak self] result in
            switch result {
            case .success(let data):
                guard let pdf = PDFDocument(data: data),
                      let outputURL = pdf.createOutputURL(withFileName: webView.title ?? "") else {
                    return
                }
                pdf.write(to: outputURL)
                if FileManager.default.fileExists(atPath: outputURL.path) {
                    let url = URL(fileURLWithPath: outputURL.path)
                    let controller = UIActivityViewController(activityItems: [url], applicationActivities: nil)
                    self?.present(controller)
                }
            case .failure(let error):
                self?.logger.log("Failed to get a valid data URL result, with error: \(error.localizedDescription)",
                                 level: .debug,
                                 category: .webview)
            }
=======
    func showPrintSheet() {
        if let webView = browserViewController.tabManager.selectedTab?.webView {
            let printController = UIPrintInteractionController.shared
            printController.printFormatter = webView.viewPrintFormatter()
            printController.present(animated: true, completionHandler: nil)
>>>>>>> 9f8bf763
        }
    }

    private func makeMenuNavViewController() -> DismissableNavigationViewController? {
        if let mainMenuCoordinator = childCoordinators.first(where: { $0 is MainMenuCoordinator }) as? MainMenuCoordinator {
            mainMenuCoordinator.dismissMenuModal(animated: false)
        }

        let navigationController = DismissableNavigationViewController()
        navigationController.modalPresentationStyle = .formSheet
        if !navigationController.shouldUseiPadSetup() {
            navigationController.modalPresentationStyle = .formSheet
            navigationController.sheetPresentationController?.detents = [.medium(), .large()]
            navigationController.sheetPresentationController?.prefersGrabberVisible = true
        }

        let coordinator = MainMenuCoordinator(
            router: DefaultRouter(navigationController: navigationController),
            windowUUID: tabManager.windowUUID,
            profile: profile
        )
        coordinator.parentCoordinator = self
        coordinator.navigationHandler = self
        add(child: coordinator)
        coordinator.start()

        return navigationController
    }

    func showSignInView(fxaParameters: FxASignInViewParameters?) {
        guard let fxaParameters else { return }
        browserViewController.presentSignInViewController(fxaParameters.launchParameters,
                                                          flowType: fxaParameters.flowType,
                                                          referringPage: fxaParameters.referringPage)
    }

    // MARK: - SearchEngineSelectionCoordinatorDelegate

    func showSearchEngineSelection(forSourceView sourceView: UIView) {
        guard !childCoordinators.contains(where: { $0 is SearchEngineSelectionCoordinator }) else { return }
        let isEditing = store.state.screenState(ToolbarState.self,
                                                for: .toolbar,
                                                window: windowUUID)?.addressToolbar.isEditing == true

        let navigationController = DismissableNavigationViewController()
        if navigationController.shouldUseiPadSetup() {
            navigationController.modalPresentationStyle = .popover
            navigationController.preferredContentSize = UX.searchEnginePopoverSize
            navigationController.popoverPresentationController?.sourceView = sourceView
            navigationController.popoverPresentationController?.canOverlapSourceViewRect = false
        } else {
            navigationController.modalPresentationStyle = .pageSheet
            navigationController.sheetPresentationController?.detents = [.medium(), .large()]
            navigationController.sheetPresentationController?.prefersGrabberVisible = true
            if isEditing {
                store.dispatch(ToolbarAction(windowUUID: windowUUID, actionType: ToolbarActionType.hideKeyboard))
            }
        }

        let coordinator = DefaultSearchEngineSelectionCoordinator(
            router: DefaultRouter(navigationController: navigationController),
            windowUUID: tabManager.windowUUID
        )

        coordinator.parentCoordinator = self
        coordinator.navigationHandler = self
        add(child: coordinator)
        coordinator.start()

        present(navigationController)
    }

    // MARK: - BrowserNavigationHandler
    func openInNewTab(url: URL, isPrivate: Bool, selectNewTab: Bool) {
        browserViewController.homePanelDidRequestToOpenInNewTab(
            url,
            isPrivate: isPrivate,
            selectNewTab: selectNewTab
        )
    }
    func showShareSheet(
        shareType: ShareType,
        shareMessage: ShareMessage?,
        sourceView: UIView,
        sourceRect: CGRect?,
        toastContainer: UIView,
        popoverArrowDirection: UIPopoverArrowDirection
    ) {
        startShareSheetCoordinator(
            shareType: shareType,
            shareMessage: shareMessage,
            sourceView: sourceView,
            sourceRect: sourceRect,
            toastContainer: toastContainer,
            popoverArrowDirection: popoverArrowDirection
        )
    }

    func show(settings: Route.SettingsSection, onDismiss: (() -> Void)? = nil) {
        presentWithModalDismissIfNeeded {
            self.handleSettings(with: settings, onDismiss: onDismiss)
        }
    }

    /// Not all flows are handled by coordinators at the moment so we can't call router.dismiss for all
    /// This bridges to use the presentWithModalDismissIfNeeded method we have in older flows
    private func presentWithModalDismissIfNeeded(completion: @escaping () -> Void) {
        if let presentedViewController = router.navigationController.presentedViewController {
            presentedViewController.dismiss(animated: false, completion: {
                completion()
            })
        } else {
            completion()
        }
    }

    func show(homepanelSection: Route.HomepanelSection) {
        showLibrary(with: homepanelSection)
    }

    func showEnhancedTrackingProtection(sourceView: UIView) {
        showETPMenu(sourceView: sourceView)
    }

    func showFakespotFlowAsModal(productURL: URL) {
        guard let coordinator = makeFakespotCoordinator() else { return }
        coordinator.startModal(productURL: productURL)
    }

    func showFakespotFlowAsSidebar(productURL: URL,
                                   sidebarContainer: SidebarEnabledViewProtocol,
                                   parentViewController: UIViewController) {
        guard let coordinator = makeFakespotCoordinator() else { return }
        coordinator.startSidebar(productURL: productURL,
                                 sidebarContainer: sidebarContainer,
                                 parentViewController: parentViewController)
    }

    func dismissFakespotModal(animated: Bool = true) {
        guard let fakespotCoordinator = childCoordinators.first(where: {
            $0 is FakespotCoordinator
        }) as? FakespotCoordinator else {
            return // there is no modal to close
        }
        fakespotCoordinator.dismissModal(animated: animated)
    }

    func dismissFakespotSidebar(sidebarContainer: SidebarEnabledViewProtocol, parentViewController: UIViewController) {
        guard let fakespotCoordinator = childCoordinators.first(where: {
            $0 is FakespotCoordinator
        }) as? FakespotCoordinator else {
            return // there is no sidebar to close
        }
        fakespotCoordinator.closeSidebar(sidebarContainer: sidebarContainer,
                                         parentViewController: parentViewController)
    }

    func updateFakespotSidebar(productURL: URL,
                               sidebarContainer: SidebarEnabledViewProtocol,
                               parentViewController: UIViewController) {
        guard let fakespotCoordinator = childCoordinators.first(where: {
            $0 is FakespotCoordinator
        }) as? FakespotCoordinator else {
            return // there is no sidebar
        }
        fakespotCoordinator.updateSidebar(productURL: productURL,
                                          sidebarContainer: sidebarContainer,
                                          parentViewController: parentViewController)
    }

    private func makeFakespotCoordinator() -> FakespotCoordinator? {
        guard !childCoordinators.contains(where: { $0 is FakespotCoordinator }) else {
            return nil // flow is already handled
        }

        let coordinator = FakespotCoordinator(router: router, tabManager: tabManager)
        coordinator.parentCoordinator = self
        add(child: coordinator)
        return coordinator
    }

    /// Starts the ShareSheetCoordinator, which initiates opening the iOS share sheet using an `UIActivityViewController`.
    ///
    /// For shared tabs where the user is currently on a non-HTML page (e.g. viewing a PDF), this method will initiate a
    /// file download, and then share the file instead. This currently blocks without any UI indication, which is less
    /// than ideal but has been the existing behaviour for a long time (task to address this: FXIOS-10823).
    ///
    /// - Parameters:
    ///   - shareType: The type of content to share.
    ///   - shareMessage: An optional accompanying message to share (with optional email subject line).
    ///   - sourceView: The view tapped to initiate share. iPad share sheet popovers will point to this element.
    ///   - sourceRect: The source rect for the view tapped to initiate share. iPad share sheet popovers will point to this
    ///                 element.
    ///   - toastContainer: The container for displaying toast information.
    ///   - popoverArrowDirection: The arrow direction for iPad share sheet popovers.
    ///
    /// There are many ways to share many types of content from various areas of the app. Code paths that go through this
    /// method include:
    /// * Sharing content from a long press on Home screen tiles (e.g. long press Jump Back In context menu)
    /// * From the old Menu > Share and the new Menu > Tools > Share
    /// * From the new toolbar share button beside the address bar
    /// * From long pressing a link in the WKWebView and sharing from the context menu (via ActionProviderBuilder > addShare)
    /// * Via the sharesheet deeplink path in `RouteBuilder` (e.g. tapping home cards that initiate sharing content)
    ///     * Currently this is the only path that is using the ShareMessage param (Info Card Referral experiment FXE-1090)
    func startShareSheetCoordinator(
        shareType: ShareType,
        shareMessage: ShareMessage?,
        sourceView: UIView,
        sourceRect: CGRect?,
        toastContainer: UIView,
        popoverArrowDirection: UIPopoverArrowDirection
    ) {
        if let coordinator = childCoordinators.first(where: { $0 is ShareSheetCoordinator }) as? ShareSheetCoordinator {
            // The share sheet extension coordinator wasn't correctly removed in the last share session. Attempt to recover.
            logger.log(
                "ShareSheetCoordinator already exists when it shouldn't. Removing and recreating it to access share sheet",
                level: .info,
                category: .shareSheet,
                extra: ["existing ShareSheetCoordinator UUID": "\(coordinator.windowUUID)",
                        "BrowserCoordinator windowUUID": "\(windowUUID)"]
            )

            coordinator.dismiss()
        }

        Task {
            // FXIOS-10824 It's strange if the user has to wait a long time to download files that are literally already
            // being shown in the webview.
            var overrideShareType = shareType
            if case ShareType.tab = shareType {
                overrideShareType = await tryDownloadingTabFileToShare(shareType: shareType)
            }

            await MainActor.run { [weak self, overrideShareType] in
                guard let self else { return }

                let shareSheetCoordinator = ShareSheetCoordinator(
                    alertContainer: toastContainer,
                    router: router,
                    profile: profile,
                    parentCoordinator: self,
                    tabManager: tabManager
                )
                add(child: shareSheetCoordinator)
                shareSheetCoordinator.start(
                    shareType: overrideShareType,
                    shareMessage: shareMessage,
                    sourceView: sourceView,
                    sourceRect: sourceRect,
                    popoverArrowDirection: popoverArrowDirection
                )
            }
        }
    }

    func showCreditCardAutofill(creditCard: CreditCard?,
                                decryptedCard: UnencryptedCreditCardFields?,
                                viewType state: CreditCardBottomSheetState,
                                frame: WKFrameInfo?,
                                alertContainer: UIView) {
        let bottomSheetCoordinator = makeCredentialAutofillCoordinator()
        bottomSheetCoordinator.showCreditCardAutofill(
            creditCard: creditCard,
            decryptedCard: decryptedCard,
            viewType: state,
            frame: frame,
            alertContainer: alertContainer
        )
    }

    @MainActor
    @preconcurrency
    func showSavedLoginAutofill(tabURL: URL, currentRequestId: String, field: FocusFieldType) {
        let bottomSheetCoordinator = makeCredentialAutofillCoordinator()
        bottomSheetCoordinator.showSavedLoginAutofill(tabURL: tabURL, currentRequestId: currentRequestId, field: field)
    }

    func showAddressAutofill(frame: WKFrameInfo?) {
        let bottomSheetCoordinator = makeAddressAutofillCoordinator()
        bottomSheetCoordinator.showAddressAutofill(frame: frame)
    }

    func showRequiredPassCode() {
        let bottomSheetCoordinator = makeCredentialAutofillCoordinator()
        bottomSheetCoordinator.showPassCodeController()
    }

    private func makeAddressAutofillCoordinator() -> AddressAutofillCoordinator {
        if let bottomSheetCoordinator = childCoordinators.first(where: {
            $0 is AddressAutofillCoordinator
        }) as? AddressAutofillCoordinator {
            return bottomSheetCoordinator
        }
        let bottomSheetCoordinator = AddressAutofillCoordinator(
            profile: profile,
            router: router,
            parentCoordinator: self,
            tabManager: tabManager
        )
        add(child: bottomSheetCoordinator)
        return bottomSheetCoordinator
    }

    private func makeCredentialAutofillCoordinator() -> CredentialAutofillCoordinator {
        if let bottomSheetCoordinator = childCoordinators.first(where: {
            $0 is CredentialAutofillCoordinator
        }) as? CredentialAutofillCoordinator {
            return bottomSheetCoordinator
        }
        let bottomSheetCoordinator = CredentialAutofillCoordinator(
            profile: profile,
            router: router,
            parentCoordinator: self,
            tabManager: tabManager
        )
        add(child: bottomSheetCoordinator)
        return bottomSheetCoordinator
    }

    func showQRCode(delegate: QRCodeViewControllerDelegate, rootNavigationController: UINavigationController?) {
        windowManager.postWindowEvent(event: .qrScannerOpened, windowUUID: windowUUID)
        var coordinator: QRCodeCoordinator
        if let qrCodeCoordinator = childCoordinators.first(where: { $0 is QRCodeCoordinator }) as? QRCodeCoordinator {
            coordinator = qrCodeCoordinator
        } else {
            if rootNavigationController != nil {
                coordinator = QRCodeCoordinator(
                    parentCoordinator: self,
                    router: DefaultRouter(navigationController: rootNavigationController!)
                )
            } else {
                coordinator = QRCodeCoordinator(
                    parentCoordinator: self,
                    router: router
                )
            }

            add(child: coordinator)
        }
        coordinator.showQRCode(delegate: delegate)
    }

    func showTabTray(selectedPanel: TabTrayPanelType) {
        guard !childCoordinators.contains(where: { $0 is TabTrayCoordinator }) else {
            return // flow is already handled
        }
        let navigationController = DismissableNavigationViewController()
        let isPad = UIDevice.current.userInterfaceIdiom == .pad
        let modalPresentationStyle: UIModalPresentationStyle = isPad ? .fullScreen: .formSheet
        navigationController.modalPresentationStyle = modalPresentationStyle

        let tabTrayCoordinator = TabTrayCoordinator(
            router: DefaultRouter(navigationController: navigationController),
            tabTraySection: selectedPanel,
            profile: profile,
            tabManager: tabManager
        )
        tabTrayCoordinator.parentCoordinator = self
        add(child: tabTrayCoordinator)
        tabTrayCoordinator.start(with: selectedPanel)

        navigationController.onViewDismissed = { [weak self] in
            self?.didDismissTabTray(from: tabTrayCoordinator)
        }

        present(navigationController)
    }

    func showBackForwardList() {
        guard let backForwardList = tabManager.selectedTab?.webView?.backForwardList else { return }
        let backForwardListVC = BackForwardListViewController(profile: profile,
                                                              windowUUID: windowUUID,
                                                              backForwardList: backForwardList)
        backForwardListVC.backForwardTransitionDelegate = BackForwardListAnimator()
        backForwardListVC.browserFrameInfoProvider = browserViewController
        backForwardListVC.tabManager = tabManager
        backForwardListVC.modalPresentationStyle = .overCurrentContext
        present(backForwardListVC)
    }

    // MARK: Microsurvey

    func showMicrosurvey(model: MicrosurveyModel) {
        guard !childCoordinators.contains(where: { $0 is MicrosurveyCoordinator }) else {
            return
        }

        let navigationController = DismissableNavigationViewController()
        navigationController.sheetPresentationController?.detents = [.medium(), .large()]
        setiPadLayoutDetents(for: navigationController)
        navigationController.sheetPresentationController?.prefersGrabberVisible = true
        let coordinator = MicrosurveyCoordinator(
            model: model,
            router: DefaultRouter(navigationController: navigationController),
            tabManager: tabManager
        )
        coordinator.parentCoordinator = self
        add(child: coordinator)
        coordinator.start()

        navigationController.onViewDismissed = { [weak self] in
            // Remove coordinator when user drags down to dismiss modal
            self?.didFinish(from: coordinator)
        }

        present(navigationController)
    }

    func showNativeErrorPage(overlayManager: OverlayModeManager) {
        // TODO: FXIOS-9641 #21239 Integration with Redux - presenting view
        let errorpageController = self.errorViewController ?? NativeErrorPageViewController(
            windowUUID: windowUUID,
            overlayManager: overlayManager
        )
        guard browserViewController.embedContent(errorpageController) else {
            logger.log("Unable to embed error page", level: .debug, category: .coordinator)
            return
        }
        self.errorViewController = errorpageController
    }

    private func setiPadLayoutDetents(for controller: UIViewController) {
        guard controller.shouldUseiPadSetup() else { return }
        controller.sheetPresentationController?.selectedDetentIdentifier = .large
    }

    private func present(_ viewController: UIViewController) {
        browserViewController.willNavigateAway()
        router.present(viewController)
    }

    // MARK: - Password Generator
    func showPasswordGenerator(tab: Tab, frame: WKFrameInfo) {
        let passwordGenVC = PasswordGeneratorViewController(windowUUID: windowUUID, currentTab: tab, currentFrame: frame)

        let action = PasswordGeneratorAction(
            windowUUID: windowUUID,
            actionType: PasswordGeneratorActionType.showPasswordGenerator,
            currentFrame: frame
        )
        store.dispatch(action)

        let bottomSheetVM = BottomSheetViewModel(
            shouldDismissForTapOutside: true,
            closeButtonA11yLabel: .PasswordGenerator.CloseButtonA11yLabel,
            closeButtonA11yIdentifier: AccessibilityIdentifiers.PasswordGenerator.closeButton
        )

        let bottomSheetVC = BottomSheetViewController(
            viewModel: bottomSheetVM,
            childViewController: passwordGenVC,
            usingDimmedBackground: true,
            windowUUID: windowUUID
        )
        present(bottomSheetVC)
    }

    // MARK: - ParentCoordinatorDelegate

    func didFinish(from childCoordinator: Coordinator) {
        remove(child: childCoordinator)
    }

    // MARK: - TabManagerDelegate

    func tabManagerDidRestoreTabs(_ tabManager: TabManager) {
        // Once tab restore is made, if there's any saved route we make sure to call it
        if let savedRoute {
            logger.log("Find and handle route called after tabManagerDidRestoreTabs",
                       level: .info,
                       category: .coordinator)
            findAndHandle(route: savedRoute)
        }
    }

    // MARK: - TabTrayCoordinatorDelegate

    func didDismissTabTray(from coordinator: TabTrayCoordinator) {
        router.dismiss(animated: true, completion: nil)
        // [FXIOS-10482] Initial bandaid for memory leaking during tab tray open/close. Needs further investigation.
        coordinator.dismissChildTabTrayPanels()
        remove(child: coordinator)
    }

    // MARK: - WindowEventCoordinator

    func coordinatorHandleWindowEvent(event: WindowEvent, uuid: WindowUUID) {
        switch event {
        case .windowWillClose:
            guard uuid == windowUUID else { return }
            // Additional cleanup performed when the current iPad window is closed.
            // This is necessary in order to ensure the BVC and other memory is freed correctly.

            // Notify theme manager
            themeManager.windowDidClose(uuid: uuid)

            // Clean up views and ensure BVC for the window is freed
            browserViewController.view.endEditing(true)
            browserViewController.dismissUrlBar()
            legacyHomepageViewController?.view.removeFromSuperview()
            legacyHomepageViewController?.removeFromParent()
            legacyHomepageViewController = nil
            browserViewController.contentContainer.subviews.forEach { $0.removeFromSuperview() }
            browserViewController.removeFromParent()
        case .libraryOpened:
            // Auto-close library panel if it was opened in another iPad window. [FXIOS-8095]
            guard uuid != windowUUID else { return }
            performIfCoordinatorRootVCIsPresented(LibraryCoordinator.self) { _ in
                router.dismiss(animated: true, completion: nil)
            }
        case .settingsOpened:
            // Auto-close settings panel if it was opened in another iPad window. [FXIOS-8095]
            guard uuid != windowUUID else { return }
            performIfCoordinatorRootVCIsPresented(SettingsCoordinator.self) {
                didFinishSettings(from: $0)
            }
        case .syncMenuOpened:
            guard uuid != windowUUID else { return }
            let browserPresentedVC = router.navigationController.presentedViewController
            if let navVCs = (browserPresentedVC as? UINavigationController)?.viewControllers,
               navVCs.contains(where: {
                   $0 is FirefoxAccountSignInViewController || $0 is SyncContentSettingsViewController
               }) {
                router.dismiss(animated: true, completion: nil)
            }
        case .qrScannerOpened:
            guard uuid != windowUUID else { return }
            let browserPresentedVC = router.navigationController.presentedViewController
            let rootVC = (browserPresentedVC as? UINavigationController)?.viewControllers.first
            if rootVC is QRCodeViewController {
                router.dismiss(animated: true, completion: nil)
                remove(child: childCoordinators.first(where: { $0 is QRCodeCoordinator }))
            }
        }
    }

    // MARK: - Private helpers

    private func tryDownloadingTabFileToShare(shareType: ShareType) async -> ShareType {
        // We can only try to download files for `.tab` type shares that have a TemporaryDocument
        guard case let ShareType.tab(_, tab) = shareType,
              let temporaryDocument = tab.temporaryDocument else {
            return shareType
        }

        guard let fileURL = await temporaryDocument.getDownloadedURL() else {
            // If no file was downloaded, simply share the tab as usual with a web URL
            return shareType
        }

        // If we successfully got a temp file URL, share it like a downloaded file
        return .file(url: fileURL)
    }

    /// Utility. Performs the supplied action if a coordinator of the indicated type
    /// is currently presenting its primary view controller.
    /// - Parameters:
    ///   - coordinatorType: the type of coordinator.
    ///   - action: the action to perform. The Coordinator instance is supplied for convenience.
    private func performIfCoordinatorRootVCIsPresented<T: Coordinator>(_ coordinatorType: T.Type,
                                                                       action: (T) -> Void) {
        guard let expectedCoordinator = childCoordinators[coordinatorType] else { return }
        let browserPresentedVC = router.navigationController.presentedViewController
        let rootVC = (browserPresentedVC as? UINavigationController)?.viewControllers.first
        if rootVC === expectedCoordinator.router.rootViewController {
            action(expectedCoordinator)
        }
    }
}<|MERGE_RESOLUTION|>--- conflicted
+++ resolved
@@ -602,7 +602,6 @@
         )
     }
 
-<<<<<<< HEAD
     func presentSavePDFController() {
         guard let webView = browserViewController.tabManager.selectedTab?.webView else { return }
         webView.createPDF { [weak self] result in
@@ -623,13 +622,14 @@
                                  level: .debug,
                                  category: .webview)
             }
-=======
+        }
+    }
+
     func showPrintSheet() {
         if let webView = browserViewController.tabManager.selectedTab?.webView {
             let printController = UIPrintInteractionController.shared
             printController.printFormatter = webView.viewPrintFormatter()
             printController.present(animated: true, completionHandler: nil)
->>>>>>> 9f8bf763
         }
     }
 
