// This Source Code Form is subject to the terms of the Mozilla Public
// License, v. 2.0. If a copy of the MPL was not distributed with this
// file, You can obtain one at http://mozilla.org/MPL/2.0/

import Common
import Foundation
import Shared
import OnboardingKit
import SwiftUI
import ComponentLibrary

protocol LaunchCoordinatorDelegate: AnyObject {
    @MainActor
    func didFinishTermsOfService(from coordinator: LaunchCoordinator)

    @MainActor
    func didFinishLaunch(from coordinator: LaunchCoordinator)
}

// Manages different types of onboarding that gets shown at the launch of the application
final class LaunchCoordinator: BaseCoordinator,
                               SurveySurfaceViewControllerDelegate,
                               QRCodeNavigationHandler,
                               ParentCoordinatorDelegate,
                               OnboardingNavigationDelegate,
                               OnboardingServiceDelegate {
    private let profile: Profile
    private let isIphone: Bool
    private let modernLaunchTransitionDelegate = ModernLaunchTransitionDelegate()
    let windowUUID: WindowUUID
    let themeManager: ThemeManager = AppContainer.shared.resolve()
    weak var parentCoordinator: LaunchCoordinatorDelegate?

    init(router: Router,
         windowUUID: WindowUUID,
         profile: Profile = AppContainer.shared.resolve(),
         isIphone: Bool = UIDevice.current.userInterfaceIdiom == .phone) {
        self.profile = profile
        self.isIphone = isIphone
        self.windowUUID = windowUUID
        super.init(router: router)
    }

    @MainActor
    func start(with launchType: LaunchType) {
        let isFullScreen = launchType.isFullScreenAvailable(isIphone: isIphone)
        switch launchType {
        case .termsOfService(let manager):
            if manager.isModernOnboardingEnabled {
                presentModernTermsOfService(with: manager, isFullScreen: isFullScreen)
            } else {
                presentTermsOfService(with: manager, isFullScreen: isFullScreen)
            }
        case .intro(let manager):
            if manager.isModernOnboardingEnabled {
                presentModernIntroOnboarding(with: manager, isFullScreen: isFullScreen)
            } else {
                presentIntroOnboarding(with: manager, isFullScreen: isFullScreen)
            }
        case .update(let viewModel):
            presentUpdateOnboarding(with: viewModel, isFullScreen: isFullScreen)
        case .defaultBrowser:
            presentDefaultBrowserOnboarding()
        case .survey(let manager):
            presentSurvey(with: manager)
        }
    }

    // MARK: - Terms of Service
    private func presentModernTermsOfService(
        with manager: TermsOfServiceManager,
        isFullScreen: Bool
    ) {
        TermsOfServiceTelemetry().termsOfServiceScreenDisplayed()

        let termsOfServiceLink = String(format: .Onboarding.Modern.TermsOfService.TermsOfUseLink, AppName.shortName.rawValue)
        let termsOfServiceAgreement = String(
            format: .Onboarding.Modern.TermsOfService.TermsOfServiceAgreement,
            termsOfServiceLink
        )

        let privacyNoticeLink = String.Onboarding.TermsOfService.PrivacyNoticeLink
        let privacyAgreement = String(
            format: .Onboarding.Modern.TermsOfService.PrivacyNoticeAgreement,
            AppName.shortName.rawValue,
            privacyNoticeLink
        )

        let manageLink = String.Onboarding.TermsOfService.ManageLink
        let manageAgreement = String(
            format: String.Onboarding.Modern.TermsOfService.ManagePreferenceAgreement,
            AppName.shortName.rawValue,
            MozillaName.shortName.rawValue,
            manageLink
        )

        let viewModel = TosFlowViewModel(
            configuration: OnboardingKitCardInfoModel(
                cardType: .basic,
                name: "tos",
                order: 20,
                title: .Onboarding.Modern.TermsOfService.Title,
                body: .Onboarding.Modern.TermsOfService.Subtitle,
                buttons: OnboardingKit.OnboardingButtons(
                    primary: OnboardingKit.OnboardingButtonInfoModel(
                        title: .Onboarding.Modern.TermsOfService.AgreementButtonTitleV3,
                        action: OnboardingActions.syncSignIn
                    )
                ),
                multipleChoiceButtons: [],
                onboardingType: .freshInstall,
                a11yIdRoot: AccessibilityIdentifiers.TermsOfService.root,
                imageID: ImageIdentifiers.homeHeaderLogoBall,
                embededLinkText: [
                    EmbeddedLink(
                        fullText: termsOfServiceAgreement,
                        linkText: termsOfServiceLink,
                        action: .openTermsOfService
                    ),
                    EmbeddedLink(
                        fullText: privacyAgreement,
                        linkText: privacyNoticeLink,
                        action: .openPrivacyNotice
                    ),
                    EmbeddedLink(
                        fullText: manageAgreement,
                        linkText: manageLink,
                        action: .openManageSettings
                    )
                ]
            ),
            onTermsOfServiceTap: { [weak self] in
                guard let self = self else { return }
                TermsOfServiceTelemetry().termsOfServiceLinkTapped()
                presentLink(with: URL(string: Links.termsOfService))
            },
            onPrivacyNoticeTap: { [weak self] in
                guard let self = self else { return }
                TermsOfServiceTelemetry().termsOfServicePrivacyNoticeLinkTapped()
                presentLink(with: URL(string: Links.privacyNotice))
            },
            onManageSettingsTap: { [weak self] in
                guard let self = self else { return }
                TermsOfServiceTelemetry().termsOfServiceManageLinkTapped()
                let managePreferencesVC = PrivacyPreferencesViewController(profile: profile, windowUUID: windowUUID)
                if UIDevice.current.userInterfaceIdiom != .phone {
                    managePreferencesVC.modalPresentationStyle = .formSheet
                }
                router.navigationController.presentedViewController?.present(managePreferencesVC, animated: true)
            },
            onComplete: { [weak self] in
                guard let self = self else { return }
                manager.setAccepted()
                TermsOfServiceTelemetry().termsOfServiceAcceptButtonTapped()

                let sendTechnicalData = profile.prefs.boolForKey(AppConstants.prefSendUsageData) ?? true
                let sendStudies = profile.prefs.boolForKey(AppConstants.prefStudiesToggle) ?? true
                manager.shouldSendTechnicalData(telemetryValue: sendTechnicalData, studiesValue: sendStudies)
                self.profile.prefs.setBool(sendTechnicalData, forKey: AppConstants.prefSendUsageData)

                let sendCrashReports = profile.prefs.boolForKey(AppConstants.prefSendCrashReports) ?? true
                self.profile.prefs.setBool(sendCrashReports, forKey: AppConstants.prefSendCrashReports)
                self.logger.setup(sendCrashReports: sendCrashReports)

                TelemetryWrapper.shared.setup(profile: profile)
                TelemetryWrapper.shared.recordStartUpTelemetry()

                self.parentCoordinator?.didFinishTermsOfService(from: self)
            }
        )

        let view = TermsOfServiceView(
            viewModel: viewModel,
            windowUUID: windowUUID,
            themeManager: themeManager,
            onEmbededLinkAction: { _ in }
        )

        let viewController = PortraitOnlyHostingController(rootView: view)
        viewController.modalPresentationStyle = .fullScreen
        viewController.transitioningDelegate = modernLaunchTransitionDelegate

        router.present(viewController, animated: true)
    }

    private func presentLink(with url: URL?) {
        guard let url else { return }
        let presentLinkVC = PrivacyPolicyViewController(url: url, windowUUID: windowUUID)
        let buttonItem = UIBarButtonItem(
            title: .SettingsSearchDoneButton,
            style: .plain,
            target: self,
            action: #selector(dismissPresentedLinkVC))
        buttonItem.accessibilityIdentifier = AccessibilityIdentifiers.TermsOfService.doneButton

        presentLinkVC.navigationItem.rightBarButtonItem = buttonItem
        let controller = DismissableNavigationViewController(rootViewController: presentLinkVC)
        router.navigationController.presentedViewController?.present(controller, animated: true)
    }

    @objc
    private func dismissPresentedLinkVC() {
        router.navigationController.presentedViewController?.dismiss(animated: true, completion: nil)
    }

    // MARK: - Terms of Service
    private func presentTermsOfService(with manager: TermsOfServiceManager,
                                       isFullScreen: Bool) {
        TermsOfServiceTelemetry().termsOfServiceScreenDisplayed()
        let viewController = TermsOfServiceViewController(profile: profile, windowUUID: windowUUID)
        viewController.didFinishFlow = { [weak self] in
            guard let self = self else { return }
            manager.setAccepted()
            TermsOfServiceTelemetry().termsOfServiceAcceptButtonTapped()

            let sendTechnicalData = profile.prefs.boolForKey(AppConstants.prefSendUsageData) ?? true
            let sendStudies = profile.prefs.boolForKey(AppConstants.prefStudiesToggle) ?? true
            manager.shouldSendTechnicalData(telemetryValue: sendTechnicalData, studiesValue: sendStudies)
            self.profile.prefs.setBool(sendTechnicalData, forKey: AppConstants.prefSendUsageData)

            let sendCrashReports = profile.prefs.boolForKey(AppConstants.prefSendCrashReports) ?? true
            self.profile.prefs.setBool(sendCrashReports, forKey: AppConstants.prefSendCrashReports)
            self.logger.setup(sendCrashReports: sendCrashReports)

            TelemetryWrapper.shared.setup(profile: profile)
            TelemetryWrapper.shared.recordStartUpTelemetry()

            self.parentCoordinator?.didFinishTermsOfService(from: self)
        }
        viewController.modalPresentationStyle = .fullScreen
        viewController.modalTransitionStyle = .crossDissolve
        router.present(viewController, animated: false)
    }

    private lazy var onboardingService: OnboardingService = {
        OnboardingService(
            windowUUID: windowUUID,
            profile: profile,
            themeManager: themeManager,
            delegate: self,
            navigationDelegate: self,
            qrCodeNavigationHandler: self
        )
    }()

    // MARK: - Intro
    @MainActor
    private func presentModernIntroOnboarding(with manager: IntroScreenManagerProtocol,
                                              isFullScreen: Bool) {
        let onboardingModel = NimbusOnboardingKitFeatureLayer().getOnboardingModel(for: .freshInstall)
        let activityEventHelper = ActivityEventHelper()
        let telemetryUtility = OnboardingTelemetryUtility(with: onboardingModel)

        let isPad = UIDevice.current.userInterfaceIdiom == .pad
        let onboardingCards = onboardingModel.cards.filter { viewModel in
            // Filter out cards that are not relevant for the current device type.
            if isPad, let action = viewModel.multipleChoiceButtons.first?.action,
               action == .toolbarTop || action == .toolbarBottom {
                return false
            }
            return true
        }

        let view = OnboardingView<OnboardingKitCardInfoModel>(
            windowUUID: windowUUID,
            themeManager: themeManager,
            viewModel: OnboardingFlowViewModel(
                onboardingCards: onboardingCards,
                onActionTap: { @MainActor [weak self] action, cardName, completion in
                    self?.onboardingService.handleAction(
                        action,
                        from: cardName,
                        cards: onboardingModel.cards,
                        with: activityEventHelper,
                        completion: completion
                    )
                },
                onMultipleChoiceActionTap: { [weak self] action, cardName in
                    self?.onboardingService.handleMultipleChoiceAction(
                        action,
                        from: cardName
                    )
                },
                onComplete: { [weak self] currentCardName in
                    guard let self = self else { return }
                    manager.didSeeIntroScreen()
                    SearchBarLocationSaver().saveUserSearchBarLocation(profile: profile)
                    telemetryUtility.sendDismissOnboardingTelemetry(from: currentCardName)

                    parentCoordinator?.didFinishLaunch(from: self)
                }
            )
        )

        let hostingController = PortraitOnlyHostingController(rootView: view)
        hostingController.modalPresentationStyle = .fullScreen
<<<<<<< HEAD
        hostingController.transitioningDelegate = modernLaunchTransitionDelegate

        router.present(hostingController, animated: true)
=======
        hostingController.modalTransitionStyle = .crossDissolve
        router.present(hostingController, animated: false)
>>>>>>> 056d9708
    }

    // MARK: - Intro
    private func presentIntroOnboarding(with manager: IntroScreenManagerProtocol,
                                        isFullScreen: Bool) {
        let onboardingModel = NimbusOnboardingFeatureLayer().getOnboardingModel(for: .freshInstall)

        let telemetryUtility = OnboardingTelemetryUtility(with: onboardingModel)
        let introViewModel = IntroViewModel(introScreenManager: manager,
                                            profile: profile,
                                            model: onboardingModel,
                                            telemetryUtility: telemetryUtility)
        let introViewController = IntroViewController(viewModel: introViewModel, windowUUID: windowUUID)
        introViewController.qrCodeNavigationHandler = self
        introViewController.didFinishFlow = { [weak self] in
            guard let self = self else { return }
            self.parentCoordinator?.didFinishLaunch(from: self)
        }

        if isFullScreen {
            introViewController.modalPresentationStyle = .fullScreen
            router.present(introViewController, animated: false)
        } else {
            introViewController.preferredContentSize = CGSize(
                width: ViewControllerConsts.PreferredSize.IntroViewController.width,
                height: ViewControllerConsts.PreferredSize.IntroViewController.height)
            introViewController.modalPresentationStyle = .formSheet
            // Disables dismissing the view by tapping outside the view, based on
            // Nimbus's configuration
            if !introViewModel.isDismissible {
                introViewController.isModalInPresentation = true
            }
            router.present(introViewController, animated: true) {
                introViewController.closeOnboarding()
            }
        }
    }

    // MARK: - Update
    private func presentUpdateOnboarding(with updateViewModel: UpdateViewModel,
                                         isFullScreen: Bool) {
        let updateViewController = UpdateViewController(viewModel: updateViewModel, windowUUID: windowUUID)
        updateViewController.qrCodeNavigationHandler = self
        updateViewController.didFinishFlow = { [weak self] in
            guard let self = self else { return }
            self.parentCoordinator?.didFinishLaunch(from: self)
        }

        if isFullScreen {
            updateViewController.modalPresentationStyle = .fullScreen
            router.present(updateViewController, animated: false)
        } else {
            updateViewController.preferredContentSize = CGSize(
                width: ViewControllerConsts.PreferredSize.UpdateViewController.width,
                height: ViewControllerConsts.PreferredSize.UpdateViewController.height)
            updateViewController.modalPresentationStyle = .formSheet
            // Nimbus's configuration
            if !updateViewModel.isDismissible {
                updateViewController.isModalInPresentation = true
            }
            router.present(updateViewController)
        }
    }

    // MARK: - Default Browser
    func presentDefaultBrowserOnboarding() {
        let defaultOnboardingViewController = DefaultBrowserOnboardingViewController(windowUUID: windowUUID)
        defaultOnboardingViewController.viewModel.goToSettings = { [weak self] in
            guard let self = self else { return }
            self.parentCoordinator?.didFinishLaunch(from: self)
        }

        defaultOnboardingViewController.viewModel.didAskToDismissView = { [weak self] in
            guard let self = self else { return }
            self.parentCoordinator?.didFinishLaunch(from: self)
        }

        defaultOnboardingViewController.preferredContentSize = CGSize(
            width: ViewControllerConsts.PreferredSize.DBOnboardingViewController.width,
            height: ViewControllerConsts.PreferredSize.DBOnboardingViewController.height)
        let isiPhone = UIDevice.current.userInterfaceIdiom == .phone
        defaultOnboardingViewController.modalPresentationStyle = isiPhone ? .fullScreen : .formSheet
        router.present(defaultOnboardingViewController)
    }

    // MARK: - Survey
    func presentSurvey(with manager: SurveySurfaceManager) {
        guard let surveySurface = manager.getSurveySurface() else {
            logger.log("Tried presenting survey but no surface was found", level: .warning, category: .lifecycle)
            parentCoordinator?.didFinishLaunch(from: self)
            return
        }
        surveySurface.modalPresentationStyle = .fullScreen
        surveySurface.delegate = self
        router.present(surveySurface, animated: false)
    }

    // MARK: - QRCodeNavigationHandler

    func showQRCode(delegate: QRCodeViewControllerDelegate, rootNavigationController: UINavigationController?) {
        var coordinator: QRCodeCoordinator
        if let qrCodeCoordinator = childCoordinators.first(where: { $0 is QRCodeCoordinator }) as? QRCodeCoordinator {
            coordinator = qrCodeCoordinator
        } else {
            if rootNavigationController != nil {
                coordinator = QRCodeCoordinator(
                    parentCoordinator: self,
                    router: DefaultRouter(navigationController: rootNavigationController!)
                )
            } else {
                coordinator = QRCodeCoordinator(
                    parentCoordinator: self,
                    router: router
                )
            }
            add(child: coordinator)
        }
        coordinator.showQRCode(delegate: delegate)
    }

    // MARK: - ParentCoordinatorDelegate

    func didFinish(from childCoordinator: Coordinator) {
        remove(child: childCoordinator)
    }

    // MARK: - SurveySurfaceViewControllerDelegate
    func didFinish() {
        parentCoordinator?.didFinishLaunch(from: self)
    }

    // MARK: - OnboardingServiceDelegate
    func dismiss(animated: Bool, completion: (() -> Void)?) {
        router.navigationController.presentedViewController?.dismiss(
            animated: animated,
            completion: completion
        )
    }

    func present(_ viewController: UIViewController, animated: Bool, completion: (() -> Void)?) {
        router.navigationController.presentedViewController?.present(
            viewController,
            animated: true,
            completion: completion
        )
    }

    // MARK: - OnboardingNavigationDelegate
    func finishOnboardingFlow() {
        dismiss(animated: true, completion: nil)
    }
}<|MERGE_RESOLUTION|>--- conflicted
+++ resolved
@@ -294,14 +294,10 @@
 
         let hostingController = PortraitOnlyHostingController(rootView: view)
         hostingController.modalPresentationStyle = .fullScreen
-<<<<<<< HEAD
+        hostingController.modalTransitionStyle = .crossDissolve
         hostingController.transitioningDelegate = modernLaunchTransitionDelegate
 
         router.present(hostingController, animated: true)
-=======
-        hostingController.modalTransitionStyle = .crossDissolve
-        router.present(hostingController, animated: false)
->>>>>>> 056d9708
     }
 
     // MARK: - Intro
