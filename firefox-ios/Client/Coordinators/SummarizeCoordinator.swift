--- conflicted
+++ resolved
@@ -10,11 +10,7 @@
 import Shared
 import WebKit
 
-<<<<<<< HEAD
-class SummarizeCoordinator: BaseCoordinator, SummarizerServiceLifecycle, SummarizeNavigationHandler {
-=======
 final class SummarizeCoordinator: BaseCoordinator, SummarizerServiceLifecycle {
->>>>>>> 75508896
     private let browserSnapshot: UIImage
     private let browserSnapshotTopOffset: CGFloat
     private weak var parentCoordinatorDelegate: ParentCoordinatorDelegate?
