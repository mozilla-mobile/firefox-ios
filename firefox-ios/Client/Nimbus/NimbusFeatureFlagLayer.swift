--- conflicted
+++ resolved
@@ -68,13 +68,6 @@
         case .reportSiteIssue:
             return checkGeneralFeature(for: featureID, from: nimbus)
 
-<<<<<<< HEAD
-        case .shareSheetChanges,
-                .shareToolbarChanges:
-            return checkNimbusForShareSheet(for: featureID, from: nimbus)
-
-=======
->>>>>>> 54225998
         case .splashScreen:
             return checkSplashScreenFeature(for: featureID, from: nimbus)
 
