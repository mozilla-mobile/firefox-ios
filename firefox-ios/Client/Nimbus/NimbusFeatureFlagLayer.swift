--- conflicted
+++ resolved
@@ -255,29 +255,6 @@
         }
     }
 
-<<<<<<< HEAD
-    public func checkNimbusForCreditCardAutofill(
-        for featureID: NimbusFeatureFlagID,
-        from nimbus: FxNimbus) -> Bool {
-            let config = nimbus.features.creditCardAutofill.value()
-
-            switch featureID {
-            case .creditCardAutofillStatus: return config.creditCardAutofillStatus
-            default: return false
-            }
-    }
-=======
-    public func checkNimbusForLoginAutofill(
-        for featureID: NimbusFeatureFlagID,
-        from nimbus: FxNimbus) -> Bool {
-            let config = nimbus.features.loginAutofill.value()
-            switch featureID {
-            case .loginAutofill: return config.loginAutofillStatus
-            default: return false
-            }
-        }
->>>>>>> ea7c9fce
-
     private func checkSearchEngineConsolidationFeature(from nimbus: FxNimbus) -> Bool {
         let config = nimbus.features.searchEngineConsolidationFeature.value()
         return config.enabled
