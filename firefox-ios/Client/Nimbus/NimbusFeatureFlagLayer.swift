// This Source Code Form is subject to the terms of the Mozilla Public
// License, v. 2.0. If a copy of the MPL was not distributed with this
// file, You can obtain one at http://mozilla.org/MPL/2.0/

import Foundation

final class NimbusFeatureFlagLayer {
    // MARK: - Public methods
    public func checkNimbusConfigFor(_ featureID: NimbusFeatureFlagID,
                                     from nimbus: FxNimbus = FxNimbus.shared
    ) -> Bool {
        switch featureID {
        case .addressAutofillEdit:
            return checkAddressAutofillEditing(from: nimbus)

        case .appearanceMenu:
            return checkAppearanceMenuFeature(from: nimbus)

        case .bookmarksRefactor:
            return checkBookmarksRefactor(from: nimbus)

        case .bottomSearchBar,
<<<<<<< HEAD
                .searchHighlights:
=======
                .isToolbarCFREnabled:
>>>>>>> 5cfab197
            return checkAwesomeBarFeature(for: featureID, from: nimbus)

        case .cleanupHistoryReenabled:
            return checkCleanupHistoryReenabled(from: nimbus)

        case .contextualHintForToolbar:
            return checkNimbusForContextualHintsFeature(for: featureID, from: nimbus)

        case .deeplinkOptimizationRefactor:
            return checkDeeplinkOptimizationRefactorFeature(from: nimbus)

        case .downloadLiveActivities:
            return checkDownloadLiveActivitiesFeature(from: nimbus)

        case .creditCardAutofillStatus:
            return checkNimbusForCreditCardAutofill(for: featureID, from: nimbus)

        case .jumpBackIn:
            return checkHomescreenSectionsFeature(for: featureID, from: nimbus)

        case .firefoxSuggestFeature:
            return checkFirefoxSuggestFeature(from: nimbus)

        case .feltPrivacySimplifiedUI, .feltPrivacyFeltDeletion:
            return checkFeltPrivacyFeature(for: featureID, from: nimbus)

        case .homepageRebuild:
            return checkHomepageFeature(from: nimbus)

        case .inactiveTabs:
            return checkTabTrayFeature(for: featureID, from: nimbus)

        case .loginAutofill:
            return checkNimbusForLoginAutofill(for: featureID, from: nimbus)

        case .menuRefactor:
            return checkMenuRefactor(from: nimbus)

        case .menuRefactorHint:
            return checkMenuRefactorHint(from: nimbus)

        case .microsurvey:
            return checkMicrosurveyFeature(from: nimbus)

        case .nativeErrorPage:
            return checkNativeErrorPageFeature(from: nimbus)

        case .noInternetConnectionErrorPage:
            return checkNICErrorPageFeature(from: nimbus)

        case .pdfRefactor:
            return checkPdfRefactorFeature(from: nimbus)

        case .preferSwitchToOpenTabOverDuplicate:
            return checkPreferSwitchToOpenTabOverDuplicate(from: nimbus)

        case .ratingPromptFeature:
            return checkRatingPromptFeature(from: nimbus)

        case .reduxSearchSettings:
            return checkReduxSearchSettingsFeature(from: nimbus)

        case .reportSiteIssue:
            return checkGeneralFeature(for: featureID, from: nimbus)

        case .searchEngineConsolidation:
            return checkSearchEngineConsolidationFeature(from: nimbus)

        case .sentFromFirefox:
            return checkSentFromFirefoxFeature(from: nimbus)

        case .sentFromFirefoxTreatmentA:
            return checkSentFromFirefoxFeatureTreatmentA(from: nimbus)

        case .splashScreen:
            return checkSplashScreenFeature(for: featureID, from: nimbus)

        case .toolbarRefactor:
            return checkToolbarRefactorFeature(from: nimbus)

        case .unifiedAds:
            return checkUnifiedAdsFeature(from: nimbus)

        case .unifiedSearch:
            return checkUnifiedSearchFeature(from: nimbus)

        case .tabAnimation:
            return checkTabAnimationFeature(from: nimbus)

        case .tabTrayUIExperiments:
            return checkTabTrayUIExperiments(from: nimbus)

        case .toolbarOneTapNewTab:
            return checkToolbarOneTapNewTabFeature(from: nimbus)

        case .toolbarSwipingTabs:
            return checkToolbarSwipingTabsFeature(from: nimbus)

        case .toolbarNavigationHint:
            return checkToolbarNavigationHintFeature(from: nimbus)

        case .tosFeature:
            return checkTosFeature(from: nimbus)

        case .trackingProtectionRefactor:
            return checkTrackingProtectionRefactor(from: nimbus)

        case .revertUnsafeContinuationsRefactor:
            return checkRevertUnsafeContinuationsRefactor(from: nimbus)

        case .useRustKeychain:
            return checkUseRustKeychainFeature(from: nimbus)
        }
    }

    // MARK: - Private methods
    private func checkBookmarksRefactor(from nimbus: FxNimbus) -> Bool {
        return nimbus.features.bookmarkRefactorFeature.value().enabled
    }

    private func checkCleanupHistoryReenabled(from nimbus: FxNimbus) -> Bool {
        let config = nimbus.features.cleanupHistoryReenabled.value()
        return config.enabled
    }

    private func checkGeneralFeature(for featureID: NimbusFeatureFlagID,
                                     from nimbus: FxNimbus
    ) -> Bool {
        let config = nimbus.features.generalAppFeatures.value()

        switch featureID {
        case .reportSiteIssue: return config.reportSiteIssue.status
        default: return false
        }
    }

    private func checkSentFromFirefoxFeature(from nimbus: FxNimbus) -> Bool {
        let config = nimbus.features.sentFromFirefoxFeature.value()
        return config.enabled
    }

    private func checkSentFromFirefoxFeatureTreatmentA(from nimbus: FxNimbus) -> Bool {
        let config = nimbus.features.sentFromFirefoxFeature.value()
        return config.isTreatmentA
    }

    private func checkAwesomeBarFeature(for featureID: NimbusFeatureFlagID,
                                        from nimbus: FxNimbus
    ) -> Bool {
        let config = nimbus.features.search.value().awesomeBar

        switch featureID {
        case .bottomSearchBar: return config.position.isPositionFeatureEnabled
<<<<<<< HEAD
        case .searchHighlights: return config.searchHighlights
=======
        case .isToolbarCFREnabled: return config.position.isToolbarCfrOn
>>>>>>> 5cfab197
        default: return false
        }
    }

    private func checkHomescreenSectionsFeature(for featureID: NimbusFeatureFlagID,
                                                from nimbus: FxNimbus
    ) -> Bool {
        let config = nimbus.features.homescreenFeature.value()
        var nimbusID: HomeScreenSection

        switch featureID {
        case .jumpBackIn: nimbusID = HomeScreenSection.jumpBackIn
        default: return false
        }

        guard let status = config.sectionsEnabled[nimbusID] else { return false }

        return status
    }

    private func checkHomepageFeature(from nimbus: FxNimbus) -> Bool {
        let config = nimbus.features.homepageRebuildFeature.value()
        return config.enabled
    }

    private func checkNimbusForContextualHintsFeature(
        for featureID: NimbusFeatureFlagID,
        from nimbus: FxNimbus
    ) -> Bool {
        let config = nimbus.features.contextualHintFeature.value()
        var nimbusID: ContextualHint

        switch featureID {
        case .contextualHintForToolbar: nimbusID = ContextualHint.toolbarHint
        default: return false
        }

        guard let status = config.featuresEnabled[nimbusID] else { return false }
        return status
    }

    private func checkTabAnimationFeature(from nimbus: FxNimbus) -> Bool {
        let config = nimbus.features.tabTrayUiExperiments.value()
        return config.animationFeature
    }

    private func checkTabTrayUIExperiments(from nimbus: FxNimbus) -> Bool {
        let config = nimbus.features.tabTrayUiExperiments.value()
        return config.enabled
    }

    private func checkToolbarRefactorFeature(from nimbus: FxNimbus) -> Bool {
        let config = nimbus.features.toolbarRefactorFeature.value()
        return config.enabled
    }

    private func checkUnifiedAdsFeature(from nimbus: FxNimbus) -> Bool {
        let config = nimbus.features.unifiedAds.value()
        return config.enabled
    }

    private func checkUnifiedSearchFeature(from nimbus: FxNimbus) -> Bool {
        let config = nimbus.features.toolbarRefactorFeature.value()
        return config.unifiedSearch
    }

    private func checkToolbarOneTapNewTabFeature(from nimbus: FxNimbus) -> Bool {
        let config = nimbus.features.toolbarRefactorFeature.value()
        return config.oneTapNewTab
    }

    private func checkToolbarSwipingTabsFeature(from nimbus: FxNimbus) -> Bool {
        let config = nimbus.features.toolbarRefactorFeature.value()
        return config.swipingTabs
    }

    private func checkToolbarNavigationHintFeature(from nimbus: FxNimbus) -> Bool {
        let config = nimbus.features.toolbarRefactorFeature.value()
        return config.navigationHint
    }

    private func checkTosFeature(from nimbus: FxNimbus) -> Bool {
        let config = nimbus.features.tosFeature.value()
        return config.status
    }

    private func checkTrackingProtectionRefactor(from nimbus: FxNimbus) -> Bool {
        let config = nimbus.features.trackingProtectionRefactor.value()
        return config.enabled
    }

    private func checkFeltPrivacyFeature(
        for featureID: NimbusFeatureFlagID,
        from nimbus: FxNimbus
    ) -> Bool {
        let config = nimbus.features.feltPrivacyFeature.value()

        switch featureID {
        case .feltPrivacySimplifiedUI: return config.simplifiedUiEnabled
        case .feltPrivacyFeltDeletion: return config.feltDeletionEnabled && config.simplifiedUiEnabled
        default: return false
        }
    }

    public func checkNimbusForCreditCardAutofill(
        for featureID: NimbusFeatureFlagID,
        from nimbus: FxNimbus) -> Bool {
            let config = nimbus.features.creditCardAutofill.value()

            switch featureID {
            case .creditCardAutofillStatus: return config.creditCardAutofillStatus
            default: return false
            }
    }

    public func checkNimbusForLoginAutofill(
        for featureID: NimbusFeatureFlagID,
        from nimbus: FxNimbus) -> Bool {
            let config = nimbus.features.loginAutofill.value()
            switch featureID {
            case .loginAutofill: return config.loginAutofillStatus
            default: return false
            }
        }

    private func checkSearchEngineConsolidationFeature(from nimbus: FxNimbus) -> Bool {
        let config = nimbus.features.searchEngineConsolidationFeature.value()
        return config.enabled
    }

    private func checkSplashScreenFeature(
        for featureID: NimbusFeatureFlagID,
        from nimbus: FxNimbus
    ) -> Bool {
        return nimbus.features.splashScreen.value().enabled
    }

    private func checkTabTrayFeature(for featureID: NimbusFeatureFlagID,
                                     from nimbus: FxNimbus
    ) -> Bool {
        let config = nimbus.features.tabTrayFeature.value()
        var nimbusID: TabTraySection

        switch featureID {
        case .inactiveTabs: nimbusID = TabTraySection.inactiveTabs
        default: return false
        }

        guard let status = config.sectionsEnabled[nimbusID] else { return false }

        return status
    }

    private func checkPdfRefactorFeature(from nimbus: FxNimbus) -> Bool {
        return nimbus.features.pdfRefactorFeature.value().enabled
    }

    private func checkPreferSwitchToOpenTabOverDuplicate(from nimbus: FxNimbus) -> Bool {
        return nimbus.features.homescreenFeature.value().preferSwitchToOpenTab
    }

    private func checkRatingPromptFeature(from nimbus: FxNimbus) -> Bool {
        return nimbus.features.ratingPromptFeature.value().enabled
    }

    private func checkAddressAutofillEditing(from nimbus: FxNimbus) -> Bool {
        let config = nimbus.features.addressAutofillEdit.value()

        return config.status
    }

    private func checkAppearanceMenuFeature(from nimbus: FxNimbus) -> Bool {
        let config = nimbus.features.appearanceMenuFeature.value()
        return config.status
    }

    private func checkDeeplinkOptimizationRefactorFeature(from nimbus: FxNimbus) -> Bool {
        let config = nimbus.features.deeplinkOptimizationRefactorFeature.value()
        return config.enabled
    }

    private func checkDownloadLiveActivitiesFeature(from nimbus: FxNimbus) -> Bool {
        return nimbus.features.downloadLiveActivitiesFeature.value().enabled
    }

    private func checkFirefoxSuggestFeature(from nimbus: FxNimbus) -> Bool {
        let config = nimbus.features.firefoxSuggestFeature.value()

        return config.status
    }

    private func checkReduxSearchSettingsFeature(from nimbus: FxNimbus) -> Bool {
        let config = nimbus.features.reduxSearchSettingsFeature.value()
        return config.enabled
    }

    private func checkMenuRefactor(from nimbus: FxNimbus) -> Bool {
        return nimbus.features.menuRefactorFeature.value().enabled
    }

    private func checkMenuRefactorHint(from nimbus: FxNimbus) -> Bool {
        let config = nimbus.features.menuRefactorFeature.value()
        return config.menuHint
    }

    private func checkMicrosurveyFeature(from nimbus: FxNimbus) -> Bool {
        let config = nimbus.features.microsurveyFeature.value()

        return config.enabled
    }

    private func checkNativeErrorPageFeature(from nimbus: FxNimbus) -> Bool {
        return nimbus.features.nativeErrorPageFeature.value().enabled
    }

    private func checkNICErrorPageFeature(from nimbus: FxNimbus) -> Bool {
        return nimbus.features.nativeErrorPageFeature.value().noInternetConnectionError
    }

    private func checkRevertUnsafeContinuationsRefactor(from nimbus: FxNimbus) -> Bool {
        let config = nimbus.features.revertUnsafeContinuationsRefactor.value()
        return config.enabled
    }

    private func checkUseRustKeychainFeature(from nimbus: FxNimbus) -> Bool {
        return nimbus.features.rustKeychainRefactor.value().rustKeychainEnabled
    }
}<|MERGE_RESOLUTION|>--- conflicted
+++ resolved
@@ -20,11 +20,7 @@
             return checkBookmarksRefactor(from: nimbus)
 
         case .bottomSearchBar,
-<<<<<<< HEAD
                 .searchHighlights:
-=======
-                .isToolbarCFREnabled:
->>>>>>> 5cfab197
             return checkAwesomeBarFeature(for: featureID, from: nimbus)
 
         case .cleanupHistoryReenabled:
@@ -178,11 +174,7 @@
 
         switch featureID {
         case .bottomSearchBar: return config.position.isPositionFeatureEnabled
-<<<<<<< HEAD
         case .searchHighlights: return config.searchHighlights
-=======
-        case .isToolbarCFREnabled: return config.position.isToolbarCfrOn
->>>>>>> 5cfab197
         default: return false
         }
     }
