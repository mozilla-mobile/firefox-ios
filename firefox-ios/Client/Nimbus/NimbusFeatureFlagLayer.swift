--- conflicted
+++ resolved
@@ -134,13 +134,11 @@
         case .unifiedSearch:
             return checkUnifiedSearchFeature(from: nimbus)
 
-<<<<<<< HEAD
         case .tabTrayTranslucency:
             return checkTabTrayTranslucencyFeature(from: nimbus)
-=======
+
         case .tabScrollRefactorFeature:
             return checkTabScrollRefactorFeature(from: nimbus)
->>>>>>> f2123570
 
         case .tabTrayUIExperiments:
             return checkTabTrayUIExperiments(from: nimbus)
@@ -251,14 +249,13 @@
         return config.enabled
     }
 
-<<<<<<< HEAD
     private func checkTabTrayTranslucencyFeature(from nimbus: FxNimbus) -> Bool {
         let config = nimbus.features.tabTrayUiExperiments.value()
         return config.translucency
-=======
+    }
+
     private func checkTabScrollRefactorFeature(from nimbus: FxNimbus) -> Bool {
         return nimbus.features.tabScrollRefactorFeature.value().enabled
->>>>>>> f2123570
     }
 
     private func checkTabTrayUIExperiments(from nimbus: FxNimbus) -> Bool {
