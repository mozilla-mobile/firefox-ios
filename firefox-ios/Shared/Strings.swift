// This Source Code Form is subject to the terms of the Mozilla Public
// License, v. 2.0. If a copy of the MPL was not distributed with this
// file, You can obtain one at http://mozilla.org/MPL/2.0/

// swiftlint:disable line_length
import Foundation

// MARK: - Localization bundle setup
class BundleClass {}

public struct Strings {
    public static let bundle = Bundle(for: BundleClass.self)
}

// MARK: - Localization helper function

/// Full documentation available in
///
/// Used to define a new string into the project
/// - Parameters:
///   - key: The key should be unique and composed of a relevant name, ended with the version the string was included in.
///   Example: `"FirefoxHomepage.Pocket.Sponsored.v103"` is a string that lives under the homepage for the sponsored content in the pocket
///   section, added in v103. The name is clear and explicit.
///   - tableName: The tablename defines the name of the table containing the localized string.
///   This specifically need to be defined for any strings that is part of the messaging framework, but since any string can be part of messaging in the
///   future all strings should have a tablename. This can be nil for existing strings, `new string shouldn't have a nil tableName`.
///   - value: The value is always the text that needs to be localized.  This can be nil for existing strings, `new string shouldn't have a nil value`.
///   - comment: The comment is an explanation aimed towards people that will translate the string value. Make sure it follow the l10n documentation
///   https://mozilla-l10n.github.io/documentation/localization/dev_best_practices.html#add-localization-notes
private func MZLocalizedString(
    key: String,
    tableName: String?,
    value: String?,
    comment: String
) -> String {
    return NSLocalizedString(key,
                             tableName: tableName,
                             bundle: Strings.bundle,
                             value: value ?? "",
                             comment: comment)
}

// This file contains all strings for Firefox iOS.
//
// To preserve a clean structure of this string file, we should organize them alphabetically,
// according to specific screens or feature, on that screen. Each string should
// be under a struct giving a clear indication as to where it is being used.
// In this case we will prefer verbosity for the sake of accuracy, over brevity.
// Sub structs may, and should, also be used to separate functionality where it makes
// sense, but efforts should be made to keep structs two levels deep unless there are
// good reasons for doing otherwise. As we continue to update strings, old strings may
// be present at the bottom of this file.
//
// Note that strings shouldn't be reused in multiple places in the application. Depending
// on the Locale we can't guarantee one string will be translated the same even if its value is the same.

// MARK: - Alerts
extension String {
    public struct Alerts {
        public struct FeltDeletion {
            public static let Title = MZLocalizedString(
                key: "Alerts.FeltDeletion.Title.v122",
                tableName: "Alerts",
                value: "End your private session?",
                comment: "When tapping the fire icon in private mode, an alert comes up asking to confirm if you want to delete all browsing data and end your private session. This is the title for the alert.")
            public static let Body = MZLocalizedString(
                key: "Alerts.FeltDeletion.Body.v122",
                tableName: "Alerts",
                value: "Close all private tabs and delete history, cookies, and all other site data.",
                comment: "When tapping the fire icon in private mode, an alert comes up asking to confirm if you want to delete all browsing data and end your private session. This is the body text for the alert.")
            public static let ConfirmButton = MZLocalizedString(
                key: "Alerts.FeltDeletion.Button.Confirm.v122",
                tableName: "Alerts",
                value: "Delete session data",
                comment: "When tapping the fire icon in private mode, an alert comes up asking to confirm if you want to delete all browsing data and end your private session. This is the affirmative action for the alert, confirming that you do want to do that.")
            public static let CancelButton = MZLocalizedString(
                key: "Alerts.FeltDeletion.Button.Cancel.v122",
                tableName: "Alerts",
                value: "Cancel",
                comment: "When tapping the fire icon in private mode, an alert comes up asking to confirm if you want to delete all browsing data and end your private session. This is the cancel action for the alert, cancelling ending your session.")
        }

        public struct AddToCalendar {
            public static let Title = MZLocalizedString(
                key: "Alerts.AddToCalendar.Title.v134",
                tableName: "Alerts",
                value: "Add to calendar?",
                comment: "When tapping on a link, on a website in order to download a file and that file is a calendar file, an alert comes up asking to confirm if you want to add the event to the device calendar. This is the title for the alert.")
            public static let Body = MZLocalizedString(
                key: "Alerts.AddToCalendar.Body.v134",
                tableName: "Alerts",
                value: "%@ is asking to download a file and add an event to your calendar.",
                comment: "When tapping on a link, on a website in order to download a file and that file is a calendar file, an alert comes up asking to confirm if you want to add the event to the device calendar. This is the body message for the alert. %@ is the name/domain of the website, for example 'google.com'")
            public static let BodyDefault = MZLocalizedString(
                key: "Alerts.AddToCalendar.BodyDefault.v134",
                tableName: "Alerts",
                value: "This site is asking to download a file and add an event to your calendar.",
                comment: "When tapping on a link, on a website in order to download a file and that file is a calendar file, an alert comes up asking to confirm if you want to add the event to the device calendar. This is the body message for the alert in case the website doesn't have a base domain.")
            public static let AddButton = MZLocalizedString(
                key: "Alerts.AddToCalendar.Button.Add.v134",
                tableName: "Alerts",
                value: "Add",
                comment: "When tapping on a link, on a website in order to download a file and that file is a calendar file, an alert comes up asking to confirm if you want to add the event to the device calendar. This is the affirmative action for the alert, confirming that you do want to add the event to the calendar.")
            public static let CancelButton = MZLocalizedString(
                key: "Alerts.FeltDeletion.Button.Cancel.v134",
                tableName: "Alerts",
                value: "Cancel",
                comment: "When tapping on a link, on a website in order to download a file and that file is a calendar file, an alert comes up asking to confirm if you want to add the event to the device calendar. This is the cancel action for the alert, cancelling the action to add the event to the calendar.")
        }
    }
}

// MARK: - Biometric Authentication
extension String {
    public struct Biometry {
        public struct Screen {
            public static let UniversalAuthenticationReason = MZLocalizedString(
                key: "Biometry.Screen.UniversalAuthenticationReason.v115",
                tableName: "BiometricAuthentication",
                value: "Authenticate to access passwords.",
                comment: "Biometric authentication is when the system prompts users for Face ID or fingerprint before accessing protected information. This string asks the user to enter their device passcode to access the protected screen.")
            public static let UniversalAuthenticationReasonV2 = MZLocalizedString(
                key: "Biometry.Screen.UniversalAuthenticationReason.v122",
                tableName: "BiometricAuthentication",
                value: "Authenticate to access your saved passwords and payment methods.",
                comment: "Biometric authentication is when the system prompts users for Face ID or fingerprint before accessing protected information. This string asks the user to enter their device passcode to access the protected screen for logins and encrypted cards.")
        }
    }
}

// MARK: - Bookmarks Panel
extension String {
    public struct Bookmarks {
        public struct Menu {
            public static let DesktopBookmarks = MZLocalizedString(
                key: "Bookmarks.Menu.DesktopBookmarks",
                tableName: nil,
                value: "Desktop Bookmarks",
                comment: "A label indicating all bookmarks grouped under the category 'Desktop Bookmarks'.")
            public static let EditBookmark = MZLocalizedString(
                key: "Bookmarks.Menu.EditBookmark.v131",
                tableName: "Bookmarks",
                value: "Edit Bookmark",
                comment: "When a bookmark is longpressed in the bookmarks menu, an `Edit Bookmark` button is present.")
            public static let EditFolder = MZLocalizedString(
                key: "Bookmarks.Menu.EditFolder.v131",
                tableName: "Bookmarks",
                value: "Edit Folder",
                comment: "When a folder is longpressed in the bookmarks menu, an `Edit Folder` button is present.")
            public static let DeleteFolder = MZLocalizedString(
                key: "Bookmarks.Menu.DeleteFolder.v131",
                tableName: "Bookmarks",
                value: "Delete Folder",
                comment: "When a folder is longpressed in the bookmarks menu, a `Delete Folder` button is present.")
            public static let AllBookmarks = MZLocalizedString(
                key: "Bookmarks.Menu.AllBookmarks.v131",
                tableName: "Bookmarks",
                value: "All",
                comment: "When navigating through the bookmarks menu and bookmark folders, a back button with an `All` (bookmarks) label is present to take the user to the top level bookmarks menu.")
            public static let EditBookmarkSaveIn = MZLocalizedString(
                key: "Bookmarks.Menu.EditBookmarkSaveIn.v131",
                tableName: "Bookmarks",
                value: "Save in",
                comment: "When editing a bookmark, you can select the folder that the bookmark will be saved in. The label for this section of the view is `Save in`.")
            public static let EditBookmarkSave = MZLocalizedString(
                key: "Bookmarks.Menu.EditBookmarkSave.v135",
                tableName: "Bookmarks",
                value: "Save",
                comment: "When editing a bookmark, the right button in the navigation bar indicating that the edited bookmark will be saved.")
            public static let EditBookmarkTitle = MZLocalizedString(
                key: "Bookmarks.Menu.EditBookmarkTitle.v131",
                tableName: "Bookmarks",
                value: "Edit Bookmark",
                comment: "Label on the top of the `Edit Bookmarks` screen.")
            public static let EditBookmarkDesktopBookmarksLabel = MZLocalizedString(
                key: "Bookmarks.Menu.EditBookmarkDesktopBookmarksLabel.v136",
                tableName: "Bookmarks",
                value: "DESKTOP BOOKMARKS",
                comment: "Header denoting that the proceeding folders in the parent folder selector table of the Edit Bookmarks Screen are folders shared with desktop.")
            public static let DeletedBookmark = MZLocalizedString(
                key: "Bookmarks.Menu.DeletedBookmark.v131",
                tableName: "Bookmarks",
                value: "Deleted “%@”",
                comment: "Label of toast displayed after a bookmark is deleted in the Bookmarks menu. %@ is the name of the bookmark.")
            public static let DeleteBookmark = MZLocalizedString(
                key: "Bookmarks.Menu.DeleteBookmark.v132",
                tableName: "Bookmarks",
                value: "Delete Bookmark",
                comment: "The title for the Delete Bookmark button, in the Edit Bookmark popup screen which is summoned from the main menu's Save submenu, which will delete the currently bookmarked site from the user's bookmarks.")
            public static let SavedBookmarkToastLabel = MZLocalizedString(
                key: "Bookmarks.Menu.SavedBookmarkToastLabel.v136",
                tableName: "Bookmarks",
                value: "Saved in “%@”",
                comment: "The label displayed in the toast notification when saving a bookmark via the menu to a custom folder. %@ represents the custom name of the folder, created by the user, where the bookmark will be saved to.")
            public static let SavedBookmarkToastDefaultFolderLabel = MZLocalizedString(
                key: "Bookmarks.Menu.SavedBookmarkToastDefaultFolderLabel.v136",
                tableName: "Bookmarks",
                value: "Saved in “Bookmarks”",
                comment: "The label displayed in the toast notification when saving a bookmark via the menu to the default folder. \"Bookmarks\" is the name of the default folder where the bookmark will be saved to.")
            public static let MoreOptionsA11yLabel = MZLocalizedString(
                key: "Bookmarks.Menu.MoreOptionsA11yLabel.v136",
                tableName: "Bookmarks",
                value: "More options",
                comment: "Accessibility label for the \"...\" disclosure button located within every bookmark site cell in the bookmarks panel. Pressing this button opens a modal with more actions.")
            public static let ClearTextFieldButtonA11yLabel = MZLocalizedString(
                key: "Bookmarks.Menu.ClearTextFieldButtonA11yLabel.v139",
                tableName: "Bookmarks",
                value: "Clear",
                comment: "Accessibility label for the clear button located within every bookmark cell text field in the bookmarks panel. Pressing this button will clear the text field's text")
            public static let RemoveFromShortcutsTitle = MZLocalizedString(
                key: "Bookmarks.Menu.RemoveFromShortcutsTitle.v139",
                tableName: "Bookmarks",
                value: "Remove from Shortcuts",
                comment: "The title for the unpinning shortcut action in the context menu when tapping on the bookmark's item menu button")
        }

        public struct EmptyState {
            public struct Root {
                public static let Title = MZLocalizedString(
                    key: "Bookmarks.EmptyState.Root.Title.v135",
                    tableName: "Bookmarks",
                    value: "No bookmarks yet",
                    comment: "The title for the placeholder screen shown when there are no saved bookmarks, located at the root level of the bookmarks panel within the library modal.")
                public static let BodySignedIn = MZLocalizedString(
                    key: "Bookmarks.EmptyState.Root.Body.v135",
                    tableName: "Bookmarks",
                    value: "Save sites as you browse. We’ll also grab bookmarks from other synced devices.",
                    comment: "The body text for the placeholder screen shown when there are no saved bookmarks, located at the root level of the bookmarks panel within the library modal.")
                public static let BodySignedOut = MZLocalizedString(
                    key: "Bookmarks.EmptyState.Root.BodySignedOut.v135",
                    tableName: "Bookmarks",
                    value: "Save sites as you browse. Sign in to grab bookmarks from other synced devices.",
                    comment: "The body text for the placeholder screen shown when the user is signed out and there are no saved bookmarks, located at the root level of the bookmarks panel within the library modal.")
                public static let ButtonTitle = MZLocalizedString(
                    key: "Bookmarks.EmptyState.Root.ButtonTitle.v136",
                    tableName: "Bookmarks",
                    value: "Sign in to Sync",
                    comment: "The button title for the sign in button on the placeholder screen shown when there are no saved bookmarks, located at the root level of the bookmarks panel within the library modal. This button triggers the sign in flow, allowing users to sign in to their Mozilla Account to sync data. In this string, \"Sync\" is used as a verb, and is capitalized as per convention to title case text for buttons in iOS")
            }
            public struct Nested {
                public static let Title = MZLocalizedString(
                    key: "Bookmarks.EmptyState.Nested.Title.v135",
                    tableName: "Bookmarks",
                    value: "This folder is empty",
                    comment: "The title for the placeholder screen shown when there are no saved bookmarks, located within a nested subfolder of the bookmarks panel within the library modal.")
                public static let Body = MZLocalizedString(
                    key: "Bookmarks.EmptyState.Nested.Body.v135",
                    tableName: "Bookmarks",
                    value: "Add bookmarks as you browse so you can find your favorite sites later.",
                    comment: "The body text for the placeholder screen shown when there are no saved bookmarks, located within a nested subfolder of the bookmarks panel within the library modal.")
            }
        }
    }
}

// MARK: - Contextual Hints
extension String {
    public struct ContextualHints {
        public static let ContextualHintsCloseAccessibility = MZLocalizedString(
            key: "ContextualHintsCloseButtonAccessibility.v105",
            tableName: nil,
            value: "Close",
            comment: "Accessibility label for action denoting closing contextual hint.")

        public struct FirefoxHomepage {
            public struct JumpBackIn {
                public static let PersonalizedHome = MZLocalizedString(
                    key: "ContextualHints.FirefoxHomepage.JumpBackIn.PersonalizedHome",
                    tableName: "JumpBackIn",
                    value: "Meet your personalized homepage. Recent tabs, bookmarks, and search results will appear here.",
                    comment: "Contextual hints are little popups that appear for the users informing them of new features. This one talks about additions to the Firefox homepage regarding a more personalized experience.")
                public static let SyncedTab = MZLocalizedString(
                    key: "ContextualHints.FirefoxHomepage.JumpBackIn.SyncedTab.v106",
                    tableName: "JumpBackIn",
                    value: "Your tabs are syncing! Pick up where you left off on your other device.",
                    comment: "Contextual hints are little popups that appear for the users informing them of new features. When a user is logged in and has a tab synced from desktop, this popup indicates which tab that is within the Jump Back In section.")
            }
        }

        public struct MainMenu {
            public struct NewMenu {
                public static let Title = MZLocalizedString(
                    key: "ContextualHints.MainMenu.NewMenu.Title.v132",
                    tableName: "MainMenu",
                    value: "New: streamlined menu",
                    comment: "Contextual hints are little popups that appear for the users informing them of new features. When a user opens the new menu design for the first time, this contextual hint appears. This is the title for the hint.")
                public static let Body = MZLocalizedString(
                    key: "ContextualHints.MainMenu.NewMenu.Body.v132",
                    tableName: "MainMenu",
                    value: "Find what you need faster, from private browsing to save actions.",
                    comment: "Contextual hints are little popups that appear for the users informing them of new features. When a user opens the new menu design for the first time, this contextual hint appears. This is the body text for the hint.")
            }
        }

        public struct TabsTray {
            public struct InactiveTabs {
                public static let Action = MZLocalizedString(
                    key: "ContextualHints.TabTray.InactiveTabs.CallToAction",
                    tableName: nil,
                    value: "Turn off in settings",
                    comment: "Contextual hints are little popups that appear for the users informing them of new features. This one is the call to action for the inactive tabs contextual popup.")
                public static let Body = MZLocalizedString(
                    key: "ContextualHints.TabTray.InactiveTabs",
                    tableName: nil,
                    value: "Tabs you haven’t viewed for two weeks get moved here.",
                    comment: "Contextual hints are little popups that appear for the users informing them of new features. This one talks about the inactive tabs feature.")
            }
        }

        public struct Toolbar {
            public static let NavigationButtonsBody = MZLocalizedString(
                key: "ContextualHints.Toolbar.Navigation.Description.v132",
                tableName: "ToolbarLocation",
                value: "Tap and hold the arrows to jump between pages in this tab’s history.",
                comment: "Contextual hints are little popups that appear for the users informing them of new features. This one indicates a user can press and hold either the back or forward web navigation buttons to quickly navigate their back/forward history")
        }

        public struct FeltDeletion {
            public static let Body = MZLocalizedString(
                key: "ContextualHints.FeltDeletion.Body.v122",
                tableName: "ContextualHints",
                value: "Tap here to start a fresh private session. Delete your history, cookies — everything.",
                comment: "Contextual hints are little popups that appear for the users informing them of new features. This is a call to action for the popup that appears to educate users about what the fire button in the toolbar does, when in private mode.")
        }
    }
}

// MARK: - Keyboard Accessory View
extension String {
    public struct KeyboardAccessory {
        public static let NextButtonA11yLabel = MZLocalizedString(
            key: "KeyboardAccessory.NextButton.Accessibility.Label.v124",
            tableName: "KeyboardAccessory",
            value: "Next form field",
            comment: "Accessibility label for next button that is displayed above the keyboard when a form field on a website was tapped.")
        public static let PreviousButtonA11yLabel = MZLocalizedString(
            key: "KeyboardAccessory.PreviousButton.Accessibility.Label.v124",
            tableName: "KeyboardAccessory",
            value: "Previous form field",
            comment: "Accessibility label for previous button that is displayed above the keyboard when a form field on a website was tapped.")
    }
}

// MARK: - Address Autofill
extension String {
    public struct Addresses {
        public struct Settings {
            public static let SwitchTitle = MZLocalizedString(
                key: "Addresses.Settings.Switch.Title.v124",
                tableName: "Settings",
                value: "Save and Fill Addresses",
                comment: "Title label for user to use the toggle settings to allow saving and autofilling of addresses for webpages.")
            public static let SwitchDescription = MZLocalizedString(
                key: "Addresses.Settings.Switch.Description.v124",
                tableName: "Settings",
                value: "Includes phone numbers and email addresses",
                comment: "On the autofill settings screen, a label under the title label to add additional context for user in regards to what the toggle switch that allow saving and autofilling of addresses for webpages does, letting users know that this action includes phone numbers and email addresses.")
            public static let SavedAddressesSectionTitle = MZLocalizedString(
                key: "Addresses.Settings.SavedAddressesSectionTitle.v124",
                tableName: "Settings",
                value: "SAVED ADDRESSES",
                comment: "On the autofill settings screen, a label for the section that displays the list of saved addresses. This label adds additional context for users regarding the toggle switch that allows saving and autofilling of addresses for webpages.")
            public static let UseSavedAddressFromKeyboard = MZLocalizedString(
                key: "Addresses.Settings.UseSavedAddressFromKeyboard.v124",
                tableName: "Settings",
                value: "Use saved address",
                comment: "Displayed inside the keyboard hint when a user is entering their address and has at least one saved address. Indicates that there are stored addresses available for use in filling out a form.")
            public static let SaveAddressesToFirefox = MZLocalizedString(
                key: "Addresses.Settings.SaveToFirefox.Title.v130",
                tableName: "Settings",
                value: "Save Addresses to %@",
                comment: "Title text for the content unavailable view informing users they can create or add new addresses. %@ is the name of the app.")
            public static let SecureSaveInfo = MZLocalizedString(
                key: "Addresses.Settings.SecureSaveInfo.Description.v130",
                tableName: "Settings",
                value: "Securely save your information to get quick access to it later.",
                comment: "Description text for the content unavailable view informing users they can create or add new addresses.")
            public static let ListItemA11y = MZLocalizedString(
                key: "Addresses.Settings.ListItemA11y.v130",
                tableName: "Settings",
                value: "Address for %@",
                comment: "Accessibility label for an address list item in autofill settings screen. The %@ parameter is the address of the user that will read the name, street, city, state, postal code if available.")
            public struct Edit {
                public static let AddressRemovedConfirmation = MZLocalizedString(
                    key: "Addresses.Toast.AddressRemovedConfirmation.v129",
                    tableName: "EditAddress",
                    value: "Address Removed",
                    comment: "Toast message confirming that an address has been successfully removed."
                )
                public static let AddressSavedConfirmation = MZLocalizedString(
                    key: "Addresses.Toast.AddressSavedConfirmation.v129",
                    tableName: "EditAddress",
                    value: "Address Saved",
                    comment: "Toast message confirming that an address has been successfully saved."
                )
                public static let AddressRemoveError = MZLocalizedString(
                    key: "Addresses.Toast.AddressSaveError.v130",
                    tableName: "EditAddress",
                    value: "Address Couldn’t Be Removed",
                    comment: "Toast message indicating an error occurred while trying to remove an address."
                )
                public static let AddressSaveError = MZLocalizedString(
                    key: "Addresses.Toast.AddressSaveError.v129",
                    tableName: "EditAddress",
                    value: "Address Couldn’t Be Saved",
                    comment: "Toast message indicating an error occurred while trying to save an address."
                )
                public static let AddressSaveRetrySuggestion = MZLocalizedString(
                    key: "Addresses.Toast.AddressSaveRetrySuggestion.v129",
                    tableName: "EditAddress",
                    value: "Try again",
                    comment: "Suggestion to try again after an error occurred while trying to save an address."
                )
                public static let AddressUpdatedConfirmation = MZLocalizedString(
                    key: "Addresses.Toast.AddressUpdatedConfirmation.v129",
                    tableName: "EditAddress",
                    value: "Address Information Updated",
                    comment: "Toast message confirming that an address has been successfully updated."
                )
                 public static let AddressUpdatedConfirmationV2 = MZLocalizedString(
                    key: "Addresses.Toast.AddressUpdatedConfirmation.v132.v2",
                    tableName: "EditAddress",
                    value: "Address Saved",
                    comment: "Toast message confirming that an address has been successfully updated."
                )
                public static let RemoveAddressTitle = MZLocalizedString(
                    key: "Addresses.EditAddress.Alert.Title.v129",
                    tableName: "EditAddress",
                    value: "Remove Address",
                    comment: "Title for the alert indicating the action to remove an address."
                )
                public static let CancelButtonTitle = MZLocalizedString(
                    key: "Addresses.EditAddress.Alert.CancelButton.v129",
                    tableName: "EditAddress",
                    value: "Cancel",
                    comment: "Title for the cancel button in the remove address alert."
                )
                public static let RemoveButtonTitle = MZLocalizedString(
                    key: "Addresses.EditAddress.Alert.RemoveButton.v129",
                    tableName: "EditAddress",
                    value: "Remove",
                    comment: "Title for the remove button in the remove address alert."
                )
                public static let RemoveAddressMessage = MZLocalizedString(
                    key: "Addresses.EditAddress.Alert.Message.v129",
                    tableName: "EditAddress",
                    value: "The address will be removed from all of your synced devices.",
                    comment: "Message explaining the consequences of removing an address from all synced devices."
                )
                public static let RemoveAddressButtonTitle = MZLocalizedString(
                    key: "Addresses.EditAddress.RemoveAddressButtonTitle.v129",
                    tableName: "EditAddress",
                    value: "Remove Address",
                    comment: "Title for button that offers the user the option to remove an address."
                )
                public static let AutofillAddAddressTitle = MZLocalizedString(
                    key: "Addresses.EditAddress.AutofillAddAddressTitle.v129",
                    tableName: "EditAddress",
                    value: "Add address",
                    comment: "Title for the interface option where users can add a new address for autofill purposes. This facilitates quicker form completion by automatically filling in the user's address information."
                )
                public static let AutofillEditStreetAddressTitle = MZLocalizedString(
                    key: "Addresses.EditAddress.AutofillEditStreetAddressTitle.v129",
                    tableName: "EditAddress",
                    value: "Street Address",
                    comment: "Title for the input field where users can enter their street address. This is used within the settings for autofill, allowing users to provide their street address for accurate form autofilling."
                )
                public static let AutofillEditAddressTitle = MZLocalizedString(
                    key: "Addresses.EditAddress.AutofillEditAddressTitle.v129",
                    tableName: "EditAddress",
                    value: "Edit address",
                    comment: "Title for the option allowing users to edit an existing saved address. This is used within the settings for autofill, enabling users to update their address details for accurate form autofilling."
                )
                public static let AutofillViewAddressTitle = MZLocalizedString(
                    key: "Addresses.EditAddress.AutofillViewAddressTitle.v129",
                    tableName: "EditAddress",
                    value: "View address",
                    comment: "Title for the option allowing users to view an existing saved address. This is used within the settings for autofill, enabling users to see their address details for accurate form autofilling."
                )
                public static let AutofillAddressName = MZLocalizedString(
                    key: "Addresses.EditAddress.AutofillAddressName.v129",
                    tableName: "EditAddress",
                    value: "Name",
                    comment: "Label for the field where the user inputs their full name as part of an address form. Essential for personalized form submissions and ensuring information accuracy in autofilled forms."
                )
                public static let AutofillAddressOrganization = MZLocalizedString(
                    key: "Addresses.EditAddress.AutofillAddressOrganization.v129",
                    tableName: "EditAddress",
                    value: "Organization",
                    comment: "Label for the input field designated for the organization's name related to the address. Helps in distinguishing addresses used for business or personal purposes in autofill settings."
                )
                public static let AutofillAddressNeighborhood = MZLocalizedString(
                    key: "Addresses.EditAddress.AutofillAddressNeighborhood.v129",
                    tableName: "EditAddress",
                    value: "Neighborhood",
                    comment: "Label for the field where users can input the name of their neighborhood. This detail adds precision to addresses, especially in densely populated areas, improving the accuracy of autofill."
                )
                public static let AutofillAddressVillageTownship = MZLocalizedString(
                    key: "Addresses.EditAddress.AutofillAddressVillageTownship.v129",
                    tableName: "EditAddress",
                    value: "Village or Township",
                    comment: "Label for the field to input the name of a village or township. This is crucial for addresses in rural areas, ensuring the autofill feature accurately captures all necessary geographical details."
                )
                public static let AutofillAddressIsland = MZLocalizedString(
                    key: "Addresses.EditAddress.AutofillAddressIsland.v129",
                    tableName: "EditAddress",
                    value: "Island",
                    comment: "Label for the field where users specify the name of an island, if applicable. Important for addresses in archipelagic regions, aiding in precise location identification during autofill."
                )
                public static let AutofillAddressTownland = MZLocalizedString(
                    key: "Addresses.EditAddress.AutofillAddressTownland.v129",
                    tableName: "EditAddress",
                    value: "Townland",
                    comment: "Label for the input field for the townland, a specific type of land division used in rural areas. Enhances address detail for users in regions where townlands are a common addressing component."
                )
                public static let AutofillAddressCity = MZLocalizedString(
                    key: "Addresses.EditAddress.AutofillAddressCity.v129",
                    tableName: "EditAddress",
                    value: "City",
                    comment: "Label for the field where users input the city part of their address. This information is crucial for mail delivery and service provision, ensuring accurate city identification in autofill settings."
                )
                public static let AutofillAddressDistrict = MZLocalizedString(
                    key: "Addresses.EditAddress.AutofillAddressDistrict.v129",
                    tableName: "EditAddress",
                    value: "District",
                    comment: "Label for the district field in the address form, allowing users to specify their district for more precise location identification. This aids in refining address details for accurate autofill."
                )
                public static let AutofillAddressPostTown = MZLocalizedString(
                    key: "Addresses.EditAddress.AutofillAddressPostTown.v129",
                    tableName: "EditAddress",
                    value: "Post town",
                    comment: "Label for the post town field, used primarily in the UK and some other regions for mail sorting. Essential for users in applicable areas to specify for correct mail delivery through autofill."
                )
                public static let AutofillAddressSuburb = MZLocalizedString(
                    key: "Addresses.EditAddress.AutofillAddressSuburb.v129",
                    tableName: "EditAddress",
                    value: "Suburb",
                    comment: "Label for the suburb field, enabling users to add suburb details to their address. This is important for accurate delivery and services in suburban areas, enhancing autofill functionality."
                )
                public static let AutofillAddressProvince = MZLocalizedString(
                    key: "Addresses.EditAddress.AutofillAddressProvince.v129",
                    tableName: "EditAddress",
                    value: "Province",
                    comment: "Label for the province field, required in countries where provinces are a primary administrative division. Helps in pinpointing the user's location more accurately for autofill purposes."
                )
                public static let AutofillAddressState = MZLocalizedString(
                    key: "Addresses.EditAddress.AutofillAddressState.v129",
                    tableName: "EditAddress",
                    value: "State",
                    comment: "Label for the state field, a necessary component of addresses in many countries, especially the USA. It ensures that state-specific details are correctly filled in forms using autofill."
                )
                public static let AutofillAddressCounty = MZLocalizedString(
                    key: "Addresses.EditAddress.AutofillAddressCounty.v129",
                    tableName: "EditAddress",
                    value: "County",
                    comment: "Label for the county field, crucial for addressing in regions where county lines play a key role in postal services. Enhances autofill accuracy by including county information."
                )
                public static let AutofillAddressParish = MZLocalizedString(
                    key: "Addresses.EditAddress.AutofillAddressParish.v129",
                    tableName: "EditAddress",
                    value: "Parish",
                    comment: "Label for the parish field, significant in places where parishes are used for local administration and addressing. Ensures users can specify parish details for better autofill accuracy."
                )
                public static let AutofillAddressPrefecture = MZLocalizedString(
                    key: "Addresses.EditAddress.AutofillAddressPrefecture.v129",
                    tableName: "EditAddress",
                    value: "Prefecture",
                    comment: "Label for the prefecture field, essential for addresses in countries like Japan where prefectures are a major administrative division. Aids in precise location specification for autofill."
                )
                public static let AutofillAddressArea = MZLocalizedString(
                    key: "Addresses.EditAddress.AutofillAddressArea.v129",
                    tableName: "EditAddress",
                    value: "Area",
                    comment: "Label for the area field, allowing users to specify a particular area within a city or region. This detail can improve the specificity and accuracy of autofilled addresses."
                )
                public static let AutofillAddressDoSi = MZLocalizedString(
                    key: "Addresses.EditAddress.AutofillAddressDoSi.v129",
                    tableName: "EditAddress",
                    value: "Do/Si",
                    comment: "Label for the Do/Si field, pertinent to addresses in South Korea. Do/Si refers to provincial level divisions, and specifying this enhances address accuracy in autofill settings."
                )
                public static let AutofillAddressDepartment = MZLocalizedString(
                    key: "Addresses.EditAddress.AutofillAddressDepartment.v129",
                    tableName: "EditAddress",
                    value: "Department",
                    comment: "Label for the department field, used in countries like France and Colombia where departments are a key administrative division. Ensures correct departmental information is autofilled."
                )
                public static let AutofillAddressEmirate = MZLocalizedString(
                    key: "Addresses.EditAddress.AutofillAddressEmirate.v129",
                    tableName: "EditAddress",
                    value: "Emirate",
                    comment: "Label for the emirate field, essential for addresses in the United Arab Emirates. Including emirate details ensures the autofill feature accurately represents user addresses."
                )
                public static let AutofillAddressOblast = MZLocalizedString(
                    key: "Addresses.EditAddress.AutofillAddressOblast.v129",
                    tableName: "EditAddress",
                    value: "Oblast",
                    comment: "Label for the oblast field, relevant for addresses in countries like Russia and Ukraine. Oblasts are a significant administrative division, and their specification aids in autofill accuracy."
                )
                public static let AutofillAddressPin = MZLocalizedString(
                    key: "Addresses.EditAddress.AutofillAddressPin.v129",
                    tableName: "EditAddress",
                    value: "Pin",
                    comment: "Label for the PIN (Postal Index Number) field, used in India. It's a code representing a specific area, crucial for accurate mail delivery and autofill functionality."
                )
                public static let AutofillAddressPostalCode = MZLocalizedString(
                    key: "Addresses.EditAddress.AutofillAddressPostalCode.v129",
                    tableName: "EditAddress",
                    value: "Postal Code",
                    comment: "Label for the postal code field, universally used in address forms to specify the area code for mail sorting. Essential for autofill to ensure mail and services are accurately routed."
                )
                public static let AutofillAddressZip = MZLocalizedString(
                    key: "Addresses.EditAddress.AutofillAddressZip.v129",
                    tableName: "EditAddress",
                    value: "ZIP Code",
                    comment: "Label for the ZIP code field, primarily used in the United States for mail sorting. Key for autofill to accurately complete addresses for shipping, billing, and service provision."
                )
                public static let AutofillAddressEircode = MZLocalizedString(
                    key: "Addresses.EditAddress.AutofillAddressEircode.v129",
                    tableName: "EditAddress",
                    value: "Eircode",
                    comment: "Label for the Eircode field, specific to Ireland. It's a unique postal code system that helps in precise location identification, enhancing the effectiveness of autofill."
                )
                public static let AutofillAddressCountryRegion = MZLocalizedString(
                    key: "Addresses.EditAddress.AutofillAddressCountryRegion.v129",
                    tableName: "EditAddress",
                    value: "Country or Region",
                    comment: "Label for the country or region field in address forms, allowing users to specify their country or territorial region. This is fundamental for international mail and services, ensuring autofill accuracy across borders."
                )
                public static let AutofillAddressCountryOnly = MZLocalizedString(
                    key: "Addresses.EditAddress.AutofillAddressCountryOnly.v129",
                    tableName: "EditAddress",
                    value: "Country",
                    comment: "Label for the field where users can specify just the country, used in contexts where full address details are not required. Simplifies autofill when only country information is necessary."
                )
                public static let AutofillAddressTel = MZLocalizedString(
                    key: "Addresses.EditAddress.AutofillAddressTel.v129",
                    tableName: "EditAddress",
                    value: "Phone",
                    comment: "Label for the telephone number field, allowing users to input their contact number. This is essential for communication and service provision, ensuring contact details are autofilled correctly."
                )
                public static let AutofillAddressEmail = MZLocalizedString(
                    key: "Addresses.EditAddress.AutofillAddressEmail.v129",
                    tableName: "EditAddress",
                    value: "Email",
                    comment: "Label for the email address field, where users input their email. Critical for digital communication and account verification, this ensures email addresses are autofilled accurately."
                )
                public static let AutofillCancelButton = MZLocalizedString(
                    key: "Addresses.EditAddress.AutofillCancelButton.v129",
                    tableName: "EditAddress",
                    value: "Cancel",
                    comment: "Label for the button to cancel the current autofill operation or exit the form without saving changes. Provides users with an option to back out of a process without making any modifications."
                )
                public static let AutofillSaveButton = MZLocalizedString(
                    key: "Addresses.EditAddress.AutofillSaveButton.v129",
                    tableName: "EditAddress",
                    value: "Save",
                    comment: "Label for the button to save the current address details entered or edited by the user. This action confirms the user's changes and updates their autofill settings accordingly."
                )
                public static let CloseNavBarButtonLabel = MZLocalizedString(
                    key: "Addresses.EditAddress.CloseNavBarButtonLabel.v129",
                    tableName: "EditAddress",
                    value: "Close",
                    comment: "Button label for closing the view where user can view their address info."
                )
                public static let EditNavBarButtonLabel = MZLocalizedString(
                    key: "Addresses.EditAddress.EditNavBarButtonLabel.v129",
                    tableName: "EditAddress",
                    value: "Edit",
                    comment: "Button label for editing the address details shown in the form."
                )
            }
        }
        public struct BottomSheet {
            public static let UseASavedAddress = MZLocalizedString(
                key: "Addresses.BottomSheet.UseSavedAddressBottomSheet.v124",
                tableName: "BottomSheet",
                value: "Use a saved address?",
                comment: "When a user is in the process of entering an address, a screen pops up prompting the user if they want to use a saved address. This string is used as the title label of the screen.")
            public static let ManageAddressesButton = MZLocalizedString(
                key: "Addresses.ManageAddressesButton.v130",
                tableName: "Settings",
                value: "Manage addresses",
                comment: "This label is used for a button in the address list screen allowing users to manage their saved addresses. It's meant to direct users to where they can add, remove, or edit their saved addresses.")
        }
    }
}

// MARK: - Credit card
extension String {
    public struct CreditCard {
        // Settings / Empty State / Keyboard input accessory view
        public struct Settings {
            public static let AddCardAccessibilityLabel = MZLocalizedString(
                key: "CreditCard.Settings.AddCard.AccessibilityLabel.v121",
                tableName: "Settings",
                value: "Add Card",
                comment: "Accessibility label for the add button in autofill settings screen. Pressing this button presents a modal that allows users to add a card by entering the credit card information.")
            public static let EmptyListTitle = MZLocalizedString(
                key: "CreditCard.Settings.EmptyListTitle.v122",
                tableName: "Settings",
                value: "Save Cards to %@",
                comment: "Title label for when there are no credit cards shown in credit card list in autofill settings screen. %@ is the product name and should not be altered.")
            public static let EmptyListDescription = MZLocalizedString(
                key: "CreditCard.Settings.EmptyListDescription.v112",
                tableName: "Settings",
                value: "Save your card information securely to check out faster next time.",
                comment: "Description label for when there are no credit cards shown in credit card list in autofill settings screen.")
            public static let Yes = MZLocalizedString(
                key: "CreditCard.Settings.Yes.v122",
                tableName: "Settings",
                value: "Update",
                comment: "When a user is in the process or has finished making a purchase with a card not saved in Firefox's list of stored cards, we ask the user if they would like to save this card for future purchases. This string asks users to confirm if they would like Firefox to remember the card that is being used.")
            public static let NotNow = MZLocalizedString(
                key: "CreditCard.Settings.NotNow.v122",
                tableName: "Settings",
                value: "Not Now",
                comment: "When a user is in the process or has finished making a purchase with a card not saved in Firefox's list of stored cards, we ask the user if they would like to save this card for future purchases. This string indicates to users that they can deny Firefox from remembering the card that is being used.")
            public static let ManageCards = MZLocalizedString(
                key: "CreditCards.Settings.ManageCards.v112",
                tableName: "Settings",
                value: "Manage cards",
                comment: "When a user is in the process or has finished making a purchase, and has at least one card saved, we show this tappable string. This indicates to users that they can navigate to their list of stored credit cards in the app's credit card list screen.")
            public static let UseSavedCardFromKeyboard = MZLocalizedString(
                key: "CreditCards.Settings.UseSavedCardFromKeyboard.v112",
                tableName: "Settings",
                value: "Use saved card",
                comment: "When a user is in the process of making a purchase, and has at least one saved card, we show this label inside the keyboard hint. This indicates to the user that there are stored cards available for use on this pending purchase.")
            public static let Done = MZLocalizedString(
                key: "CreditCards.Settings.Done.v114",
                tableName: "Settings",
                value: "Done",
                comment: "When a user is in the process of making a purchase and has at least one saved credit card, a view above the keyboard shows actions a user can take. When tapping this label, the keyboard will dismiss from view.")
            public static let ListItemA11y = MZLocalizedString(
                key: "CreditCard.Settings.ListItemA11y.v118",
                tableName: "Settings",
                value: "%1$@, issued to %2$@, ending in %3$@, expires %4$@",
                comment: "Accessibility label for a credit card list item in autofill settings screen. %1$@ is the credit card issuer (e.g. Visa), %2$@ is the name of the credit card holder, %3$@ is the last 4 digits of the credit card, %4$@ is the card's expiration date.")
        }

        // Displaying a credit card
        public struct DisplayCard {
            public static let ExpiresLabel = MZLocalizedString(
                key: "CreditCard.DisplayCard.ExpiresLabel.v115",
                tableName: "DisplayCard",
                value: "Expires",
                comment: "Label for the expiry date of the credit card.")
        }

        // Editing and saving credit card
        public struct EditCard {
            public static let RevealLabel = MZLocalizedString(
                key: "CreditCard.EditCard.RevealLabel.v114",
                tableName: "EditCard",
                value: "Reveal",
                comment: "Label for revealing the contents of the credit card number")
            public static let ConcealLabel = MZLocalizedString(
                key: "CreditCard.EditCard.ConcealLabel.v114",
                tableName: "EditCard",
                value: "Conceal",
                comment: "Label for concealing contents of the credit card number")
            public static let CopyLabel = MZLocalizedString(
                key: "CreditCard.EditCard.CopyLabel.v113",
                tableName: "EditCard",
                value: "Copy",
                comment: "Label for copying contents of the form")
            public static let CloseNavBarButtonLabel = MZLocalizedString(
                key: "CreditCard.EditCard.CloseNavBarButtonLabel.v113",
                tableName: "EditCard",
                value: "Close",
                comment: "Button label for closing the view where user can view their credit card info")
            public static let SaveNavBarButtonLabel = MZLocalizedString(
                key: "CreditCard.EditCard.SaveNavBarButtonLabel.v113",
                tableName: "EditCard",
                value: "Save",
                comment: "Button label for saving the credit card details user entered in the form")
            public static let EditNavBarButtonLabel = MZLocalizedString(
                key: "CreditCard.EditCard.EditNavBarButtonLabel.v113",
                tableName: "EditCard",
                value: "Edit",
                comment: "Button label for editing the credit card details shown in the form")
            public static let CancelNavBarButtonLabel = MZLocalizedString(
                key: "CreditCard.EditCard.CancelNavBarButtonLabel.v113",
                tableName: "EditCard",
                value: "Cancel",
                comment: "Button label for cancelling editing of the credit card details shown in the form")
            public static let ViewCreditCardTitle = MZLocalizedString(
                key: "CreditCard.EditCard.ViewCreditCardTitle.v116",
                tableName: "EditCard",
                value: "View Card",
                comment: "Title label for the view where user can view their credit card info")
            public static let AddCreditCardTitle = MZLocalizedString(
                key: "CreditCard.EditCard.AddCreditCardTitle.v122",
                tableName: "EditCard",
                value: "Add Card",
                comment: "Title label for the view where user can add their credit card info")
            public static let EditCreditCardTitle = MZLocalizedString(
                key: "CreditCard.EditCard.EditCreditCardTitle.v122",
                tableName: "Edit Card",
                value: "Edit Card",
                comment: "Title label for the view where user can edit their credit card info")
            public static let NameOnCardTitle = MZLocalizedString(
                key: "CreditCard.EditCard.NameOnCardTitle.v112",
                tableName: "EditCard",
                value: "Name on Card",
                comment: "Title label for user to input their name printed on their credit card in the text box below.")
            public static let CardNumberTitle = MZLocalizedString(
                key: "CreditCard.EditCard.CardNumberTitle.v112",
                tableName: "EditCard",
                value: "Card Number",
                comment: "Title label for user to input their credit card number printed on their credit card in the text box below.")
            public static let CardExpirationDateTitle = MZLocalizedString(
                key: "CreditCard.EditCard.CardExpirationDateTitle.v112",
                tableName: "EditCard",
                value: "Expiration MM / YY",
                comment: "Title label for user to input their credit card Expiration date in the format MM / YY printed on their credit card in the text box below.")
            public static let RemoveCardButtonTitle = MZLocalizedString(
                key: "CreditCard.EditCard.RemoveCardButtonTitle.v112",
                tableName: "EditCard",
                value: "Remove Card",
                comment: "Title label for button that allows user to remove their saved credit card.")
            public static let ToggleToAllowAutofillTitle = MZLocalizedString(
                key: "CreditCard.EditCard.ToggleToAllowAutofillTitle.v122",
                tableName: "EditCard",
                value: "Save and Fill Payment Methods",
                comment: "Title label for user to use the toggle settings to allow saving and autofilling of credit cards for webpages.")
            public static let SavedCardListTitle = MZLocalizedString(
                key: "CreditCard.EditCard.SavedCardListTitle.v112",
                tableName: "EditCard",
                value: "SAVED CARDS",
                comment: "Title label for user to pick a credit card from the list below to be updated.")
        }

        // Remember Card
        public struct RememberCreditCard {
            public static let MainTitle = MZLocalizedString(
                key: "CreditCard.RememberCard.MainTitle.v122",
                tableName: "RememberCard",
                value: "Securely save this card?",
                comment: "This value is used as the title for the remember credit card page")
            public static let Header = MZLocalizedString(
                key: "CreditCard.RememberCard.Header.v122",
                tableName: "RememberCard",
                value: "%@ encrypts your card number. Your security code won’t be saved.",
                comment: "This value is used as the header for the remember card page. %@ is the app name (e.g. Firefox).")
            public static let MainButtonTitle = MZLocalizedString(
                key: "CreditCard.RememberCard.MainButtonTitle.v122",
                tableName: "RememberCard",
                value: "Save",
                comment: "This value is used as the title for the Yes button in the remember credit card page")
            public static let SecondaryButtonTitle = MZLocalizedString(
                key: "CreditCard.RememberCard.SecondaryButtonTitle.v115",
                tableName: "RememberCard",
                value: "Not Now",
                comment: "This value is used as the title for the Not Now button in the remember credit card page")
            public static let CreditCardSaveSuccessToastMessage = MZLocalizedString(
                key: "CreditCard.RememberCard.SecondaryButtonTitle.v116",
                tableName: "RememberCard",
                value: "New Card Saved",
                comment: "This value is used as the toast message for the saving success alert in the remember credit card page")
        }

        // Update Card
        public struct UpdateCreditCard {
            public static let MainTitle = MZLocalizedString(
                key: "CreditCard.UpdateCard.MainTitle.v122",
                tableName: "UpdateCard",
                value: "Update card?",
                comment: "This value is used as the title for the update card page")
            public static let ManageCardsButtonTitle = MZLocalizedString(
                key: "CreditCard.UpdateCard.ManageCardsButtonTitle.v115",
                tableName: "UpdateCard",
                value: "Manage cards",
                comment: "This value is used as the title for the Manage Cards button from the update credit card page")
            public static let MainButtonTitle = MZLocalizedString(
                key: "CreditCard.UpdateCard.YesButtonTitle.v122",
                tableName: "UpdateCard",
                value: "Update",
                comment: "This value is used as the title for the button in the update credit card page. It indicates the action to update the details f9 the card.")
            public static let SecondaryButtonTitle = MZLocalizedString(
                key: "CreditCard.UpdateCard.NotNowButtonTitle.v115",
                tableName: "UpdateCard",
                value: "Not Now",
                comment: "This value is used as the title for the Not Now button in the update credit card page")
            public static let CreditCardUpdateSuccessToastMessage = MZLocalizedString(
                key: "CreditCard.RememberCard.SecondaryButtonTitle.v116",
                tableName: "UpdateCard",
                value: "Card Information Updated",
                comment: "This value is used as the toast message for the saving success alert in the remember credit card page")
        }

        // Select Credit Card
        public struct SelectCreditCard {
            public static let MainTitle = MZLocalizedString(
                key: "CreditCard.SelectCreditCard.MainTitle.v122",
                tableName: "SelectCreditCard",
                value: "Use saved card",
                comment: "This value is used as the title for the select a credit card from list of available cards.")
        }

        // Error States for wrong input while editing credit card
        public struct ErrorState {
            public static let NameOnCardSublabel = MZLocalizedString(
                key: "CreditCard.ErrorState.NameOnCardSublabel.v112",
                tableName: "ErrorState",
                value: "Add a name",
                comment: "Sub label error string that gets shown when user enters incorrect input for their name printed on their credit card in the text box.")
            public static let CardNumberSublabel = MZLocalizedString(
                key: "CreditCard.ErrorState.CardNumberSublabel.v112",
                tableName: "ErrorState",
                value: "Enter a valid card number",
                comment: "Sub label error string that gets shown when user enters incorrect input for their number printed on their credit card in the text box.")
            public static let CardExpirationDateSublabel = MZLocalizedString(
                key: "CreditCard.ErrorState.CardExpirationDateSublabel.v112",
                tableName: "ErrorState",
                value: "Enter a valid expiration date",
                comment: "Sub label error string that gets shown when user enters incorrect input for their expiration date on their credit card in the text box.")
        }

        // Snackbar / toast
        public struct SnackBar {
            public static let SavedCardLabel = MZLocalizedString(
                key: "CreditCard.SnackBar.SavedCardLabel.v112",
                tableName: "SnackBar",
                value: "New Card Saved",
                comment: "Label text that gets presented as a confirmation at the bottom of screen when credit card information gets saved successfully")
            public static let UpdatedCardLabel = MZLocalizedString(
                key: "CreditCard.SnackBar.UpdatedCardLabel.v122",
                tableName: "SnackBar",
                value: "Card Information Updated",
                comment: "Label text that gets presented as a confirmation at the bottom of screen when credit card information gets updated successfully")
            public static let RemovedCardLabel = MZLocalizedString(
                key: "CreditCard.SnackBar.RemovedCardLabel.v112",
                tableName: "SnackBar",
                value: "Card Removed",
                comment: "Label text that gets presented as a confirmation at the bottom of screen when the credit card is successfully removed.")
        }

        // System alert actions and descriptions
        public struct Alert {
            public static let RemoveCardTitle = MZLocalizedString(
                key: "CreditCard.SnackBar.RemoveCardTitle.v122",
                tableName: "Alert",
                value: "Remove Card?",
                comment: "Title label for the dialog box that gets presented as a confirmation to ask user if they would like to remove the saved credit card")

            public static let RemoveCardSublabel = MZLocalizedString(
                key: "CreditCard.SnackBar.RemoveCardSublabel.v112",
                tableName: "Alert",
                value: "This will remove the card from all of your synced devices.",
                comment: "Sub label for the dialog box that gets presented as a confirmation to ask user if they would like to remove the saved credit card from local as well as all their synced devices")

            public static let RemovedCardLabel = MZLocalizedString(
                key: "CreditCard.SnackBar.RemovedCardButton.v112",
                tableName: "Alert",
                value: "Remove",
                comment: "Button text to dismiss the dialog box that gets presented as a confirmation to remove card and perform the operation of removing the credit card.")
        }
    }
}

// MARK: - Firefox Homepage
extension String {
    /// Identifiers of all new strings should begin with `FirefoxHome.`
    public struct FirefoxHomepage {
        public struct CustomizeHomepage {
            public static let ButtonTitle = MZLocalizedString(
                key: "FirefoxHome.CustomizeHomeButton.Title",
                tableName: nil,
                value: "Customize Homepage",
                comment: "A button at bottom of the Firefox homepage that, when clicked, takes users straight to the settings options, where they can customize the Firefox Home page")
        }

        public struct HomeTabBanner {
            public struct EvergreenMessage {
                public static let HomeTabBannerTitle = MZLocalizedString(
                    key: "DefaultBrowserCard.Title",
                    tableName: "Default Browser",
                    value: "Switch Your Default Browser",
                    comment: "Title for small home tab banner that allows the user to switch their default browser to Firefox.")
                public static let HomeTabBannerDescription = MZLocalizedString(
                    key: "DefaultBrowserCard.Description",
                    tableName: "Default Browser",
                    value: "Set links from websites, emails, and Messages to open automatically in Firefox.",
                    comment: "Description for small home tab banner that allows the user to switch their default browser to Firefox.")
                public static let HomeTabBannerCloseAccessibility = MZLocalizedString(
                    key: "DefaultBrowserCloseButtonAccessibility.v102",
                    tableName: nil,
                    value: "Close",
                    comment: "Accessibility label for action denoting closing default browser home tab banner.")
            }
        }

        public struct JumpBackIn {
            public static let SyncedTabTitle = MZLocalizedString(
                key: "FirefoxHomepage.JumpBackIn.TabPickup.v104",
                tableName: nil,
                value: "Tab pickup",
                comment: "If a user is signed in, and a sync has been performed to collect their recent tabs from other signed in devices, their most recent tab from another device can now appear in the Jump Back In section. This label specifically points out which cell inside the Jump Back In section shows that synced tab.")
            public static let SyncedTabShowAllButtonTitle = MZLocalizedString(
                key: "FirefoxHomepage.JumpBackIn.TabPickup.ShowAll.ButtonTitle.v104",
                tableName: nil,
                value: "See all synced tabs",
                comment: "Button title shown for tab pickup on the Firefox homepage in the Jump Back In section.")
            public static let SyncedTabOpenTabA11y = MZLocalizedString(
                key: "FirefoxHomepage.JumpBackIn.TabPickup.OpenTab.A11y.v106",
                tableName: nil,
                value: "Open synced tab",
                comment: "Accessibility action title to open the synced tab for tab pickup on the Firefox homepage in the Jump Back In section.")
        }

        public struct Pocket {
            public static let SectionTitle = MZLocalizedString(
                key: "FirefoxHome.Pocket.SectionTitle",
                tableName: nil,
                value: "Thought-Provoking Stories",
                comment: "This is the title of the Pocket section on Firefox Homepage.")
            public static let DiscoverMore = MZLocalizedString(
                key: "FirefoxHome.Pocket.DiscoverMore",
                tableName: nil,
                value: "Discover more",
                comment: "At the end of the Pocket section on the Firefox Homepage, this button appears and indicates tapping it will navigate the user to more Pocket Stories.")
            public static let NumberOfMinutes = MZLocalizedString(
                key: "FirefoxHome.Pocket.Minutes.v99",
                tableName: nil,
                value: "%d min",
                comment: "On each Pocket Stories on the Firefox Homepage, this label appears and indicates the number of minutes to read an article. Minutes should be abbreviated due to space constraints. %d represents the number of minutes")
            public static let Sponsored = MZLocalizedString(
                key: "FirefoxHomepage.Pocket.Sponsored.v103",
                tableName: nil,
                value: "Sponsored",
                comment: "This string will show under the description on pocket story, indicating that the story is sponsored.")
            public struct Footer {
                public static let Title = MZLocalizedString(
                    key: "FirefoxHomepage.Pocket.Footer.Title.v116",
                    tableName: "Footer",
                    value: "Powered by %1$@. Part of the %2$@ family.",
                    comment: "This is the title of the Pocket footer on Firefox Homepage. %1$@ is Pocket, %2$@ is the app name (e.g. Firefox).")
                public static let LearnMore = MZLocalizedString(
                    key: "FirefoxHomepage.Pocket.Footer.LearnMore.v115",
                    tableName: "Footer",
                    value: "Learn more",
                    comment: "This is the learn more text of the Pocket footer on Firefox Homepage.")
            }
        }

        public struct RecentlySaved { }

        public struct Shortcuts {
            public static let Sponsored = MZLocalizedString(
                key: "FirefoxHomepage.Shortcuts.Sponsored.v100",
                tableName: nil,
                value: "Sponsored",
                comment: "This string will show under a shortcuts tile on the firefox home page, indicating that the tile is a sponsored tile. Space is limited, please keep as short as possible.")

            public static let PinnedAccessibilityLabel = MZLocalizedString(
                key: "FirefoxHomepage.Shortcuts.Pinned.AccessibilityLabel.v139",
                tableName: "FirefoxHomepage",
                value: "Pinned: %@",
                comment: "Accessibility label for shortcuts tile on the Firefox home page, indicating that the tile is a pinned tile. %@ is the title of the website."
            )
        }

        public struct YourLibrary { }

        public struct ContextualMenu {
            public static let Settings = MZLocalizedString(
                key: "FirefoxHomepage.ContextualMenu.Settings.v101",
                tableName: nil,
                value: "Settings",
                comment: "The title for the Settings context menu action for sponsored tiles in the Firefox home page shortcuts section. Clicking this brings the users to the Shortcuts Settings.")
            public static let SponsoredContent = MZLocalizedString(
                key: "FirefoxHomepage.ContextualMenu.SponsoredContent.v101",
                tableName: nil,
                value: "Our Sponsors & Your Privacy",
                comment: "The title for the Sponsored Content context menu action for sponsored tiles in the Firefox home page shortcuts section. Clicking this brings the users to a support page where users can learn more about Sponsored content and how it works.")
        }

        public struct FeltPrivacyUI {
            public static let Title = MZLocalizedString(
                key: "FirefoxHomepage.FeltPrivacyUI.Title.v122",
                tableName: "FirefoxHomepage",
                value: "Leave no traces on this device",
                comment: "The title for the card that educates users about how private mode works. The card shows up on the homepage when in the new privacy mode.")

            public static let Body = MZLocalizedString(
                key: "FirefoxHomepage.FeltPrivacyUI.Body.v122",
                tableName: "FirefoxHomepage",
                value: "%@ deletes your cookies, history, and site data when you close all your private tabs.",
                comment: "The body of the message for the card that educates users about how private mode works. The card shows up on the homepage when in the new privacy mode. %@ is the app name (e.g. Firefox).")

            public static let Link = MZLocalizedString(
                key: "FirefoxHomepage.FeltPrivacyUI.Link.v122",
                tableName: "FirefoxHomepage",
                value: "Who might be able to see my activity?",
                comment: "The link for the card that educates users about how private mode works. The link redirects to an external site for more information. The card shows up on the homepage when in the new privacy mode.")
        }

        public struct FeltDeletion {
            public static let ToastTitle = MZLocalizedString(
                key: "FirefoxHomepage.FeltDeletion.Link.v122",
                tableName: "FirefoxHomepage",
                value: "Private Browsing Data Erased",
                comment: "When the user ends their private session, they are returned to the private mode homepage, and a toastbar popups confirming that their data has been erased. This is the label for that toast.")
        }
    }
}

// MARK: - Keyboard shortcuts/"hotkeys"
extension String {
    /// Identifiers of all new strings should begin with `Keyboard.Shortcuts.`
    public struct KeyboardShortcuts {
        public static let ActualSize = MZLocalizedString(
            key: "Keyboard.Shortcuts.ActualSize",
            tableName: nil,
            value: "Actual Size",
            comment: "A label indicating the keyboard shortcut of resetting a web page's view to the standard viewing size. This label is displayed in the Discoverability overlay when a user presses the Command key. The Discoverability overlay and shortcut become available only when a user has connected a hardware keyboard to an iPad. See https://drive.google.com/file/d/1gH3tbvDceg7yG5N67NIHS-AXgDgCzBHN/view?usp=sharing for more details.")
        public static let AddBookmark = MZLocalizedString(
            key: "Keyboard.Shortcuts.AddBookmark",
            tableName: nil,
            value: "Add Bookmark",
            comment: "A label indicating the keyboard shortcut of adding the currently viewing web page as a bookmark. This label is displayed in the Discoverability overlay when a user presses the Command key. The Discoverability overlay and shortcut become available only when a user has connected a hardware keyboard to an iPad. See https://drive.google.com/file/d/1gH3tbvDceg7yG5N67NIHS-AXgDgCzBHN/view?usp=sharing for more details.")
        public static let Back = MZLocalizedString(
            key: "Hotkeys.Back.DiscoveryTitle",
            tableName: nil,
            value: "Back",
            comment: "A label indicating the keyboard shortcut to navigate backwards, through session history, inside the current tab. This label is displayed in the Discoverability overlay when a user presses the Command key. The Discoverability overlay and shortcut become available only when a user has connected a hardware keyboard to an iPad. See https://drive.google.com/file/d/1gH3tbvDceg7yG5N67NIHS-AXgDgCzBHN/view?usp=sharing for more details.")
        public static let ClearRecentHistory = MZLocalizedString(
            key: "Keyboard.Shortcuts.ClearRecentHistory",
            tableName: nil,
            value: "Clear Recent History",
            comment: "A label indicating the keyboard shortcut of clearing recent history. This label is displayed in the Discoverability overlay when a user presses the Command key. The Discoverability overlay and shortcut become available only when a user has connected a hardware keyboard to an iPad. See https://drive.google.com/file/d/1gH3tbvDceg7yG5N67NIHS-AXgDgCzBHN/view?usp=sharing for more details.")
        public static let CloseCurrentTab = MZLocalizedString(
            key: "Hotkeys.CloseTab.DiscoveryTitle",
            tableName: nil,
            value: "Close Tab",
            comment: "A label indicating the keyboard shortcut of closing the current tab a user is in. This label is displayed inside the Discoverability overlay when a user presses the Command key. The Discoverability overlay and shortcut become available only when a user has connected a hardware keyboard to an iPad. See https://drive.google.com/file/d/1gH3tbvDceg7yG5N67NIHS-AXgDgCzBHN/view?usp=sharing for more details.")
        public static let Find = MZLocalizedString(
            key: "Hotkeys.Find.DiscoveryTitle",
            tableName: nil,
            value: "Find",
            comment: "A label indicating the keyboard shortcut of finding text a user desires within a page. This label is displayed inside the Discoverability overlay when a user presses the Command key. The Discoverability overlay and shortcut become available only when a user has connected a hardware keyboard to an iPad. See https://drive.google.com/file/d/1gH3tbvDceg7yG5N67NIHS-AXgDgCzBHN/view?usp=sharing for more details.")
        public static let FindAgain = MZLocalizedString(
            key: "Keyboard.Shortcuts.FindAgain",
            tableName: nil,
            value: "Find Again",
            comment: "A label indicating the keyboard shortcut of finding text a user desires within a page again. This label is displayed in the Discoverability overlay when a user presses the Command key. The Discoverability overlay and shortcut become available only when a user has connected a hardware keyboard to an iPad. See https://drive.google.com/file/d/1gH3tbvDceg7yG5N67NIHS-AXgDgCzBHN/view?usp=sharing for more details.")
        public static let Forward = MZLocalizedString(
            key: "Hotkeys.Forward.DiscoveryTitle",
            tableName: nil,
            value: "Forward",
            comment: "A label indicating the keyboard shortcut of switching to a subsequent tab. This label is displayed inside the Discoverability overlay when a user presses the Command key. The Discoverability overlay and shortcut become available only when a user has connected a hardware keyboard to an iPad. See https://drive.google.com/file/d/1gH3tbvDceg7yG5N67NIHS-AXgDgCzBHN/view?usp=sharing for more details.")
        public static let NewPrivateTab = MZLocalizedString(
            key: "Hotkeys.NewPrivateTab.DiscoveryTitle",
            tableName: nil,
            value: "New Private Tab",
            comment: "A label indicating the keyboard shortcut of creating a new private tab. This label is displayed inside the Discoverability overlay when a user presses the Command key. The Discoverability overlay and shortcut become available only when a user has connected a hardware keyboard to an iPad. See https://drive.google.com/file/d/1gH3tbvDceg7yG5N67NIHS-AXgDgCzBHN/view?usp=sharing for more details.")
        public static let NewTab = MZLocalizedString(
            key: "Hotkeys.NewTab.DiscoveryTitle",
            tableName: nil,
            value: "New Tab",
            comment: "A label indicating the keyboard shortcut of creating a new tab. This label is displayed inside the Discoverability overlay when a user presses the Command key. The Discoverability overlay and shortcut become available only when a user has connected a hardware keyboard to an iPad. See https://drive.google.com/file/d/1gH3tbvDceg7yG5N67NIHS-AXgDgCzBHN/view?usp=sharing for more details.")
        public static let NormalBrowsingMode = MZLocalizedString(
            key: "Hotkeys.NormalMode.DiscoveryTitle",
            tableName: nil,
            value: "Normal Browsing Mode",
            comment: "A label indicating the keyboard shortcut of switching from Private Browsing to Normal Browsing Mode. This label is displayed inside the Discoverability overlay when a user presses the Command key. The Discoverability overlay and shortcut become available only when a user has connected a hardware keyboard to an iPad. See https://drive.google.com/file/d/1gH3tbvDceg7yG5N67NIHS-AXgDgCzBHN/view?usp=sharing for more details.")
        public static let PrivateBrowsingMode = MZLocalizedString(
            key: "Hotkeys.PrivateMode.DiscoveryTitle",
            tableName: nil,
            value: "Private Browsing Mode",
            comment: "A label indicating the keyboard shortcut of switching from Normal Browsing mode to Private Browsing Mode. This label is displayed inside the Discoverability overlay when a user presses the Command key. The Discoverability overlay and shortcut become available only when a user has connected a hardware keyboard to an iPad. See https://drive.google.com/file/d/1gH3tbvDceg7yG5N67NIHS-AXgDgCzBHN/view?usp=sharing for more details.")
        public static let ReloadPage = MZLocalizedString(
            key: "Hotkeys.Reload.DiscoveryTitle",
            tableName: nil,
            value: "Reload Page",
            comment: "A label indicating the keyboard shortcut of reloading the current page. This label is displayed inside the Discoverability overlay when a user presses the Command key. The Discoverability overlay and shortcut become available only when a user has connected a hardware keyboard to an iPad. See https://drive.google.com/file/d/1gH3tbvDceg7yG5N67NIHS-AXgDgCzBHN/view?usp=sharing for more details.")
        public static let ReloadWithoutCache = MZLocalizedString(
            key: "Keyboard.Shortcuts.RefreshWithoutCache.v108",
            tableName: nil,
            value: "Reload Ignoring Cache",
            comment: "A label indicating the keyboard shortcut to reload a tab without it's cache. This label is displayed in the Discoverability overlay when a user presses the Command key. The Discoverability overlay and shortcut become available only when a user has connected a hardware keyboard to an iPad.")
        public static let SelectLocationBar = MZLocalizedString(
            key: "Hotkeys.SelectLocationBar.DiscoveryTitle",
            tableName: nil,
            value: "Select Location Bar",
            comment: "A label indicating the keyboard shortcut of directly accessing the URL, location, bar. This label is displayed inside the Discoverability overlay when a user presses the Command key. The Discoverability overlay and shortcut become available only when a user has connected a hardware keyboard to an iPad. See https://drive.google.com/file/d/1gH3tbvDceg7yG5N67NIHS-AXgDgCzBHN/view?usp=sharing for more details.")
        public static let Settings = MZLocalizedString(
            key: "Keyboard.Shortcuts.Settings",
            tableName: nil,
            value: "Settings",
            comment: "A label indicating the keyboard shortcut of opening the application's settings menu. This label is displayed inside the Discoverability overlay when a user presses the Command key. The Discoverability overlay and shortcut become available only when a user has connected a hardware keyboard to an iPad. See https://drive.google.com/file/d/1gH3tbvDceg7yG5N67NIHS-AXgDgCzBHN/view?usp=sharing for more details.")
        public static let ShowBookmarks = MZLocalizedString(
            key: "Keyboard.Shortcuts.ShowBookmarks",
            tableName: nil,
            value: "Show Bookmarks",
            comment: "A label indicating the keyboard shortcut of showing all bookmarks. This label is displayed in the Discoverability overlay when a user presses the Command key. The Discoverability overlay and shortcut become available only when a user has connected a hardware keyboard to an iPad. See https://drive.google.com/file/d/1gH3tbvDceg7yG5N67NIHS-AXgDgCzBHN/view?usp=sharing for more details.")
        public static let ShowDownloads = MZLocalizedString(
            key: "Keyboard.Shortcuts.ShowDownloads",
            tableName: nil,
            value: "Show Downloads",
            comment: "A label indcating the keyboard shortcut of showing all downloads. This label is displayed in the Discoverability overlay when a user presses the Command key. The Discoverability overlay and shortcut become available only when a user has connected a hardware keyboard to an iPad. See https://drive.google.com/file/d/1gH3tbvDceg7yG5N67NIHS-AXgDgCzBHN/view?usp=sharing for more details.")
        public static let ShowFirstTab = MZLocalizedString(
            key: "Keyboard.Shortcuts.ShowFirstTab",
            tableName: nil,
            value: "Show First Tab",
            comment: "A label indicating the keyboard shortcut to switch from the current tab to the first tab. This label is displayed in the Discoverability overlay when a user presses the Command key. The Discoverability overlay and shortcut become available only when a user has connected a hardware keyboard to an iPad. See https://drive.google.com/file/d/1gH3tbvDceg7yG5N67NIHS-AXgDgCzBHN/view?usp=sharing for more details.")
        public static let ShowHistory = MZLocalizedString(
            key: "Keyboard.Shortcuts.ShowHistory",
            tableName: nil,
            value: "Show History",
            comment: "A label indicating the keyboard shortcut of showing all history. This label is displayed in the Discoverability overlay when a user presses the Command key. The Discoverability overlay and shortcut become available only when a user has connected a hardware keyboard to an iPad. See https://drive.google.com/file/d/1gH3tbvDceg7yG5N67NIHS-AXgDgCzBHN/view?usp=sharing for more details.")
        public static let ShowLastTab = MZLocalizedString(
            key: "Keyboard.Shortcuts.ShowLastTab",
            tableName: nil,
            value: "Show Last Tab",
            comment: "A label indicating the keyboard shortcut switch from your current tab to the last tab. This label is displayed in the Discoverability overlay when a user presses the Command key. The Discoverability overlay and shortcut become available only when a user has connected a hardware keyboard to an iPad. See https://drive.google.com/file/d/1gH3tbvDceg7yG5N67NIHS-AXgDgCzBHN/view?usp=sharing for more details.")
        public static let ShowNextTab = MZLocalizedString(
            key: "Hotkeys.ShowNextTab.DiscoveryTitle",
            tableName: nil,
            value: "Show Next Tab",
            comment: "A label indicating the keyboard shortcut of switching to a subsequent tab. This label is displayed inside the Discoverability overlay when a user presses the Command key. The Discoverability overlay and shortcut become available only when a user has connected a hardware keyboard to an iPad. See https://drive.google.com/file/d/1gH3tbvDceg7yG5N67NIHS-AXgDgCzBHN/view?usp=sharing for more details.")
        public static let ShowPreviousTab = MZLocalizedString(
            key: "Hotkeys.ShowPreviousTab.DiscoveryTitle",
            tableName: nil,
            value: "Show Previous Tab",
            comment: "A label indicating the keyboard shortcut of switching to a tab immediately preceding to the currently selected tab. This label is displayed inside the Discoverability overlay when a user presses the Command key. The Discoverability overlay and shortcut become available only when a user has connected a hardware keyboard to an iPad. See https://drive.google.com/file/d/1gH3tbvDceg7yG5N67NIHS-AXgDgCzBHN/view?usp=sharing for more details.")
        public static let ShowTabTray = MZLocalizedString(
            key: "Tab.ShowTabTray.KeyCodeTitle",
            tableName: nil,
            value: "Show All Tabs",
            comment: "A label indicating the keyboard shortcut of showing the tab tray. This label is displayed inside the Discoverability overlay when a user presses the Command key. The Discoverability overlay and shortcut become available only when a user has connected a hardware keyboard to an iPad. See https://drive.google.com/file/d/1gH3tbvDceg7yG5N67NIHS-AXgDgCzBHN/view?usp=sharing for more details.")
        public static let ZoomIn = MZLocalizedString(
            key: "Keyboard.Shortcuts.ZoomIn",
            tableName: nil,
            value: "Zoom In",
            comment: "A label indicating the keyboard shortcut of enlarging the view of the current web page. This label is displayed in the Discoverability overlay when a user presses the Command key. The Discoverability overlay and shortcut become available only when a user has connected a hardware keyboard to an iPad. See https://drive.google.com/file/d/1gH3tbvDceg7yG5N67NIHS-AXgDgCzBHN/view?usp=sharing for more details.")
        public static let ZoomOut = MZLocalizedString(
            key: "Keyboard.Shortcuts.ZoomOut",
            tableName: nil,
            value: "Zoom Out",
            comment: "A label indicating the keyboard shortcut of shrinking the view of the current web page. This label is displayed in the Discoverability overlay when a user presses the Command key. The Discoverability overlay and shortcut become available only when a user has connected a hardware keyboard to an iPad. See https://drive.google.com/file/d/1gH3tbvDceg7yG5N67NIHS-AXgDgCzBHN/view?usp=sharing for more details.")

        public struct Sections {
            public static let Bookmarks = MZLocalizedString(
                key: "Keyboard.Shortcuts.Section.Bookmark",
                tableName: nil,
                value: "Bookmarks",
                comment: "A label indicating a grouping of related keyboard shortcuts describing actions a user can do with Bookmarks. This label is displayed inside the Discoverability overlay when a user presses the Command key. The Discoverability overlay and shortcut become available only when a user has connected a hardware keyboard to an iPad. See https://drive.google.com/file/d/1gH3tbvDceg7yG5N67NIHS-AXgDgCzBHN/view?usp=sharing for more details.")
            public static let History = MZLocalizedString(
                key: "Keyboard.Shortcuts.Section.History",
                tableName: nil,
                value: "History",
                comment: "A label indicating a grouping of related keyboard shortcuts describing actions a user can do with History. This label is displayed inside the Discoverability overlay when a user presses the Command key. The Discoverability overlay and shortcut become available only when a user has connected a hardware keyboard to an iPad. See https://drive.google.com/file/d/1gH3tbvDceg7yG5N67NIHS-AXgDgCzBHN/view?usp=sharing for more details.")
            public static let Tools = MZLocalizedString(
                key: "Keyboard.Shortcuts.Section.Tools",
                tableName: nil,
                value: "Tools",
                comment: "A label indicating a grouping of related keyboard shortcuts describing actions a user can do with locally saved items. This label is displayed inside the Discoverability overlay when a user presses the Command key. The Discoverability overlay and shortcut become available only when a user has connected a hardware keyboard to an iPad. See https://drive.google.com/file/d/1gH3tbvDceg7yG5N67NIHS-AXgDgCzBHN/view?usp=sharing for more details.")
            public static let Window = MZLocalizedString(
                key: "Keyboard.Shortcuts.Section.Window",
                tableName: nil,
                value: "Window",
                comment: "A label indicating a grouping of related keyboard shortcuts describing actions a user can take when navigating between their availale set of tabs. This label is displayed inside the Discoverability overlay when a user presses the Command key. The Discoverability overlay and shortcut become available only when a user has connected a hardware keyboard to an iPad. See https://drive.google.com/file/d/1gH3tbvDceg7yG5N67NIHS-AXgDgCzBHN/view?usp=sharing for more details.")
        }
    }
}

// MARK: - Library Panel
extension String {
    /// Identifiers of all new strings should begin with `LibraryPanel.{PanelName}.`
    public struct LibraryPanel {
        public struct Sections {
            public static let LastHour = MZLocalizedString(
                key: "LibraryPanel.Sections.LastHour.v134",
                tableName: "LibraryPanel",
                value: "Last Hour",
                comment: "This label is meant to signify the section containing a group of items from the past hour. This is primarily used in the history library panel when grouping sites that have been visited in the last hour.")
            public static let LastTwentyFourHours = MZLocalizedString(
                key: "LibraryPanel.Sections.LastTwentyFourHours.v138",
                tableName: "LibraryPanel",
                value: "Last 24 Hours",
                comment: "Section title that, when expanded, shows all web browsing history entries for the last 24 hours beneath it (not including entries from the less inclusive sections)")
            public static let LastSevenDays = MZLocalizedString(
                key: "LibraryPanel.Sections.LastSevenDays.v138",
                tableName: "LibraryPanel",
                value: "Last 7 Days",
                comment: "Section title that, when expanded, shows all web browsing history entries for the last 7 days beneath it (not including entries from the less inclusve sections)")
            public static let LastFourWeeks = MZLocalizedString(
                key: "LibraryPanel.Sections.LastFourWeeks.v138",
                tableName: "LibraryPanel",
                value: "Last 4 Weeks",
                comment: "Section title that, when expanded, shows all web browsing history entries for the last 4 weeks beneath it (not including entries from the less inclusive sections)")
            public static let Older = MZLocalizedString(
                key: "LibraryPanel.Section.Older",
                tableName: "LibraryPanel",
                value: "Older",
                comment: "This label is meant to signify the section containing a group of items that are older than thirty days.")
        }

        public struct Bookmarks { }

        public struct History {
            public static let SearchHistoryPlaceholder = MZLocalizedString(
                key: "LibraryPanel.History.SearchHistoryPlaceholder.v99",
                tableName: nil,
                value: "Enter search terms",
                comment: "In the history panel, users will be able to search terms in their browsing history. This placeholder text inside the search component will indicate that a user can search through their browsing history.")
            public static let NoHistoryResult = MZLocalizedString(
                key: "LibraryPanel.History.NoHistoryFound.v99",
                tableName: nil,
                value: "No history found",
                comment: "In the history panel, users will be able to search terms in their browsing history. This label is shown when there is no results after querying the search terms in the user's history.")
            public static let RecentlyClosedTabs = MZLocalizedString(
                key: "LibraryPanel.History.RecentlyClosedTabs.v99",
                tableName: nil,
                value: "Recently Closed Tabs",
                comment: "In the history panel, this is the title on the button that navigates the user to a screen showing their recently closed tabs.")
            public static let RecentlyClosedTabsButtonTitle = MZLocalizedString(
                key: "HistoryPanel.RecentlyClosedTabsButton.Title",
                tableName: nil,
                value: "Recently Closed",
                comment: "Title for the Recently Closed button in the History Panel")
            public static let ClearHistoryMenuTitle = MZLocalizedString(
                key: "LibraryPanel.History.ClearHistoryMenuTitle.v100",
                tableName: nil,
                value: "Removes history (including history synced from other devices), cookies and other browsing data.",
                comment: "Within the History Panel, users can open an action menu to clear recent history.")
            public static let ClearGroupedTabsTitle = MZLocalizedString(
                key: "LibraryPanel.History.ClearGroupedTabsTitle.v100",
                tableName: nil,
                value: "Delete all sites in %@?",
                comment: "Within the History Panel, users can delete search group sites history. %@ represents the search group name.")
            public static let Delete = MZLocalizedString(
                key: "LibraryPanel.History.DeleteGroupedItem.v104",
                tableName: nil,
                value: "Delete",
                comment: "Within the history panel, a user can navigate into a screen with only grouped history items. Within that screen, a user can now swipe to delete a single item in the list. This label informs the user of a deletion action on the item.")

            public struct ClearHistorySheet {
                public static let Title = MZLocalizedString(
                    key: "LibraryPanel.History.Title.v138",
                    tableName: "HistoryPanel",
                    value: "Deletes history (including synced history from other devices), cookies, and other browsing data.",
                    comment: "Title of the “Clear browsing history“ action sheet")
                public static let LastHourOption = MZLocalizedString(
                    key: "LibraryPanel.History.LastHourOption.v138",
                    tableName: "HistoryPanel",
                    value: "Last Hour",
                    comment: "Destructive action button on the “Clear browsing history“ action sheet used to clear browsing history for the last hour")
                public static let LastTwentyFourHoursOption = MZLocalizedString(
                    key: "LibraryPanel.History.LastTwentyFourHoursOption.v138",
                    tableName: "HistoryPanel",
                    value: "Last 24 Hours",
                    comment: "Destructive action button on the “Clear browsing history“ action sheet used to clear browsing history for the last 24 hours")
                public static let LastSevenDaysOption = MZLocalizedString(
                    key: "LibraryPanel.History.LastSevenDaysOption.v138",
                    tableName: "HistoryPanel",
                    value: "Last 7 Days",
                    comment: "Destructive action button on the “Clear browsing history“ action sheet used to clear browsing history for the last 7 days")
                public static let LastFourWeeksOption = MZLocalizedString(
                    key: "LibraryPanel.History.LastFourWeeksOption.v138",
                    tableName: "HistoryPanel",
                    value: "Last 4 Weeks",
                    comment: "Destructive action button on the “Clear browsing history“ action sheet used to clear browsing history for the last 4 weeks")
                public static let AllTimeOption = MZLocalizedString(
                    key: "LibraryPanel.History.AllTimeOption.v138",
                    tableName: "HistoryPanel",
                    value: "All Time",
                    comment: "Destructive action button on the “Clear browsing history“ action sheet used to clear all browsing history")
            }
        }

        public struct ReadingList { }

        public struct Downloads { }
    }
}

// MARK: - Micro survey
extension String {
    public struct Microsurvey {
        public struct Prompt {
            public static let LogoImageA11yLabel = MZLocalizedString(
                key: "Microsurvey.Prompt.LogoImage.AccessibilityLabel.v129",
                tableName: "Microsurvey",
                value: "%@ Logo",
                comment: "On top of the bottom toolbar, there can be a microsurvey prompt, this is the logo image that appears on the prompt to inform the prompt is coming from the app specifically. %@ is the app name (e.g. Firefox).")
            public static let TitleLabel = MZLocalizedString(
                key: "Microsurvey.Prompt.TitleLabel.v127",
                tableName: "Microsurvey",
                value: "Help us make %@ better. It only takes a minute.",
                comment: "On top of the bottom toolbar, there can be a microsurvey prompt, this is the title for the text that appears on the prompt to inform the user that this is a prompt to take a survey. %@ is the app name (e.g. Firefox).")
            public static let TakeSurveyButton = MZLocalizedString(
                key: "Microsurvey.Prompt.Button.v127",
                tableName: "Microsurvey",
                value: "Continue",
                comment: "On top of the bottom toolbar, there can be a microsurvey prompt, this is the title for the button that appears on the prompt that allows the user to tap on and navigates them to the microsurvey to respond to.")
            public static let CloseButtonAccessibilityLabel = MZLocalizedString(
                key: "Microsurvey.Prompt.Close.Button.AccessibilityLabel.v127",
                tableName: "Microsurvey",
                value: "Close",
                comment: "On top of the bottom toolbar, there can be a microsurvey prompt, this is the accessibility label for the close button that appears on the prompt that allows the user to dismiss the microsurvey prompt.")
        }

        public struct Survey {
            public static let SurveyA11yLabel = MZLocalizedString(
                key: "Microsurvey.Survey.Sheet.AccessibilityLabel.v130",
                tableName: "Microsurvey",
                value: "Survey",
                comment: "After engaging with the microsurvey prompt, the microsurvey pops up as a bottom sheet for the user to answer, this is the accessibility label used to announce that the sheet has appeared.")
            public static let LogoImageA11yLabel = MZLocalizedString(
                key: "Microsurvey.Survey.LogoImage.AccessibilityLabel.v129",
                tableName: "Microsurvey",
                value: "%@ Logo",
                comment: "After engaging with the microsurvey prompt, the microsurvey pops up as a bottom sheet for the user to answer, this is the logo image that appears on the bottom sheet that informs the user that it is coming from the app specifically. %@ is the app name (e.g. Firefox).")
            public static let HeaderLabel = MZLocalizedString(
                key: "Microsurvey.Survey.HeaderLabel.v129",
                tableName: "Microsurvey",
                value: "Please complete survey",
                comment: "After engaging with the microsurvey prompt, the microsurvey pops up as a bottom sheet for the user to answer, this is the title for the header on the screen.")
            public static let CloseButtonAccessibilityLabel = MZLocalizedString(
                key: "Microsurvey.Survey.Close.Button.AccessibilityLabel.v127",
                tableName: "Microsurvey",
                value: "Close",
                comment: "After engaging with the microsurvey prompt, the microsurvey pops up as a bottom sheet for the user to answer, this is the accessibility label for close button that dismisses the sheet.")
            public static let UnselectedRadioButtonAccessibilityLabel = MZLocalizedString(
                key: "Microsurvey.Survey.RadioButton.Unselected.AccessibilityLabel.v129",
                tableName: "Microsurvey",
                value: "Unselected",
                comment: "After engaging with the microsurvey prompt, the microsurvey pops up as a bottom sheet for the user to answer, this is the accessibility label that states whether the survey option was not selected.")
            public static let OptionsOrderAccessibilityLabel = MZLocalizedString(
                key: "Microsurvey.Survey.OptionsOrder.AccessibilityLabel.v129",
                tableName: "Microsurvey",
                value: "%1$@ out of %2$@",
                comment: "After engaging with the microsurvey prompt, the microsurvey pops up as a bottom sheet for the user to answer, this is the accessibility label that states the order of the current option in the list of options. %1$@ is the number the option is in the list, %2$@ is the total number of options. An example of output is “1 out of 6”.")
            public static let PrivacyPolicyLinkButtonTitle = MZLocalizedString(
                key: "Microsurvey.Survey.PrivacyPolicyLink.v127",
                tableName: "Microsurvey",
                value: "Privacy notice",
                comment: "After engaging with the microsurvey prompt, the microsurvey pops up as a bottom sheet for the user to answer, this the title of a link on the survey and allows the user to navigate to our privacy policy details.")
            public static let SubmitSurveyButton = MZLocalizedString(
                key: "Microsurvey.Survey.Button.v127",
                tableName: "Microsurvey",
                value: "Submit",
                comment: "After engaging with the microsurvey prompt, the microsurvey pops up as a bottom sheet for the user to answer, this the title of button on the survey that a user can tap on to submit their responses.")

            public struct Options {
                public static let LikertScaleOption1 = MZLocalizedString(
                    key: "Microsurvey.Survey.Options.VerySatisfied.v132",
                    tableName: "Microsurvey",
                    value: "Very satisfied",
                    comment: "On the microsurvey, this is the title for one of the options that the user can select to answer the survey.")
                public static let LikertScaleOption2 = MZLocalizedString(
                    key: "Microsurvey.Survey.Options.Satisfied.v132",
                    tableName: "Microsurvey",
                    value: "Satisfied",
                    comment: "On the microsurvey, this is the title for one of the options that the user can select to answer the survey.")
                public static let LikertScaleOption3 = MZLocalizedString(
                    key: "Microsurvey.Survey.Options.Neutral.v132",
                    tableName: "Microsurvey",
                    value: "Neutral",
                    comment: "On the microsurvey, this is the title for one of the options that the user can select to answer the survey.")
                public static let LikertScaleOption4 = MZLocalizedString(
                    key: "Microsurvey.Survey.Options.Dissatisfied.v132",
                    tableName: "Microsurvey",
                    value: "Dissatisfied",
                    comment: "On the microsurvey, this is the title for one of the options that the user can select to answer the survey.")
                public static let LikertScaleOption5 = MZLocalizedString(
                    key: "Microsurvey.Survey.Options.VeryDissatisfied.v132",
                    tableName: "Microsurvey",
                    value: "Very dissatisfied",
                    comment: "On the microsurvey, this is the title for one of the options that the user can select to answer the survey.")
                public static let LikertScaleOption6 = MZLocalizedString(
                    key: "Microsurvey.Survey.Options.NotApplicable.v132",
                    tableName: "Microsurvey",
                    value: "I don’t use it",
                    comment: "On the microsurvey, this is the title for one of the options that the user can select to answer the survey. It indicates that the user has not use the feature that the survey is inquiring about.")
            }

            public struct ConfirmationPage {
                public static let HeaderLabel = MZLocalizedString(
                    key: "Microsurvey.Survey.ConfirmationPage.HeaderLabel.v127",
                    tableName: "Microsurvey",
                    value: "Survey complete",
                    comment: "On the microsurvey, which is a bottom sheet that pops up with a survey question and options, this is the title for the header on the microsurvey when the user has completed the survey.")
                public static let ConfirmationLabel = MZLocalizedString(
                    key: "Microsurvey.Survey.ConfirmationPage.ConfirmationLabel.v127",
                    tableName: "Microsurvey",
                    value: "Thanks for your feedback!",
                    comment: "On the microsurvey, which is a bottom sheet that pops up with a survey question and options, this is the text shown on the confirmation page when the user has completed the survey.")
            }
        }
    }
}

// MARK: - Native Error Page
extension String {
    public struct NativeErrorPage {
        public static let ButtonLabel = MZLocalizedString(
            key: "NativeErrorPage.ButtonLabel.v131",
            tableName: "NativeErrorPage",
            value: "Reload",
            comment: "On error page, this is the text on a button that will try to load the page again.")
        public struct NoInternetConnection {
            public static let TitleLabel = MZLocalizedString(
                key: "NativeErrorPage.NoInternetConnection.TitleLabel.v131",
                tableName: "NativeErrorPage",
                value: "Looks like there’s a problem with your internet connection.",
                comment: "On error page, this is the title for no internet connection")
            public static let Description = MZLocalizedString(
                key: "NativeErrorPage.NoInternetConnection.Description.v131",
                tableName: "NativeErrorPage",
                value: "Try connecting on a different device. Check your modem or router. Disconnect and reconnect to Wi-Fi.",
                comment: "On error page, this is the description for no internet connection.")
        }
        public struct GenericError {
            public static let TitleLabel = MZLocalizedString(
                key: "NativeErrorPage.GenericError.TitleLabel.v131",
                tableName: "NativeErrorPage",
                value: "Be careful. Something doesn’t look right.",
                comment: "On error page, this is the title for generic error.")
            public static let Description = MZLocalizedString(
                key: "NativeErrorPage.GenericError.Description.v134",
                tableName: "NativeErrorPage",
                value: "The owner of %@ hasn’t set it up properly and a secure connection can’t be created.",
                comment: "On error page, this is the description for a generic error. %@ is the site url.")
        }
    }
}

// MARK: - Onboarding screens
extension String {
    public struct Onboarding {
        public static let PrivacyPolicyLinkButtonTitle = MZLocalizedString(
            key: "Onboarding.Welcome.Link.Action.v114",
            tableName: "Onboarding",
            value: "Learn more in our privacy notice",
            comment: "String used to describe the title of link button is on the welcome onboarding page for current version in our Onboarding screens.")
        public static let LaterAction = MZLocalizedString(
            key: "Onboarding.LaterAction.v115",
            tableName: "Onboarding",
            value: "Skip",
            comment: "Describes an action on some of the Onboarding screen, including the wallpaper onboarding screen. This string will be on a button so user can skip that onboarding page.")

        public struct TermsOfService {
            public static let Title = MZLocalizedString(
                key: "Onboarding.TermsOfService.Title.v135",
                tableName: "Onboarding",
                value: "Welcome to %@",
                comment: "Title for the Terms of Service screen in the onboarding process. %@ is the app name (e.g. Firefox).")
            public static let Subtitle = MZLocalizedString(
                key: "Onboarding.TermsOfService.Subtitle.v136",
                tableName: "Onboarding",
                value: "Fast and secure web browsing",
                comment: "Subtitle for the Terms of Service screen in the onboarding process.")
            public static let AgreementButtonTitleV2 = MZLocalizedString(
                key: "Onboarding.TermsOfService.AgreementButtonTitle.v136",
                tableName: "Onboarding",
                value: "Agree and Continue",
                comment: "Title for the confirmation button for Terms of Service agreement, in the Terms of Service screen.")
            public static let TermsOfServiceAgreement = MZLocalizedString(
                key: "Onboarding.TermsOfService.TermsOfServiceAgreement.v135",
                tableName: "Onboarding",
                value: "By continuing, you agree to the %@",
                comment: "Agreement text for Terms of Service in the Terms of Service screen. %@ is the Terms of Service link button that redirect the user to the Terms of Service page.")
            public static let PrivacyNoticeAgreement = MZLocalizedString(
                key: "Onboarding.TermsOfService.PrivacyNoticeAgreement.v135",
                tableName: "Onboarding",
                value: "%@ cares about your privacy. Read more in our %@",
                comment: "Agreement text for Privacy Notice in the Terms of Service screen. %1$@ is the app name (e.g. Firefox), %2$@ is for the Privacy Notice link button that redirect the user to the Privacy Notice page.")
            public static let ManagePreferenceAgreement = MZLocalizedString(
                key: "Onboarding.TermsOfService.ManagePreferenceAgreement.v135",
                tableName: "Onboarding",
                value: "To help improve the browser, %1$@ sends diagnostic and interaction data to %2$@. %3$@",
                comment: "Agreement text for sending diagnostic and interaction data to Mozilla in the Terms of Service screen. %1$@ is the app name (e.g. Firefox), %2$@ is company name (e.g. Mozilla), %3$@ is a Manage link button which redirect the user to another screen in order to manage the data collection preferences.")
            public static let TermsOfUseLink = MZLocalizedString(
                key: "Onboarding.TermsOfUse.TermsOfUseLink.v136",
                tableName: "Onboarding",
                value: "%@ Terms of Use.",
                comment: "Title for the Terms of Use button link, in the Terms of Use screen for redirecting the user to the Terms of Use page. %@ is the app name (e.g. Firefox).")
            public static let PrivacyNoticeLink = MZLocalizedString(
                key: "Onboarding.TermsOfService.PrivacyNoticeLink.v135",
                tableName: "Onboarding",
                value: "Privacy Notice.",
                comment: "Title for the Privacy Notice button link, in the Terms of Service screen for redirecting the user to the Privacy Notice page.")
            public static let ManageLink = MZLocalizedString(
                key: "Onboarding.TermsOfService.ManageLink.v135",
                tableName: "Onboarding",
                value: "Manage",
                comment: "Title for the Manage button link, in the Terms of Service screen for redirecting the user to the Manage data collection preferences screen.")

            public struct PrivacyPreferences {
                public static let Title = MZLocalizedString(
                    key: "Onboarding.TermsOfService.PrivacyPreferences.Title.v135",
                    tableName: "Onboarding",
                    value: "Help us make %@ better",
                    comment: "Title for the Manage Privacy Preferences screen, where user can choose from the option to send data to Firefox or not. Data like crash reports or technical and interaction data. %@ is the app name (e.g. Firefox).")
                public static let SendCrashReportsTitle = MZLocalizedString(
                    key: "Onboarding.TermsOfService.PrivacyPreferences.SendCrashReportsTitle.v135",
                    tableName: "Onboarding",
                    value: "Automatically send crash reports",
                    comment: "Title for the send crash reports switch option in Manage Privacy Preferences screen, where user can choose from the option to send data to Firefox or not.")
                public static let SendCrashReportsDescription = MZLocalizedString(
                    key: "Onboarding.TermsOfService.PrivacyPreferences.SendCrashReportsDescription.v135",
                    tableName: "Onboarding",
                    value: "Crash reports allow us to diagnose and fix issues with the browser. %@",
                    comment: "Description for the send crash reports switch option in Manage Privacy Preferences screen, where user can choose from the option to send data to Firefox or not. %@ is for the Learn more button link, to open a link where user can find more information about this send crash reports option.")
                public static let SendTechnicalDataTitle = MZLocalizedString(
                    key: "Onboarding.TermsOfService.PrivacyPreferences.SendTechnicalDataTitle.v135",
                    tableName: "Onboarding",
                    value: "Send technical and interaction data to %@",
                    comment: "Title for the send technical and interaction data switch option in Manage Privacy Preferences screen, where user can choose from the option to send data to Firefox or not. %@ is the company name (e.g. Mozilla).")
                public static let SendTechnicalDataDescription = MZLocalizedString(
                    key: "Onboarding.TermsOfService.PrivacyPreferences.SendTechnicalDataDescription.v135",
                    tableName: "Onboarding",
                    value: "Data about your device, hardware configuration, and how you use %@ helps improve features, performance, and stability for everyone. %@",
                    comment: "Description for the technical and interaction data switch option in Manage Privacy Preferences screen, where user can choose from the option to send data to Firefox or not. %1$@ is the app name (e.g. Firefox), %2$@ is for the Learn more button link, to open a link where user can find more information about this send technical and interaction data option.")
                public static let LearnMore = MZLocalizedString(
                    key: "Onboarding.TermsOfService.PrivacyPreferences.LearnMore.v136",
                    tableName: "Onboarding",
                    value: "Learn more",
                    comment: "A text that indicate to the user, a link button is available to be clicked for reading more information about the option that is going to choose in Manage Privacy Preferences screen, where user can choose from the option to send data to Firefox or not.")
            }
        }

        public struct Wallpaper {
            public static let Title = MZLocalizedString(
                key: "Onboarding.Wallpaper.Title.v114",
                tableName: "Onboarding",
                value: "Choose a %@ Wallpaper",
                comment: "Title for the wallpaper onboarding page in our Onboarding screens. This describes to the user that they can choose different wallpapers. %@ is the app name (e.g. Firefox).")
            public static let Action = MZLocalizedString(
                key: "Onboarding.Wallpaper.Action.v114",
                tableName: "Onboarding",
                value: "Set Wallpaper",
                comment: "Description for the wallpaper onboarding page in our Onboarding screens. This describes to the user that they can set a wallpaper.")
            public static let SelectorTitle = MZLocalizedString(
                key: "Onboarding.Wallpaper.SelectorTitle.v114",
                tableName: "Onboarding",
                value: "Try a splash of color",
                comment: "Title for the wallpaper onboarding modal displayed on top of the homepage. This describes to the user that they can choose different wallpapers.")
            public static let SelectorDescription = MZLocalizedString(
                key: "Onboarding.Wallpaper.Description.v114",
                tableName: "Onboarding",
                value: "Choose a wallpaper that speaks to you.",
                comment: "Description for the wallpaper onboarding modal displayed on top of the homepage. This describes to the user that they can choose different wallpapers.")
            public static let ClassicWallpaper = MZLocalizedString(
                key: "Onboarding.Wallpaper.Accessibility.Classic.v114",
                tableName: "Onboarding",
                value: "Classic Wallpaper",
                comment: "Accessibility label for the wallpaper onboarding modal displayed on top of the homepage. This describes to the user that which type of wallpaper they are seeing.")
            public static let LimitedEditionWallpaper = MZLocalizedString(
                key: "Onboarding.Wallpaper.Accessibility.LimitedEdition.v114",
                tableName: "Onboarding",
                value: "Limited Edition Wallpaper",
                comment: "Accessibility label for the wallpaper onboarding modal displayed on top of the homepage. This describes to the user that which type of wallpaper they are seeing.")
        }

        public struct Welcome {
            public static let CloseButtonAccessibilityLabel = MZLocalizedString(
                key: "Onboarding.Welcome.Close.AccessibilityLabel.v121",
                tableName: "Onboarding",
                value: "Close and exit %@ onboarding",
                comment: "Accessibility label for close button that dismisses the welcome onboarding screen. %@ is the app name (e.g. Firefox).")
            public static let Title = MZLocalizedString(
                key: "Onboarding.Welcome.Title.v114",
                tableName: "Onboarding",
                value: "Welcome to an independent internet",
                comment: "String used to describes the title of what Firefox is on the welcome onboarding page for current version in our Onboarding screens.")
            public static let Description = MZLocalizedString(
                key: "Onboarding.Welcome.Description.v120",
                tableName: "Onboarding",
                value: "Our non-profit backed browser helps stop companies from secretly following you around the web.",
                comment: "String used to describes the description of what Firefox is on the welcome onboarding page for current version in our Onboarding screens. %@ is the app name (e.g. Firefox).")

            public static let ActionTreatementA = MZLocalizedString(
                key: "Onboarding.Welcome.ActionTreatementA.v114",
                tableName: "Onboarding",
                value: "Set as Default Browser",
                comment: "Describes the action on the first onboarding page in our Onboarding screen. This indicates that the user will set their default browser to Firefox.")
            public static let Skip = MZLocalizedString(
                key: "Onboarding.Welcome.Skip.v114",
                tableName: "Onboarding",
                value: "Skip",
                comment: "Describes the action on the first onboarding page in our Onboarding screen. This string will be on a button so user can skip this onboarding card.")
        }

        public struct Sync {
            public static let Title = MZLocalizedString(
                key: "Onboarding.Sync.Title.v120",
                tableName: "Onboarding",
                value: "Stay encrypted when you hop between devices",
                comment: "String used to describes the title of what Firefox is on the Sync onboarding page for current version in our Onboarding screens.")
            public static let Description = MZLocalizedString(
                key: "Onboarding.Sync.Description.v123",
                tableName: "Onboarding",
                value: "%@ encrypts your passwords, bookmarks, and more when you’re synced.",
                comment: "String used to describes the description of what Firefox is on the Sync onboarding page for current version in our Onboarding screens. %@ is the app name (e.g. Firefox).")
            public static let SignInAction = MZLocalizedString(
                key: "Onboarding.Sync.SignIn.Action.v114",
                tableName: "Onboarding",
                value: "Sign In",
                comment: "String used to describes the option to skip the Sync sign in during onboarding for the current version in Firefox Onboarding screens.")
            public static let SkipAction = MZLocalizedString(
                key: "Onboarding.Sync.Skip.Action.v114",
                tableName: "Onboarding",
                value: "Skip",
                comment: "String used to describes the option to skip the Sync sign in during onboarding for the current version in Firefox Onboarding screens.")
        }

        public struct Notification {
            public static let Title = MZLocalizedString(
                key: "Onboarding.Notification.Title.v120",
                tableName: "Onboarding",
                value: "Notifications help you stay safer with %@",
                comment: "String used to describe the title of the notification onboarding page in our Onboarding screens. %@ is the app name (e.g. Firefox).")
            public static let Description = MZLocalizedString(
                key: "Onboarding.Notification.Description.v120",
                tableName: "Onboarding",
                value: "Securely send tabs between your devices and discover other privacy features in %@.",
                comment: "String used to describe the description of the notification onboarding page in our Onboarding screens. %@ is the app name (e.g. Firefox).")
            public static let SkipAction = MZLocalizedString(
                key: "Onboarding.Notification.Skip.Action.v115",
                tableName: "Onboarding",
                value: "Skip",
                comment: "String used to describe the option to skip the notification permission in Firefox Onboarding screens.")
        }

        public struct DefaultBrowserPopup {
            public static let Title = MZLocalizedString(
                key: "DefaultBrowserPopup.Title.v114",
                tableName: "Onboarding",
                value: "Switch Your Default Browser",
                comment: "The title on the Default Browser Popup, which is a card with instructions telling the user how to set Firefox as their default browser.")
            public static let ButtonTitle = MZLocalizedString(
                key: "DefaultBrowserPopup.ButtonTitle.v114",
                tableName: "Onboarding",
                value: "Go to Settings",
                comment: "The title of the button on the Default Browser Popup, which is a card with instructions telling the user how to set Firefox as their default browser.")
        }

        public struct Customization {
            public struct Intro {
                public static let Title = MZLocalizedString(
                    key: "Onboarding.Customization.Intro.Title.v123",
                    tableName: "Onboarding",
                    value: "%@ puts you in control",
                    comment: "String used to describe the title of the customization onboarding page in our Onboarding screens. %@ is the app name (e.g. Firefox).")
                public static let Description = MZLocalizedString(
                    key: "Onboarding.Customization.Intro.Description.v123",
                    tableName: "Onboarding",
                    value: "Set your theme and toolbar to match your unique browsing style.",
                    comment: "String used to describe the description label of the customization onboarding page in our Onboarding screens.")
                public static let SkipAction = MZLocalizedString(
                    key: "Onboarding.Customization.Intro.Skip.Action.v123",
                    tableName: "Onboarding",
                    value: "Start Browsing",
                    comment: "String used to describe the option to skip the customization cards in Firefox Onboarding screens and start browsing.")
            }

            public struct Theme {
                public static let Title = MZLocalizedString(
                    key: "Onboarding.Customization.Theme.Title.v123",
                    tableName: "Onboarding",
                    value: "Pick a theme",
                    comment: "String used to describe the title of the theme customization onboarding page in our Onboarding screens.")
                public static let Description = MZLocalizedString(
                    key: "Onboarding.Customization.Theme.Description.v123",
                    tableName: "Onboarding",
                    value: "See the web in the best light.",
                    comment: "String used to describe the description label of the theme customization onboarding page in our Onboarding screens.")
                public static let SkipAction = MZLocalizedString(
                    key: "Onboarding.Customization.Theme.Skip.Action.v123",
                    tableName: "Onboarding",
                    value: "Skip",
                    comment: "String used to describe the option to skip the theme customization in Firefox Onboarding screens.")
            }

            public struct Toolbar {
                public static let Title = MZLocalizedString(
                    key: "Onboarding.Customization.Toolbar.Title.v123",
                    tableName: "Onboarding",
                    value: "Pick a toolbar placement",
                    comment: "String used to describe the title of the toolbar customization onboarding page in our Onboarding screens.")
                public static let Description = MZLocalizedString(
                    key: "Onboarding.Customization.Toolbar.Description.v123",
                    tableName: "Onboarding",
                    value: "Keep searches within reach.",
                    comment: "String used to describe the description label of the toolbar customization onboarding page in our Onboarding screens.")
                public static let SkipAction = MZLocalizedString(
                    key: "Onboarding.Customization.Toolbar.Skip.Action.v123",
                    tableName: "Onboarding",
                    value: "Skip",
                    comment: "String used to describe the option to skip the toolbar customization in Firefox Onboarding screens and start browisg in the app.")
            }
        }
    }
}

// MARK: - Upgrade CoverSheet
extension String {
    public struct Upgrade {
        public struct Welcome {
            public static let Title = MZLocalizedString(
                key: "Upgrade.Welcome.Title.v114",
                tableName: "Upgrade",
                value: "Welcome to a more personal internet",
                comment: "Title string used to welcome back users in the Upgrade screens. This screen is shown after user upgrades Firefox version.")
            public static let Description = MZLocalizedString(
                key: "Upgrade.Welcome.Description.v114",
                tableName: "Upgrade",
                value: "New colors. New convenience. Same commitment to people over profits.",
                comment: "Description string used to welcome back users in the Upgrade screens. This screen is shown after user upgrades Firefox version.")
            public static let Action = MZLocalizedString(
                key: "Upgrade.Welcome.Action.v114",
                tableName: "Upgrade",
                value: "Set as Default Browser",
                comment: "Describes the action on the first upgrade page in the Upgrade screen. This string will be on a button so user can continue the Upgrade.")
        }

        public struct Sync {
            public static let Title = MZLocalizedString(
                key: "Upgrade.SyncSign.Title.v114",
                tableName: "Upgrade",
                value: "Switching screens is easier than ever",
                comment: "Title string used to sign in to sync in the Upgrade screens. This screen is shown after user upgrades Firefox version.")
            public static let Description = MZLocalizedString(
                key: "Upgrade.SyncSign.Description.v114",
                tableName: "Upgrade",
                value: "Pick up where you left off with tabs from other devices now on your homepage.",
                comment: "Description string used to sign in to sync in the Upgrade screens. This screen is shown after user upgrades Firefox version.")
            public static let Action = MZLocalizedString(
                key: "Upgrade.SyncSign.Action.v114",
                tableName: "Upgrade",
                value: "Sign In",
                comment: "Describes an action on the sync upgrade page in our Upgrade screens. This string will be on a button so user can sign up or login directly in the upgrade.")
        }
    }
}

// MARK: - Research Surface
extension String {
    public struct ResearchSurface {
        public static let TakeSurveyButtonLabel = MZLocalizedString(
            key: "PrimaryButton.Label.v112",
            tableName: "ResearchSurface",
            value: "Take Survey",
            comment: "On the Research Survey popup, the text for the button that, when tapped, will dismiss the popup and take the user to a survey.")
        public static let DismissButtonLabel = MZLocalizedString(
            key: "SecondaryButton.Label.v112",
            tableName: "ResearchSurface",
            value: "No Thanks",
            comment: "On the Research Survey popup, the text for the button that, when tapped, will dismiss this screen, and the user will not be taken to the survey.")
    }
}

// MARK: - Search
extension String {
    public struct Search {
        public static let SuggestSectionTitle = MZLocalizedString(
            key: "Search.SuggestSectionTitle.v102",
            tableName: nil,
            value: "Firefox Suggest",
            comment: "When making a new search from the awesome bar, suggestions appear to the user as they write new letters in their search. Different types of suggestions can appear. This string will be used as a header to separate Firefox suggestions from normal suggestions.")
        public static let SponsoredSuggestionDescription = MZLocalizedString(
            key: "Search.SponsoredSuggestionDescription.v119",
            tableName: "Search",
            value: "Sponsored",
            comment: "When making a new search from the awesome bar, suggestions appear to the user as they write new letters in their search. Different types of suggestions can appear. This string will be used as a label for sponsored Firefox suggestions.")
        public static let EngineSectionTitle = MZLocalizedString(
            key: "Search.EngineSection.Title.v108",
            tableName: "SearchHeaderTitle",
            value: "%@ search",
            comment: "When making a new search from the awesome bar, search results appear as the user write new letters in their search. Different sections with results from the selected search engine will appear. This string will be used as a header to separate the selected engine search results from current search query. %@ is the search engine name.")
        public static let GoogleEngineSectionTitle = MZLocalizedString(
            key: "Search.Google.Title.v108",
            tableName: "SearchHeaderTitle",
            value: "Google Search",
            comment: "When making a new search from the awesome bar, search results appear as the user write new letters in their search. This string will be used as a header for Google search results listed as suggestions.")
    }
}

// MARK: - Settings screen
extension String {
    public struct Settings {
        public struct About {
            public static let RateOnAppStore = MZLocalizedString(
                key: "Ratings.Settings.RateOnAppStore",
                tableName: nil,
                value: "Rate on App Store",
                comment: "A label indicating the action that a user can rate the Firefox app in the App store.")
        }

        public struct General {
            public struct ScrollToHideTabAndAddressBar {
                public static let Title = MZLocalizedString(
                    key: "Settings.ScrollToHideTabAndAddressBar.Title.v138",
                    tableName: "Settings",
                    value: "Scroll to Hide Tab and Address Bar",
                    comment: "In the settings menu, in the General section, this is the title for the option that allows user to disable the autohide feature of the tab and address bar."
                )
            }
        }

        public struct Homepage {
            public struct Current {
                public static let Description = MZLocalizedString(
                    key: "Settings.Home.Current.Description.v101",
                    tableName: nil,
                    value: "Choose what displays as the homepage.",
                    comment: "This is the description below the settings section located in the menu under customize current homepage. It describes what the options in the section are for.")
            }

            public struct CustomizeFirefoxHome {
                public static let JumpBackIn = MZLocalizedString(
                    key: "Settings.Home.Option.JumpBackIn",
                    tableName: nil,
                    value: "Jump Back In",
                    comment: "In the settings menu, in the Firefox homepage customization section, this is the title for the option that allows users to toggle the Jump Back In section on homepage on or off")
                public static let RecentlySaved = MZLocalizedString(
                    key: "Settings.Home.Option.RecentlySaved",
                    tableName: nil,
                    value: "Recently Saved",
                    comment: "In the settings menu, in the Firefox homepage customization section, this is the title for the option that allows users to toggle Recently Saved section on the Firefox homepage on or off")
                public static let Bookmarks = MZLocalizedString(
                    key: "Settings.Home.Option.Bookmarks.v128",
                    tableName: "CustomizeFirefoxHome",
                    value: "Bookmarks",
                    comment: "In the settings menu, in the Firefox homepage customization section, this is the title for the option that allows users to toggle Bookmarks section on the Firefox homepage on or off")
                public static let Shortcuts = MZLocalizedString(
                    key: "Settings.Home.Option.Shortcuts",
                    tableName: nil,
                    value: "Shortcuts",
                    comment: "In the settings menu, in the Firefox homepage customization section, this is the title for the option that allows users to toggle Shortcuts section on the Firefox homepage on or off")
                public static let Pocket = MZLocalizedString(
                    key: "Settings.Home.Option.Pocket",
                    tableName: nil,
                    value: "Recommended by Pocket",
                    comment: "In the settings menu, in the Firefox homepage customization section, this is the title for the option that allows users to turn the Pocket Recommendations section on the Firefox homepage on or off")
                public static let ThoughtProvokingStories = MZLocalizedString(
                    key: "Settings.Home.Option.ThoughtProvokingStories.v116",
                    tableName: "CustomizeFirefoxHome",
                    value: "Thought-Provoking Stories",
                    comment: "In the settings menu, in the Firefox homepage customization section, this is the title for the option that allows users to turn the Pocket Recommendations section on the Firefox homepage on or off")
                public static let ThoughtProvokingStoriesSubtitle = MZLocalizedString(
                    key: "Settings.Home.Option.ThoughtProvokingStories.subtitle.v116",
                    tableName: "CustomizeFirefoxHome",
                    value: "Articles powered by %@",
                    comment: "In the settings menu, in the Firefox homepage customization section, this is the subtitle for the option that allows users to turn the Pocket Recommendations section on the Firefox homepage on or off. %@ is Pocket.")
                public static let Title = MZLocalizedString(
                    key: "Settings.Home.Option.Title.v101",
                    tableName: nil,
                    value: "Include on Homepage",
                    comment: "In the settings menu, this is the title of the Firefox Homepage customization settings section")
                public static let Description = MZLocalizedString(
                    key: "Settings.Home.Option.Description.v101",
                    tableName: nil,
                    value: "Choose what’s included on the Firefox homepage.",
                    comment: "In the settings menu, on the Firefox homepage customization section, this is the description below the section, describing what the options in the section are for.")
                public static let Wallpaper = MZLocalizedString(
                    key: "Settings.Home.Option.Wallpaper",
                    tableName: nil,
                    value: "Wallpaper",
                    comment: "In the settings menu, on the Firefox homepage customization section, this is the title for the option that allows users to access the wallpaper settings for the application.")
            }

            public struct Shortcuts {
                public static let RowSettingFooter = MZLocalizedString(
                    key: "ActivityStream.TopSites.RowSettingFooter",
                    tableName: nil,
                    value: "Set Rows",
                    comment: "The title for the setting page which lets you select the number of top site rows")
                public static let ToggleOn = MZLocalizedString(
                    key: "Settings.Homepage.Shortcuts.ToggleOn.v100",
                    tableName: nil,
                    value: "On",
                    comment: "Toggled ON to show the shortcuts section")
                public static let ToggleOff = MZLocalizedString(
                    key: "Settings.Homepage.Shortcuts.ToggleOff.v100",
                    tableName: nil,
                    value: "Off",
                    comment: "Toggled OFF to hide the shortcuts section")
                public static let ShortcutsPageTitle = MZLocalizedString(
                    key: "Settings.Homepage.Shortcuts.ShortcutsPageTitle.v100",
                    tableName: nil,
                    value: "Shortcuts",
                    comment: "Users can disable or enable shortcuts related settings. This string is the title of the page to change your shortcuts settings.")
                public static let ShortcutsToggle = MZLocalizedString(
                    key: "Settings.Homepage.Shortcuts.ShortcutsToggle.v100",
                    tableName: nil,
                    value: "Shortcuts",
                    comment: "This string is the title of the toggle to disable the shortcuts section in the settings page.")
                public static let SponsoredShortcutsToggle = MZLocalizedString(
                    key: "Settings.Homepage.Shortcuts.SponsoredShortcutsToggle.v100",
                    tableName: nil,
                    value: "Sponsored Shortcuts",
                    comment: "This string is the title of the toggle to disable the sponsored shortcuts functionnality which can be enabled in the shortcut sections. This toggle is in the settings page.")
                public static let Rows = MZLocalizedString(
                    key: "Settings.Homepage.Shortcuts.Rows.v100",
                    tableName: nil,
                    value: "Rows",
                    comment: "This string is the title of the setting button which can be clicked to open a page to customize the number of rows in the shortcuts section")
                public static let RowsPageTitle = MZLocalizedString(
                    key: "Settings.Homepage.Shortcuts.RowsPageTitle.v100",
                    tableName: nil,
                    value: "Rows",
                    comment: "This string is the title of the page to customize the number of rows in the shortcuts section")
            }

            public struct StartAtHome {
                public static let SectionTitle = MZLocalizedString(
                    key: "Settings.Home.Option.StartAtHome.Title",
                    tableName: nil,
                    value: "Opening screen",
                    comment: "Title for the section in the settings menu where users can configure the behaviour of the Start at Home feature on the Firefox Homepage.")
                public static let SectionDescription = MZLocalizedString(
                    key: "Settings.Home.Option.StartAtHome.Description",
                    tableName: nil,
                    value: "Choose what you see when you return to Firefox.",
                    comment: "In the settings menu, in the Start at Home customization options, this is text that appears below the section, describing what the section settings do.")
                public static let AfterFourHours = MZLocalizedString(
                    key: "Settings.Home.Option.StartAtHome.AfterFourHours",
                    tableName: nil,
                    value: "Homepage after four hours of inactivity",
                    comment: "In the settings menu, on the Start at Home homepage customization option, this allows users to set this setting to return to the Homepage after four hours of inactivity.")
                public static let Always = MZLocalizedString(
                    key: "Settings.Home.Option.StartAtHome.Always",
                    tableName: nil,
                    value: "Homepage",
                    comment: "In the settings menu, on the Start at Home homepage customization option, this allows users to set this setting to return to the Homepage every time they open up Firefox")
                public static let Never = MZLocalizedString(
                    key: "Settings.Home.Option.StartAtHome.Never",
                    tableName: nil,
                    value: "Last tab",
                    comment: "In the settings menu, on the Start at Home homepage customization option, this allows users to set this setting to return to the last tab they were on, every time they open up Firefox")
            }

            public struct Wallpaper {
                public static let SwitchTitle = MZLocalizedString(
                    key: "Settings.Home.Option.Wallpaper.SwitchTitle.v99",
                    tableName: nil,
                    value: "Change wallpaper by tapping Firefox homepage logo",
                    comment: "In the settings menu, on the Firefox wallpaper customization screen, this is the string titling the switch button's function, which allows a user to toggle wallpaper switching from the homepage logo on or off.")
                public static let WallpaperUpdatedToastLabel = MZLocalizedString(
                    key: "Settings.Home.Option.Wallpaper.UpdatedToast",
                    tableName: nil,
                    value: "Wallpaper Updated!",
                    comment: "In the settings menu, on the Firefox wallpaper customization screen, this is the title of toast that comes up when the user changes wallpaper, which lets them know that the wallpaper has been updated.")
                public static let WallpaperUpdatedToastButton = MZLocalizedString(
                    key: "Settings.Home.Option.Wallpaper.UpdatedToastButton",
                    tableName: nil,
                    value: "View",
                    comment: "In the settings menu, on the Firefox wallpaper customization screen, this is the title of the button found on the toast that comes up once the user changes wallpaper, and allows users to dismiss the settings page. In this case, consider View as a verb - the action of dismissing settings and seeing the wallpaper.")

                public static let ClassicWallpaper = MZLocalizedString(
                    key: "Settings.Home.Option.Wallpaper.Classic.Title.v106",
                    tableName: nil,
                    value: "Classic %@",
                    comment: "In the settings menu, on the Firefox wallpaper customization screen, this is the title of the group of wallpapers that are always available to the user. The %@ will be replaced by the app name and thus doesn't need translation.")
                public static let LimitedEditionWallpaper = MZLocalizedString(
                    key: "Settings.Home.Option.Wallpaper.LimitedEdition.Title.v106",
                    tableName: nil,
                    value: "Limited Edition",
                    comment: "In the settings menu, on the Firefox wallpaper customization screen, this is the title of the group of wallpapers that are seasonally available to the user.")
                public static let IndependentVoicesDescription = MZLocalizedString(
                    key: "Settings.Home.Option.Wallpaper.LimitedEdition.IndependentVoices.Description.v106",
                    tableName: nil,
                    value: "The new Independent Voices collection.",
                    comment: "In the settings menu, on the Firefox wallpaper customization screen, this is the description of the group of wallpapers that are seasonally available to the user.")
                public static let LimitedEditionDefaultDescription = MZLocalizedString(
                    key: "Settings.Home.Option.Wallpaper.LimitedEdition.Default.Description.v106",
                    tableName: nil,
                    value: "Try the new collection.",
                    comment: "In the settings menu, on the Firefox wallpaper customization screen, this is the default description of the group of wallpapers that are seasonally available to the user.")
                public static let LearnMoreButton = MZLocalizedString(
                    key: "Settings.Home.Option.Wallpaper.LearnMore.v106",
                    tableName: nil,
                    value: "Learn more",
                    comment: "In the settings menu, on the Firefox wallpaper customization screen, this is the button title of the group of wallpapers that are seasonally available to the user.")
            }
        }

        public struct Tabs {
            public static let InactiveTabs = MZLocalizedString(
                key: "Settings.Tabs.CustomizeTabsSection.InactiveTabs",
                tableName: nil,
                value: "Inactive Tabs",
                comment: "This is the description for the setting that toggles the Inactive Tabs feature in the settings menu under the Tabs customization section. Inactive tabs are a separate section of tabs that appears in the Tab Tray, which can be enabled or not")
            public static let InactiveTabsDescription = MZLocalizedString(
                key: "Settings.Tabs.CustomizeTabsSection.InactiveTabsDescription.v101",
                tableName: nil,
                value: "Tabs you haven’t viewed for two weeks get moved to the inactive section.",
                comment: "This is the description for the setting that toggles the Inactive Tabs feature in the settings menu under the Tabs customization section. Inactive tabs are a separate section of tabs that appears in the Tab Tray, which can be enabled or not")
        }

        public struct Browsing {
            public static let Title = MZLocalizedString(
                key: "Settings.Browsing.Title.v137",
                tableName: "Settings",
                value: "Browsing",
                comment: "In the settings menu, in the General section, this is the title for Browsing customization section."
            )
            public static let Tabs = MZLocalizedString(
                key: "Settings.Browsing.Tabs.v137",
                tableName: "Settings",
                value: "Tabs",
                comment: "This is the title for Tabs customization under the Browsing settings section."
            )
            public static let Links = MZLocalizedString(
                key: "Settings.Browsing.Links.v137",
                tableName: "Settings",
                value: "Links",
                comment: "This is the title for Links customization under the Browsing settings section."
            )
            public static let Media = MZLocalizedString(
                key: "Settings.Browsing.Media.v137",
                tableName: "Settings",
                value: "Media",
                comment: "This is the title for Media customization under the Browsing settings section."
            )
        }

        public struct AutofillAndPassword {
            public static let Title = MZLocalizedString(
                key: "Settings.AutofillAndPassword.Title.v137",
                tableName: "Settings",
                value: "Autofills & Passwords",
                comment: "In the settings menu, in the General section, this is the title for Autofills & Passwords customization section."
            )
        }

        public struct Notifications {
            public static let Title = MZLocalizedString(
                key: "Settings.Notifications.Title.v112",
                tableName: "Settings",
                value: "Notifications",
                comment: "In the settings menu, in the Privacy section, this is the title for Notifications customization section."
            )
            public static let SyncNotificationsTitle = MZLocalizedString(
                key: "Settings.Notifications.SyncNotificationsTitle.v112",
                tableName: "Settings",
                value: "Sync",
                comment: "This is the title for the setting that toggles Sync related notifications in the settings menu under the Notifications section."
            )
            public static let SyncNotificationsStatus = MZLocalizedString(
                key: "Settings.Notifications.SyncNotificationsStatus.v112",
                tableName: "Settings",
                value: "This must be turned on to receive tabs and get notified when you sign in on another device.",
                comment: "This is the description for the setting that toggles Sync related notifications in the settings menu under the Notifications section."
            )
            public static let TipsAndFeaturesNotificationsTitle = MZLocalizedString(
                key: "Settings.Notifications.TipsAndFeaturesNotificationsTitle.v112",
                tableName: "Settings",
                value: "Tips and Features",
                comment: "This is the title for the setting that toggles Tips and Features feature in the settings menu under the Notifications section."
            )
            public static let TipsAndFeaturesNotificationsStatus = MZLocalizedString(
                key: "Settings.Notifications.TipsAndFeaturesNotificationsStatus.v112",
                tableName: "Settings",
                value: "Learn about useful features and how to get the most out of %@.",
                comment: "This is the description for the setting that toggles Tips and Features feature in the settings menu under the Notifications section. %@ is the app name (e.g. Firefox)."
            )
            public static let TurnOnNotificationsTitle = MZLocalizedString(
                key: "Settings.Notifications.TurnOnNotificationsTitle.v112",
                tableName: "Settings",
                value: "Turn on Notifications",
                comment: "This is the title informing the user that they need to turn on notifications in iOS Settings."
            )
            public static let TurnOnNotificationsMessage = MZLocalizedString(
                key: "Settings.Notifications.TurnOnNotificationsMessage.v112",
                tableName: "Settings",
                value: "Go to your device Settings to turn on notifications in %@",
                comment: "This is the title informing the user that they need to turn on notifications in iOS Settings. %@ is the app name (e.g. Firefox)."
            )
            public static let systemNotificationsDisabledMessage = MZLocalizedString(
                key: "Settings.Notifications.SystemNotificationsDisabledMessage.v112",
                tableName: "Settings",
                value: "You turned off all %1$@ notifications. Turn them on by going to device Settings > Notifications > %2$@",
                comment: "This is the footer title informing the user needs to turn on notifications in iOS Settings. Both %1$@ and %2$@ are the app name (e.g. Firefox)."
            )
        }

        public struct Toolbar {
            public static let Toolbar = MZLocalizedString(
                key: "Settings.Toolbar.SettingsTitle",
                tableName: nil,
                value: "Toolbar",
                comment: "In the settings menu, this label indicates that there is an option of customizing the Toolbar appearance.")
            public static let Top = MZLocalizedString(
                key: "Settings.Toolbar.Top",
                tableName: nil,
                value: "Top",
                comment: "In the settings menu, in the Toolbar customization section, this label indicates that selecting this will make the toolbar appear at the top of the screen.")
            public static let Bottom = MZLocalizedString(
                key: "Settings.Toolbar.Bottom",
                tableName: nil,
                value: "Bottom",
                comment: "In the settings menu, in the Toolbar customization section, this label indicates that selecting this will make the toolbar appear at the bottom of the screen.")
        }

        public struct AppIconSelection {
            public static let SettingsOptionName = MZLocalizedString(
                key: "Settings.AppIconSelection.SettingsOptionName.v136",
                tableName: "AppIconSelection",
                value: "App Icon",
                comment: "On the Settings screen, the name of the row that opens app icon selection options.")

            public static let ScreenTitle = MZLocalizedString(
                key: "Settings.AppIconSelection.ScreenTitle.v136",
                tableName: "AppIconSelection",
                value: "App Icon",
                comment: "On the app icon customization screen where you can select an alternate icon for the app, this is the title displayed at the top of the screen.")

            public struct Errors {
                public static let SelectErrorMessage = MZLocalizedString(
                    key: "Settings.AppIconSelection.Errors.SelectErrorMessage.v136",
                    tableName: "AppIconSelection",
                    value: "Sorry, there was an error setting your app icon.",
                    comment: "On the app icon customization screen where you can select an alternate icon for the app, this is the message displayed when the app fails to set the user's selected app icon.")

                public static let SelectErrorConfirmation = MZLocalizedString(
                    key: "Settings.AppIconSelection.Errors.SelectErrorConfirmation.v136",
                    tableName: "AppIconSelection",
                    value: "OK",
                    comment: "On the app icon customization screen where you can select an alternate icon for the app, this is the label for the button to acknowledge that an error setting the app icon has occurred.")
            }

            public struct AppIconNames {
                public static let Regular = MZLocalizedString(
                    key: "Settings.AppIconSelection.AppIconNames.Regular.Title.v136",
                    tableName: "AppIconSelection",
                    value: "Default",
                    comment: "On the app icon customization screen where you can select an alternate icon for the app, this is the name of the default Firefox for iOS icon.")

                public static let DarkPurple = MZLocalizedString(
                    key: "Settings.AppIconSelection.AppIconNames.DarkPurple.Title.v136",
                    tableName: "AppIconSelection",
                    value: "Dark Purple",
                    comment: "On the app icon customization screen where you can select an alternate icon for the app, this is the name of the Firefox for iOS icon with a dark purple background.")

                public static let Blue = MZLocalizedString(
                    key: "Settings.AppIconSelection.AppIconNames.Blue.Title.v136",
                    tableName: "AppIconSelection",
                    value: "Blue",
                    comment: "On the app icon customization screen where you can select an alternate icon for the app, this is the name of the Firefox icon with a blue background.")

                public static let Cyan = MZLocalizedString(
                    key: "Settings.AppIconSelection.AppIconNames.Cyan.Title.v137",
                    tableName: "AppIconSelection",
                    value: "Cyan",
                    comment: "On the app icon customization screen where you can select an alternate icon for the app, this is the name of the Firefox icon with a cyan background.")

                public static let Green = MZLocalizedString(
                    key: "Settings.AppIconSelection.AppIconNames.Green.Title.v136",
                    tableName: "AppIconSelection",
                    value: "Green",
                    comment: "On the app icon customization screen where you can select an alternate icon for the app, this is the name of the Firefox icon with a green background.")

                public static let Hug = MZLocalizedString(
                    key: "Settings.AppIconSelection.AppIconNames.Hug.Title.v136",
                    tableName: "AppIconSelection",
                    value: "Hug",
                    comment: "On the app icon customization screen where you can select an alternate icon for the app, this is the name of the artsy Firefox for iOS icon of a character hugging the Firefox logo.")

                public static let Lazy = MZLocalizedString(
                    key: "Settings.AppIconSelection.AppIconNames.Lazy.Title.v136",
                    tableName: "AppIconSelection",
                    value: "Lazy",
                    comment: "On the app icon customization screen where you can select an alternate icon for the app, this is the name of the artsy Firefox for iOS icon of a funny fox lying on top of a globe.")

                public static let Orange = MZLocalizedString(
                    key: "Settings.AppIconSelection.AppIconNames.Orange.Title.v137",
                    tableName: "AppIconSelection",
                    value: "Orange",
                    comment: "On the app icon customization screen where you can select an alternate icon for the app, this is the name of the Firefox icon with a orange background.")

                public static let Pink = MZLocalizedString(
                    key: "Settings.AppIconSelection.AppIconNames.Pink.Title.v136",
                    tableName: "AppIconSelection",
                    value: "Pink",
                    comment: "On the app icon customization screen where you can select an alternate icon for the app, this is the name of the Firefox icon with a pink background.")

                public static let Pixelated = MZLocalizedString(
                    key: "Settings.AppIconSelection.AppIconNames.Pixelated.Title.v136",
                    tableName: "AppIconSelection",
                    value: "Pixelated",
                    comment: "On the app icon customization screen where you can select an alternate icon for the app, this is the name of a pixelated version of the regular Firefox for iOS app icon.")

                public static let Pride = MZLocalizedString(
                    key: "Settings.AppIconSelection.AppIconNames.Pride.Title.v136",
                    tableName: "AppIconSelection",
                    value: "Pride",
                    comment: "On the app icon customization screen where you can select an alternate icon for the app, this is the name of a LGBT+ pride fox logo.")

                public static let Purple = MZLocalizedString(
                    key: "Settings.AppIconSelection.AppIconNames.Purple.Title.v137",
                    tableName: "AppIconSelection",
                    value: "Purple",
                    comment: "On the app icon customization screen where you can select an alternate icon for the app, this is the name of the Firefox icon with a purple background.")

                public static let Red = MZLocalizedString(
                    key: "Settings.AppIconSelection.AppIconNames.Red.Title.v137",
                    tableName: "AppIconSelection",
                    value: "Red",
                    comment: "On the app icon customization screen where you can select an alternate icon for the app, this is the name of the Firefox icon with a red background.")

                public static let Retro = MZLocalizedString(
                    key: "Settings.AppIconSelection.AppIconNames.Retro.Title.v136",
                    tableName: "AppIconSelection",
                    value: "Retro",
                    comment: "On the app icon customization screen where you can select an alternate icon for the app, this is the name of a retro version of the regular Firefox for iOS app icon.")

                public static let Yellow = MZLocalizedString(
                    key: "Settings.AppIconSelection.AppIconNames.Yellow.Title.v137",
                    tableName: "AppIconSelection",
                    value: "Yellow",
                    comment: "On the app icon customization screen where you can select an alternate icon for the app, this is the name of the Firefox icon with a yellow background.")

                public static let Sunrise = MZLocalizedString(
                    key: "Settings.AppIconSelection.AppIconNames.Sunrise.Title.v137",
                    tableName: "AppIconSelection",
                    value: "Sunrise",
                    comment: "On the app icon customization screen where you can select an alternate icon for the app, this is the name of the Firefox for iOS app icon with a background gradient of light blue fading to yellow.")

                public static let Midday = MZLocalizedString(
                    key: "Settings.AppIconSelection.AppIconNames.Midday.Title.v137",
                    tableName: "AppIconSelection",
                    value: "Midday",
                    comment: "On the app icon customization screen where you can select an alternate icon for the app, this is the name of the Firefox for iOS app icon with a background gradient of light blue fading to light purple.")

                public static let GoldenHour = MZLocalizedString(
                    key: "Settings.AppIconSelection.AppIconNames.GoldenHour.Title.v137",
                    tableName: "AppIconSelection",
                    value: "Golden Hour",
                    comment: "On the app icon customization screen where you can select an alternate icon for the app, this is the name of the Firefox for iOS app icon with a background gradient of yellow fading to orange.")

                public static let Sunset = MZLocalizedString(
                    key: "Settings.AppIconSelection.AppIconNames.Sunset.Title.v137",
                    tableName: "AppIconSelection",
                    value: "Sunset",
                    comment: "On the app icon customization screen where you can select an alternate icon for the app, this is the name of the Firefox for iOS app icon with a background gradient of purple fading to pink.")

                public static let BlueHour = MZLocalizedString(
                    key: "Settings.AppIconSelection.AppIconNames.BlueHour.Title.v137",
                    tableName: "AppIconSelection",
                    value: "Blue Hour",
                    comment: "On the app icon customization screen where you can select an alternate icon for the app, this is the name of the Firefox for iOS app icon with a background gradient of blue fading to purple.")

                public static let Twilight = MZLocalizedString(
                    key: "Settings.AppIconSelection.AppIconNames.Twilight.Title.v137",
                    tableName: "AppIconSelection",
                    value: "Twilight",
                    comment: "On the app icon customization screen where you can select an alternate icon for the app, this is the name of the Firefox for iOS app icon with a background gradient of dark blue fading to light blue.")

                public static let Midnight = MZLocalizedString(
                    key: "Settings.AppIconSelection.AppIconNames.Midnight.Title.v137",
                    tableName: "AppIconSelection",
                    value: "Midnight",
                    comment: "On the app icon customization screen where you can select an alternate icon for the app, this is the name of the Firefox for iOS app icon with a background gradient of black fading to dark purple.")

                public static let NorthernLights = MZLocalizedString(
                    key: "Settings.AppIconSelection.AppIconNames.NorthernLights.Title.v137",
                    tableName: "AppIconSelection",
                    value: "Northern Lights",
                    comment: "On the app icon customization screen where you can select an alternate icon for the app, this is the name of the Firefox for iOS app icon with a background gradient of black fading to blue fading to green.")
            }

            public struct Accessibility {
                public static let AppIconSelectedLabel = MZLocalizedString(
                    key: "Settings.AppIconSelection.Accessibility.AppIconSelectedLabel.v136",
                    tableName: "AppIconSelection",
                    value: "Selected",
                    comment: "On the app icon customization screen where you can select an alternate icon for the app, this is the accessibility label describing the filled checkbox on the currently selected app icon option.")

                public static let AppIconUnselectedLabel = MZLocalizedString(
                    key: "Settings.AppIconSelection.Accessibility.AppIconUnselectedLabel.v136",
                    tableName: "AppIconSelection",
                    value: "Deselected",
                    comment: "On the app icon customization screen where you can select an alternate icon for the app, this is the accessibility label describing an unfilled checkbox for an unselected app icon option.")

                public static let AppIconSelectionHint = MZLocalizedString(
                    key: "Settings.AppIconSelection.Accessibility.AppIconSelectionHint.v136",
                    tableName: "AppIconSelection",
                    value: "Select the %@ app icon",
                    comment: "On the app icon customization screen, where you can select an alternate icon for the app, this is the accessibility hint describing what happens when you select an app icon row. %@ is the app name.")
            }
        }

        public struct Autoplay {
            public static let Autoplay = MZLocalizedString(
                key: "Settings.Autoplay.SettingsTitle.v137",
                tableName: "Settings",
                value: "Autoplay",
                comment: "In the settings menu, this label indicates that there is an option of customizing the Autoplay behaviour.")
            public static let AllowAudioAndVideo = MZLocalizedString(
                key: "Settings.Autoplay.AllowAudioAndVideo.v137",
                tableName: "Settings",
                value: "Allow Audio and Video",
                comment: "In the settings menu, in the Autoplay customization section, this label indicates that selecting this will allow audio and video content to autoplay.")
            public static let BlockAudio = MZLocalizedString(
                key: "Settings.Autoplay.BlockAudio.v137",
                tableName: "Settings",
                value: "Block Audio",
                comment: "In the settings menu, in the Autoplay customization section, this label indicates that selecting this will block audio from autoplaying.")
            public static let BlockAudioAndVideo = MZLocalizedString(
                key: "Settings.Autoplay.BlockAudioAndVideo.v137",
                tableName: "Settings",
                value: "Block Audio and Video",
                comment: "In the settings menu, in the Autoplay customization section, this label indicates that selecting this will block audio and video content from autoplaying.")
            public static let Footer = MZLocalizedString(
                key: "Settings.Autoplay.Footer.v137",
                tableName: "Settings",
                value: "Autoplay settings will only apply to newly opened tabs. Changes cannot be applied to existing tabs unless the application is restarted.",
                comment: "In the settings menu, in the Autoplay customization section, this label indicates that selecting this will block audio and video content from autoplaying.")
        }

        public struct Toggle {
            public static let NoImageMode = MZLocalizedString(
                key: "Settings.NoImageModeBlockImages.Label.v99",
                tableName: nil,
                value: "Block Images",
                comment: "Label for the block images toggle displayed in the settings menu. Enabling this toggle will hide images on any webpage the user visits.")
        }

        public struct Passwords {
            public static let Title = MZLocalizedString(
                key: "Settings.Passwords.Title.v103",
                tableName: nil,
                value: "Passwords",
                comment: "Title for the passwords screen.")
            public static let SavePasswords = MZLocalizedString(
                key: "Settings.Passwords.SavePasswords.v103",
                tableName: nil,
                value: "Save Passwords",
                comment: "Setting that appears in the Passwords screen to enable the built-in password manager so users can save their passwords.")
            public static let OnboardingMessage = MZLocalizedString(
                key: "Settings.Passwords.OnboardingMessage.v103",
                tableName: nil,
                value: "Your passwords are now protected by Face ID, Touch ID or a device passcode.",
                comment: "Message shown when you enter Passwords screen for the first time. It explains how password are protected in the Firefox for iOS application.")
        }

        public struct Sync {
            public static let ButtonTitle = MZLocalizedString(
                key: "Settings.Sync.ButtonTitle.v103",
                tableName: nil,
                value: "Sync and Save Data",
                comment: "Button label that appears in the settings to prompt the user to sign in to Firefox for iOS sync service to sync and save data.")
            public static let ButtonDescription = MZLocalizedString(
                key: "Settings.Sync.ButtonDescription.v103",
                tableName: nil,
                value: "Sign in to sync tabs, bookmarks, passwords, and more.",
                comment: "Ddescription that appears in the settings screen to explain what Firefox Sync is useful for.")

            public struct SignInView {
                public static let Title = MZLocalizedString(
                    key: "Settings.Sync.SignInView.Title.v103",
                    tableName: nil,
                    value: "Sync and Save Data",
                    comment: "Title for the page where the user sign in to their Firefox Sync account.")
            }
        }

        public struct Search {
            public static let Title = MZLocalizedString(
                key: "Settings.Search.PageTitle.v121",
                tableName: "Settings",
                value: "Search",
                comment: "Navigation title for search page in the Settings menu.")
            public static let ShowSearchSuggestions = MZLocalizedString(
                key: "Settings.Search.ShowSuggestions.v121",
                tableName: "Settings",
                value: "Show Search Suggestions",
                comment: "Label for the `show search suggestions` setting, in the Search Settings page.")
            public static let DefaultSearchEngineTitle = MZLocalizedString(
                key: "Settings.Search.DefaultSearchEngine.Title.v121",
                tableName: "Settings",
                value: "Default Search Engine",
                comment: "Title for the `default search engine` settings section in the Search page in the Settings menu.")
            public static let AlternateSearchEnginesTitle = MZLocalizedString(
                key: "Settings.Search.AlternateSearchEngines.Title.v124.v2",
                tableName: "Settings",
                value: "Alternative Search Engines",
                comment: "Title for alternate search engines settings section in the Search page in the Settings menu.")
            public static let EnginesSuggestionsTitle = MZLocalizedString(
                key: "Settings.Search.EnginesSuggestions.Title.v124",
                tableName: "Settings",
                value: "Suggestions from Search Engines",
                comment: "Title for the `Suggestions from Search Engines` settings section in the Search page in the Settings menu.")
            public static let PrivateSessionSetting = MZLocalizedString(
                key: "Settings.Search.PrivateSession.Setting.v124",
                tableName: "Settings",
                value: "Show in Private Sessions",
                comment: "Label for toggle. Explains that in private browsing mode, the search suggestions which appears at the top of the search bar, can be toggled on or off. Located in `Suggestions from Search Engines` and `Address Bar - Firefox Suggest` sections in the Search page in the Settings menu.")
            public static let PrivateSessionDescription = MZLocalizedString(
                key: "Settings.Search.PrivateSession.Description.v125",
                tableName: "Settings",
                value: "Show suggestions from search engines in private sessions",
                comment: "Description for `Show in Private Sessions` toggle, located in `Suggestions from Search Engines` section in the Search page in the Settings menu.")
            public struct AccessibilityLabels {
                public static let DefaultSearchEngine = MZLocalizedString(
                    key: "Settings.Search.Accessibility.DefaultSearchEngine.v121",
                    tableName: "Settings",
                    value: "Default Search Engine",
                    comment: "Accessibility label for default search engine setting.")
                public static let LearnAboutSuggestions = MZLocalizedString(
                    key: "Settings.Search.Accessibility.LearnAboutSuggestions.v124",
                    tableName: "Settings",
                    value: "Learn more about Firefox Suggest",
                    comment: "Accessibility label for Learn more about Firefox Suggest.")
            }

            public struct Suggest {
                public static let AddressBarSettingsTitle = MZLocalizedString(
                    key: "Settings.Search.Suggest.AddressBarSetting.Title.v124",
                    tableName: "Settings",
                    value: "Address bar - Firefox Suggest",
                    comment: "In the Search page of the Settings menu, the title for the Firefox Suggest settings section.")
                public static let ShowNonSponsoredSuggestionsTitle = MZLocalizedString(
                    key: "Settings.Search.Suggest.ShowNonSponsoredSuggestions.Title.v124.v2",
                    tableName: "Settings",
                    value: "Suggestions from the Web",
                    comment: "In the Search page of the Settings menu, the title for setting to enable Suggestions from the web in Firefox.")
                public static let ShowNonSponsoredSuggestionsDescription = MZLocalizedString(
                    key: "Settings.Search.Suggest.ShowNonSponsoredSuggestions.Description.v124.v2",
                    tableName: "Settings",
                    value: "Get suggestions from %@ related to your search",
                    comment: "In the Search page of the Settings menu, the description for the setting to enable Suggestions from Firefox. %@ is the app name (e.g. Firefox). - Firefox.")
                public static let ShowSponsoredSuggestionsTitle = MZLocalizedString(
                    key: "Settings.Search.Suggest.ShowSponsoredSuggestions.Title.v124",
                    tableName: "Settings",
                    value: "Suggestions from Sponsors",
                    comment: "In the Search page of the Settings menu, the title for the setting to enable Suggestions from sponsors.")
                public static let ShowSponsoredSuggestionsDescription = MZLocalizedString(
                    key: "Settings.Search.Suggest.ShowSponsoredSuggestions.Description.v124",
                    tableName: "Settings",
                    value: "Support %@ with occasional sponsored suggestions",
                    comment: "In the Search page of the Settings menu, the description for the setting to enable Suggestions from sponsors. %@ is the app name (e.g. Firefox). - Firefox.")
                public static let SearchBrowsingHistory = MZLocalizedString(
                    key: "Settings.Search.Suggest.SearchBrowsingHistory.Title.v124",
                    tableName: "Settings",
                    value: "Search Browsing History",
                    comment: "In the Search page of the Settings menu, the title for the setting to enable search browsing history.")
                public static let SearchBookmarks = MZLocalizedString(
                    key: "Settings.Search.Suggest.SearchSearchBookmarks.Title.v124",
                    tableName: "Settings",
                    value: "Search Bookmarks",
                    comment: "In the Search page of the Settings menu, the title for the setting to enable search bookmarks.")
                public static let SearchSyncedTabs = MZLocalizedString(
                    key: "Settings.Search.Suggest.SearchSyncedTabs.Title.v124",
                    tableName: "Settings",
                    value: "Search Synced Tabs",
                    comment: "In the Search page of the Settings menu, the title for the setting to enable synced tabs.")
                public static let PrivateSessionDescription = MZLocalizedString(
                    key: "Settings.Search.Suggest.PrivateSession.Description.v125",
                    tableName: "Settings",
                    value: "Show suggestions from Firefox Suggest in private sessions",
                    comment: "Description for `Show in Private Sessions` toggle, located in `Address Bar - Firefox Suggest` section in the Search page in the Settings menu.")
                public static let LearnAboutSuggestions = MZLocalizedString(
                    key: "Settings.Search.Suggest.LearnAboutSuggestions.v124",
                    tableName: "Settings",
                    value: "Learn more about Firefox Suggest",
                    comment: "In the search page of the Settings menu, the title for the link to the SUMO Page about Firefox Suggest."
                )
            }
        }
    }
}

// MARK: - Share Sheet
extension String {
    public struct ShareSheet {
        public static let SendToDeviceButtonTitle = MZLocalizedString(
            key: "ShareSheet.SendToDevice.Title.v108",
            tableName: nil,
            value: "Send Link to Device",
            comment: "Button in the share sheet to send the current link to another device.")
    }
}

// MARK: - Tabs Tray
extension String {
    public struct TabsTray {
        public struct InactiveTabs {
            public static let TabsTrayInactiveTabsSectionClosedAccessibilityTitle = MZLocalizedString(
                key: "TabsTray.InactiveTabs.SectionTitle.Closed.Accessibility.v103",
                tableName: nil,
                value: "View Inactive Tabs",
                comment: "Accessibility title for the inactive tabs section button when section is closed. This section groups all tabs that haven't been used in a while.")
            public static let TabsTrayInactiveTabsSectionOpenedAccessibilityTitle = MZLocalizedString(
                key: "TabsTray.InactiveTabs.SectionTitle.Opened.Accessibility.v103",
                tableName: nil,
                value: "Hide Inactive Tabs",
                comment: "Accessibility title for the inactive tabs section button when section is open. This section groups all tabs that haven't been used in a while.")
            public static let CloseAllInactiveTabsButton = MZLocalizedString(
                key: "InactiveTabs.TabTray.CloseButtonTitle",
                tableName: nil,
                value: "Close All Inactive Tabs",
                comment: "In the Tabs Tray, in the Inactive Tabs section, this is the button the user must tap in order to close all inactive tabs.")
            public static let CloseInactiveTabSwipeActionTitle = MZLocalizedString(
                key: "InactiveTabs.TabTray.CloseSwipeActionTitle.v115",
                tableName: "TabsTray",
                value: "Close",
                comment: "This is the swipe action title for closing an inactive tab by swiping, located in the Inactive Tabs section of the Tabs Tray")
        }

        public struct CloseTabsToast {
            public static let Title = MZLocalizedString(
                key: "CloseTabsToast.Title.v113",
                tableName: "TabsTray",
                value: "Tabs Closed: %d",
                comment: "When the user closes tabs in the tab tray, a popup will appear informing them how many tabs were closed. This is the text for the popup. %d is the number of tabs. ")
            public static let SingleTabTitle = MZLocalizedString(
                key: "CloseTabsToast.SingleTabTitle.v113",
                tableName: "TabsTray",
                value: "Tab Closed",
                comment: "When the user closes an individual tab in the tab tray, a popup will appear informing them the tab was closed. This is the text for the popup.")
            public static let Action = MZLocalizedString(
                key: "CloseTabsToast.Button.v113",
                tableName: "TabsTray",
                value: "Undo",
                comment: "When the user closes tabs in the tab tray, a popup will appear. This is the title for the button to undo the deletion of those tabs")
        }

        public struct Sync {
            public static let SyncTabs = MZLocalizedString(
                key: "TabsTray.SyncTabs.SyncTabsButton.Title.v119",
                tableName: "TabsTray",
                value: "Sync Tabs",
                comment: "Button label to sync tabs in your account")
            public static let SyncTabsDisabled = MZLocalizedString(
                key: "TabsTray.Sync.SyncTabsDisabled.v116",
                tableName: "TabsTray",
                value: "Turn on tab syncing to view a list of tabs from your other devices.",
                comment: "Users can disable syncing tabs from other devices. In the Sync Tabs panel of the Tab Tray, we inform the user tab syncing can be switched back on to view those tabs.")
        }

        public struct DownloadsPanel {
            public static let EmptyStateTitle = MZLocalizedString(
                key: "DownloadsPanel.EmptyState.Title",
                tableName: nil,
                value: "Downloaded files will show up here.",
                comment: "Title for the Downloads Panel empty state.")
            public static let DeleteTitle = MZLocalizedString(
                key: "DownloadsPanel.Delete.Title",
                tableName: nil,
                value: "Delete",
                comment: "Action button for deleting downloaded files in the Downloads panel.")
            public static let ShareTitle = MZLocalizedString(
                key: "DownloadsPanel.Share.Title",
                tableName: nil,
                value: "Share",
                comment: "Action button for sharing downloaded files in the Downloads panel.")
        }

        public static let TabTraySelectorAccessibilityHint = MZLocalizedString(
            key: "TabTraySelectorAccessibilityHint.v139",
            tableName: "TabsTray",
            value: "%1$@ of %2$@",
            comment: "Message spoken by VoiceOver saying the position of the currently selected page in the tab tray selector (%1$@), along with the total number of selector (%2$@). E.g. “1 of 3” says that page 1 is visible, out of 3 pages total.")
    }
}

// MARK: - What's New
extension String {
    /// The localizations for the custom implemented content on the WebView
    public struct WebView {
        public static let DocumentLoadingLabel = MZLocalizedString(
            key: "WebView.DocumentLoadingLabel.v137",
            tableName: "WebView",
            value: "Loading…",
            comment: "The label shown while loading a document in the web view's custom document loading UI"
        )
        public static let DocumentLoadingAccessibilityLabel = MZLocalizedString(
            key: "WebView.DocumentLoadingAccessibilityLabel.v137",
            tableName: "WebView",
            value: "Loading Document",
            comment: "The accessibility label read when loading a document in the web view's custom document loading UI."
        )
    }
}

// MARK: - Strings: unorganized & unchecked for use
// Here we have the original strings. What follows below is unorganized. As
// the team continues to work on new updates to strings, or to work on a view,
// these strings should be checked if in use, still. If not, they should be
// removed; if used, they should be added to the organized section of this
// file, for easier classification and use.

// MARK: - General
extension String {
    public static let OKString = MZLocalizedString(
        key: "OK",
        tableName: nil,
        value: nil,
        comment: "OK button")
    public static let CancelString = MZLocalizedString(
        key: "Cancel",
        tableName: nil,
        value: nil,
        comment: "Label for Cancel button")
    public static let NotNowString = MZLocalizedString(
        key: "Toasts.NotNow",
        tableName: nil,
        value: "Not Now",
        comment: "label for Not Now button")
    public static let AppStoreString = MZLocalizedString(
        key: "Toasts.OpenAppStore",
        tableName: nil,
        value: "Open App Store",
        comment: "Open App Store button")
    public static let UndoString = MZLocalizedString(
        key: "Toasts.Undo",
        tableName: nil,
        value: "Undo",
        comment: "Label for button to undo the action just performed")
    public static let OpenSettingsString = MZLocalizedString(
        key: "Open Settings",
        tableName: nil,
        value: nil,
        comment: "See http://mzl.la/1G7uHo7")
}

// MARK: - Top Sites
extension String {
    public static let TopSitesRemoveButtonAccessibilityLabel = MZLocalizedString(
        key: "TopSites.RemovePage.Button",
        tableName: nil,
        value: "Remove page — %@",
        comment: "Button shown in editing mode to remove this site from the top sites panel. %@ is the title of the site.")
    public static let TopSitesRemoveButtonLargeContentTitle = MZLocalizedString(
        key: "TopSites.RemoveButton.LargeContentTitle.v122",
        tableName: "TabLocation",
        value: "Remove page",
        comment: "Large content title for the button shown in editing mode to remove this site from the top sites panel.")
}

// MARK: - Activity Stream
extension String {
    public static let BookmarksSectionTitle = MZLocalizedString(
        key: "ActivityStream.Bookmarks.Title.v128",
        tableName: "ActivityStream",
        value: "Bookmarks",
        comment: "String used in the section title of the Bookmarks section on Home Screen.")
    public static let BookmarksSavedShowAllText = MZLocalizedString(
        key: "Bookmarks.Actions.More.v128",
        tableName: "ActivityStream",
        value: "Show All",
        comment: "Show all button text for Bookmarks items on the home page, which opens the Bookmarks panel when tapped.")
}

// MARK: - Home Panel Context Menu
extension String {
    public static let OpenInNewTabContextMenuTitle = MZLocalizedString(
        key: "HomePanel.ContextMenu.OpenInNewTab",
        tableName: nil,
        value: "Open in New Tab",
        comment: "The title for the Open in New Tab context menu action for sites in Home Panels")
    public static let OpenInNewPrivateTabContextMenuTitle = MZLocalizedString(
        key: "HomePanel.ContextMenu.OpenInNewPrivateTab.v101",
        tableName: nil,
        value: "Open in a Private Tab",
        comment: "The title for the Open in New Private Tab context menu action for sites in Home Panels")
    public static let BookmarkContextMenuTitle = MZLocalizedString(
        key: "HomePanel.ContextMenu.Bookmark",
        tableName: nil,
        value: "Bookmark",
        comment: "The title for the Bookmark context menu action for sites in Home Panels")
    public static let RemoveBookmarkContextMenuTitle = MZLocalizedString(
        key: "HomePanel.ContextMenu.RemoveBookmark",
        tableName: nil,
        value: "Remove Bookmark",
        comment: "The title for the Remove Bookmark context menu action for sites in Home Panels")
    public static let DeleteFromHistoryContextMenuTitle = MZLocalizedString(
        key: "HomePanel.ContextMenu.DeleteFromHistory",
        tableName: nil,
        value: "Delete from History",
        comment: "The title for the Delete from History context menu action for sites in Home Panels")
    public static let ShareContextMenuTitle = MZLocalizedString(
        key: "HomePanel.ContextMenu.Share",
        tableName: nil,
        value: "Share",
        comment: "The title for the Share context menu action for sites in Home Panels")
    public static let RemoveContextMenuTitle = MZLocalizedString(
        key: "HomePanel.ContextMenu.Remove",
        tableName: nil,
        value: "Remove",
        comment: "The title for the Remove context menu action for sites in Home Panels")
    public static let PinTopsiteActionTitle2 = MZLocalizedString(
        key: "ActivityStream.ContextMenu.PinTopsite2",
        tableName: nil,
        value: "Pin",
        comment: "The title for the pinning a topsite action")
    public static let UnpinTopsiteActionTitle2 = MZLocalizedString(
        key: "ActivityStream.ContextMenu.UnpinTopsite",
        tableName: nil,
        value: "Unpin",
        comment: "The title for the unpinning a topsite action")
    public static let AddToShortcutsActionTitle = MZLocalizedString(
        key: "ActivityStream.ContextMenu.AddToShortcuts",
        tableName: nil,
        value: "Add to Shortcuts",
        comment: "The title for the pinning a shortcut action")
}

// MARK: - PhotonActionSheet String
extension String {
    public static let CloseButtonTitle = MZLocalizedString(
        key: "PhotonMenu.close",
        tableName: nil,
        value: "Close",
        comment: "Button for closing the menu action sheet")
}

// MARK: - Home page
extension String {
    public static let SettingsHomePageSectionName = MZLocalizedString(
        key: "Settings.HomePage.SectionName",
        tableName: nil,
        value: "Homepage",
        comment: "Label used as an item in Settings. When touched it will open a dialog to configure the home page and its uses.")
    public static let SettingsHomePageURLSectionTitle = MZLocalizedString(
        key: "Settings.HomePage.URL.Title",
        tableName: nil,
        value: "Current Homepage",
        comment: "Title of the setting section containing the URL of the current home page.")
}

// MARK: - Settings
extension String {
    public static let SettingsGeneralSectionTitle = MZLocalizedString(
        key: "Settings.General.SectionName",
        tableName: nil,
        value: "General",
        comment: "General settings section title")
    public static let SettingsClearPrivateDataClearButton = MZLocalizedString(
        key: "Settings.ClearPrivateData.Clear.Button",
        tableName: nil,
        value: "Clear Private Data",
        comment: "Button in settings that clears private data for the selected items.")
    public static let SettingsClearAllWebsiteDataButton = MZLocalizedString(
        key: "Settings.ClearAllWebsiteData.Clear.Button",
        tableName: nil,
        value: "Clear All Website Data",
        comment: "Button in Data Management that clears all items.")
    public static let SettingsClearSelectedWebsiteDataButton = MZLocalizedString(
        key: "Settings.ClearSelectedWebsiteData.ClearSelected.Button",
        tableName: nil,
        value: "Clear Items: %1$@",
        comment: "Button in Data Management that clears private data for the selected items. %1$@ is the number of items to be cleared.")
    public static let SettingsClearPrivateDataSectionName = MZLocalizedString(
        key: "Settings.ClearPrivateData.SectionName",
        tableName: nil,
        value: "Clear Private Data",
        comment: "Label used as an item in Settings. When touched it will open a dialog prompting the user to make sure they want to clear all of their private data.")
    public static let SettingsDataManagementSectionName = MZLocalizedString(
        key: "Settings.DataManagement.SectionName",
        tableName: nil,
        value: "Data Management",
        comment: "Label used as an item in Settings. When touched it will open a dialog prompting the user to make sure they want to clear all of their private data.")
    public static let SettingsFilterSitesSearchLabel = MZLocalizedString(
        key: "Settings.DataManagement.SearchLabel",
        tableName: nil,
        value: "Filter Sites",
        comment: "Default text in search bar for Data Management")
    public static let SettingsDataManagementTitle = MZLocalizedString(
        key: "Settings.DataManagement.Title",
        tableName: nil,
        value: "Data Management",
        comment: "Title displayed in header of the setting panel.")
    public static let SettingsWebsiteDataTitle = MZLocalizedString(
        key: "Settings.WebsiteData.Title",
        tableName: nil,
        value: "Website Data",
        comment: "Title displayed in header of the Data Management panel.")
    public static let SettingsWebsiteDataShowMoreButton = MZLocalizedString(
        key: "Settings.WebsiteData.ButtonShowMore",
        tableName: nil,
        value: "Show More",
        comment: "Button shows all websites on website data tableview")
    public static let SettingsDisconnectSyncAlertTitle = MZLocalizedString(
        key: "Settings.Disconnect.Title",
        tableName: nil,
        value: "Disconnect Sync?",
        comment: "Title of the alert when prompting the user asking to disconnect.")
    public static let SettingsDisconnectSyncAlertBody = MZLocalizedString(
        key: "Settings.Disconnect.Body",
        tableName: nil,
        value: "Firefox will stop syncing with your account, but won’t delete any of your browsing data on this device.",
        comment: "Body of the alert when prompting the user asking to disconnect.")
    public static let SettingsDisconnectSyncButton = MZLocalizedString(
        key: "Settings.Disconnect.Button",
        tableName: nil,
        value: "Disconnect Sync",
        comment: "Button displayed at the bottom of settings page allowing users to Disconnect from FxA")
    public static let SettingsDisconnectCancelAction = MZLocalizedString(
        key: "Settings.Disconnect.CancelButton",
        tableName: nil,
        value: "Cancel",
        comment: "Cancel action button in alert when user is prompted for disconnect")
    public static let SettingsDisconnectDestructiveAction = MZLocalizedString(
        key: "Settings.Disconnect.DestructiveButton",
        tableName: nil,
        value: "Disconnect",
        comment: "Destructive action button in alert when user is prompted for disconnect")
    public static let SettingsSearchDoneButton = MZLocalizedString(
        key: "Settings.Search.Done.Button",
        tableName: nil,
        value: "Done",
        comment: "Button displayed at the top of the search settings.")
    public static let SettingsSearchEditButton = MZLocalizedString(
        key: "Settings.Search.Edit.Button",
        tableName: nil,
        value: "Edit",
        comment: "Button displayed at the top of the search settings.")
    public static let SettingsCopyAppVersionAlertTitle = MZLocalizedString(
        key: "Settings.CopyAppVersion.Title",
        tableName: nil,
        value: "Copied to clipboard",
        comment: "Copy app version alert shown in settings.")
    public static let SettingsAutofillCreditCard = MZLocalizedString(
        key: "Settings.AutofillCreditCard.Title.v122",
        tableName: "Settings",
        value: "Payment Methods",
        comment: "Label used as an item in Settings screen. When touched, it will take user to credit card settings page to that will allows to add or modify saved credit cards to allow for autofill in a webpage.")
    public static let SettingsAddressAutofill = MZLocalizedString(
        key: "Settings.AddressAutofill.Title.v126",
        tableName: "Settings",
        value: "Addresses",
        comment: "Label used as an item in Settings screen. When touched, it will take user to address autofill settings page to that will allow user to add or modify saved addresses to allow for autofill in a webpage.")
}

// MARK: - Error pages
extension String {
    public static let ErrorPagesAdvancedButton = MZLocalizedString(
        key: "ErrorPages.Advanced.Button",
        tableName: nil,
        value: "Advanced",
        comment: "Label for button to perform advanced actions on the error page")
    public static let ErrorPagesAdvancedWarning1 = MZLocalizedString(
        key: "ErrorPages.AdvancedWarning1.Text",
        tableName: nil,
        value: "Warning: we can’t confirm your connection to this website is secure.",
        comment: "Warning text when clicking the Advanced button on error pages")
    public static let ErrorPagesAdvancedWarning2 = MZLocalizedString(
        key: "ErrorPages.AdvancedWarning2.Text",
        tableName: nil,
        value: "It may be a misconfiguration or tampering by an attacker. Proceed if you accept the potential risk.",
        comment: "Additional warning text when clicking the Advanced button on error pages")
    public static let ErrorPagesCertWarningDescription = MZLocalizedString(
        key: "ErrorPages.CertWarning.Description",
        tableName: nil,
        value: "The owner of %@ has configured their website improperly. To protect your information from being stolen, Firefox has not connected to this website.",
        comment: "Warning text on the certificate error page. %@ is the domain of the website.")
    public static let ErrorPagesCertWarningTitle = MZLocalizedString(
        key: "ErrorPages.CertWarning.Title",
        tableName: nil,
        value: "This Connection is Untrusted",
        comment: "Title on the certificate error page")
    public static let ErrorPagesGoBackButton = MZLocalizedString(
        key: "ErrorPages.GoBack.Button",
        tableName: nil,
        value: "Go Back",
        comment: "Label for button to go back from the error page")
    public static let ErrorPagesVisitOnceButton = MZLocalizedString(
        key: "ErrorPages.VisitOnce.Button",
        tableName: nil,
        value: "Visit site anyway",
        comment: "Button label to temporarily continue to the site from the certificate error page")
}

// MARK: - Logins Helper
extension String {
    public static let LoginsHelperSaveLoginButtonTitle = MZLocalizedString(
        key: "LoginsHelper.SaveLogin.Button.v122",
        tableName: "LoginsHelper",
        value: "Save",
        comment: "Button to save the user's password")
    public static let LoginsHelperDontSaveButtonTitle = MZLocalizedString(
        key: "LoginsHelper.DontSave.Button.v122",
        tableName: "LoginsHelper",
        value: "Not Now",
        comment: "Button to not save the user's password in the logins helper")
    public static let LoginsHelperUpdateButtonTitle = MZLocalizedString(
        key: "LoginsHelper.Update.Button",
        tableName: nil,
        value: "Update",
        comment: "Button to update the user's password")
    public static let LoginsHelperDontUpdateButtonTitle = MZLocalizedString(
        key: "LoginsHelper.DontUpdate.Button.v122",
        tableName: "LoginsHelper",
        value: "Not Now",
        comment: "Button to not update the user's password in the logins helper")
}

// MARK: - History Panel
extension String {
    public static let EmptySyncedTabsPanelStateTitle = MZLocalizedString(
        key: "HistoryPanel.EmptySyncedTabsState.Title",
        tableName: nil,
        value: "Firefox Sync",
        comment: "Title for the empty synced tabs state in the History Panel")
    public static let EmptySyncedTabsPanelNotSignedInStateDescription = MZLocalizedString(
        key: "HistoryPanel.EmptySyncedTabsPanelNotSignedInState.Description",
        tableName: nil,
        value: "Sign in to view a list of tabs from your other devices.",
        comment: "Description for the empty synced tabs 'not signed in' state in the History Panel")
    public static let EmptySyncedTabsPanelNullStateDescription = MZLocalizedString(
        key: "HistoryPanel.EmptySyncedTabsNullState.Description",
        tableName: nil,
        value: "Your tabs from other devices show up here.",
        comment: "Description for the empty synced tabs null state in the History Panel")
    public static let HistoryPanelEmptyStateTitle = MZLocalizedString(
        key: "HistoryPanel.EmptyState.Title",
        tableName: nil,
        value: "Websites you’ve visited recently will show up here.",
        comment: "Title for the History Panel empty state.")
    public static let RecentlyClosedTabsPanelTitle = MZLocalizedString(
        key: "RecentlyClosedTabsPanel.Title",
        tableName: nil,
        value: "Recently Closed",
        comment: "Title for the Recently Closed Tabs Panel")
    public static let FirefoxHomePage = MZLocalizedString(
        key: "Firefox.HomePage.Title",
        tableName: nil,
        value: "Firefox Home Page",
        comment: "Title for firefox about:home page in tab history list")
    public static let HistoryPanelDelete = MZLocalizedString(
        key: "Delete",
        tableName: "HistoryPanel",
        value: nil,
        comment: "Action button for deleting history entries in the history panel.")
}

// MARK: - Syncing
extension String {
    public static let SyncingMessageWithEllipsis = MZLocalizedString(
        key: "Sync.SyncingEllipsis.Label",
        tableName: nil,
        value: "Syncing…",
        comment: "Message displayed when the user's account is syncing with ellipsis at the end")

    public static let FirefoxSyncOfflineTitle = MZLocalizedString(
        key: "SyncState.Offline.Title",
        tableName: nil,
        value: "Sync is offline",
        comment: "Title for Sync status message when Sync failed due to being offline")
    public static let FirefoxSyncTroubleshootTitle = MZLocalizedString(
        key: "Settings.TroubleShootSync.Title",
        tableName: nil,
        value: "Troubleshoot",
        comment: "Title of link to help page to find out how to solve Sync issues")

    public static let FirefoxSyncBookmarksEngine = MZLocalizedString(
        key: "Bookmarks",
        tableName: nil,
        value: nil,
        comment: "Toggle bookmarks syncing setting")
    public static let FirefoxSyncHistoryEngine = MZLocalizedString(
        key: "History",
        tableName: nil,
        value: nil,
        comment: "Toggle history syncing setting")
    public static let FirefoxSyncTabsEngine = MZLocalizedString(
        key: "Open Tabs",
        tableName: nil,
        value: nil,
        comment: "Toggle tabs syncing setting")
    public static let FirefoxSyncLoginsEngine = MZLocalizedString(
        key: "Sync.LoginsEngine.Title.v122",
        tableName: "FirefoxSync",
        value: "Passwords",
        comment: "Toggle passwords syncing setting, in the Settings > Sync Data menu of the app.")
    public static let FirefoxSyncCreditCardsEngine = MZLocalizedString(
        key: "FirefoxSync.CreditCardsEngine.v122",
        tableName: "FirefoxSync",
        value: "Payment Methods",
        comment: "Toggle for credit cards syncing setting")
    public static let FirefoxSyncAddressesEngine = MZLocalizedString(
        key: "FirefoxSync.AddressAutofillEngine.v124",
        tableName: "FirefoxSync",
        value: "Addresses",
        comment: "Toggle for address autofill syncing setting")
}

// MARK: - Firefox Logins
extension String {
    // Prompts
    public static let SaveLoginUsernamePrompt = MZLocalizedString(
        key: "LoginsHelper.PromptSaveLogin.Title.v122",
        tableName: "FirefoxLogins",
        value: "Save username?",
        comment: "Prompt for saving the username in the Save Logins prompt.")
    public static let SaveLoginPrompt = MZLocalizedString(
        key: "LoginsHelper.PromptSavePassword.Title.v122",
        tableName: "FirefoxLogins",
        value: "Save password?",
        comment: "Prompt for saving a password in the Save Logins prompt.")
    public static let UpdateLoginUsernamePrompt = MZLocalizedString(
        key: "LoginsHelper.PromptUpdateLogin.Title.TwoArg.v122",
        tableName: "FirefoxLogins",
        value: "Update password?",
        comment: "Prompt for updating a password in the Update Password prompt.")
    public static let UpdateLoginPrompt = MZLocalizedString(
        key: "LoginsHelper.PromptUpdateLogin.Title.OneArg.v122",
        tableName: "FirefoxLogins",
        value: "Update password?",
        comment: "Prompt for updating the password in the Update Password prompt.")

    // Setting
    public static let SettingToShowLoginsInAppMenu = MZLocalizedString(
        key: "Settings.ShowLoginsInAppMenu.Title",
        tableName: nil,
        value: "Show in Application Menu",
        comment: "Setting to show Logins & Passwords quick access in the application menu")

    // List view
    public static let LoginsListTitle = MZLocalizedString(
        key: "LoginsList.Title.v122",
        tableName: "FirefoxLogins",
        value: "SAVED PASSWORDS",
        comment: "Title for the list of logins saved by the app")
    public static let LoginsListSearchPlaceholder = MZLocalizedString(
        key: "LoginsList.LoginsListSearchPlaceholder.v122",
        tableName: "FirefoxLogins",
        value: "Search passwords",
        comment: "Placeholder text for search box in logins list view.")

    // Breach Alerts
    public static let BreachAlertsTitle = MZLocalizedString(
        key: "BreachAlerts.Title",
        tableName: nil,
        value: "Website Breach",
        comment: "Title for the Breached Login Detail View.")
    public static let BreachAlertsLearnMore = MZLocalizedString(
        key: "BreachAlerts.LearnMoreButton",
        tableName: nil,
        value: "Learn more",
        comment: "Link to monitor.firefox.com to learn more about breached passwords")
    public static let BreachAlertsBreachDate = MZLocalizedString(
        key: "BreachAlerts.BreachDate",
        tableName: nil,
        value: "This breach occurred on",
        comment: "Describes the date on which the breach occurred")
    public static let BreachAlertsDescription = MZLocalizedString(
        key: "BreachAlerts.Description",
        tableName: nil,
        value: "Passwords were leaked or stolen since you last changed your password. To protect this account, log in to the site and change your password.",
        comment: "Description of what a breach is")
    public static let BreachAlertsLink = MZLocalizedString(
        key: "BreachAlerts.Link",
        tableName: nil,
        value: "Go to",
        comment: "Leads to a link to the breached website")

    // For the DevicePasscodeRequiredViewController
    public static let LoginsDevicePasscodeRequiredMessage = MZLocalizedString(
        key: "Logins.DevicePasscodeRequired.Message.v122",
        tableName: "Credentials",
        value: "To save and automatically fill passwords, enable Face ID, Touch ID, or a device passcode.",
        comment: "Message shown when you enter Logins & Passwords without having a device passcode set.")
    public static let PaymentMethodsDevicePasscodeRequiredMessage = MZLocalizedString(
        key: "Logins.PaymentMethods.DevicePasscodeRequired.Message.v124.v2",
        tableName: "Credentials",
        value: "To save and autofill credit cards, enable Face ID, Touch ID, or a device passcode.",
        comment: "Message shown when you enter Payment Methods without having a device passcode set.")
    public static let LoginsDevicePasscodeRequiredLearnMoreButtonTitle = MZLocalizedString(
        key: "Logins.DevicePasscodeRequired.LearnMoreButtonTitle",
        tableName: nil,
        value: "Learn More",
        comment: "Title of the Learn More button that links to a support page about device passcode requirements.")

    // For the LoginOnboardingViewController
    public static let LoginsOnboardingLearnMoreButtonTitle = MZLocalizedString(
        key: "Logins.Onboarding.LearnMoreButtonTitle",
        tableName: nil,
        value: "Learn More",
        comment: "Title of the Learn More button that links to a support page about device passcode requirements.")
    public static let LoginsOnboardingContinueButtonTitle = MZLocalizedString(
        key: "Logins.Onboarding.ContinueButtonTitle",
        tableName: nil,
        value: "Continue",
        comment: "Title of the Continue button.")
}

// MARK: - Firefox Account
extension String {
    // Settings strings
    public static let FxAFirefoxAccount = MZLocalizedString(
        key: "FxA.FirefoxAccount.v119",
        tableName: "Settings",
        value: "Account",
        comment: "Settings section title for the old Firefox account")
    public static let FxAManageAccount = MZLocalizedString(
        key: "FxA.ManageAccount",
        tableName: nil,
        value: "Manage Account & Devices",
        comment: "Button label to go to Firefox Account settings")
    public static let FxASyncNow = MZLocalizedString(
        key: "FxA.SyncNow",
        tableName: nil,
        value: "Sync Now",
        comment: "Button label to Sync your Firefox Account")
    public static let FxANoInternetConnection = MZLocalizedString(
        key: "FxA.NoInternetConnection",
        tableName: nil,
        value: "No Internet Connection",
        comment: "Label when no internet is present")
    public static let FxASettingsTitle = MZLocalizedString(
        key: "Settings.FxA.Title.v119",
        tableName: "Settings",
        value: "Account",
        comment: "Title displayed in header of the FxA settings panel.")
    public static let FxASettingsSyncSettings = MZLocalizedString(
        key: "Settings.FxA.Sync.SectionName",
        tableName: nil,
        value: "Sync Settings",
        comment: "Label used as a section title in the Firefox Accounts Settings screen.")
    public static let FxASettingsDeviceName = MZLocalizedString(
        key: "Settings.FxA.DeviceName",
        tableName: nil,
        value: "Device Name",
        comment: "Label used for the device name settings section.")

    // Surface error strings
    public static let FxAAccountVerifyPassword = MZLocalizedString(
        key: "Enter your password to connect",
        tableName: nil,
        value: nil,
        comment: "Text message in the settings table view")
}

// MARK: - New tab choice settings
extension String {
    public static let CustomNewPageURL = MZLocalizedString(
        key: "Settings.NewTab.CustomURL",
        tableName: nil,
        value: "Custom URL",
        comment: "Label used to set a custom url as the new tab option (homepage).")
    public static let SettingsNewTabSectionName = MZLocalizedString(
        key: "Settings.NewTab.SectionName",
        tableName: nil,
        value: "New Tab",
        comment: "Label used as an item in Settings. When touched it will open a dialog to configure the new tab behavior.")
    public static let NewTabSectionName =
    MZLocalizedString(
        key: "Settings.NewTab.TopSectionName",
        tableName: nil,
        value: "Show",
        comment: "Label at the top of the New Tab screen after entering New Tab in settings")
    public static let SettingsNewTabTitle = MZLocalizedString(
        key: "Settings.NewTab.Title",
        tableName: nil,
        value: "New Tab",
        comment: "Title displayed in header of the setting panel.")
    public static let NewTabSectionNameFooter = MZLocalizedString(
        key: "Settings.NewTab.TopSectionNameFooter",
        tableName: nil,
        value: "Choose what to load when opening a new tab",
        comment: "Footer at the bottom of the New Tab screen after entering New Tab in settings")
    public static let SettingsNewTabTopSites = MZLocalizedString(
        key: "Settings.NewTab.Option.FirefoxHome",
        tableName: nil,
        value: "Firefox Home",
        comment: "Option in settings to show Firefox Home when you open a new tab")
    public static let SettingsNewTabBlankPage = MZLocalizedString(
        key: "Settings.NewTab.Option.BlankPage",
        tableName: nil,
        value: "Blank Page",
        comment: "Option in settings to show a blank page when you open a new tab")
    public static let SettingsNewTabCustom = MZLocalizedString(
        key: "Settings.NewTab.Option.Custom",
        tableName: nil,
        value: "Custom",
        comment: "Option in settings to show your homepage when you open a new tab")
}

// MARK: - Advanced Sync Settings (Debug)
// For 'Advanced Sync Settings' view, which is a debug setting. English only, there is little value in maintaining L10N strings for these.
extension String {
    public static let SettingsAdvancedAccountTitle = "Advanced Sync Settings"
    public static let SettingsAdvancedAccountCustomFxAContentServerURI = "Custom Account Content Server URI"
    public static let SettingsAdvancedAccountUseCustomFxAContentServerURITitle = "Use Custom FxA Content Server"
    public static let SettingsAdvancedAccountUseReactContentServer = "Use React Content Server"
    public static let SettingsAdvancedAccountCustomSyncTokenServerURI = "Custom Sync Token Server URI"
    public static let SettingsAdvancedAccountUseCustomSyncTokenServerTitle = "Use Custom Sync Token Server"
}

// MARK: - Open With Settings
extension String {
    public static let SettingsOpenWithSectionName = MZLocalizedString(
        key: "Settings.OpenWith.SectionName",
        tableName: nil,
        value: "Mail App",
        comment: "Label used as an item in Settings. When touched it will open a dialog to configure the open with (mail links) behavior.")
    public static let SettingsOpenWithPageTitle = MZLocalizedString(
        key: "Settings.OpenWith.PageTitle",
        tableName: nil,
        value: "Open mail links with",
        comment: "Title for Open With Settings")
}

// MARK: - Third Party Search Engines
extension String {
    public static let ThirdPartySearchEngineAdded = MZLocalizedString(
        key: "Search.ThirdPartyEngines.AddSuccess",
        tableName: nil,
        value: "Added Search engine!",
        comment: "The success message that appears after a user sucessfully adds a new search engine")
    public static let ThirdPartySearchAddTitle = MZLocalizedString(
        key: "Search.ThirdPartyEngines.AddTitle",
        tableName: nil,
        value: "Add Search Provider?",
        comment: "The title that asks the user to Add the search provider")
    public static let ThirdPartySearchAddMessage = MZLocalizedString(
        key: "Search.ThirdPartyEngines.AddMessage",
        tableName: nil,
        value: "The new search engine will appear in the quick search bar.",
        comment: "The message that asks the user to Add the search provider explaining where the search engine will appear")
    public static let ThirdPartySearchCancelButton = MZLocalizedString(
        key: "Search.ThirdPartyEngines.Cancel",
        tableName: nil,
        value: "Cancel",
        comment: "The cancel button if you do not want to add a search engine.")
    public static let ThirdPartySearchOkayButton = MZLocalizedString(
        key: "Search.ThirdPartyEngines.OK",
        tableName: nil,
        value: "OK",
        comment: "The confirmation button")
    public static let ThirdPartySearchFailedTitle = MZLocalizedString(
        key: "Search.ThirdPartyEngines.FailedTitle",
        tableName: nil,
        value: "Failed",
        comment: "A title explaining that we failed to add a search engine")
    public static let ThirdPartySearchFailedMessage = MZLocalizedString(
        key: "Search.ThirdPartyEngines.FailedMessage",
        tableName: nil,
        value: "The search provider could not be added.",
        comment: "A title explaining that we failed to add a search engine")
    public static let CustomEngineFormErrorTitle = MZLocalizedString(
        key: "Search.ThirdPartyEngines.FormErrorTitle",
        tableName: nil,
        value: "Failed",
        comment: "A title stating that we failed to add custom search engine.")
    public static let CustomEngineFormErrorMessage = MZLocalizedString(
        key: "Search.ThirdPartyEngines.FormErrorMessage",
        tableName: nil,
        value: "Please fill all fields correctly.",
        comment: "A message explaining fault in custom search engine form.")
    public static let CustomEngineDuplicateErrorTitle = MZLocalizedString(
        key: "Search.ThirdPartyEngines.DuplicateErrorTitle",
        tableName: nil,
        value: "Failed",
        comment: "A title stating that we failed to add custom search engine.")
    public static let CustomEngineDuplicateErrorMessage = MZLocalizedString(
        key: "Search.ThirdPartyEngines.DuplicateErrorMessage",
        tableName: nil,
        value: "A search engine with this title or URL has already been added.",
        comment: "A message explaining fault in custom search engine form.")
}

// MARK: - Root Bookmarks folders
extension String {
    public static let LegacyBookmarksFolderTitleMobile = MZLocalizedString(
        key: "Mobile Bookmarks",
        tableName: "Storage",
        value: nil,
        comment: "The legacy title of the folder that contains mobile bookmarks.")
    public static let BookmarksFolderTitleMobile = MZLocalizedString(
        key: "Bookmarks",
        tableName: "Storage",
        value: nil,
        comment: "The title of the folder that contains mobile bookmarks.")
    public static let BookmarksFolderTitleMenu = MZLocalizedString(
        key: "Bookmarks Menu",
        tableName: "Storage",
        value: nil,
        comment: "The name of the folder that contains desktop bookmarks in the menu.")
    public static let BookmarksFolderTitleToolbar = MZLocalizedString(
        key: "Bookmarks Toolbar",
        tableName: "Storage",
        value: nil,
        comment: "The name of the folder that contains desktop bookmarks in the toolbar.")
    public static let BookmarksFolderTitleUnsorted = MZLocalizedString(
        key: "Unsorted Bookmarks",
        tableName: "Storage",
        value: nil,
        comment: "The name of the folder that contains unsorted desktop bookmarks.")
}

// MARK: - Bookmark Management
extension String {
    public static let BookmarksFolder = MZLocalizedString(
        key: "Bookmarks.Folder.Label",
        tableName: nil,
        value: "Folder",
        comment: "The label to show the location of the folder where the bookmark is located")
    public static let BookmarksNewBookmark = MZLocalizedString(
        key: "Bookmarks.NewBookmark.Label",
        tableName: nil,
        value: "New Bookmark",
        comment: "The button to create a new bookmark")
    public static let BookmarksNewFolder = MZLocalizedString(
        key: "Bookmarks.NewFolder.Label",
        tableName: nil,
        value: "New Folder",
        comment: "The button to create a new folder")
    public static let BookmarksNewSeparator = MZLocalizedString(
        key: "Bookmarks.NewSeparator.Label",
        tableName: nil,
        value: "New Separator",
        comment: "The button to create a new separator")
    public static let BookmarksEditBookmark = MZLocalizedString(
        key: "Bookmarks.EditBookmark.Label",
        tableName: nil,
        value: "Edit Bookmark",
        comment: "The button to edit a bookmark")
    public static let BookmarksEdit = MZLocalizedString(
        key: "Bookmarks.Edit.Button",
        tableName: nil,
        value: "Edit",
        comment: "The button on the snackbar to edit a bookmark after adding it.")
    public static let BookmarksEditFolder = MZLocalizedString(
        key: "Bookmarks.EditFolder.Label",
        tableName: nil,
        value: "Edit Folder",
        comment: "The button to edit a folder")
    public static let BookmarksDeleteFolderWarningTitle = MZLocalizedString(
        key: "Bookmarks.DeleteFolderWarning.Title",
        tableName: "BookmarkPanelDeleteConfirm",
        value: "This folder isn’t empty.",
        comment: "Title of the confirmation alert when the user tries to delete a folder that still contains bookmarks and/or folders.")
    public static let BookmarksDeleteFolderWarningDescription = MZLocalizedString(
        key: "Bookmarks.DeleteFolderWarning.Description",
        tableName: "BookmarkPanelDeleteConfirm",
        value: "Are you sure you want to delete it and its contents?",
        comment: "Main body of the confirmation alert when the user tries to delete a folder that still contains bookmarks and/or folders.")
    public static let BookmarksDeleteFolderCancelButtonLabel = MZLocalizedString(
        key: "Bookmarks.DeleteFolderWarning.CancelButton.Label",
        tableName: "BookmarkPanelDeleteConfirm",
        value: "Cancel",
        comment: "Button label to cancel deletion when the user tried to delete a non-empty folder.")
    public static let BookmarksDeleteFolderDeleteButtonLabel = MZLocalizedString(
        key: "Bookmarks.DeleteFolderWarning.DeleteButton.Label",
        tableName: "BookmarkPanelDeleteConfirm",
        value: "Delete",
        comment: "Button label for the button that deletes a folder and all of its children.")
    public static let BookmarksPanelDeleteTableAction = MZLocalizedString(
        key: "Delete",
        tableName: "BookmarkPanel",
        value: nil,
        comment: "Action button for deleting bookmarks in the bookmarks panel.")
    public static let BookmarkDetailFieldTitle = MZLocalizedString(
        key: "Bookmark.DetailFieldTitle.Label",
        tableName: nil,
        value: "Title",
        comment: "The label for the Title field when editing a bookmark")
    public static let BookmarkDetailFieldURL = MZLocalizedString(
        key: "Bookmark.DetailFieldURL.Label",
        tableName: nil,
        value: "URL",
        comment: "The label for the URL field when editing a bookmark")
}

// MARK: - Tab tray (chronological tabs)
extension String {
    public static let TabTrayV2Title = MZLocalizedString(
        key: "TabTray.Title",
        tableName: nil,
        value: "Open Tabs",
        comment: "The title for the tab tray")

    // Segmented Control tites for iPad
    public static let TabTraySegmentedControlTitlesTabs = MZLocalizedString(
        key: "TabTray.SegmentedControlTitles.Tabs",
        tableName: nil,
        value: "Tabs",
        comment: "The title on the button to look at regular tabs.")
    public static let TabTraySegmentedControlTitlesPrivateTabs = MZLocalizedString(
        key: "TabTray.SegmentedControlTitles.PrivateTabs",
        tableName: nil,
        value: "Private",
        comment: "The title on the button to look at private tabs.")
    public static let TabTraySegmentedControlTitlesSyncedTabs = MZLocalizedString(
        key: "TabTray.SegmentedControlTitles.SyncedTabs",
        tableName: nil,
        value: "Synced",
        comment: "The title on the button to look at synced tabs.")
}

// MARK: - Clipboard Toast
extension String {
    public static let GoToCopiedLink = MZLocalizedString(
        key: "ClipboardToast.GoToCopiedLink.Title",
        tableName: nil,
        value: "Go to copied link?",
        comment: "Message displayed when the user has a copied link on the clipboard")
    public static let GoButtonTittle = MZLocalizedString(
        key: "ClipboardToast.GoToCopiedLink.Button",
        tableName: nil,
        value: "Go",
        comment: "The button to open a new tab with the copied link")

    public static let SettingsOfferClipboardBarTitle = MZLocalizedString(
        key: "Settings.OfferClipboardBar.Title",
        tableName: nil,
        value: "Offer to Open Copied Links",
        comment: "Title of setting to enable the Go to Copied URL feature. See https://bug1223660.bmoattachments.org/attachment.cgi?id=8898349")
    public static let SettingsOfferClipboardBarStatus = MZLocalizedString(
        key: "Settings.OfferClipboardBar.Status.v128",
        tableName: nil,
        value: "When opening %@",
        comment: "Description displayed under the ”Offer to Open Copied Link” option. See https://bug1223660.bmoattachments.org/attachment.cgi?id=8898349. %@ is for the app name.")
}

// MARK: - Block Opening External Apps
extension String {
    public static let SettingsBlockOpeningExternalAppsTitle = MZLocalizedString(
        key: "Settings.BlockOpeningExternalApps.Title",
        tableName: nil,
        value: "Block Opening External Apps",
        comment: "Title of setting to block opening external apps when pressing links.")
}

// MARK: - Errors
extension String {
    public static let UnableToAddPassErrorTitle = MZLocalizedString(
        key: "AddPass.Error.Title",
        tableName: nil,
        value: "Failed to Add Pass",
        comment: "Title of the 'Add Pass Failed' alert. See https://support.apple.com/HT204003 for context on Wallet.")
    public static let UnableToAddPassErrorMessage = MZLocalizedString(
        key: "AddPass.Error.Message",
        tableName: nil,
        value: "An error occured while adding the pass to Wallet. Please try again later.",
        comment: "Text of the 'Add Pass Failed' alert.  See https://support.apple.com/HT204003 for context on Wallet.")
    public static let UnableToAddPassErrorDismiss = MZLocalizedString(
        key: "AddPass.Error.Dismiss",
        tableName: nil,
        value: "OK",
        comment: "Button to dismiss the 'Add Pass Failed' alert.  See https://support.apple.com/HT204003 for context on Wallet.")
    public static let CouldntDownloadWallpaperErrorTitle = MZLocalizedString(
        key: "Wallpaper.Download.Error.Title.v106",
        tableName: nil,
        value: "Couldn’t Download Wallpaper",
        comment: "The title of the error displayed if download fails when changing a wallpaper.")
    public static let CouldntDownloadWallpaperErrorBody = MZLocalizedString(
        key: "Wallpaper.Download.Error.Body.v106",
        tableName: nil,
        value: "Something went wrong with your download.",
        comment: "The message of the error displayed to a user when they try change a wallpaper that failed downloading.")
    public static let CouldntChangeWallpaperErrorTitle = MZLocalizedString(
        key: "Wallpaper.Change.Error.Title.v106",
        tableName: nil,
        value: "Couldn’t Change Wallpaper",
        comment: "The title of the error displayed when changing wallpaper fails.")
    public static let CouldntChangeWallpaperErrorBody = MZLocalizedString(
        key: "Wallpaper.Change.Error.Body.v106",
        tableName: nil,
        value: "Something went wrong with this wallpaper.",
        comment: "The message of the error displayed to a user when they trying to change a wallpaper failed.")
    public static let WallpaperErrorTryAgain = MZLocalizedString(
        key: "Wallpaper.Error.TryAgain.v106",
        tableName: nil,
        value: "Try Again",
        comment: "Action displayed when changing wallpaper fails.")
    public static let WallpaperErrorDismiss = MZLocalizedString(
        key: "Wallpaper.Error.Dismiss.v106",
        tableName: nil,
        value: "Cancel",
        comment: "An action for the error displayed to a user when they trying to change a wallpaper failed.")
}

// MARK: - Download Helper
extension String {
    public static let OpenInDownloadHelperAlertDownloadNow = MZLocalizedString(
        key: "Downloads.Alert.DownloadNow",
        tableName: nil,
        value: "Download Now",
        comment: "The label of the button the user will press to start downloading a file")
    public static let DownloadsButtonTitle = MZLocalizedString(
        key: "Downloads.Toast.GoToDownloads.Button",
        tableName: nil,
        value: "Downloads",
        comment: "The button to open a new tab with the Downloads home panel")
    public static let CancelDownloadDialogTitle = MZLocalizedString(
        key: "Downloads.CancelDialog.Title",
        tableName: nil,
        value: "Cancel Download",
        comment: "Alert dialog title when the user taps the cancel download icon.")
    public static let CancelDownloadDialogMessage = MZLocalizedString(
        key: "Downloads.CancelDialog.Message",
        tableName: nil,
        value: "Are you sure you want to cancel this download?",
        comment: "Alert dialog body when the user taps the cancel download icon.")
    public static let CancelDownloadDialogResume = MZLocalizedString(
        key: "Downloads.CancelDialog.Resume",
        tableName: nil,
        value: "Resume",
        comment: "Button declining the cancellation of the download.")
    public static let CancelDownloadDialogCancel = MZLocalizedString(
        key: "Downloads.CancelDialog.Cancel",
        tableName: nil,
        value: "Cancel",
        comment: "Button confirming the cancellation of the download.")
    public static let DownloadCancelledToastLabelText = MZLocalizedString(
        key: "Downloads.Toast.Cancelled.LabelText",
        tableName: nil,
        value: "Download Cancelled",
        comment: "The label text in the Download Cancelled toast for showing confirmation that the download was cancelled.")
    public static let DownloadMultipleFilesToastDescriptionText = MZLocalizedString(
        key: "Downloads.Toast.MultipleFiles.DescriptionText",
        tableName: nil,
        value: "1 of %d files",
        comment: "The description text in the Download progress toast for showing the number of files when multiple files are downloading. %d is the total number of files.")
    public static let DownloadProgressToastDescriptionText = MZLocalizedString(
        key: "Downloads.Toast.Progress.DescriptionText",
        tableName: nil,
        value: "%1$@/%2$@",
        comment: "The description text in the Download progress toast for showing the downloaded file size (%1$@) out of the total expected file size (%2$@).")
    public static let DownloadMultipleFilesAndProgressToastDescriptionText = MZLocalizedString(
        key: "Downloads.Toast.MultipleFilesAndProgress.DescriptionText",
        tableName: nil,
        value: "%1$@ %2$@",
        comment: "The description text in the Download progress toast for showing the number of files (%1$@) and download progress (%2$@). This string only consists of two placeholders for purposes of displaying two other strings side-by-side where %1$@ is Downloads.Toast.MultipleFiles.DescriptionText and %2$@ is Downloads.Toast.Progress.DescriptionText. This string should only consist of the two placeholders side-by-side separated by a single space and %1$@ should come before %2$@ everywhere except for right-to-left locales.")
}

// MARK: - Add Custom Search Engine
extension String {
    public static let SettingsAddCustomEngine = MZLocalizedString(
        key: "Settings.AddCustomEngine",
        tableName: nil,
        value: "Add Search Engine",
        comment: "The button text in Search Settings that opens the Custom Search Engine view.")
    public static let SettingsAddCustomEngineTitle = MZLocalizedString(
        key: "Settings.AddCustomEngine.Title",
        tableName: nil,
        value: "Add Search Engine",
        comment: "The title of the  Custom Search Engine view.")
    public static let SettingsAddCustomEngineTitleLabel = MZLocalizedString(
        key: "Settings.AddCustomEngine.TitleLabel",
        tableName: nil,
        value: "Title",
        comment: "The title for the field which sets the title for a custom search engine.")
    public static let SettingsAddCustomEngineURLLabel = MZLocalizedString(
        key: "Settings.AddCustomEngine.URLLabel",
        tableName: nil,
        value: "URL",
        comment: "The title for URL Field")
    public static let SettingsAddCustomEngineTitlePlaceholder = MZLocalizedString(
        key: "Settings.AddCustomEngine.TitlePlaceholder",
        tableName: nil,
        value: "Search Engine",
        comment: "The placeholder for Title Field when saving a custom search engine.")
    public static let SettingsAddCustomEngineURLPlaceholder = MZLocalizedString(
        key: "Settings.AddCustomEngine.URLPlaceholder",
        tableName: nil,
        value: "URL (Replace Query with %s)",
        comment: "The placeholder for URL Field when saving a custom search engine")
    public static let SettingsAddCustomEngineSaveButtonText = MZLocalizedString(
        key: "Settings.AddCustomEngine.SaveButtonText",
        tableName: nil,
        value: "Save",
        comment: "The text on the Save button when saving a custom search engine")
}

// MARK: - Context menu ButtonToast instances.
extension String {
    public static let ContextMenuButtonToastNewTabOpenedLabelText = MZLocalizedString(
        key: "ContextMenu.ButtonToast.NewTabOpened.LabelText.v114",
        tableName: nil,
        value: "New Tab Opened",
        comment: "The label text in the Button Toast for switching to a fresh New Tab.")
    public static let ContextMenuButtonToastNewTabOpenedButtonText = MZLocalizedString(
        key: "ContextMenu.ButtonToast.NewTabOpened.ButtonText",
        tableName: nil,
        value: "Switch",
        comment: "The button text in the Button Toast for switching to a fresh New Tab.")
    public static let ContextMenuButtonToastNewPrivateTabOpenedLabelText = MZLocalizedString(
        key: "ContextMenu.ButtonToast.NewPrivateTabOpened.LabelText.v113",
        tableName: nil,
        value: "New Private Tab Opened",
        comment: "The label text in the Button Toast for switching to a fresh New Private Tab.")
}

// MARK: - Page context menu items (i.e. links and images).
extension String {
    public static let ContextMenuOpenInNewTab = MZLocalizedString(
        key: "ContextMenu.OpenInNewTabButtonTitle",
        tableName: nil,
        value: "Open in New Tab",
        comment: "Context menu item for opening a link in a new tab")
    public static let ContextMenuOpenInNewPrivateTab = MZLocalizedString(
        key: "ContextMenu.OpenInNewPrivateTabButtonTitle",
        tableName: "PrivateBrowsing",
        value: "Open in New Private Tab",
        comment: "Context menu option for opening a link in a new private tab")

    public static let ContextMenuBookmarkLink = MZLocalizedString(
        key: "ContextMenu.BookmarkLinkButtonTitle",
        tableName: nil,
        value: "Bookmark Link",
        comment: "Context menu item for bookmarking a link URL")
    public static let ContextMenuDownloadLink = MZLocalizedString(
        key: "ContextMenu.DownloadLinkButtonTitle",
        tableName: nil,
        value: "Download Link",
        comment: "Context menu item for downloading a link URL")
    public static let ContextMenuCopyLink = MZLocalizedString(
        key: "ContextMenu.CopyLinkButtonTitle",
        tableName: nil,
        value: "Copy Link",
        comment: "Context menu item for copying a link URL to the clipboard")
    public static let ContextMenuShareLink = MZLocalizedString(
        key: "ContextMenu.ShareLinkButtonTitle",
        tableName: nil,
        value: "Share Link",
        comment: "Context menu item for sharing a link URL")
    public static let ContextMenuSaveImage = MZLocalizedString(
        key: "ContextMenu.SaveImageButtonTitle",
        tableName: nil,
        value: "Save Image",
        comment: "Context menu item for saving an image")
    public static let ContextMenuCopyImage = MZLocalizedString(
        key: "ContextMenu.CopyImageButtonTitle",
        tableName: nil,
        value: "Copy Image",
        comment: "Context menu item for copying an image to the clipboard")
    public static let ContextMenuCopyImageLink = MZLocalizedString(
        key: "ContextMenu.CopyImageLinkButtonTitle",
        tableName: nil,
        value: "Copy Image Link",
        comment: "Context menu item for copying an image URL to the clipboard")
}

// MARK: - Photo Library access
extension String {
    public static let PhotoLibraryFirefoxWouldLikeAccessTitle = MZLocalizedString(
        key: "PhotoLibrary.FirefoxWouldLikeAccessTitle",
        tableName: nil,
        value: "Firefox would like to access your Photos",
        comment: "See http://mzl.la/1G7uHo7")
    public static let PhotoLibraryFirefoxWouldLikeAccessMessage = MZLocalizedString(
        key: "PhotoLibrary.FirefoxWouldLikeAccessMessage",
        tableName: nil,
        value: "This allows you to save the image to your Camera Roll.",
        comment: "See http://mzl.la/1G7uHo7")
}

// MARK: - Sent tabs notifications
// These are displayed when the app is backgrounded or the device is locked.
extension String {
    // zero tabs
    public static let SentTab_NoTabArrivingNotification_title = MZLocalizedString(
        key: "SentTab.NoTabArrivingNotification.title",
        tableName: nil,
        value: "Firefox Sync",
        comment: "Title of notification received after a spurious message from FxA has been received.")
    public static let SentTab_NoTabArrivingNotification_body =
    MZLocalizedString(
        key: "SentTab.NoTabArrivingNotification.body",
        tableName: nil,
        value: "Tap to begin",
        comment: "Body of notification received after a spurious message from FxA has been received.")

    // one or more tabs
    public static let SentTab_TabArrivingNotification_NoDevice_title = MZLocalizedString(
        key: "SentTab_TabArrivingNotification_NoDevice_title",
        tableName: nil,
        value: "Tab received",
        comment: "Title of notification shown when the device is sent one or more tabs from an unnamed device.")

    // Notification Actions
    public static let SentTabViewActionTitle = MZLocalizedString(
        key: "SentTab.ViewAction.title",
        tableName: nil,
        value: "View",
        comment: "Label for an action used to view one or more tabs from a notification.")

// MARK: - Close tab notifications
    public static let CloseTab_ArrivingNotification_title = MZLocalizedString(
        key: "CloseTab.ArrivingNotification.title.v133",
        tableName: "FxANotification",
        value: "%1$@ tabs closed: %2$@",
        comment: "Title of notification shown when a remote device has requested to close a number of tabs. %1$@ is the app name (e.g. Firefox). %2$@ is the number of tabs.")

    // Notification Actions
    public static let CloseTabViewActionTitle = MZLocalizedString(
        key: "CloseTab.ViewAction.title.v133",
        tableName: "FxANotification",
        value: "View recently closed tabs",
        comment: "Label for an action used to view recently closed tabs.")
}

// MARK: - Engagement notification
extension String {
    public struct EngagementNotification {
        public static let Title = MZLocalizedString(
            key: "Engagement.Notification.Title.v112",
            tableName: "EngagementNotification",
            value: "Start your first search",
            comment: "Title of notification sent to user after inactivity to encourage them to use the search feature.")
        public static let Body = MZLocalizedString(
            key: "Engagement.Notification.Body.v112",
            tableName: "EngagementNotification",
            value: "Find something nearby. Or discover something fun.",
            comment: "Body of notification sent to user after inactivity to encourage them to use the search feature.")
    }
}

// MARK: - Notification
extension String {
    public struct Notification {
        public static let FallbackTitle = MZLocalizedString(
            key: "Notification.Fallback.Title.v113",
            tableName: "Notification",
            value: "%@ Tip",
            comment: "Fallback Title of notification if no notification title was configured. The notification is an advise to the user. %@ is the app name (e.g. Firefox).")
    }
}

// MARK: - Additional messages sent via Push from FxA
extension String {
    public static let FxAPush_DeviceDisconnected_ThisDevice_title = MZLocalizedString(
        key: "FxAPush_DeviceDisconnected_ThisDevice_title",
        tableName: nil,
        value: "Sync Disconnected",
        comment: "Title of a notification displayed when this device has been disconnected by another device.")
    public static let FxAPush_DeviceDisconnected_ThisDevice_body = MZLocalizedString(
        key: "FxAPush_DeviceDisconnected_ThisDevice_body",
        tableName: nil,
        value: "This device has been successfully disconnected from Firefox Sync.",
        comment: "Body of a notification displayed when this device has been disconnected from FxA by another device.")
    public static let FxAPush_DeviceDisconnected_title = MZLocalizedString(
        key: "FxAPush_DeviceDisconnected_title",
        tableName: nil,
        value: "Sync Disconnected",
        comment: "Title of a notification displayed when named device has been disconnected from FxA.")

    public static let FxAPush_DeviceDisconnected_UnknownDevice_body = MZLocalizedString(
        key: "FxAPush_DeviceDisconnected_UnknownDevice_body",
        tableName: nil,
        value: "A device has disconnected from Firefox Sync",
        comment: "Body of a notification displayed when unnamed device has been disconnected from FxA.")

    public static let FxAPush_DeviceConnected_title = MZLocalizedString(
        key: "FxAPush_DeviceConnected_title",
        tableName: nil,
        value: "Sync Connected",
        comment: "Title of a notification displayed when another device has connected to FxA.")
    public static let FxAPush_DeviceConnected_body = MZLocalizedString(
        key: "FxAPush_DeviceConnected_body",
        tableName: nil,
        value: "Firefox Sync has connected to %@",
        comment: "Title of a notification displayed when another device has connected to FxA. %@ refers to the name of the newly connected device.")
}

// MARK: - Reader Mode
extension String {
    public static let ReaderModeAvailableVoiceOverAnnouncement = MZLocalizedString(
        key: "ReaderMode.Available.VoiceOverAnnouncement",
        tableName: nil,
        value: "Reader Mode available",
        comment: "Accessibility message e.g. spoken by VoiceOver when Reader Mode becomes available.")
    public static let ReaderModeResetFontSizeAccessibilityLabel = MZLocalizedString(
        key: "Reset text size",
        tableName: nil,
        value: nil,
        comment: "Accessibility label for button resetting font size in display settings of reader mode")
}

// MARK: - QR Code scanner
extension String {
    public static let ScanQRCodeViewTitle = MZLocalizedString(
        key: "ScanQRCode.View.Title",
        tableName: nil,
        value: "Scan QR Code",
        comment: "Title for the QR code scanner view.")
    public static let ScanQRCodeInstructionsLabel = MZLocalizedString(
        key: "ScanQRCode.Instructions.Label",
        tableName: nil,
        value: "Align QR code within frame to scan",
        comment: "Text for the instructions label, displayed in the QR scanner view")
    public static let ScanQRCodeInvalidDataErrorMessage = MZLocalizedString(
        key: "ScanQRCode.InvalidDataError.Message",
        tableName: nil,
        value: "The data is invalid",
        comment: "Text of the prompt that is shown to the user when the data is invalid")
    public static let ScanQRCodePermissionErrorMessage = MZLocalizedString(
        key: "ScanQRCode.PermissionError.Message.v100",
        tableName: nil,
        value: "Go to device ‘Settings’ > ‘Firefox’. Allow Firefox to access camera.",
        comment: "Text of the prompt to setup the camera authorization for the Scan QR Code feature.")
    public static let ScanQRCodeErrorOKButton = MZLocalizedString(
        key: "ScanQRCode.Error.OK.Button",
        tableName: nil,
        value: "OK",
        comment: "OK button to dismiss the error prompt.")
    public static let ScanQRCodeConfirmOpenURLMessage = MZLocalizedString(
        key: "ScanQRCode.ConfirmOpenURL.Message.v129",
        tableName: "ScanQRCode",
        value: "Allow %@ to open?",
        comment: "Text of the prompt to ask user permission to open a URL from a scanned QR code. %@ is the app name (e.g. Firefox).")
    public static let ScanQRCodeURLPromptAllowButton = MZLocalizedString(
        key: "ScanQRCode.ConfirmOpenURL.AllowButton.v129",
        tableName: "ScanQRCode",
        value: "Allow",
        comment: "Allow button to open URL from scanned QR Code")
    public static let ScanQRCodeURLPromptDenyButton = MZLocalizedString(
        key: "ScanQRCode.ConfirmOpenURL.DenyButton.v129",
        tableName: "ScanQRCode",
        value: "Deny",
        comment: "Deny button to cancel opening URL from scanned QR Code")
}

// MARK: - Main Menu
extension String {
    public struct MainMenu {
        public struct AccessibilityLabels {
            public static let OptionDisabledHint = MZLocalizedString(
                key: "MainMenu.AccessibilityLabels.OptionDisabled.Hint.v133",
                tableName: "MainMenu",
                value: "Dimmed",
                comment: "On the main menu, the accessibility label hint for any action/option inside the menu, that is disabled. For example: 'Save to Reading List' option, from Menu, in some cases is disabled and the voice over should indicate that. 'Save To Reading List dimmed'")
        }

        public struct Account {
            public static let SignedOutTitle = MZLocalizedString(
                key: "MainMenu.Account.SignedOut.Title.v131",
                tableName: "MainMenu",
                value: "Sign In",
                comment: "On the main menu, at the top, when the user is signed out. The title for the sign in action")
            public static let SignedOutDescription = MZLocalizedString(
                key: "MainMenu.Account.SignedOut.Description.v131",
                tableName: "MainMenu",
                value: "Sync passwords, tabs, and more",
                comment: "On the main menu, at the top, when the user is signed out. The description for the sign in action")
            public static let SyncErrorTitle = MZLocalizedString(
                key: "MainMenu.Account.SyncError.Title.v131",
                tableName: "MainMenu",
                value: "Sign back in to sync",
                comment: "On the main menu, at the top, when the user is signed in but there was an error syncing. The title for this state.")
            public static let SyncErrorDescription = MZLocalizedString(
                key: "MainMenu.Account.SyncError.Description.v131",
                tableName: "MainMenu",
                value: "Syncing paused",
                comment: "On the main menu, at the top, when the user is signed in but there was an error syncing. The description subtitle for the sync error state.")

            public struct AccessibilityLabels {
                public static let CloseButton = MZLocalizedString(
                    key: "MainMenu.Account.AccessibilityLabels.CloseButton.v132",
                    tableName: "MainMenu",
                    value: "Close",
                    comment: "The accessibility label for the close button in the Main menu.")
                public static let MainButton = MZLocalizedString(
                    key: "MainMenu.Account.AccessibilityLabels.MainButton.v132",
                    tableName: "MainMenu",
                    value: "Sign in to sync passwords, tabs, and more",
                    comment: "The accessibility label for the sign in button in the Main menu header view.")
                public static let BackButton = MZLocalizedString(
                    key: "MainMenu.Account.AccessibilityLabels.BackButton.v132",
                    tableName: "MainMenu",
                    value: "Back",
                    comment: "The accessibility label for the back button in the Main menu header navigation view.")
            }
        }

        public struct TabsSection {
            public static let NewTab = MZLocalizedString(
                key: "MainMenu.TabsSection.NewTab.Title.v131",
                tableName: "MainMenu",
                value: "New Tab",
                comment: "On the main menu, the title for the action that will create a new, non-private, tab.")
            public static let NewPrivateTab = MZLocalizedString(
                key: "MainMenu.TabsSection.NewPrivateTab.Title.v131",
                tableName: "MainMenu",
                value: "New Private Tab",
                comment: "On the main menu, the title for the action that will create a new private tab.")

            public struct AccessibilityLabels {
                public static let MainMenu = MZLocalizedString(
                    key: "MainMenu.TabsSection.AccessibilityLabels.MainMenu.v132",
                    tableName: "MainMenu",
                    value: "Main Menu",
                    comment: "The accessibility label for the Main Menu.")
                public static let NewTab = MZLocalizedString(
                    key: "MainMenu.TabsSection.AccessibilityLabels.NewTab.v132",
                    tableName: "MainMenu",
                    value: "New tab",
                    comment: "On the main menu, the accessibility label for the action that will create a new, non-private, tab.")
                public static let NewPrivateTab = MZLocalizedString(
                    key: "MainMenu.TabsSection.AccessibilityLabels.NewPrivateTab.v132",
                    tableName: "MainMenu",
                    value: "New private tab",
                    comment: "On the main menu, the accessibility label for the action that will create a new private tab.")
            }
        }

        public struct ToolsSection {
            public static let SwitchToDesktopSite = MZLocalizedString(
                key: "MainMenu.ToolsSection.SwitchToDesktopSite.Title.v131",
                tableName: "MainMenu",
                value: "Switch to Desktop Site",
                comment: "On the main menu, the title for the action that will switch a site from mobile version to the desktop version, if available.")
            public static let SwitchToMobileSite = MZLocalizedString(
                key: "MainMenu.ToolsSection.SwitchToMobileSite.Title.v131",
                tableName: "MainMenu",
                value: "Switch to Mobile Site",
                comment: "On the main menu, the title for the action that will switch a site from the desktop version to the mobile version.")
            public static let FindInPage = MZLocalizedString(
                key: "MainMenu.ToolsSection.FindInPage.Title.v131",
                tableName: "MainMenu",
                value: "Find in Page…",
                comment: "On the main menu, the title for the action that will bring up the Search menu, so the user can search for a word or a pharse on the current page.")
            public static let Tools = MZLocalizedString(
                key: "MainMenu.ToolsSection.ToolsSubmenu.Title.v131",
                tableName: "MainMenu",
                value: "Tools",
                comment: "On the main menu, the title for the action that will take the user to the Tools submenu in the menu.")
            public static let Save = MZLocalizedString(
                key: "MainMenu.ToolsSection.SaveSubmenu.Title.v131",
                tableName: "MainMenu",
                value: "Save",
                comment: "On the main menu, the title for the action that will take the user to the Save submenu in the menu.")

            public struct AccessibilityLabels {
                public static let SwitchToDesktopSite = MZLocalizedString(
                    key: "MainMenu.ToolsSection.AccessibilityLabels.SwitchToDesktopSite.v132",
                    tableName: "MainMenu",
                    value: "Switch to desktop site",
                    comment: "On the main menu, the accessibility label for the action that will switch a site from mobile version to the desktop version, if available.")
                public static let SwitchToMobileSite = MZLocalizedString(
                    key: "MainMenu.ToolsSection.AccessibilityLabels.SwitchToMobileSite.v132",
                    tableName: "MainMenu",
                    value: "Switch to mobile site",
                    comment: "On the main menu, the accessibility label for the action that will switch a site from the desktop version to the mobile version.")
                public static let FindInPage = MZLocalizedString(
                    key: "MainMenu.ToolsSection.AccessibilityLabels.FindInPage.v132",
                    tableName: "MainMenu",
                    value: "Find in page",
                    comment: "On the main menu, the accessibility label for the action that will bring up the Search menu, so the user can search for a word or a pharse on the current page.")
                public static let Tools = MZLocalizedString(
                    key: "MainMenu.ToolsSection.AccessibilityLabels.Tools.v133",
                    tableName: "MainMenu",
                    value: "Tools submenu",
                    comment: "On the main menu, the accessibility label for the action that will take the user to the Tools submenu in the menu.")
                public static let Save = MZLocalizedString(
                    key: "MainMenu.ToolsSection.AccessibilityLabels.Save.v133",
                    tableName: "MainMenu",
                    value: "Save submenu",
                    comment: "On the main menu, the accessibility label for the action that will take the user to the Save submenu in the menu. In the main menu, there is an option called Save that is taking the user to the Save submenu where user can share, bookmark the page and so on.")
            }
        }

        public struct PanelLinkSection {
            public static let Bookmarks = MZLocalizedString(
                key: "MainMenu.PanelLinkSection.Bookmarks.Title.v131",
                tableName: "MainMenu",
                value: "Bookmarks",
                comment: "On the main menu, the title for the action that will take the user to the Bookmarks panel.")
            public static let History = MZLocalizedString(
                key: "MainMenu.PanelLinkSection.History.Title.v131",
                tableName: "MainMenu",
                value: "History",
                comment: "On the main menu, the title for the action that will take the user to the History panel.")
            public static let Downloads = MZLocalizedString(
                key: "MainMenu.PanelLinkSection.Downloads.Title.v131",
                tableName: "MainMenu",
                value: "Downloads",
                comment: "On the main menu, the title for the action that will take the user to the Downloads panel.")
            public static let Passwords = MZLocalizedString(
                key: "MainMenu.PanelLinkSection.Passwords.Title.v131",
                tableName: "MainMenu",
                value: "Passwords",
                comment: "On the main menu, the title for the action that will take the user to the Passwords panel in the settings screen.")

            public struct AccessibilityLabels {
                 public static let Bookmarks = MZLocalizedString(
                     key: "MainMenu.PanelLinkSection.AccessibilityLabels.Bookmarks.v132",
                     tableName: "MainMenu",
                     value: "Bookmarks",
                     comment: "On the main menu, the accessibility label for the action that will take the user to the Bookmarks panel.")
                 public static let History = MZLocalizedString(
                     key: "MainMenu.PanelLinkSection.AccessibilityLabels.History.v132",
                     tableName: "MainMenu",
                     value: "History",
                     comment: "On the main menu, the accessibility label for the action that will take the user to the History panel.")
                 public static let Downloads = MZLocalizedString(
                     key: "MainMenu.PanelLinkSection.AccessibilityLabels.Downloads.v132",
                     tableName: "MainMenu",
                     value: "Downloads",
                     comment: "On the main menu, the accessibility label for the action that will take the user to the Downloads panel.")
                 public static let Passwords = MZLocalizedString(
                     key: "MainMenu.PanelLinkSection.AccessibilityLabels.Passwords.v132",
                     tableName: "MainMenu",
                     value: "Passwords",
                     comment: "On the main menu, the accessibility label for the action that will take the user to the Passwords panel in the settings screen.")
            }
        }

        public struct OtherToolsSection {
            public static let CustomizeHomepage = MZLocalizedString(
                key: "MainMenu.SettingsSection.CustomizeHomepage.Title.v131",
                tableName: "MainMenu",
                value: "Customize Homepage",
                comment: "On the main menu, the title for the action that will take the user to the Customize Hopegape section in the settings screen.")
            public static let WhatsNew = MZLocalizedString(
                key: "MainMenu.SettingsSection.WhatsNew.Title.v131",
                tableName: "MainMenu",
                value: "New in %@",
                comment: "On the main menu, the title for the action that will take the user to a What's New in Firefox popup. %@ is the app name (e.g. Firefox).")
            public static let Settings = MZLocalizedString(
                key: "MainMenu.SettingsSection.Settings.Title.v131",
                tableName: "MainMenu",
                value: "Settings",
                comment: "On the main menu, the title for the action that will take the user to the Settings menu.")
            public static let GetHelp = MZLocalizedString(
                key: "MainMenu.SettingsSection.GetHelp.Title.v131",
                tableName: "MainMenu",
                value: "Get Help",
                comment: "On the main menu, the title for the action that will take the user to a website to get help from Mozilla.")

            public struct AccessibilityLabels {
                public static let CustomizeHomepage = MZLocalizedString(
                    key: "MainMenu.SettingsSection.AccessibilityLabels.CustomizeHomepage.v132",
                    tableName: "MainMenu",
                    value: "Customize Homepage",
                    comment: "On the main menu, the accessibility labels for the action that will take the user to the Customize Homepage section in the settings screen.")
                public static let WhatsNew = MZLocalizedString(
                    key: "MainMenu.SettingsSection.AccessibilityLabels.WhatsNew.v132",
                    tableName: "MainMenu",
                    value: "New in %@",
                    comment: "On the main menu, the accessibility labels for the action that will take the user to a What's New in Firefox popup. %@ is the app name (e.g. Firefox).")
                public static let Settings = MZLocalizedString(
                    key: "MainMenu.SettingsSection.AccessibilityLabels.Settings.v132",
                    tableName: "MainMenu",
                    value: "Settings",
                    comment: "On the main menu, the accessibility labels for the action that will take the user to the Settings menu.")
                public static let GetHelp = MZLocalizedString(
                    key: "MainMenu.SettingsSection.AccessibilityLabels.GetHelp.v132",
                    tableName: "MainMenu",
                    value: "Get Help",
                    comment: "On the main menu, the accessibility labels for the action that will take the user to a website to get help from Mozilla.")
            }
        }

        public struct Submenus {
            public struct Tools {
                public static let Zoom = MZLocalizedString(
                    key: "MainMenu.Submenus.Tools.Zoom.Title.v131",
                    tableName: "MainMenu",
                    value: "Zoom (%@)",
                    comment: "On the main menu, in the tools submenu, the title for the menu component that indicates the current zoom level. %@ is the current zoom level percentage. ")
                public static let ZoomSubtitle = MZLocalizedString(
                    key: "MainMenu.Submenus.Tools.Zoom.Subtitle.v131",
                    tableName: "MainMenu",
                    value: "Zoom",
                    comment: "On the main menu, a string below the Tool submenu title, indicating what kind of tools are available in that menu. This string is for the Zoom tool.")
                public static let ZoomNegativeSymbol = MZLocalizedString(
                    key: "MainMenu.Submenus.Tools.Zoom.NegativeSymbol.v137",
                    tableName: "MainMenu",
                    value: "-",
                    comment: "This string is for the Zoom tool, when Zoom value is negative. (-50%)")
                public static let ZoomPositiveSymbol = MZLocalizedString(
                    key: "MainMenu.Submenus.Tools.Zoom.PositiveSymbol.v137",
                    tableName: "MainMenu",
                    value: "+",
                    comment: "This string is for the Zoom tool, when Zoom value is positive. (+125%)")
                public static let ReaderViewOn = MZLocalizedString(
                    key: "MainMenu.Submenus.Tools.ReaderView.On.Title.v131",
                    tableName: "MainMenu",
                    value: "Turn on Reader View",
                    comment: "On the main menu, the title for the action that will turn the reader view on for the current website.")
                public static let ReaderViewOff = MZLocalizedString(
                    key: "MainMenu.Submenus.Tools.ReaderView.Off.Title.v131",
                    tableName: "MainMenu",
                    value: "Turn off Reader View",
                    comment: "On the main menu, the title for the action that will turn the reader view on for the current website.")
                public static let ReaderViewSubtitle = MZLocalizedString(
                    key: "MainMenu.Submenus.Tools.ReaderView.Subtitle.v131",
                    tableName: "MainMenu",
                    value: "Reader View",
                    comment: "On the main menu, a string below the Tool submenu tiitle, indicating what kind of tools are available in that menu. This string is for the Reader View tool.")

                public static let WebsiteDarkModeOn = MZLocalizedString(
                    key: "MainMenu.Submenus.Tools.WebsiteDarkMode.On.Title.v137",
                    tableName: "MainMenu",
                    value: "Turn on Website Dark Mode",
                    comment: "On the main menu, the title for the action that will turn Website's Dark Mode on in the application.")
                public static let WebsiteDarkModeOff = MZLocalizedString(
                    key: "MainMenu.Submenus.Tools.WebsiteDarkMode.Off.Title.v137",
                    tableName: "MainMenu",
                    value: "Turn off Website Dark Mode",
                    comment: "On the main menu, the title for the action that will turn Website's Dark Mode off in the application.")

                public static let NightModeOn = MZLocalizedString(
                    key: "MainMenu.Submenus.Tools.NightMode.On.Title.v131",
                    tableName: "MainMenu",
                    value: "Turn on Night Mode",
                    comment: "On the main menu, the title for the action that will turn Night Mode on in the application.")
                public static let NightModeOff = MZLocalizedString(
                    key: "MainMenu.Submenus.Tools.NightMode.Off.Title.v131",
                    tableName: "MainMenu",
                    value: "Turn off Night Mode",
                    comment: "On the main menu, the title for the action that will turn Night Mode off in the application.")
                public static let NightModeSubtitle = MZLocalizedString(
                    key: "MainMenu.Submenus.Tools.NightMode.Subtitle.v131",
                    tableName: "MainMenu",
                    value: "Night Mode",
                    comment: "On the main menu, a string below the Tool submenu tiitle, indicating what kind of tools are available in that menu. This string is for the Night Mode tool.")
                public static let Print = MZLocalizedString(
                    key: "MainMenu.Submenus.Tools.Print.Title.v131",
                    tableName: "MainMenu",
                    value: "Print",
                    comment: "On the main menu, the title for the action that will take the user to the Print module in the application.")
                public static let PrintSubtitle = MZLocalizedString(
                    key: "MainMenu.Submenus.Tools.Print.Subtitle.v131",
                    tableName: "MainMenu",
                    value: "Print",
                    comment: "On the main menu, a string below the Tool submenu tiitle, indicating what kind of tools are available in that menu. This string is for the Report Print tool.")
                public static let Share = MZLocalizedString(
                    key: "MainMenu.Submenus.Tools.Share.Title.v131",
                    tableName: "MainMenu",
                    value: "Share",
                    comment: "On the main menu, the title for the action that will take the user to the Share module in the application.")
                public static let ShareSubtitle = MZLocalizedString(
                    key: "MainMenu.Submenus.Tools.Share.Subtitle.v131",
                    tableName: "MainMenu",
                    value: "Share",
                    comment: "On the main menu, a string below the Tool submenu tiitle, indicating what kind of tools are available in that menu. This string is for the Report Share tool.")
                public static let ReportBrokenSite = MZLocalizedString(
                    key: "MainMenu.Submenus.Tools.ReportBrokenSite.Title.v133",
                    tableName: "MainMenu",
                    value: "Report Broken Site…",
                    comment: "On the main menu, the title for the action that will take the user to the site where they can report a broken website to our web compatibility team.")
                public static let ReportBrokenSiteSubtitle = MZLocalizedString(
                    key: "MainMenu.Submenus.Tools.ReportBrokenSite.Subtitle.v131",
                    tableName: "MainMenu",
                    value: "Report",
                    comment: "On the main menu, a string below the Tool submenu tiitle, indicating what kind of tools are available in that menu. This string is for the Report Broken Site tool.")

                public struct AccessibilityLabels {
                    public static let Zoom = MZLocalizedString(
                        key: "MainMenu.Submenus.Tools.AccessibilityLabels.Zoom.Title.v132",
                        tableName: "MainMenu",
                        value: "Zoom (%@)",
                        comment: "On the main menu, in the tools submenu, the accessibility label for the menu component that indicates the current zoom level. %@ is the current zoom level percentage. ")
                    public static let ZoomSubtitle = MZLocalizedString(
                        key: "MainMenu.Submenus.Tools.AccessibilityLabels.Zoom.Subtitle.v132",
                        tableName: "MainMenu",
                        value: "Zoom",
                        comment: "On the main menu, a string below the Tool submenu accessibility label, indicating what kind of tools are available in that menu. This string is for the Zoom tool and is indicating that under the Tools submenu, a Zoom (apply zoom on a page) action is available.")
                    public static let ReaderViewOn = MZLocalizedString(
                        key: "MainMenu.Submenus.Tools.AccessibilityLabels.ReaderView.On.Title.v132",
                        tableName: "MainMenu",
                        value: "Turn on Reader View",
                        comment: "On the main menu, the accessibility label for the action that will turn the reader view on for the current website.")
                    public static let ReaderViewOff = MZLocalizedString(
                        key: "MainMenu.Submenus.Tools.AccessibilityLabels.ReaderView.Off.Title.v132",
                        tableName: "MainMenu",
                        value: "Turn off Reader View",
                        comment: "On the main menu, the accessibility label for the action that will turn the reader view on for the current website.")
                    public static let ReaderViewSubtitle = MZLocalizedString(
                        key: "MainMenu.Submenus.Tools.AccessibilityLabels.ReaderView.Subtitle.v132",
                        tableName: "MainMenu",
                        value: "Reader View",
                        comment: "On the main menu, a string below the Tool submenu accessibility label, indicating what kind of tools are available in that menu. This string is for the Reader View tool.")
                    public static let NightModeOn = MZLocalizedString(
                        key: "MainMenu.Submenus.Tools.AccessibilityLabels.NightMode.On.Title.v132",
                        tableName: "MainMenu",
                        value: "Turn on Night Mode",
                        comment: "On the main menu, the accessibility label for the action that will turn Night Mode on in the application.")
                    public static let NightModeOff = MZLocalizedString(
                        key: "MainMenu.Submenus.Tools.AccessibilityLabels.NightMode.Off.Title.v132",
                        tableName: "MainMenu",
                        value: "Turn off Night Mode",
                        comment: "On the main menu, the accessibility label for the action that will turn Night Mode off in the application.")
                    public static let NightModeSubtitle = MZLocalizedString(
                        key: "MainMenu.Submenus.Tools.AccessibilityLabels.NightMode.Subtitle.v132",
                        tableName: "MainMenu",
                        value: "Night Mode",
                        comment: "On the main menu, a string below the Tool submenu accessibility label, indicating what kind of tools are available in that menu. This string is for the Night Mode tool.")
                    public static let Print = MZLocalizedString(
                        key: "MainMenu.Submenus.Tools.AccessibilityLabels.Print.Title.v132",
                        tableName: "MainMenu",
                        value: "Print",
                        comment: "On the main menu, the accessibility label for the action that will take the user to the Print module in the application.")
                    public static let PrintSubtitle = MZLocalizedString(
                        key: "MainMenu.Submenus.Tools.AccessibilityLabels.Print.Subtitle.v132",
                        tableName: "MainMenu",
                        value: "Print",
                        comment: "On the main menu, a string below the Tool submenu accessibility label, indicating what kind of tools are available in that menu. This string is for the Report Print tool.")
                    public static let Share = MZLocalizedString(
                        key: "MainMenu.Submenus.Tools.AccessibilityLabels.Share.Title.v132",
                        tableName: "MainMenu",
                        value: "Share",
                        comment: "On the main menu, the accessibility label for the action (Share with others) that will take the user/open (to) the Share submenu.")
                    public static let ShareSubtitle = MZLocalizedString(
                        key: "MainMenu.Submenus.Tools.AccessibilityLabels.Share.Subtitle.v132",
                        tableName: "MainMenu",
                        value: "Share",
                        comment: "On the main menu, a string below the Tool submenu accessibility label, indicating what kind of tools are available in that menu. This string is for the Share tool and is indicating that under the Tools submenu, a Share (to someone else) action is available.")
                    public static let ReportBrokenSite = MZLocalizedString(
                        key: "MainMenu.Submenus.Tools.AccessibilityLabels.ReportBrokenSite.Title.v132",
                        tableName: "MainMenu",
                        value: "Report Broken Site",
                        comment: "On the main menu, the accessibility label for the action that will take the user to the site where they can report a broken website to our web compatibility team.")
                    public static let ReportBrokenSiteSubtitle = MZLocalizedString(
                        key: "MainMenu.Submenus.Tools.AccessibilityLabels.ReportBrokenSite.Subtitle.v132",
                        tableName: "MainMenu",
                        value: "Report",
                        comment: "On the main menu, a string below the Tool submenu accessibility label, indicating what kind of tools are available in that menu. This string is for the Report Broken Site tool and is indicating that under the Tools submenu, a Report (Report Broken Site) action is available.")
                }
            }

            public struct Save {
                public static let BookmarkThisPage = MZLocalizedString(
                    key: "MainMenu.Submenus.Save.BookmarkThisPage.Title.v131",
                    tableName: "MainMenu",
                    value: "Bookmark This Page",
                    comment: "On the main menu, in the Save submenu, the title for the menu component that allows a user to save a bookmark for this particular page..")
                public static let BookmarkThisPageSubtitle = MZLocalizedString(
                    key: "MainMenu.Submenus.Save.BookmarkThisPage.Subtitle.v131",
                    tableName: "MainMenu",
                    value: "Add Bookmark",
                    comment: "On the main menu, a string below the Save submenu title, indicating what kind of tools are available in that menu. This string is for the Bookmarks tool.")
                public static let EditBookmark = MZLocalizedString(
                    key: "MainMenu.Submenus.Save.EditBookmark.Title.v131",
                    tableName: "MainMenu",
                    value: "Edit Bookmark",
                    comment: "On the main menu, in the Save submenu, the title for the menu component that allows a user to edit the bookmark for this particular page.")
                public static let AddToShortcuts = MZLocalizedString(
                    key: "MainMenu.Submenus.Save.AddToShortcuts.Title.v131",
                    tableName: "MainMenu",
                    value: "Add to Shortcuts",
                    comment: "On the main menu, in the Save submenu, the title for the menu component that allows a user to add the current website to the shortcuts on the homepage.")
                public static let RemoveFromShortcuts = MZLocalizedString(
                    key: "MainMenu.Submenus.Save.RemoveFromShortcuts.Title.v131",
                    tableName: "MainMenu",
                    value: "Remove from Shortcuts",
                    comment: "On the main menu, in the Save submenu, the title for the menu component that allows a user to remove the current website from the shortcuts on the homepage.")
                public static let AddToShortcutsSubtitle = MZLocalizedString(
                    key: "MainMenu.Submenus.Save.AddToShortcuts.Subtitle.v131",
                    tableName: "MainMenu",
                    value: "Shortcut",
                    comment: "On the main menu, a string below the Save submenu title, indicating what kind of tools are available in that menu. This string is for the Shortcuts tool.")
                public static let SaveToReadingList = MZLocalizedString(
                    key: "MainMenu.Submenus.Save.SaveToReadingList.Title.v131",
                    tableName: "MainMenu",
                    value: "Save to Reading List",
                    comment: "On the main menu, in the Save submenu, the title for the menu component that allows the user to add this site to the reading list.")
                public static let RemoveFromReadingList = MZLocalizedString(
                    key: "MainMenu.Submenus.Save.RemoveFromReadingList.Title.v131",
                    tableName: "MainMenu",
                    value: "Remove from Reading List",
                    comment: "On the main menu, in the Save submenu, the title for the menu component that allows the user to remove this site from the reading list.")
                public static let SaveToReadingListSubtitle = MZLocalizedString(
                    key: "MainMenu.Submenus.Save.SaveToReadingList.Subtitle.v131",
                    tableName: "MainMenu",
                    value: "Reading List",
                    comment: "On the main menu, a string below the Save submenu title, indicating what kind of tools are available in that menu. This string is for the Reading List tool.")
                public static let SaveAsPDF = MZLocalizedString(
                    key: "MainMenu.Submenus.Save.SaveAsPDF.Title.v131",
                    tableName: "MainMenu",
                    value: "Save as PDF",
                    comment: "On the main menu, in the Save submenu, the title for the menu component that allows the user to use the Save to PDF tool.")
                public static let SaveAsPDFSubtitle = MZLocalizedString(
                    key: "MainMenu.Submenus.Save.SaveAsPDF.Subtitle.v131",
                    tableName: "MainMenu",
                    value: "PDF",
                    comment: "On the main menu, a string below the Save submenu title, indicating what kind of tools are available in that menu. This string is for the Save as PDF tool.")

                public struct AccessibilityLabels {
                    public static let BookmarkThisPage = MZLocalizedString(
                        key: "MainMenu.Submenus.Save.AccessibilityLabels.BookmarkThisPage.Title.v132",
                        tableName: "MainMenu",
                        value: "Bookmark This Page",
                        comment: "On the main menu, in the Save submenu, the accessibility label for the menu component that allows a user to save a bookmark for this particular page..")
                    public static let BookmarkThisPageSubtitle = MZLocalizedString(
                        key: "MainMenu.Submenus.Save.AccessibilityLabels.BookmarkThisPage.Subtitle.v132",
                        tableName: "MainMenu",
                        value: "Add Bookmark",
                        comment: "On the main menu, a string below the Save submenu accessibility label, indicating what kind of tools are available in that menu. This string is for the Bookmarks tool.")
                    public static let EditBookmark = MZLocalizedString(
                        key: "MainMenu.Submenus.Save.AccessibilityLabels.EditBookmark.Title.v132",
                        tableName: "MainMenu",
                        value: "Edit Bookmark",
                        comment: "On the main menu, in the Save submenu, the accessibility label for the menu component that allows a user to edit the bookmark for this particular page.")
                    public static let AddToShortcuts = MZLocalizedString(
                        key: "MainMenu.Submenus.Save.AccessibilityLabels.AddToShortcuts.Title.v132",
                        tableName: "MainMenu",
                        value: "Add to Shortcuts",
                        comment: "On the main menu, in the Save submenu, the accessibility label for the menu component that allows a user to add the current website to the shortcuts on the homepage.")
                    public static let RemoveFromShortcuts = MZLocalizedString(
                        key: "MainMenu.Submenus.Save.AccessibilityLabels.RemoveFromShortcuts.Title.v132",
                        tableName: "MainMenu",
                        value: "Remove from Shortcuts",
                        comment: "On the main menu, in the Save submenu, the accessibility label for the menu component that allows a user to remove the current website from the shortcuts on the homepage.")
                    public static let AddToShortcutsSubtitle = MZLocalizedString(
                        key: "MainMenu.Submenus.Save.AccessibilityLabels.AddToShortcuts.Subtitle.v132",
                        tableName: "MainMenu",
                        value: "Shortcut",
                        comment: "On the main menu, a string below the Save submenu accessibility label, indicating what kind of tools are available in that menu. This string is for the Shortcuts tool.")
                    public static let SaveToReadingList = MZLocalizedString(
                        key: "MainMenu.Submenus.Save.AccessibilityLabels.SaveToReadingList.Title.v132",
                        tableName: "MainMenu",
                        value: "Save to Reading List",
                        comment: "On the main menu, in the Save submenu, the accessibility label for the menu component that allows the user to add this site to the reading list.")
                    public static let RemoveFromReadingList = MZLocalizedString(
                        key: "MainMenu.Submenus.Save.AccessibilityLabels.RemoveFromReadingList.Title.v132",
                        tableName: "MainMenu",
                        value: "Remove from Reading List",
                        comment: "On the main menu, in the Save submenu, the accessibility label for the menu component that allows the user to remove this site from the reading list.")
                    public static let SaveToReadingListSubtitle = MZLocalizedString(
                        key: "MainMenu.Submenus.Save.AccessibilityLabels.SaveToReadingList.Subtitle.v132",
                        tableName: "MainMenu",
                        value: "Reading List",
                        comment: "On the main menu, a string below the Save submenu accessibility label, indicating what kind of tools are available in that menu. This string is for the Reading List tool.")
                    public static let SaveAsPDF = MZLocalizedString(
                        key: "MainMenu.Submenus.Save.AccessibilityLabels.SaveAsPDF.Title.v132",
                        tableName: "MainMenu",
                        value: "Save as PDF",
                        comment: "On the main menu, in the Save submenu, the title for the menu component that allows the user to use the Save to PDF tool.")
                    public static let SaveAsPDFSubtitle = MZLocalizedString(
                        key: "MainMenu.Submenus.Save.AccessibilityLabels.SaveAsPDF.Subtitle.v132",
                        tableName: "MainMenu",
                        value: "PDF",
                        comment: "On the main menu, a string below the Save submenu accessibility label, indicating what kind of tools are available in that menu. This string is for the Save as PDF tool.")
                }
            }
        }
    }

    // MARK: - Unified Search
    public struct UnifiedSearch {
        public struct SearchEngineSelection {
            public static let SearchSettings = MZLocalizedString(
                key: "UnifiedSearch.SearchEngineSelection.SearchSettings.Title.v133",
                tableName: "SearchEngineSelection",
                value: "Search Settings",
                comment: "When the user taps the search engine icon in the toolbar, a sheet with a list of alternative search engines appears. This string is the label for the button at the bottom of the list. When this row is tapped, the app's search settings screen appears.")

            public struct AccessibilityLabels {
                public static let SearchSettingsLabel = MZLocalizedString(
                    key: "UnifiedSearch.SearchEngineSelection.AccessibilityLabels.SearchSettings.Label.v133",
                    tableName: "SearchEngineSelection",
                    value: "Search settings",
                    comment: "When the user taps the search engine icon in the toolbar, a sheet with a list of alternative search engines appears. This string is the label for the row at the bottom of the list. When this row is tapped, the app's search settings screen appears.")

                public static let SearchSettingsHint = MZLocalizedString(
                    key: "UnifiedSearch.SearchEngineSelection.AccessibilityLabels.SearchSettings.Hint.v133",
                    tableName: "SearchEngineSelection",
                    value: "Opens search settings",
                    comment: "When the user taps the search engine icon in the toolbar, a sheet with a list of alternative search engines appears. This is the accessibility hint for tapping the search settings row at the bottom of the list, which opens the app's search settings screen.")
            }
        }
    }

    // MARK: - Sent from Firefox / Share Link Experiment
    public struct SentFromFirefox {
        public struct SocialMediaApp {
            public static let WhatsApp = MZLocalizedString(
                key: "SentFromFirefox.SocialMediaApp.WhatsApp.Title.v134",
                tableName: "SocialMediaApp",
                value: "WhatsApp",
                comment: "The name of WhatsApp, a popular instant messaging and video calling app.")
        }

        public struct SocialShare {
            public static let ShareMessageA = MZLocalizedString(
                key: "SentFromFirefox.SocialShare.ShareMessageA.Title.v137",
                tableName: "SocialShare",
                value: "%1$@\n\nSent from %2$@ 🦊 Try the mobile browser: %3$@",
                comment: "When a user shares a link to social media, this is the shared text they'll see in the social media app. %1$@  is the shared website's URL. %2$@ is the app name (e.g. Firefox). %3$@ is the link to download the app. The '\n' symbols denote empty lines separating the first link parameter from the rest of the text. ")

            public static let ShareMessageB = MZLocalizedString(
                key: "SentFromFirefox.SocialShare.ShareMessageB.Title.v137",
                tableName: "SocialShare",
                value: "%1$@\n\nSent from %2$@ 🦊 %3$@",
                comment: "When a user shares a link to social media, this is the shared text they'll see in the social media app. %1$@  is the shared website's URL. %2$@ is the app name (e.g. Firefox). %3$@ is the link to download the app. The '\n' symbols denote empty lines separating the first link parameter from the rest of the text.")

            public static let SocialSettingsToggleTitle = MZLocalizedString(
                key: "SentFromFirefox.SocialShare.SettingsToggle.Title.v134",
                tableName: "SocialShare",
                value: "Include %1$@ Download Link on %2$@ Shares",
                comment: "On the Settings screen, this is the title text for a toggle which controls adding additional text to links shared to social media apps. %1$@ is the app name (e.g. Firefox). %2$@ is the social media app name (e.g. WhatsApp).")

            public static let SocialSettingsToggleSubtitle = MZLocalizedString(
                key: "SentFromFirefox.SocialShare.SettingsToggle.Subtitle.v134",
                tableName: "SocialShare",
                value: "Spread the word about %1$@ every time you share a link on %2$@.",
                comment: "On the Settings screen, this is the subtitle text for a toggle which controls adding additional text to links shared to social media apps. %1$@ is the app name (e.g. Firefox). %2$@ is the social media app name (e.g. WhatsApp).")
        }
    }

    // MARK: - LegacyAppMenu
    // These strings may still be in use, thus have not been moved to the `OldStrings` struct
    public struct LegacyAppMenu {
        public static let AppMenuReportSiteIssueTitleString = MZLocalizedString(
            key: "Menu.ReportSiteIssueAction.Title",
            tableName: "Menu",
            value: "Report Site Issue",
            comment: "Label for the button, displayed in the menu, used to report a compatibility issue with the current page.")
        public static let AppMenuSharePageTitleString = MZLocalizedString(
            key: "Menu.SharePageAction.Title",
            tableName: "Menu",
            value: "Share Page With…",
            comment: "Label for the button, displayed in the menu, used to open the share dialog.")
        public static let AppMenuCopyLinkTitleString = MZLocalizedString(
            key: "Menu.CopyLink.Title",
            tableName: "Menu",
            value: "Copy Link",
            comment: "Label for the button, displayed in the menu, used to copy the current page link to the clipboard.")
        public static let AppMenuFindInPageTitleString = MZLocalizedString(
            key: "Menu.FindInPageAction.Title",
            tableName: "Menu",
            value: "Find in Page",
            comment: "Label for the button, displayed in the menu, used to open the toolbar to search for text within the current page.")
        public static let AppMenuViewDesktopSiteTitleString = MZLocalizedString(
            key: "Menu.ViewDekstopSiteAction.Title",
            tableName: "Menu",
            value: "Request Desktop Site",
            comment: "Label for the button, displayed in the menu, used to request the desktop version of the current website.")
        public static let AppMenuViewMobileSiteTitleString = MZLocalizedString(
            key: "Menu.ViewMobileSiteAction.Title",
            tableName: "Menu",
            value: "Request Mobile Site",
            comment: "Label for the button, displayed in the menu, used to request the mobile version of the current website.")
        public static let AppMenuCloseAllTabsTitleString = MZLocalizedString(
            key: "Menu.CloseAllTabsAction.Title",
            tableName: "Menu",
            value: "Close All Tabs",
            comment: "Label for the button, displayed in the menu, used to close all tabs currently open.")

        public static let AppMenuSettingsTitleString = MZLocalizedString(
            key: "Menu.OpenSettingsAction.Title",
            tableName: "Menu",
            value: "Settings",
            comment: "Label for the button, displayed in the menu, used to open the Settings menu.")
        public static let AppMenuOpenHomePageTitleString = MZLocalizedString(
            key: "SettingsMenu.OpenHomePageAction.Title",
            tableName: "Menu",
            value: "Homepage",
            comment: "Label for the button, displayed in the menu, used to navigate to the home page.")
        public static let AppMenuBookmarksTitleString = MZLocalizedString(
            key: "Menu.OpenBookmarksAction.AccessibilityLabel.v2",
            tableName: "Menu",
            value: "Bookmarks",
            comment: "Accessibility label for the button, displayed in the menu, used to open the Bookmarks home panel.")
        public static let AppMenuReadingListTitleString = MZLocalizedString(
            key: "Menu.OpenReadingListAction.AccessibilityLabel.v2",
            tableName: "Menu",
            value: "Reading List",
            comment: "Accessibility label for the button, displayed in the menu, used to open the Reading list home panel.")
        public static let AppMenuHistoryTitleString = MZLocalizedString(
            key: "Menu.OpenHistoryAction.AccessibilityLabel.v2",
            tableName: "Menu",
            value: "History",
            comment: "Accessibility label for the button, displayed in the menu, used to open the History home panel.")
        public static let AppMenuDownloadsTitleString = MZLocalizedString(
            key: "Menu.OpenDownloadsAction.AccessibilityLabel.v2",
            tableName: "Menu",
            value: "Downloads",
            comment: "Accessibility label for the button, displayed in the menu, used to open the Downloads home panel.")
        public static let AppMenuSyncedTabsTitleString = MZLocalizedString(
            key: "Menu.OpenSyncedTabsAction.AccessibilityLabel.v2",
            tableName: "Menu",
            value: "Synced Tabs",
            comment: "Accessibility label for the button, displayed in the menu, used to open the Synced Tabs home panel.")
        public static let AppMenuTurnOnNightMode = MZLocalizedString(
            key: "Menu.NightModeTurnOn.Label2",
            tableName: nil,
            value: "Turn on Night Mode",
            comment: "Label for the button, displayed in the menu, turns on night mode.")
        public static let AppMenuTurnOffNightMode = MZLocalizedString(
            key: "Menu.NightModeTurnOff.Label2",
            tableName: nil,
            value: "Turn off Night Mode",
            comment: "Label for the button, displayed in the menu, turns off night mode.")
        public static let AppMenuHistory = MZLocalizedString(
            key: "Menu.History.Label",
            tableName: nil,
            value: "History",
            comment: "Label for the button, displayed in the menu, takes you to History screen when pressed.")
        public static let AppMenuDownloads = MZLocalizedString(
            key: "Menu.Downloads.Label",
            tableName: nil,
            value: "Downloads",
            comment: "Label for the button, displayed in the menu, takes you to Downloads screen when pressed.")
        public static let AppMenuDownloadPDF = MZLocalizedString(
            key: "Menu.DownloadPDF.Label.v129",
            tableName: "Menu",
            value: "Download PDF",
            comment: "Label for the button, displayed in the menu, downloads a pdf when pressed.")
        public static let AppMenuDownloadPDFConfirmMessage = MZLocalizedString(
            key: "Menu.DownloadPDF.Confirm.v129",
            tableName: "Menu",
            value: "Successfully Downloaded PDF",
            comment: "Toast displayed to user after downlaod pdf was pressed.")
        public static let AppMenuPasswords = MZLocalizedString(
            key: "Menu.Passwords.Label",
            tableName: nil,
            value: "Passwords",
            comment: "Label for the button, displayed in the menu, takes you to passwords screen when pressed.")
        public static let AppMenuCopyURLConfirmMessage = MZLocalizedString(
            key: "Menu.CopyURL.Confirm",
            tableName: nil,
            value: "URL Copied To Clipboard",
            comment: "Toast displayed to user after copy url pressed.")
        public static let AppMenuTabSentConfirmMessage = MZLocalizedString(
            key: "Menu.TabSent.Confirm",
            tableName: nil,
            value: "Tab Sent",
            comment: "Toast displayed to the user after a tab has been sent successfully.")
        public static let WhatsNewString = MZLocalizedString(
            key: "Menu.WhatsNew.Title",
            tableName: nil,
            value: "What’s New",
            comment: "The title for the option to view the What's new page.")
        public static let CustomizeHomePage = MZLocalizedString(
            key: "Menu.CustomizeHomePage.v99",
            tableName: nil,
            value: "Customize Homepage",
            comment: "Label for the customize homepage button in the menu page. Pressing this button takes users to the settings options, where they can customize the Firefox Home page")
        public static let NewTab = MZLocalizedString(
            key: "Menu.NewTab.v99",
            tableName: nil,
            value: "New Tab",
            comment: "Label for the new tab button in the menu page. Pressing this button opens a new tab.")
        public static let NewPrivateTab = MZLocalizedString(
            key: "Menu.NewPrivateTab.Label",
            tableName: nil,
            value: "New Private Tab",
            comment: "Label for the new private tab button in the menu page. Pressing this button opens a new private tab.")
        public static let Help = MZLocalizedString(
            key: "Menu.Help.v99",
            tableName: nil,
            value: "Help",
            comment: "Label for the help button in the menu page. Pressing this button opens the support page https://support.mozilla.org/en-US/products/ios")
        public static let Share = MZLocalizedString(
            key: "Menu.Share.v99",
            tableName: nil,
            value: "Share",
            comment: "Label for the share button in the menu page. Pressing this button open the share menu to share the current website.")
        public static let SyncAndSaveData = MZLocalizedString(
            key: "Menu.SyncAndSaveData.v103",
            tableName: nil,
            value: "Sync and Save Data",
            comment: "Label for the Firefox Sync button in the menu page. Pressing this button open the sign in to Firefox page service to sync and save data.")

        // Shortcuts
        public static let AddToShortcuts = MZLocalizedString(
            key: "Menu.AddToShortcuts.v99",
            tableName: nil,
            value: "Add to Shortcuts",
            comment: "Label for the add to shortcuts button in the menu. Pressing this button pins the current website as a shortcut on the home page.")
        public static let RemoveFromShortcuts = MZLocalizedString(
            key: "Menu.RemovedFromShortcuts.v99",
            tableName: nil,
            value: "Remove from Shortcuts",
            comment: "Label for the remove from shortcuts button in the menu. Pressing this button removes the current website from the shortcut pins on the home page.")
        public static let AddPinToShortcutsConfirmMessage = MZLocalizedString(
            key: "Menu.AddPin.Confirm2",
            tableName: nil,
            value: "Added to Shortcuts",
            comment: "Toast displayed to the user after adding the item to the Shortcuts.")
        public static let RemovePinFromShortcutsConfirmMessage = MZLocalizedString(
            key: "Menu.RemovePin.Confirm2.v99",
            tableName: nil,
            value: "Removed from Shortcuts",
            comment: "Toast displayed to the user after removing the item to the Shortcuts.")

        // Bookmarks
        public static let Bookmarks = MZLocalizedString(
            key: "Menu.Bookmarks.Label",
            tableName: nil,
            value: "Bookmarks",
            comment: "Label for the button, displayed in the menu, takes you to bookmarks screen when pressed.")
        public static let AddBookmark = MZLocalizedString(
            key: "Menu.AddBookmark.Label.v99",
            tableName: nil,
            value: "Add",
            comment: "Label for the add bookmark button in the menu. Pressing this button bookmarks the current page. Please keep the text as short as possible for this label.")
        public static let AddBookmarkConfirmMessage = MZLocalizedString(
            key: "Menu.AddBookmark.Confirm",
            tableName: nil,
            value: "Bookmark Added",
            comment: "Toast displayed to the user after a bookmark has been added.")
        public static let RemoveBookmark = MZLocalizedString(
            key: "Menu.RemoveBookmark.Label.v99",
            tableName: nil,
            value: "Remove",
            comment: "Label for the remove bookmark button in the menu. Pressing this button remove the current page from the bookmarks. Please keep the text as short as possible for this label.")
        public static let RemoveBookmarkConfirmMessage = MZLocalizedString(
            key: "Menu.RemoveBookmark.Confirm",
            tableName: nil,
            value: "Bookmark Removed",
            comment: "Toast displayed to the user after a bookmark has been removed.")
        public static let EditBookmarkLabel = MZLocalizedString(
            key: "Menu.EditBookmark.Label.v135",
            tableName: "Menu",
            value: "Edit",
            comment: "Label for the edit bookmark button in the legacy menu. Pressing this button opens the bookmark editing screen for the current page's bookmark. Please keep the text as short as possible for this label.")

        // Reading list
        public static let ReadingList = MZLocalizedString(
            key: "Menu.ReadingList.Label",
            tableName: nil,
            value: "Reading List",
            comment: "Label for the button, displayed in the menu, takes you to Reading List screen when pressed.")
        public static let AddReadingList = MZLocalizedString(
            key: "Menu.AddReadingList.Label.v99",
            tableName: nil,
            value: "Add",
            comment: "Label for the add to reading list button in the menu. Pressing this button adds the current page to the reading list. Please keep the text as short as possible for this label.")
        public static let AddToReadingListConfirmMessage = MZLocalizedString(
            key: "Menu.AddToReadingList.Confirm",
            tableName: nil,
            value: "Added To Reading List",
            comment: "Toast displayed to the user after adding the item to their reading list.")
        public static let RemoveReadingList = MZLocalizedString(
            key: "Menu.RemoveReadingList.Label.v99",
            tableName: nil,
            value: "Remove",
            comment: "Label for the remove from reading list button in the menu. Pressing this button removes the current page from the reading list. Please keep the text as short as possible for this label.")
        public static let RemoveFromReadingListConfirmMessage = MZLocalizedString(
            key: "Menu.RemoveReadingList.Confirm.v99",
            tableName: nil,
            value: "Removed from Reading List",
            comment: "Toast displayed to confirm to the user that his reading list item was correctly removed.")

        // ZoomPageBar
        public static let ZoomPageTitle = MZLocalizedString(
            key: "Menu.ZoomPage.Title.v113",
            tableName: nil,
            value: "Zoom (%@)",
            comment: "Label for the zoom page button in the menu, used to show the Zoom Page bar. %@ shows the current zoom level in percent.")
        public static let ZoomPageCloseAccessibilityLabel = MZLocalizedString(
            key: "Menu.ZoomPage.Close.AccessibilityLabel.v113",
            tableName: "ZoomPageBar",
            value: "Close Zoom Panel",
            comment: "Accessibility label for closing the zoom panel in Zoom Page Bar")
        public static let ZoomPageIncreaseZoomAccessibilityLabel = MZLocalizedString(
            key: "Menu.ZoomPage.IncreaseZoom.AccessibilityLabel.v113",
            tableName: "ZoomPageBar",
            value: "Increase Zoom Level",
            comment: "Accessibility label for increasing the zoom level in Zoom Page Bar")
        public static let ZoomPageDecreaseZoomAccessibilityLabel = MZLocalizedString(
            key: "Menu.ZoomPage.DecreaseZoom.AccessibilityLabel.v113",
            tableName: "ZoomPageBar",
            value: "Decrease Zoom Level",
            comment: "Accessibility label for decreasing the zoom level in Zoom Page Bar")
        public static let ZoomPageCurrentZoomLevelAccessibilityLabel = MZLocalizedString(
            key: "Menu.ZoomPage.CurrentZoomLevel.AccessibilityLabel.v113",
            tableName: "ZoomPageBar",
            value: "Current Zoom Level: %@",
            comment: "Accessibility label for current zoom level in Zoom Page Bar. %@ represents the zoom level")

        // Toolbar
        public struct Toolbar {
            public static let MenuButtonAccessibilityLabel = MZLocalizedString(
                key: "Toolbar.Menu.AccessibilityLabel",
                tableName: nil,
                value: "Menu",
                comment: "Accessibility label for the Menu button.")
            public static let BookmarksButtonAccessibilityLabel = MZLocalizedString(
                key: "Menu.Toolbar.Bookmarks.AccessibilityLabel.v99",
                tableName: nil,
                value: "Bookmarks",
                comment: "Accessibility label for the Bookmark button on the toolbar. Pressing this button opens the bookmarks menu")
            public static let TabTrayDeleteMenuButtonAccessibilityLabel = MZLocalizedString(
                key: "Toolbar.Menu.CloseAllTabs",
                tableName: nil,
                value: "Close All Tabs",
                comment: "Accessibility label for the Close All Tabs menu button.")
        }

        // 3D TouchActions
        public struct TouchActions {
            public static let SendToDeviceTitle = MZLocalizedString(
                key: "Send to Device",
                tableName: "3DTouchActions",
                value: nil,
                comment: "Label for preview action on Tab Tray Tab to send the current tab to another device")
            public static let SendLinkToDeviceTitle = MZLocalizedString(
                key: "Menu.SendLinkToDevice",
                tableName: "3DTouchActions",
                value: "Send Link to Device",
                comment: "Label for preview action on Tab Tray Tab to send the current link to another device")
        }
    }
}

// MARK: - Alert controller shown when tapping sms, email or app store links
extension String {
    public static let ExternalLinkAppStoreConfirmationTitle = MZLocalizedString(
        key: "ExternalLink.AppStore.ConfirmationTitle",
        tableName: nil,
        value: "Open this link in the App Store?",
        comment: "Question shown to user when tapping a link that opens the App Store app")
    public static let ExternalSmsLinkConfirmation = MZLocalizedString(
        key: "ExternalLink.ExternalSmsLinkConfirmation.v136",
        tableName: "ExternalLink",
        value: "Open sms in an external application?",
        comment: "Question shown to user when tapping an SMS link that opens the external app for those."
    )
    public static let ExternalMailLinkConfirmation = MZLocalizedString(
        key: "ExternalLink.ExternalMailLinkConfirmation.v136",
        tableName: "ExternalLink",
        value: "Open email in the default mail application?",
        comment: "Question shown to user when tapping a mail link that opens the external app for those."
    )
    public static let ExternalInvalidLinkMessage = MZLocalizedString(
        key: "ExternalLink.ExternalInvalidLinkMessage.v136",
        tableName: "ExternalLink",
        value: "The application required to open that link can’t be found.",
        comment: "A statement shown to user when tapping an external link and the link doesn't work."
    )
    public static let ExternalOpenMessage = MZLocalizedString(
        key: "ExternalLink.ExternalOpenMessage.v136",
        tableName: "ExternalLink",
        value: "Open",
        comment: "The call to action button for a user to open an external link."
    )
}

// MARK: Enhanced Tracking Protection/Unified Trust Panel
extension String {
    public struct Menu {
        public struct EnhancedTrackingProtection {
            public struct AccessibilityLabels {
                public static let CloseButton = MZLocalizedString(
                    key: "MainMenu.Account.AccessibilityLabels.CloseButton.v137",
                    tableName: "EnhancedTrackingProtection",
                    value: "Close",
                    comment: "The accessibility label for the close button in the EnhancedTrackingProtection screen header navigation view.")
                public static let BackButton = MZLocalizedString(
                    key: "MainMenu.Account.AccessibilityLabels.BackButton.v137",
                    tableName: "EnhancedTrackingProtection",
                    value: "Back",
                    comment: "The accessibility label for the back button in the EnhancedTrackingProtection screen header navigation view.")
            }

            public static let onTitle = MZLocalizedString(
                key: "Menu.EnhancedTrackingProtection.On.Title.v128",
                tableName: "EnhancedTrackingProtection",
                value: "%@ is on guard",
                comment: "Title for the enhanced tracking protection screen when the user has selected to be protected. %@ is the app name (e.g. Firefox).")

            public static let onHeader = MZLocalizedString(
                key: "Menu.EnhancedTrackingProtection.On.Header.v128",
                tableName: "EnhancedTrackingProtection",
                value: "You’re protected. If we spot something, we’ll let you know.",
                comment: "Header for the enhanced tracking protection screen when the user has selected to be protected.")

            public static let offTitle = MZLocalizedString(
                key: "Menu.EnhancedTrackingProtection.Off.Title.v128",
                tableName: "EnhancedTrackingProtection",
                value: "You turned off protections",
                comment: "Title for the enhanced tracking protection screen when the user has opted out of the feature.")

            public static let offHeader = MZLocalizedString(
                key: "Menu.EnhancedTrackingProtection.Off.Header.v128",
                tableName: "EnhancedTrackingProtection",
                value: "%@ is off-duty. We suggest turning protections back on.",
                comment: "Header for the enhanced tracking protection screen when the user has opted out of the feature. %@ is the app name (e.g. Firefox).")

            public static let onNotSecureTitle = MZLocalizedString(
                key: "Menu.EnhancedTrackingProtection.On.NotSecure.Title.v128",
                tableName: "EnhancedTrackingProtection",
                value: "Be careful on this site",
                comment: "Title for the enhanced tracking protection screen when the user has selected to be protected but the connection is not secure.")

            public static let onNotSecureHeader = MZLocalizedString(
                key: "Menu.EnhancedTrackingProtection.On.NotSecure.Header.v128",
                tableName: "EnhancedTrackingProtection",
                value: "Your connection is not secure.",
                comment: "Header for the enhanced tracking protection screen when the user has selected to be protected but the connection is not secure.")

            public static let connectionVerifiedByLabel = MZLocalizedString(
                key: "Menu.EnhancedTrackingProtection.Details.Verifier.v128",
                tableName: "EnhancedTrackingProtection",
                value: "Verified by %@",
                comment: "Text to let users know the site verifier, where %@ represents the SSL certificate signer which is on the enhanced tracking protection screen after the user taps on the connection details.")

            public static let viewCertificatesButtonTitle = MZLocalizedString(
                key: "Menu.EnhancedTrackingProtection.Details.ViewCertificatesTitle.v131",
                tableName: "EnhancedTrackingProtection",
                value: "View certificate",
                comment: "The title for the button that allows users to view certificates inside the enhanced tracking protection details screen.")

            public static let trackersBlockedLabel = MZLocalizedString(
                key: "Menu.EnhancedTrackingProtection.Details.Trackers.v128",
                tableName: "EnhancedTrackingProtection",
                value: "Trackers blocked: %@",
                comment: "Text to let users know how many trackers were blocked on the current website. %@ is the number of trackers blocked.")

            public static let noTrackersLabel = MZLocalizedString(
                key: "Menu.EnhancedTrackingProtection.Details.NoTrackers.v131",
                tableName: "EnhancedTrackingProtection",
                value: "No trackers found",
                comment: "Text to let users know that no trackers were found on the current website.")

            public static let crossSiteTrackersBlockedLabel = MZLocalizedString(
                key: "Menu.EnhancedTrackingProtection.Details.Trackers.CrossSite.v129",
                tableName: "EnhancedTrackingProtection",
                value: "Cross-site tracking cookies: %@",
                comment: "Text to let users know how many cross-site tracking cookies were blocked on the current website. %@ is the number of cookies of this type detected.")

            public static let socialMediaTrackersBlockedLabel = MZLocalizedString(
                key: "Menu.EnhancedTrackingProtection.Details.Trackers.SocialMedia.v129",
                tableName: "EnhancedTrackingProtection",
                value: "Social media trackers: %@",
                comment: "Text to let users know how many social media trackers were blocked on the current website. %@ is the number of cookies of this type detected.")

            public static let fingerprinterBlockedLabel = MZLocalizedString(
                key: "Menu.EnhancedTrackingProtection.Details.Trackers.Fingerprinter.v129",
                tableName: "EnhancedTrackingProtection",
                value: "Fingerprinters: %@",
                comment: "Text to let users know how many fingerprinters were blocked on the current website. %@ is the number of fingerprinters detected.")

            public static let analyticsTrackersBlockedLabel = MZLocalizedString(
                key: "Menu.EnhancedTrackingProtection.Details.Trackers.Analytics.v132",
                tableName: "EnhancedTrackingProtection",
                value: "Tracking content: %@",
                comment: "Text to let users know how many analytics trackers were blocked on the current website. %@ is the number of cookies of this type detected.")

            public static let connectionSecureLabel = MZLocalizedString(
                key: "Menu.EnhancedTrackingProtection.Details.ConnectionSecure.v128",
                tableName: "EnhancedTrackingProtection",
                value: "Secure connection",
                comment: "Text to let users know that the current website is secure.")

            public static let connectionUnsecureLabel = MZLocalizedString(
                key: "Menu.EnhancedTrackingProtection.Details.ConnectionUnsecure.v128",
                tableName: "EnhancedTrackingProtection",
                value: "Connection not secure",
                comment: "Text to let users know that the current website is not secure.")

            public static let switchTitle = MZLocalizedString(
                key: "Menu.EnhancedTrackingProtection.Switch.Title.v128",
                tableName: "EnhancedTrackingProtection",
                value: "Enhanced Tracking Protection",
                comment: "Title for the switch to enable/disable enhanced tracking protection inside the menu.")

            public static let switchOnText = MZLocalizedString(
                key: "Menu.EnhancedTrackingProtection.SwitchOn.Text.v128",
                tableName: "EnhancedTrackingProtection",
                value: "If something looks broken on this site, try turning it off.",
                comment: "A switch to disable enhanced tracking protection inside the menu.")

            public static let switchOffText = MZLocalizedString(
                key: "Menu.EnhancedTrackingProtection.SwitchOff.Text.v129",
                tableName: "EnhancedTrackingProtection",
                value: "Protections are OFF. We suggest turning them back on.",
                comment: "A switch to disable enhanced tracking protection inside the menu.")

            public static let clearDataButtonTitle = MZLocalizedString(
                key: "Menu.EnhancedTrackingProtection.ClearData.ButtonTitle.v128",
                tableName: "EnhancedTrackingProtection",
                value: "Clear cookies and site data",
                comment: "The title for the clear cookies and site data button inside the enhanced tracking protection screen.")

            public static let clearDataAlertTitle = MZLocalizedString(
                key: "Menu.EnhancedTrackingProtection.ClearData.AlertTitle.v128",
                tableName: "EnhancedTrackingProtection",
                value: "Clear cookies and site data",
                comment: "The title for the clear cookies and site data alert inside the enhanced tracking protection screen.")

            public static let clearDataAlertText = MZLocalizedString(
                key: "Menu.EnhancedTrackingProtection.ClearData.AlertText.v128",
                tableName: "EnhancedTrackingProtection",
                value: "Removing cookies and site data for %@ might log you out of websites and clear shopping carts.",
                comment: "The text for the clear cookies and site data alert inside the enhanced tracking protection screen. %@ is the currently visited website.")

            public static let clearDataAlertButton = MZLocalizedString(
                key: "Menu.EnhancedTrackingProtection.ClearData.AlertOkButton.v128",
                tableName: "EnhancedTrackingProtection",
                value: "Clear",
                comment: "The text for the clear cookies and site data alert button inside the enhanced tracking protection screen.")

            public static let clearDataAlertCancelButton = MZLocalizedString(
                key: "Menu.EnhancedTrackingProtection.ClearData.AlertCancelButton.v128",
                tableName: "EnhancedTrackingProtection",
                value: "Cancel",
                comment: "The text for the clear cookies and site data alert button inside the enhanced tracking protection screen.")

            public static let clearDataToastMessage = MZLocalizedString(
                key: "Menu.EnhancedTrackingProtection.ClearData.ToastMessage.v128",
                tableName: "EnhancedTrackingProtection",
                value: "Cookies and site data removed",
                comment: "The text for the clear cookies and site data toast that appears when the user selects to clear the cookies")

            public static let privacySettingsTitle = MZLocalizedString(
                key: "Menu.EnhancedTrackingProtection.PrivacySettings.Title.v128",
                tableName: "EnhancedTrackingProtection",
                value: "Privacy settings",
                comment: "The title for the privacy settings button inside the enhanced tracking protection screen.")

            public static let certificatesTitle = MZLocalizedString(
                key: "Menu.EnhancedTrackingProtection.Certificates.Title.v131",
                tableName: "EnhancedTrackingProtection",
                value: "Certificate",
                comment: "The title for the certificates screen inside the certificates screen.")

            public static let certificateSubjectName = MZLocalizedString(
                key: "Menu.EnhancedTrackingProtection.Certificates.SubjectName.v131",
                tableName: "EnhancedTrackingProtection",
                value: "Subject Name",
                comment: "The title for the certificate subject name section inside the certificate screen.")

            public static let certificateCommonName = MZLocalizedString(
                key: "Menu.EnhancedTrackingProtection.Certificates.CommonName.v131",
                tableName: "EnhancedTrackingProtection",
                value: "Common Name",
                comment: "The title for the certificate common name inside the certificate screen.")

            public static let certificateIssuerName = MZLocalizedString(
                key: "Menu.EnhancedTrackingProtection.Certificates.IssuerName.v131",
                tableName: "EnhancedTrackingProtection",
                value: "Issuer Name",
                comment: "The title for the certificate issuer name section inside the certificate screen.")

            public static let certificateIssuerCountry = MZLocalizedString(
                key: "Menu.EnhancedTrackingProtection.Certificates.IssuerCountry.v131",
                tableName: "EnhancedTrackingProtection",
                value: "Country",
                comment: "The title for the certificate issuer country inside the certificate screen.")

            public static let certificateIssuerOrganization = MZLocalizedString(
                key: "Menu.EnhancedTrackingProtection.Certificates.IssuerOrganization.v131",
                tableName: "EnhancedTrackingProtection",
                value: "Organization",
                comment: "The title for the certificate issuer organization inside the certificate screen.")

            public static let certificateValidity = MZLocalizedString(
                key: "Menu.EnhancedTrackingProtection.Certificates.Validity.v131",
                tableName: "EnhancedTrackingProtection",
                value: "Validity",
                comment: "The title for the certificate validity section inside the certificate screen.")

            public static let certificateValidityNotBefore = MZLocalizedString(
                key: "Menu.EnhancedTrackingProtection.Certificates.ValidityNotBefore.v131",
                tableName: "EnhancedTrackingProtection",
                value: "Not Before",
                comment: "The title for the certificate validity not before date inside the certificate screen.")

            public static let certificateValidityNotAfter = MZLocalizedString(
                key: "Menu.EnhancedTrackingProtection.Certificates.ValidityNotAfter.v131",
                tableName: "EnhancedTrackingProtection",
                value: "Not After",
                comment: "The title for the certificate validity not after date inside the certificate screen.")

            public static let certificateSubjectAltNames = MZLocalizedString(
                key: "Menu.EnhancedTrackingProtection.Certificates.SubjectAltNames.v131",
                tableName: "EnhancedTrackingProtection",
                value: "Subject Alt Names",
                comment: "The title for the certificate subject alt names section inside the certificate screen.")

            public static let certificateSubjectAltNamesDNSName = MZLocalizedString(
                key: "Menu.EnhancedTrackingProtection.Certificates.SubjectAltNamesDNSName.v131",
                tableName: "EnhancedTrackingProtection",
                value: "DNS Name",
                comment: "The title for the certificate subject alt names DNS name inside the certificate screen.")

            public static let closeButtonAccessibilityLabel = MZLocalizedString(
                key: "Menu.EnhancedTrackingProtection.CloseButton.AccessibilityLabel.v132",
                tableName: "EnhancedTrackingProtection",
                value: "Close privacy and security menu",
                comment: "The accessibility label for the close button in the Enhanced Tracking protection menu.")
        }
    }
}

// MARK: - ContentBlocker/TrackingProtection string
extension String {
    public static let SettingsTrackingProtectionSectionName = MZLocalizedString(
        key: "Settings.TrackingProtection.SectionName",
        tableName: nil,
        value: "Tracking Protection",
        comment: "Row in top-level of settings that gets tapped to show the tracking protection settings detail view.")

    public static let TrackingProtectionEnableTitle = MZLocalizedString(
        key: "Settings.TrackingProtectionOption.NormalBrowsingLabelOn",
        tableName: nil,
        value: "Enhanced Tracking Protection",
        comment: "Settings option to specify that Tracking Protection is on")

    public static let TrackingProtectionOptionProtectionLevelTitle = MZLocalizedString(
        key: "Settings.TrackingProtection.ProtectionLevelTitle",
        tableName: nil,
        value: "Protection Level",
        comment: "Title for tracking protection options section where level can be selected.")
    public static let TrackingProtectionOptionBlockListLevelStandard = MZLocalizedString(
        key: "Settings.TrackingProtectionOption.BasicBlockList",
        tableName: nil,
        value: "Standard (default)",
        comment: "Tracking protection settings option for using the basic blocklist.")
    public static let TrackingProtectionOptionBlockListLevelStandardStatus = MZLocalizedString(
        key: "Settings.TrackingProtectionOption.BasicBlockList.Status",
        tableName: nil,
        value: "Standard",
        comment: "Tracking protection settings status showing the current option selected.")
    public static let TrackingProtectionOptionBlockListLevelStrict = MZLocalizedString(
        key: "Settings.TrackingProtectionOption.BlockListStrict",
        tableName: nil,
        value: "Strict",
        comment: "Tracking protection settings option for using the strict blocklist.")
    public static let TrackingProtectionReloadWithout = MZLocalizedString(
        key: "Menu.ReloadWithoutTrackingProtection.Title",
        tableName: nil,
        value: "Reload Without Tracking Protection",
        comment: "Label for the button, displayed in the menu, used to reload the current website without Tracking Protection")
    public static let TrackingProtectionReloadWith = MZLocalizedString(
        key: "Menu.ReloadWithTrackingProtection.Title",
        tableName: nil,
        value: "Reload With Tracking Protection",
        comment: "Label for the button, displayed in the menu, used to reload the current website with Tracking Protection enabled")

    public static let TrackingProtectionCellFooter = MZLocalizedString(
        key: "Settings.TrackingProtection.ProtectionCellFooter",
        tableName: nil,
        value: "Reduces targeted ads and helps stop advertisers from tracking your browsing.",
        comment: "Additional information about your Enhanced Tracking Protection")
    public static let TrackingProtectionStandardLevelDescription = MZLocalizedString(
        key: "Settings.TrackingProtection.ProtectionLevelStandard.Description",
        tableName: nil,
        value: "Allows some ad tracking so websites function properly.",
        comment: "Description for standard level tracker protection")
    public static let TrackingProtectionStrictLevelDescription = MZLocalizedString(
        key: "Settings.TrackingProtection.ProtectionLevelStrict.Description",
        tableName: nil,
        value: "Blocks more trackers, ads, and popups. Pages load faster, but some functionality may not work.",
        comment: "Description for strict level tracker protection")
    public static let TrackingProtectionLevelFooter = MZLocalizedString(
        key: "Settings.TrackingProtection.ProtectionLevel.Footer.Lock",
        tableName: nil,
        value: "If a site doesn’t work as expected, tap the lock in the address bar and turn off Enhanced Tracking Protection for that page.",
        comment: "Footer information for tracker protection level.")
    public static let TrackerProtectionLearnMore = MZLocalizedString(
        key: "Settings.TrackingProtection.LearnMore",
        tableName: nil,
        value: "Learn more",
        comment: "'Learn more' info link on the Tracking Protection settings screen.")
}

// MARK: - Tracking Protection menu
extension String {
    public static let ETPOn = MZLocalizedString(
        key: "Menu.EnhancedTrackingProtectionOn.Title",
        tableName: nil,
        value: "Protections are ON for this site",
        comment: "A switch to enable enhanced tracking protection inside the menu.")
    public static let ETPOff = MZLocalizedString(
        key: "Menu.EnhancedTrackingProtectionOff.Title",
        tableName: nil,
        value: "Protections are OFF for this site",
        comment: "A switch to disable enhanced tracking protection inside the menu.")

    // Category Titles
    public static let TPCryptominersBlocked = MZLocalizedString(
        key: "Menu.TrackingProtectionCryptominersBlocked.Title",
        tableName: nil,
        value: "Cryptominers",
        comment: "The title that shows the number of cryptomining scripts blocked")
    public static let TPFingerprintersBlocked = MZLocalizedString(
        key: "Menu.TrackingProtectionFingerprintersBlocked.Title",
        tableName: nil,
        value: "Fingerprinters",
        comment: "The title that shows the number of fingerprinting scripts blocked")
    public static let TPCrossSiteBlocked = MZLocalizedString(
        key: "Menu.TrackingProtectionCrossSiteTrackers.Title",
        tableName: nil,
        value: "Cross-Site Trackers",
        comment: "The title that shows the number of cross-site URLs blocked")
    public static let TPSocialBlocked = MZLocalizedString(
        key: "Menu.TrackingProtectionBlockedSocial.Title",
        tableName: nil,
        value: "Social Trackers",
        comment: "The title that shows the number of social URLs blocked")
    public static let TPContentBlocked = MZLocalizedString(
        key: "Menu.TrackingProtectionBlockedContent.Title",
        tableName: nil,
        value: "Tracking content",
        comment: "The title that shows the number of content cookies blocked")

    // Shortcut on bottom of TP page menu to get to settings.
    public static let TPProtectionSettings = MZLocalizedString(
        key: "Menu.TrackingProtection.ProtectionSettings.Title",
        tableName: nil,
        value: "Protection Settings",
        comment: "The title for tracking protection settings")

    // Settings info
    public static let TPAccessoryInfoBlocksTitle = MZLocalizedString(
        key: "Settings.TrackingProtection.Info.BlocksTitle",
        tableName: nil,
        value: "BLOCKS",
        comment: "The Title on info view which shows a list of all blocked websites")

    // Category descriptions
    public static let TPCategoryDescriptionSocial = MZLocalizedString(
        key: "Menu.TrackingProtectionDescription.SocialNetworksNew",
        tableName: nil,
        value: "Social networks place trackers on other websites to build a more complete and targeted profile of you. Blocking these trackers reduces how much social media companies can see what do you online.",
        comment: "Description of social network trackers.")
    public static let TPCategoryDescriptionCrossSite = MZLocalizedString(
        key: "Menu.TrackingProtectionDescription.CrossSiteNew",
        tableName: nil,
        value: "These cookies follow you from site to site to gather data about what you do online. They are set by third parties such as advertisers and analytics companies.",
        comment: "Description of cross-site trackers.")
    public static let TPCategoryDescriptionCryptominers = MZLocalizedString(
        key: "Menu.TrackingProtectionDescription.CryptominersNew",
        tableName: nil,
        value: "Cryptominers secretly use your system’s computing power to mine digital money. Cryptomining scripts drain your battery, slow down your computer, and can increase your energy bill.",
        comment: "Description of cryptominers.")
    public static let TPCategoryDescriptionFingerprinters = MZLocalizedString(
        key: "Menu.TrackingProtectionDescription.Fingerprinters",
        tableName: nil,
        value: "The settings on your browser and computer are unique. Fingerprinters collect a variety of these unique settings to create a profile of you, which can be used to track you as you browse.",
        comment: "Description of fingerprinters.")
    public static let TPCategoryDescriptionContentTrackers = MZLocalizedString(
        key: "Menu.TrackingProtectionDescription.ContentTrackers",
        tableName: nil,
        value: "Websites may load outside ads, videos, and other content that contains hidden trackers. Blocking this can make websites load faster, but some buttons, forms, and login fields, might not work.",
        comment: "Description of content trackers.")
}

// MARK: - Location bar long press menu
extension String {
    public static let PasteAndGoTitle = MZLocalizedString(
        key: "Menu.PasteAndGo.Title",
        tableName: nil,
        value: "Paste & Go",
        comment: "The title for the button that lets you paste and go to a URL")
    public static let PasteTitle = MZLocalizedString(
        key: "Menu.Paste.Title",
        tableName: nil,
        value: "Paste",
        comment: "The title for the button that lets you paste into the location bar")
    public static let CopyAddressTitle = MZLocalizedString(
        key: "Menu.Copy.Title",
        tableName: nil,
        value: "Copy Address",
        comment: "The title for the button that lets you copy the url from the location bar.")
}

// MARK: - Settings Home
extension String {
    public static let SendCrashReportsSettingTitle = MZLocalizedString(
        key: "Settings.CrashReports.Title.v135",
        tableName: "Settings",
        value: "Automatically Send Crash Reports",
        comment: "On the Settings screen, this is the title text for a toggle which controls automatically sending crash reports.")
    public static let SendCrashReportsSettingLinkV2 = MZLocalizedString(
        key: "Settings.CrashReports.Link.v136",
        tableName: "Settings",
        value: "Learn More",
        comment: "Title for a link that explains how Mozilla send crash reports.")
    public static let SendCrashReportsSettingMessageV2 = MZLocalizedString(
        key: "Settings.CrashReports.Message.v136",
        tableName: "Settings",
        value: "This helps us diagnose and fix issues with the browser.",
        comment: "On the Settings screen, this is the subtitle text for a toggle which controls automatically sending crash reports.")
    public static let SendDailyUsagePingSettingTitle = MZLocalizedString(
        key: "Settings.DailyUsagePing.Title.v135",
        tableName: "Settings",
        value: "Daily Usage Ping",
        comment: "On the Settings screen, this is the title text for a toggle which controls automatically sending daily usage ping.")
    public static let SendDailyUsagePingSettingMessage = MZLocalizedString(
        key: "Settings.DailyUsagePing.Message.v135",
        tableName: "Settings",
        value: "This helps %@ to estimate active users.",
        comment: "On the Settings screen, this is the subtitle text for a toggle which controls sending daily usage ping. %@ is the company name (e.g. Mozilla).")
    public static let SendDailyUsagePingSettingLinkV2 = MZLocalizedString(
        key: "Settings.DailyUsagePing.Link.v136",
        tableName: "Settings",
        value: "Learn More",
        comment: "Title for a link that explains how Mozilla send daily usage ping.")
    public static let SendTechnicalDataSettingTitleV2 = MZLocalizedString(
        key: "Settings.TechnicalData.Title.v136",
        tableName: "Settings",
        value: "Send Technical and Interaction Data",
        comment: "On the Settings screen, this is the title text for a toggle which controls sending technical and interaction data.")
    public static let SendTechnicalDataSettingLinkV2 = MZLocalizedString(
        key: "Settings.TechnicalData.Link.v136",
        tableName: "Settings",
        value: "Learn More",
        comment: "Title for a link that explains how Mozilla send technical and interaction data.")
    public static let SendTechnicalDataSettingMessageV2 = MZLocalizedString(
        key: "Settings.TechnicalData.Message.v136",
        tableName: "Settings",
        value: "Data about your device, hardware configuration, and usage helps us improve %@ features, performance and stability.",
        comment: "On the Settings screen, this is the subtitle text for a toggle which controls sending technical and interaction data. %@ is the app name (e.g. Firefox).")
    public static let StudiesSettingTitleV2 = MZLocalizedString(
        key: "Settings.Studies.Title.v136",
        tableName: "Settings",
        value: "Install and Run Studies",
        comment: "Label used as a toggle item in Settings. When this is off, the user is opting out of all studies.")
    public static let StudiesSettingLinkV2 = MZLocalizedString(
        key: "Settings.Studies.Link.v136",
        tableName: "Settings",
        value: "Learn More",
        comment: "Title for a link that explains what Mozilla means by Studies")
    public static let StudiesSettingMessageV2 = MZLocalizedString(
        key: "Settings.Studies.Message.v136",
        tableName: "Settings",
        value: "Try out features and ideas before they’re released to everyone.",
        comment: "A short description that explains that Mozilla is running studies")
    public static let SettingsSiriSectionName = MZLocalizedString(
        key: "Settings.Siri.SectionName",
        tableName: nil,
        value: "Siri Shortcuts",
        comment: "The option that takes you to the siri shortcuts settings page")
    public static let SettingsSiriSectionDescription = MZLocalizedString(
        key: "Settings.Siri.SectionDescription",
        tableName: nil,
        value: "Use Siri shortcuts to quickly open Firefox via Siri",
        comment: "The description that describes what siri shortcuts are")
    public static let SettingsSiriOpenURL = MZLocalizedString(
        key: "Settings.Siri.OpenTabShortcut",
        tableName: nil,
        value: "Open New Tab",
        comment: "The description of the open new tab siri shortcut")
}

// MARK: - Share extension
extension String {
    public static let SendToCancelButton = MZLocalizedString(
        key: "SendTo.Cancel.Button",
        tableName: nil,
        value: "Cancel",
        comment: "Button title for cancelling share screen")
    public static let SendToErrorOKButton = MZLocalizedString(
        key: "SendTo.Error.OK.Button",
        tableName: nil,
        value: "OK",
        comment: "OK button to dismiss the error prompt.")
    public static let SendToErrorTitle = MZLocalizedString(
        key: "SendTo.Error.Title",
        tableName: nil,
        value: "The link you are trying to share cannot be shared.",
        comment: "Title of error prompt displayed when an invalid URL is shared.")
    public static let SendToErrorMessage = MZLocalizedString(
        key: "SendTo.Error.Message",
        tableName: nil,
        value: "Only HTTP and HTTPS links can be shared.",
        comment: "Message in error prompt explaining why the URL is invalid.")
    public static let SendToNotSignedInText = MZLocalizedString(
        key: "SendTo.NotSignedIn.Title.v119",
        tableName: "Share",
        value: "You are not signed in to your account.",
        comment: "This message appears when a user tries to use 'Send Link to Device' action while not logged in")
    public static let SendToNotSignedInMessage = MZLocalizedString(
        key: "SendTo.NotSignedIn.Message",
        tableName: nil,
        value: "Please open Firefox, go to Settings and sign in to continue.",
        comment: "See http://mzl.la/1ISlXnU")
    public static let SendToNoDevicesFound = MZLocalizedString(
        key: "SendTo.NoDevicesFound.Message.v119",
        tableName: "Share",
        value: "You don’t have any other devices connected to this account available to sync.",
        comment: "Error message shown in the remote tabs panel")
    public static let SendToTitle = MZLocalizedString(
        key: "SendTo.NavBar.Title",
        tableName: nil,
        value: "Send Tab",
        comment: "Title of the dialog that allows you to send a tab to a different device")
    public static let SendToSendButtonTitle = MZLocalizedString(
        key: "SendTo.SendAction.Text",
        tableName: nil,
        value: "Send",
        comment: "Navigation bar button to Send the current page to a device")
    public static let SendToDevicesListTitle = MZLocalizedString(
        key: "SendTo.DeviceList.Text",
        tableName: nil,
        value: "Available devices:",
        comment: "Header for the list of devices table")
    public static let ShareSendToDevice = String.LegacyAppMenu.TouchActions.SendToDeviceTitle

    // The above items are re-used strings from the old extension. New strings below.

    public static let ShareAddToReadingList = MZLocalizedString(
        key: "ShareExtension.AddToReadingListAction.Title",
        tableName: nil,
        value: "Add to Reading List",
        comment: "Action label on share extension to add page to the Firefox reading list.")
    public static let ShareAddToReadingListDone = MZLocalizedString(
        key: "ShareExtension.AddToReadingListActionDone.Title",
        tableName: nil,
        value: "Added to Reading List",
        comment: "Share extension label shown after user has performed 'Add to Reading List' action.")
    public static let ShareBookmarkThisPage = MZLocalizedString(
        key: "ShareExtension.BookmarkThisPageAction.Title",
        tableName: nil,
        value: "Bookmark This Page",
        comment: "Action label on share extension to bookmark the page in Firefox.")
    public static let ShareBookmarkThisPageDone = MZLocalizedString(
        key: "ShareExtension.BookmarkThisPageActionDone.Title",
        tableName: nil,
        value: "Bookmarked",
        comment: "Share extension label shown after user has performed 'Bookmark this Page' action.")

    public static let ShareOpenInFirefox = MZLocalizedString(
        key: "ShareExtension.OpenInFirefoxAction.Title",
        tableName: nil,
        value: "Open in Firefox",
        comment: "Action label on share extension to immediately open page in Firefox.")
    public static let ShareSearchInFirefox = MZLocalizedString(
        key: "ShareExtension.SeachInFirefoxAction.Title",
        tableName: nil,
        value: "Search in Firefox",
        comment: "Action label on share extension to search for the selected text in Firefox.")

    public static let ShareLoadInBackground = MZLocalizedString(
        key: "ShareExtension.LoadInBackgroundAction.Title",
        tableName: nil,
        value: "Load in Background",
        comment: "Action label on share extension to load the page in Firefox when user switches apps to bring it to foreground.")
    public static let ShareLoadInBackgroundDone = MZLocalizedString(
        key: "ShareExtension.LoadInBackgroundActionDone.Title",
        tableName: nil,
        value: "Loading in Firefox",
        comment: "Share extension label shown after user has performed 'Load in Background' action.")
}

// MARK: - Translation bar
extension String {
    public static let TranslateSnackBarPrompt = MZLocalizedString(
        key: "TranslationToastHandler.PromptTranslate.Title",
        tableName: nil,
        value: "This page appears to be in %1$@. Translate to %2$@ with %3$@?",
        comment: "Prompt for translation. %1$@ is the language the page is in. %2$@ is the name of our local language. %3$@ is the name of the service.")
    public static let TranslateSnackBarYes = MZLocalizedString(
        key: "TranslationToastHandler.PromptTranslate.OK",
        tableName: nil,
        value: "Yes",
        comment: "Button to allow the page to be translated to the user locale language")
    public static let TranslateSnackBarNo = MZLocalizedString(
        key: "TranslationToastHandler.PromptTranslate.Cancel",
        tableName: nil,
        value: "No",
        comment: "Button to disallow the page to be translated to the user locale language")
}

// MARK: - Display Theme
extension String {
    public static let SettingsDisplayThemeTitle = MZLocalizedString(
        key: "Settings.DisplayTheme.Title.v2",
        tableName: nil,
        value: "Theme",
        comment: "Title in main app settings for Theme settings")
    public static let SettingsAppearanceTitle = MZLocalizedString(
        key: "Settings.Appearance.Title.v137",
        tableName: nil,
        value: "Appearance",
        comment: "Title in main app settings for Appearance settings")
    public static let BrowserThemeSectionHeader = MZLocalizedString(
        key: "Settings.Appearance.BrowserTheme.SectionHeader.v137",
        tableName: nil,
        value: "Browser Theme",
        comment: "Browser theme settings section title in Appearance settings")
    public static let WebsiteAppearanceSectionHeader = MZLocalizedString(
        key: "Settings.Appearance.WebsiteAppearance.SectionHeader.v137",
        tableName: nil,
        value: "Website Appearance",
        comment: "Website Appearance settings section title in Appearance settings")
    public static let WebsiteDarkModeToggleTitle = MZLocalizedString(
        key: "Settings.Appearance.WebsiteDarkModeToggle.Title.v137",
        tableName: nil,
        value: "Website Dark Mode",
        comment: "Under Website Appearance section in Appearance menu, this is the title of the toggle to switch dark theme on/off.")
    public static let WebsiteDarkModeDescription = MZLocalizedString(
        key: "Settings.Appearance.WebsiteDarkMode.Description.v137",
        tableName: nil,
        value: "Gives websites a dark appearance. Some sites might not look right.",
        comment: "Under Website Appearance section in Appearance menu, this is the text under the toggle describing the dark mode feature.")
    public static let DisplayThemeBrightnessThresholdSectionHeader = MZLocalizedString(
        key: "Settings.DisplayTheme.BrightnessThreshold.SectionHeader",
        tableName: nil,
        value: "Threshold",
        comment: "Section header for brightness slider.")
    public static let DisplayThemeSectionFooter = MZLocalizedString(
        key: "Settings.DisplayTheme.SectionFooter",
        tableName: nil,
        value: "The theme will automatically change based on your display brightness. You can set the threshold where the theme changes. The circle indicates your display’s current brightness.",
        comment: "Display (theme) settings footer describing how the brightness slider works.")
    public static let SystemThemeSectionHeader = MZLocalizedString(
        key: "Settings.DisplayTheme.SystemTheme.SectionHeader",
        tableName: nil,
        value: "System Theme",
        comment: "System theme settings section title")
    public static let SystemThemeSectionSwitchTitle = MZLocalizedString(
        key: "Settings.DisplayTheme.SystemTheme.SwitchTitle",
        tableName: nil,
        value: "Use System Light/Dark Mode",
        comment: "System theme settings switch to choose whether to use the same theme as the system")
    public static let ThemeSwitchModeSectionHeader = MZLocalizedString(
        key: "Settings.DisplayTheme.SwitchMode.SectionHeader",
        tableName: nil,
        value: "Switch Mode",
        comment: "Switch mode settings section title")
    public static let ThemePickerSectionHeader = MZLocalizedString(
        key: "Settings.DisplayTheme.ThemePicker.SectionHeader",
        tableName: nil,
        value: "Theme Picker",
        comment: "Theme picker settings section title")
    public static let DisplayThemeAutomaticSwitchTitle = MZLocalizedString(
        key: "Settings.DisplayTheme.SwitchTitle",
        tableName: nil,
        value: "Automatically",
        comment: "Display (theme) settings switch to choose whether to set the dark mode manually, or automatically based on the brightness slider.")
    public static let DisplayThemeAutomaticStatusLabel = MZLocalizedString(
        key: "Settings.DisplayTheme.StatusTitle",
        tableName: nil,
        value: "Automatic",
        comment: "Display (theme) settings label to show if automatically switch theme is enabled.")
    public static let DisplayThemeAutomaticSwitchSubtitle = MZLocalizedString(
        key: "Settings.DisplayTheme.SwitchSubtitle",
        tableName: nil,
        value: "Switch automatically based on screen brightness",
        comment: "Display (theme) settings switch subtitle, explaining the title 'Automatically'.")
    public static let DisplayThemeManualSwitchTitle = MZLocalizedString(
        key: "Settings.DisplayTheme.Manual.SwitchTitle",
        tableName: nil,
        value: "Manually",
        comment: "Display (theme) setting to choose the theme manually.")
    public static let DisplayThemeManualSwitchSubtitle = MZLocalizedString(
        key: "Settings.DisplayTheme.Manual.SwitchSubtitle",
        tableName: nil,
        value: "Pick which theme you want",
        comment: "Display (theme) settings switch subtitle, explaining the title 'Manually'.")
    public static let DisplayThemeManualStatusLabel = MZLocalizedString(
        key: "Settings.DisplayTheme.Manual.StatusLabel",
        tableName: nil,
        value: "Manual",
        comment: "Display (theme) settings label to show if manually switch theme is enabled.")
    public static let DisplayThemeOptionLight = MZLocalizedString(
        key: "Settings.DisplayTheme.OptionLight",
        tableName: nil,
        value: "Light",
        comment: "Option choice in display theme settings for light theme")
    public static let DisplayThemeOptionDark = MZLocalizedString(
        key: "Settings.DisplayTheme.OptionDark",
        tableName: nil,
        value: "Dark",
        comment: "Option choice in display theme settings for dark theme")
}

extension String {
    public static let AddTabAccessibilityLabel = MZLocalizedString(
        key: "TabTray.AddTab.Button",
        tableName: nil,
        value: "Add Tab",
        comment: "Accessibility label for the Add Tab button in the Tab Tray.")
}

// MARK: - FxA Signin screen
extension String {
    public static let FxASignin_Subtitle = MZLocalizedString(
        key: "fxa.signin.camera-signin",
        tableName: nil,
        value: "Sign In with Your Camera",
        comment: "FxA sign in view subtitle")
    public static let FxASignin_QRInstructions = MZLocalizedString(
        key: "fxa.signin.qr-link-instruction",
        tableName: nil,
        value: "On your computer open Firefox and go to firefox.com/pair",
        comment: "FxA sign in view qr code instructions")
    public static let FxASignin_QRScanSignin = MZLocalizedString(
        key: "fxa.signin.ready-to-scan",
        tableName: nil,
        value: "Ready to Scan",
        comment: "FxA sign in view qr code scan button")
    public static let FxASignin_EmailSignin = MZLocalizedString(
        key: "fxa.signin.use-email-instead",
        tableName: nil,
        value: "Use Email Instead",
        comment: "FxA sign in view email login button")
}

// MARK: - Today Widget Strings - [New Search - Private Search]
extension String {
    // Widget - Shared

    public static let QuickActionsGalleryTitle = MZLocalizedString(
        key: "TodayWidget.QuickActionsGalleryTitle",
        tableName: "Today",
        value: "Quick Actions",
        comment: "Quick Actions title when widget enters edit mode")
    public static let QuickActionsGalleryTitlev2 = MZLocalizedString(
        key: "TodayWidget.QuickActionsGalleryTitleV2",
        tableName: "Today",
        value: "Firefox Shortcuts",
        comment: "Firefox shortcuts title when widget enters edit mode. Do not translate the word Firefox.")

    // Quick Action - Medium Size Quick Action
    public static let GoToCopiedLinkLabel = MZLocalizedString(
        key: "TodayWidget.GoToCopiedLinkLabelV1",
        tableName: "Today",
        value: "Go to copied link",
        comment: "Go to link pasted on the clipboard")
    public static let GoToCopiedLinkLabelV2 = MZLocalizedString(
        key: "TodayWidget.GoToCopiedLinkLabelV2",
        tableName: "Today",
        value: "Go to\nCopied Link",
        comment: "Go to copied link")
    public static let ClosePrivateTab = MZLocalizedString(
        key: "TodayWidget.ClosePrivateTabsButton",
        tableName: "Today",
        value: "Close Private Tabs",
        comment: "Close Private Tabs button label")

    // Quick Action - Medium Size - Gallery View
    public static let FirefoxShortcutGalleryDescription = MZLocalizedString(
        key: "TodayWidget.FirefoxShortcutGalleryDescription",
        tableName: "Today",
        value: "Add Firefox shortcuts to your Home screen.",
        comment: "Description for medium size widget to add Firefox Shortcut to home screen")

    // Quick Action - Small Size Widget
    public static let SearchInPrivateTabLabelV2 = MZLocalizedString(
        key: "TodayWidget.SearchInPrivateTabLabelV2",
        tableName: "Today",
        value: "Search in\nPrivate Tab",
        comment: "Search in private tab")
    public static let SearchInFirefoxV2 = MZLocalizedString(
        key: "TodayWidget.SearchInFirefoxV2",
        tableName: "Today",
        value: "Search in\nFirefox",
        comment: "Search in Firefox. Do not translate the word Firefox")
    public static let ClosePrivateTabsLabelV2 = MZLocalizedString(
        key: "TodayWidget.ClosePrivateTabsLabelV2",
        tableName: "Today",
        value: "Close\nPrivate Tabs",
        comment: "Close Private Tabs")

    // Quick Action - Small Size - Gallery View
    public static let QuickActionGalleryDescription = MZLocalizedString(
        key: "TodayWidget.QuickActionGalleryDescription",
        tableName: "Today",
        value: "Add a Firefox shortcut to your Home screen. After adding the widget, touch and hold to edit it and select a different shortcut.",
        comment: "Description for small size widget to add it to home screen")

    // Top Sites - Medium Size - Gallery View
    public static let TopSitesGalleryTitle = MZLocalizedString(
        key: "TodayWidget.TopSitesGalleryTitle",
        tableName: "Today",
        value: "Top Sites",
        comment: "Title for top sites widget to add Firefox top sites shotcuts to home screen")
    public static let TopSitesGalleryTitleV2 = MZLocalizedString(
        key: "TodayWidget.TopSitesGalleryTitleV2",
        tableName: "Today",
        value: "Website Shortcuts",
        comment: "Title for top sites widget to add Firefox top sites shotcuts to home screen")
    public static let TopSitesGalleryDescription = MZLocalizedString(
        key: "TodayWidget.TopSitesGalleryDescription",
        tableName: "Today",
        value: "Add shortcuts to frequently and recently visited sites.",
        comment: "Description for top sites widget to add Firefox top sites shotcuts to home screen")

    // Quick View Open Tabs - Medium Size Widget
    public static let MoreTabsLabel = MZLocalizedString(
        key: "TodayWidget.MoreTabsLabel",
        tableName: "Today",
        value: "+%d More…",
        comment: "%d represents number and it becomes something like +5 more where 5 is the number of open tabs in tab tray beyond what is displayed in the widget")
    public static let OpenFirefoxLabel = MZLocalizedString(
        key: "TodayWidget.OpenFirefoxLabel",
        tableName: "Today",
        value: "Open Firefox",
        comment: "Open Firefox when there are no tabs opened in tab tray i.e. Empty State")
    public static let NoOpenTabsLabel = MZLocalizedString(
        key: "TodayWidget.NoOpenTabsLabel",
        tableName: "Today",
        value: "No open tabs.",
        comment: "Label that is shown when there are no tabs opened in tab tray i.e. Empty State")

    // Quick View Open Tabs - Medium Size - Gallery View
    public static let QuickViewGalleryTitle = MZLocalizedString(
        key: "TodayWidget.QuickViewGalleryTitle",
        tableName: "Today",
        value: "Quick View",
        comment: "Title for Quick View widget in Gallery View where user can add it to home screen")
    public static let QuickViewGalleryDescriptionV2 = MZLocalizedString(
        key: "TodayWidget.QuickViewGalleryDescriptionV2",
        tableName: "Today",
        value: "Add shortcuts to your open tabs.",
        comment: "Description for Quick View widget in Gallery View where user can add it to home screen")
}

// MARK: - Default Browser
extension String {
    public static let DefaultBrowserMenuItem = MZLocalizedString(
        key: "Settings.DefaultBrowserMenuItem",
        tableName: "Default Browser",
        value: "Set as Default Browser",
        comment: "Menu option for setting Firefox as default browser.")
    public static let DefaultBrowserOnboardingScreenshot = MZLocalizedString(
        key: "DefaultBrowserOnboarding.Screenshot",
        tableName: "Default Browser",
        value: "Default Browser App",
        comment: "Text for the screenshot of the iOS system settings page for Firefox.")
    public static let DefaultBrowserOnboardingDescriptionStep1 = MZLocalizedString(
        key: "DefaultBrowserOnboarding.Description1",
        tableName: "Default Browser",
        value: "1. Go to Settings",
        comment: "Description for default browser onboarding card.")
    public static let DefaultBrowserOnboardingDescriptionStep2 = MZLocalizedString(
        key: "DefaultBrowserOnboarding.Description2",
        tableName: "Default Browser",
        value: "2. Tap Default Browser App",
        comment: "Description for default browser onboarding card.")
    public static let DefaultBrowserOnboardingDescriptionStep3 = MZLocalizedString(
        key: "DefaultBrowserOnboarding.Description3",
        tableName: "Default Browser",
        value: "3. Select Firefox",
        comment: "Description for default browser onboarding card.")
    public static let DefaultBrowserOnboardingButton = MZLocalizedString(
        key: "DefaultBrowserOnboarding.Button",
        tableName: "Default Browser",
        value: "Go to Settings",
        comment: "Button string to open settings that allows user to switch their default browser to Firefox.")
}

// MARK: - FxAWebViewController
extension String {
    public static let FxAWebContentAccessibilityLabel = MZLocalizedString(
        key: "Web content",
        tableName: nil,
        value: nil,
        comment: "Accessibility label for the main web content view")
}

// MARK: - QuickActions
extension String {
    public static let QuickActionsLastBookmarkTitle = MZLocalizedString(
        key: "Open Last Bookmark",
        tableName: "3DTouchActions",
        value: nil,
        comment: "String describing the action of opening the last added bookmark from the home screen Quick Actions via 3D Touch")
}

// MARK: - ClearPrivateDataAlert
extension String {
    public static let ClearPrivateDataAlertMessage = MZLocalizedString(
        key: "This action will clear all of your private data. It cannot be undone.",
        tableName: "ClearPrivateDataConfirm",
        value: nil,
        comment: "Description of the confirmation dialog shown when a user tries to clear their private data.")
    public static let ClearPrivateDataAlertCancel = MZLocalizedString(
        key: "Cancel",
        tableName: "ClearPrivateDataConfirm",
        value: nil,
        comment: "The cancel button when confirming clear private data.")
    public static let ClearPrivateDataAlertOk = MZLocalizedString(
        key: "OK",
        tableName: "ClearPrivateDataConfirm",
        value: nil,
        comment: "The button that clears private data.")
}

// MARK: - ClearWebsiteDataAlert
extension String {
    public static let ClearAllWebsiteDataAlertMessage = MZLocalizedString(
        key: "Settings.WebsiteData.ConfirmPrompt",
        tableName: nil,
        value: "This action will clear all of your website data. It cannot be undone.",
        comment: "Description of the confirmation dialog shown when a user tries to clear their private data.")
    public static let ClearSelectedWebsiteDataAlertMessage = MZLocalizedString(
        key: "Settings.WebsiteData.SelectedConfirmPrompt",
        tableName: nil,
        value: "This action will clear the selected items. It cannot be undone.",
        comment: "Description of the confirmation dialog shown when a user tries to clear some of their private data.")
    public static let ClearWebsiteDataAlertCancel = MZLocalizedString(
        key: "Cancel",
        tableName: "ClearPrivateDataConfirm",
        value: nil,
        comment: "The cancel button when confirming clear private data.")
    public static let ClearWebsiteDataAlertOk = MZLocalizedString(
        key: "OK",
        tableName: "ClearPrivateDataConfirm",
        value: nil,
        comment: "The button that clears private data.")
}

// MARK: - ClearSyncedHistoryAlert
extension String {
    public static let ClearSyncedHistoryAlertMessage = MZLocalizedString(
        key: "This action will clear all of your private data, including history from your synced devices.",
        tableName: "ClearHistoryConfirm",
        value: nil,
        comment: "Description of the confirmation dialog shown when a user tries to clear history that's synced to another device.")
    public static let ClearSyncedHistoryAlertCancel = MZLocalizedString(
        key: "Cancel",
        tableName: "ClearHistoryConfirm",
        value: nil,
        comment: "The cancel button when confirming clear history.")
    public static let ClearSyncedHistoryAlertOk = MZLocalizedString(
        key: "OK",
        tableName: "ClearHistoryConfirm",
        value: nil,
        comment: "The confirmation button that clears history even when Sync is connected.")
}

// MARK: - DeleteLoginAlert
extension String {
    public static let DeleteLoginAlertTitle = MZLocalizedString(
        key: "DeleteLoginsAlert.Title.v122",
        tableName: "LoginManager",
        value: "Remove Password?",
        comment: "Title for the prompt that appears when the user deletes a login.")
    public static let DeleteLoginAlertSyncedMessage = MZLocalizedString(
        key: "DeleteLoginAlert.Message.Synced.v122",
        tableName: "LoginManager",
        value: "This will remove the password from all of your synced devices.",
        comment: "Prompt message warning the user that deleted logins will remove logins from all connected devices")
    public static let DeleteLoginAlertLocalMessage = MZLocalizedString(
        key: "DeleteLoginAlert.Message.Local.v122",
        tableName: "LoginManager",
        value: "You cannot undo this action.",
        comment: "Prompt message warning the user that deleting non-synced logins will permanently remove them, when they attempt to do so")
    public static let DeleteLoginAlertCancel = MZLocalizedString(
        key: "DeleteLoginAlert.DeleteButton.Cancel.v122",
        tableName: "LoginManager",
        value: "Cancel",
        comment: "Prompt option for cancelling out of deletion")
    public static let DeleteLoginAlertDelete = MZLocalizedString(
        key: "DeleteLoginAlert.DeleteButton.Title.v122",
        tableName: "LoginManager",
        value: "Remove",
        comment: "Label for the button used to delete the current login.")
}

// MARK: - Authenticator strings
extension String {
    public static let AuthenticatorCancel = MZLocalizedString(
        key: "Cancel",
        tableName: nil,
        value: nil,
        comment: "Label for Cancel button")
    public static let AuthenticatorLogin = MZLocalizedString(
        key: "Log in",
        tableName: nil,
        value: nil,
        comment: "Authentication prompt log in button")
    public static let AuthenticatorPromptTitle = MZLocalizedString(
        key: "Authentication required",
        tableName: nil,
        value: nil,
        comment: "Authentication prompt title")
    public static let AuthenticatorPromptRealmMessage = MZLocalizedString(
        key: "A username and password are being requested by %@. The site says: %@",
        tableName: nil,
        value: "A username and password are being requested by %1$@. The site says: %2$@",
        comment: "Authentication prompt message with a realm. %1$@ is the hostname, %2$@ is the realm string.")
    public static let AuthenticatorPromptEmptyRealmMessage = MZLocalizedString(
        key: "A username and password are being requested by %@.",
        tableName: nil,
        value: nil,
        comment: "Authentication prompt message with no realm. %@ is the hostname of the site.")
    public static let AuthenticatorUsernamePlaceholder = MZLocalizedString(
        key: "Username",
        tableName: nil,
        value: nil,
        comment: "Username textbox in Authentication prompt")
    public static let AuthenticatorPasswordPlaceholder = MZLocalizedString(
        key: "Password",
        tableName: nil,
        value: nil,
        comment: "Password textbox in Authentication prompt")
}

// MARK: - BrowserViewController
extension String {
    public static let ReaderModeAddPageGeneralErrorAccessibilityLabel = MZLocalizedString(
        key: "Could not add page to Reading list",
        tableName: nil,
        value: nil,
        comment: "Accessibility message e.g. spoken by VoiceOver after adding current webpage to the Reading List failed.")
    public static let ReaderModeAddPageSuccessAcessibilityLabel = MZLocalizedString(
        key: "Added page to Reading List",
        tableName: nil,
        value: nil,
        comment: "Accessibility message e.g. spoken by VoiceOver after the current page gets added to the Reading List using the Reader View button, e.g. by long-pressing it or by its accessibility custom action.")
    public static let ReaderModeAddPageMaybeExistsErrorAccessibilityLabel = MZLocalizedString(
        key: "Could not add page to Reading List. Maybe it’s already there?",
        tableName: nil,
        value: nil,
        comment: "Accessibility message e.g. spoken by VoiceOver after the user wanted to add current page to the Reading List and this was not done, likely because it already was in the Reading List, but perhaps also because of real failures.")
    public static let WebViewAccessibilityLabel = MZLocalizedString(
        key: "Web content",
        tableName: nil,
        value: nil,
        comment: "Accessibility label for the main web content view")
}

// MARK: - Find in page
extension String {
    public static let FindInPagePreviousAccessibilityLabel = MZLocalizedString(
        key: "Previous in-page result",
        tableName: "FindInPage",
        value: nil,
        comment: "Accessibility label for previous result button in Find in Page Toolbar.")
    public static let FindInPageNextAccessibilityLabel = MZLocalizedString(
        key: "Next in-page result",
        tableName: "FindInPage",
        value: nil,
        comment: "Accessibility label for next result button in Find in Page Toolbar.")
    public static let FindInPageDoneAccessibilityLabel = MZLocalizedString(
        key: "Done",
        tableName: "FindInPage",
        value: nil,
        comment: "Done button in Find in Page Toolbar.")
}

// MARK: - Reader Mode Bar
extension String {
    public static let ReaderModeBarMarkAsRead = MZLocalizedString(
        key: "ReaderModeBar.MarkAsRead.v106",
        tableName: nil,
        value: "Mark as Read",
        comment: "Name for Mark as read button in reader mode")
    public static let ReaderModeBarMarkAsUnread = MZLocalizedString(
        key: "ReaderModeBar.MarkAsUnread.v106",
        tableName: nil,
        value: "Mark as Unread",
        comment: "Name for Mark as unread button in reader mode")
    public static let ReaderModeBarSettings = MZLocalizedString(
        key: "Display Settings",
        tableName: nil,
        value: nil,
        comment: "Name for display settings button in reader mode. Display in the meaning of presentation, not monitor.")
    public static let ReaderModeBarAddToReadingList = MZLocalizedString(
        key: "Add to Reading List",
        tableName: nil,
        value: nil,
        comment: "Name for button adding current article to reading list in reader mode")
    public static let ReaderModeBarRemoveFromReadingList = MZLocalizedString(
        key: "Remove from Reading List",
        tableName: nil,
        value: nil,
        comment: "Name for button removing current article from reading list in reader mode")
}

// MARK: - SearchViewController
extension String {
    public static let SearchSettingsAccessibilityLabel = MZLocalizedString(
        key: "Search Settings",
        tableName: "Search",
        value: nil,
        comment: "Label for search settings button.")
    public static let SearchSearchEngineAccessibilityLabel = MZLocalizedString(
        key: "%@ search",
        tableName: "Search",
        value: nil,
        comment: "Label for search engine buttons. %@ is the name of the search engine.")
    public static let SearchSuggestionCellSwitchToTabLabel = MZLocalizedString(
        key: "Search.Awesomebar.SwitchToTab",
        tableName: nil,
        value: "Switch to tab",
        comment: "Search suggestion cell label that allows user to switch to tab which they searched for in url bar")
}

// MARK: - Tab Location View
extension String {
    public static let TabLocationURLPlaceholder = MZLocalizedString(
        key: "Search or enter address",
        tableName: nil,
        value: nil,
        comment: "The text shown in the URL bar on about:home")
    public static let TabLocationReaderModeAccessibilityLabel = MZLocalizedString(
        key: "Reader View",
        tableName: nil,
        value: nil,
        comment: "Accessibility label for the Reader View button")
    public static let TabLocationAddressBarAccessibilityLabel = MZLocalizedString(
        key: "Address.Bar.v99",
        tableName: nil,
        value: "Address Bar",
        comment: "Accessibility label for the Address Bar, where a user can enter the search they wish to make")
    public static let TabLocationReaderModeAddToReadingListAccessibilityLabel = MZLocalizedString(
        key: "Address.Bar.ReadingList.v106",
        tableName: nil,
        value: "Add to Reading List",
        comment: "Accessibility label for action adding current page to reading list.")
    public static let TabLocationReloadAccessibilityLabel = MZLocalizedString(
        key: "Reload page",
        tableName: nil,
        value: nil,
        comment: "Accessibility label for the reload button")
    public static let TabLocationReloadAccessibilityHint = MZLocalizedString(
        key: "Address.Bar.Reload.A11y.Hint.v124",
        tableName: "TabLocation",
        value: "Double tap and hold for more options",
        comment: "Accessibility hint for the reload button")
    public static let TabLocationShareAccessibilityLabel = MZLocalizedString(
        key: "TabLocation.Share.A11y.Label.v119",
        tableName: "TabLocation",
        value: "Share this page",
        comment: "Accessibility label for the share button in url bar")
    public static let TabLocationETPOnSecureAccessibilityLabel = MZLocalizedString(
        key: "TabLocation.ETP.On.Secure.A11y.Label.v119",
        tableName: "TabLocation",
        value: "Secure connection",
        comment: "Accessibility label for the security icon in url bar")
    public static let TabLocationETPOnNotSecureAccessibilityLabel = MZLocalizedString(
        key: "TabLocation.ETP.On.NotSecure.A11y.Label.v119",
        tableName: "TabLocation",
        value: "Connection not secure",
        comment: "Accessibility label for the security icon in url bar")
    public static let TabLocationETPOffNotSecureAccessibilityLabel = MZLocalizedString(
        key: "TabLocation.ETP.Off.NotSecure.A11y.Label.v119",
        tableName: "TabLocation",
        value: "Connection not secure. Enhanced Tracking Protection is off.",
        comment: "Accessibility label for the security icon in url bar")
    public static let TabLocationETPOffSecureAccessibilityLabel = MZLocalizedString(
        key: "TabLocation.ETP.Off.Secure.A11y.Label.v119",
        tableName: "TabLocation",
        value: "Secure connection. Enhanced Tracking Protection is off.",
        comment: "Accessibility label for the security icon in url bar")
    public static let TabLocationLockButtonLargeContentTitle = MZLocalizedString(
        key: "TabLocation.LockButton.LargeContentTitle.v122",
        tableName: "TabLocation",
        value: "Tracking Protection",
        comment: "Large content title for the lock button. This title is displayed when accessible font sizes are enabled")
    public static let TabLocationLockButtonAccessibilityLabel = MZLocalizedString(
        key: "TabLocation.LockButton.AccessibilityLabel.v122",
        tableName: "TabLocation",
        value: "Tracking Protection",
        comment: "Accessibility label for the lock / tracking protection button on the URL bar")
    public static let TabsButtonShowTabsLargeContentTitle = MZLocalizedString(
        key: "TabsButton.Accessibility.LargeContentTitle.v122",
        tableName: "TabLocation",
        value: "Show Tabs: %@",
        comment: "Large content title for the tabs button. %@ is the number of open tabs or an infinity symbol. This title is displayed when using accessible font sizes is enabled.")
}

// MARK: - TabPeekViewController
extension String {
    public static let TabPeekAddToBookmarks = MZLocalizedString(
        key: "Add to Bookmarks",
        tableName: "3DTouchActions",
        value: nil,
        comment: "Label for preview action on Tab Tray Tab to add current tab to Bookmarks")
    public static let TabPeekCopyUrl = MZLocalizedString(
        key: "Copy URL",
        tableName: "3DTouchActions",
        value: nil,
        comment: "Label for preview action on Tab Tray Tab to copy the URL of the current tab to clipboard")
    public static let TabPeekCloseTab = MZLocalizedString(
        key: "Close Tab",
        tableName: "3DTouchActions",
        value: nil,
        comment: "Label for preview action on Tab Tray Tab to close the current tab")
}

// MARK: - Tab Toolbar
extension String {
    public static let TabToolbarDataClearanceAccessibilityLabel = MZLocalizedString(
        key: "TabToolbar.Accessibility.DataClearance.v122",
        tableName: "TabToolbar",
        value: "Data Clearance",
        comment: "Accessibility label for the tab toolbar fire button in private mode, used to provide users a way to end and delete their private session data.")
    public static let TabToolbarReloadAccessibilityLabel = MZLocalizedString(
        key: "Reload",
        tableName: nil,
        value: nil,
        comment: "Accessibility Label for the tab toolbar Reload button")
    public static let TabToolbarStopAccessibilityLabel = MZLocalizedString(
        key: "Stop",
        tableName: nil,
        value: nil,
        comment: "Accessibility Label for the tab toolbar Stop button")
    public static let TabToolbarSearchAccessibilityLabel = MZLocalizedString(
        key: "TabToolbar.Accessibility.Search.v106",
        tableName: nil,
        value: "Search",
        comment: "Accessibility Label for the tab toolbar Search button")
    public static let TabToolbarBackAccessibilityLabel = MZLocalizedString(
        key: "Back",
        tableName: nil,
        value: nil,
        comment: "Accessibility label for the Back button in the tab toolbar.")
    public static let TabToolbarForwardAccessibilityLabel = MZLocalizedString(
        key: "Forward",
        tableName: nil,
        value: nil,
        comment: "Accessibility Label for the tab toolbar Forward button")
    public static let TabToolbarHomeAccessibilityLabel = MZLocalizedString(
        key: "Home",
        tableName: nil,
        value: nil,
        comment: "Accessibility label for the tab toolbar indicating the Home button.")
    public static let TabToolbarNavigationToolbarAccessibilityLabel = MZLocalizedString(
        key: "Navigation Toolbar",
        tableName: nil,
        value: nil,
        comment: "Accessibility label for the navigation toolbar displayed at the bottom of the screen.")
}

// MARK: - Tab Tray v1
extension String {
    public static let TabTrayToggleAccessibilityLabel = MZLocalizedString(
        key: "PrivateBrowsing.Toggle.A11y.Label.v132",
        tableName: "PrivateBrowsing",
        value: "Private browsing",
        comment: "Accessibility label for toggling on/off private mode")
    public static let TabTrayToggleAccessibilityValueOn = MZLocalizedString(
        key: "On",
        tableName: "PrivateBrowsing",
        value: nil,
        comment: "Toggled ON accessibility value")
    public static let TabTrayToggleAccessibilityValueOff = MZLocalizedString(
        key: "Off",
        tableName: "PrivateBrowsing",
        value: nil,
        comment: "Toggled OFF accessibility value")
    public static let TabTrayViewAccessibilityLabel = MZLocalizedString(
        key: "Tabs Tray",
        tableName: nil,
        value: nil,
        comment: "Accessibility label for the Tabs Tray view.")
    public static let TabTrayClosingTabAccessibilityMessage =  MZLocalizedString(
        key: "Closing tab",
        tableName: nil,
        value: nil,
        comment: "Accessibility label (used by assistive technology) notifying the user that the tab is being closed.")
    public static let TabTrayCloseAllTabsPromptCancel = MZLocalizedString(
        key: "Cancel",
        tableName: nil,
        value: nil,
        comment: "Label for Cancel button")
    public static let TabTrayPrivateBrowsingTitle = MZLocalizedString(
        key: "Private Browsing",
        tableName: "PrivateBrowsing",
        value: nil,
        comment: "Title displayed for when there are no open tabs while in private mode")
    public static let TabTrayPrivateBrowsingDescription =  MZLocalizedString(
        key: "Firefox won’t remember any of your history or cookies, but new bookmarks will be saved.",
        tableName: "PrivateBrowsing",
        value: nil,
        comment: "Description text displayed when there are no open tabs while in private mode")
    public static let TabTrayAddTabAccessibilityLabel = MZLocalizedString(
        key: "Add Tab",
        tableName: nil,
        value: nil,
        comment: "Accessibility label for the Add Tab button in the Tab Tray.")
    public static let TabTrayCloseAccessibilityCustomAction = MZLocalizedString(
        key: "Close",
        tableName: nil,
        value: nil,
        comment: "Accessibility label for action denoting closing a tab in tab list (tray)")
    public static let TabTraySwipeToCloseAccessibilityHint = MZLocalizedString(
        key: "Swipe right or left with three fingers to close the tab.",
        tableName: nil,
        value: nil,
        comment: "Accessibility hint for tab tray's displayed tab.")
    public static let TabTrayCurrentlySelectedTabAccessibilityLabel = MZLocalizedString(
        key: "TabTray.CurrentSelectedTab.A11Y",
        tableName: nil,
        value: "Currently selected tab.",
        comment: "Accessibility label for the currently selected tab.")
}

// MARK: - URL Bar
extension String {
    public static let URLBarLocationAccessibilityLabel = MZLocalizedString(
        key: "Address and Search",
        tableName: nil,
        value: nil,
        comment: "Accessibility label for address and search field, both words (Address, Search) are therefore nouns.")
}

extension String {
    public struct Toolbars {
        public static let NewTabButton = MZLocalizedString(
            key: "Toolbar.NewTab.Button.v130",
            tableName: "Toolbar",
            value: "New Tab",
            comment: "Accessibility label for the new tab button that can be displayed in the navigation or address toolbar.")

        public static let TabsButtonAccessibilityLabel = MZLocalizedString(
            key: "Toolbar.Tabs.Button.A11y.Label.v135",
            tableName: "Toolbar",
            value: "Tabs open",
            comment: "Accessibility label for the tabs button in the toolbar, specifing the number of tabs open.")

        public static let TabsButtonLargeContentTitle = MZLocalizedString(
            key: "Toolbar.Tabs.Button.A11y.LargeContentTitle.v137",
            tableName: "Toolbar",
            value: "Tabs open: %@",
            comment: "Large content title for the tabs button in the toolbar, specifying the number of tabs open. %@ is the number of open tabs.")

        public static let TabsButtonOverflowLargeContentTitle = MZLocalizedString(
            key: "Toolbar.Tabs.Button.A11y.OverflowLargeContentTitle.v137",
            tableName: "Toolbar",
            value: "Tabs open: 99+",
            comment: "Large content title for the tabs button in the toolbar, specifying that more than 99 tabs are open.")

        public static let MenuButtonAccessibilityLabel = MZLocalizedString(
            key: "Toolbar.Menu.Button.A11y.Label.v135",
            tableName: "Toolbar",
            value: "Main Menu",
            comment: "Accessibility label for the Main Menu button in the toolbar, specifing that the button will open Main Menu")

        public struct TabToolbarLongPressActionsMenu {
            public static let CloseThisTabButton = MZLocalizedString(
                key: "Toolbar.Tab.CloseThisTab.Button.v130",
                tableName: "Toolbar",
                value: "Close This Tab",
                comment: "Label for button on action sheet, accessed via long pressing tab toolbar button, that closes the current tab when pressed"
            )
        }
    }

    public struct AddressToolbar {
        public static let LocationPlaceholder = MZLocalizedString(
            key: "AddressToolbar.Location.Placeholder.v128",
            tableName: "AddressToolbar",
            value: "Search or enter address",
            comment: "Placeholder for the address field in the address toolbar.")

        public static let SearchEngineA11yLabel = MZLocalizedString(
            key: "AddressToolbar.SearchEngine.A11y.Label.v128",
            tableName: "AddressToolbar",
            value: "Search Engine: %@",
            comment: "Accessibility label for the search engine icon in the address bar. %@ is the name of the search engine (e.g. Google).")

        public static let PrivacyAndSecuritySettingsA11yLabel = MZLocalizedString(
            key: "AddressToolbar.PrivacyAndSecuriySettings.A11y.Label.v128",
            tableName: "AddressToolbar",
            value: "Privacy & Security Settings",
            comment: "Accessibility label for the lock icon button in the address field of the address toolbar, responsible with Privacy & Security Settings.")

        public static let CancelEditButtonLabel = MZLocalizedString(
            key: "AddressToolbar.CancelEdit.Label.v138",
            tableName: "AddressToolbar",
            value: "Cancel",
            comment: "Label for button in the address toolbar, that cancels editing the address field when tapped.")
    }
}

// MARK: - Error Pages
extension String {
    public static let ErrorPageTryAgain = MZLocalizedString(
        key: "Try again",
        tableName: "ErrorPages",
        value: nil,
        comment: "Shown in error pages on a button that will try to load the page again")
    public static let ErrorPageOpenInSafari = MZLocalizedString(
        key: "Open in Safari",
        tableName: "ErrorPages",
        value: nil,
        comment: "Shown in error pages for files that can't be shown and need to be downloaded.")
}

// MARK: - LibraryPanel
extension String {
    public static let LibraryPanelBookmarksAccessibilityLabel = MZLocalizedString(
        key: "LibraryPanel.Accessibility.Bookmarks.v106",
        tableName: nil,
        value: "Bookmarks",
        comment: "Panel accessibility label")
    public static let LibraryPanelHistoryAccessibilityLabel = MZLocalizedString(
        key: "LibraryPanel.Accessibility.History.v106",
        tableName: nil,
        value: "History",
        comment: "Panel accessibility label")
    public static let LibraryPanelReadingListAccessibilityLabel = MZLocalizedString(
        key: "Reading list",
        tableName: nil,
        value: nil,
        comment: "Panel accessibility label")
    public static let LibraryPanelDownloadsAccessibilityLabel = MZLocalizedString(
        key: "Downloads",
        tableName: nil,
        value: nil,
        comment: "Panel accessibility label")
}

// MARK: - ReaderPanel
extension String {
    public static let ReaderPanelRemove = MZLocalizedString(
        key: "Remove",
        tableName: nil,
        value: nil,
        comment: "Title for the button that removes a reading list item")
    public static let ReaderPanelMarkAsRead = MZLocalizedString(
        key: "Mark as Read",
        tableName: nil,
        value: nil,
        comment: "Title for the button that marks a reading list item as read")
    public static let ReaderPanelMarkAsUnread =  MZLocalizedString(
        key: "Mark as Unread",
        tableName: nil,
        value: nil,
        comment: "Title for the button that marks a reading list item as unread")
    public static let ReaderPanelUnreadAccessibilityLabel = MZLocalizedString(
        key: "unread",
        tableName: nil,
        value: nil,
        comment: "Accessibility label for unread article in reading list. It's a past participle - functions as an adjective.")
    public static let ReaderPanelReadAccessibilityLabel = MZLocalizedString(
        key: "read",
        tableName: nil,
        value: nil,
        comment: "Accessibility label for read article in reading list. It's a past participle - functions as an adjective.")
    public static let ReaderPanelWelcome = MZLocalizedString(
        key: "Welcome to your Reading List",
        tableName: nil,
        value: nil,
        comment: "See http://mzl.la/1LXbDOL")
    public static let ReaderPanelReadingModeDescription = MZLocalizedString(
        key: "Open articles in Reader View by tapping the book icon when it appears in the title bar.",
        tableName: nil,
        value: nil,
        comment: "See http://mzl.la/1LXbDOL")
    public static let ReaderPanelReadingListDescription = MZLocalizedString(
        key: "Save pages to your Reading List by tapping the book plus icon in the Reader View controls.",
        tableName: nil,
        value: nil,
        comment: "See http://mzl.la/1LXbDOL")
}

// MARK: - Remote Tabs Panel
extension String {
    public static let RemoteTabErrorNoTabs = MZLocalizedString(
        key: "You don’t have any tabs open in Firefox on your other devices.",
        tableName: nil,
        value: nil,
        comment: "Error message in the remote tabs panel")
    public static let RemoteTabErrorFailedToSync = MZLocalizedString(
        key: "There was a problem accessing tabs from your other devices. Try again in a few moments.",
        tableName: nil,
        value: nil,
        comment: "Error message in the remote tabs panel")
    public static let RemoteTabMobileAccessibilityLabel =  MZLocalizedString(
        key: "mobile device",
        tableName: nil,
        value: nil,
        comment: "Accessibility label for Mobile Device image in remote tabs list")
}

// MARK: - Login list
extension String {
    public static let LoginListDeselctAll = MZLocalizedString(
        key: "Deselect All",
        tableName: "LoginManager",
        value: nil,
        comment: "Label for the button used to deselect all logins.")
    public static let LoginListSelctAll = MZLocalizedString(
        key: "Select All",
        tableName: "LoginManager",
        value: nil,
        comment: "Label for the button used to select all logins.")
    public static let LoginListDelete = MZLocalizedString(
        key: "Delete",
        tableName: "LoginManager",
        value: nil,
        comment: "Label for the button used to delete the current login.")
    public static let LoginListDeleteToast = MZLocalizedString(
        key: "LoginList.DeleteToast.v135",
        tableName: "LoginManager",
        value: "Password removed",
        comment: "This message appears briefly as a notification (toast) to inform the user that a password has been successfully removed.")
}

// MARK: - Login Detail
extension String {
    public static let LoginDetailUsername = MZLocalizedString(
        key: "Username",
        tableName: "LoginManager",
        value: nil,
        comment: "Label displayed above the username row in Login Detail View.")
    public static let LoginDetailPassword = MZLocalizedString(
        key: "Password",
        tableName: "LoginManager",
        value: nil,
        comment: "Label displayed above the password row in Login Detail View.")
    public static let LoginDetailWebsite = MZLocalizedString(
        key: "Website",
        tableName: "LoginManager",
        value: nil,
        comment: "Label displayed above the website row in Login Detail View.")
    public static let LoginDetailCreatedAt =  MZLocalizedString(
        key: "Created %@",
        tableName: "LoginManager",
        value: nil,
        comment: "Label describing when the current login was created. %@ is the timestamp.")
    public static let LoginDetailModifiedAt = MZLocalizedString(
        key: "Modified %@",
        tableName: "LoginManager",
        value: nil,
        comment: "Label describing when the current login was last modified. %@ is the timestamp.")
    public static let LoginDetailDelete = MZLocalizedString(
        key: "Delete",
        tableName: "LoginManager",
        value: nil,
        comment: "Label for the button used to delete the current login.")
}

// MARK: - No Logins View
extension String {
    public static let NoLoginsFound = MZLocalizedString(
        key: "NoLoginsFound.Title.v122",
        tableName: "LoginManager",
        value: "No passwords found",
        comment: "Label displayed when no logins are found after searching.")
}

// MARK: - Reader Mode Handler
extension String {
    public static let ReaderModeHandlerLoadingContent = MZLocalizedString(
        key: "Loading content…",
        tableName: nil,
        value: nil,
        comment: "Message displayed when the reader mode page is loading. This message will appear only when sharing to Firefox reader mode from another app.")
    public static let ReaderModeHandlerPageCantDisplay = MZLocalizedString(
        key: "The page could not be displayed in Reader View.",
        tableName: nil,
        value: nil,
        comment: "Message displayed when the reader mode page could not be loaded. This message will appear only when sharing to Firefox reader mode from another app.")
    public static let ReaderModeHandlerLoadOriginalPage = MZLocalizedString(
        key: "Load original page",
        tableName: nil,
        value: nil,
        comment: "Link for going to the non-reader page when the reader view could not be loaded. This message will appear only when sharing to Firefox reader mode from another app.")
    public static let ReaderModeHandlerError = MZLocalizedString(
        key: "There was an error converting the page",
        tableName: nil,
        value: nil,
        comment: "Error displayed when reader mode cannot be enabled")
}

// MARK: - ReaderModeStyle
extension String {
    public static let ReaderModeStyleBrightnessAccessibilityLabel = MZLocalizedString(
        key: "Brightness",
        tableName: nil,
        value: nil,
        comment: "Accessibility label for brightness adjustment slider in Reader Mode display settings")
    public static let ReaderModeStyleFontTypeAccessibilityLabel = MZLocalizedString(
        key: "Changes font type.",
        tableName: nil,
        value: nil,
        comment: "Accessibility hint for the font type buttons in reader mode display settings")
    public static let ReaderModeStyleSansSerifFontType = MZLocalizedString(
        key: "Sans-serif",
        tableName: nil,
        value: nil,
        comment: "Font type setting in the reading view settings")
    public static let ReaderModeStyleSerifFontType = MZLocalizedString(
        key: "Serif",
        tableName: nil,
        value: nil,
        comment: "Font type setting in the reading view settings")
    public static let ReaderModeStyleSmallerLabel = MZLocalizedString(
        key: "-",
        tableName: nil,
        value: nil,
        comment: "Button for smaller reader font size. Keep this extremely short! This is shown in the reader mode toolbar.")
    public static let ReaderModeStyleSmallerAccessibilityLabel = MZLocalizedString(
        key: "Decrease text size",
        tableName: nil,
        value: nil,
        comment: "Accessibility label for button decreasing font size in display settings of reader mode")
    public static let ReaderModeStyleLargerLabel = MZLocalizedString(
        key: "+",
        tableName: nil,
        value: nil,
        comment: "Button for larger reader font size. Keep this extremely short! This is shown in the reader mode toolbar.")
    public static let ReaderModeStyleLargerAccessibilityLabel = MZLocalizedString(
        key: "Increase text size",
        tableName: nil,
        value: nil,
        comment: "Accessibility label for button increasing font size in display settings of reader mode")
    public static let ReaderModeStyleFontSize = MZLocalizedString(
        key: "Aa",
        tableName: nil,
        value: nil,
        comment: "Button for reader mode font size. Keep this extremely short! This is shown in the reader mode toolbar.")
    public static let ReaderModeStyleChangeColorSchemeAccessibilityHint = MZLocalizedString(
        key: "Changes color theme.",
        tableName: nil,
        value: nil,
        comment: "Accessibility hint for the color theme setting buttons in reader mode display settings")
    public static let ReaderModeStyleLightLabel = MZLocalizedString(
        key: "Light",
        tableName: nil,
        value: nil,
        comment: "Light theme setting in Reading View settings")
    public static let ReaderModeStyleDarkLabel = MZLocalizedString(
        key: "Dark",
        tableName: nil,
        value: nil,
        comment: "Dark theme setting in Reading View settings")
    public static let ReaderModeStyleSepiaLabel = MZLocalizedString(
        key: "Sepia",
        tableName: nil,
        value: nil,
        comment: "Sepia theme setting in Reading View settings")
}

// MARK: - Empty Private tab view
extension String {
    public static let PrivateBrowsingLearnMore = MZLocalizedString(
        key: "Learn More",
        tableName: "PrivateBrowsing",
        value: nil,
        comment: "Text button displayed when there are no tabs open while in private mode")
    public static let PrivateBrowsingTitle = MZLocalizedString(
        key: "Private Browsing",
        tableName: "PrivateBrowsing",
        value: nil,
        comment: "Title displayed for when there are no open tabs while in private mode")
}

// MARK: - Advanced Account Setting
extension String {
    public static let AdvancedAccountUseStageServer = MZLocalizedString(
        key: "Use stage servers",
        tableName: nil,
        value: nil,
        comment: "Debug option")
}

// MARK: - App Settings
extension String {
    public static let AppSettingsLicenses = MZLocalizedString(
        key: "Licenses",
        tableName: nil,
        value: nil,
        comment: "Settings item that opens a tab containing the licenses. See http://mzl.la/1NSAWCG")
    public static let AppSettingsTermsOfUse = MZLocalizedString(
        key: "Settings.TermsOfUse.Title.v137",
        tableName: "Settings",
        value: "Terms of Use",
        comment: "Terms of Use settings section title")
    public static let AppSettingsShowTour = MZLocalizedString(
        key: "Show Tour",
        tableName: nil,
        value: nil,
        comment: "Show the on-boarding screen again from the settings")
    public static let AppSettingsSendFeedback = MZLocalizedString(
        key: "Send Feedback",
        tableName: nil,
        value: nil,
        comment: "Menu item in settings used to open input.mozilla.org where people can submit feedback")
    public static let AppSettingsHelp = MZLocalizedString(
        key: "Help",
        tableName: nil,
        value: nil,
        comment: "Show the SUMO support page from the Support section in the settings. see http://mzl.la/1dmM8tZ")
    public static let AppSettingsSearch = MZLocalizedString(
        key: "Search",
        tableName: nil,
        value: nil,
        comment: "Open search section of settings")
    public static let AppSettingsPrivacyNotice = MZLocalizedString(
        key: "Settings.PrivacyNotice.Title.v137",
        tableName: "Settings",
        value: "Privacy Notice",
        comment: "Show Firefox Browser Privacy Notice page from the Privacy section in the settings. See https://www.mozilla.org/privacy/firefox/")
    public static let AppSettingsTitle = MZLocalizedString(
        key: "Settings",
        tableName: nil,
        value: nil,
        comment: "Title in the settings view controller title bar")
    public static let AppSettingsDone = MZLocalizedString(
        key: "Done",
        tableName: nil,
        value: nil,
        comment: "Done button on left side of the Settings view controller title bar")
    public static let AppSettingsPrivacyTitle = MZLocalizedString(
        key: "Privacy",
        tableName: nil,
        value: nil,
        comment: "Privacy section title")
    public static let AppSettingsBlockPopups = MZLocalizedString(
        key: "Block Pop-up Windows",
        tableName: nil,
        value: nil,
        comment: "Block pop-up windows setting")
    public static let AppSettingsClosePrivateTabsTitle = MZLocalizedString(
        key: "Close Private Tabs",
        tableName: "PrivateBrowsing",
        value: nil,
        comment: "Setting for closing private tabs")
    public static let AppSettingsClosePrivateTabsDescription = MZLocalizedString(
        key: "When Leaving Private Browsing",
        tableName: "PrivateBrowsing",
        value: nil,
        comment: "Will be displayed in Settings under 'Close Private Tabs'")
    public static let AppSettingsSupport = MZLocalizedString(
        key: "Support",
        tableName: nil,
        value: nil,
        comment: "Support section title")
    public static let AppSettingsAbout = MZLocalizedString(
        key: "About",
        tableName: nil,
        value: nil,
        comment: "About settings section title")
}

// MARK: - Clearables
extension String {
    public static let ClearableHistory = MZLocalizedString(
        key: "Browsing History",
        tableName: "ClearPrivateData",
        value: nil,
        comment: "Settings item for clearing browsing history")
    public static let ClearableCache = MZLocalizedString(
        key: "Cache",
        tableName: "ClearPrivateData",
        value: nil,
        comment: "Settings item for clearing the cache")
    public static let ClearableOfflineData = MZLocalizedString(
        key: "Offline Website Data",
        tableName: "ClearPrivateData",
        value: nil,
        comment: "Settings item for clearing website data")
    public static let ClearableCookies = MZLocalizedString(
        key: "Cookies",
        tableName: "ClearPrivateData",
        value: nil,
        comment: "Settings item for clearing cookies")
    public static let ClearableDownloads = MZLocalizedString(
        key: "Downloaded Files",
        tableName: "ClearPrivateData",
        value: nil,
        comment: "Settings item for deleting downloaded files")
    public static let ClearableSpotlight = MZLocalizedString(
        key: "Spotlight Index",
        tableName: "ClearPrivateData",
        value: nil,
        comment: "A settings item that allows a user to use Apple's “Spotlight Search” in Data Management's Website Data option to search for and select an item to delete.")
}

// MARK: - SearchEngine Picker
extension String {
    public static let SearchEnginePickerTitle = MZLocalizedString(
        key: "Default Search Engine",
        tableName: nil,
        value: nil,
        comment: "Title for default search engine picker.")
    public static let SearchEnginePickerCancel = MZLocalizedString(
        key: "Cancel",
        tableName: nil,
        value: nil,
        comment: "Label for Cancel button")
}

// MARK: - SettingsContent
extension String {
    public static let SettingsContentPageLoadError = MZLocalizedString(
        key: "Could not load page.",
        tableName: nil,
        value: nil,
        comment: "Error message that is shown in settings when there was a problem loading")
}

// MARK: - TabsButton
extension String {
    public static let TabsButtonShowTabsAccessibilityLabel = MZLocalizedString(
        key: "Show Tabs",
        tableName: nil,
        value: nil,
        comment: "Accessibility label for the tabs button in the (top) tab toolbar")
}

// MARK: - TabTrayButtons
extension String {
    public static let TabTrayButtonShowTabsAccessibilityLabel = MZLocalizedString(
        key: "TabTrayButtons.Accessibility.ShowTabs.v106",
        tableName: nil,
        value: "Show Tabs",
        comment: "Accessibility Label for the tabs button in the tab toolbar")
}

// MARK: - MenuHelper
extension String {
    public static let MenuHelperPasteAndGo = MZLocalizedString(
        key: "UIMenuItem.PasteGo",
        tableName: nil,
        value: "Paste & Go",
        comment: "The menu item that pastes the current contents of the clipboard into the URL bar and navigates to the page")
    public static let MenuHelperReveal = MZLocalizedString(
        key: "Reveal",
        tableName: "LoginManager",
        value: nil,
        comment: "Reveal password text selection menu item")
    public static let MenuHelperHide =  MZLocalizedString(
        key: "Hide",
        tableName: "LoginManager",
        value: nil,
        comment: "Hide password text selection menu item")
    public static let MenuHelperCopy = MZLocalizedString(
        key: "Copy",
        tableName: "LoginManager",
        value: nil,
        comment: "Copy password text selection menu item")
    public static let MenuHelperOpenAndFill = MZLocalizedString(
        key: "Open & Fill",
        tableName: "LoginManager",
        value: nil,
        comment: "Open and Fill website text selection menu item")
    public static let MenuHelperFindInPage = MZLocalizedString(
        key: "Find in Page",
        tableName: "FindInPage",
        value: nil,
        comment: "Text selection menu item")
    public static let MenuHelperSearchWithFirefox = MZLocalizedString(
        key: "UIMenuItem.SearchWithFirefox",
        tableName: nil,
        value: "Search with Firefox",
        comment: "Search in New Tab Text selection menu item")
}

// MARK: - DeviceInfo
extension String {
    public static let DeviceInfoClientNameDescription = MZLocalizedString(
        key: "%@ on %@",
        tableName: "Shared",
        value: "%1$@ on %2$@",
        comment: "A brief descriptive name for this app on this device, used for Send Tab and Synced Tabs. %1$@ is the app name, %2$@ is the device name.")
}

// MARK: - TimeConstants
extension String {
    public static let TimeConstantMoreThanAMonth = MZLocalizedString(
        key: "more than a month ago",
        tableName: nil,
        value: nil,
        comment: "Relative date for dates older than a month and less than two months.")
    public static let TimeConstantMoreThanAWeek = MZLocalizedString(
        key: "more than a week ago",
        tableName: nil,
        value: nil,
        comment: "Description for a date more than a week ago, but less than a month ago.")
    public static let TimeConstantYesterday = MZLocalizedString(
        key: "TimeConstants.Yesterday.v106",
        tableName: nil,
        value: "yesterday",
        comment: "Relative date for yesterday.")
    public static let TimeConstantThisWeek = MZLocalizedString(
        key: "this week",
        tableName: nil,
        value: nil,
        comment: "Relative date for date in past week.")
    public static let TimeConstantRelativeToday = MZLocalizedString(
        key: "today at %@",
        tableName: nil,
        value: nil,
        comment: "Relative date for date older than a minute. %@ is the time.")
    public static let TimeConstantJustNow = MZLocalizedString(
        key: "just now",
        tableName: nil,
        value: nil,
        comment: "Relative time for a tab that was visited within the last few moments.")
}

// MARK: - Default Suggested Site
extension String {
    public static let DefaultSuggestedFacebook = MZLocalizedString(
        key: "Facebook",
        tableName: nil,
        value: nil,
        comment: "Tile title for Facebook")
    public static let DefaultSuggestedYouTube = MZLocalizedString(
        key: "YouTube",
        tableName: nil,
        value: nil,
        comment: "Tile title for YouTube")
    public static let DefaultSuggestedAmazon = MZLocalizedString(
        key: "Amazon",
        tableName: nil,
        value: nil,
        comment: "Tile title for Amazon")
    public static let DefaultSuggestedWikipedia = MZLocalizedString(
        key: "Wikipedia",
        tableName: nil,
        value: nil,
        comment: "Tile title for Wikipedia")
    public static let DefaultSuggestedX = MZLocalizedString(
        key: "SuggestedSites.X.Title.v131",
        tableName: "SuggestedSites",
        value: "X",
        comment: "Title for X (formerly Twitter) tile in the suggested sites section of the homepage.")
}

// MARK: - Credential Provider
extension String {
    public static let LoginsWelcomeViewTitle2 = MZLocalizedString(
        key: "Logins.WelcomeView.Title2",
        tableName: nil,
        value: "AutoFill Firefox Passwords",
        comment: "Label displaying welcome view title")
    public static let LoginsWelcomeViewTagline = MZLocalizedString(
        key: "Logins.WelcomeView.Tagline",
        tableName: nil,
        value: "Take your passwords everywhere",
        comment: "Label displaying welcome view tagline under the title")
    public static let LoginsWelcomeTurnOnAutoFillButtonTitle = MZLocalizedString(
        key: "Logins.WelcomeView.TurnOnAutoFill",
        tableName: nil,
        value: "Turn on AutoFill",
        comment: "Title of the big blue button to enable AutoFill")
    public static let LoginsListSearchCancel = MZLocalizedString(
        key: "LoginsList.Search.Cancel",
        tableName: nil,
        value: "Cancel",
        comment: "Title for cancel button for user to stop searching for a particular login")
    public static let LoginsListSearchPlaceholderCredential = MZLocalizedString(
        key: "LoginsList.Search.Placeholder.v122",
        tableName: "CredentialProvider",
        value: "Search passwords",
        comment: "Placeholder text for search field in the credential provider list")
    public static let LoginsListSelectPasswordTitle = MZLocalizedString(
        key: "LoginsList.SelectPassword.Title",
        tableName: nil,
        value: "Select a password to fill",
        comment: "Label displaying select a password to fill instruction")
    public static let LoginsListNoMatchingResultTitle = MZLocalizedString(
        key: "LoginsList.NoMatchingResult.Title.v122",
        tableName: "CredentialProvider",
        value: "No passwords found",
        comment: "Label displayed when a user searches for an item, and no matches can be found against the search query")
    public static let LoginsListNoMatchingResultSubtitle = MZLocalizedString(
        key: "LoginsList.NoMatchingResult.Subtitle",
        tableName: nil,
        value: "There are no results matching your search.",
        comment: "Label that appears after the search if there are no logins matching the search")
    public static let LoginsListNoLoginsFoundTitle = MZLocalizedString(
        key: "LoginsList.NoLoginsFound.Title.v122",
        tableName: "CredentialProvider",
        value: "No passwords saved",
        comment: "Label shown when there are no logins saved in the passwords list")
    public static let LoginsListNoLoginsFoundDescription = MZLocalizedString(
        key: "LoginsList.NoLoginsFound.Description.v122",
        tableName: "CredentialProvider",
        value: "The passwords you save or sync to %@ will be listed here. All passwords you save are encrypted.",
        comment: "Label shown when there are no logins to list. %@ is the app name (e.g. Firefox).")
    public static let LoginsPasscodeRequirementWarning = MZLocalizedString(
        key: "Logins.PasscodeRequirement.Warning",
        tableName: nil,
        value: "To use the AutoFill feature for Firefox, you must have a device passcode enabled.",
        comment: "Warning message shown when you try to enable or use native AutoFill without a device passcode setup")
    public static let CredentialProviderRetryAlertTitle = MZLocalizedString(
        key: "CredentialProvider.RetryAllert.Title.v137",
        tableName: "CredentialProvider",
        value: "Autofill Error",
        comment: "Title label displayed for an alert when the password autofill fails and needs user interaction.")
    public static let CredentialProviderRetryAlertMessage = MZLocalizedString(
        key: "CredentialProvider.RetryAllert.Message.v137",
        tableName: "CredentialProvider",
        value: "There was an issue with autofill. Please try again.",
        comment: "Message label displayed for an alert when the password autofill fails and needs user interaction.")
    public static let CredentialProviderRetryAlertRetryActionTitle = MZLocalizedString(
        key: "CredentialProvider.RetryAllert.RetryAction.Title.v137",
        tableName: "CredentialProvider",
        value: "Retry",
        comment: "Title label displayed for the retry action in an alert when the password autofill fails and needs user interaction.")
    public static let CredentialProviderRetryAlertCancelActionTitle = MZLocalizedString(
        key: "CredentialProvider.RetryAllert.CancelAction.Title.v137",
        tableName: "CredentialProvider",
        value: "Cancel",
        comment: "Title label displayed for the cancel action in an alert when the password autofill fails and needs user interaction.")
}

// MARK: - Password autofill
extension String {
    public struct PasswordAutofill {
        public static let UseSavedPasswordFromKeyboard = MZLocalizedString(
            key: "PasswordAutofill.UseSavedPasswordFromKeyboard.v124",
            tableName: "PasswordAutofill",
            value: "Use saved password",
            comment: "Displayed inside the keyboard hint when a user is entering their login credentials and has at least one saved password. Indicates that there are stored passwords available for use in filling out the login form.")
        public static let UseSavedPasswordFromHeader = MZLocalizedString(
            key: "PasswordAutofill.UseSavedPasswordFromHeader.v124",
            tableName: "PasswordAutofill",
            value: "Use saved password?",
            comment: "This label is used in the password list screen header as a question, prompting the user if they want to use a saved password for logging in.")
        public static let LoginListCellNoUsername = MZLocalizedString(
            key: "PasswordAutofill.LoginListCellNoUsername.v129",
            tableName: "PasswordAutofill",
            value: "(no username)",
            comment: "This label is used in a cell found in the list of autofill login options in place of an actual username to denote that no username was saved for this login")
        public static let ManagePasswordsButton = MZLocalizedString(
            key: "PasswordAutofill.ManagePasswordsButton.v124",
            tableName: "PasswordAutofill",
            value: "Manage passwords",
            comment: "This label is used for a button in the password list screen allowing users to manage their saved passwords. It's meant to direct users to where they can add, remove, or edit their saved passwords.")
        public static let SignInWithSavedPassword = MZLocalizedString(
            key: "PasswordAutofill.SignInWithSavedPassword.v124",
            tableName: "PasswordAutofill",
            value: "You’ll sign into %@",
            comment: "This phrase is used as a subtitle in the header of password list screen, indicating to the user that they will be logging into a specific website (represented by %@) using a saved password. It's providing clarity on which website the saved credentials apply to.")
    }
}

// MARK: - Password generator
extension String {
    public struct PasswordGenerator {
        public static let Title = MZLocalizedString(
            key: "PasswordGenerator.Title.v132",
            tableName: "PasswordGenerator",
            value: "Use a strong password?",
            comment: "Title text displayed as part of a popup displayed when a user interacts with the password field in a signup form. A random password has been generated for the user -- clicking a button fills in the password of the signup form with this generated password.")
        public static let Description = MZLocalizedString(
            key: "PasswordGenerator.Description.v132",
            tableName: "PasswordGenerator",
            value: "Protect your account by using a strong, randomly generated password.",
            comment: "Text displayed when a user interacts with the password field in a signup form, as part of a popup. This popup allows the user to generate a password that they have the option to use when signing up for an account.")
        public static let UsePasswordButtonLabel = MZLocalizedString(
            key: "PasswordGenerator.UsePasswordButtonLabel.v132",
            tableName: "PasswordGenerator",
            value: "Use Password",
            comment: "Label of a button that is part of a popup displayed when a user interacts with the password field in a signup form. A random password has been generated for the user and clicking this button fills in the password field of the signup form with this generated password.")
        public static let CloseButtonA11yLabel = MZLocalizedString(
            key: "PasswordGenerator.CloseButtonA11ylabel.v132",
            tableName: "PasswordGenerator",
            value: "Close",
            comment: "Accessibility label describing the close button for the popup related to a feature that generates a password when the password field of a signup form is interacted with.")
        public static let RefreshPasswordButtonA11yLabel = MZLocalizedString(
            key: "PasswordGenerator.RefreshPasswordButtonA11yLabel.v132",
            tableName: "PasswordGenerator",
            value: "Generate a new strong password",
            comment: "Accessibility label describing a refresh password button belonging to a popup that generates a password when the password field of a signup form is interacted with.")
        public static let PasswordReadoutPrefaceA11y = MZLocalizedString(
            key: "PasswordGenerator.PasswordReadoutPrefaceA11y.v132",
            tableName: "PasswordGenerator",
            value: "Generated password: %@",
            comment: "Prefix to alert accessibility users that a generated password (represented by %@) will be read to them next.")
        public static let CopyPasswordButtonLabel = MZLocalizedString(
            key: "PasswordGenerator.CopyPasswordButtonLabel.v132",
            tableName: "PasswordGenerator",
            value: "Copy",
            comment: "When a user is in the process of creating an account, they have the option to generate a password. The user is capable of copying this password after long pressing the value of the password displayed to them. This string is the label of the copy button that appears after long pressing the password.")
        public static let KeyboardAccessoryButtonLabel = MZLocalizedString(
            key: "PasswordGenerator.KeyboardAccessoryButtonLabel.v132",
            tableName: "PasswordGenerator",
            value: "Use strong password",
            comment: "When a user is in the process of creating an account, they have the option to generate a password. The popup displaying the generated password to the user is available by clicking a keyboard accessory button with this label.")
    }
}

// MARK: - Live Activity
extension String {
    public struct LiveActivity {
        public struct Downloads {
            public static let FileNameText = MZLocalizedString(
                key: "LiveActivity.Downloads.FileNameText.v138",
                tableName: "LiveActivity",
                value: "Downloading “%@”",
                comment: "Displayed during a download in Live Activity or Dynamic Island. %@ is the name of the file being downloaded (e.g. Downloading “MyFile.pdf”).")
            public static let FileCountText = MZLocalizedString(
                key: "LiveActivity.Downloads.FileCountText.v138",
                tableName: "LiveActivity",
                value: "Downloading Files: %@",
                comment: "Displayed during a download in Live Activity or Dynamic Island. %@ is the number of files (e.g. Downloading Files: 2).")
            public static let FileProgressText = MZLocalizedString(
                key: "LiveActivity.Downloads.FileProgressText.v138",
                tableName: "LiveActivity",
                value: "%1$@ of %2$@",
                comment: "Displayed during a download in Live Activity or Dynamic Island to show the current progress of the file(s) download. %1$@ is the downloaded size, %2$@ is the total size of the file(s) (e.g. 10 MB of 200 MB).")
        }
    }
}

// MARK: - v35 Strings
extension String {
    public static let FirefoxHomeJumpBackInSectionTitle = MZLocalizedString(
        key: "ActivityStream.JumpBackIn.SectionTitle",
        tableName: nil,
        value: "Jump Back In",
        comment: "Title for the Jump Back In section. This section allows users to jump back in to a recently viewed tab")
    public static let TabsTrayInactiveTabsSectionTitle = MZLocalizedString(
        key: "TabTray.InactiveTabs.SectionTitle",
        tableName: nil,
        value: "Inactive Tabs",
        comment: "Title for the inactive tabs section. This section groups all tabs that haven't been used in a while.")
}

// MARK: - v36 Strings
extension String {
    public static let ProtectionStatusSecure = MZLocalizedString(
        key: "ProtectionStatus.Secure",
        tableName: nil,
        value: "Connection is secure",
        comment: "This is the value for a label that indicates if a user is on a secure https connection.")
    public static let ProtectionStatusNotSecure = MZLocalizedString(
        key: "ProtectionStatus.NotSecure",
        tableName: nil,
        value: "Connection is not secure",
        comment: "This is the value for a label that indicates if a user is on an unencrypted website.")
}

// MARK: - Strings to be removed
extension String {
    /// For more detailed information on how to use this struct, please see
    /// https://github.com/mozilla-mobile/firefox-ios/wiki/How-to-add-and-modify-Strings#oldstrings-struct
    struct OldStrings {
        struct v135 {
            public static let LearnMore = MZLocalizedString(
                key: "Onboarding.TermsOfService.PrivacyPreferences.LearnMore.v135",
                tableName: "Onboarding",
                value: "Learn more.",
                comment: "A text that indicate to the user, a link button is available to be clicked for reading more information about the option that is going to choose in Manage Privacy Preferences screen, where user can choose from the option to send data to Firefox or not.")
            public static let TermsOfServiceLink = MZLocalizedString(
                key: "Onboarding.TermsOfService.TermsOfServiceLink.v135",
                tableName: "Onboarding",
                value: "%@ Terms of Service.",
                comment: "Title for the Terms of Service button link, in the Terms of Service screen for redirecting the user to the Terms of Service page. %@ is the app name (e.g. Firefox).")
            public static let SendTechnicalDataSettingTitle = MZLocalizedString(
                key: "Settings.TechnicalData.Title.v135",
                tableName: "Settings",
                value: "Technical and Interaction Data",
                comment: "On the Settings screen, this is the title text for a toggle which controls sending technical and interaction data.")
            public static let SendTechnicalDataSettingLink = MZLocalizedString(
                key: "Settings.TechnicalData.Link.v135",
                tableName: "Settings",
                value: "Learn More.",
                comment: "Title for a link that explains how Mozilla send technical and interaction data.")
            public static let SendTechnicalDataSettingMessage = MZLocalizedString(
                key: "Settings.TechnicalData.Message.v135",
                tableName: "Settings",
                value: "%1$@ strives to only collect what we need to provide and improve %2$@ for everyone.",
                comment: "On the Settings screen, this is the subtitle text for a toggle which controls sending technical and interaction data. %1$@ is the company name (e.g. Mozilla), %2$@ is the app name (e.g. Firefox).")
            public static let SendDailyUsagePingSettingLink = MZLocalizedString(
                key: "Settings.DailyUsagePing.Link.v135",
                tableName: "Settings",
                value: "Learn More.",
                comment: "Title for a link that explains how Mozilla send daily usage ping.")
            public static let SendCrashReportsSettingMessage = MZLocalizedString(
                key: "Settings.CrashReports.Message.v135",
                tableName: "Settings",
                value: "Crash reports allow us to diagnose and fix issues with the browser.",
                comment: "On the Settings screen, this is the subtitle text for a toggle which controls automatically sending crash reports.")
            public static let AgreementButtonTitle = MZLocalizedString(
                key: "Onboarding.TermsOfService.AgreementButtonTitle.v135",
                tableName: "Onboarding",
                value: "Agree and continue",
                comment: "Title for the confirmation button for Terms of Service agreement, in the Terms of Service screen.")
            public static let SendUsageSettingTitle = MZLocalizedString(
                key: "Settings.SendUsage.Title",
                tableName: nil,
                value: "Send Usage Data",
                comment: "The title for the setting to send usage data.")
            public static let SendUsageSettingLink = MZLocalizedString(
                key: "Settings.SendUsage.Link",
                tableName: nil,
                value: "Learn More.",
                comment: "title for a link that explains how mozilla collects telemetry")
            public static let SendUsageSettingMessage = MZLocalizedString(
                key: "Settings.SendUsage.Message",
                tableName: nil,
                value: "Mozilla strives to only collect what we need to provide and improve Firefox for everyone.",
                comment: "A short description that explains why mozilla collects usage data.")
            public static let SettingsStudiesToggleTitle = MZLocalizedString(
                key: "Settings.Studies.Toggle.Title",
                tableName: nil,
                value: "Studies",
                comment: "Label used as a toggle item in Settings. When this is off, the user is opting out of all studies.")
            public static let SettingsStudiesToggleLink = MZLocalizedString(
                key: "Settings.Studies.Toggle.Link",
                tableName: nil,
                value: "Learn More.",
                comment: "Title for a link that explains what Mozilla means by Studies")
            public static let SettingsStudiesToggleMessage = MZLocalizedString(
                key: "Settings.Studies.Toggle.Message",
                tableName: nil,
                value: "Firefox may install and run studies from time to time.",
                comment: "A short description that explains that Mozilla is running studies")
            public static let SendCrashReportsSettingLink = MZLocalizedString(
                key: "Settings.CrashReports.Link.v135",
                tableName: "Settings",
                value: "Learn More.",
                comment: "Title for a link that explains how Mozilla send crash reports.")
        }
        struct v136 {
            public static let ExternalLinkGenericConfirmation = MZLocalizedString(
                key: "ExternalLink.AppStore.GenericConfirmationTitle",
                tableName: nil,
                value: "Open this link in external app?",
                comment: "Question shown to user when tapping an SMS or MailTo link that opens the external app for those.")
            public static let AppSettingsPrivacyPolicy = MZLocalizedString(
                key: "Privacy Policy",
                tableName: nil,
                value: nil,
                comment: "Show Firefox Browser Privacy Policy page from the Privacy section in the settings. See https://www.mozilla.org/privacy/firefox/")
            public static let AppSettingsYourRights = MZLocalizedString(
                key: "Your Rights",
                tableName: nil,
                value: nil,
                comment: "Your Rights settings section title")
        }
        struct v137 {
            public static let ShareMessageA = MZLocalizedString(
                key: "SentFromFirefox.SocialShare.ShareMessageA.Title.v134",
                tableName: "SocialShare",
                value: "%1$@ Sent from %2$@ 🦊 Try the mobile browser: %3$@",
                comment: "When a user shares a link to social media, this is the shared text they'll see in the social media app. %1$@  is the shared website's URL. %2$@ is the app name (e.g. Firefox). %3$@ is the link to download the app.")
            public static let ShareMessageB = MZLocalizedString(
                key: "SentFromFirefox.SocialShare.ShareMessageB.Title.v134",
                tableName: "SocialShare",
                value: "%1$@ Sent from %2$@ 🦊 %3$@",
                comment: "When a user shares a link to social media, this is the shared text they'll see in the social media app. %1$@  is the shared website's URL. %2$@ is the app name (e.g. Firefox). %3$@ is the link to download the app.")
            public static let TabsTitle = MZLocalizedString(
                key: "Settings.Tabs.Title",
                tableName: nil,
                value: "Tabs",
                comment: "In the settings menu, this is the title for the Tabs customization section option")
        }
        struct v138 {
            public static let ClearHistoryMenuTitle = MZLocalizedString(
                key: "LibraryPanel.History.ClearHistoryMenuTitle.v100",
                tableName: nil,
                value: "Removes history (including history synced from other devices), cookies and other browsing data.",
                comment: "Within the History Panel, users can open an action menu to clear recent history.")
            public static let ClearHistoryMenuOptionTheLastHour = MZLocalizedString(
                key: "HistoryPanel.ClearHistoryMenuOptionTheLastHour",
                tableName: nil,
                value: "The Last Hour",
                comment: "Button to perform action to clear history for the last hour")
            public static let ClearHistoryMenuOptionToday = MZLocalizedString(
                key: "HistoryPanel.ClearHistoryMenuOptionToday",
                tableName: nil,
                value: "Today",
                comment: "Button to perform action to clear history for today only")
            public static let ClearHistoryMenuOptionTodayAndYesterday = MZLocalizedString(
                key: "HistoryPanel.ClearHistoryMenuOptionTodayAndYesterday",
                tableName: nil,
                value: "Today and Yesterday",
                comment: "Button to perform action to clear history for yesterday and today")
            public static let ClearHistoryMenuOptionEverything = MZLocalizedString(
                key: "HistoryPanel.ClearHistoryMenuOptionEverything",
                tableName: nil,
                value: "Everything",
                comment: "Option title to clear all browsing history.")
            public static let Today = MZLocalizedString(
                key: "Today",
                tableName: nil,
                value: "Today",
                comment: "This label is meant to signify the section containing a group of items from the current day.")
            public static let Yesterday = MZLocalizedString(
                key: "Yesterday",
                tableName: nil,
                value: "Yesterday",
                comment: "This label is meant to signify the section containing a group of items from the past 24 hours.")
            public static let LastWeek = MZLocalizedString(
                key: "Last week",
                tableName: nil,
                value: "Last week",
                comment: "This label is meant to signify the section containing a group of items from the past seven days.")
            public static let LastMonth = MZLocalizedString(
                key: "Last month",
                tableName: nil,
                value: "Last month",
                comment: "This label is meant to signify the section containing a group of items from the past thirty days.")
            public static let SettingsShowLinkPreviewsTitle = MZLocalizedString(
                key: "Settings.ShowLinkPreviews.Title",
                tableName: nil,
                value: "Show Link Previews",
                comment: "Title of setting to enable link previews when long-pressing links.")
            public static let SettingsShowLinkPreviewsStatus = MZLocalizedString(
                key: "Settings.ShowLinkPreviews.StatusV2",
                tableName: nil,
                value: "When long-pressing links",
                comment: "Description displayed under the ”Show Link Previews” option")
        }
        struct v139 {
            public static let PagesCount = MZLocalizedString(
                key: "FirefoxHomepage.Common.PagesCount.v112",
                tableName: nil,
                value: "Pages: %d",
                comment: "Label showing how many pages there is in a search group. %d represents a number")
            public static let Title = MZLocalizedString(
                key: "ActivityStream.RecentHistory.Title",
                tableName: nil,
                value: "Recently Visited",
                comment: "Section title label for recently visited websites")
            public static let Remove = MZLocalizedString(
                key: "FirefoxHome.RecentHistory.Remove",
                tableName: nil,
                value: "Remove",
                comment: "When a user taps and holds on an item from the Recently Visited section, this label will appear indicating the option to remove that item.")
            public static let RecentlyVisited = MZLocalizedString(
                key: "Settings.Home.Option.RecentlyVisited",
                tableName: nil,
                value: "Recently Visited",
                comment: "In the settings menu, in the Firefox homepage customization section, this is the title for the option that allows users to toggle Recently Visited section on the Firfox homepage on or off")
<<<<<<< HEAD
            public static let SearchBarPlacementButtonText = MZLocalizedString(
                key: "ContextualHints.SearchBarPlacement.CallToAction",
                tableName: nil,
                value: "Toolbar Settings",
                comment: "Contextual hints are little popups that appear for the users informing them of new features. This one is a call to action for the popup describing search bar placement. It indicates a user can navigate to the settings page that allows them to customize the placement of the search bar.")
            public static let SearchBarTopPlacement = MZLocalizedString(
                key: "ContextualHints.Toolbar.Top.Description.v107",
                tableName: "ToolbarLocation",
                value: "Move the toolbar to the bottom if that’s more your style.",
                comment: "Contextual hints are little popups that appear for the users informing them of new features. This one indicates a user can navigate to the Settings page to move the search bar to the bottom.")
            public static let SearchBarBottomPlacement = MZLocalizedString(
                key: "ContextualHints.Toolbar.Bottom.Description.v107",
                tableName: "ToolbarLocation",
                value: "Move the toolbar to the top if that’s more your style.",
                comment: "Contextual hints are little popups that appear for the users informing them of new features. This one indicates a user can navigate to the Settings page to move the search bar to the top.")
=======
            public static let RememberThisCard = MZLocalizedString(
                key: "CreditCard.Settings.RememberThisCard.v122",
                tableName: "Settings",
                value: "Securely save this card?",
                comment: "When a user is in the process or has finished making a purchase with a card not saved in Firefox's list of stored cards, we ask the user if they would like to save this card for future purchases. This string is a title string of the overall message that asks the user if they would like Firefox to remember the card that is being used.")
            public static let UpdateThisCard = MZLocalizedString(
                key: "CreditCard.Settings.UpdateThisCard.v122",
                tableName: "Settings",
                value: "Update card?",
                comment: "When a user is in the process or has finished making a purchase with a remembered card, and if the credit card information doesn't match the contents of the stored information of that card, we show this string. We ask this user if they would like Firefox update the staled information of that credit card.")
            public static let UseASavedCard = MZLocalizedString(
                key: "CreditCards.Settings.UseASavedCard.v122",
                tableName: "Settings",
                value: "Use saved card",
                comment: "When a user is in the process of making a purchase, and has at least one saved card, we show this label used as a title. This indicates to the user that there are stored cards available for use on this pending purchase.")
            public static let ExpiredDateTitle = MZLocalizedString(
                key: "CreditCard.EditCard.ExpiredDateTitle.v112",
                tableName: "EditCard",
                value: "Expires %@",
                comment: "Label for credit card expiration date. The %@ will be replaced by the actual date and thus doesn't need translation.")
            public static let NavButtonSaveTitle = MZLocalizedString(
                key: "CreditCard.EditCard.NavButtonSaveTitle.v112",
                tableName: "EditCard",
                value: "Save",
                comment: "Button title which, when tapped, will allow the user to save valid credit card details.")
            public static let CancelRemoveCardButton = MZLocalizedString(
                key: "CreditCard.SnackBar.CancelRemoveCardButton.v112",
                tableName: "Alert",
                value: "Cancel",
                comment: "Button text to dismiss the dialog box that gets presented as a confirmation to remove card and cancel the operation.")
            public static let PeaceOfMindTitle = MZLocalizedString(
                key: "DefaultBrowserCard.PeaceOfMind.Title.v108",
                tableName: "Default Browser",
                value: "Firefox Has Privacy Covered",
                comment: "Title for small home tab banner that allows the user to switch their default browser to Firefox.")
            public static let PeaceOfMindDescription = MZLocalizedString(
                key: "DefaultBrowserCard.PeaceOfMind.Description.v108",
                tableName: "Default Browser",
                value: "Firefox blocks 3,000+ trackers per user each month on average. Make us your default browser for privacy peace of mind.",
                comment: "Description for small home tab banner that allows the user to switch their default browser to Firefox.")
            public static let BetterInternetTitle = MZLocalizedString(
                key: "DefaultBrowserCard.BetterInternet.Title.v108",
                tableName: "Default Browser",
                value: "Default to a Better Internet",
                comment: "Title for small home tab banner that allows the user to switch their default browser to Firefox.")
            public static let BetterInternetDescription = MZLocalizedString(
                key: "DefaultBrowserCard.BetterInternet.Description.v108",
                tableName: "Default Browser",
                value: "Making Firefox your default browser is a vote for an open, accessible internet.",
                comment: "Description for small home tab banner that allows the user to switch their default browser to Firefox.")
            public static let NextLevelTitle = MZLocalizedString(
                key: "DefaultBrowserCard.NextLevel.Title.v108",
                tableName: "Default Browser",
                value: "Elevate Everyday Browsing",
                comment: "Title for small home tab banner that allows the user to switch their default browser to Firefox.")
            public static let NextLevelDescription = MZLocalizedString(
                key: "DefaultBrowserCard.NextLevel.Description.v108",
                tableName: "Default Browser",
                value: "Choose Firefox as your default browser to make speed, safety, and privacy automatic.",
                comment: "Description for small home tab banner that allows the user to switch their default browser to Firefox.")
            public static let GroupSiteCount = MZLocalizedString(
                key: "ActivityStream.JumpBackIn.TabGroup.SiteCount",
                tableName: nil,
                value: "Tabs: %d",
                comment: "On the Firefox homepage in the Jump Back In section, if a Tab group item - a collection of grouped tabs from a related search - exists underneath the search term for the tab group, there will be a subtitle with a number for how many tabs are in that group. %d is the number of tabs. It will read 'Tabs: 5' or similar.")
            public static let CloseAllTabsInTabTray = MZLocalizedString(
                key: "TabTray.CloseAllTabs.KeyCodeTitle",
                tableName: nil,
                value: "Close All Tabs",
                comment: "A label indicating the keyboard shortcut of closing all tabs from the tab tray. This label is displayed inside the Discoverability overlay when a user presses the Command key. The Discoverability overlay and shortcut become available only when a user has connected a hardware keyboard to an iPad. See https://drive.google.com/file/d/1gH3tbvDceg7yG5N67NIHS-AXgDgCzBHN/view?usp=sharing for more details.")
            public static let OpenNewTabInTabTray = MZLocalizedString(
                key: "TabTray.OpenNewTab.KeyCodeTitle",
                tableName: nil,
                value: "Open New Tab",
                comment: "A label indicating the keyboard shortcut of opening a new tab in the tab tray. This label is displayed inside the Discoverability overlay when a user presses the Command key. The Discoverability overlay and shortcut become available only when a user has connected a hardware keyboard to an iPad. See https://drive.google.com/file/d/1gH3tbvDceg7yG5N67NIHS-AXgDgCzBHN/view?usp=sharing for more details.")
            public static let HistoryPanelClearHistoryButtonTitle = MZLocalizedString(
                key: "HistoryPanel.ClearHistoryButtonTitle",
                tableName: nil,
                value: "Clear Recent History…",
                comment: "Title for button in the history panel to clear recent history")
            public static let SyncedHistory = MZLocalizedString(
                key: "LibraryPanel.History.SyncedHistory.v100",
                tableName: nil,
                value: "Synced History",
                comment: "Within the History Panel, users can see the option of viewing their history from synced tabs.")
            public static let ClearGroupedTabsCancel = MZLocalizedString(
                key: "LibraryPanel.History.ClearGroupedTabsCancel.v100",
                tableName: nil,
                value: "Cancel",
                comment: "Within the History Panel, users can delete search group sites history. They can cancel this action by pressing a cancel button.")
            public static let ClearGroupedTabsDelete = MZLocalizedString(
                key: "LibraryPanel.History.ClearGroupedTabsDelete.v100",
                tableName: nil,
                value: "Delete",
                comment: "Within the History Panel, users can delete search group sites history. They need to confirm the action by pressing the delete button.")
            public static let DescriptionPart1 = MZLocalizedString(
                key: "Onboarding.IntroDescriptionPart1.v114",
                tableName: "Onboarding",
                value: "Indie. Non-profit. For good.",
                comment: "String used to describes what Firefox is on the first onboarding page in our Onboarding screens. Indie means small independant.")
            public static let DescriptionPart2 = MZLocalizedString(
                key: "Onboarding.IntroDescriptionPart2.v114",
                tableName: "Onboarding",
                value: "Committed to the promise of a better Internet for everyone.",
                comment: "String used to describes what Firefox is on the first onboarding page in our Onboarding screens.")
            public static let TitleTreatmentA = MZLocalizedString(
                key: "Onboarding.Welcome.Title.TreatementA.v120",
                tableName: "Onboarding",
                value: "We love keeping you safe",
                comment: "String used to describes the title of what Firefox is on the welcome onboarding page for current version in our Onboarding screens.")
            public static let DescriptionTreatementA = MZLocalizedString(
                key: "Onboarding.Welcome.Description.TreatementA.v120",
                tableName: "Onboarding",
                value: "Our non-profit backed browser helps stop companies from secretly following you around the web.",
                comment: "String used to describes the description of what Firefox is on the welcome onboarding page for current version in our Onboarding screens.")
            public static let GetStartedAction = MZLocalizedString(
                key: "Onboarding.Welcome.Action.v114",
                tableName: "Onboarding",
                value: "Get Started",
                comment: "Describes the action on the first onboarding page in our Onboarding screen. This string will be on a button so user can continue the onboarding.")
            public static let ContinueAction = MZLocalizedString(
                key: "Onboarding.Notification.Continue.Action.v114",
                tableName: "Onboarding",
                value: "Continue",
                comment: "String used to describe the option to continue to ask for the notification permission in Firefox Onboarding screens.")
            public static let TurnOnNotificationsAction = MZLocalizedString(
                key: "Onboarding.Notification.TurnOnNotifications.Action.v114",
                tableName: "Onboarding",
                value: "Turn On Notifications",
                comment: "String used to describe the option to continue to ask for the notification permission in Firefox Onboarding screens.")
            public static let FirstInstruction = MZLocalizedString(
                key: "DefaultBrowserPopup.FirstLabel.v114",
                tableName: "Onboarding",
                value: "1. Go to *Settings*",
                comment: "The first label on the Default Browser Popup, which is a card with instructions telling the user how to set Firefox as their default browser. The *text inside asterisks* denotes part of the string to bold, please leave the text inside the '*' so that it is bolded correctly.")
            public static let SecondInstruction = MZLocalizedString(
                key: "DefaultBrowserPopup.SecondLabel.v114",
                tableName: "Onboarding",
                value: "2. Tap *Default Browser App*",
                comment: "The second label on the Default Browser Popup, which is a card with instructions telling the user how to set Firefox as their default browser. The *text inside asterisks* denotes part of the string to bold, please leave the text inside the '*' so that it is bolded correctly.")
            public static let ThirdInstruction = MZLocalizedString(
                key: "DefaultBrowserPopup.ThirdLabel.v114",
                tableName: "Onboarding",
                value: "3. Select *%@*",
                comment: "The third label on the Default Browser Popup, which is a card with instructions telling the user how to set Firefox as their default browser. %@ is the app name (e.g. Firefox). The *text inside asterisks* denotes part of the string to bold, please leave the text inside the '*' so that it is bolded correctly.")
            public static let DescriptionFooter = MZLocalizedString(
                key: "DefaultBrowserPopup.DescriptionFooter.v124",
                tableName: "Onboarding",
                value: "*Is %@ already your default?* Close this message and tap Skip.",
                comment: "The footer label on the Default Browser Popup, which is below all the instructions asking the users if their browser is the default browser. %@ is the app name (e.g. Firefox). If it is then close this message and tap skip. The *text inside asterisks* denotes part of the string to bold, please leave the text inside the '*' so that it is bolded correctly.")
            private struct Notifications {
                public static let ContinueAction = MZLocalizedString(
                    key: "Onboarding.Customization.Intro.Continue.Action.v123",
                    tableName: "Onboarding",
                    value: "Customize %@",
                    comment: "String used to describe the option to continue to the next onboarding card in Firefox Onboarding screens. %@ is the app name (e.g. Firefox).")
            }
            public static let SystemAction = MZLocalizedString(
                key: "Onboarding.Customization.Theme.System.Action.v123",
                tableName: "Onboarding",
                value: "System Auto",
                comment: "On the theme customization onboarding card, the string used to describe the option to set the theme to system theme from the available choices.")
            public static let LightAction = MZLocalizedString(
                key: "Onboarding.Customization.Theme.Light.Action.v123",
                tableName: "Onboarding",
                value: "Light",
                comment: "On the theme customization onboarding card, the string used to describe the option to set the theme to light theme from the available choices.")
            public static let DarkAction = MZLocalizedString(
                key: "Onboarding.Customization.Theme.Dark.Action.v123",
                tableName: "Onboarding",
                value: "Dark",
                comment: "On the theme customization onboarding card, the string used to describe the option to set the theme to dark theme from the available choices.")
            private struct Customization {
                public static let ContinueAction = MZLocalizedString(
                    key: "Onboarding.Customization.Theme.Continue.Action.v123",
                    tableName: "Onboarding",
                    value: "Save and Continue",
                    comment: "String used to describe the option to save the user setting and continue to the next onboarding in Firefox Onboarding screens.")
            }
            public static let TopAction = MZLocalizedString(
                key: "Onboarding.Customization.Toolbar.Top.Action.v123",
                tableName: "Onboarding",
                value: "Top",
                comment: "On the toolbar customization onboarding card, the string used to describe the option to set the toolbar at the top of the screen.")
            public static let BottomAction = MZLocalizedString(
                key: "Onboarding.Customization.Toolbar.Bottom.Action.v123",
                tableName: "Onboarding",
                value: "Bottom",
                comment: "On the toolbar customization onboarding card, the string used to describe the option to set the toolbar at the bottom of the screen.")
            struct Toolbar {
                public static let ContinueAction = MZLocalizedString(
                    key: "Onboarding.Customization.Toolbar.Continue.Action.v123",
                    tableName: "Onboarding",
                    value: "Save and Start Browsing",
                    comment: "String used to describe the option to save set preferences and leave onboarding to start browsing in the app.")
            }
            public static let BodyText = MZLocalizedString(
                key: "Body.Text.v112",
                tableName: "ResearchSurface",
                value: "Please help make %@ better by taking a short survey.",
                comment: "On the Research Survey popup, the text that explains what the screen is about. %@ is the app name (e.g. Firefox).")
            public static let PageTitle = MZLocalizedString(
                key: "Settings.Home.Option.Wallpaper.Title",
                tableName: nil,
                value: "Wallpaper",
                comment: "In the settings menu, on the Firefox wallpaper customization screen, this is the title of that screen, which allows users to change the wallpaper settings for the application.")
            public static let CollectionTitle = MZLocalizedString(
                key: "Settings.Home.Option.Wallpaper.CollectionTitle",
                tableName: nil,
                value: "OPENING SCREEN",
                comment: "In the settings menu, on the Firefox wallpaper customization screen, this is the title of the section that allows users to change the wallpaper settings for the application.")
            public static let FxHomepageWallpaperButton = MZLocalizedString(
                key: "FxHomepage.Wallpaper.ButtonLabel.v99",
                tableName: nil,
                value: "Firefox logo, change the wallpaper.",
                comment: "On the firefox homepage, the string read by the voice over prompt for accessibility, for the button which changes the wallpaper")
            public static let ToggleButton = MZLocalizedString(
                key: "Settings.Home.Option.Wallpaper.Accessibility.ToggleButton",
                tableName: nil,
                value: "Homepage wallpaper cycle toggle",
                comment: "In the settings menu, on the Firefox wallpaper customization screen, this is the accessibility string of the toggle for turning wallpaper cycling shortcut on or off on the homepage.")
            public static let DefaultWallpaper = MZLocalizedString(
                key: "Settings.Home.Option.Wallpaper.Accessibility.DefaultWallpaper.v99",
                tableName: nil,
                value: "Default clear wallpaper.",
                comment: "In the settings menu, on the Firefox wallpaper customization screen, this is the accessibility string for the default wallpaper.")
            public static let FxAmethystWallpaper = MZLocalizedString(
                key: "Settings.Home.Option.Wallpaper.Accessibility.AmethystWallpaper.v99",
                tableName: nil,
                value: "Firefox wallpaper, amethyst pattern.",
                comment: "In the settings menu, on the Firefox wallpaper customization screen, this is the accessibility string for the amethyst firefox wallpaper.")
            public static let FxSunriseWallpaper = MZLocalizedString(
                key: "Settings.Home.Option.Wallpaper.Accessibility.SunriseWallpaper.v99",
                tableName: nil,
                value: "Firefox wallpaper, sunrise pattern.",
                comment: "In the settings menu, on the Firefox wallpaper customization screen, this is the title accessibility string for the sunrise firefox wallpaper.")
            public static let FxCeruleanWallpaper = MZLocalizedString(
                key: "Settings.Home.Option.Wallpaper.Accessibility.CeruleanWallpaper.v99",
                tableName: nil,
                value: "Firefox wallpaper, cerulean pattern.",
                comment: "In the settings menu, on the Firefox wallpaper customization screen, this is the title accessibility string for the cerulean firefox wallpaper.")
            public static let FxBeachHillsWallpaper = MZLocalizedString(
                key: "Settings.Home.Option.Wallpaper.Accessibility.BeachHillsWallpaper.v100",
                tableName: nil,
                value: "Firefox wallpaper, beach hills pattern.",
                comment: "In the settings menu, on the Firefox wallpaper customization screen, this is the title accessibility string for the beach hills firefox wallpaper.")
            public static let FxTwilightHillsWallpaper = MZLocalizedString(
                key: "Settings.Home.Option.Wallpaper.Accessibility.TwilightHillsWallpaper.v100",
                tableName: nil,
                value: "Firefox wallpaper, twilight hills pattern.",
                comment: "In the settings menu, on the Firefox wallpaper customization screen, this is the title accessibility string for the twilight hills firefox wallpaper.")
            public static let TabsSectionTitle = MZLocalizedString(
                key: "Settings.Tabs.CustomizeTabsSection.Title",
                tableName: nil,
                value: "Customize Tab Tray",
                comment: "In the settings menu, in the Tabs customization section, this is the title for the Tabs Tray customization section. The tabs tray is accessed from firefox hompage")
            public static let TabGroups = MZLocalizedString(
                key: "Settings.Tabs.CustomizeTabsSection.TabGroups",
                tableName: nil,
                value: "Tab Groups",
                comment: "In the settings menu, in the Tabs customization section, this is the title for the setting that toggles the Tab Groups feature - where tabs from related searches are grouped - on or off")
            public static let FingerPrintReason = MZLocalizedString(
                key: "Settings.Passwords.FingerPrintReason.v103",
                tableName: nil,
                value: "Use your fingerprint to access passwords now.",
                comment: "Touch ID prompt subtitle when accessing logins and passwords")
            public static let CopyButtonTitle = MZLocalizedString(
                key: "ShareSheet.Copy.Title.v108",
                tableName: nil,
                value: "Copy",
                comment: "Button in share sheet to copy the url of the current tab.")
            public static let RecentButtonTitle = MZLocalizedString(
                key: "Onboarding.WhatsNew.Button.Title",
                tableName: nil,
                value: "Start Browsing",
                comment: "On the onboarding card letting users know what's new in this version of Firefox, this is the title for the button, on the bottom of the card, used to get back to browsing on Firefox by dismissing the onboarding card")
            public static let RecentlySavedSectionTitle = MZLocalizedString(
                key: "ActivityStream.Library.Title",
                tableName: nil,
                value: "Recently Saved",
                comment: "A string used to signify the start of the Recently Saved section in Home Screen.")
            public static let RecentlySavedShowAllText = MZLocalizedString(
                key: "RecentlySaved.Actions.More",
                tableName: nil,
                value: "Show All",
                comment: "More button text for Recently Saved items at the home page.")
            public static let EditContextMenuTitle = MZLocalizedString(
                key: "HomePanel.ContextMenu.Edit.v131",
                tableName: "Bookmarks",
                value: "Edit",
                comment: "The title for the Edit context menu action for sites in Home Panels")
            public static let HistoryBackButtonTitle = MZLocalizedString(
                key: "HistoryPanel.HistoryBackButton.Title",
                tableName: nil,
                value: "History",
                comment: "Title for the Back to History button in the History Panel")
            public static let UnableToOpenURLError = MZLocalizedString(
                key: "OpenURL.Error.Message",
                tableName: nil,
                value: "Firefox cannot open the page because it has an invalid address.",
                comment: "The message displayed to a user when they try to open a URL that cannot be handled by Firefox, or any external app.")
            public static let UnableToOpenURLErrorTitle = MZLocalizedString(
                key: "OpenURL.Error.Title",
                tableName: nil,
                value: "Cannot Open Page",
                comment: "Title of the message shown when the user attempts to navigate to an invalid link.")
            public static let DownloadFailedToastLabelText = MZLocalizedString(
                key: "Downloads.Toast.Failed.LabelText",
                tableName: nil,
                value: "Download Failed",
                comment: "The label text in the Download Failed toast for showing confirmation that the download has failed.")
            struct EngagementNotification {
                public static let TitleTreatmentA = MZLocalizedString(
                    key: "Engagement.Notification.Treatment.A.Title.v114",
                    tableName: "EngagementNotification",
                    value: "Browse without a trace",
                    comment: "Title of notification sent to user after inactivity to encourage them to use the private browsing feature.")
            }
            public static let BodyTreatmentA = MZLocalizedString(
                key: "Engagement.Notification.Treatment.A.Body.v114",
                tableName: "EngagementNotification",
                value: "Private browsing in %@ doesn’t save your info and blocks hidden trackers.",
                comment: "Body of notification sent to user after inactivity to encourage them to use the private browsing feature. %@ is the app name (e.g. Firefox).")
            public static let TitleTreatmentB = MZLocalizedString(
                key: "Engagement.Notification.Treatment.B.Title.v114",
                tableName: "EngagementNotification",
                value: "Try private browsing",
                comment: "Title of notification sent to user after inactivity to encourage them to use the private browsing feature.")
            public static let BodyTreatmentB = MZLocalizedString(
                key: "Engagement.Notification.Treatment.B.Body.v114",
                tableName: "EngagementNotification",
                value: "Browse with no saved cookies or history in %@.",
                comment: "Body of notification sent to user after inactivity to encourage them to use the private browsing feature. %@ is the app name (e.g. Firefox).")
            public static let ToolbarButtonA11yLabel = MZLocalizedString(
                key: "QRCode.Toolbar.Button.A11y.Title.v128",
                tableName: "QRCode",
                value: "Scan QR code",
                comment: "Accessibility label of the QR code button in the toolbar")
            public static let AddToHomeScreen = MZLocalizedString(
                key: "MainMenu.Submenus.Save.AddToHomeScreen.Title.v131",
                tableName: "MainMenu",
                value: "Add to Home Screen",
                comment: "On the main menu, in the Save submenu, the title for the menu component that allows a user to add a website to the home screen.")
            public static let AddToHomeScreenSubtitle = MZLocalizedString(
                key: "MainMenu.Submenus.Save.AddToHomeScreen.Subtitle.v131",
                tableName: "MainMenu",
                value: "Home",
                comment: "On the main menu, a string below the Save submenu title, indicating what kind of tools are available in that menu. This string is for the Add to Homescreen tool.")
            struct Save {
                public static let AddToHomeScreen = MZLocalizedString(
                    key: "MainMenu.Submenus.Save.AccessibilityLabels.AddToHomeScreen.Title.v132",
                    tableName: "MainMenu",
                    value: "Add to Home Screen",
                    comment: "On the main menu, in the Save submenu, the accessibility label for the menu component that allows a user to add a website to the iOS home screen.")
                public static let AddToHomeScreenSubtitle = MZLocalizedString(
                    key: "MainMenu.Submenus.Save.AccessibilityLabels.AddToHomeScreen.Subtitle.v132",
                    tableName: "MainMenu",
                    value: "Home",
                    comment: "On the main menu, a string below the Save submenu accessibility label, indicating what kind of tools are available in that menu. This string is for the Add to Home screen tool for iOS Home screen.")
            }
            public static let TopTitle = MZLocalizedString(
                key: "UnifiedSearch.SearchEngineSelection.TopTitle.Title.v133",
                tableName: "SearchEngineSelection",
                value: "This time search in:",
                comment: "When the user taps the search engine icon in the toolbar, a sheet with a list of alternative search engines appears. This is the title for the sheet.")
            public static let TopTitleLabel = MZLocalizedString(
                key: "UnifiedSearch.SearchEngineSelection.AccessibilityLabels.TopTitle.Label.v133",
                tableName: "SearchEngineSelection",
                value: "This time search in:",
                comment: "When the user taps the search engine icon in the toolbar, a sheet with a list of alternative search engines appears. This is the accessibility label for the title of that sheet.")
            public static let CloseButtonLabel = MZLocalizedString(
                key: "UnifiedSearch.SearchEngineSelection.AccessibilityLabels.CloseButton.Label.v133",
                tableName: "SearchEngineSelection",
                value: "Close",
                comment: "When the user taps the search engine icon in the toolbar, a sheet with a list of alternative search engines appears. This is the accessibility label for the sheet's close button.")
            public static let HomeMenuButtonAccessibilityLabel = MZLocalizedString(
                key: "Menu.Toolbar.Home.AccessibilityLabel.v99",
                tableName: nil,
                value: "Home",
                comment: "Accessibility label for the Home button on the toolbar. Pressing this button brings the user to the home page.")
            public static let TPDetailsVerifiedBy = MZLocalizedString(
                key: "Menu.TrackingProtection.Details.Verifier",
                tableName: nil,
                value: "Verified by %@",
                comment: "String to let users know the site verifier, where %@ represents the SSL certificate signer.")
            public static let SendToCloseButton = MZLocalizedString(
                key: "SendTo.Close.Button",
                tableName: nil,
                value: "Close",
                comment: "Close button in top navigation bar")
            public static let InfoCardProgressAnalysisDescription = MZLocalizedString(
                key: "Shopping.InfoCard.ProgressAnalysis.Description.v120",
                tableName: "Shopping",
                value: "This could take about 60 seconds.",
                comment: "Description for info card when the product is in analysis mode")
            public static let CoverSheetETPTitle = MZLocalizedString(
                key: "CoverSheet.v24.ETP.Title",
                tableName: nil,
                value: "Protection Against Ad Tracking",
                comment: "Title for the new ETP mode i.e. standard vs strict")
            public static let CoverSheetETPDescription = MZLocalizedString(
                key: "CoverSheet.v24.ETP.Description",
                tableName: nil,
                value: "Built-in Enhanced Tracking Protection helps stop ads from following you around. Turn on Strict to block even more trackers, ads, and popups. ",
                comment: "Description for the new ETP mode i.e. standard vs strict")
            public static let CoverSheetETPSettingsButton = MZLocalizedString(
                key: "CoverSheet.v24.ETP.Settings.Button",
                tableName: nil,
                value: "Go to Settings",
                comment: "Text for the new ETP settings button")
            public static let TabLocationShareButtonLargeContentTitle = MZLocalizedString(
                key: "TabLocation.ShareButton.AccessibilityLabel.v122",
                tableName: "TabLocation",
                value: "Share",
                comment: "Large content title for the share button. This title is displayed when using accessible font sizes is enabled")
            public static let TabTrayNoTabsAccessibilityHint = MZLocalizedString(
                key: "No tabs",
                tableName: nil,
                value: nil,
                comment: "Message spoken by VoiceOver to indicate that there are no tabs in the Tabs Tray")
            public static let TabTrayVisibleTabRangeAccessibilityHint = MZLocalizedString(
                key: "Tab %@ of %@",
                tableName: nil,
                value: "Tab %1$@ of %2$@",
                comment: "Message spoken by VoiceOver saying the position of the single currently visible tab in Tabs Tray (%1$@), along with the total number of tabs (%2$@). E.g. “Tab 2 of 5” says that tab 2 is visible (and is the only visible tab), out of 5 tabs total.")
            public static let TabTrayVisiblePartialRangeAccessibilityHint = MZLocalizedString(
                key: "Tabs %@ to %@ of %@",
                tableName: nil,
                value: "Tabs %1$@ to %2$@ of %3$@",
                comment: "Message spoken by VoiceOver saying the range of tabs that are currently visible in Tabs Tray (%1$@ to %2$@), along with the total number of tabs (%3$@). E.g. “Tabs 8 to 10 of 15” says tabs 8, 9 and 10 are visible, out of 15 tabs total.")
            public static let TabTrayOtherTabsSectionHeader = MZLocalizedString(
                key: "TabTray.Header.FilteredTabs.SectionHeader",
                tableName: nil,
                value: "Others",
                comment: "In the tab tray, when tab groups appear and there exist tabs that don't belong to any group, those tabs are listed under this header as “Others”.")
            public static let SearchEngineA11yHint = MZLocalizedString(
                key: "AddressToolbar.SearchEngine.A11y.Hint.v133",
                tableName: "AddressToolbar",
                value: "Opens search engine selection",
                comment: "When the user taps the search engine icon in the toolbar, a sheet with a list of alternative search engines appears. This is the accessibility hint describing what tapping the search engine icon does.")
            public static let RemoteTabCreateAccount = MZLocalizedString(
                key: "Create an account",
                tableName: nil,
                value: nil,
                comment: "See http://mzl.la/1Qtkf0j")
            private static let removedSavedLoginsLabel = MZLocalizedString(
                key: "Saved Logins",
                tableName: "ClearPrivateData",
                value: nil,
                comment: "Settings item for clearing passwords and login data")
            public static let SearchInputAccessibilityLabel = MZLocalizedString(
                key: "Search Input Field",
                tableName: "LoginManager",
                value: nil,
                comment: "Accessibility label for the search input field in the Logins list")
            public static let SearchInputTitle = MZLocalizedString(
                key: "SearchInput.Title.Search.v106",
                tableName: "LoginManager",
                value: "Search",
                comment: "Title for the search field at the top of the Logins list screen")
            public static let SearchInputClearAccessibilityLabel = MZLocalizedString(
                key: "Clear Search",
                tableName: "LoginManager",
                value: nil,
                comment: "Accessibility message e.g. spoken by VoiceOver after the user taps the close button in the search field to clear the search and exit search mode")
            public static let SearchInputEnterSearchMode = MZLocalizedString(
                key: "Enter Search Mode",
                tableName: "LoginManager",
                value: nil,
                comment: "Accessibility label for entering search mode for logins")
            public static let TabTrayButtonNewTabAccessibilityLabel = MZLocalizedString(
                key: "New Tab",
                tableName: nil,
                value: nil,
                comment: "Accessibility label for the New Tab button in the tab toolbar.")
            public static let DefaultSuggestedTwitter = MZLocalizedString(
                key: "Twitter",
                tableName: nil,
                value: nil,
                comment: "Tile title for Twitter")
            public static let A11yLabel = MZLocalizedString(
                key: "PasswordGenerator.A11yLabel.v132",
                tableName: "PasswordGenerator",
                value: "Password Generator",
                comment: "Accessibility label describing a feature that generates a password when the password field of a signup form is interacted with.")
>>>>>>> 64479c5f
        }
    }
}

// swiftlint:enable line_length<|MERGE_RESOLUTION|>--- conflicted
+++ resolved
@@ -7192,7 +7192,6 @@
                 tableName: nil,
                 value: "Recently Visited",
                 comment: "In the settings menu, in the Firefox homepage customization section, this is the title for the option that allows users to toggle Recently Visited section on the Firfox homepage on or off")
-<<<<<<< HEAD
             public static let SearchBarPlacementButtonText = MZLocalizedString(
                 key: "ContextualHints.SearchBarPlacement.CallToAction",
                 tableName: nil,
@@ -7208,7 +7207,6 @@
                 tableName: "ToolbarLocation",
                 value: "Move the toolbar to the top if that’s more your style.",
                 comment: "Contextual hints are little popups that appear for the users informing them of new features. This one indicates a user can navigate to the Settings page to move the search bar to the top.")
-=======
             public static let RememberThisCard = MZLocalizedString(
                 key: "CreditCard.Settings.RememberThisCard.v122",
                 tableName: "Settings",
@@ -7694,7 +7692,6 @@
                 tableName: "PasswordGenerator",
                 value: "Password Generator",
                 comment: "Accessibility label describing a feature that generates a password when the password field of a signup form is interacted with.")
->>>>>>> 64479c5f
         }
     }
 }
