// This Source Code Form is subject to the terms of the Mozilla Public
// License, v. 2.0. If a copy of the MPL was not distributed with this
// file, You can obtain one at http://mozilla.org/MPL/2.0/

// swiftlint:disable line_length
import Foundation

// MARK: - Localization bundle setup
class BundleClass {}

public struct Strings {
    public static let bundle = Bundle(for: BundleClass.self)
}

// MARK: - Localization helper function

/// Full documentation available in
///
/// Used to define a new string into the project
/// - Parameters:
///   - key: The key should be unique and composed of a relevant name, ended with the version the string was included in.
///   Example: `"FirefoxHomepage.Pocket.Sponsored.v103"` is a string that lives under the homepage for the sponsored content in the pocket
///   section, added in v103. The name is clear and explicit.
///   - tableName: The tablename defines the name of the table containing the localized string.
///   This specifically need to be defined for any strings that is part of the messaging framework, but since any string can be part of messaging in the
///   future all strings should have a tablename. This can be nil for existing strings, `new string shouldn't have a nil tableName`.
///   - value: The value is always the text that needs to be localized.  This can be nil for existing strings, `new string shouldn't have a nil value`.
///   - comment: The comment is an explanation aimed towards people that will translate the string value. Make sure it follow the l10n documentation
///   https://mozilla-l10n.github.io/documentation/localization/dev_best_practices.html#add-localization-notes
private func MZLocalizedString(
    key: String,
    tableName: String?,
    value: String?,
    comment: String
) -> String {
    return NSLocalizedString(key,
                             tableName: tableName,
                             bundle: Strings.bundle,
                             value: value ?? "",
                             comment: comment)
}

// This file contains all strings for Firefox iOS.
//
// To preserve a clean structure of this string file, we should organize them alphabetically,
// according to specific screens or feature, on that screen. Each string should
// be under a struct giving a clear indication as to where it is being used.
// In this case we will prefer verbosity for the sake of accuracy, over brevity.
// Sub structs may, and should, also be used to separate functionality where it makes
// sense, but efforts should be made to keep structs two levels deep unless there are
// good reasons for doing otherwise. As we continue to update strings, old strings may
// be present at the bottom of this file.
//
// Note that strings shouldn't be reused in multiple places in the application. Depending
// on the Locale we can't guarantee one string will be translated the same even if its value is the same.

// MARK: - Alerts
extension String {
    public struct Alerts {
        public struct FeltDeletion {
            public static let Title = MZLocalizedString(
                key: "Alerts.FeltDeletion.Title.v122",
                tableName: "Alerts",
                value: "End your private session?",
                comment: "When tapping the fire icon in private mode, an alert comes up asking to confirm if you want to delete all browsing data and end your private session. This is the title for the alert.")
            public static let Body = MZLocalizedString(
                key: "Alerts.FeltDeletion.Body.v122",
                tableName: "Alerts",
                value: "Close all private tabs and delete history, cookies, and all other site data.",
                comment: "When tapping the fire icon in private mode, an alert comes up asking to confirm if you want to delete all browsing data and end your private session. This is the body text for the alert.")
            public static let ConfirmButton = MZLocalizedString(
                key: "Alerts.FeltDeletion.Button.Confirm.v122",
                tableName: "Alerts",
                value: "Delete session data",
                comment: "When tapping the fire icon in private mode, an alert comes up asking to confirm if you want to delete all browsing data and end your private session. This is the affirmative action for the alert, confirming that you do want to do that.")
            public static let CancelButton = MZLocalizedString(
                key: "Alerts.FeltDeletion.Button.Cancel.v122",
                tableName: "Alerts",
                value: "Cancel",
                comment: "When tapping the fire icon in private mode, an alert comes up asking to confirm if you want to delete all browsing data and end your private session. This is the cancel action for the alert, cancelling ending your session.")
        }

        public struct AddToCalendar {
            public static let Title = MZLocalizedString(
                key: "Alerts.AddToCalendar.Title.v134",
                tableName: "Alerts",
                value: "Add to calendar?",
                comment: "When tapping on a link, on a website in order to download a file and that file is a calendar file, an alert comes up asking to confirm if you want to add the event to the device calendar. This is the title for the alert.")
            public static let Body = MZLocalizedString(
                key: "Alerts.AddToCalendar.Body.v134",
                tableName: "Alerts",
                value: "%@ is asking to download a file and add an event to your calendar.",
                comment: "When tapping on a link, on a website in order to download a file and that file is a calendar file, an alert comes up asking to confirm if you want to add the event to the device calendar. This is the body message for the alert. %@ is the name/domain of the website, for example 'google.com'")
            public static let BodyDefault = MZLocalizedString(
                key: "Alerts.AddToCalendar.BodyDefault.v134",
                tableName: "Alerts",
                value: "This site is asking to download a file and add an event to your calendar.",
                comment: "When tapping on a link, on a website in order to download a file and that file is a calendar file, an alert comes up asking to confirm if you want to add the event to the device calendar. This is the body message for the alert in case the website doesn't have a base domain.")
            public static let AddButton = MZLocalizedString(
                key: "Alerts.AddToCalendar.Button.Add.v134",
                tableName: "Alerts",
                value: "Add",
                comment: "When tapping on a link, on a website in order to download a file and that file is a calendar file, an alert comes up asking to confirm if you want to add the event to the device calendar. This is the affirmative action for the alert, confirming that you do want to add the event to the calendar.")
            public static let CancelButton = MZLocalizedString(
                key: "Alerts.FeltDeletion.Button.Cancel.v134",
                tableName: "Alerts",
                value: "Cancel",
                comment: "When tapping on a link, on a website in order to download a file and that file is a calendar file, an alert comes up asking to confirm if you want to add the event to the device calendar. This is the cancel action for the alert, cancelling the action to add the event to the calendar.")
        }
    }
}

// MARK: - Biometric Authentication
extension String {
    public struct Biometry {
        public struct Screen {
            public static let UniversalAuthenticationReason = MZLocalizedString(
                key: "Biometry.Screen.UniversalAuthenticationReason.v115",
                tableName: "BiometricAuthentication",
                value: "Authenticate to access passwords.",
                comment: "Biometric authentication is when the system prompts users for Face ID or fingerprint before accessing protected information. This string asks the user to enter their device passcode to access the protected screen.")
            public static let UniversalAuthenticationReasonV2 = MZLocalizedString(
                key: "Biometry.Screen.UniversalAuthenticationReason.v122",
                tableName: "BiometricAuthentication",
                value: "Authenticate to access your saved passwords and payment methods.",
                comment: "Biometric authentication is when the system prompts users for Face ID or fingerprint before accessing protected information. This string asks the user to enter their device passcode to access the protected screen for logins and encrypted cards.")
        }
    }
}

// MARK: - Bookmarks Panel
extension String {
    public struct Bookmarks {
        public struct Menu {
            public static let DesktopBookmarks = MZLocalizedString(
                key: "Bookmarks.Menu.DesktopBookmarks",
                tableName: nil,
                value: "Desktop Bookmarks",
                comment: "A label indicating all bookmarks grouped under the category 'Desktop Bookmarks'.")
            public static let EditBookmark = MZLocalizedString(
                key: "Bookmarks.Menu.EditBookmark.v131",
                tableName: "Bookmarks",
                value: "Edit Bookmark",
                comment: "When a bookmark is longpressed in the bookmarks menu, an `Edit Bookmark` button is present.")
            public static let EditFolder = MZLocalizedString(
                key: "Bookmarks.Menu.EditFolder.v131",
                tableName: "Bookmarks",
                value: "Edit Folder",
                comment: "When a folder is longpressed in the bookmarks menu, an `Edit Folder` button is present.")
            public static let DeleteFolder = MZLocalizedString(
                key: "Bookmarks.Menu.DeleteFolder.v131",
                tableName: "Bookmarks",
                value: "Delete Folder",
                comment: "When a folder is longpressed in the bookmarks menu, a `Delete Folder` button is present.")
            public static let AllBookmarks = MZLocalizedString(
                key: "Bookmarks.Menu.AllBookmarks.v131",
                tableName: "Bookmarks",
                value: "All",
                comment: "When navigating through the bookmarks menu and bookmark folders, a back button with an `All` (bookmarks) label is present to take the user to the top level bookmarks menu.")
            public static let EditBookmarkSaveIn = MZLocalizedString(
                key: "Bookmarks.Menu.EditBookmarkSaveIn.v131",
                tableName: "Bookmarks",
                value: "Save in",
                comment: "When editing a bookmark, you can select the folder that the bookmark will be saved in. The label for this section of the view is `Save in`.")
            public static let EditBookmarkSave = MZLocalizedString(
                key: "Bookmarks.Menu.EditBookmarkSave.v135",
                tableName: "Bookmarks",
                value: "Save",
                comment: "When editing a bookmark, the right button in the navigation bar indicating that the edited bookmark will be saved.")
            public static let EditBookmarkTitle = MZLocalizedString(
                key: "Bookmarks.Menu.EditBookmarkTitle.v131",
                tableName: "Bookmarks",
                value: "Edit Bookmark",
                comment: "Label on the top of the `Edit Bookmarks` screen.")
            public static let EditBookmarkDesktopBookmarksLabel = MZLocalizedString(
                key: "Bookmarks.Menu.EditBookmarkDesktopBookmarksLabel.v136",
                tableName: "Bookmarks",
                value: "DESKTOP BOOKMARKS",
                comment: "Header denoting that the proceeding folders in the parent folder selector table of the Edit Bookmarks Screen are folders shared with desktop.")
            public static let DeletedBookmark = MZLocalizedString(
                key: "Bookmarks.Menu.DeletedBookmark.v131",
                tableName: "Bookmarks",
                value: "Deleted “%@”",
                comment: "Label of toast displayed after a bookmark is deleted in the Bookmarks menu. %@ is the name of the bookmark.")
            public static let DeleteBookmark = MZLocalizedString(
                key: "Bookmarks.Menu.DeleteBookmark.v132",
                tableName: "Bookmarks",
                value: "Delete Bookmark",
                comment: "The title for the Delete Bookmark button, in the Edit Bookmark popup screen which is summoned from the main menu's Save submenu, which will delete the currently bookmarked site from the user's bookmarks.")
            public static let SavedBookmarkToastLabel = MZLocalizedString(
                key: "Bookmarks.Menu.SavedBookmarkToastLabel.v136",
                tableName: "Bookmarks",
                value: "Saved in “%@”",
                comment: "The label displayed in the toast notification when saving a bookmark via the menu to a custom folder. %@ represents the custom name of the folder, created by the user, where the bookmark will be saved to.")
            public static let SavedBookmarkToastDefaultFolderLabel = MZLocalizedString(
                key: "Bookmarks.Menu.SavedBookmarkToastDefaultFolderLabel.v136",
                tableName: "Bookmarks",
                value: "Saved in “Bookmarks”",
                comment: "The label displayed in the toast notification when saving a bookmark via the menu to the default folder. \"Bookmarks\" is the name of the default folder where the bookmark will be saved to.")
            public static let MoreOptionsA11yLabel = MZLocalizedString(
                key: "Bookmarks.Menu.MoreOptionsA11yLabel.v136",
                tableName: "Bookmarks",
                value: "More options",
                comment: "Accessibility label for the \"...\" disclosure button located within every bookmark site cell in the bookmarks panel. Pressing this button opens a modal with more actions.")
            public static let ClearTextFieldButtonA11yLabel = MZLocalizedString(
                key: "Bookmarks.Menu.ClearTextFieldButtonA11yLabel.v139",
                tableName: "Bookmarks",
                value: "Clear",
                comment: "Accessibility label for the clear button located within every bookmark cell text field in the bookmarks panel. Pressing this button will clear the text field's text")
            public static let RemoveFromShortcutsTitle = MZLocalizedString(
                key: "Bookmarks.Menu.RemoveFromShortcutsTitle.v139",
                tableName: "Bookmarks",
                value: "Remove from Shortcuts",
                comment: "The title for the unpinning shortcut action in the context menu when tapping on the bookmark's item menu button")
        }

        public struct EmptyState {
            public struct Root {
                public static let Title = MZLocalizedString(
                    key: "Bookmarks.EmptyState.Root.Title.v135",
                    tableName: "Bookmarks",
                    value: "No bookmarks yet",
                    comment: "The title for the placeholder screen shown when there are no saved bookmarks, located at the root level of the bookmarks panel within the library modal.")
                public static let BodySignedIn = MZLocalizedString(
                    key: "Bookmarks.EmptyState.Root.Body.v135",
                    tableName: "Bookmarks",
                    value: "Save sites as you browse. We’ll also grab bookmarks from other synced devices.",
                    comment: "The body text for the placeholder screen shown when there are no saved bookmarks, located at the root level of the bookmarks panel within the library modal.")
                public static let BodySignedOut = MZLocalizedString(
                    key: "Bookmarks.EmptyState.Root.BodySignedOut.v135",
                    tableName: "Bookmarks",
                    value: "Save sites as you browse. Sign in to grab bookmarks from other synced devices.",
                    comment: "The body text for the placeholder screen shown when the user is signed out and there are no saved bookmarks, located at the root level of the bookmarks panel within the library modal.")
                public static let ButtonTitle = MZLocalizedString(
                    key: "Bookmarks.EmptyState.Root.ButtonTitle.v136",
                    tableName: "Bookmarks",
                    value: "Sign in to Sync",
                    comment: "The button title for the sign in button on the placeholder screen shown when there are no saved bookmarks, located at the root level of the bookmarks panel within the library modal. This button triggers the sign in flow, allowing users to sign in to their Mozilla Account to sync data. In this string, \"Sync\" is used as a verb, and is capitalized as per convention to title case text for buttons in iOS")
            }
            public struct Nested {
                public static let Title = MZLocalizedString(
                    key: "Bookmarks.EmptyState.Nested.Title.v135",
                    tableName: "Bookmarks",
                    value: "This folder is empty",
                    comment: "The title for the placeholder screen shown when there are no saved bookmarks, located within a nested subfolder of the bookmarks panel within the library modal.")
                public static let Body = MZLocalizedString(
                    key: "Bookmarks.EmptyState.Nested.Body.v135",
                    tableName: "Bookmarks",
                    value: "Add bookmarks as you browse so you can find your favorite sites later.",
                    comment: "The body text for the placeholder screen shown when there are no saved bookmarks, located within a nested subfolder of the bookmarks panel within the library modal.")
            }
        }
    }
}

// MARK: - Contextual Hints
extension String {
    public struct ContextualHints {
        public static let ContextualHintsCloseAccessibility = MZLocalizedString(
            key: "ContextualHintsCloseButtonAccessibility.v105",
            tableName: nil,
            value: "Close",
            comment: "Accessibility label for action denoting closing contextual hint.")

        public struct FirefoxHomepage {
            public struct JumpBackIn {
                public static let PersonalizedHome = MZLocalizedString(
                    key: "ContextualHints.FirefoxHomepage.JumpBackIn.PersonalizedHome",
                    tableName: "JumpBackIn",
                    value: "Meet your personalized homepage. Recent tabs, bookmarks, and search results will appear here.",
                    comment: "Contextual hints are little popups that appear for the users informing them of new features. This one talks about additions to the Firefox homepage regarding a more personalized experience.")
                public static let SyncedTab = MZLocalizedString(
                    key: "ContextualHints.FirefoxHomepage.JumpBackIn.SyncedTab.v106",
                    tableName: "JumpBackIn",
                    value: "Your tabs are syncing! Pick up where you left off on your other device.",
                    comment: "Contextual hints are little popups that appear for the users informing them of new features. When a user is logged in and has a tab synced from desktop, this popup indicates which tab that is within the Jump Back In section.")
            }
        }

        public struct MainMenu {
            public struct NewMenu {
                public static let Title = MZLocalizedString(
                    key: "ContextualHints.MainMenu.NewMenu.Title.v132",
                    tableName: "MainMenu",
                    value: "New: streamlined menu",
                    comment: "Contextual hints are little popups that appear for the users informing them of new features. When a user opens the new menu design for the first time, this contextual hint appears. This is the title for the hint.")
                public static let Body = MZLocalizedString(
                    key: "ContextualHints.MainMenu.NewMenu.Body.v132",
                    tableName: "MainMenu",
                    value: "Find what you need faster, from private browsing to save actions.",
                    comment: "Contextual hints are little popups that appear for the users informing them of new features. When a user opens the new menu design for the first time, this contextual hint appears. This is the body text for the hint.")
            }
        }

        public struct TabsTray {
            public struct InactiveTabs {
                public static let Action = MZLocalizedString(
                    key: "ContextualHints.TabTray.InactiveTabs.CallToAction",
                    tableName: nil,
                    value: "Turn off in settings",
                    comment: "Contextual hints are little popups that appear for the users informing them of new features. This one is the call to action for the inactive tabs contextual popup.")
                public static let Body = MZLocalizedString(
                    key: "ContextualHints.TabTray.InactiveTabs",
                    tableName: nil,
                    value: "Tabs you haven’t viewed for two weeks get moved here.",
                    comment: "Contextual hints are little popups that appear for the users informing them of new features. This one talks about the inactive tabs feature.")
            }
        }

        public struct Toolbar {
            public static let SearchBarPlacementButtonText = MZLocalizedString(
                key: "ContextualHints.SearchBarPlacement.CallToAction",
                tableName: nil,
                value: "Toolbar Settings",
                comment: "Contextual hints are little popups that appear for the users informing them of new features. This one is a call to action for the popup describing search bar placement. It indicates a user can navigate to the settings page that allows them to customize the placement of the search bar.")
            public static let SearchBarTopPlacement = MZLocalizedString(
                key: "ContextualHints.Toolbar.Top.Description.v107",
                tableName: "ToolbarLocation",
                value: "Move the toolbar to the bottom if that’s more your style.",
                comment: "Contextual hints are little popups that appear for the users informing them of new features. This one indicates a user can navigate to the Settings page to move the search bar to the bottom.")
            public static let SearchBarBottomPlacement = MZLocalizedString(
                key: "ContextualHints.Toolbar.Bottom.Description.v107",
                tableName: "ToolbarLocation",
                value: "Move the toolbar to the top if that’s more your style.",
                comment: "Contextual hints are little popups that appear for the users informing them of new features. This one indicates a user can navigate to the Settings page to move the search bar to the top.")
            public static let NavigationButtonsBody = MZLocalizedString(
                key: "ContextualHints.Toolbar.Navigation.Description.v132",
                tableName: "ToolbarLocation",
                value: "Tap and hold the arrows to jump between pages in this tab’s history.",
                comment: "Contextual hints are little popups that appear for the users informing them of new features. This one indicates a user can press and hold either the back or forward web navigation buttons to quickly navigate their back/forward history")
        }

        public struct FeltDeletion {
            public static let Body = MZLocalizedString(
                key: "ContextualHints.FeltDeletion.Body.v122",
                tableName: "ContextualHints",
                value: "Tap here to start a fresh private session. Delete your history, cookies — everything.",
                comment: "Contextual hints are little popups that appear for the users informing them of new features. This is a call to action for the popup that appears to educate users about what the fire button in the toolbar does, when in private mode.")
        }
    }
}

// MARK: - Keyboard Accessory View
extension String {
    public struct KeyboardAccessory {
        public static let NextButtonA11yLabel = MZLocalizedString(
            key: "KeyboardAccessory.NextButton.Accessibility.Label.v124",
            tableName: "KeyboardAccessory",
            value: "Next form field",
            comment: "Accessibility label for next button that is displayed above the keyboard when a form field on a website was tapped.")
        public static let PreviousButtonA11yLabel = MZLocalizedString(
            key: "KeyboardAccessory.PreviousButton.Accessibility.Label.v124",
            tableName: "KeyboardAccessory",
            value: "Previous form field",
            comment: "Accessibility label for previous button that is displayed above the keyboard when a form field on a website was tapped.")
    }
}

// MARK: - Address Autofill
extension String {
    public struct Addresses {
        public struct Settings {
            public static let SwitchTitle = MZLocalizedString(
                key: "Addresses.Settings.Switch.Title.v124",
                tableName: "Settings",
                value: "Save and Fill Addresses",
                comment: "Title label for user to use the toggle settings to allow saving and autofilling of addresses for webpages.")
            public static let SwitchDescription = MZLocalizedString(
                key: "Addresses.Settings.Switch.Description.v124",
                tableName: "Settings",
                value: "Includes phone numbers and email addresses",
                comment: "On the autofill settings screen, a label under the title label to add additional context for user in regards to what the toggle switch that allow saving and autofilling of addresses for webpages does, letting users know that this action includes phone numbers and email addresses.")
            public static let SavedAddressesSectionTitle = MZLocalizedString(
                key: "Addresses.Settings.SavedAddressesSectionTitle.v124",
                tableName: "Settings",
                value: "SAVED ADDRESSES",
                comment: "On the autofill settings screen, a label for the section that displays the list of saved addresses. This label adds additional context for users regarding the toggle switch that allows saving and autofilling of addresses for webpages.")
            public static let UseSavedAddressFromKeyboard = MZLocalizedString(
                key: "Addresses.Settings.UseSavedAddressFromKeyboard.v124",
                tableName: "Settings",
                value: "Use saved address",
                comment: "Displayed inside the keyboard hint when a user is entering their address and has at least one saved address. Indicates that there are stored addresses available for use in filling out a form.")
            public static let SaveAddressesToFirefox = MZLocalizedString(
                key: "Addresses.Settings.SaveToFirefox.Title.v130",
                tableName: "Settings",
                value: "Save Addresses to %@",
                comment: "Title text for the content unavailable view informing users they can create or add new addresses. %@ is the name of the app.")
            public static let SecureSaveInfo = MZLocalizedString(
                key: "Addresses.Settings.SecureSaveInfo.Description.v130",
                tableName: "Settings",
                value: "Securely save your information to get quick access to it later.",
                comment: "Description text for the content unavailable view informing users they can create or add new addresses.")
            public static let ListItemA11y = MZLocalizedString(
                key: "Addresses.Settings.ListItemA11y.v130",
                tableName: "Settings",
                value: "Address for %@",
                comment: "Accessibility label for an address list item in autofill settings screen. The %@ parameter is the address of the user that will read the name, street, city, state, postal code if available.")
            public struct Edit {
                public static let AddressRemovedConfirmation = MZLocalizedString(
                    key: "Addresses.Toast.AddressRemovedConfirmation.v129",
                    tableName: "EditAddress",
                    value: "Address Removed",
                    comment: "Toast message confirming that an address has been successfully removed."
                )
                public static let AddressSavedConfirmation = MZLocalizedString(
                    key: "Addresses.Toast.AddressSavedConfirmation.v129",
                    tableName: "EditAddress",
                    value: "Address Saved",
                    comment: "Toast message confirming that an address has been successfully saved."
                )
                public static let AddressRemoveError = MZLocalizedString(
                    key: "Addresses.Toast.AddressSaveError.v130",
                    tableName: "EditAddress",
                    value: "Address Couldn’t Be Removed",
                    comment: "Toast message indicating an error occurred while trying to remove an address."
                )
                public static let AddressSaveError = MZLocalizedString(
                    key: "Addresses.Toast.AddressSaveError.v129",
                    tableName: "EditAddress",
                    value: "Address Couldn’t Be Saved",
                    comment: "Toast message indicating an error occurred while trying to save an address."
                )
                public static let AddressSaveRetrySuggestion = MZLocalizedString(
                    key: "Addresses.Toast.AddressSaveRetrySuggestion.v129",
                    tableName: "EditAddress",
                    value: "Try again",
                    comment: "Suggestion to try again after an error occurred while trying to save an address."
                )
                public static let AddressUpdatedConfirmation = MZLocalizedString(
                    key: "Addresses.Toast.AddressUpdatedConfirmation.v129",
                    tableName: "EditAddress",
                    value: "Address Information Updated",
                    comment: "Toast message confirming that an address has been successfully updated."
                )
                 public static let AddressUpdatedConfirmationV2 = MZLocalizedString(
                    key: "Addresses.Toast.AddressUpdatedConfirmation.v132.v2",
                    tableName: "EditAddress",
                    value: "Address Saved",
                    comment: "Toast message confirming that an address has been successfully updated."
                )
                public static let RemoveAddressTitle = MZLocalizedString(
                    key: "Addresses.EditAddress.Alert.Title.v129",
                    tableName: "EditAddress",
                    value: "Remove Address",
                    comment: "Title for the alert indicating the action to remove an address."
                )
                public static let CancelButtonTitle = MZLocalizedString(
                    key: "Addresses.EditAddress.Alert.CancelButton.v129",
                    tableName: "EditAddress",
                    value: "Cancel",
                    comment: "Title for the cancel button in the remove address alert."
                )
                public static let RemoveButtonTitle = MZLocalizedString(
                    key: "Addresses.EditAddress.Alert.RemoveButton.v129",
                    tableName: "EditAddress",
                    value: "Remove",
                    comment: "Title for the remove button in the remove address alert."
                )
                public static let RemoveAddressMessage = MZLocalizedString(
                    key: "Addresses.EditAddress.Alert.Message.v129",
                    tableName: "EditAddress",
                    value: "The address will be removed from all of your synced devices.",
                    comment: "Message explaining the consequences of removing an address from all synced devices."
                )
                public static let RemoveAddressButtonTitle = MZLocalizedString(
                    key: "Addresses.EditAddress.RemoveAddressButtonTitle.v129",
                    tableName: "EditAddress",
                    value: "Remove Address",
                    comment: "Title for button that offers the user the option to remove an address."
                )
                public static let AutofillAddAddressTitle = MZLocalizedString(
                    key: "Addresses.EditAddress.AutofillAddAddressTitle.v129",
                    tableName: "EditAddress",
                    value: "Add address",
                    comment: "Title for the interface option where users can add a new address for autofill purposes. This facilitates quicker form completion by automatically filling in the user's address information."
                )
                public static let AutofillEditStreetAddressTitle = MZLocalizedString(
                    key: "Addresses.EditAddress.AutofillEditStreetAddressTitle.v129",
                    tableName: "EditAddress",
                    value: "Street Address",
                    comment: "Title for the input field where users can enter their street address. This is used within the settings for autofill, allowing users to provide their street address for accurate form autofilling."
                )
                public static let AutofillEditAddressTitle = MZLocalizedString(
                    key: "Addresses.EditAddress.AutofillEditAddressTitle.v129",
                    tableName: "EditAddress",
                    value: "Edit address",
                    comment: "Title for the option allowing users to edit an existing saved address. This is used within the settings for autofill, enabling users to update their address details for accurate form autofilling."
                )
                public static let AutofillViewAddressTitle = MZLocalizedString(
                    key: "Addresses.EditAddress.AutofillViewAddressTitle.v129",
                    tableName: "EditAddress",
                    value: "View address",
                    comment: "Title for the option allowing users to view an existing saved address. This is used within the settings for autofill, enabling users to see their address details for accurate form autofilling."
                )
                public static let AutofillAddressName = MZLocalizedString(
                    key: "Addresses.EditAddress.AutofillAddressName.v129",
                    tableName: "EditAddress",
                    value: "Name",
                    comment: "Label for the field where the user inputs their full name as part of an address form. Essential for personalized form submissions and ensuring information accuracy in autofilled forms."
                )
                public static let AutofillAddressOrganization = MZLocalizedString(
                    key: "Addresses.EditAddress.AutofillAddressOrganization.v129",
                    tableName: "EditAddress",
                    value: "Organization",
                    comment: "Label for the input field designated for the organization's name related to the address. Helps in distinguishing addresses used for business or personal purposes in autofill settings."
                )
                public static let AutofillAddressNeighborhood = MZLocalizedString(
                    key: "Addresses.EditAddress.AutofillAddressNeighborhood.v129",
                    tableName: "EditAddress",
                    value: "Neighborhood",
                    comment: "Label for the field where users can input the name of their neighborhood. This detail adds precision to addresses, especially in densely populated areas, improving the accuracy of autofill."
                )
                public static let AutofillAddressVillageTownship = MZLocalizedString(
                    key: "Addresses.EditAddress.AutofillAddressVillageTownship.v129",
                    tableName: "EditAddress",
                    value: "Village or Township",
                    comment: "Label for the field to input the name of a village or township. This is crucial for addresses in rural areas, ensuring the autofill feature accurately captures all necessary geographical details."
                )
                public static let AutofillAddressIsland = MZLocalizedString(
                    key: "Addresses.EditAddress.AutofillAddressIsland.v129",
                    tableName: "EditAddress",
                    value: "Island",
                    comment: "Label for the field where users specify the name of an island, if applicable. Important for addresses in archipelagic regions, aiding in precise location identification during autofill."
                )
                public static let AutofillAddressTownland = MZLocalizedString(
                    key: "Addresses.EditAddress.AutofillAddressTownland.v129",
                    tableName: "EditAddress",
                    value: "Townland",
                    comment: "Label for the input field for the townland, a specific type of land division used in rural areas. Enhances address detail for users in regions where townlands are a common addressing component."
                )
                public static let AutofillAddressCity = MZLocalizedString(
                    key: "Addresses.EditAddress.AutofillAddressCity.v129",
                    tableName: "EditAddress",
                    value: "City",
                    comment: "Label for the field where users input the city part of their address. This information is crucial for mail delivery and service provision, ensuring accurate city identification in autofill settings."
                )
                public static let AutofillAddressDistrict = MZLocalizedString(
                    key: "Addresses.EditAddress.AutofillAddressDistrict.v129",
                    tableName: "EditAddress",
                    value: "District",
                    comment: "Label for the district field in the address form, allowing users to specify their district for more precise location identification. This aids in refining address details for accurate autofill."
                )
                public static let AutofillAddressPostTown = MZLocalizedString(
                    key: "Addresses.EditAddress.AutofillAddressPostTown.v129",
                    tableName: "EditAddress",
                    value: "Post town",
                    comment: "Label for the post town field, used primarily in the UK and some other regions for mail sorting. Essential for users in applicable areas to specify for correct mail delivery through autofill."
                )
                public static let AutofillAddressSuburb = MZLocalizedString(
                    key: "Addresses.EditAddress.AutofillAddressSuburb.v129",
                    tableName: "EditAddress",
                    value: "Suburb",
                    comment: "Label for the suburb field, enabling users to add suburb details to their address. This is important for accurate delivery and services in suburban areas, enhancing autofill functionality."
                )
                public static let AutofillAddressProvince = MZLocalizedString(
                    key: "Addresses.EditAddress.AutofillAddressProvince.v129",
                    tableName: "EditAddress",
                    value: "Province",
                    comment: "Label for the province field, required in countries where provinces are a primary administrative division. Helps in pinpointing the user's location more accurately for autofill purposes."
                )
                public static let AutofillAddressState = MZLocalizedString(
                    key: "Addresses.EditAddress.AutofillAddressState.v129",
                    tableName: "EditAddress",
                    value: "State",
                    comment: "Label for the state field, a necessary component of addresses in many countries, especially the USA. It ensures that state-specific details are correctly filled in forms using autofill."
                )
                public static let AutofillAddressCounty = MZLocalizedString(
                    key: "Addresses.EditAddress.AutofillAddressCounty.v129",
                    tableName: "EditAddress",
                    value: "County",
                    comment: "Label for the county field, crucial for addressing in regions where county lines play a key role in postal services. Enhances autofill accuracy by including county information."
                )
                public static let AutofillAddressParish = MZLocalizedString(
                    key: "Addresses.EditAddress.AutofillAddressParish.v129",
                    tableName: "EditAddress",
                    value: "Parish",
                    comment: "Label for the parish field, significant in places where parishes are used for local administration and addressing. Ensures users can specify parish details for better autofill accuracy."
                )
                public static let AutofillAddressPrefecture = MZLocalizedString(
                    key: "Addresses.EditAddress.AutofillAddressPrefecture.v129",
                    tableName: "EditAddress",
                    value: "Prefecture",
                    comment: "Label for the prefecture field, essential for addresses in countries like Japan where prefectures are a major administrative division. Aids in precise location specification for autofill."
                )
                public static let AutofillAddressArea = MZLocalizedString(
                    key: "Addresses.EditAddress.AutofillAddressArea.v129",
                    tableName: "EditAddress",
                    value: "Area",
                    comment: "Label for the area field, allowing users to specify a particular area within a city or region. This detail can improve the specificity and accuracy of autofilled addresses."
                )
                public static let AutofillAddressDoSi = MZLocalizedString(
                    key: "Addresses.EditAddress.AutofillAddressDoSi.v129",
                    tableName: "EditAddress",
                    value: "Do/Si",
                    comment: "Label for the Do/Si field, pertinent to addresses in South Korea. Do/Si refers to provincial level divisions, and specifying this enhances address accuracy in autofill settings."
                )
                public static let AutofillAddressDepartment = MZLocalizedString(
                    key: "Addresses.EditAddress.AutofillAddressDepartment.v129",
                    tableName: "EditAddress",
                    value: "Department",
                    comment: "Label for the department field, used in countries like France and Colombia where departments are a key administrative division. Ensures correct departmental information is autofilled."
                )
                public static let AutofillAddressEmirate = MZLocalizedString(
                    key: "Addresses.EditAddress.AutofillAddressEmirate.v129",
                    tableName: "EditAddress",
                    value: "Emirate",
                    comment: "Label for the emirate field, essential for addresses in the United Arab Emirates. Including emirate details ensures the autofill feature accurately represents user addresses."
                )
                public static let AutofillAddressOblast = MZLocalizedString(
                    key: "Addresses.EditAddress.AutofillAddressOblast.v129",
                    tableName: "EditAddress",
                    value: "Oblast",
                    comment: "Label for the oblast field, relevant for addresses in countries like Russia and Ukraine. Oblasts are a significant administrative division, and their specification aids in autofill accuracy."
                )
                public static let AutofillAddressPin = MZLocalizedString(
                    key: "Addresses.EditAddress.AutofillAddressPin.v129",
                    tableName: "EditAddress",
                    value: "Pin",
                    comment: "Label for the PIN (Postal Index Number) field, used in India. It's a code representing a specific area, crucial for accurate mail delivery and autofill functionality."
                )
                public static let AutofillAddressPostalCode = MZLocalizedString(
                    key: "Addresses.EditAddress.AutofillAddressPostalCode.v129",
                    tableName: "EditAddress",
                    value: "Postal Code",
                    comment: "Label for the postal code field, universally used in address forms to specify the area code for mail sorting. Essential for autofill to ensure mail and services are accurately routed."
                )
                public static let AutofillAddressZip = MZLocalizedString(
                    key: "Addresses.EditAddress.AutofillAddressZip.v129",
                    tableName: "EditAddress",
                    value: "ZIP Code",
                    comment: "Label for the ZIP code field, primarily used in the United States for mail sorting. Key for autofill to accurately complete addresses for shipping, billing, and service provision."
                )
                public static let AutofillAddressEircode = MZLocalizedString(
                    key: "Addresses.EditAddress.AutofillAddressEircode.v129",
                    tableName: "EditAddress",
                    value: "Eircode",
                    comment: "Label for the Eircode field, specific to Ireland. It's a unique postal code system that helps in precise location identification, enhancing the effectiveness of autofill."
                )
                public static let AutofillAddressCountryRegion = MZLocalizedString(
                    key: "Addresses.EditAddress.AutofillAddressCountryRegion.v129",
                    tableName: "EditAddress",
                    value: "Country or Region",
                    comment: "Label for the country or region field in address forms, allowing users to specify their country or territorial region. This is fundamental for international mail and services, ensuring autofill accuracy across borders."
                )
                public static let AutofillAddressCountryOnly = MZLocalizedString(
                    key: "Addresses.EditAddress.AutofillAddressCountryOnly.v129",
                    tableName: "EditAddress",
                    value: "Country",
                    comment: "Label for the field where users can specify just the country, used in contexts where full address details are not required. Simplifies autofill when only country information is necessary."
                )
                public static let AutofillAddressTel = MZLocalizedString(
                    key: "Addresses.EditAddress.AutofillAddressTel.v129",
                    tableName: "EditAddress",
                    value: "Phone",
                    comment: "Label for the telephone number field, allowing users to input their contact number. This is essential for communication and service provision, ensuring contact details are autofilled correctly."
                )
                public static let AutofillAddressEmail = MZLocalizedString(
                    key: "Addresses.EditAddress.AutofillAddressEmail.v129",
                    tableName: "EditAddress",
                    value: "Email",
                    comment: "Label for the email address field, where users input their email. Critical for digital communication and account verification, this ensures email addresses are autofilled accurately."
                )
                public static let AutofillCancelButton = MZLocalizedString(
                    key: "Addresses.EditAddress.AutofillCancelButton.v129",
                    tableName: "EditAddress",
                    value: "Cancel",
                    comment: "Label for the button to cancel the current autofill operation or exit the form without saving changes. Provides users with an option to back out of a process without making any modifications."
                )
                public static let AutofillSaveButton = MZLocalizedString(
                    key: "Addresses.EditAddress.AutofillSaveButton.v129",
                    tableName: "EditAddress",
                    value: "Save",
                    comment: "Label for the button to save the current address details entered or edited by the user. This action confirms the user's changes and updates their autofill settings accordingly."
                )
                public static let CloseNavBarButtonLabel = MZLocalizedString(
                    key: "Addresses.EditAddress.CloseNavBarButtonLabel.v129",
                    tableName: "EditAddress",
                    value: "Close",
                    comment: "Button label for closing the view where user can view their address info."
                )
                public static let EditNavBarButtonLabel = MZLocalizedString(
                    key: "Addresses.EditAddress.EditNavBarButtonLabel.v129",
                    tableName: "EditAddress",
                    value: "Edit",
                    comment: "Button label for editing the address details shown in the form."
                )
            }
        }
        public struct BottomSheet {
            public static let UseASavedAddress = MZLocalizedString(
                key: "Addresses.BottomSheet.UseSavedAddressBottomSheet.v124",
                tableName: "BottomSheet",
                value: "Use a saved address?",
                comment: "When a user is in the process of entering an address, a screen pops up prompting the user if they want to use a saved address. This string is used as the title label of the screen.")
            public static let ManageAddressesButton = MZLocalizedString(
                key: "Addresses.ManageAddressesButton.v130",
                tableName: "Settings",
                value: "Manage addresses",
                comment: "This label is used for a button in the address list screen allowing users to manage their saved addresses. It's meant to direct users to where they can add, remove, or edit their saved addresses.")
        }
    }
}

// MARK: - Credit card
extension String {
    public struct CreditCard {
        // Settings / Empty State / Keyboard input accessory view
        public struct Settings {
            public static let AddCardAccessibilityLabel = MZLocalizedString(
                key: "CreditCard.Settings.AddCard.AccessibilityLabel.v121",
                tableName: "Settings",
                value: "Add Card",
                comment: "Accessibility label for the add button in autofill settings screen. Pressing this button presents a modal that allows users to add a card by entering the credit card information.")
            public static let EmptyListTitle = MZLocalizedString(
                key: "CreditCard.Settings.EmptyListTitle.v122",
                tableName: "Settings",
                value: "Save Cards to %@",
                comment: "Title label for when there are no credit cards shown in credit card list in autofill settings screen. %@ is the product name and should not be altered.")
            public static let EmptyListDescription = MZLocalizedString(
                key: "CreditCard.Settings.EmptyListDescription.v112",
                tableName: "Settings",
                value: "Save your card information securely to check out faster next time.",
                comment: "Description label for when there are no credit cards shown in credit card list in autofill settings screen.")
            public static let Yes = MZLocalizedString(
                key: "CreditCard.Settings.Yes.v122",
                tableName: "Settings",
                value: "Update",
                comment: "When a user is in the process or has finished making a purchase with a card not saved in Firefox's list of stored cards, we ask the user if they would like to save this card for future purchases. This string asks users to confirm if they would like Firefox to remember the card that is being used.")
            public static let NotNow = MZLocalizedString(
                key: "CreditCard.Settings.NotNow.v122",
                tableName: "Settings",
                value: "Not Now",
                comment: "When a user is in the process or has finished making a purchase with a card not saved in Firefox's list of stored cards, we ask the user if they would like to save this card for future purchases. This string indicates to users that they can deny Firefox from remembering the card that is being used.")
            public static let ManageCards = MZLocalizedString(
                key: "CreditCards.Settings.ManageCards.v112",
                tableName: "Settings",
                value: "Manage cards",
                comment: "When a user is in the process or has finished making a purchase, and has at least one card saved, we show this tappable string. This indicates to users that they can navigate to their list of stored credit cards in the app's credit card list screen.")
            public static let UseSavedCardFromKeyboard = MZLocalizedString(
                key: "CreditCards.Settings.UseSavedCardFromKeyboard.v112",
                tableName: "Settings",
                value: "Use saved card",
                comment: "When a user is in the process of making a purchase, and has at least one saved card, we show this label inside the keyboard hint. This indicates to the user that there are stored cards available for use on this pending purchase.")
            public static let Done = MZLocalizedString(
                key: "CreditCards.Settings.Done.v114",
                tableName: "Settings",
                value: "Done",
                comment: "When a user is in the process of making a purchase and has at least one saved credit card, a view above the keyboard shows actions a user can take. When tapping this label, the keyboard will dismiss from view.")
            public static let ListItemA11y = MZLocalizedString(
                key: "CreditCard.Settings.ListItemA11y.v118",
                tableName: "Settings",
                value: "%1$@, issued to %2$@, ending in %3$@, expires %4$@",
                comment: "Accessibility label for a credit card list item in autofill settings screen. %1$@ is the credit card issuer (e.g. Visa), %2$@ is the name of the credit card holder, %3$@ is the last 4 digits of the credit card, %4$@ is the card's expiration date.")
        }

        // Displaying a credit card
        public struct DisplayCard {
            public static let ExpiresLabel = MZLocalizedString(
                key: "CreditCard.DisplayCard.ExpiresLabel.v115",
                tableName: "DisplayCard",
                value: "Expires",
                comment: "Label for the expiry date of the credit card.")
        }

        // Editing and saving credit card
        public struct EditCard {
            public static let RevealLabel = MZLocalizedString(
                key: "CreditCard.EditCard.RevealLabel.v114",
                tableName: "EditCard",
                value: "Reveal",
                comment: "Label for revealing the contents of the credit card number")
            public static let ConcealLabel = MZLocalizedString(
                key: "CreditCard.EditCard.ConcealLabel.v114",
                tableName: "EditCard",
                value: "Conceal",
                comment: "Label for concealing contents of the credit card number")
            public static let CopyLabel = MZLocalizedString(
                key: "CreditCard.EditCard.CopyLabel.v113",
                tableName: "EditCard",
                value: "Copy",
                comment: "Label for copying contents of the form")
            public static let CloseNavBarButtonLabel = MZLocalizedString(
                key: "CreditCard.EditCard.CloseNavBarButtonLabel.v113",
                tableName: "EditCard",
                value: "Close",
                comment: "Button label for closing the view where user can view their credit card info")
            public static let SaveNavBarButtonLabel = MZLocalizedString(
                key: "CreditCard.EditCard.SaveNavBarButtonLabel.v113",
                tableName: "EditCard",
                value: "Save",
                comment: "Button label for saving the credit card details user entered in the form")
            public static let EditNavBarButtonLabel = MZLocalizedString(
                key: "CreditCard.EditCard.EditNavBarButtonLabel.v113",
                tableName: "EditCard",
                value: "Edit",
                comment: "Button label for editing the credit card details shown in the form")
            public static let CancelNavBarButtonLabel = MZLocalizedString(
                key: "CreditCard.EditCard.CancelNavBarButtonLabel.v113",
                tableName: "EditCard",
                value: "Cancel",
                comment: "Button label for cancelling editing of the credit card details shown in the form")
            public static let ViewCreditCardTitle = MZLocalizedString(
                key: "CreditCard.EditCard.ViewCreditCardTitle.v116",
                tableName: "EditCard",
                value: "View Card",
                comment: "Title label for the view where user can view their credit card info")
            public static let AddCreditCardTitle = MZLocalizedString(
                key: "CreditCard.EditCard.AddCreditCardTitle.v122",
                tableName: "EditCard",
                value: "Add Card",
                comment: "Title label for the view where user can add their credit card info")
            public static let EditCreditCardTitle = MZLocalizedString(
                key: "CreditCard.EditCard.EditCreditCardTitle.v122",
                tableName: "Edit Card",
                value: "Edit Card",
                comment: "Title label for the view where user can edit their credit card info")
            public static let NameOnCardTitle = MZLocalizedString(
                key: "CreditCard.EditCard.NameOnCardTitle.v112",
                tableName: "EditCard",
                value: "Name on Card",
                comment: "Title label for user to input their name printed on their credit card in the text box below.")
            public static let CardNumberTitle = MZLocalizedString(
                key: "CreditCard.EditCard.CardNumberTitle.v112",
                tableName: "EditCard",
                value: "Card Number",
                comment: "Title label for user to input their credit card number printed on their credit card in the text box below.")
            public static let CardExpirationDateTitle = MZLocalizedString(
                key: "CreditCard.EditCard.CardExpirationDateTitle.v112",
                tableName: "EditCard",
                value: "Expiration MM / YY",
                comment: "Title label for user to input their credit card Expiration date in the format MM / YY printed on their credit card in the text box below.")
            public static let RemoveCardButtonTitle = MZLocalizedString(
                key: "CreditCard.EditCard.RemoveCardButtonTitle.v112",
                tableName: "EditCard",
                value: "Remove Card",
                comment: "Title label for button that allows user to remove their saved credit card.")
            public static let ToggleToAllowAutofillTitle = MZLocalizedString(
                key: "CreditCard.EditCard.ToggleToAllowAutofillTitle.v122",
                tableName: "EditCard",
                value: "Save and Fill Payment Methods",
                comment: "Title label for user to use the toggle settings to allow saving and autofilling of credit cards for webpages.")
            public static let SavedCardListTitle = MZLocalizedString(
                key: "CreditCard.EditCard.SavedCardListTitle.v112",
                tableName: "EditCard",
                value: "SAVED CARDS",
                comment: "Title label for user to pick a credit card from the list below to be updated.")
        }

        // Remember Card
        public struct RememberCreditCard {
            public static let MainTitle = MZLocalizedString(
                key: "CreditCard.RememberCard.MainTitle.v122",
                tableName: "RememberCard",
                value: "Securely save this card?",
                comment: "This value is used as the title for the remember credit card page")
            public static let Header = MZLocalizedString(
                key: "CreditCard.RememberCard.Header.v122",
                tableName: "RememberCard",
                value: "%@ encrypts your card number. Your security code won’t be saved.",
                comment: "This value is used as the header for the remember card page. %@ is the app name (e.g. Firefox).")
            public static let MainButtonTitle = MZLocalizedString(
                key: "CreditCard.RememberCard.MainButtonTitle.v122",
                tableName: "RememberCard",
                value: "Save",
                comment: "This value is used as the title for the Yes button in the remember credit card page")
            public static let SecondaryButtonTitle = MZLocalizedString(
                key: "CreditCard.RememberCard.SecondaryButtonTitle.v115",
                tableName: "RememberCard",
                value: "Not Now",
                comment: "This value is used as the title for the Not Now button in the remember credit card page")
            public static let CreditCardSaveSuccessToastMessage = MZLocalizedString(
                key: "CreditCard.RememberCard.SecondaryButtonTitle.v116",
                tableName: "RememberCard",
                value: "New Card Saved",
                comment: "This value is used as the toast message for the saving success alert in the remember credit card page")
        }

        // Update Card
        public struct UpdateCreditCard {
            public static let MainTitle = MZLocalizedString(
                key: "CreditCard.UpdateCard.MainTitle.v122",
                tableName: "UpdateCard",
                value: "Update card?",
                comment: "This value is used as the title for the update card page")
            public static let ManageCardsButtonTitle = MZLocalizedString(
                key: "CreditCard.UpdateCard.ManageCardsButtonTitle.v115",
                tableName: "UpdateCard",
                value: "Manage cards",
                comment: "This value is used as the title for the Manage Cards button from the update credit card page")
            public static let MainButtonTitle = MZLocalizedString(
                key: "CreditCard.UpdateCard.YesButtonTitle.v122",
                tableName: "UpdateCard",
                value: "Update",
                comment: "This value is used as the title for the button in the update credit card page. It indicates the action to update the details f9 the card.")
            public static let SecondaryButtonTitle = MZLocalizedString(
                key: "CreditCard.UpdateCard.NotNowButtonTitle.v115",
                tableName: "UpdateCard",
                value: "Not Now",
                comment: "This value is used as the title for the Not Now button in the update credit card page")
            public static let CreditCardUpdateSuccessToastMessage = MZLocalizedString(
                key: "CreditCard.RememberCard.SecondaryButtonTitle.v116",
                tableName: "UpdateCard",
                value: "Card Information Updated",
                comment: "This value is used as the toast message for the saving success alert in the remember credit card page")
        }

        // Select Credit Card
        public struct SelectCreditCard {
            public static let MainTitle = MZLocalizedString(
                key: "CreditCard.SelectCreditCard.MainTitle.v122",
                tableName: "SelectCreditCard",
                value: "Use saved card",
                comment: "This value is used as the title for the select a credit card from list of available cards.")
        }

        // Error States for wrong input while editing credit card
        public struct ErrorState {
            public static let NameOnCardSublabel = MZLocalizedString(
                key: "CreditCard.ErrorState.NameOnCardSublabel.v112",
                tableName: "ErrorState",
                value: "Add a name",
                comment: "Sub label error string that gets shown when user enters incorrect input for their name printed on their credit card in the text box.")
            public static let CardNumberSublabel = MZLocalizedString(
                key: "CreditCard.ErrorState.CardNumberSublabel.v112",
                tableName: "ErrorState",
                value: "Enter a valid card number",
                comment: "Sub label error string that gets shown when user enters incorrect input for their number printed on their credit card in the text box.")
            public static let CardExpirationDateSublabel = MZLocalizedString(
                key: "CreditCard.ErrorState.CardExpirationDateSublabel.v112",
                tableName: "ErrorState",
                value: "Enter a valid expiration date",
                comment: "Sub label error string that gets shown when user enters incorrect input for their expiration date on their credit card in the text box.")
        }

        // Snackbar / toast
        public struct SnackBar {
            public static let SavedCardLabel = MZLocalizedString(
                key: "CreditCard.SnackBar.SavedCardLabel.v112",
                tableName: "SnackBar",
                value: "New Card Saved",
                comment: "Label text that gets presented as a confirmation at the bottom of screen when credit card information gets saved successfully")
            public static let UpdatedCardLabel = MZLocalizedString(
                key: "CreditCard.SnackBar.UpdatedCardLabel.v122",
                tableName: "SnackBar",
                value: "Card Information Updated",
                comment: "Label text that gets presented as a confirmation at the bottom of screen when credit card information gets updated successfully")
            public static let RemovedCardLabel = MZLocalizedString(
                key: "CreditCard.SnackBar.RemovedCardLabel.v112",
                tableName: "SnackBar",
                value: "Card Removed",
                comment: "Label text that gets presented as a confirmation at the bottom of screen when the credit card is successfully removed.")
        }

        // System alert actions and descriptions
        public struct Alert {
            public static let RemoveCardTitle = MZLocalizedString(
                key: "CreditCard.SnackBar.RemoveCardTitle.v122",
                tableName: "Alert",
                value: "Remove Card?",
                comment: "Title label for the dialog box that gets presented as a confirmation to ask user if they would like to remove the saved credit card")

            public static let RemoveCardSublabel = MZLocalizedString(
                key: "CreditCard.SnackBar.RemoveCardSublabel.v112",
                tableName: "Alert",
                value: "This will remove the card from all of your synced devices.",
                comment: "Sub label for the dialog box that gets presented as a confirmation to ask user if they would like to remove the saved credit card from local as well as all their synced devices")

            public static let RemovedCardLabel = MZLocalizedString(
                key: "CreditCard.SnackBar.RemovedCardButton.v112",
                tableName: "Alert",
                value: "Remove",
                comment: "Button text to dismiss the dialog box that gets presented as a confirmation to remove card and perform the operation of removing the credit card.")
        }
    }
}

// MARK: - Firefox Homepage
extension String {
    /// Identifiers of all new strings should begin with `FirefoxHome.`
    public struct FirefoxHomepage {
        public struct CustomizeHomepage {
            public static let ButtonTitle = MZLocalizedString(
                key: "FirefoxHome.CustomizeHomeButton.Title",
                tableName: nil,
                value: "Customize Homepage",
                comment: "A button at bottom of the Firefox homepage that, when clicked, takes users straight to the settings options, where they can customize the Firefox Home page")
        }

        public struct HomeTabBanner {
            public struct EvergreenMessage {
                public static let HomeTabBannerTitle = MZLocalizedString(
                    key: "DefaultBrowserCard.Title",
                    tableName: "Default Browser",
                    value: "Switch Your Default Browser",
                    comment: "Title for small home tab banner that allows the user to switch their default browser to Firefox.")
                public static let HomeTabBannerDescription = MZLocalizedString(
                    key: "DefaultBrowserCard.Description",
                    tableName: "Default Browser",
                    value: "Set links from websites, emails, and Messages to open automatically in Firefox.",
                    comment: "Description for small home tab banner that allows the user to switch their default browser to Firefox.")
                public static let HomeTabBannerCloseAccessibility = MZLocalizedString(
                    key: "DefaultBrowserCloseButtonAccessibility.v102",
                    tableName: nil,
                    value: "Close",
                    comment: "Accessibility label for action denoting closing default browser home tab banner.")
            }
        }

        public struct JumpBackIn {
            public static let SyncedTabTitle = MZLocalizedString(
                key: "FirefoxHomepage.JumpBackIn.TabPickup.v104",
                tableName: nil,
                value: "Tab pickup",
                comment: "If a user is signed in, and a sync has been performed to collect their recent tabs from other signed in devices, their most recent tab from another device can now appear in the Jump Back In section. This label specifically points out which cell inside the Jump Back In section shows that synced tab.")
            public static let SyncedTabShowAllButtonTitle = MZLocalizedString(
                key: "FirefoxHomepage.JumpBackIn.TabPickup.ShowAll.ButtonTitle.v104",
                tableName: nil,
                value: "See all synced tabs",
                comment: "Button title shown for tab pickup on the Firefox homepage in the Jump Back In section.")
            public static let SyncedTabOpenTabA11y = MZLocalizedString(
                key: "FirefoxHomepage.JumpBackIn.TabPickup.OpenTab.A11y.v106",
                tableName: nil,
                value: "Open synced tab",
                comment: "Accessibility action title to open the synced tab for tab pickup on the Firefox homepage in the Jump Back In section.")
        }

        public struct Pocket {
            public static let SectionTitle = MZLocalizedString(
                key: "FirefoxHome.Pocket.SectionTitle",
                tableName: nil,
                value: "Thought-Provoking Stories",
                comment: "This is the title of the Pocket section on Firefox Homepage.")
            public static let DiscoverMore = MZLocalizedString(
                key: "FirefoxHome.Pocket.DiscoverMore",
                tableName: nil,
                value: "Discover more",
                comment: "At the end of the Pocket section on the Firefox Homepage, this button appears and indicates tapping it will navigate the user to more Pocket Stories.")
            public static let NumberOfMinutes = MZLocalizedString(
                key: "FirefoxHome.Pocket.Minutes.v99",
                tableName: nil,
                value: "%d min",
                comment: "On each Pocket Stories on the Firefox Homepage, this label appears and indicates the number of minutes to read an article. Minutes should be abbreviated due to space constraints. %d represents the number of minutes")
            public static let Sponsored = MZLocalizedString(
                key: "FirefoxHomepage.Pocket.Sponsored.v103",
                tableName: nil,
                value: "Sponsored",
                comment: "This string will show under the description on pocket story, indicating that the story is sponsored.")
            public struct Footer {
                public static let Title = MZLocalizedString(
                    key: "FirefoxHomepage.Pocket.Footer.Title.v116",
                    tableName: "Footer",
                    value: "Powered by %1$@. Part of the %2$@ family.",
                    comment: "This is the title of the Pocket footer on Firefox Homepage. %1$@ is Pocket, %2$@ is the app name (e.g. Firefox).")
                public static let LearnMore = MZLocalizedString(
                    key: "FirefoxHomepage.Pocket.Footer.LearnMore.v115",
                    tableName: "Footer",
                    value: "Learn more",
                    comment: "This is the learn more text of the Pocket footer on Firefox Homepage.")
            }
        }

        public struct RecentlySaved { }

        public struct Shortcuts {
            public static let Sponsored = MZLocalizedString(
                key: "FirefoxHomepage.Shortcuts.Sponsored.v100",
                tableName: nil,
                value: "Sponsored",
                comment: "This string will show under a shortcuts tile on the firefox home page, indicating that the tile is a sponsored tile. Space is limited, please keep as short as possible.")

            public static let PinnedAccessibilityLabel = MZLocalizedString(
                key: "FirefoxHomepage.Shortcuts.Pinned.AccessibilityLabel.v139",
                tableName: "FirefoxHomepage",
                value: "Pinned: %@",
                comment: "Accessibility label for shortcuts tile on the Firefox home page, indicating that the tile is a pinned tile. %@ is the title of the website."
            )
        }

        public struct YourLibrary { }

        public struct ContextualMenu {
            public static let Settings = MZLocalizedString(
                key: "FirefoxHomepage.ContextualMenu.Settings.v101",
                tableName: nil,
                value: "Settings",
                comment: "The title for the Settings context menu action for sponsored tiles in the Firefox home page shortcuts section. Clicking this brings the users to the Shortcuts Settings.")
            public static let SponsoredContent = MZLocalizedString(
                key: "FirefoxHomepage.ContextualMenu.SponsoredContent.v101",
                tableName: nil,
                value: "Our Sponsors & Your Privacy",
                comment: "The title for the Sponsored Content context menu action for sponsored tiles in the Firefox home page shortcuts section. Clicking this brings the users to a support page where users can learn more about Sponsored content and how it works.")
        }

        public struct FeltPrivacyUI {
            public static let Title = MZLocalizedString(
                key: "FirefoxHomepage.FeltPrivacyUI.Title.v122",
                tableName: "FirefoxHomepage",
                value: "Leave no traces on this device",
                comment: "The title for the card that educates users about how private mode works. The card shows up on the homepage when in the new privacy mode.")

            public static let Body = MZLocalizedString(
                key: "FirefoxHomepage.FeltPrivacyUI.Body.v122",
                tableName: "FirefoxHomepage",
                value: "%@ deletes your cookies, history, and site data when you close all your private tabs.",
                comment: "The body of the message for the card that educates users about how private mode works. The card shows up on the homepage when in the new privacy mode. %@ is the app name (e.g. Firefox).")

            public static let Link = MZLocalizedString(
                key: "FirefoxHomepage.FeltPrivacyUI.Link.v122",
                tableName: "FirefoxHomepage",
                value: "Who might be able to see my activity?",
                comment: "The link for the card that educates users about how private mode works. The link redirects to an external site for more information. The card shows up on the homepage when in the new privacy mode.")
        }

        public struct FeltDeletion {
            public static let ToastTitle = MZLocalizedString(
                key: "FirefoxHomepage.FeltDeletion.Link.v122",
                tableName: "FirefoxHomepage",
                value: "Private Browsing Data Erased",
                comment: "When the user ends their private session, they are returned to the private mode homepage, and a toastbar popups confirming that their data has been erased. This is the label for that toast.")
        }
    }
}

// MARK: - Keyboard shortcuts/"hotkeys"
extension String {
    /// Identifiers of all new strings should begin with `Keyboard.Shortcuts.`
    public struct KeyboardShortcuts {
        public static let ActualSize = MZLocalizedString(
            key: "Keyboard.Shortcuts.ActualSize",
            tableName: nil,
            value: "Actual Size",
            comment: "A label indicating the keyboard shortcut of resetting a web page's view to the standard viewing size. This label is displayed in the Discoverability overlay when a user presses the Command key. The Discoverability overlay and shortcut become available only when a user has connected a hardware keyboard to an iPad. See https://drive.google.com/file/d/1gH3tbvDceg7yG5N67NIHS-AXgDgCzBHN/view?usp=sharing for more details.")
        public static let AddBookmark = MZLocalizedString(
            key: "Keyboard.Shortcuts.AddBookmark",
            tableName: nil,
            value: "Add Bookmark",
            comment: "A label indicating the keyboard shortcut of adding the currently viewing web page as a bookmark. This label is displayed in the Discoverability overlay when a user presses the Command key. The Discoverability overlay and shortcut become available only when a user has connected a hardware keyboard to an iPad. See https://drive.google.com/file/d/1gH3tbvDceg7yG5N67NIHS-AXgDgCzBHN/view?usp=sharing for more details.")
        public static let Back = MZLocalizedString(
            key: "Hotkeys.Back.DiscoveryTitle",
            tableName: nil,
            value: "Back",
            comment: "A label indicating the keyboard shortcut to navigate backwards, through session history, inside the current tab. This label is displayed in the Discoverability overlay when a user presses the Command key. The Discoverability overlay and shortcut become available only when a user has connected a hardware keyboard to an iPad. See https://drive.google.com/file/d/1gH3tbvDceg7yG5N67NIHS-AXgDgCzBHN/view?usp=sharing for more details.")
        public static let ClearRecentHistory = MZLocalizedString(
            key: "Keyboard.Shortcuts.ClearRecentHistory",
            tableName: nil,
            value: "Clear Recent History",
            comment: "A label indicating the keyboard shortcut of clearing recent history. This label is displayed in the Discoverability overlay when a user presses the Command key. The Discoverability overlay and shortcut become available only when a user has connected a hardware keyboard to an iPad. See https://drive.google.com/file/d/1gH3tbvDceg7yG5N67NIHS-AXgDgCzBHN/view?usp=sharing for more details.")
        public static let CloseCurrentTab = MZLocalizedString(
            key: "Hotkeys.CloseTab.DiscoveryTitle",
            tableName: nil,
            value: "Close Tab",
            comment: "A label indicating the keyboard shortcut of closing the current tab a user is in. This label is displayed inside the Discoverability overlay when a user presses the Command key. The Discoverability overlay and shortcut become available only when a user has connected a hardware keyboard to an iPad. See https://drive.google.com/file/d/1gH3tbvDceg7yG5N67NIHS-AXgDgCzBHN/view?usp=sharing for more details.")
        public static let Find = MZLocalizedString(
            key: "Hotkeys.Find.DiscoveryTitle",
            tableName: nil,
            value: "Find",
            comment: "A label indicating the keyboard shortcut of finding text a user desires within a page. This label is displayed inside the Discoverability overlay when a user presses the Command key. The Discoverability overlay and shortcut become available only when a user has connected a hardware keyboard to an iPad. See https://drive.google.com/file/d/1gH3tbvDceg7yG5N67NIHS-AXgDgCzBHN/view?usp=sharing for more details.")
        public static let FindAgain = MZLocalizedString(
            key: "Keyboard.Shortcuts.FindAgain",
            tableName: nil,
            value: "Find Again",
            comment: "A label indicating the keyboard shortcut of finding text a user desires within a page again. This label is displayed in the Discoverability overlay when a user presses the Command key. The Discoverability overlay and shortcut become available only when a user has connected a hardware keyboard to an iPad. See https://drive.google.com/file/d/1gH3tbvDceg7yG5N67NIHS-AXgDgCzBHN/view?usp=sharing for more details.")
        public static let Forward = MZLocalizedString(
            key: "Hotkeys.Forward.DiscoveryTitle",
            tableName: nil,
            value: "Forward",
            comment: "A label indicating the keyboard shortcut of switching to a subsequent tab. This label is displayed inside the Discoverability overlay when a user presses the Command key. The Discoverability overlay and shortcut become available only when a user has connected a hardware keyboard to an iPad. See https://drive.google.com/file/d/1gH3tbvDceg7yG5N67NIHS-AXgDgCzBHN/view?usp=sharing for more details.")
        public static let NewPrivateTab = MZLocalizedString(
            key: "Hotkeys.NewPrivateTab.DiscoveryTitle",
            tableName: nil,
            value: "New Private Tab",
            comment: "A label indicating the keyboard shortcut of creating a new private tab. This label is displayed inside the Discoverability overlay when a user presses the Command key. The Discoverability overlay and shortcut become available only when a user has connected a hardware keyboard to an iPad. See https://drive.google.com/file/d/1gH3tbvDceg7yG5N67NIHS-AXgDgCzBHN/view?usp=sharing for more details.")
        public static let NewTab = MZLocalizedString(
            key: "Hotkeys.NewTab.DiscoveryTitle",
            tableName: nil,
            value: "New Tab",
            comment: "A label indicating the keyboard shortcut of creating a new tab. This label is displayed inside the Discoverability overlay when a user presses the Command key. The Discoverability overlay and shortcut become available only when a user has connected a hardware keyboard to an iPad. See https://drive.google.com/file/d/1gH3tbvDceg7yG5N67NIHS-AXgDgCzBHN/view?usp=sharing for more details.")
        public static let NormalBrowsingMode = MZLocalizedString(
            key: "Hotkeys.NormalMode.DiscoveryTitle",
            tableName: nil,
            value: "Normal Browsing Mode",
            comment: "A label indicating the keyboard shortcut of switching from Private Browsing to Normal Browsing Mode. This label is displayed inside the Discoverability overlay when a user presses the Command key. The Discoverability overlay and shortcut become available only when a user has connected a hardware keyboard to an iPad. See https://drive.google.com/file/d/1gH3tbvDceg7yG5N67NIHS-AXgDgCzBHN/view?usp=sharing for more details.")
        public static let PrivateBrowsingMode = MZLocalizedString(
            key: "Hotkeys.PrivateMode.DiscoveryTitle",
            tableName: nil,
            value: "Private Browsing Mode",
            comment: "A label indicating the keyboard shortcut of switching from Normal Browsing mode to Private Browsing Mode. This label is displayed inside the Discoverability overlay when a user presses the Command key. The Discoverability overlay and shortcut become available only when a user has connected a hardware keyboard to an iPad. See https://drive.google.com/file/d/1gH3tbvDceg7yG5N67NIHS-AXgDgCzBHN/view?usp=sharing for more details.")
        public static let ReloadPage = MZLocalizedString(
            key: "Hotkeys.Reload.DiscoveryTitle",
            tableName: nil,
            value: "Reload Page",
            comment: "A label indicating the keyboard shortcut of reloading the current page. This label is displayed inside the Discoverability overlay when a user presses the Command key. The Discoverability overlay and shortcut become available only when a user has connected a hardware keyboard to an iPad. See https://drive.google.com/file/d/1gH3tbvDceg7yG5N67NIHS-AXgDgCzBHN/view?usp=sharing for more details.")
        public static let ReloadWithoutCache = MZLocalizedString(
            key: "Keyboard.Shortcuts.RefreshWithoutCache.v108",
            tableName: nil,
            value: "Reload Ignoring Cache",
            comment: "A label indicating the keyboard shortcut to reload a tab without it's cache. This label is displayed in the Discoverability overlay when a user presses the Command key. The Discoverability overlay and shortcut become available only when a user has connected a hardware keyboard to an iPad.")
        public static let SelectLocationBar = MZLocalizedString(
            key: "Hotkeys.SelectLocationBar.DiscoveryTitle",
            tableName: nil,
            value: "Select Location Bar",
            comment: "A label indicating the keyboard shortcut of directly accessing the URL, location, bar. This label is displayed inside the Discoverability overlay when a user presses the Command key. The Discoverability overlay and shortcut become available only when a user has connected a hardware keyboard to an iPad. See https://drive.google.com/file/d/1gH3tbvDceg7yG5N67NIHS-AXgDgCzBHN/view?usp=sharing for more details.")
        public static let Settings = MZLocalizedString(
            key: "Keyboard.Shortcuts.Settings",
            tableName: nil,
            value: "Settings",
            comment: "A label indicating the keyboard shortcut of opening the application's settings menu. This label is displayed inside the Discoverability overlay when a user presses the Command key. The Discoverability overlay and shortcut become available only when a user has connected a hardware keyboard to an iPad. See https://drive.google.com/file/d/1gH3tbvDceg7yG5N67NIHS-AXgDgCzBHN/view?usp=sharing for more details.")
        public static let ShowBookmarks = MZLocalizedString(
            key: "Keyboard.Shortcuts.ShowBookmarks",
            tableName: nil,
            value: "Show Bookmarks",
            comment: "A label indicating the keyboard shortcut of showing all bookmarks. This label is displayed in the Discoverability overlay when a user presses the Command key. The Discoverability overlay and shortcut become available only when a user has connected a hardware keyboard to an iPad. See https://drive.google.com/file/d/1gH3tbvDceg7yG5N67NIHS-AXgDgCzBHN/view?usp=sharing for more details.")
        public static let ShowDownloads = MZLocalizedString(
            key: "Keyboard.Shortcuts.ShowDownloads",
            tableName: nil,
            value: "Show Downloads",
            comment: "A label indcating the keyboard shortcut of showing all downloads. This label is displayed in the Discoverability overlay when a user presses the Command key. The Discoverability overlay and shortcut become available only when a user has connected a hardware keyboard to an iPad. See https://drive.google.com/file/d/1gH3tbvDceg7yG5N67NIHS-AXgDgCzBHN/view?usp=sharing for more details.")
        public static let ShowFirstTab = MZLocalizedString(
            key: "Keyboard.Shortcuts.ShowFirstTab",
            tableName: nil,
            value: "Show First Tab",
            comment: "A label indicating the keyboard shortcut to switch from the current tab to the first tab. This label is displayed in the Discoverability overlay when a user presses the Command key. The Discoverability overlay and shortcut become available only when a user has connected a hardware keyboard to an iPad. See https://drive.google.com/file/d/1gH3tbvDceg7yG5N67NIHS-AXgDgCzBHN/view?usp=sharing for more details.")
        public static let ShowHistory = MZLocalizedString(
            key: "Keyboard.Shortcuts.ShowHistory",
            tableName: nil,
            value: "Show History",
            comment: "A label indicating the keyboard shortcut of showing all history. This label is displayed in the Discoverability overlay when a user presses the Command key. The Discoverability overlay and shortcut become available only when a user has connected a hardware keyboard to an iPad. See https://drive.google.com/file/d/1gH3tbvDceg7yG5N67NIHS-AXgDgCzBHN/view?usp=sharing for more details.")
        public static let ShowLastTab = MZLocalizedString(
            key: "Keyboard.Shortcuts.ShowLastTab",
            tableName: nil,
            value: "Show Last Tab",
            comment: "A label indicating the keyboard shortcut switch from your current tab to the last tab. This label is displayed in the Discoverability overlay when a user presses the Command key. The Discoverability overlay and shortcut become available only when a user has connected a hardware keyboard to an iPad. See https://drive.google.com/file/d/1gH3tbvDceg7yG5N67NIHS-AXgDgCzBHN/view?usp=sharing for more details.")
        public static let ShowNextTab = MZLocalizedString(
            key: "Hotkeys.ShowNextTab.DiscoveryTitle",
            tableName: nil,
            value: "Show Next Tab",
            comment: "A label indicating the keyboard shortcut of switching to a subsequent tab. This label is displayed inside the Discoverability overlay when a user presses the Command key. The Discoverability overlay and shortcut become available only when a user has connected a hardware keyboard to an iPad. See https://drive.google.com/file/d/1gH3tbvDceg7yG5N67NIHS-AXgDgCzBHN/view?usp=sharing for more details.")
        public static let ShowPreviousTab = MZLocalizedString(
            key: "Hotkeys.ShowPreviousTab.DiscoveryTitle",
            tableName: nil,
            value: "Show Previous Tab",
            comment: "A label indicating the keyboard shortcut of switching to a tab immediately preceding to the currently selected tab. This label is displayed inside the Discoverability overlay when a user presses the Command key. The Discoverability overlay and shortcut become available only when a user has connected a hardware keyboard to an iPad. See https://drive.google.com/file/d/1gH3tbvDceg7yG5N67NIHS-AXgDgCzBHN/view?usp=sharing for more details.")
        public static let ShowTabTray = MZLocalizedString(
            key: "Tab.ShowTabTray.KeyCodeTitle",
            tableName: nil,
            value: "Show All Tabs",
            comment: "A label indicating the keyboard shortcut of showing the tab tray. This label is displayed inside the Discoverability overlay when a user presses the Command key. The Discoverability overlay and shortcut become available only when a user has connected a hardware keyboard to an iPad. See https://drive.google.com/file/d/1gH3tbvDceg7yG5N67NIHS-AXgDgCzBHN/view?usp=sharing for more details.")
        public static let ZoomIn = MZLocalizedString(
            key: "Keyboard.Shortcuts.ZoomIn",
            tableName: nil,
            value: "Zoom In",
            comment: "A label indicating the keyboard shortcut of enlarging the view of the current web page. This label is displayed in the Discoverability overlay when a user presses the Command key. The Discoverability overlay and shortcut become available only when a user has connected a hardware keyboard to an iPad. See https://drive.google.com/file/d/1gH3tbvDceg7yG5N67NIHS-AXgDgCzBHN/view?usp=sharing for more details.")
        public static let ZoomOut = MZLocalizedString(
            key: "Keyboard.Shortcuts.ZoomOut",
            tableName: nil,
            value: "Zoom Out",
            comment: "A label indicating the keyboard shortcut of shrinking the view of the current web page. This label is displayed in the Discoverability overlay when a user presses the Command key. The Discoverability overlay and shortcut become available only when a user has connected a hardware keyboard to an iPad. See https://drive.google.com/file/d/1gH3tbvDceg7yG5N67NIHS-AXgDgCzBHN/view?usp=sharing for more details.")

        public struct Sections {
            public static let Bookmarks = MZLocalizedString(
                key: "Keyboard.Shortcuts.Section.Bookmark",
                tableName: nil,
                value: "Bookmarks",
                comment: "A label indicating a grouping of related keyboard shortcuts describing actions a user can do with Bookmarks. This label is displayed inside the Discoverability overlay when a user presses the Command key. The Discoverability overlay and shortcut become available only when a user has connected a hardware keyboard to an iPad. See https://drive.google.com/file/d/1gH3tbvDceg7yG5N67NIHS-AXgDgCzBHN/view?usp=sharing for more details.")
            public static let History = MZLocalizedString(
                key: "Keyboard.Shortcuts.Section.History",
                tableName: nil,
                value: "History",
                comment: "A label indicating a grouping of related keyboard shortcuts describing actions a user can do with History. This label is displayed inside the Discoverability overlay when a user presses the Command key. The Discoverability overlay and shortcut become available only when a user has connected a hardware keyboard to an iPad. See https://drive.google.com/file/d/1gH3tbvDceg7yG5N67NIHS-AXgDgCzBHN/view?usp=sharing for more details.")
            public static let Tools = MZLocalizedString(
                key: "Keyboard.Shortcuts.Section.Tools",
                tableName: nil,
                value: "Tools",
                comment: "A label indicating a grouping of related keyboard shortcuts describing actions a user can do with locally saved items. This label is displayed inside the Discoverability overlay when a user presses the Command key. The Discoverability overlay and shortcut become available only when a user has connected a hardware keyboard to an iPad. See https://drive.google.com/file/d/1gH3tbvDceg7yG5N67NIHS-AXgDgCzBHN/view?usp=sharing for more details.")
            public static let Window = MZLocalizedString(
                key: "Keyboard.Shortcuts.Section.Window",
                tableName: nil,
                value: "Window",
                comment: "A label indicating a grouping of related keyboard shortcuts describing actions a user can take when navigating between their availale set of tabs. This label is displayed inside the Discoverability overlay when a user presses the Command key. The Discoverability overlay and shortcut become available only when a user has connected a hardware keyboard to an iPad. See https://drive.google.com/file/d/1gH3tbvDceg7yG5N67NIHS-AXgDgCzBHN/view?usp=sharing for more details.")
        }
    }
}

// MARK: - Library Panel
extension String {
    /// Identifiers of all new strings should begin with `LibraryPanel.{PanelName}.`
    public struct LibraryPanel {
        public struct Sections {
            public static let LastHour = MZLocalizedString(
                key: "LibraryPanel.Sections.LastHour.v134",
                tableName: "LibraryPanel",
                value: "Last Hour",
                comment: "This label is meant to signify the section containing a group of items from the past hour. This is primarily used in the history library panel when grouping sites that have been visited in the last hour.")
            public static let LastTwentyFourHours = MZLocalizedString(
                key: "LibraryPanel.Sections.LastTwentyFourHours.v138",
                tableName: "LibraryPanel",
                value: "Last 24 Hours",
                comment: "Section title that, when expanded, shows all web browsing history entries for the last 24 hours beneath it (not including entries from the less inclusive sections)")
            public static let LastSevenDays = MZLocalizedString(
                key: "LibraryPanel.Sections.LastSevenDays.v138",
                tableName: "LibraryPanel",
                value: "Last 7 Days",
                comment: "Section title that, when expanded, shows all web browsing history entries for the last 7 days beneath it (not including entries from the less inclusve sections)")
            public static let LastFourWeeks = MZLocalizedString(
                key: "LibraryPanel.Sections.LastFourWeeks.v138",
                tableName: "LibraryPanel",
                value: "Last 4 Weeks",
                comment: "Section title that, when expanded, shows all web browsing history entries for the last 4 weeks beneath it (not including entries from the less inclusive sections)")
            public static let Older = MZLocalizedString(
                key: "LibraryPanel.Section.Older",
                tableName: "LibraryPanel",
                value: "Older",
                comment: "This label is meant to signify the section containing a group of items that are older than thirty days.")
        }

        public struct Bookmarks { }

        public struct History {
            public static let SearchHistoryPlaceholder = MZLocalizedString(
                key: "LibraryPanel.History.SearchHistoryPlaceholder.v99",
                tableName: nil,
                value: "Enter search terms",
                comment: "In the history panel, users will be able to search terms in their browsing history. This placeholder text inside the search component will indicate that a user can search through their browsing history.")
            public static let NoHistoryResult = MZLocalizedString(
                key: "LibraryPanel.History.NoHistoryFound.v99",
                tableName: nil,
                value: "No history found",
                comment: "In the history panel, users will be able to search terms in their browsing history. This label is shown when there is no results after querying the search terms in the user's history.")
            public static let RecentlyClosedTabs = MZLocalizedString(
                key: "LibraryPanel.History.RecentlyClosedTabs.v99",
                tableName: nil,
                value: "Recently Closed Tabs",
                comment: "In the history panel, this is the title on the button that navigates the user to a screen showing their recently closed tabs.")
            public static let RecentlyClosedTabsButtonTitle = MZLocalizedString(
                key: "HistoryPanel.RecentlyClosedTabsButton.Title",
                tableName: nil,
                value: "Recently Closed",
                comment: "Title for the Recently Closed button in the History Panel")
            public static let ClearHistoryMenuTitle = MZLocalizedString(
                key: "LibraryPanel.History.ClearHistoryMenuTitle.v100",
                tableName: nil,
                value: "Removes history (including history synced from other devices), cookies and other browsing data.",
                comment: "Within the History Panel, users can open an action menu to clear recent history.")
            public static let ClearGroupedTabsTitle = MZLocalizedString(
                key: "LibraryPanel.History.ClearGroupedTabsTitle.v100",
                tableName: nil,
                value: "Delete all sites in %@?",
                comment: "Within the History Panel, users can delete search group sites history. %@ represents the search group name.")
            public static let Delete = MZLocalizedString(
                key: "LibraryPanel.History.DeleteGroupedItem.v104",
                tableName: nil,
                value: "Delete",
                comment: "Within the history panel, a user can navigate into a screen with only grouped history items. Within that screen, a user can now swipe to delete a single item in the list. This label informs the user of a deletion action on the item.")

            public struct ClearHistorySheet {
                public static let Title = MZLocalizedString(
                    key: "LibraryPanel.History.Title.v138",
                    tableName: "HistoryPanel",
                    value: "Deletes history (including synced history from other devices), cookies, and other browsing data.",
                    comment: "Title of the “Clear browsing history“ action sheet")
                public static let LastHourOption = MZLocalizedString(
                    key: "LibraryPanel.History.LastHourOption.v138",
                    tableName: "HistoryPanel",
                    value: "Last Hour",
                    comment: "Destructive action button on the “Clear browsing history“ action sheet used to clear browsing history for the last hour")
                public static let LastTwentyFourHoursOption = MZLocalizedString(
                    key: "LibraryPanel.History.LastTwentyFourHoursOption.v138",
                    tableName: "HistoryPanel",
                    value: "Last 24 Hours",
                    comment: "Destructive action button on the “Clear browsing history“ action sheet used to clear browsing history for the last 24 hours")
                public static let LastSevenDaysOption = MZLocalizedString(
                    key: "LibraryPanel.History.LastSevenDaysOption.v138",
                    tableName: "HistoryPanel",
                    value: "Last 7 Days",
                    comment: "Destructive action button on the “Clear browsing history“ action sheet used to clear browsing history for the last 7 days")
                public static let LastFourWeeksOption = MZLocalizedString(
                    key: "LibraryPanel.History.LastFourWeeksOption.v138",
                    tableName: "HistoryPanel",
                    value: "Last 4 Weeks",
                    comment: "Destructive action button on the “Clear browsing history“ action sheet used to clear browsing history for the last 4 weeks")
                public static let AllTimeOption = MZLocalizedString(
                    key: "LibraryPanel.History.AllTimeOption.v138",
                    tableName: "HistoryPanel",
                    value: "All Time",
                    comment: "Destructive action button on the “Clear browsing history“ action sheet used to clear all browsing history")
            }
        }

        public struct ReadingList { }

        public struct Downloads { }
    }
}

// MARK: - Micro survey
extension String {
    public struct Microsurvey {
        public struct Prompt {
            public static let LogoImageA11yLabel = MZLocalizedString(
                key: "Microsurvey.Prompt.LogoImage.AccessibilityLabel.v129",
                tableName: "Microsurvey",
                value: "%@ Logo",
                comment: "On top of the bottom toolbar, there can be a microsurvey prompt, this is the logo image that appears on the prompt to inform the prompt is coming from the app specifically. %@ is the app name (e.g. Firefox).")
            public static let TitleLabel = MZLocalizedString(
                key: "Microsurvey.Prompt.TitleLabel.v127",
                tableName: "Microsurvey",
                value: "Help us make %@ better. It only takes a minute.",
                comment: "On top of the bottom toolbar, there can be a microsurvey prompt, this is the title for the text that appears on the prompt to inform the user that this is a prompt to take a survey. %@ is the app name (e.g. Firefox).")
            public static let TakeSurveyButton = MZLocalizedString(
                key: "Microsurvey.Prompt.Button.v127",
                tableName: "Microsurvey",
                value: "Continue",
                comment: "On top of the bottom toolbar, there can be a microsurvey prompt, this is the title for the button that appears on the prompt that allows the user to tap on and navigates them to the microsurvey to respond to.")
            public static let CloseButtonAccessibilityLabel = MZLocalizedString(
                key: "Microsurvey.Prompt.Close.Button.AccessibilityLabel.v127",
                tableName: "Microsurvey",
                value: "Close",
                comment: "On top of the bottom toolbar, there can be a microsurvey prompt, this is the accessibility label for the close button that appears on the prompt that allows the user to dismiss the microsurvey prompt.")
        }

        public struct Survey {
            public static let SurveyA11yLabel = MZLocalizedString(
                key: "Microsurvey.Survey.Sheet.AccessibilityLabel.v130",
                tableName: "Microsurvey",
                value: "Survey",
                comment: "After engaging with the microsurvey prompt, the microsurvey pops up as a bottom sheet for the user to answer, this is the accessibility label used to announce that the sheet has appeared.")
            public static let LogoImageA11yLabel = MZLocalizedString(
                key: "Microsurvey.Survey.LogoImage.AccessibilityLabel.v129",
                tableName: "Microsurvey",
                value: "%@ Logo",
                comment: "After engaging with the microsurvey prompt, the microsurvey pops up as a bottom sheet for the user to answer, this is the logo image that appears on the bottom sheet that informs the user that it is coming from the app specifically. %@ is the app name (e.g. Firefox).")
            public static let HeaderLabel = MZLocalizedString(
                key: "Microsurvey.Survey.HeaderLabel.v129",
                tableName: "Microsurvey",
                value: "Please complete survey",
                comment: "After engaging with the microsurvey prompt, the microsurvey pops up as a bottom sheet for the user to answer, this is the title for the header on the screen.")
            public static let CloseButtonAccessibilityLabel = MZLocalizedString(
                key: "Microsurvey.Survey.Close.Button.AccessibilityLabel.v127",
                tableName: "Microsurvey",
                value: "Close",
                comment: "After engaging with the microsurvey prompt, the microsurvey pops up as a bottom sheet for the user to answer, this is the accessibility label for close button that dismisses the sheet.")
            public static let UnselectedRadioButtonAccessibilityLabel = MZLocalizedString(
                key: "Microsurvey.Survey.RadioButton.Unselected.AccessibilityLabel.v129",
                tableName: "Microsurvey",
                value: "Unselected",
                comment: "After engaging with the microsurvey prompt, the microsurvey pops up as a bottom sheet for the user to answer, this is the accessibility label that states whether the survey option was not selected.")
            public static let OptionsOrderAccessibilityLabel = MZLocalizedString(
                key: "Microsurvey.Survey.OptionsOrder.AccessibilityLabel.v129",
                tableName: "Microsurvey",
                value: "%1$@ out of %2$@",
                comment: "After engaging with the microsurvey prompt, the microsurvey pops up as a bottom sheet for the user to answer, this is the accessibility label that states the order of the current option in the list of options. %1$@ is the number the option is in the list, %2$@ is the total number of options. An example of output is “1 out of 6”.")
            public static let PrivacyPolicyLinkButtonTitle = MZLocalizedString(
                key: "Microsurvey.Survey.PrivacyPolicyLink.v127",
                tableName: "Microsurvey",
                value: "Privacy notice",
                comment: "After engaging with the microsurvey prompt, the microsurvey pops up as a bottom sheet for the user to answer, this the title of a link on the survey and allows the user to navigate to our privacy policy details.")
            public static let SubmitSurveyButton = MZLocalizedString(
                key: "Microsurvey.Survey.Button.v127",
                tableName: "Microsurvey",
                value: "Submit",
                comment: "After engaging with the microsurvey prompt, the microsurvey pops up as a bottom sheet for the user to answer, this the title of button on the survey that a user can tap on to submit their responses.")

            public struct Options {
                public static let LikertScaleOption1 = MZLocalizedString(
                    key: "Microsurvey.Survey.Options.VerySatisfied.v132",
                    tableName: "Microsurvey",
                    value: "Very satisfied",
                    comment: "On the microsurvey, this is the title for one of the options that the user can select to answer the survey.")
                public static let LikertScaleOption2 = MZLocalizedString(
                    key: "Microsurvey.Survey.Options.Satisfied.v132",
                    tableName: "Microsurvey",
                    value: "Satisfied",
                    comment: "On the microsurvey, this is the title for one of the options that the user can select to answer the survey.")
                public static let LikertScaleOption3 = MZLocalizedString(
                    key: "Microsurvey.Survey.Options.Neutral.v132",
                    tableName: "Microsurvey",
                    value: "Neutral",
                    comment: "On the microsurvey, this is the title for one of the options that the user can select to answer the survey.")
                public static let LikertScaleOption4 = MZLocalizedString(
                    key: "Microsurvey.Survey.Options.Dissatisfied.v132",
                    tableName: "Microsurvey",
                    value: "Dissatisfied",
                    comment: "On the microsurvey, this is the title for one of the options that the user can select to answer the survey.")
                public static let LikertScaleOption5 = MZLocalizedString(
                    key: "Microsurvey.Survey.Options.VeryDissatisfied.v132",
                    tableName: "Microsurvey",
                    value: "Very dissatisfied",
                    comment: "On the microsurvey, this is the title for one of the options that the user can select to answer the survey.")
                public static let LikertScaleOption6 = MZLocalizedString(
                    key: "Microsurvey.Survey.Options.NotApplicable.v132",
                    tableName: "Microsurvey",
                    value: "I don’t use it",
                    comment: "On the microsurvey, this is the title for one of the options that the user can select to answer the survey. It indicates that the user has not use the feature that the survey is inquiring about.")
            }

            public struct ConfirmationPage {
                public static let HeaderLabel = MZLocalizedString(
                    key: "Microsurvey.Survey.ConfirmationPage.HeaderLabel.v127",
                    tableName: "Microsurvey",
                    value: "Survey complete",
                    comment: "On the microsurvey, which is a bottom sheet that pops up with a survey question and options, this is the title for the header on the microsurvey when the user has completed the survey.")
                public static let ConfirmationLabel = MZLocalizedString(
                    key: "Microsurvey.Survey.ConfirmationPage.ConfirmationLabel.v127",
                    tableName: "Microsurvey",
                    value: "Thanks for your feedback!",
                    comment: "On the microsurvey, which is a bottom sheet that pops up with a survey question and options, this is the text shown on the confirmation page when the user has completed the survey.")
            }
        }
    }
}

// MARK: - Native Error Page
extension String {
    public struct NativeErrorPage {
        public static let ButtonLabel = MZLocalizedString(
            key: "NativeErrorPage.ButtonLabel.v131",
            tableName: "NativeErrorPage",
            value: "Reload",
            comment: "On error page, this is the text on a button that will try to load the page again.")
        public struct NoInternetConnection {
            public static let TitleLabel = MZLocalizedString(
                key: "NativeErrorPage.NoInternetConnection.TitleLabel.v131",
                tableName: "NativeErrorPage",
                value: "Looks like there’s a problem with your internet connection.",
                comment: "On error page, this is the title for no internet connection")
            public static let Description = MZLocalizedString(
                key: "NativeErrorPage.NoInternetConnection.Description.v131",
                tableName: "NativeErrorPage",
                value: "Try connecting on a different device. Check your modem or router. Disconnect and reconnect to Wi-Fi.",
                comment: "On error page, this is the description for no internet connection.")
        }
        public struct GenericError {
            public static let TitleLabel = MZLocalizedString(
                key: "NativeErrorPage.GenericError.TitleLabel.v131",
                tableName: "NativeErrorPage",
                value: "Be careful. Something doesn’t look right.",
                comment: "On error page, this is the title for generic error.")
            public static let Description = MZLocalizedString(
                key: "NativeErrorPage.GenericError.Description.v134",
                tableName: "NativeErrorPage",
                value: "The owner of %@ hasn’t set it up properly and a secure connection can’t be created.",
                comment: "On error page, this is the description for a generic error. %@ is the site url.")
        }
    }
}

// MARK: - Onboarding screens
extension String {
    public struct Onboarding {
        public static let PrivacyPolicyLinkButtonTitle = MZLocalizedString(
            key: "Onboarding.Welcome.Link.Action.v114",
            tableName: "Onboarding",
            value: "Learn more in our privacy notice",
            comment: "String used to describe the title of link button is on the welcome onboarding page for current version in our Onboarding screens.")
        public static let LaterAction = MZLocalizedString(
            key: "Onboarding.LaterAction.v115",
            tableName: "Onboarding",
            value: "Skip",
            comment: "Describes an action on some of the Onboarding screen, including the wallpaper onboarding screen. This string will be on a button so user can skip that onboarding page.")

        public struct TermsOfService {
            public static let Title = MZLocalizedString(
                key: "Onboarding.TermsOfService.Title.v135",
                tableName: "Onboarding",
                value: "Welcome to %@",
                comment: "Title for the Terms of Service screen in the onboarding process. %@ is the app name (e.g. Firefox).")
            public static let Subtitle = MZLocalizedString(
                key: "Onboarding.TermsOfService.Subtitle.v136",
                tableName: "Onboarding",
                value: "Fast and secure web browsing",
                comment: "Subtitle for the Terms of Service screen in the onboarding process.")
            public static let AgreementButtonTitleV2 = MZLocalizedString(
                key: "Onboarding.TermsOfService.AgreementButtonTitle.v136",
                tableName: "Onboarding",
                value: "Agree and Continue",
                comment: "Title for the confirmation button for Terms of Service agreement, in the Terms of Service screen.")
            public static let TermsOfServiceAgreement = MZLocalizedString(
                key: "Onboarding.TermsOfService.TermsOfServiceAgreement.v135",
                tableName: "Onboarding",
                value: "By continuing, you agree to the %@",
                comment: "Agreement text for Terms of Service in the Terms of Service screen. %@ is the Terms of Service link button that redirect the user to the Terms of Service page.")
            public static let PrivacyNoticeAgreement = MZLocalizedString(
                key: "Onboarding.TermsOfService.PrivacyNoticeAgreement.v135",
                tableName: "Onboarding",
                value: "%@ cares about your privacy. Read more in our %@",
                comment: "Agreement text for Privacy Notice in the Terms of Service screen. %1$@ is the app name (e.g. Firefox), %2$@ is for the Privacy Notice link button that redirect the user to the Privacy Notice page.")
            public static let ManagePreferenceAgreement = MZLocalizedString(
                key: "Onboarding.TermsOfService.ManagePreferenceAgreement.v135",
                tableName: "Onboarding",
                value: "To help improve the browser, %1$@ sends diagnostic and interaction data to %2$@. %3$@",
                comment: "Agreement text for sending diagnostic and interaction data to Mozilla in the Terms of Service screen. %1$@ is the app name (e.g. Firefox), %2$@ is company name (e.g. Mozilla), %3$@ is a Manage link button which redirect the user to another screen in order to manage the data collection preferences.")
            public static let TermsOfUseLink = MZLocalizedString(
                key: "Onboarding.TermsOfUse.TermsOfUseLink.v136",
                tableName: "Onboarding",
                value: "%@ Terms of Use.",
                comment: "Title for the Terms of Use button link, in the Terms of Use screen for redirecting the user to the Terms of Use page. %@ is the app name (e.g. Firefox).")
            public static let PrivacyNoticeLink = MZLocalizedString(
                key: "Onboarding.TermsOfService.PrivacyNoticeLink.v135",
                tableName: "Onboarding",
                value: "Privacy Notice.",
                comment: "Title for the Privacy Notice button link, in the Terms of Service screen for redirecting the user to the Privacy Notice page.")
            public static let ManageLink = MZLocalizedString(
                key: "Onboarding.TermsOfService.ManageLink.v135",
                tableName: "Onboarding",
                value: "Manage",
                comment: "Title for the Manage button link, in the Terms of Service screen for redirecting the user to the Manage data collection preferences screen.")

            public struct PrivacyPreferences {
                public static let Title = MZLocalizedString(
                    key: "Onboarding.TermsOfService.PrivacyPreferences.Title.v135",
                    tableName: "Onboarding",
                    value: "Help us make %@ better",
                    comment: "Title for the Manage Privacy Preferences screen, where user can choose from the option to send data to Firefox or not. Data like crash reports or technical and interaction data. %@ is the app name (e.g. Firefox).")
                public static let SendCrashReportsTitle = MZLocalizedString(
                    key: "Onboarding.TermsOfService.PrivacyPreferences.SendCrashReportsTitle.v135",
                    tableName: "Onboarding",
                    value: "Automatically send crash reports",
                    comment: "Title for the send crash reports switch option in Manage Privacy Preferences screen, where user can choose from the option to send data to Firefox or not.")
                public static let SendCrashReportsDescription = MZLocalizedString(
                    key: "Onboarding.TermsOfService.PrivacyPreferences.SendCrashReportsDescription.v135",
                    tableName: "Onboarding",
                    value: "Crash reports allow us to diagnose and fix issues with the browser. %@",
                    comment: "Description for the send crash reports switch option in Manage Privacy Preferences screen, where user can choose from the option to send data to Firefox or not. %@ is for the Learn more button link, to open a link where user can find more information about this send crash reports option.")
                public static let SendTechnicalDataTitle = MZLocalizedString(
                    key: "Onboarding.TermsOfService.PrivacyPreferences.SendTechnicalDataTitle.v135",
                    tableName: "Onboarding",
                    value: "Send technical and interaction data to %@",
                    comment: "Title for the send technical and interaction data switch option in Manage Privacy Preferences screen, where user can choose from the option to send data to Firefox or not. %@ is the company name (e.g. Mozilla).")
                public static let SendTechnicalDataDescription = MZLocalizedString(
                    key: "Onboarding.TermsOfService.PrivacyPreferences.SendTechnicalDataDescription.v135",
                    tableName: "Onboarding",
                    value: "Data about your device, hardware configuration, and how you use %@ helps improve features, performance, and stability for everyone. %@",
                    comment: "Description for the technical and interaction data switch option in Manage Privacy Preferences screen, where user can choose from the option to send data to Firefox or not. %1$@ is the app name (e.g. Firefox), %2$@ is for the Learn more button link, to open a link where user can find more information about this send technical and interaction data option.")
                public static let LearnMore = MZLocalizedString(
                    key: "Onboarding.TermsOfService.PrivacyPreferences.LearnMore.v136",
                    tableName: "Onboarding",
                    value: "Learn more",
                    comment: "A text that indicate to the user, a link button is available to be clicked for reading more information about the option that is going to choose in Manage Privacy Preferences screen, where user can choose from the option to send data to Firefox or not.")
            }
        }

        public struct Wallpaper {
            public static let Title = MZLocalizedString(
                key: "Onboarding.Wallpaper.Title.v114",
                tableName: "Onboarding",
                value: "Choose a %@ Wallpaper",
                comment: "Title for the wallpaper onboarding page in our Onboarding screens. This describes to the user that they can choose different wallpapers. %@ is the app name (e.g. Firefox).")
            public static let Action = MZLocalizedString(
                key: "Onboarding.Wallpaper.Action.v114",
                tableName: "Onboarding",
                value: "Set Wallpaper",
                comment: "Description for the wallpaper onboarding page in our Onboarding screens. This describes to the user that they can set a wallpaper.")
            public static let SelectorTitle = MZLocalizedString(
                key: "Onboarding.Wallpaper.SelectorTitle.v114",
                tableName: "Onboarding",
                value: "Try a splash of color",
                comment: "Title for the wallpaper onboarding modal displayed on top of the homepage. This describes to the user that they can choose different wallpapers.")
            public static let SelectorDescription = MZLocalizedString(
                key: "Onboarding.Wallpaper.Description.v114",
                tableName: "Onboarding",
                value: "Choose a wallpaper that speaks to you.",
                comment: "Description for the wallpaper onboarding modal displayed on top of the homepage. This describes to the user that they can choose different wallpapers.")
            public static let ClassicWallpaper = MZLocalizedString(
                key: "Onboarding.Wallpaper.Accessibility.Classic.v114",
                tableName: "Onboarding",
                value: "Classic Wallpaper",
                comment: "Accessibility label for the wallpaper onboarding modal displayed on top of the homepage. This describes to the user that which type of wallpaper they are seeing.")
            public static let LimitedEditionWallpaper = MZLocalizedString(
                key: "Onboarding.Wallpaper.Accessibility.LimitedEdition.v114",
                tableName: "Onboarding",
                value: "Limited Edition Wallpaper",
                comment: "Accessibility label for the wallpaper onboarding modal displayed on top of the homepage. This describes to the user that which type of wallpaper they are seeing.")
        }

        public struct Welcome {
            public static let CloseButtonAccessibilityLabel = MZLocalizedString(
                key: "Onboarding.Welcome.Close.AccessibilityLabel.v121",
                tableName: "Onboarding",
                value: "Close and exit %@ onboarding",
                comment: "Accessibility label for close button that dismisses the welcome onboarding screen. %@ is the app name (e.g. Firefox).")
            public static let Title = MZLocalizedString(
                key: "Onboarding.Welcome.Title.v114",
                tableName: "Onboarding",
                value: "Welcome to an independent internet",
                comment: "String used to describes the title of what Firefox is on the welcome onboarding page for current version in our Onboarding screens.")
            public static let Description = MZLocalizedString(
                key: "Onboarding.Welcome.Description.v120",
                tableName: "Onboarding",
                value: "Our non-profit backed browser helps stop companies from secretly following you around the web.",
                comment: "String used to describes the description of what Firefox is on the welcome onboarding page for current version in our Onboarding screens. %@ is the app name (e.g. Firefox).")

            public static let ActionTreatementA = MZLocalizedString(
                key: "Onboarding.Welcome.ActionTreatementA.v114",
                tableName: "Onboarding",
                value: "Set as Default Browser",
                comment: "Describes the action on the first onboarding page in our Onboarding screen. This indicates that the user will set their default browser to Firefox.")
            public static let Skip = MZLocalizedString(
                key: "Onboarding.Welcome.Skip.v114",
                tableName: "Onboarding",
                value: "Skip",
                comment: "Describes the action on the first onboarding page in our Onboarding screen. This string will be on a button so user can skip this onboarding card.")
        }

        public struct Sync {
            public static let Title = MZLocalizedString(
                key: "Onboarding.Sync.Title.v120",
                tableName: "Onboarding",
                value: "Stay encrypted when you hop between devices",
                comment: "String used to describes the title of what Firefox is on the Sync onboarding page for current version in our Onboarding screens.")
            public static let Description = MZLocalizedString(
                key: "Onboarding.Sync.Description.v123",
                tableName: "Onboarding",
                value: "%@ encrypts your passwords, bookmarks, and more when you’re synced.",
                comment: "String used to describes the description of what Firefox is on the Sync onboarding page for current version in our Onboarding screens. %@ is the app name (e.g. Firefox).")
            public static let SignInAction = MZLocalizedString(
                key: "Onboarding.Sync.SignIn.Action.v114",
                tableName: "Onboarding",
                value: "Sign In",
                comment: "String used to describes the option to skip the Sync sign in during onboarding for the current version in Firefox Onboarding screens.")
            public static let SkipAction = MZLocalizedString(
                key: "Onboarding.Sync.Skip.Action.v114",
                tableName: "Onboarding",
                value: "Skip",
                comment: "String used to describes the option to skip the Sync sign in during onboarding for the current version in Firefox Onboarding screens.")
        }

        public struct Notification {
            public static let Title = MZLocalizedString(
                key: "Onboarding.Notification.Title.v120",
                tableName: "Onboarding",
                value: "Notifications help you stay safer with %@",
                comment: "String used to describe the title of the notification onboarding page in our Onboarding screens. %@ is the app name (e.g. Firefox).")
            public static let Description = MZLocalizedString(
                key: "Onboarding.Notification.Description.v120",
                tableName: "Onboarding",
                value: "Securely send tabs between your devices and discover other privacy features in %@.",
                comment: "String used to describe the description of the notification onboarding page in our Onboarding screens. %@ is the app name (e.g. Firefox).")
            public static let SkipAction = MZLocalizedString(
                key: "Onboarding.Notification.Skip.Action.v115",
                tableName: "Onboarding",
                value: "Skip",
                comment: "String used to describe the option to skip the notification permission in Firefox Onboarding screens.")
        }

        public struct DefaultBrowserPopup {
            public static let Title = MZLocalizedString(
                key: "DefaultBrowserPopup.Title.v114",
                tableName: "Onboarding",
                value: "Switch Your Default Browser",
                comment: "The title on the Default Browser Popup, which is a card with instructions telling the user how to set Firefox as their default browser.")
            public static let ButtonTitle = MZLocalizedString(
                key: "DefaultBrowserPopup.ButtonTitle.v114",
                tableName: "Onboarding",
                value: "Go to Settings",
                comment: "The title of the button on the Default Browser Popup, which is a card with instructions telling the user how to set Firefox as their default browser.")
        }

        public struct Customization {
            public struct Intro {
                public static let Title = MZLocalizedString(
                    key: "Onboarding.Customization.Intro.Title.v123",
                    tableName: "Onboarding",
                    value: "%@ puts you in control",
                    comment: "String used to describe the title of the customization onboarding page in our Onboarding screens. %@ is the app name (e.g. Firefox).")
                public static let Description = MZLocalizedString(
                    key: "Onboarding.Customization.Intro.Description.v123",
                    tableName: "Onboarding",
                    value: "Set your theme and toolbar to match your unique browsing style.",
                    comment: "String used to describe the description label of the customization onboarding page in our Onboarding screens.")
                public static let SkipAction = MZLocalizedString(
                    key: "Onboarding.Customization.Intro.Skip.Action.v123",
                    tableName: "Onboarding",
                    value: "Start Browsing",
                    comment: "String used to describe the option to skip the customization cards in Firefox Onboarding screens and start browsing.")
            }

            public struct Theme {
                public static let Title = MZLocalizedString(
                    key: "Onboarding.Customization.Theme.Title.v123",
                    tableName: "Onboarding",
                    value: "Pick a theme",
                    comment: "String used to describe the title of the theme customization onboarding page in our Onboarding screens.")
                public static let Description = MZLocalizedString(
                    key: "Onboarding.Customization.Theme.Description.v123",
                    tableName: "Onboarding",
                    value: "See the web in the best light.",
                    comment: "String used to describe the description label of the theme customization onboarding page in our Onboarding screens.")
                public static let SkipAction = MZLocalizedString(
                    key: "Onboarding.Customization.Theme.Skip.Action.v123",
                    tableName: "Onboarding",
                    value: "Skip",
                    comment: "String used to describe the option to skip the theme customization in Firefox Onboarding screens.")
            }

            public struct Toolbar {
                public static let Title = MZLocalizedString(
                    key: "Onboarding.Customization.Toolbar.Title.v123",
                    tableName: "Onboarding",
                    value: "Pick a toolbar placement",
                    comment: "String used to describe the title of the toolbar customization onboarding page in our Onboarding screens.")
                public static let Description = MZLocalizedString(
                    key: "Onboarding.Customization.Toolbar.Description.v123",
                    tableName: "Onboarding",
                    value: "Keep searches within reach.",
                    comment: "String used to describe the description label of the toolbar customization onboarding page in our Onboarding screens.")
                public static let SkipAction = MZLocalizedString(
                    key: "Onboarding.Customization.Toolbar.Skip.Action.v123",
                    tableName: "Onboarding",
                    value: "Skip",
                    comment: "String used to describe the option to skip the toolbar customization in Firefox Onboarding screens and start browisg in the app.")
            }
        }
    }
}

// MARK: - Upgrade CoverSheet
extension String {
    public struct Upgrade {
        public struct Welcome {
            public static let Title = MZLocalizedString(
                key: "Upgrade.Welcome.Title.v114",
                tableName: "Upgrade",
                value: "Welcome to a more personal internet",
                comment: "Title string used to welcome back users in the Upgrade screens. This screen is shown after user upgrades Firefox version.")
            public static let Description = MZLocalizedString(
                key: "Upgrade.Welcome.Description.v114",
                tableName: "Upgrade",
                value: "New colors. New convenience. Same commitment to people over profits.",
                comment: "Description string used to welcome back users in the Upgrade screens. This screen is shown after user upgrades Firefox version.")
            public static let Action = MZLocalizedString(
                key: "Upgrade.Welcome.Action.v114",
                tableName: "Upgrade",
                value: "Set as Default Browser",
                comment: "Describes the action on the first upgrade page in the Upgrade screen. This string will be on a button so user can continue the Upgrade.")
        }

        public struct Sync {
            public static let Title = MZLocalizedString(
                key: "Upgrade.SyncSign.Title.v114",
                tableName: "Upgrade",
                value: "Switching screens is easier than ever",
                comment: "Title string used to sign in to sync in the Upgrade screens. This screen is shown after user upgrades Firefox version.")
            public static let Description = MZLocalizedString(
                key: "Upgrade.SyncSign.Description.v114",
                tableName: "Upgrade",
                value: "Pick up where you left off with tabs from other devices now on your homepage.",
                comment: "Description string used to sign in to sync in the Upgrade screens. This screen is shown after user upgrades Firefox version.")
            public static let Action = MZLocalizedString(
                key: "Upgrade.SyncSign.Action.v114",
                tableName: "Upgrade",
                value: "Sign In",
                comment: "Describes an action on the sync upgrade page in our Upgrade screens. This string will be on a button so user can sign up or login directly in the upgrade.")
        }
    }
}

// MARK: - Research Surface
extension String {
    public struct ResearchSurface {
        public static let TakeSurveyButtonLabel = MZLocalizedString(
            key: "PrimaryButton.Label.v112",
            tableName: "ResearchSurface",
            value: "Take Survey",
            comment: "On the Research Survey popup, the text for the button that, when tapped, will dismiss the popup and take the user to a survey.")
        public static let DismissButtonLabel = MZLocalizedString(
            key: "SecondaryButton.Label.v112",
            tableName: "ResearchSurface",
            value: "No Thanks",
            comment: "On the Research Survey popup, the text for the button that, when tapped, will dismiss this screen, and the user will not be taken to the survey.")
    }
}

// MARK: - Search
extension String {
    public struct Search {
        public static let SuggestSectionTitle = MZLocalizedString(
            key: "Search.SuggestSectionTitle.v102",
            tableName: nil,
            value: "Firefox Suggest",
            comment: "When making a new search from the awesome bar, suggestions appear to the user as they write new letters in their search. Different types of suggestions can appear. This string will be used as a header to separate Firefox suggestions from normal suggestions.")
        public static let SponsoredSuggestionDescription = MZLocalizedString(
            key: "Search.SponsoredSuggestionDescription.v119",
            tableName: "Search",
            value: "Sponsored",
            comment: "When making a new search from the awesome bar, suggestions appear to the user as they write new letters in their search. Different types of suggestions can appear. This string will be used as a label for sponsored Firefox suggestions.")
        public static let EngineSectionTitle = MZLocalizedString(
            key: "Search.EngineSection.Title.v108",
            tableName: "SearchHeaderTitle",
            value: "%@ search",
            comment: "When making a new search from the awesome bar, search results appear as the user write new letters in their search. Different sections with results from the selected search engine will appear. This string will be used as a header to separate the selected engine search results from current search query. %@ is the search engine name.")
        public static let GoogleEngineSectionTitle = MZLocalizedString(
            key: "Search.Google.Title.v108",
            tableName: "SearchHeaderTitle",
            value: "Google Search",
            comment: "When making a new search from the awesome bar, search results appear as the user write new letters in their search. This string will be used as a header for Google search results listed as suggestions.")
    }
}

// MARK: - Settings screen
extension String {
    public struct Settings {
        public struct About {
            public static let RateOnAppStore = MZLocalizedString(
                key: "Ratings.Settings.RateOnAppStore",
                tableName: nil,
                value: "Rate on App Store",
                comment: "A label indicating the action that a user can rate the Firefox app in the App store.")
        }

        public struct General {
            public struct ScrollToHideTabAndAddressBar {
                public static let Title = MZLocalizedString(
                    key: "Settings.ScrollToHideTabAndAddressBar.Title.v138",
                    tableName: "Settings",
                    value: "Scroll to Hide Tab and Address Bar",
                    comment: "In the settings menu, in the General section, this is the title for the option that allows user to disable the autohide feature of the tab and address bar."
                )
            }
        }

        public struct Homepage {
            public struct Current {
                public static let Description = MZLocalizedString(
                    key: "Settings.Home.Current.Description.v101",
                    tableName: nil,
                    value: "Choose what displays as the homepage.",
                    comment: "This is the description below the settings section located in the menu under customize current homepage. It describes what the options in the section are for.")
            }

            public struct CustomizeFirefoxHome {
                public static let JumpBackIn = MZLocalizedString(
                    key: "Settings.Home.Option.JumpBackIn",
                    tableName: nil,
                    value: "Jump Back In",
                    comment: "In the settings menu, in the Firefox homepage customization section, this is the title for the option that allows users to toggle the Jump Back In section on homepage on or off")
                public static let RecentlySaved = MZLocalizedString(
                    key: "Settings.Home.Option.RecentlySaved",
                    tableName: nil,
                    value: "Recently Saved",
                    comment: "In the settings menu, in the Firefox homepage customization section, this is the title for the option that allows users to toggle Recently Saved section on the Firefox homepage on or off")
                public static let Bookmarks = MZLocalizedString(
                    key: "Settings.Home.Option.Bookmarks.v128",
                    tableName: "CustomizeFirefoxHome",
                    value: "Bookmarks",
                    comment: "In the settings menu, in the Firefox homepage customization section, this is the title for the option that allows users to toggle Bookmarks section on the Firefox homepage on or off")
                public static let Shortcuts = MZLocalizedString(
                    key: "Settings.Home.Option.Shortcuts",
                    tableName: nil,
                    value: "Shortcuts",
                    comment: "In the settings menu, in the Firefox homepage customization section, this is the title for the option that allows users to toggle Shortcuts section on the Firefox homepage on or off")
                public static let Pocket = MZLocalizedString(
                    key: "Settings.Home.Option.Pocket",
                    tableName: nil,
                    value: "Recommended by Pocket",
                    comment: "In the settings menu, in the Firefox homepage customization section, this is the title for the option that allows users to turn the Pocket Recommendations section on the Firefox homepage on or off")
                public static let ThoughtProvokingStories = MZLocalizedString(
                    key: "Settings.Home.Option.ThoughtProvokingStories.v116",
                    tableName: "CustomizeFirefoxHome",
                    value: "Thought-Provoking Stories",
                    comment: "In the settings menu, in the Firefox homepage customization section, this is the title for the option that allows users to turn the Pocket Recommendations section on the Firefox homepage on or off")
                public static let ThoughtProvokingStoriesSubtitle = MZLocalizedString(
                    key: "Settings.Home.Option.ThoughtProvokingStories.subtitle.v116",
                    tableName: "CustomizeFirefoxHome",
                    value: "Articles powered by %@",
                    comment: "In the settings menu, in the Firefox homepage customization section, this is the subtitle for the option that allows users to turn the Pocket Recommendations section on the Firefox homepage on or off. %@ is Pocket.")
                public static let Title = MZLocalizedString(
                    key: "Settings.Home.Option.Title.v101",
                    tableName: nil,
                    value: "Include on Homepage",
                    comment: "In the settings menu, this is the title of the Firefox Homepage customization settings section")
                public static let Description = MZLocalizedString(
                    key: "Settings.Home.Option.Description.v101",
                    tableName: nil,
                    value: "Choose what’s included on the Firefox homepage.",
                    comment: "In the settings menu, on the Firefox homepage customization section, this is the description below the section, describing what the options in the section are for.")
                public static let Wallpaper = MZLocalizedString(
                    key: "Settings.Home.Option.Wallpaper",
                    tableName: nil,
                    value: "Wallpaper",
                    comment: "In the settings menu, on the Firefox homepage customization section, this is the title for the option that allows users to access the wallpaper settings for the application.")
            }

            public struct Shortcuts {
                public static let RowSettingFooter = MZLocalizedString(
                    key: "ActivityStream.TopSites.RowSettingFooter",
                    tableName: nil,
                    value: "Set Rows",
                    comment: "The title for the setting page which lets you select the number of top site rows")
                public static let ToggleOn = MZLocalizedString(
                    key: "Settings.Homepage.Shortcuts.ToggleOn.v100",
                    tableName: nil,
                    value: "On",
                    comment: "Toggled ON to show the shortcuts section")
                public static let ToggleOff = MZLocalizedString(
                    key: "Settings.Homepage.Shortcuts.ToggleOff.v100",
                    tableName: nil,
                    value: "Off",
                    comment: "Toggled OFF to hide the shortcuts section")
                public static let ShortcutsPageTitle = MZLocalizedString(
                    key: "Settings.Homepage.Shortcuts.ShortcutsPageTitle.v100",
                    tableName: nil,
                    value: "Shortcuts",
                    comment: "Users can disable or enable shortcuts related settings. This string is the title of the page to change your shortcuts settings.")
                public static let ShortcutsToggle = MZLocalizedString(
                    key: "Settings.Homepage.Shortcuts.ShortcutsToggle.v100",
                    tableName: nil,
                    value: "Shortcuts",
                    comment: "This string is the title of the toggle to disable the shortcuts section in the settings page.")
                public static let SponsoredShortcutsToggle = MZLocalizedString(
                    key: "Settings.Homepage.Shortcuts.SponsoredShortcutsToggle.v100",
                    tableName: nil,
                    value: "Sponsored Shortcuts",
                    comment: "This string is the title of the toggle to disable the sponsored shortcuts functionnality which can be enabled in the shortcut sections. This toggle is in the settings page.")
                public static let Rows = MZLocalizedString(
                    key: "Settings.Homepage.Shortcuts.Rows.v100",
                    tableName: nil,
                    value: "Rows",
                    comment: "This string is the title of the setting button which can be clicked to open a page to customize the number of rows in the shortcuts section")
                public static let RowsPageTitle = MZLocalizedString(
                    key: "Settings.Homepage.Shortcuts.RowsPageTitle.v100",
                    tableName: nil,
                    value: "Rows",
                    comment: "This string is the title of the page to customize the number of rows in the shortcuts section")
            }

            public struct StartAtHome {
                public static let SectionTitle = MZLocalizedString(
                    key: "Settings.Home.Option.StartAtHome.Title",
                    tableName: nil,
                    value: "Opening screen",
                    comment: "Title for the section in the settings menu where users can configure the behaviour of the Start at Home feature on the Firefox Homepage.")
                public static let SectionDescription = MZLocalizedString(
                    key: "Settings.Home.Option.StartAtHome.Description",
                    tableName: nil,
                    value: "Choose what you see when you return to Firefox.",
                    comment: "In the settings menu, in the Start at Home customization options, this is text that appears below the section, describing what the section settings do.")
                public static let AfterFourHours = MZLocalizedString(
                    key: "Settings.Home.Option.StartAtHome.AfterFourHours",
                    tableName: nil,
                    value: "Homepage after four hours of inactivity",
                    comment: "In the settings menu, on the Start at Home homepage customization option, this allows users to set this setting to return to the Homepage after four hours of inactivity.")
                public static let Always = MZLocalizedString(
                    key: "Settings.Home.Option.StartAtHome.Always",
                    tableName: nil,
                    value: "Homepage",
                    comment: "In the settings menu, on the Start at Home homepage customization option, this allows users to set this setting to return to the Homepage every time they open up Firefox")
                public static let Never = MZLocalizedString(
                    key: "Settings.Home.Option.StartAtHome.Never",
                    tableName: nil,
                    value: "Last tab",
                    comment: "In the settings menu, on the Start at Home homepage customization option, this allows users to set this setting to return to the last tab they were on, every time they open up Firefox")
            }

            public struct Wallpaper {
                public static let SwitchTitle = MZLocalizedString(
                    key: "Settings.Home.Option.Wallpaper.SwitchTitle.v99",
                    tableName: nil,
                    value: "Change wallpaper by tapping Firefox homepage logo",
                    comment: "In the settings menu, on the Firefox wallpaper customization screen, this is the string titling the switch button's function, which allows a user to toggle wallpaper switching from the homepage logo on or off.")
                public static let WallpaperUpdatedToastLabel = MZLocalizedString(
                    key: "Settings.Home.Option.Wallpaper.UpdatedToast",
                    tableName: nil,
                    value: "Wallpaper Updated!",
                    comment: "In the settings menu, on the Firefox wallpaper customization screen, this is the title of toast that comes up when the user changes wallpaper, which lets them know that the wallpaper has been updated.")
                public static let WallpaperUpdatedToastButton = MZLocalizedString(
                    key: "Settings.Home.Option.Wallpaper.UpdatedToastButton",
                    tableName: nil,
                    value: "View",
                    comment: "In the settings menu, on the Firefox wallpaper customization screen, this is the title of the button found on the toast that comes up once the user changes wallpaper, and allows users to dismiss the settings page. In this case, consider View as a verb - the action of dismissing settings and seeing the wallpaper.")

                public static let ClassicWallpaper = MZLocalizedString(
                    key: "Settings.Home.Option.Wallpaper.Classic.Title.v106",
                    tableName: nil,
                    value: "Classic %@",
                    comment: "In the settings menu, on the Firefox wallpaper customization screen, this is the title of the group of wallpapers that are always available to the user. The %@ will be replaced by the app name and thus doesn't need translation.")
                public static let LimitedEditionWallpaper = MZLocalizedString(
                    key: "Settings.Home.Option.Wallpaper.LimitedEdition.Title.v106",
                    tableName: nil,
                    value: "Limited Edition",
                    comment: "In the settings menu, on the Firefox wallpaper customization screen, this is the title of the group of wallpapers that are seasonally available to the user.")
                public static let IndependentVoicesDescription = MZLocalizedString(
                    key: "Settings.Home.Option.Wallpaper.LimitedEdition.IndependentVoices.Description.v106",
                    tableName: nil,
                    value: "The new Independent Voices collection.",
                    comment: "In the settings menu, on the Firefox wallpaper customization screen, this is the description of the group of wallpapers that are seasonally available to the user.")
                public static let LimitedEditionDefaultDescription = MZLocalizedString(
                    key: "Settings.Home.Option.Wallpaper.LimitedEdition.Default.Description.v106",
                    tableName: nil,
                    value: "Try the new collection.",
                    comment: "In the settings menu, on the Firefox wallpaper customization screen, this is the default description of the group of wallpapers that are seasonally available to the user.")
                public static let LearnMoreButton = MZLocalizedString(
                    key: "Settings.Home.Option.Wallpaper.LearnMore.v106",
                    tableName: nil,
                    value: "Learn more",
                    comment: "In the settings menu, on the Firefox wallpaper customization screen, this is the button title of the group of wallpapers that are seasonally available to the user.")
            }
        }

        public struct Tabs {
            public static let InactiveTabs = MZLocalizedString(
                key: "Settings.Tabs.CustomizeTabsSection.InactiveTabs",
                tableName: nil,
                value: "Inactive Tabs",
                comment: "This is the description for the setting that toggles the Inactive Tabs feature in the settings menu under the Tabs customization section. Inactive tabs are a separate section of tabs that appears in the Tab Tray, which can be enabled or not")
            public static let InactiveTabsDescription = MZLocalizedString(
                key: "Settings.Tabs.CustomizeTabsSection.InactiveTabsDescription.v101",
                tableName: nil,
                value: "Tabs you haven’t viewed for two weeks get moved to the inactive section.",
                comment: "This is the description for the setting that toggles the Inactive Tabs feature in the settings menu under the Tabs customization section. Inactive tabs are a separate section of tabs that appears in the Tab Tray, which can be enabled or not")
        }

        public struct Browsing {
            public static let Title = MZLocalizedString(
                key: "Settings.Browsing.Title.v137",
                tableName: "Settings",
                value: "Browsing",
                comment: "In the settings menu, in the General section, this is the title for Browsing customization section."
            )
            public static let Tabs = MZLocalizedString(
                key: "Settings.Browsing.Tabs.v137",
                tableName: "Settings",
                value: "Tabs",
                comment: "This is the title for Tabs customization under the Browsing settings section."
            )
            public static let Links = MZLocalizedString(
                key: "Settings.Browsing.Links.v137",
                tableName: "Settings",
                value: "Links",
                comment: "This is the title for Links customization under the Browsing settings section."
            )
            public static let Media = MZLocalizedString(
                key: "Settings.Browsing.Media.v137",
                tableName: "Settings",
                value: "Media",
                comment: "This is the title for Media customization under the Browsing settings section."
            )
        }

        public struct AutofillAndPassword {
            public static let Title = MZLocalizedString(
                key: "Settings.AutofillAndPassword.Title.v137",
                tableName: "Settings",
                value: "Autofills & Passwords",
                comment: "In the settings menu, in the General section, this is the title for Autofills & Passwords customization section."
            )
        }

        public struct Notifications {
            public static let Title = MZLocalizedString(
                key: "Settings.Notifications.Title.v112",
                tableName: "Settings",
                value: "Notifications",
                comment: "In the settings menu, in the Privacy section, this is the title for Notifications customization section."
            )
            public static let SyncNotificationsTitle = MZLocalizedString(
                key: "Settings.Notifications.SyncNotificationsTitle.v112",
                tableName: "Settings",
                value: "Sync",
                comment: "This is the title for the setting that toggles Sync related notifications in the settings menu under the Notifications section."
            )
            public static let SyncNotificationsStatus = MZLocalizedString(
                key: "Settings.Notifications.SyncNotificationsStatus.v112",
                tableName: "Settings",
                value: "This must be turned on to receive tabs and get notified when you sign in on another device.",
                comment: "This is the description for the setting that toggles Sync related notifications in the settings menu under the Notifications section."
            )
            public static let TipsAndFeaturesNotificationsTitle = MZLocalizedString(
                key: "Settings.Notifications.TipsAndFeaturesNotificationsTitle.v112",
                tableName: "Settings",
                value: "Tips and Features",
                comment: "This is the title for the setting that toggles Tips and Features feature in the settings menu under the Notifications section."
            )
            public static let TipsAndFeaturesNotificationsStatus = MZLocalizedString(
                key: "Settings.Notifications.TipsAndFeaturesNotificationsStatus.v112",
                tableName: "Settings",
                value: "Learn about useful features and how to get the most out of %@.",
                comment: "This is the description for the setting that toggles Tips and Features feature in the settings menu under the Notifications section. %@ is the app name (e.g. Firefox)."
            )
            public static let TurnOnNotificationsTitle = MZLocalizedString(
                key: "Settings.Notifications.TurnOnNotificationsTitle.v112",
                tableName: "Settings",
                value: "Turn on Notifications",
                comment: "This is the title informing the user that they need to turn on notifications in iOS Settings."
            )
            public static let TurnOnNotificationsMessage = MZLocalizedString(
                key: "Settings.Notifications.TurnOnNotificationsMessage.v112",
                tableName: "Settings",
                value: "Go to your device Settings to turn on notifications in %@",
                comment: "This is the title informing the user that they need to turn on notifications in iOS Settings. %@ is the app name (e.g. Firefox)."
            )
            public static let systemNotificationsDisabledMessage = MZLocalizedString(
                key: "Settings.Notifications.SystemNotificationsDisabledMessage.v112",
                tableName: "Settings",
                value: "You turned off all %1$@ notifications. Turn them on by going to device Settings > Notifications > %2$@",
                comment: "This is the footer title informing the user needs to turn on notifications in iOS Settings. Both %1$@ and %2$@ are the app name (e.g. Firefox)."
            )
        }

        public struct Toolbar {
            public static let Toolbar = MZLocalizedString(
                key: "Settings.Toolbar.SettingsTitle",
                tableName: nil,
                value: "Toolbar",
                comment: "In the settings menu, this label indicates that there is an option of customizing the Toolbar appearance.")
            public static let Top = MZLocalizedString(
                key: "Settings.Toolbar.Top",
                tableName: nil,
                value: "Top",
                comment: "In the settings menu, in the Toolbar customization section, this label indicates that selecting this will make the toolbar appear at the top of the screen.")
            public static let Bottom = MZLocalizedString(
                key: "Settings.Toolbar.Bottom",
                tableName: nil,
                value: "Bottom",
                comment: "In the settings menu, in the Toolbar customization section, this label indicates that selecting this will make the toolbar appear at the bottom of the screen.")
        }

        public struct AppIconSelection {
            public static let SettingsOptionName = MZLocalizedString(
                key: "Settings.AppIconSelection.SettingsOptionName.v136",
                tableName: "AppIconSelection",
                value: "App Icon",
                comment: "On the Settings screen, the name of the row that opens app icon selection options.")

            public static let ScreenTitle = MZLocalizedString(
                key: "Settings.AppIconSelection.ScreenTitle.v136",
                tableName: "AppIconSelection",
                value: "App Icon",
                comment: "On the app icon customization screen where you can select an alternate icon for the app, this is the title displayed at the top of the screen.")

            public struct Errors {
                public static let SelectErrorMessage = MZLocalizedString(
                    key: "Settings.AppIconSelection.Errors.SelectErrorMessage.v136",
                    tableName: "AppIconSelection",
                    value: "Sorry, there was an error setting your app icon.",
                    comment: "On the app icon customization screen where you can select an alternate icon for the app, this is the message displayed when the app fails to set the user's selected app icon.")

                public static let SelectErrorConfirmation = MZLocalizedString(
                    key: "Settings.AppIconSelection.Errors.SelectErrorConfirmation.v136",
                    tableName: "AppIconSelection",
                    value: "OK",
                    comment: "On the app icon customization screen where you can select an alternate icon for the app, this is the label for the button to acknowledge that an error setting the app icon has occurred.")
            }

            public struct AppIconNames {
                public static let Regular = MZLocalizedString(
                    key: "Settings.AppIconSelection.AppIconNames.Regular.Title.v136",
                    tableName: "AppIconSelection",
                    value: "Default",
                    comment: "On the app icon customization screen where you can select an alternate icon for the app, this is the name of the default Firefox for iOS icon.")

                public static let DarkPurple = MZLocalizedString(
                    key: "Settings.AppIconSelection.AppIconNames.DarkPurple.Title.v136",
                    tableName: "AppIconSelection",
                    value: "Dark Purple",
                    comment: "On the app icon customization screen where you can select an alternate icon for the app, this is the name of the Firefox for iOS icon with a dark purple background.")

                public static let Blue = MZLocalizedString(
                    key: "Settings.AppIconSelection.AppIconNames.Blue.Title.v136",
                    tableName: "AppIconSelection",
                    value: "Blue",
                    comment: "On the app icon customization screen where you can select an alternate icon for the app, this is the name of the Firefox icon with a blue background.")

                public static let Cyan = MZLocalizedString(
                    key: "Settings.AppIconSelection.AppIconNames.Cyan.Title.v137",
                    tableName: "AppIconSelection",
                    value: "Cyan",
                    comment: "On the app icon customization screen where you can select an alternate icon for the app, this is the name of the Firefox icon with a cyan background.")

                public static let Green = MZLocalizedString(
                    key: "Settings.AppIconSelection.AppIconNames.Green.Title.v136",
                    tableName: "AppIconSelection",
                    value: "Green",
                    comment: "On the app icon customization screen where you can select an alternate icon for the app, this is the name of the Firefox icon with a green background.")

                public static let Hug = MZLocalizedString(
                    key: "Settings.AppIconSelection.AppIconNames.Hug.Title.v136",
                    tableName: "AppIconSelection",
                    value: "Hug",
                    comment: "On the app icon customization screen where you can select an alternate icon for the app, this is the name of the artsy Firefox for iOS icon of a character hugging the Firefox logo.")

                public static let Lazy = MZLocalizedString(
                    key: "Settings.AppIconSelection.AppIconNames.Lazy.Title.v136",
                    tableName: "AppIconSelection",
                    value: "Lazy",
                    comment: "On the app icon customization screen where you can select an alternate icon for the app, this is the name of the artsy Firefox for iOS icon of a funny fox lying on top of a globe.")

                public static let Orange = MZLocalizedString(
                    key: "Settings.AppIconSelection.AppIconNames.Orange.Title.v137",
                    tableName: "AppIconSelection",
                    value: "Orange",
                    comment: "On the app icon customization screen where you can select an alternate icon for the app, this is the name of the Firefox icon with a orange background.")

                public static let Pink = MZLocalizedString(
                    key: "Settings.AppIconSelection.AppIconNames.Pink.Title.v136",
                    tableName: "AppIconSelection",
                    value: "Pink",
                    comment: "On the app icon customization screen where you can select an alternate icon for the app, this is the name of the Firefox icon with a pink background.")

                public static let Pixelated = MZLocalizedString(
                    key: "Settings.AppIconSelection.AppIconNames.Pixelated.Title.v136",
                    tableName: "AppIconSelection",
                    value: "Pixelated",
                    comment: "On the app icon customization screen where you can select an alternate icon for the app, this is the name of a pixelated version of the regular Firefox for iOS app icon.")

                public static let Pride = MZLocalizedString(
                    key: "Settings.AppIconSelection.AppIconNames.Pride.Title.v136",
                    tableName: "AppIconSelection",
                    value: "Pride",
                    comment: "On the app icon customization screen where you can select an alternate icon for the app, this is the name of a LGBT+ pride fox logo.")

                public static let Purple = MZLocalizedString(
                    key: "Settings.AppIconSelection.AppIconNames.Purple.Title.v137",
                    tableName: "AppIconSelection",
                    value: "Purple",
                    comment: "On the app icon customization screen where you can select an alternate icon for the app, this is the name of the Firefox icon with a purple background.")

                public static let Red = MZLocalizedString(
                    key: "Settings.AppIconSelection.AppIconNames.Red.Title.v137",
                    tableName: "AppIconSelection",
                    value: "Red",
                    comment: "On the app icon customization screen where you can select an alternate icon for the app, this is the name of the Firefox icon with a red background.")

                public static let Retro = MZLocalizedString(
                    key: "Settings.AppIconSelection.AppIconNames.Retro.Title.v136",
                    tableName: "AppIconSelection",
                    value: "Retro",
                    comment: "On the app icon customization screen where you can select an alternate icon for the app, this is the name of a retro version of the regular Firefox for iOS app icon.")

                public static let Yellow = MZLocalizedString(
                    key: "Settings.AppIconSelection.AppIconNames.Yellow.Title.v137",
                    tableName: "AppIconSelection",
                    value: "Yellow",
                    comment: "On the app icon customization screen where you can select an alternate icon for the app, this is the name of the Firefox icon with a yellow background.")

                public static let Sunrise = MZLocalizedString(
                    key: "Settings.AppIconSelection.AppIconNames.Sunrise.Title.v137",
                    tableName: "AppIconSelection",
                    value: "Sunrise",
                    comment: "On the app icon customization screen where you can select an alternate icon for the app, this is the name of the Firefox for iOS app icon with a background gradient of light blue fading to yellow.")

                public static let Midday = MZLocalizedString(
                    key: "Settings.AppIconSelection.AppIconNames.Midday.Title.v137",
                    tableName: "AppIconSelection",
                    value: "Midday",
                    comment: "On the app icon customization screen where you can select an alternate icon for the app, this is the name of the Firefox for iOS app icon with a background gradient of light blue fading to light purple.")

                public static let GoldenHour = MZLocalizedString(
                    key: "Settings.AppIconSelection.AppIconNames.GoldenHour.Title.v137",
                    tableName: "AppIconSelection",
                    value: "Golden Hour",
                    comment: "On the app icon customization screen where you can select an alternate icon for the app, this is the name of the Firefox for iOS app icon with a background gradient of yellow fading to orange.")

                public static let Sunset = MZLocalizedString(
                    key: "Settings.AppIconSelection.AppIconNames.Sunset.Title.v137",
                    tableName: "AppIconSelection",
                    value: "Sunset",
                    comment: "On the app icon customization screen where you can select an alternate icon for the app, this is the name of the Firefox for iOS app icon with a background gradient of purple fading to pink.")

                public static let BlueHour = MZLocalizedString(
                    key: "Settings.AppIconSelection.AppIconNames.BlueHour.Title.v137",
                    tableName: "AppIconSelection",
                    value: "Blue Hour",
                    comment: "On the app icon customization screen where you can select an alternate icon for the app, this is the name of the Firefox for iOS app icon with a background gradient of blue fading to purple.")

                public static let Twilight = MZLocalizedString(
                    key: "Settings.AppIconSelection.AppIconNames.Twilight.Title.v137",
                    tableName: "AppIconSelection",
                    value: "Twilight",
                    comment: "On the app icon customization screen where you can select an alternate icon for the app, this is the name of the Firefox for iOS app icon with a background gradient of dark blue fading to light blue.")

                public static let Midnight = MZLocalizedString(
                    key: "Settings.AppIconSelection.AppIconNames.Midnight.Title.v137",
                    tableName: "AppIconSelection",
                    value: "Midnight",
                    comment: "On the app icon customization screen where you can select an alternate icon for the app, this is the name of the Firefox for iOS app icon with a background gradient of black fading to dark purple.")

                public static let NorthernLights = MZLocalizedString(
                    key: "Settings.AppIconSelection.AppIconNames.NorthernLights.Title.v137",
                    tableName: "AppIconSelection",
                    value: "Northern Lights",
                    comment: "On the app icon customization screen where you can select an alternate icon for the app, this is the name of the Firefox for iOS app icon with a background gradient of black fading to blue fading to green.")
            }

            public struct Accessibility {
                public static let AppIconSelectedLabel = MZLocalizedString(
                    key: "Settings.AppIconSelection.Accessibility.AppIconSelectedLabel.v136",
                    tableName: "AppIconSelection",
                    value: "Selected",
                    comment: "On the app icon customization screen where you can select an alternate icon for the app, this is the accessibility label describing the filled checkbox on the currently selected app icon option.")

                public static let AppIconUnselectedLabel = MZLocalizedString(
                    key: "Settings.AppIconSelection.Accessibility.AppIconUnselectedLabel.v136",
                    tableName: "AppIconSelection",
                    value: "Deselected",
                    comment: "On the app icon customization screen where you can select an alternate icon for the app, this is the accessibility label describing an unfilled checkbox for an unselected app icon option.")

                public static let AppIconSelectionHint = MZLocalizedString(
                    key: "Settings.AppIconSelection.Accessibility.AppIconSelectionHint.v136",
                    tableName: "AppIconSelection",
                    value: "Select the %@ app icon",
                    comment: "On the app icon customization screen, where you can select an alternate icon for the app, this is the accessibility hint describing what happens when you select an app icon row. %@ is the app name.")
            }
        }

        public struct Autoplay {
            public static let Autoplay = MZLocalizedString(
                key: "Settings.Autoplay.SettingsTitle.v137",
                tableName: "Settings",
                value: "Autoplay",
                comment: "In the settings menu, this label indicates that there is an option of customizing the Autoplay behaviour.")
            public static let AllowAudioAndVideo = MZLocalizedString(
                key: "Settings.Autoplay.AllowAudioAndVideo.v137",
                tableName: "Settings",
                value: "Allow Audio and Video",
                comment: "In the settings menu, in the Autoplay customization section, this label indicates that selecting this will allow audio and video content to autoplay.")
            public static let BlockAudio = MZLocalizedString(
                key: "Settings.Autoplay.BlockAudio.v137",
                tableName: "Settings",
                value: "Block Audio",
                comment: "In the settings menu, in the Autoplay customization section, this label indicates that selecting this will block audio from autoplaying.")
            public static let BlockAudioAndVideo = MZLocalizedString(
                key: "Settings.Autoplay.BlockAudioAndVideo.v137",
                tableName: "Settings",
                value: "Block Audio and Video",
                comment: "In the settings menu, in the Autoplay customization section, this label indicates that selecting this will block audio and video content from autoplaying.")
            public static let Footer = MZLocalizedString(
                key: "Settings.Autoplay.Footer.v137",
                tableName: "Settings",
                value: "Autoplay settings will only apply to newly opened tabs. Changes cannot be applied to existing tabs unless the application is restarted.",
                comment: "In the settings menu, in the Autoplay customization section, this label indicates that selecting this will block audio and video content from autoplaying.")
        }

        public struct Toggle {
            public static let NoImageMode = MZLocalizedString(
                key: "Settings.NoImageModeBlockImages.Label.v99",
                tableName: nil,
                value: "Block Images",
                comment: "Label for the block images toggle displayed in the settings menu. Enabling this toggle will hide images on any webpage the user visits.")
        }

        public struct Passwords {
            public static let Title = MZLocalizedString(
                key: "Settings.Passwords.Title.v103",
                tableName: nil,
                value: "Passwords",
                comment: "Title for the passwords screen.")
            public static let SavePasswords = MZLocalizedString(
                key: "Settings.Passwords.SavePasswords.v103",
                tableName: nil,
                value: "Save Passwords",
                comment: "Setting that appears in the Passwords screen to enable the built-in password manager so users can save their passwords.")
            public static let OnboardingMessage = MZLocalizedString(
                key: "Settings.Passwords.OnboardingMessage.v103",
                tableName: nil,
                value: "Your passwords are now protected by Face ID, Touch ID or a device passcode.",
                comment: "Message shown when you enter Passwords screen for the first time. It explains how password are protected in the Firefox for iOS application.")
        }

        public struct Sync {
            public static let ButtonTitle = MZLocalizedString(
                key: "Settings.Sync.ButtonTitle.v103",
                tableName: nil,
                value: "Sync and Save Data",
                comment: "Button label that appears in the settings to prompt the user to sign in to Firefox for iOS sync service to sync and save data.")
            public static let ButtonDescription = MZLocalizedString(
                key: "Settings.Sync.ButtonDescription.v103",
                tableName: nil,
                value: "Sign in to sync tabs, bookmarks, passwords, and more.",
                comment: "Ddescription that appears in the settings screen to explain what Firefox Sync is useful for.")

            public struct SignInView {
                public static let Title = MZLocalizedString(
                    key: "Settings.Sync.SignInView.Title.v103",
                    tableName: nil,
                    value: "Sync and Save Data",
                    comment: "Title for the page where the user sign in to their Firefox Sync account.")
            }
        }

        public struct Search {
            public static let Title = MZLocalizedString(
                key: "Settings.Search.PageTitle.v121",
                tableName: "Settings",
                value: "Search",
                comment: "Navigation title for search page in the Settings menu.")
            public static let ShowSearchSuggestions = MZLocalizedString(
                key: "Settings.Search.ShowSuggestions.v121",
                tableName: "Settings",
                value: "Show Search Suggestions",
                comment: "Label for the `show search suggestions` setting, in the Search Settings page.")
            public static let DefaultSearchEngineTitle = MZLocalizedString(
                key: "Settings.Search.DefaultSearchEngine.Title.v121",
                tableName: "Settings",
                value: "Default Search Engine",
                comment: "Title for the `default search engine` settings section in the Search page in the Settings menu.")
            public static let AlternateSearchEnginesTitle = MZLocalizedString(
                key: "Settings.Search.AlternateSearchEngines.Title.v124.v2",
                tableName: "Settings",
                value: "Alternative Search Engines",
                comment: "Title for alternate search engines settings section in the Search page in the Settings menu.")
            public static let EnginesSuggestionsTitle = MZLocalizedString(
                key: "Settings.Search.EnginesSuggestions.Title.v124",
                tableName: "Settings",
                value: "Suggestions from Search Engines",
                comment: "Title for the `Suggestions from Search Engines` settings section in the Search page in the Settings menu.")
            public static let PrivateSessionSetting = MZLocalizedString(
                key: "Settings.Search.PrivateSession.Setting.v124",
                tableName: "Settings",
                value: "Show in Private Sessions",
                comment: "Label for toggle. Explains that in private browsing mode, the search suggestions which appears at the top of the search bar, can be toggled on or off. Located in `Suggestions from Search Engines` and `Address Bar - Firefox Suggest` sections in the Search page in the Settings menu.")
            public static let PrivateSessionDescription = MZLocalizedString(
                key: "Settings.Search.PrivateSession.Description.v125",
                tableName: "Settings",
                value: "Show suggestions from search engines in private sessions",
                comment: "Description for `Show in Private Sessions` toggle, located in `Suggestions from Search Engines` section in the Search page in the Settings menu.")
            public struct AccessibilityLabels {
                public static let DefaultSearchEngine = MZLocalizedString(
                    key: "Settings.Search.Accessibility.DefaultSearchEngine.v121",
                    tableName: "Settings",
                    value: "Default Search Engine",
                    comment: "Accessibility label for default search engine setting.")
                public static let LearnAboutSuggestions = MZLocalizedString(
                    key: "Settings.Search.Accessibility.LearnAboutSuggestions.v124",
                    tableName: "Settings",
                    value: "Learn more about Firefox Suggest",
                    comment: "Accessibility label for Learn more about Firefox Suggest.")
            }

            public struct Suggest {
                public static let AddressBarSettingsTitle = MZLocalizedString(
                    key: "Settings.Search.Suggest.AddressBarSetting.Title.v124",
                    tableName: "Settings",
                    value: "Address bar - Firefox Suggest",
                    comment: "In the Search page of the Settings menu, the title for the Firefox Suggest settings section.")
                public static let ShowNonSponsoredSuggestionsTitle = MZLocalizedString(
                    key: "Settings.Search.Suggest.ShowNonSponsoredSuggestions.Title.v124.v2",
                    tableName: "Settings",
                    value: "Suggestions from the Web",
                    comment: "In the Search page of the Settings menu, the title for setting to enable Suggestions from the web in Firefox.")
                public static let ShowNonSponsoredSuggestionsDescription = MZLocalizedString(
                    key: "Settings.Search.Suggest.ShowNonSponsoredSuggestions.Description.v124.v2",
                    tableName: "Settings",
                    value: "Get suggestions from %@ related to your search",
                    comment: "In the Search page of the Settings menu, the description for the setting to enable Suggestions from Firefox. %@ is the app name (e.g. Firefox). - Firefox.")
                public static let ShowSponsoredSuggestionsTitle = MZLocalizedString(
                    key: "Settings.Search.Suggest.ShowSponsoredSuggestions.Title.v124",
                    tableName: "Settings",
                    value: "Suggestions from Sponsors",
                    comment: "In the Search page of the Settings menu, the title for the setting to enable Suggestions from sponsors.")
                public static let ShowSponsoredSuggestionsDescription = MZLocalizedString(
                    key: "Settings.Search.Suggest.ShowSponsoredSuggestions.Description.v124",
                    tableName: "Settings",
                    value: "Support %@ with occasional sponsored suggestions",
                    comment: "In the Search page of the Settings menu, the description for the setting to enable Suggestions from sponsors. %@ is the app name (e.g. Firefox). - Firefox.")
                public static let SearchBrowsingHistory = MZLocalizedString(
                    key: "Settings.Search.Suggest.SearchBrowsingHistory.Title.v124",
                    tableName: "Settings",
                    value: "Search Browsing History",
                    comment: "In the Search page of the Settings menu, the title for the setting to enable search browsing history.")
                public static let SearchBookmarks = MZLocalizedString(
                    key: "Settings.Search.Suggest.SearchSearchBookmarks.Title.v124",
                    tableName: "Settings",
                    value: "Search Bookmarks",
                    comment: "In the Search page of the Settings menu, the title for the setting to enable search bookmarks.")
                public static let SearchSyncedTabs = MZLocalizedString(
                    key: "Settings.Search.Suggest.SearchSyncedTabs.Title.v124",
                    tableName: "Settings",
                    value: "Search Synced Tabs",
                    comment: "In the Search page of the Settings menu, the title for the setting to enable synced tabs.")
                public static let PrivateSessionDescription = MZLocalizedString(
                    key: "Settings.Search.Suggest.PrivateSession.Description.v125",
                    tableName: "Settings",
                    value: "Show suggestions from Firefox Suggest in private sessions",
                    comment: "Description for `Show in Private Sessions` toggle, located in `Address Bar - Firefox Suggest` section in the Search page in the Settings menu.")
                public static let LearnAboutSuggestions = MZLocalizedString(
                    key: "Settings.Search.Suggest.LearnAboutSuggestions.v124",
                    tableName: "Settings",
                    value: "Learn more about Firefox Suggest",
                    comment: "In the search page of the Settings menu, the title for the link to the SUMO Page about Firefox Suggest."
                )
            }
        }
    }
}

// MARK: - Share Sheet
extension String {
    public struct ShareSheet {
        public static let SendToDeviceButtonTitle = MZLocalizedString(
            key: "ShareSheet.SendToDevice.Title.v108",
            tableName: nil,
            value: "Send Link to Device",
            comment: "Button in the share sheet to send the current link to another device.")
    }
}

// MARK: - Tabs Tray
extension String {
    public struct TabsTray {
        public struct InactiveTabs {
            public static let TabsTrayInactiveTabsSectionClosedAccessibilityTitle = MZLocalizedString(
                key: "TabsTray.InactiveTabs.SectionTitle.Closed.Accessibility.v103",
                tableName: nil,
                value: "View Inactive Tabs",
                comment: "Accessibility title for the inactive tabs section button when section is closed. This section groups all tabs that haven't been used in a while.")
            public static let TabsTrayInactiveTabsSectionOpenedAccessibilityTitle = MZLocalizedString(
                key: "TabsTray.InactiveTabs.SectionTitle.Opened.Accessibility.v103",
                tableName: nil,
                value: "Hide Inactive Tabs",
                comment: "Accessibility title for the inactive tabs section button when section is open. This section groups all tabs that haven't been used in a while.")
            public static let CloseAllInactiveTabsButton = MZLocalizedString(
                key: "InactiveTabs.TabTray.CloseButtonTitle",
                tableName: nil,
                value: "Close All Inactive Tabs",
                comment: "In the Tabs Tray, in the Inactive Tabs section, this is the button the user must tap in order to close all inactive tabs.")
            public static let CloseInactiveTabSwipeActionTitle = MZLocalizedString(
                key: "InactiveTabs.TabTray.CloseSwipeActionTitle.v115",
                tableName: "TabsTray",
                value: "Close",
                comment: "This is the swipe action title for closing an inactive tab by swiping, located in the Inactive Tabs section of the Tabs Tray")
        }

        public struct CloseTabsToast {
            public static let Title = MZLocalizedString(
                key: "CloseTabsToast.Title.v113",
                tableName: "TabsTray",
                value: "Tabs Closed: %d",
                comment: "When the user closes tabs in the tab tray, a popup will appear informing them how many tabs were closed. This is the text for the popup. %d is the number of tabs. ")
            public static let SingleTabTitle = MZLocalizedString(
                key: "CloseTabsToast.SingleTabTitle.v113",
                tableName: "TabsTray",
                value: "Tab Closed",
                comment: "When the user closes an individual tab in the tab tray, a popup will appear informing them the tab was closed. This is the text for the popup.")
            public static let Action = MZLocalizedString(
                key: "CloseTabsToast.Button.v113",
                tableName: "TabsTray",
                value: "Undo",
                comment: "When the user closes tabs in the tab tray, a popup will appear. This is the title for the button to undo the deletion of those tabs")
        }

        public struct Sync {
            public static let SyncTabs = MZLocalizedString(
                key: "TabsTray.SyncTabs.SyncTabsButton.Title.v119",
                tableName: "TabsTray",
                value: "Sync Tabs",
                comment: "Button label to sync tabs in your account")
            public static let SyncTabsDisabled = MZLocalizedString(
                key: "TabsTray.Sync.SyncTabsDisabled.v116",
                tableName: "TabsTray",
                value: "Turn on tab syncing to view a list of tabs from your other devices.",
                comment: "Users can disable syncing tabs from other devices. In the Sync Tabs panel of the Tab Tray, we inform the user tab syncing can be switched back on to view those tabs.")
        }

        public struct DownloadsPanel {
            public static let EmptyStateTitle = MZLocalizedString(
                key: "DownloadsPanel.EmptyState.Title",
                tableName: nil,
                value: "Downloaded files will show up here.",
                comment: "Title for the Downloads Panel empty state.")
            public static let DeleteTitle = MZLocalizedString(
                key: "DownloadsPanel.Delete.Title",
                tableName: nil,
                value: "Delete",
                comment: "Action button for deleting downloaded files in the Downloads panel.")
            public static let ShareTitle = MZLocalizedString(
                key: "DownloadsPanel.Share.Title",
                tableName: nil,
                value: "Share",
                comment: "Action button for sharing downloaded files in the Downloads panel.")
        }

        public static let TabTraySelectorAccessibilityHint = MZLocalizedString(
            key: "TabTraySelectorAccessibilityHint.v139",
            tableName: "TabsTray",
            value: "%1$@ of %2$@",
            comment: "Message spoken by VoiceOver saying the position of the currently selected page in the tab tray selector (%1$@), along with the total number of selector (%2$@). E.g. “1 of 3” says that page 1 is visible, out of 3 pages total.")
    }
}

// MARK: - What's New
extension String {
    /// The localizations for the custom implemented content on the WebView
    public struct WebView {
        public static let DocumentLoadingLabel = MZLocalizedString(
            key: "WebView.DocumentLoadingLabel.v137",
            tableName: "WebView",
            value: "Loading…",
            comment: "The label shown while loading a document in the web view's custom document loading UI"
        )
        public static let DocumentLoadingAccessibilityLabel = MZLocalizedString(
            key: "WebView.DocumentLoadingAccessibilityLabel.v137",
            tableName: "WebView",
            value: "Loading Document",
            comment: "The accessibility label read when loading a document in the web view's custom document loading UI."
        )
    }
}

// MARK: - Strings: unorganized & unchecked for use
// Here we have the original strings. What follows below is unorganized. As
// the team continues to work on new updates to strings, or to work on a view,
// these strings should be checked if in use, still. If not, they should be
// removed; if used, they should be added to the organized section of this
// file, for easier classification and use.

// MARK: - General
extension String {
    public static let OKString = MZLocalizedString(
        key: "OK",
        tableName: nil,
        value: nil,
        comment: "OK button")
    public static let CancelString = MZLocalizedString(
        key: "Cancel",
        tableName: nil,
        value: nil,
        comment: "Label for Cancel button")
    public static let NotNowString = MZLocalizedString(
        key: "Toasts.NotNow",
        tableName: nil,
        value: "Not Now",
        comment: "label for Not Now button")
    public static let AppStoreString = MZLocalizedString(
        key: "Toasts.OpenAppStore",
        tableName: nil,
        value: "Open App Store",
        comment: "Open App Store button")
    public static let UndoString = MZLocalizedString(
        key: "Toasts.Undo",
        tableName: nil,
        value: "Undo",
        comment: "Label for button to undo the action just performed")
    public static let OpenSettingsString = MZLocalizedString(
        key: "Open Settings",
        tableName: nil,
        value: nil,
        comment: "See http://mzl.la/1G7uHo7")
}

// MARK: - Top Sites
extension String {
    public static let TopSitesRemoveButtonAccessibilityLabel = MZLocalizedString(
        key: "TopSites.RemovePage.Button",
        tableName: nil,
        value: "Remove page — %@",
        comment: "Button shown in editing mode to remove this site from the top sites panel. %@ is the title of the site.")
    public static let TopSitesRemoveButtonLargeContentTitle = MZLocalizedString(
        key: "TopSites.RemoveButton.LargeContentTitle.v122",
        tableName: "TabLocation",
        value: "Remove page",
        comment: "Large content title for the button shown in editing mode to remove this site from the top sites panel.")
}

// MARK: - Activity Stream
extension String {
    public static let BookmarksSectionTitle = MZLocalizedString(
        key: "ActivityStream.Bookmarks.Title.v128",
        tableName: "ActivityStream",
        value: "Bookmarks",
        comment: "String used in the section title of the Bookmarks section on Home Screen.")
    public static let BookmarksSavedShowAllText = MZLocalizedString(
        key: "Bookmarks.Actions.More.v128",
        tableName: "ActivityStream",
        value: "Show All",
        comment: "Show all button text for Bookmarks items on the home page, which opens the Bookmarks panel when tapped.")
}

// MARK: - Home Panel Context Menu
extension String {
    public static let OpenInNewTabContextMenuTitle = MZLocalizedString(
        key: "HomePanel.ContextMenu.OpenInNewTab",
        tableName: nil,
        value: "Open in New Tab",
        comment: "The title for the Open in New Tab context menu action for sites in Home Panels")
    public static let OpenInNewPrivateTabContextMenuTitle = MZLocalizedString(
        key: "HomePanel.ContextMenu.OpenInNewPrivateTab.v101",
        tableName: nil,
        value: "Open in a Private Tab",
        comment: "The title for the Open in New Private Tab context menu action for sites in Home Panels")
    public static let BookmarkContextMenuTitle = MZLocalizedString(
        key: "HomePanel.ContextMenu.Bookmark",
        tableName: nil,
        value: "Bookmark",
        comment: "The title for the Bookmark context menu action for sites in Home Panels")
    public static let RemoveBookmarkContextMenuTitle = MZLocalizedString(
        key: "HomePanel.ContextMenu.RemoveBookmark",
        tableName: nil,
        value: "Remove Bookmark",
        comment: "The title for the Remove Bookmark context menu action for sites in Home Panels")
    public static let DeleteFromHistoryContextMenuTitle = MZLocalizedString(
        key: "HomePanel.ContextMenu.DeleteFromHistory",
        tableName: nil,
        value: "Delete from History",
        comment: "The title for the Delete from History context menu action for sites in Home Panels")
    public static let ShareContextMenuTitle = MZLocalizedString(
        key: "HomePanel.ContextMenu.Share",
        tableName: nil,
        value: "Share",
        comment: "The title for the Share context menu action for sites in Home Panels")
    public static let RemoveContextMenuTitle = MZLocalizedString(
        key: "HomePanel.ContextMenu.Remove",
        tableName: nil,
        value: "Remove",
        comment: "The title for the Remove context menu action for sites in Home Panels")
    public static let PinTopsiteActionTitle2 = MZLocalizedString(
        key: "ActivityStream.ContextMenu.PinTopsite2",
        tableName: nil,
        value: "Pin",
        comment: "The title for the pinning a topsite action")
    public static let UnpinTopsiteActionTitle2 = MZLocalizedString(
        key: "ActivityStream.ContextMenu.UnpinTopsite",
        tableName: nil,
        value: "Unpin",
        comment: "The title for the unpinning a topsite action")
    public static let AddToShortcutsActionTitle = MZLocalizedString(
        key: "ActivityStream.ContextMenu.AddToShortcuts",
        tableName: nil,
        value: "Add to Shortcuts",
        comment: "The title for the pinning a shortcut action")
}

// MARK: - PhotonActionSheet String
extension String {
    public static let CloseButtonTitle = MZLocalizedString(
        key: "PhotonMenu.close",
        tableName: nil,
        value: "Close",
        comment: "Button for closing the menu action sheet")
}

// MARK: - Home page
extension String {
    public static let SettingsHomePageSectionName = MZLocalizedString(
        key: "Settings.HomePage.SectionName",
        tableName: nil,
        value: "Homepage",
        comment: "Label used as an item in Settings. When touched it will open a dialog to configure the home page and its uses.")
    public static let SettingsHomePageURLSectionTitle = MZLocalizedString(
        key: "Settings.HomePage.URL.Title",
        tableName: nil,
        value: "Current Homepage",
        comment: "Title of the setting section containing the URL of the current home page.")
}

// MARK: - Settings
extension String {
    public static let SettingsGeneralSectionTitle = MZLocalizedString(
        key: "Settings.General.SectionName",
        tableName: nil,
        value: "General",
        comment: "General settings section title")
    public static let SettingsClearPrivateDataClearButton = MZLocalizedString(
        key: "Settings.ClearPrivateData.Clear.Button",
        tableName: nil,
        value: "Clear Private Data",
        comment: "Button in settings that clears private data for the selected items.")
    public static let SettingsClearAllWebsiteDataButton = MZLocalizedString(
        key: "Settings.ClearAllWebsiteData.Clear.Button",
        tableName: nil,
        value: "Clear All Website Data",
        comment: "Button in Data Management that clears all items.")
    public static let SettingsClearSelectedWebsiteDataButton = MZLocalizedString(
        key: "Settings.ClearSelectedWebsiteData.ClearSelected.Button",
        tableName: nil,
        value: "Clear Items: %1$@",
        comment: "Button in Data Management that clears private data for the selected items. %1$@ is the number of items to be cleared.")
    public static let SettingsClearPrivateDataSectionName = MZLocalizedString(
        key: "Settings.ClearPrivateData.SectionName",
        tableName: nil,
        value: "Clear Private Data",
        comment: "Label used as an item in Settings. When touched it will open a dialog prompting the user to make sure they want to clear all of their private data.")
    public static let SettingsDataManagementSectionName = MZLocalizedString(
        key: "Settings.DataManagement.SectionName",
        tableName: nil,
        value: "Data Management",
        comment: "Label used as an item in Settings. When touched it will open a dialog prompting the user to make sure they want to clear all of their private data.")
    public static let SettingsFilterSitesSearchLabel = MZLocalizedString(
        key: "Settings.DataManagement.SearchLabel",
        tableName: nil,
        value: "Filter Sites",
        comment: "Default text in search bar for Data Management")
    public static let SettingsDataManagementTitle = MZLocalizedString(
        key: "Settings.DataManagement.Title",
        tableName: nil,
        value: "Data Management",
        comment: "Title displayed in header of the setting panel.")
    public static let SettingsWebsiteDataTitle = MZLocalizedString(
        key: "Settings.WebsiteData.Title",
        tableName: nil,
        value: "Website Data",
        comment: "Title displayed in header of the Data Management panel.")
    public static let SettingsWebsiteDataShowMoreButton = MZLocalizedString(
        key: "Settings.WebsiteData.ButtonShowMore",
        tableName: nil,
        value: "Show More",
        comment: "Button shows all websites on website data tableview")
    public static let SettingsDisconnectSyncAlertTitle = MZLocalizedString(
        key: "Settings.Disconnect.Title",
        tableName: nil,
        value: "Disconnect Sync?",
        comment: "Title of the alert when prompting the user asking to disconnect.")
    public static let SettingsDisconnectSyncAlertBody = MZLocalizedString(
        key: "Settings.Disconnect.Body",
        tableName: nil,
        value: "Firefox will stop syncing with your account, but won’t delete any of your browsing data on this device.",
        comment: "Body of the alert when prompting the user asking to disconnect.")
    public static let SettingsDisconnectSyncButton = MZLocalizedString(
        key: "Settings.Disconnect.Button",
        tableName: nil,
        value: "Disconnect Sync",
        comment: "Button displayed at the bottom of settings page allowing users to Disconnect from FxA")
    public static let SettingsDisconnectCancelAction = MZLocalizedString(
        key: "Settings.Disconnect.CancelButton",
        tableName: nil,
        value: "Cancel",
        comment: "Cancel action button in alert when user is prompted for disconnect")
    public static let SettingsDisconnectDestructiveAction = MZLocalizedString(
        key: "Settings.Disconnect.DestructiveButton",
        tableName: nil,
        value: "Disconnect",
        comment: "Destructive action button in alert when user is prompted for disconnect")
    public static let SettingsSearchDoneButton = MZLocalizedString(
        key: "Settings.Search.Done.Button",
        tableName: nil,
        value: "Done",
        comment: "Button displayed at the top of the search settings.")
    public static let SettingsSearchEditButton = MZLocalizedString(
        key: "Settings.Search.Edit.Button",
        tableName: nil,
        value: "Edit",
        comment: "Button displayed at the top of the search settings.")
    public static let SettingsCopyAppVersionAlertTitle = MZLocalizedString(
        key: "Settings.CopyAppVersion.Title",
        tableName: nil,
        value: "Copied to clipboard",
        comment: "Copy app version alert shown in settings.")
    public static let SettingsAutofillCreditCard = MZLocalizedString(
        key: "Settings.AutofillCreditCard.Title.v122",
        tableName: "Settings",
        value: "Payment Methods",
        comment: "Label used as an item in Settings screen. When touched, it will take user to credit card settings page to that will allows to add or modify saved credit cards to allow for autofill in a webpage.")
    public static let SettingsAddressAutofill = MZLocalizedString(
        key: "Settings.AddressAutofill.Title.v126",
        tableName: "Settings",
        value: "Addresses",
        comment: "Label used as an item in Settings screen. When touched, it will take user to address autofill settings page to that will allow user to add or modify saved addresses to allow for autofill in a webpage.")
}

// MARK: - Error pages
extension String {
    public static let ErrorPagesAdvancedButton = MZLocalizedString(
        key: "ErrorPages.Advanced.Button",
        tableName: nil,
        value: "Advanced",
        comment: "Label for button to perform advanced actions on the error page")
    public static let ErrorPagesAdvancedWarning1 = MZLocalizedString(
        key: "ErrorPages.AdvancedWarning1.Text",
        tableName: nil,
        value: "Warning: we can’t confirm your connection to this website is secure.",
        comment: "Warning text when clicking the Advanced button on error pages")
    public static let ErrorPagesAdvancedWarning2 = MZLocalizedString(
        key: "ErrorPages.AdvancedWarning2.Text",
        tableName: nil,
        value: "It may be a misconfiguration or tampering by an attacker. Proceed if you accept the potential risk.",
        comment: "Additional warning text when clicking the Advanced button on error pages")
    public static let ErrorPagesCertWarningDescription = MZLocalizedString(
        key: "ErrorPages.CertWarning.Description",
        tableName: nil,
        value: "The owner of %@ has configured their website improperly. To protect your information from being stolen, Firefox has not connected to this website.",
        comment: "Warning text on the certificate error page. %@ is the domain of the website.")
    public static let ErrorPagesCertWarningTitle = MZLocalizedString(
        key: "ErrorPages.CertWarning.Title",
        tableName: nil,
        value: "This Connection is Untrusted",
        comment: "Title on the certificate error page")
    public static let ErrorPagesGoBackButton = MZLocalizedString(
        key: "ErrorPages.GoBack.Button",
        tableName: nil,
        value: "Go Back",
        comment: "Label for button to go back from the error page")
    public static let ErrorPagesVisitOnceButton = MZLocalizedString(
        key: "ErrorPages.VisitOnce.Button",
        tableName: nil,
        value: "Visit site anyway",
        comment: "Button label to temporarily continue to the site from the certificate error page")
}

// MARK: - Logins Helper
extension String {
    public static let LoginsHelperSaveLoginButtonTitle = MZLocalizedString(
        key: "LoginsHelper.SaveLogin.Button.v122",
        tableName: "LoginsHelper",
        value: "Save",
        comment: "Button to save the user's password")
    public static let LoginsHelperDontSaveButtonTitle = MZLocalizedString(
        key: "LoginsHelper.DontSave.Button.v122",
        tableName: "LoginsHelper",
        value: "Not Now",
        comment: "Button to not save the user's password in the logins helper")
    public static let LoginsHelperUpdateButtonTitle = MZLocalizedString(
        key: "LoginsHelper.Update.Button",
        tableName: nil,
        value: "Update",
        comment: "Button to update the user's password")
    public static let LoginsHelperDontUpdateButtonTitle = MZLocalizedString(
        key: "LoginsHelper.DontUpdate.Button.v122",
        tableName: "LoginsHelper",
        value: "Not Now",
        comment: "Button to not update the user's password in the logins helper")
}

// MARK: - History Panel
extension String {
    public static let EmptySyncedTabsPanelStateTitle = MZLocalizedString(
        key: "HistoryPanel.EmptySyncedTabsState.Title",
        tableName: nil,
        value: "Firefox Sync",
        comment: "Title for the empty synced tabs state in the History Panel")
    public static let EmptySyncedTabsPanelNotSignedInStateDescription = MZLocalizedString(
        key: "HistoryPanel.EmptySyncedTabsPanelNotSignedInState.Description",
        tableName: nil,
        value: "Sign in to view a list of tabs from your other devices.",
        comment: "Description for the empty synced tabs 'not signed in' state in the History Panel")
    public static let EmptySyncedTabsPanelNullStateDescription = MZLocalizedString(
        key: "HistoryPanel.EmptySyncedTabsNullState.Description",
        tableName: nil,
        value: "Your tabs from other devices show up here.",
        comment: "Description for the empty synced tabs null state in the History Panel")
    public static let HistoryPanelEmptyStateTitle = MZLocalizedString(
        key: "HistoryPanel.EmptyState.Title",
        tableName: nil,
        value: "Websites you’ve visited recently will show up here.",
        comment: "Title for the History Panel empty state.")
    public static let RecentlyClosedTabsPanelTitle = MZLocalizedString(
        key: "RecentlyClosedTabsPanel.Title",
        tableName: nil,
        value: "Recently Closed",
        comment: "Title for the Recently Closed Tabs Panel")
    public static let FirefoxHomePage = MZLocalizedString(
        key: "Firefox.HomePage.Title",
        tableName: nil,
        value: "Firefox Home Page",
        comment: "Title for firefox about:home page in tab history list")
    public static let HistoryPanelDelete = MZLocalizedString(
        key: "Delete",
        tableName: "HistoryPanel",
        value: nil,
        comment: "Action button for deleting history entries in the history panel.")
}

// MARK: - Syncing
extension String {
    public static let SyncingMessageWithEllipsis = MZLocalizedString(
        key: "Sync.SyncingEllipsis.Label",
        tableName: nil,
        value: "Syncing…",
        comment: "Message displayed when the user's account is syncing with ellipsis at the end")

    public static let FirefoxSyncOfflineTitle = MZLocalizedString(
        key: "SyncState.Offline.Title",
        tableName: nil,
        value: "Sync is offline",
        comment: "Title for Sync status message when Sync failed due to being offline")
    public static let FirefoxSyncTroubleshootTitle = MZLocalizedString(
        key: "Settings.TroubleShootSync.Title",
        tableName: nil,
        value: "Troubleshoot",
        comment: "Title of link to help page to find out how to solve Sync issues")

    public static let FirefoxSyncBookmarksEngine = MZLocalizedString(
        key: "Bookmarks",
        tableName: nil,
        value: nil,
        comment: "Toggle bookmarks syncing setting")
    public static let FirefoxSyncHistoryEngine = MZLocalizedString(
        key: "History",
        tableName: nil,
        value: nil,
        comment: "Toggle history syncing setting")
    public static let FirefoxSyncTabsEngine = MZLocalizedString(
        key: "Open Tabs",
        tableName: nil,
        value: nil,
        comment: "Toggle tabs syncing setting")
    public static let FirefoxSyncLoginsEngine = MZLocalizedString(
        key: "Sync.LoginsEngine.Title.v122",
        tableName: "FirefoxSync",
        value: "Passwords",
        comment: "Toggle passwords syncing setting, in the Settings > Sync Data menu of the app.")
    public static let FirefoxSyncCreditCardsEngine = MZLocalizedString(
        key: "FirefoxSync.CreditCardsEngine.v122",
        tableName: "FirefoxSync",
        value: "Payment Methods",
        comment: "Toggle for credit cards syncing setting")
    public static let FirefoxSyncAddressesEngine = MZLocalizedString(
        key: "FirefoxSync.AddressAutofillEngine.v124",
        tableName: "FirefoxSync",
        value: "Addresses",
        comment: "Toggle for address autofill syncing setting")
}

// MARK: - Firefox Logins
extension String {
    // Prompts
    public static let SaveLoginUsernamePrompt = MZLocalizedString(
        key: "LoginsHelper.PromptSaveLogin.Title.v122",
        tableName: "FirefoxLogins",
        value: "Save username?",
        comment: "Prompt for saving the username in the Save Logins prompt.")
    public static let SaveLoginPrompt = MZLocalizedString(
        key: "LoginsHelper.PromptSavePassword.Title.v122",
        tableName: "FirefoxLogins",
        value: "Save password?",
        comment: "Prompt for saving a password in the Save Logins prompt.")
    public static let UpdateLoginUsernamePrompt = MZLocalizedString(
        key: "LoginsHelper.PromptUpdateLogin.Title.TwoArg.v122",
        tableName: "FirefoxLogins",
        value: "Update password?",
        comment: "Prompt for updating a password in the Update Password prompt.")
    public static let UpdateLoginPrompt = MZLocalizedString(
        key: "LoginsHelper.PromptUpdateLogin.Title.OneArg.v122",
        tableName: "FirefoxLogins",
        value: "Update password?",
        comment: "Prompt for updating the password in the Update Password prompt.")

    // Setting
    public static let SettingToShowLoginsInAppMenu = MZLocalizedString(
        key: "Settings.ShowLoginsInAppMenu.Title",
        tableName: nil,
        value: "Show in Application Menu",
        comment: "Setting to show Logins & Passwords quick access in the application menu")

    // List view
    public static let LoginsListTitle = MZLocalizedString(
        key: "LoginsList.Title.v122",
        tableName: "FirefoxLogins",
        value: "SAVED PASSWORDS",
        comment: "Title for the list of logins saved by the app")
    public static let LoginsListSearchPlaceholder = MZLocalizedString(
        key: "LoginsList.LoginsListSearchPlaceholder.v122",
        tableName: "FirefoxLogins",
        value: "Search passwords",
        comment: "Placeholder text for search box in logins list view.")

    // Breach Alerts
    public static let BreachAlertsTitle = MZLocalizedString(
        key: "BreachAlerts.Title",
        tableName: nil,
        value: "Website Breach",
        comment: "Title for the Breached Login Detail View.")
    public static let BreachAlertsLearnMore = MZLocalizedString(
        key: "BreachAlerts.LearnMoreButton",
        tableName: nil,
        value: "Learn more",
        comment: "Link to monitor.firefox.com to learn more about breached passwords")
    public static let BreachAlertsBreachDate = MZLocalizedString(
        key: "BreachAlerts.BreachDate",
        tableName: nil,
        value: "This breach occurred on",
        comment: "Describes the date on which the breach occurred")
    public static let BreachAlertsDescription = MZLocalizedString(
        key: "BreachAlerts.Description",
        tableName: nil,
        value: "Passwords were leaked or stolen since you last changed your password. To protect this account, log in to the site and change your password.",
        comment: "Description of what a breach is")
    public static let BreachAlertsLink = MZLocalizedString(
        key: "BreachAlerts.Link",
        tableName: nil,
        value: "Go to",
        comment: "Leads to a link to the breached website")

    // For the DevicePasscodeRequiredViewController
    public static let LoginsDevicePasscodeRequiredMessage = MZLocalizedString(
        key: "Logins.DevicePasscodeRequired.Message.v122",
        tableName: "Credentials",
        value: "To save and automatically fill passwords, enable Face ID, Touch ID, or a device passcode.",
        comment: "Message shown when you enter Logins & Passwords without having a device passcode set.")
    public static let PaymentMethodsDevicePasscodeRequiredMessage = MZLocalizedString(
        key: "Logins.PaymentMethods.DevicePasscodeRequired.Message.v124.v2",
        tableName: "Credentials",
        value: "To save and autofill credit cards, enable Face ID, Touch ID, or a device passcode.",
        comment: "Message shown when you enter Payment Methods without having a device passcode set.")
    public static let LoginsDevicePasscodeRequiredLearnMoreButtonTitle = MZLocalizedString(
        key: "Logins.DevicePasscodeRequired.LearnMoreButtonTitle",
        tableName: nil,
        value: "Learn More",
        comment: "Title of the Learn More button that links to a support page about device passcode requirements.")

    // For the LoginOnboardingViewController
    public static let LoginsOnboardingLearnMoreButtonTitle = MZLocalizedString(
        key: "Logins.Onboarding.LearnMoreButtonTitle",
        tableName: nil,
        value: "Learn More",
        comment: "Title of the Learn More button that links to a support page about device passcode requirements.")
    public static let LoginsOnboardingContinueButtonTitle = MZLocalizedString(
        key: "Logins.Onboarding.ContinueButtonTitle",
        tableName: nil,
        value: "Continue",
        comment: "Title of the Continue button.")
}

// MARK: - Firefox Account
extension String {
    // Settings strings
    public static let FxAFirefoxAccount = MZLocalizedString(
        key: "FxA.FirefoxAccount.v119",
        tableName: "Settings",
        value: "Account",
        comment: "Settings section title for the old Firefox account")
    public static let FxAManageAccount = MZLocalizedString(
        key: "FxA.ManageAccount",
        tableName: nil,
        value: "Manage Account & Devices",
        comment: "Button label to go to Firefox Account settings")
    public static let FxASyncNow = MZLocalizedString(
        key: "FxA.SyncNow",
        tableName: nil,
        value: "Sync Now",
        comment: "Button label to Sync your Firefox Account")
    public static let FxANoInternetConnection = MZLocalizedString(
        key: "FxA.NoInternetConnection",
        tableName: nil,
        value: "No Internet Connection",
        comment: "Label when no internet is present")
    public static let FxASettingsTitle = MZLocalizedString(
        key: "Settings.FxA.Title.v119",
        tableName: "Settings",
        value: "Account",
        comment: "Title displayed in header of the FxA settings panel.")
    public static let FxASettingsSyncSettings = MZLocalizedString(
        key: "Settings.FxA.Sync.SectionName",
        tableName: nil,
        value: "Sync Settings",
        comment: "Label used as a section title in the Firefox Accounts Settings screen.")
    public static let FxASettingsDeviceName = MZLocalizedString(
        key: "Settings.FxA.DeviceName",
        tableName: nil,
        value: "Device Name",
        comment: "Label used for the device name settings section.")

    // Surface error strings
    public static let FxAAccountVerifyPassword = MZLocalizedString(
        key: "Enter your password to connect",
        tableName: nil,
        value: nil,
        comment: "Text message in the settings table view")
}

// MARK: - New tab choice settings
extension String {
    public static let CustomNewPageURL = MZLocalizedString(
        key: "Settings.NewTab.CustomURL",
        tableName: nil,
        value: "Custom URL",
        comment: "Label used to set a custom url as the new tab option (homepage).")
    public static let SettingsNewTabSectionName = MZLocalizedString(
        key: "Settings.NewTab.SectionName",
        tableName: nil,
        value: "New Tab",
        comment: "Label used as an item in Settings. When touched it will open a dialog to configure the new tab behavior.")
    public static let NewTabSectionName =
    MZLocalizedString(
        key: "Settings.NewTab.TopSectionName",
        tableName: nil,
        value: "Show",
        comment: "Label at the top of the New Tab screen after entering New Tab in settings")
    public static let SettingsNewTabTitle = MZLocalizedString(
        key: "Settings.NewTab.Title",
        tableName: nil,
        value: "New Tab",
        comment: "Title displayed in header of the setting panel.")
    public static let NewTabSectionNameFooter = MZLocalizedString(
        key: "Settings.NewTab.TopSectionNameFooter",
        tableName: nil,
        value: "Choose what to load when opening a new tab",
        comment: "Footer at the bottom of the New Tab screen after entering New Tab in settings")
    public static let SettingsNewTabTopSites = MZLocalizedString(
        key: "Settings.NewTab.Option.FirefoxHome",
        tableName: nil,
        value: "Firefox Home",
        comment: "Option in settings to show Firefox Home when you open a new tab")
    public static let SettingsNewTabBlankPage = MZLocalizedString(
        key: "Settings.NewTab.Option.BlankPage",
        tableName: nil,
        value: "Blank Page",
        comment: "Option in settings to show a blank page when you open a new tab")
    public static let SettingsNewTabCustom = MZLocalizedString(
        key: "Settings.NewTab.Option.Custom",
        tableName: nil,
        value: "Custom",
        comment: "Option in settings to show your homepage when you open a new tab")
}

// MARK: - Advanced Sync Settings (Debug)
// For 'Advanced Sync Settings' view, which is a debug setting. English only, there is little value in maintaining L10N strings for these.
extension String {
    public static let SettingsAdvancedAccountTitle = "Advanced Sync Settings"
    public static let SettingsAdvancedAccountCustomFxAContentServerURI = "Custom Account Content Server URI"
    public static let SettingsAdvancedAccountUseCustomFxAContentServerURITitle = "Use Custom FxA Content Server"
    public static let SettingsAdvancedAccountUseReactContentServer = "Use React Content Server"
    public static let SettingsAdvancedAccountCustomSyncTokenServerURI = "Custom Sync Token Server URI"
    public static let SettingsAdvancedAccountUseCustomSyncTokenServerTitle = "Use Custom Sync Token Server"
}

// MARK: - Open With Settings
extension String {
    public static let SettingsOpenWithSectionName = MZLocalizedString(
        key: "Settings.OpenWith.SectionName",
        tableName: nil,
        value: "Mail App",
        comment: "Label used as an item in Settings. When touched it will open a dialog to configure the open with (mail links) behavior.")
    public static let SettingsOpenWithPageTitle = MZLocalizedString(
        key: "Settings.OpenWith.PageTitle",
        tableName: nil,
        value: "Open mail links with",
        comment: "Title for Open With Settings")
}

// MARK: - Third Party Search Engines
extension String {
    public static let ThirdPartySearchEngineAdded = MZLocalizedString(
        key: "Search.ThirdPartyEngines.AddSuccess",
        tableName: nil,
        value: "Added Search engine!",
        comment: "The success message that appears after a user sucessfully adds a new search engine")
    public static let ThirdPartySearchAddTitle = MZLocalizedString(
        key: "Search.ThirdPartyEngines.AddTitle",
        tableName: nil,
        value: "Add Search Provider?",
        comment: "The title that asks the user to Add the search provider")
    public static let ThirdPartySearchAddMessage = MZLocalizedString(
        key: "Search.ThirdPartyEngines.AddMessage",
        tableName: nil,
        value: "The new search engine will appear in the quick search bar.",
        comment: "The message that asks the user to Add the search provider explaining where the search engine will appear")
    public static let ThirdPartySearchCancelButton = MZLocalizedString(
        key: "Search.ThirdPartyEngines.Cancel",
        tableName: nil,
        value: "Cancel",
        comment: "The cancel button if you do not want to add a search engine.")
    public static let ThirdPartySearchOkayButton = MZLocalizedString(
        key: "Search.ThirdPartyEngines.OK",
        tableName: nil,
        value: "OK",
        comment: "The confirmation button")
    public static let ThirdPartySearchFailedTitle = MZLocalizedString(
        key: "Search.ThirdPartyEngines.FailedTitle",
        tableName: nil,
        value: "Failed",
        comment: "A title explaining that we failed to add a search engine")
    public static let ThirdPartySearchFailedMessage = MZLocalizedString(
        key: "Search.ThirdPartyEngines.FailedMessage",
        tableName: nil,
        value: "The search provider could not be added.",
        comment: "A title explaining that we failed to add a search engine")
    public static let CustomEngineFormErrorTitle = MZLocalizedString(
        key: "Search.ThirdPartyEngines.FormErrorTitle",
        tableName: nil,
        value: "Failed",
        comment: "A title stating that we failed to add custom search engine.")
    public static let CustomEngineFormErrorMessage = MZLocalizedString(
        key: "Search.ThirdPartyEngines.FormErrorMessage",
        tableName: nil,
        value: "Please fill all fields correctly.",
        comment: "A message explaining fault in custom search engine form.")
    public static let CustomEngineDuplicateErrorTitle = MZLocalizedString(
        key: "Search.ThirdPartyEngines.DuplicateErrorTitle",
        tableName: nil,
        value: "Failed",
        comment: "A title stating that we failed to add custom search engine.")
    public static let CustomEngineDuplicateErrorMessage = MZLocalizedString(
        key: "Search.ThirdPartyEngines.DuplicateErrorMessage",
        tableName: nil,
        value: "A search engine with this title or URL has already been added.",
        comment: "A message explaining fault in custom search engine form.")
}

// MARK: - Root Bookmarks folders
extension String {
    public static let LegacyBookmarksFolderTitleMobile = MZLocalizedString(
        key: "Mobile Bookmarks",
        tableName: "Storage",
        value: nil,
        comment: "The legacy title of the folder that contains mobile bookmarks.")
    public static let BookmarksFolderTitleMobile = MZLocalizedString(
        key: "Bookmarks",
        tableName: "Storage",
        value: nil,
        comment: "The title of the folder that contains mobile bookmarks.")
    public static let BookmarksFolderTitleMenu = MZLocalizedString(
        key: "Bookmarks Menu",
        tableName: "Storage",
        value: nil,
        comment: "The name of the folder that contains desktop bookmarks in the menu.")
    public static let BookmarksFolderTitleToolbar = MZLocalizedString(
        key: "Bookmarks Toolbar",
        tableName: "Storage",
        value: nil,
        comment: "The name of the folder that contains desktop bookmarks in the toolbar.")
    public static let BookmarksFolderTitleUnsorted = MZLocalizedString(
        key: "Unsorted Bookmarks",
        tableName: "Storage",
        value: nil,
        comment: "The name of the folder that contains unsorted desktop bookmarks.")
}

// MARK: - Bookmark Management
extension String {
    public static let BookmarksFolder = MZLocalizedString(
        key: "Bookmarks.Folder.Label",
        tableName: nil,
        value: "Folder",
        comment: "The label to show the location of the folder where the bookmark is located")
    public static let BookmarksNewBookmark = MZLocalizedString(
        key: "Bookmarks.NewBookmark.Label",
        tableName: nil,
        value: "New Bookmark",
        comment: "The button to create a new bookmark")
    public static let BookmarksNewFolder = MZLocalizedString(
        key: "Bookmarks.NewFolder.Label",
        tableName: nil,
        value: "New Folder",
        comment: "The button to create a new folder")
    public static let BookmarksNewSeparator = MZLocalizedString(
        key: "Bookmarks.NewSeparator.Label",
        tableName: nil,
        value: "New Separator",
        comment: "The button to create a new separator")
    public static let BookmarksEditBookmark = MZLocalizedString(
        key: "Bookmarks.EditBookmark.Label",
        tableName: nil,
        value: "Edit Bookmark",
        comment: "The button to edit a bookmark")
    public static let BookmarksEdit = MZLocalizedString(
        key: "Bookmarks.Edit.Button",
        tableName: nil,
        value: "Edit",
        comment: "The button on the snackbar to edit a bookmark after adding it.")
    public static let BookmarksEditFolder = MZLocalizedString(
        key: "Bookmarks.EditFolder.Label",
        tableName: nil,
        value: "Edit Folder",
        comment: "The button to edit a folder")
    public static let BookmarksDeleteFolderWarningTitle = MZLocalizedString(
        key: "Bookmarks.DeleteFolderWarning.Title",
        tableName: "BookmarkPanelDeleteConfirm",
        value: "This folder isn’t empty.",
        comment: "Title of the confirmation alert when the user tries to delete a folder that still contains bookmarks and/or folders.")
    public static let BookmarksDeleteFolderWarningDescription = MZLocalizedString(
        key: "Bookmarks.DeleteFolderWarning.Description",
        tableName: "BookmarkPanelDeleteConfirm",
        value: "Are you sure you want to delete it and its contents?",
        comment: "Main body of the confirmation alert when the user tries to delete a folder that still contains bookmarks and/or folders.")
    public static let BookmarksDeleteFolderCancelButtonLabel = MZLocalizedString(
        key: "Bookmarks.DeleteFolderWarning.CancelButton.Label",
        tableName: "BookmarkPanelDeleteConfirm",
        value: "Cancel",
        comment: "Button label to cancel deletion when the user tried to delete a non-empty folder.")
    public static let BookmarksDeleteFolderDeleteButtonLabel = MZLocalizedString(
        key: "Bookmarks.DeleteFolderWarning.DeleteButton.Label",
        tableName: "BookmarkPanelDeleteConfirm",
        value: "Delete",
        comment: "Button label for the button that deletes a folder and all of its children.")
    public static let BookmarksPanelDeleteTableAction = MZLocalizedString(
        key: "Delete",
        tableName: "BookmarkPanel",
        value: nil,
        comment: "Action button for deleting bookmarks in the bookmarks panel.")
    public static let BookmarkDetailFieldTitle = MZLocalizedString(
        key: "Bookmark.DetailFieldTitle.Label",
        tableName: nil,
        value: "Title",
        comment: "The label for the Title field when editing a bookmark")
    public static let BookmarkDetailFieldURL = MZLocalizedString(
        key: "Bookmark.DetailFieldURL.Label",
        tableName: nil,
        value: "URL",
        comment: "The label for the URL field when editing a bookmark")
}

// MARK: - Tab tray (chronological tabs)
extension String {
    public static let TabTrayV2Title = MZLocalizedString(
        key: "TabTray.Title",
        tableName: nil,
        value: "Open Tabs",
        comment: "The title for the tab tray")

    // Segmented Control tites for iPad
    public static let TabTraySegmentedControlTitlesTabs = MZLocalizedString(
        key: "TabTray.SegmentedControlTitles.Tabs",
        tableName: nil,
        value: "Tabs",
        comment: "The title on the button to look at regular tabs.")
    public static let TabTraySegmentedControlTitlesPrivateTabs = MZLocalizedString(
        key: "TabTray.SegmentedControlTitles.PrivateTabs",
        tableName: nil,
        value: "Private",
        comment: "The title on the button to look at private tabs.")
    public static let TabTraySegmentedControlTitlesSyncedTabs = MZLocalizedString(
        key: "TabTray.SegmentedControlTitles.SyncedTabs",
        tableName: nil,
        value: "Synced",
        comment: "The title on the button to look at synced tabs.")
}

// MARK: - Clipboard Toast
extension String {
    public static let GoToCopiedLink = MZLocalizedString(
        key: "ClipboardToast.GoToCopiedLink.Title",
        tableName: nil,
        value: "Go to copied link?",
        comment: "Message displayed when the user has a copied link on the clipboard")
    public static let GoButtonTittle = MZLocalizedString(
        key: "ClipboardToast.GoToCopiedLink.Button",
        tableName: nil,
        value: "Go",
        comment: "The button to open a new tab with the copied link")

    public static let SettingsOfferClipboardBarTitle = MZLocalizedString(
        key: "Settings.OfferClipboardBar.Title",
        tableName: nil,
        value: "Offer to Open Copied Links",
        comment: "Title of setting to enable the Go to Copied URL feature. See https://bug1223660.bmoattachments.org/attachment.cgi?id=8898349")
    public static let SettingsOfferClipboardBarStatus = MZLocalizedString(
        key: "Settings.OfferClipboardBar.Status.v128",
        tableName: nil,
        value: "When opening %@",
        comment: "Description displayed under the ”Offer to Open Copied Link” option. See https://bug1223660.bmoattachments.org/attachment.cgi?id=8898349. %@ is for the app name.")
}

// MARK: - Block Opening External Apps
extension String {
    public static let SettingsBlockOpeningExternalAppsTitle = MZLocalizedString(
        key: "Settings.BlockOpeningExternalApps.Title",
        tableName: nil,
        value: "Block Opening External Apps",
        comment: "Title of setting to block opening external apps when pressing links.")
}

// MARK: - Errors
extension String {
    public static let UnableToAddPassErrorTitle = MZLocalizedString(
        key: "AddPass.Error.Title",
        tableName: nil,
        value: "Failed to Add Pass",
        comment: "Title of the 'Add Pass Failed' alert. See https://support.apple.com/HT204003 for context on Wallet.")
    public static let UnableToAddPassErrorMessage = MZLocalizedString(
        key: "AddPass.Error.Message",
        tableName: nil,
        value: "An error occured while adding the pass to Wallet. Please try again later.",
        comment: "Text of the 'Add Pass Failed' alert.  See https://support.apple.com/HT204003 for context on Wallet.")
    public static let UnableToAddPassErrorDismiss = MZLocalizedString(
        key: "AddPass.Error.Dismiss",
        tableName: nil,
        value: "OK",
        comment: "Button to dismiss the 'Add Pass Failed' alert.  See https://support.apple.com/HT204003 for context on Wallet.")
    public static let CouldntDownloadWallpaperErrorTitle = MZLocalizedString(
        key: "Wallpaper.Download.Error.Title.v106",
        tableName: nil,
        value: "Couldn’t Download Wallpaper",
        comment: "The title of the error displayed if download fails when changing a wallpaper.")
    public static let CouldntDownloadWallpaperErrorBody = MZLocalizedString(
        key: "Wallpaper.Download.Error.Body.v106",
        tableName: nil,
        value: "Something went wrong with your download.",
        comment: "The message of the error displayed to a user when they try change a wallpaper that failed downloading.")
    public static let CouldntChangeWallpaperErrorTitle = MZLocalizedString(
        key: "Wallpaper.Change.Error.Title.v106",
        tableName: nil,
        value: "Couldn’t Change Wallpaper",
        comment: "The title of the error displayed when changing wallpaper fails.")
    public static let CouldntChangeWallpaperErrorBody = MZLocalizedString(
        key: "Wallpaper.Change.Error.Body.v106",
        tableName: nil,
        value: "Something went wrong with this wallpaper.",
        comment: "The message of the error displayed to a user when they trying to change a wallpaper failed.")
    public static let WallpaperErrorTryAgain = MZLocalizedString(
        key: "Wallpaper.Error.TryAgain.v106",
        tableName: nil,
        value: "Try Again",
        comment: "Action displayed when changing wallpaper fails.")
    public static let WallpaperErrorDismiss = MZLocalizedString(
        key: "Wallpaper.Error.Dismiss.v106",
        tableName: nil,
        value: "Cancel",
        comment: "An action for the error displayed to a user when they trying to change a wallpaper failed.")
}

// MARK: - Download Helper
extension String {
    public static let OpenInDownloadHelperAlertDownloadNow = MZLocalizedString(
        key: "Downloads.Alert.DownloadNow",
        tableName: nil,
        value: "Download Now",
        comment: "The label of the button the user will press to start downloading a file")
    public static let DownloadsButtonTitle = MZLocalizedString(
        key: "Downloads.Toast.GoToDownloads.Button",
        tableName: nil,
        value: "Downloads",
        comment: "The button to open a new tab with the Downloads home panel")
    public static let CancelDownloadDialogTitle = MZLocalizedString(
        key: "Downloads.CancelDialog.Title",
        tableName: nil,
        value: "Cancel Download",
        comment: "Alert dialog title when the user taps the cancel download icon.")
    public static let CancelDownloadDialogMessage = MZLocalizedString(
        key: "Downloads.CancelDialog.Message",
        tableName: nil,
        value: "Are you sure you want to cancel this download?",
        comment: "Alert dialog body when the user taps the cancel download icon.")
    public static let CancelDownloadDialogResume = MZLocalizedString(
        key: "Downloads.CancelDialog.Resume",
        tableName: nil,
        value: "Resume",
        comment: "Button declining the cancellation of the download.")
    public static let CancelDownloadDialogCancel = MZLocalizedString(
        key: "Downloads.CancelDialog.Cancel",
        tableName: nil,
        value: "Cancel",
        comment: "Button confirming the cancellation of the download.")
    public static let DownloadCancelledToastLabelText = MZLocalizedString(
        key: "Downloads.Toast.Cancelled.LabelText",
        tableName: nil,
        value: "Download Cancelled",
        comment: "The label text in the Download Cancelled toast for showing confirmation that the download was cancelled.")
    public static let DownloadMultipleFilesToastDescriptionText = MZLocalizedString(
        key: "Downloads.Toast.MultipleFiles.DescriptionText",
        tableName: nil,
        value: "1 of %d files",
        comment: "The description text in the Download progress toast for showing the number of files when multiple files are downloading. %d is the total number of files.")
    public static let DownloadProgressToastDescriptionText = MZLocalizedString(
        key: "Downloads.Toast.Progress.DescriptionText",
        tableName: nil,
        value: "%1$@/%2$@",
        comment: "The description text in the Download progress toast for showing the downloaded file size (%1$@) out of the total expected file size (%2$@).")
    public static let DownloadMultipleFilesAndProgressToastDescriptionText = MZLocalizedString(
        key: "Downloads.Toast.MultipleFilesAndProgress.DescriptionText",
        tableName: nil,
        value: "%1$@ %2$@",
        comment: "The description text in the Download progress toast for showing the number of files (%1$@) and download progress (%2$@). This string only consists of two placeholders for purposes of displaying two other strings side-by-side where %1$@ is Downloads.Toast.MultipleFiles.DescriptionText and %2$@ is Downloads.Toast.Progress.DescriptionText. This string should only consist of the two placeholders side-by-side separated by a single space and %1$@ should come before %2$@ everywhere except for right-to-left locales.")
}

// MARK: - Add Custom Search Engine
extension String {
    public static let SettingsAddCustomEngine = MZLocalizedString(
        key: "Settings.AddCustomEngine",
        tableName: nil,
        value: "Add Search Engine",
        comment: "The button text in Search Settings that opens the Custom Search Engine view.")
    public static let SettingsAddCustomEngineTitle = MZLocalizedString(
        key: "Settings.AddCustomEngine.Title",
        tableName: nil,
        value: "Add Search Engine",
        comment: "The title of the  Custom Search Engine view.")
    public static let SettingsAddCustomEngineTitleLabel = MZLocalizedString(
        key: "Settings.AddCustomEngine.TitleLabel",
        tableName: nil,
        value: "Title",
        comment: "The title for the field which sets the title for a custom search engine.")
    public static let SettingsAddCustomEngineURLLabel = MZLocalizedString(
        key: "Settings.AddCustomEngine.URLLabel",
        tableName: nil,
        value: "URL",
        comment: "The title for URL Field")
    public static let SettingsAddCustomEngineTitlePlaceholder = MZLocalizedString(
        key: "Settings.AddCustomEngine.TitlePlaceholder",
        tableName: nil,
        value: "Search Engine",
        comment: "The placeholder for Title Field when saving a custom search engine.")
    public static let SettingsAddCustomEngineURLPlaceholder = MZLocalizedString(
        key: "Settings.AddCustomEngine.URLPlaceholder",
        tableName: nil,
        value: "URL (Replace Query with %s)",
        comment: "The placeholder for URL Field when saving a custom search engine")
    public static let SettingsAddCustomEngineSaveButtonText = MZLocalizedString(
        key: "Settings.AddCustomEngine.SaveButtonText",
        tableName: nil,
        value: "Save",
        comment: "The text on the Save button when saving a custom search engine")
}

// MARK: - Context menu ButtonToast instances.
extension String {
    public static let ContextMenuButtonToastNewTabOpenedLabelText = MZLocalizedString(
        key: "ContextMenu.ButtonToast.NewTabOpened.LabelText.v114",
        tableName: nil,
        value: "New Tab Opened",
        comment: "The label text in the Button Toast for switching to a fresh New Tab.")
    public static let ContextMenuButtonToastNewTabOpenedButtonText = MZLocalizedString(
        key: "ContextMenu.ButtonToast.NewTabOpened.ButtonText",
        tableName: nil,
        value: "Switch",
        comment: "The button text in the Button Toast for switching to a fresh New Tab.")
    public static let ContextMenuButtonToastNewPrivateTabOpenedLabelText = MZLocalizedString(
        key: "ContextMenu.ButtonToast.NewPrivateTabOpened.LabelText.v113",
        tableName: nil,
        value: "New Private Tab Opened",
        comment: "The label text in the Button Toast for switching to a fresh New Private Tab.")
}

// MARK: - Page context menu items (i.e. links and images).
extension String {
    public static let ContextMenuOpenInNewTab = MZLocalizedString(
        key: "ContextMenu.OpenInNewTabButtonTitle",
        tableName: nil,
        value: "Open in New Tab",
        comment: "Context menu item for opening a link in a new tab")
    public static let ContextMenuOpenInNewPrivateTab = MZLocalizedString(
        key: "ContextMenu.OpenInNewPrivateTabButtonTitle",
        tableName: "PrivateBrowsing",
        value: "Open in New Private Tab",
        comment: "Context menu option for opening a link in a new private tab")

    public static let ContextMenuBookmarkLink = MZLocalizedString(
        key: "ContextMenu.BookmarkLinkButtonTitle",
        tableName: nil,
        value: "Bookmark Link",
        comment: "Context menu item for bookmarking a link URL")
    public static let ContextMenuDownloadLink = MZLocalizedString(
        key: "ContextMenu.DownloadLinkButtonTitle",
        tableName: nil,
        value: "Download Link",
        comment: "Context menu item for downloading a link URL")
    public static let ContextMenuCopyLink = MZLocalizedString(
        key: "ContextMenu.CopyLinkButtonTitle",
        tableName: nil,
        value: "Copy Link",
        comment: "Context menu item for copying a link URL to the clipboard")
    public static let ContextMenuShareLink = MZLocalizedString(
        key: "ContextMenu.ShareLinkButtonTitle",
        tableName: nil,
        value: "Share Link",
        comment: "Context menu item for sharing a link URL")
    public static let ContextMenuSaveImage = MZLocalizedString(
        key: "ContextMenu.SaveImageButtonTitle",
        tableName: nil,
        value: "Save Image",
        comment: "Context menu item for saving an image")
    public static let ContextMenuCopyImage = MZLocalizedString(
        key: "ContextMenu.CopyImageButtonTitle",
        tableName: nil,
        value: "Copy Image",
        comment: "Context menu item for copying an image to the clipboard")
    public static let ContextMenuCopyImageLink = MZLocalizedString(
        key: "ContextMenu.CopyImageLinkButtonTitle",
        tableName: nil,
        value: "Copy Image Link",
        comment: "Context menu item for copying an image URL to the clipboard")
}

// MARK: - Photo Library access
extension String {
    public static let PhotoLibraryFirefoxWouldLikeAccessTitle = MZLocalizedString(
        key: "PhotoLibrary.FirefoxWouldLikeAccessTitle",
        tableName: nil,
        value: "Firefox would like to access your Photos",
        comment: "See http://mzl.la/1G7uHo7")
    public static let PhotoLibraryFirefoxWouldLikeAccessMessage = MZLocalizedString(
        key: "PhotoLibrary.FirefoxWouldLikeAccessMessage",
        tableName: nil,
        value: "This allows you to save the image to your Camera Roll.",
        comment: "See http://mzl.la/1G7uHo7")
}

// MARK: - Sent tabs notifications
// These are displayed when the app is backgrounded or the device is locked.
extension String {
    // zero tabs
    public static let SentTab_NoTabArrivingNotification_title = MZLocalizedString(
        key: "SentTab.NoTabArrivingNotification.title",
        tableName: nil,
        value: "Firefox Sync",
        comment: "Title of notification received after a spurious message from FxA has been received.")
    public static let SentTab_NoTabArrivingNotification_body =
    MZLocalizedString(
        key: "SentTab.NoTabArrivingNotification.body",
        tableName: nil,
        value: "Tap to begin",
        comment: "Body of notification received after a spurious message from FxA has been received.")

    // one or more tabs
    public static let SentTab_TabArrivingNotification_NoDevice_title = MZLocalizedString(
        key: "SentTab_TabArrivingNotification_NoDevice_title",
        tableName: nil,
        value: "Tab received",
        comment: "Title of notification shown when the device is sent one or more tabs from an unnamed device.")

    // Notification Actions
    public static let SentTabViewActionTitle = MZLocalizedString(
        key: "SentTab.ViewAction.title",
        tableName: nil,
        value: "View",
        comment: "Label for an action used to view one or more tabs from a notification.")

// MARK: - Close tab notifications
    public static let CloseTab_ArrivingNotification_title = MZLocalizedString(
        key: "CloseTab.ArrivingNotification.title.v133",
        tableName: "FxANotification",
        value: "%1$@ tabs closed: %2$@",
        comment: "Title of notification shown when a remote device has requested to close a number of tabs. %1$@ is the app name (e.g. Firefox). %2$@ is the number of tabs.")

    // Notification Actions
    public static let CloseTabViewActionTitle = MZLocalizedString(
        key: "CloseTab.ViewAction.title.v133",
        tableName: "FxANotification",
        value: "View recently closed tabs",
        comment: "Label for an action used to view recently closed tabs.")
}

// MARK: - Engagement notification
extension String {
    public struct EngagementNotification {
        public static let Title = MZLocalizedString(
            key: "Engagement.Notification.Title.v112",
            tableName: "EngagementNotification",
            value: "Start your first search",
            comment: "Title of notification sent to user after inactivity to encourage them to use the search feature.")
        public static let Body = MZLocalizedString(
            key: "Engagement.Notification.Body.v112",
            tableName: "EngagementNotification",
            value: "Find something nearby. Or discover something fun.",
            comment: "Body of notification sent to user after inactivity to encourage them to use the search feature.")
    }
}

// MARK: - Notification
extension String {
    public struct Notification {
        public static let FallbackTitle = MZLocalizedString(
            key: "Notification.Fallback.Title.v113",
            tableName: "Notification",
            value: "%@ Tip",
            comment: "Fallback Title of notification if no notification title was configured. The notification is an advise to the user. %@ is the app name (e.g. Firefox).")
    }
}

// MARK: - Additional messages sent via Push from FxA
extension String {
    public static let FxAPush_DeviceDisconnected_ThisDevice_title = MZLocalizedString(
        key: "FxAPush_DeviceDisconnected_ThisDevice_title",
        tableName: nil,
        value: "Sync Disconnected",
        comment: "Title of a notification displayed when this device has been disconnected by another device.")
    public static let FxAPush_DeviceDisconnected_ThisDevice_body = MZLocalizedString(
        key: "FxAPush_DeviceDisconnected_ThisDevice_body",
        tableName: nil,
        value: "This device has been successfully disconnected from Firefox Sync.",
        comment: "Body of a notification displayed when this device has been disconnected from FxA by another device.")
    public static let FxAPush_DeviceDisconnected_title = MZLocalizedString(
        key: "FxAPush_DeviceDisconnected_title",
        tableName: nil,
        value: "Sync Disconnected",
        comment: "Title of a notification displayed when named device has been disconnected from FxA.")

    public static let FxAPush_DeviceDisconnected_UnknownDevice_body = MZLocalizedString(
        key: "FxAPush_DeviceDisconnected_UnknownDevice_body",
        tableName: nil,
        value: "A device has disconnected from Firefox Sync",
        comment: "Body of a notification displayed when unnamed device has been disconnected from FxA.")

    public static let FxAPush_DeviceConnected_title = MZLocalizedString(
        key: "FxAPush_DeviceConnected_title",
        tableName: nil,
        value: "Sync Connected",
        comment: "Title of a notification displayed when another device has connected to FxA.")
    public static let FxAPush_DeviceConnected_body = MZLocalizedString(
        key: "FxAPush_DeviceConnected_body",
        tableName: nil,
        value: "Firefox Sync has connected to %@",
        comment: "Title of a notification displayed when another device has connected to FxA. %@ refers to the name of the newly connected device.")
}

// MARK: - Reader Mode
extension String {
    public static let ReaderModeAvailableVoiceOverAnnouncement = MZLocalizedString(
        key: "ReaderMode.Available.VoiceOverAnnouncement",
        tableName: nil,
        value: "Reader Mode available",
        comment: "Accessibility message e.g. spoken by VoiceOver when Reader Mode becomes available.")
    public static let ReaderModeResetFontSizeAccessibilityLabel = MZLocalizedString(
        key: "Reset text size",
        tableName: nil,
        value: nil,
        comment: "Accessibility label for button resetting font size in display settings of reader mode")
}

// MARK: - QR Code scanner
extension String {
    public static let ScanQRCodeViewTitle = MZLocalizedString(
        key: "ScanQRCode.View.Title",
        tableName: nil,
        value: "Scan QR Code",
        comment: "Title for the QR code scanner view.")
    public static let ScanQRCodeInstructionsLabel = MZLocalizedString(
        key: "ScanQRCode.Instructions.Label",
        tableName: nil,
        value: "Align QR code within frame to scan",
        comment: "Text for the instructions label, displayed in the QR scanner view")
    public static let ScanQRCodeInvalidDataErrorMessage = MZLocalizedString(
        key: "ScanQRCode.InvalidDataError.Message",
        tableName: nil,
        value: "The data is invalid",
        comment: "Text of the prompt that is shown to the user when the data is invalid")
    public static let ScanQRCodePermissionErrorMessage = MZLocalizedString(
        key: "ScanQRCode.PermissionError.Message.v100",
        tableName: nil,
        value: "Go to device ‘Settings’ > ‘Firefox’. Allow Firefox to access camera.",
        comment: "Text of the prompt to setup the camera authorization for the Scan QR Code feature.")
    public static let ScanQRCodeErrorOKButton = MZLocalizedString(
        key: "ScanQRCode.Error.OK.Button",
        tableName: nil,
        value: "OK",
        comment: "OK button to dismiss the error prompt.")
    public static let ScanQRCodeConfirmOpenURLMessage = MZLocalizedString(
        key: "ScanQRCode.ConfirmOpenURL.Message.v129",
        tableName: "ScanQRCode",
        value: "Allow %@ to open?",
        comment: "Text of the prompt to ask user permission to open a URL from a scanned QR code. %@ is the app name (e.g. Firefox).")
    public static let ScanQRCodeURLPromptAllowButton = MZLocalizedString(
        key: "ScanQRCode.ConfirmOpenURL.AllowButton.v129",
        tableName: "ScanQRCode",
        value: "Allow",
        comment: "Allow button to open URL from scanned QR Code")
    public static let ScanQRCodeURLPromptDenyButton = MZLocalizedString(
        key: "ScanQRCode.ConfirmOpenURL.DenyButton.v129",
        tableName: "ScanQRCode",
        value: "Deny",
        comment: "Deny button to cancel opening URL from scanned QR Code")
}

// MARK: - Main Menu
extension String {
    public struct MainMenu {
        public struct AccessibilityLabels {
            public static let OptionDisabledHint = MZLocalizedString(
                key: "MainMenu.AccessibilityLabels.OptionDisabled.Hint.v133",
                tableName: "MainMenu",
                value: "Dimmed",
                comment: "On the main menu, the accessibility label hint for any action/option inside the menu, that is disabled. For example: 'Save to Reading List' option, from Menu, in some cases is disabled and the voice over should indicate that. 'Save To Reading List dimmed'")
        }

        public struct Account {
            public static let SignedOutTitle = MZLocalizedString(
                key: "MainMenu.Account.SignedOut.Title.v131",
                tableName: "MainMenu",
                value: "Sign In",
                comment: "On the main menu, at the top, when the user is signed out. The title for the sign in action")
            public static let SignedOutDescription = MZLocalizedString(
                key: "MainMenu.Account.SignedOut.Description.v131",
                tableName: "MainMenu",
                value: "Sync passwords, tabs, and more",
                comment: "On the main menu, at the top, when the user is signed out. The description for the sign in action")
            public static let SyncErrorTitle = MZLocalizedString(
                key: "MainMenu.Account.SyncError.Title.v131",
                tableName: "MainMenu",
                value: "Sign back in to sync",
                comment: "On the main menu, at the top, when the user is signed in but there was an error syncing. The title for this state.")
            public static let SyncErrorDescription = MZLocalizedString(
                key: "MainMenu.Account.SyncError.Description.v131",
                tableName: "MainMenu",
                value: "Syncing paused",
                comment: "On the main menu, at the top, when the user is signed in but there was an error syncing. The description subtitle for the sync error state.")

            public struct AccessibilityLabels {
                public static let CloseButton = MZLocalizedString(
                    key: "MainMenu.Account.AccessibilityLabels.CloseButton.v132",
                    tableName: "MainMenu",
                    value: "Close",
                    comment: "The accessibility label for the close button in the Main menu.")
                public static let MainButton = MZLocalizedString(
                    key: "MainMenu.Account.AccessibilityLabels.MainButton.v132",
                    tableName: "MainMenu",
                    value: "Sign in to sync passwords, tabs, and more",
                    comment: "The accessibility label for the sign in button in the Main menu header view.")
                public static let BackButton = MZLocalizedString(
                    key: "MainMenu.Account.AccessibilityLabels.BackButton.v132",
                    tableName: "MainMenu",
                    value: "Back",
                    comment: "The accessibility label for the back button in the Main menu header navigation view.")
            }
        }

        public struct TabsSection {
            public static let NewTab = MZLocalizedString(
                key: "MainMenu.TabsSection.NewTab.Title.v131",
                tableName: "MainMenu",
                value: "New Tab",
                comment: "On the main menu, the title for the action that will create a new, non-private, tab.")
            public static let NewPrivateTab = MZLocalizedString(
                key: "MainMenu.TabsSection.NewPrivateTab.Title.v131",
                tableName: "MainMenu",
                value: "New Private Tab",
                comment: "On the main menu, the title for the action that will create a new private tab.")

            public struct AccessibilityLabels {
                public static let MainMenu = MZLocalizedString(
                    key: "MainMenu.TabsSection.AccessibilityLabels.MainMenu.v132",
                    tableName: "MainMenu",
                    value: "Main Menu",
                    comment: "The accessibility label for the Main Menu.")
                public static let NewTab = MZLocalizedString(
                    key: "MainMenu.TabsSection.AccessibilityLabels.NewTab.v132",
                    tableName: "MainMenu",
                    value: "New tab",
                    comment: "On the main menu, the accessibility label for the action that will create a new, non-private, tab.")
                public static let NewPrivateTab = MZLocalizedString(
                    key: "MainMenu.TabsSection.AccessibilityLabels.NewPrivateTab.v132",
                    tableName: "MainMenu",
                    value: "New private tab",
                    comment: "On the main menu, the accessibility label for the action that will create a new private tab.")
            }
        }

        public struct ToolsSection {
            public static let SwitchToDesktopSite = MZLocalizedString(
                key: "MainMenu.ToolsSection.SwitchToDesktopSite.Title.v131",
                tableName: "MainMenu",
                value: "Switch to Desktop Site",
                comment: "On the main menu, the title for the action that will switch a site from mobile version to the desktop version, if available.")
            public static let SwitchToMobileSite = MZLocalizedString(
                key: "MainMenu.ToolsSection.SwitchToMobileSite.Title.v131",
                tableName: "MainMenu",
                value: "Switch to Mobile Site",
                comment: "On the main menu, the title for the action that will switch a site from the desktop version to the mobile version.")
            public static let FindInPage = MZLocalizedString(
                key: "MainMenu.ToolsSection.FindInPage.Title.v131",
                tableName: "MainMenu",
                value: "Find in Page…",
                comment: "On the main menu, the title for the action that will bring up the Search menu, so the user can search for a word or a pharse on the current page.")
            public static let Tools = MZLocalizedString(
                key: "MainMenu.ToolsSection.ToolsSubmenu.Title.v131",
                tableName: "MainMenu",
                value: "Tools",
                comment: "On the main menu, the title for the action that will take the user to the Tools submenu in the menu.")
            public static let Save = MZLocalizedString(
                key: "MainMenu.ToolsSection.SaveSubmenu.Title.v131",
                tableName: "MainMenu",
                value: "Save",
                comment: "On the main menu, the title for the action that will take the user to the Save submenu in the menu.")

            public struct AccessibilityLabels {
                public static let SwitchToDesktopSite = MZLocalizedString(
                    key: "MainMenu.ToolsSection.AccessibilityLabels.SwitchToDesktopSite.v132",
                    tableName: "MainMenu",
                    value: "Switch to desktop site",
                    comment: "On the main menu, the accessibility label for the action that will switch a site from mobile version to the desktop version, if available.")
                public static let SwitchToMobileSite = MZLocalizedString(
                    key: "MainMenu.ToolsSection.AccessibilityLabels.SwitchToMobileSite.v132",
                    tableName: "MainMenu",
                    value: "Switch to mobile site",
                    comment: "On the main menu, the accessibility label for the action that will switch a site from the desktop version to the mobile version.")
                public static let FindInPage = MZLocalizedString(
                    key: "MainMenu.ToolsSection.AccessibilityLabels.FindInPage.v132",
                    tableName: "MainMenu",
                    value: "Find in page",
                    comment: "On the main menu, the accessibility label for the action that will bring up the Search menu, so the user can search for a word or a pharse on the current page.")
                public static let Tools = MZLocalizedString(
                    key: "MainMenu.ToolsSection.AccessibilityLabels.Tools.v133",
                    tableName: "MainMenu",
                    value: "Tools submenu",
                    comment: "On the main menu, the accessibility label for the action that will take the user to the Tools submenu in the menu.")
                public static let Save = MZLocalizedString(
                    key: "MainMenu.ToolsSection.AccessibilityLabels.Save.v133",
                    tableName: "MainMenu",
                    value: "Save submenu",
                    comment: "On the main menu, the accessibility label for the action that will take the user to the Save submenu in the menu. In the main menu, there is an option called Save that is taking the user to the Save submenu where user can share, bookmark the page and so on.")
            }
        }

        public struct PanelLinkSection {
            public static let Bookmarks = MZLocalizedString(
                key: "MainMenu.PanelLinkSection.Bookmarks.Title.v131",
                tableName: "MainMenu",
                value: "Bookmarks",
                comment: "On the main menu, the title for the action that will take the user to the Bookmarks panel.")
            public static let History = MZLocalizedString(
                key: "MainMenu.PanelLinkSection.History.Title.v131",
                tableName: "MainMenu",
                value: "History",
                comment: "On the main menu, the title for the action that will take the user to the History panel.")
            public static let Downloads = MZLocalizedString(
                key: "MainMenu.PanelLinkSection.Downloads.Title.v131",
                tableName: "MainMenu",
                value: "Downloads",
                comment: "On the main menu, the title for the action that will take the user to the Downloads panel.")
            public static let Passwords = MZLocalizedString(
                key: "MainMenu.PanelLinkSection.Passwords.Title.v131",
                tableName: "MainMenu",
                value: "Passwords",
                comment: "On the main menu, the title for the action that will take the user to the Passwords panel in the settings screen.")

            public struct AccessibilityLabels {
                 public static let Bookmarks = MZLocalizedString(
                     key: "MainMenu.PanelLinkSection.AccessibilityLabels.Bookmarks.v132",
                     tableName: "MainMenu",
                     value: "Bookmarks",
                     comment: "On the main menu, the accessibility label for the action that will take the user to the Bookmarks panel.")
                 public static let History = MZLocalizedString(
                     key: "MainMenu.PanelLinkSection.AccessibilityLabels.History.v132",
                     tableName: "MainMenu",
                     value: "History",
                     comment: "On the main menu, the accessibility label for the action that will take the user to the History panel.")
                 public static let Downloads = MZLocalizedString(
                     key: "MainMenu.PanelLinkSection.AccessibilityLabels.Downloads.v132",
                     tableName: "MainMenu",
                     value: "Downloads",
                     comment: "On the main menu, the accessibility label for the action that will take the user to the Downloads panel.")
                 public static let Passwords = MZLocalizedString(
                     key: "MainMenu.PanelLinkSection.AccessibilityLabels.Passwords.v132",
                     tableName: "MainMenu",
                     value: "Passwords",
                     comment: "On the main menu, the accessibility label for the action that will take the user to the Passwords panel in the settings screen.")
            }
        }

        public struct OtherToolsSection {
            public static let CustomizeHomepage = MZLocalizedString(
                key: "MainMenu.SettingsSection.CustomizeHomepage.Title.v131",
                tableName: "MainMenu",
                value: "Customize Homepage",
                comment: "On the main menu, the title for the action that will take the user to the Customize Hopegape section in the settings screen.")
            public static let WhatsNew = MZLocalizedString(
                key: "MainMenu.SettingsSection.WhatsNew.Title.v131",
                tableName: "MainMenu",
                value: "New in %@",
                comment: "On the main menu, the title for the action that will take the user to a What's New in Firefox popup. %@ is the app name (e.g. Firefox).")
            public static let Settings = MZLocalizedString(
                key: "MainMenu.SettingsSection.Settings.Title.v131",
                tableName: "MainMenu",
                value: "Settings",
                comment: "On the main menu, the title for the action that will take the user to the Settings menu.")
            public static let GetHelp = MZLocalizedString(
                key: "MainMenu.SettingsSection.GetHelp.Title.v131",
                tableName: "MainMenu",
                value: "Get Help",
                comment: "On the main menu, the title for the action that will take the user to a website to get help from Mozilla.")

            public struct AccessibilityLabels {
                public static let CustomizeHomepage = MZLocalizedString(
                    key: "MainMenu.SettingsSection.AccessibilityLabels.CustomizeHomepage.v132",
                    tableName: "MainMenu",
                    value: "Customize Homepage",
                    comment: "On the main menu, the accessibility labels for the action that will take the user to the Customize Homepage section in the settings screen.")
                public static let WhatsNew = MZLocalizedString(
                    key: "MainMenu.SettingsSection.AccessibilityLabels.WhatsNew.v132",
                    tableName: "MainMenu",
                    value: "New in %@",
                    comment: "On the main menu, the accessibility labels for the action that will take the user to a What's New in Firefox popup. %@ is the app name (e.g. Firefox).")
                public static let Settings = MZLocalizedString(
                    key: "MainMenu.SettingsSection.AccessibilityLabels.Settings.v132",
                    tableName: "MainMenu",
                    value: "Settings",
                    comment: "On the main menu, the accessibility labels for the action that will take the user to the Settings menu.")
                public static let GetHelp = MZLocalizedString(
                    key: "MainMenu.SettingsSection.AccessibilityLabels.GetHelp.v132",
                    tableName: "MainMenu",
                    value: "Get Help",
                    comment: "On the main menu, the accessibility labels for the action that will take the user to a website to get help from Mozilla.")
            }
        }

        public struct Submenus {
            public struct Tools {
                public static let Zoom = MZLocalizedString(
                    key: "MainMenu.Submenus.Tools.Zoom.Title.v131",
                    tableName: "MainMenu",
                    value: "Zoom (%@)",
                    comment: "On the main menu, in the tools submenu, the title for the menu component that indicates the current zoom level. %@ is the current zoom level percentage. ")
                public static let ZoomSubtitle = MZLocalizedString(
                    key: "MainMenu.Submenus.Tools.Zoom.Subtitle.v131",
                    tableName: "MainMenu",
                    value: "Zoom",
                    comment: "On the main menu, a string below the Tool submenu title, indicating what kind of tools are available in that menu. This string is for the Zoom tool.")
                public static let ZoomNegativeSymbol = MZLocalizedString(
                    key: "MainMenu.Submenus.Tools.Zoom.NegativeSymbol.v137",
                    tableName: "MainMenu",
                    value: "-",
                    comment: "This string is for the Zoom tool, when Zoom value is negative. (-50%)")
                public static let ZoomPositiveSymbol = MZLocalizedString(
                    key: "MainMenu.Submenus.Tools.Zoom.PositiveSymbol.v137",
                    tableName: "MainMenu",
                    value: "+",
                    comment: "This string is for the Zoom tool, when Zoom value is positive. (+125%)")
                public static let ReaderViewOn = MZLocalizedString(
                    key: "MainMenu.Submenus.Tools.ReaderView.On.Title.v131",
                    tableName: "MainMenu",
                    value: "Turn on Reader View",
                    comment: "On the main menu, the title for the action that will turn the reader view on for the current website.")
                public static let ReaderViewOff = MZLocalizedString(
                    key: "MainMenu.Submenus.Tools.ReaderView.Off.Title.v131",
                    tableName: "MainMenu",
                    value: "Turn off Reader View",
                    comment: "On the main menu, the title for the action that will turn the reader view on for the current website.")
                public static let ReaderViewSubtitle = MZLocalizedString(
                    key: "MainMenu.Submenus.Tools.ReaderView.Subtitle.v131",
                    tableName: "MainMenu",
                    value: "Reader View",
                    comment: "On the main menu, a string below the Tool submenu tiitle, indicating what kind of tools are available in that menu. This string is for the Reader View tool.")

                public static let WebsiteDarkModeOn = MZLocalizedString(
                    key: "MainMenu.Submenus.Tools.WebsiteDarkMode.On.Title.v137",
                    tableName: "MainMenu",
                    value: "Turn on Website Dark Mode",
                    comment: "On the main menu, the title for the action that will turn Website's Dark Mode on in the application.")
                public static let WebsiteDarkModeOff = MZLocalizedString(
                    key: "MainMenu.Submenus.Tools.WebsiteDarkMode.Off.Title.v137",
                    tableName: "MainMenu",
                    value: "Turn off Website Dark Mode",
                    comment: "On the main menu, the title for the action that will turn Website's Dark Mode off in the application.")

                public static let NightModeOn = MZLocalizedString(
                    key: "MainMenu.Submenus.Tools.NightMode.On.Title.v131",
                    tableName: "MainMenu",
                    value: "Turn on Night Mode",
                    comment: "On the main menu, the title for the action that will turn Night Mode on in the application.")
                public static let NightModeOff = MZLocalizedString(
                    key: "MainMenu.Submenus.Tools.NightMode.Off.Title.v131",
                    tableName: "MainMenu",
                    value: "Turn off Night Mode",
                    comment: "On the main menu, the title for the action that will turn Night Mode off in the application.")
                public static let NightModeSubtitle = MZLocalizedString(
                    key: "MainMenu.Submenus.Tools.NightMode.Subtitle.v131",
                    tableName: "MainMenu",
                    value: "Night Mode",
                    comment: "On the main menu, a string below the Tool submenu tiitle, indicating what kind of tools are available in that menu. This string is for the Night Mode tool.")
                public static let Print = MZLocalizedString(
                    key: "MainMenu.Submenus.Tools.Print.Title.v131",
                    tableName: "MainMenu",
                    value: "Print",
                    comment: "On the main menu, the title for the action that will take the user to the Print module in the application.")
                public static let PrintSubtitle = MZLocalizedString(
                    key: "MainMenu.Submenus.Tools.Print.Subtitle.v131",
                    tableName: "MainMenu",
                    value: "Print",
                    comment: "On the main menu, a string below the Tool submenu tiitle, indicating what kind of tools are available in that menu. This string is for the Report Print tool.")
                public static let Share = MZLocalizedString(
                    key: "MainMenu.Submenus.Tools.Share.Title.v131",
                    tableName: "MainMenu",
                    value: "Share",
                    comment: "On the main menu, the title for the action that will take the user to the Share module in the application.")
                public static let ShareSubtitle = MZLocalizedString(
                    key: "MainMenu.Submenus.Tools.Share.Subtitle.v131",
                    tableName: "MainMenu",
                    value: "Share",
                    comment: "On the main menu, a string below the Tool submenu tiitle, indicating what kind of tools are available in that menu. This string is for the Report Share tool.")
                public static let ReportBrokenSite = MZLocalizedString(
                    key: "MainMenu.Submenus.Tools.ReportBrokenSite.Title.v133",
                    tableName: "MainMenu",
                    value: "Report Broken Site…",
                    comment: "On the main menu, the title for the action that will take the user to the site where they can report a broken website to our web compatibility team.")
                public static let ReportBrokenSiteSubtitle = MZLocalizedString(
                    key: "MainMenu.Submenus.Tools.ReportBrokenSite.Subtitle.v131",
                    tableName: "MainMenu",
                    value: "Report",
                    comment: "On the main menu, a string below the Tool submenu tiitle, indicating what kind of tools are available in that menu. This string is for the Report Broken Site tool.")

                public struct AccessibilityLabels {
                    public static let Zoom = MZLocalizedString(
                        key: "MainMenu.Submenus.Tools.AccessibilityLabels.Zoom.Title.v132",
                        tableName: "MainMenu",
                        value: "Zoom (%@)",
                        comment: "On the main menu, in the tools submenu, the accessibility label for the menu component that indicates the current zoom level. %@ is the current zoom level percentage. ")
                    public static let ZoomSubtitle = MZLocalizedString(
                        key: "MainMenu.Submenus.Tools.AccessibilityLabels.Zoom.Subtitle.v132",
                        tableName: "MainMenu",
                        value: "Zoom",
                        comment: "On the main menu, a string below the Tool submenu accessibility label, indicating what kind of tools are available in that menu. This string is for the Zoom tool and is indicating that under the Tools submenu, a Zoom (apply zoom on a page) action is available.")
                    public static let ReaderViewOn = MZLocalizedString(
                        key: "MainMenu.Submenus.Tools.AccessibilityLabels.ReaderView.On.Title.v132",
                        tableName: "MainMenu",
                        value: "Turn on Reader View",
                        comment: "On the main menu, the accessibility label for the action that will turn the reader view on for the current website.")
                    public static let ReaderViewOff = MZLocalizedString(
                        key: "MainMenu.Submenus.Tools.AccessibilityLabels.ReaderView.Off.Title.v132",
                        tableName: "MainMenu",
                        value: "Turn off Reader View",
                        comment: "On the main menu, the accessibility label for the action that will turn the reader view on for the current website.")
                    public static let ReaderViewSubtitle = MZLocalizedString(
                        key: "MainMenu.Submenus.Tools.AccessibilityLabels.ReaderView.Subtitle.v132",
                        tableName: "MainMenu",
                        value: "Reader View",
                        comment: "On the main menu, a string below the Tool submenu accessibility label, indicating what kind of tools are available in that menu. This string is for the Reader View tool.")
                    public static let NightModeOn = MZLocalizedString(
                        key: "MainMenu.Submenus.Tools.AccessibilityLabels.NightMode.On.Title.v132",
                        tableName: "MainMenu",
                        value: "Turn on Night Mode",
                        comment: "On the main menu, the accessibility label for the action that will turn Night Mode on in the application.")
                    public static let NightModeOff = MZLocalizedString(
                        key: "MainMenu.Submenus.Tools.AccessibilityLabels.NightMode.Off.Title.v132",
                        tableName: "MainMenu",
                        value: "Turn off Night Mode",
                        comment: "On the main menu, the accessibility label for the action that will turn Night Mode off in the application.")
                    public static let NightModeSubtitle = MZLocalizedString(
                        key: "MainMenu.Submenus.Tools.AccessibilityLabels.NightMode.Subtitle.v132",
                        tableName: "MainMenu",
                        value: "Night Mode",
                        comment: "On the main menu, a string below the Tool submenu accessibility label, indicating what kind of tools are available in that menu. This string is for the Night Mode tool.")
                    public static let Print = MZLocalizedString(
                        key: "MainMenu.Submenus.Tools.AccessibilityLabels.Print.Title.v132",
                        tableName: "MainMenu",
                        value: "Print",
                        comment: "On the main menu, the accessibility label for the action that will take the user to the Print module in the application.")
                    public static let PrintSubtitle = MZLocalizedString(
                        key: "MainMenu.Submenus.Tools.AccessibilityLabels.Print.Subtitle.v132",
                        tableName: "MainMenu",
                        value: "Print",
                        comment: "On the main menu, a string below the Tool submenu accessibility label, indicating what kind of tools are available in that menu. This string is for the Report Print tool.")
                    public static let Share = MZLocalizedString(
                        key: "MainMenu.Submenus.Tools.AccessibilityLabels.Share.Title.v132",
                        tableName: "MainMenu",
                        value: "Share",
                        comment: "On the main menu, the accessibility label for the action (Share with others) that will take the user/open (to) the Share submenu.")
                    public static let ShareSubtitle = MZLocalizedString(
                        key: "MainMenu.Submenus.Tools.AccessibilityLabels.Share.Subtitle.v132",
                        tableName: "MainMenu",
                        value: "Share",
                        comment: "On the main menu, a string below the Tool submenu accessibility label, indicating what kind of tools are available in that menu. This string is for the Share tool and is indicating that under the Tools submenu, a Share (to someone else) action is available.")
                    public static let ReportBrokenSite = MZLocalizedString(
                        key: "MainMenu.Submenus.Tools.AccessibilityLabels.ReportBrokenSite.Title.v132",
                        tableName: "MainMenu",
                        value: "Report Broken Site",
                        comment: "On the main menu, the accessibility label for the action that will take the user to the site where they can report a broken website to our web compatibility team.")
                    public static let ReportBrokenSiteSubtitle = MZLocalizedString(
                        key: "MainMenu.Submenus.Tools.AccessibilityLabels.ReportBrokenSite.Subtitle.v132",
                        tableName: "MainMenu",
                        value: "Report",
                        comment: "On the main menu, a string below the Tool submenu accessibility label, indicating what kind of tools are available in that menu. This string is for the Report Broken Site tool and is indicating that under the Tools submenu, a Report (Report Broken Site) action is available.")
                }
            }

            public struct Save {
                public static let BookmarkThisPage = MZLocalizedString(
                    key: "MainMenu.Submenus.Save.BookmarkThisPage.Title.v131",
                    tableName: "MainMenu",
                    value: "Bookmark This Page",
                    comment: "On the main menu, in the Save submenu, the title for the menu component that allows a user to save a bookmark for this particular page..")
                public static let BookmarkThisPageSubtitle = MZLocalizedString(
                    key: "MainMenu.Submenus.Save.BookmarkThisPage.Subtitle.v131",
                    tableName: "MainMenu",
                    value: "Add Bookmark",
                    comment: "On the main menu, a string below the Save submenu title, indicating what kind of tools are available in that menu. This string is for the Bookmarks tool.")
                public static let EditBookmark = MZLocalizedString(
                    key: "MainMenu.Submenus.Save.EditBookmark.Title.v131",
                    tableName: "MainMenu",
                    value: "Edit Bookmark",
                    comment: "On the main menu, in the Save submenu, the title for the menu component that allows a user to edit the bookmark for this particular page.")
                public static let AddToShortcuts = MZLocalizedString(
                    key: "MainMenu.Submenus.Save.AddToShortcuts.Title.v131",
                    tableName: "MainMenu",
                    value: "Add to Shortcuts",
                    comment: "On the main menu, in the Save submenu, the title for the menu component that allows a user to add the current website to the shortcuts on the homepage.")
                public static let RemoveFromShortcuts = MZLocalizedString(
                    key: "MainMenu.Submenus.Save.RemoveFromShortcuts.Title.v131",
                    tableName: "MainMenu",
                    value: "Remove from Shortcuts",
                    comment: "On the main menu, in the Save submenu, the title for the menu component that allows a user to remove the current website from the shortcuts on the homepage.")
                public static let AddToShortcutsSubtitle = MZLocalizedString(
                    key: "MainMenu.Submenus.Save.AddToShortcuts.Subtitle.v131",
                    tableName: "MainMenu",
                    value: "Shortcut",
                    comment: "On the main menu, a string below the Save submenu title, indicating what kind of tools are available in that menu. This string is for the Shortcuts tool.")
                public static let SaveToReadingList = MZLocalizedString(
                    key: "MainMenu.Submenus.Save.SaveToReadingList.Title.v131",
                    tableName: "MainMenu",
                    value: "Save to Reading List",
                    comment: "On the main menu, in the Save submenu, the title for the menu component that allows the user to add this site to the reading list.")
                public static let RemoveFromReadingList = MZLocalizedString(
                    key: "MainMenu.Submenus.Save.RemoveFromReadingList.Title.v131",
                    tableName: "MainMenu",
                    value: "Remove from Reading List",
                    comment: "On the main menu, in the Save submenu, the title for the menu component that allows the user to remove this site from the reading list.")
                public static let SaveToReadingListSubtitle = MZLocalizedString(
                    key: "MainMenu.Submenus.Save.SaveToReadingList.Subtitle.v131",
                    tableName: "MainMenu",
                    value: "Reading List",
                    comment: "On the main menu, a string below the Save submenu title, indicating what kind of tools are available in that menu. This string is for the Reading List tool.")
                public static let SaveAsPDF = MZLocalizedString(
                    key: "MainMenu.Submenus.Save.SaveAsPDF.Title.v131",
                    tableName: "MainMenu",
                    value: "Save as PDF",
                    comment: "On the main menu, in the Save submenu, the title for the menu component that allows the user to use the Save to PDF tool.")
                public static let SaveAsPDFSubtitle = MZLocalizedString(
                    key: "MainMenu.Submenus.Save.SaveAsPDF.Subtitle.v131",
                    tableName: "MainMenu",
                    value: "PDF",
                    comment: "On the main menu, a string below the Save submenu title, indicating what kind of tools are available in that menu. This string is for the Save as PDF tool.")

                public struct AccessibilityLabels {
                    public static let BookmarkThisPage = MZLocalizedString(
                        key: "MainMenu.Submenus.Save.AccessibilityLabels.BookmarkThisPage.Title.v132",
                        tableName: "MainMenu",
                        value: "Bookmark This Page",
                        comment: "On the main menu, in the Save submenu, the accessibility label for the menu component that allows a user to save a bookmark for this particular page..")
                    public static let BookmarkThisPageSubtitle = MZLocalizedString(
                        key: "MainMenu.Submenus.Save.AccessibilityLabels.BookmarkThisPage.Subtitle.v132",
                        tableName: "MainMenu",
                        value: "Add Bookmark",
                        comment: "On the main menu, a string below the Save submenu accessibility label, indicating what kind of tools are available in that menu. This string is for the Bookmarks tool.")
                    public static let EditBookmark = MZLocalizedString(
                        key: "MainMenu.Submenus.Save.AccessibilityLabels.EditBookmark.Title.v132",
                        tableName: "MainMenu",
                        value: "Edit Bookmark",
                        comment: "On the main menu, in the Save submenu, the accessibility label for the menu component that allows a user to edit the bookmark for this particular page.")
                    public static let AddToShortcuts = MZLocalizedString(
                        key: "MainMenu.Submenus.Save.AccessibilityLabels.AddToShortcuts.Title.v132",
                        tableName: "MainMenu",
                        value: "Add to Shortcuts",
                        comment: "On the main menu, in the Save submenu, the accessibility label for the menu component that allows a user to add the current website to the shortcuts on the homepage.")
                    public static let RemoveFromShortcuts = MZLocalizedString(
                        key: "MainMenu.Submenus.Save.AccessibilityLabels.RemoveFromShortcuts.Title.v132",
                        tableName: "MainMenu",
                        value: "Remove from Shortcuts",
                        comment: "On the main menu, in the Save submenu, the accessibility label for the menu component that allows a user to remove the current website from the shortcuts on the homepage.")
                    public static let AddToShortcutsSubtitle = MZLocalizedString(
                        key: "MainMenu.Submenus.Save.AccessibilityLabels.AddToShortcuts.Subtitle.v132",
                        tableName: "MainMenu",
                        value: "Shortcut",
                        comment: "On the main menu, a string below the Save submenu accessibility label, indicating what kind of tools are available in that menu. This string is for the Shortcuts tool.")
                    public static let SaveToReadingList = MZLocalizedString(
                        key: "MainMenu.Submenus.Save.AccessibilityLabels.SaveToReadingList.Title.v132",
                        tableName: "MainMenu",
                        value: "Save to Reading List",
                        comment: "On the main menu, in the Save submenu, the accessibility label for the menu component that allows the user to add this site to the reading list.")
                    public static let RemoveFromReadingList = MZLocalizedString(
                        key: "MainMenu.Submenus.Save.AccessibilityLabels.RemoveFromReadingList.Title.v132",
                        tableName: "MainMenu",
                        value: "Remove from Reading List",
                        comment: "On the main menu, in the Save submenu, the accessibility label for the menu component that allows the user to remove this site from the reading list.")
                    public static let SaveToReadingListSubtitle = MZLocalizedString(
                        key: "MainMenu.Submenus.Save.AccessibilityLabels.SaveToReadingList.Subtitle.v132",
                        tableName: "MainMenu",
                        value: "Reading List",
                        comment: "On the main menu, a string below the Save submenu accessibility label, indicating what kind of tools are available in that menu. This string is for the Reading List tool.")
                    public static let SaveAsPDF = MZLocalizedString(
                        key: "MainMenu.Submenus.Save.AccessibilityLabels.SaveAsPDF.Title.v132",
                        tableName: "MainMenu",
                        value: "Save as PDF",
                        comment: "On the main menu, in the Save submenu, the title for the menu component that allows the user to use the Save to PDF tool.")
                    public static let SaveAsPDFSubtitle = MZLocalizedString(
                        key: "MainMenu.Submenus.Save.AccessibilityLabels.SaveAsPDF.Subtitle.v132",
                        tableName: "MainMenu",
                        value: "PDF",
                        comment: "On the main menu, a string below the Save submenu accessibility label, indicating what kind of tools are available in that menu. This string is for the Save as PDF tool.")
                }
            }
        }
    }

    // MARK: - Unified Search
    public struct UnifiedSearch {
        public struct SearchEngineSelection {
            public static let SearchSettings = MZLocalizedString(
                key: "UnifiedSearch.SearchEngineSelection.SearchSettings.Title.v133",
                tableName: "SearchEngineSelection",
                value: "Search Settings",
                comment: "When the user taps the search engine icon in the toolbar, a sheet with a list of alternative search engines appears. This string is the label for the button at the bottom of the list. When this row is tapped, the app's search settings screen appears.")

            public struct AccessibilityLabels {
                public static let SearchSettingsLabel = MZLocalizedString(
                    key: "UnifiedSearch.SearchEngineSelection.AccessibilityLabels.SearchSettings.Label.v133",
                    tableName: "SearchEngineSelection",
                    value: "Search settings",
                    comment: "When the user taps the search engine icon in the toolbar, a sheet with a list of alternative search engines appears. This string is the label for the row at the bottom of the list. When this row is tapped, the app's search settings screen appears.")

                public static let SearchSettingsHint = MZLocalizedString(
                    key: "UnifiedSearch.SearchEngineSelection.AccessibilityLabels.SearchSettings.Hint.v133",
                    tableName: "SearchEngineSelection",
                    value: "Opens search settings",
                    comment: "When the user taps the search engine icon in the toolbar, a sheet with a list of alternative search engines appears. This is the accessibility hint for tapping the search settings row at the bottom of the list, which opens the app's search settings screen.")
            }
        }
    }

    // MARK: - Sent from Firefox / Share Link Experiment
    public struct SentFromFirefox {
        public struct SocialMediaApp {
            public static let WhatsApp = MZLocalizedString(
                key: "SentFromFirefox.SocialMediaApp.WhatsApp.Title.v134",
                tableName: "SocialMediaApp",
                value: "WhatsApp",
                comment: "The name of WhatsApp, a popular instant messaging and video calling app.")
        }

        public struct SocialShare {
            public static let ShareMessageA = MZLocalizedString(
                key: "SentFromFirefox.SocialShare.ShareMessageA.Title.v137",
                tableName: "SocialShare",
                value: "%1$@\n\nSent from %2$@ 🦊 Try the mobile browser: %3$@",
                comment: "When a user shares a link to social media, this is the shared text they'll see in the social media app. %1$@  is the shared website's URL. %2$@ is the app name (e.g. Firefox). %3$@ is the link to download the app. The '\n' symbols denote empty lines separating the first link parameter from the rest of the text. ")

            public static let ShareMessageB = MZLocalizedString(
                key: "SentFromFirefox.SocialShare.ShareMessageB.Title.v137",
                tableName: "SocialShare",
                value: "%1$@\n\nSent from %2$@ 🦊 %3$@",
                comment: "When a user shares a link to social media, this is the shared text they'll see in the social media app. %1$@  is the shared website's URL. %2$@ is the app name (e.g. Firefox). %3$@ is the link to download the app. The '\n' symbols denote empty lines separating the first link parameter from the rest of the text.")

            public static let SocialSettingsToggleTitle = MZLocalizedString(
                key: "SentFromFirefox.SocialShare.SettingsToggle.Title.v134",
                tableName: "SocialShare",
                value: "Include %1$@ Download Link on %2$@ Shares",
                comment: "On the Settings screen, this is the title text for a toggle which controls adding additional text to links shared to social media apps. %1$@ is the app name (e.g. Firefox). %2$@ is the social media app name (e.g. WhatsApp).")

            public static let SocialSettingsToggleSubtitle = MZLocalizedString(
                key: "SentFromFirefox.SocialShare.SettingsToggle.Subtitle.v134",
                tableName: "SocialShare",
                value: "Spread the word about %1$@ every time you share a link on %2$@.",
                comment: "On the Settings screen, this is the subtitle text for a toggle which controls adding additional text to links shared to social media apps. %1$@ is the app name (e.g. Firefox). %2$@ is the social media app name (e.g. WhatsApp).")
        }
    }

    // MARK: - LegacyAppMenu
    // These strings may still be in use, thus have not been moved to the `OldStrings` struct
    public struct LegacyAppMenu {
        public static let AppMenuReportSiteIssueTitleString = MZLocalizedString(
            key: "Menu.ReportSiteIssueAction.Title",
            tableName: "Menu",
            value: "Report Site Issue",
            comment: "Label for the button, displayed in the menu, used to report a compatibility issue with the current page.")
        public static let AppMenuSharePageTitleString = MZLocalizedString(
            key: "Menu.SharePageAction.Title",
            tableName: "Menu",
            value: "Share Page With…",
            comment: "Label for the button, displayed in the menu, used to open the share dialog.")
        public static let AppMenuCopyLinkTitleString = MZLocalizedString(
            key: "Menu.CopyLink.Title",
            tableName: "Menu",
            value: "Copy Link",
            comment: "Label for the button, displayed in the menu, used to copy the current page link to the clipboard.")
        public static let AppMenuFindInPageTitleString = MZLocalizedString(
            key: "Menu.FindInPageAction.Title",
            tableName: "Menu",
            value: "Find in Page",
            comment: "Label for the button, displayed in the menu, used to open the toolbar to search for text within the current page.")
        public static let AppMenuViewDesktopSiteTitleString = MZLocalizedString(
            key: "Menu.ViewDekstopSiteAction.Title",
            tableName: "Menu",
            value: "Request Desktop Site",
            comment: "Label for the button, displayed in the menu, used to request the desktop version of the current website.")
        public static let AppMenuViewMobileSiteTitleString = MZLocalizedString(
            key: "Menu.ViewMobileSiteAction.Title",
            tableName: "Menu",
            value: "Request Mobile Site",
            comment: "Label for the button, displayed in the menu, used to request the mobile version of the current website.")
        public static let AppMenuCloseAllTabsTitleString = MZLocalizedString(
            key: "Menu.CloseAllTabsAction.Title",
            tableName: "Menu",
            value: "Close All Tabs",
            comment: "Label for the button, displayed in the menu, used to close all tabs currently open.")

        public static let AppMenuSettingsTitleString = MZLocalizedString(
            key: "Menu.OpenSettingsAction.Title",
            tableName: "Menu",
            value: "Settings",
            comment: "Label for the button, displayed in the menu, used to open the Settings menu.")
        public static let AppMenuOpenHomePageTitleString = MZLocalizedString(
            key: "SettingsMenu.OpenHomePageAction.Title",
            tableName: "Menu",
            value: "Homepage",
            comment: "Label for the button, displayed in the menu, used to navigate to the home page.")
        public static let AppMenuBookmarksTitleString = MZLocalizedString(
            key: "Menu.OpenBookmarksAction.AccessibilityLabel.v2",
            tableName: "Menu",
            value: "Bookmarks",
            comment: "Accessibility label for the button, displayed in the menu, used to open the Bookmarks home panel.")
        public static let AppMenuReadingListTitleString = MZLocalizedString(
            key: "Menu.OpenReadingListAction.AccessibilityLabel.v2",
            tableName: "Menu",
            value: "Reading List",
            comment: "Accessibility label for the button, displayed in the menu, used to open the Reading list home panel.")
        public static let AppMenuHistoryTitleString = MZLocalizedString(
            key: "Menu.OpenHistoryAction.AccessibilityLabel.v2",
            tableName: "Menu",
            value: "History",
            comment: "Accessibility label for the button, displayed in the menu, used to open the History home panel.")
        public static let AppMenuDownloadsTitleString = MZLocalizedString(
            key: "Menu.OpenDownloadsAction.AccessibilityLabel.v2",
            tableName: "Menu",
            value: "Downloads",
            comment: "Accessibility label for the button, displayed in the menu, used to open the Downloads home panel.")
        public static let AppMenuSyncedTabsTitleString = MZLocalizedString(
            key: "Menu.OpenSyncedTabsAction.AccessibilityLabel.v2",
            tableName: "Menu",
            value: "Synced Tabs",
            comment: "Accessibility label for the button, displayed in the menu, used to open the Synced Tabs home panel.")
        public static let AppMenuTurnOnNightMode = MZLocalizedString(
            key: "Menu.NightModeTurnOn.Label2",
            tableName: nil,
            value: "Turn on Night Mode",
            comment: "Label for the button, displayed in the menu, turns on night mode.")
        public static let AppMenuTurnOffNightMode = MZLocalizedString(
            key: "Menu.NightModeTurnOff.Label2",
            tableName: nil,
            value: "Turn off Night Mode",
            comment: "Label for the button, displayed in the menu, turns off night mode.")
        public static let AppMenuHistory = MZLocalizedString(
            key: "Menu.History.Label",
            tableName: nil,
            value: "History",
            comment: "Label for the button, displayed in the menu, takes you to History screen when pressed.")
        public static let AppMenuDownloads = MZLocalizedString(
            key: "Menu.Downloads.Label",
            tableName: nil,
            value: "Downloads",
            comment: "Label for the button, displayed in the menu, takes you to Downloads screen when pressed.")
        public static let AppMenuDownloadPDF = MZLocalizedString(
            key: "Menu.DownloadPDF.Label.v129",
            tableName: "Menu",
            value: "Download PDF",
            comment: "Label for the button, displayed in the menu, downloads a pdf when pressed.")
        public static let AppMenuDownloadPDFConfirmMessage = MZLocalizedString(
            key: "Menu.DownloadPDF.Confirm.v129",
            tableName: "Menu",
            value: "Successfully Downloaded PDF",
            comment: "Toast displayed to user after downlaod pdf was pressed.")
        public static let AppMenuPasswords = MZLocalizedString(
            key: "Menu.Passwords.Label",
            tableName: nil,
            value: "Passwords",
            comment: "Label for the button, displayed in the menu, takes you to passwords screen when pressed.")
        public static let AppMenuCopyURLConfirmMessage = MZLocalizedString(
            key: "Menu.CopyURL.Confirm",
            tableName: nil,
            value: "URL Copied To Clipboard",
            comment: "Toast displayed to user after copy url pressed.")
        public static let AppMenuTabSentConfirmMessage = MZLocalizedString(
            key: "Menu.TabSent.Confirm",
            tableName: nil,
            value: "Tab Sent",
            comment: "Toast displayed to the user after a tab has been sent successfully.")
        public static let WhatsNewString = MZLocalizedString(
            key: "Menu.WhatsNew.Title",
            tableName: nil,
            value: "What’s New",
            comment: "The title for the option to view the What's new page.")
        public static let CustomizeHomePage = MZLocalizedString(
            key: "Menu.CustomizeHomePage.v99",
            tableName: nil,
            value: "Customize Homepage",
            comment: "Label for the customize homepage button in the menu page. Pressing this button takes users to the settings options, where they can customize the Firefox Home page")
        public static let NewTab = MZLocalizedString(
            key: "Menu.NewTab.v99",
            tableName: nil,
            value: "New Tab",
            comment: "Label for the new tab button in the menu page. Pressing this button opens a new tab.")
        public static let NewPrivateTab = MZLocalizedString(
            key: "Menu.NewPrivateTab.Label",
            tableName: nil,
            value: "New Private Tab",
            comment: "Label for the new private tab button in the menu page. Pressing this button opens a new private tab.")
        public static let Help = MZLocalizedString(
            key: "Menu.Help.v99",
            tableName: nil,
            value: "Help",
            comment: "Label for the help button in the menu page. Pressing this button opens the support page https://support.mozilla.org/en-US/products/ios")
        public static let Share = MZLocalizedString(
            key: "Menu.Share.v99",
            tableName: nil,
            value: "Share",
            comment: "Label for the share button in the menu page. Pressing this button open the share menu to share the current website.")
        public static let SyncAndSaveData = MZLocalizedString(
            key: "Menu.SyncAndSaveData.v103",
            tableName: nil,
            value: "Sync and Save Data",
            comment: "Label for the Firefox Sync button in the menu page. Pressing this button open the sign in to Firefox page service to sync and save data.")

        // Shortcuts
        public static let AddToShortcuts = MZLocalizedString(
            key: "Menu.AddToShortcuts.v99",
            tableName: nil,
            value: "Add to Shortcuts",
            comment: "Label for the add to shortcuts button in the menu. Pressing this button pins the current website as a shortcut on the home page.")
        public static let RemoveFromShortcuts = MZLocalizedString(
            key: "Menu.RemovedFromShortcuts.v99",
            tableName: nil,
            value: "Remove from Shortcuts",
            comment: "Label for the remove from shortcuts button in the menu. Pressing this button removes the current website from the shortcut pins on the home page.")
        public static let AddPinToShortcutsConfirmMessage = MZLocalizedString(
            key: "Menu.AddPin.Confirm2",
            tableName: nil,
            value: "Added to Shortcuts",
            comment: "Toast displayed to the user after adding the item to the Shortcuts.")
        public static let RemovePinFromShortcutsConfirmMessage = MZLocalizedString(
            key: "Menu.RemovePin.Confirm2.v99",
            tableName: nil,
            value: "Removed from Shortcuts",
            comment: "Toast displayed to the user after removing the item to the Shortcuts.")

        // Bookmarks
        public static let Bookmarks = MZLocalizedString(
            key: "Menu.Bookmarks.Label",
            tableName: nil,
            value: "Bookmarks",
            comment: "Label for the button, displayed in the menu, takes you to bookmarks screen when pressed.")
        public static let AddBookmark = MZLocalizedString(
            key: "Menu.AddBookmark.Label.v99",
            tableName: nil,
            value: "Add",
            comment: "Label for the add bookmark button in the menu. Pressing this button bookmarks the current page. Please keep the text as short as possible for this label.")
        public static let AddBookmarkConfirmMessage = MZLocalizedString(
            key: "Menu.AddBookmark.Confirm",
            tableName: nil,
            value: "Bookmark Added",
            comment: "Toast displayed to the user after a bookmark has been added.")
        public static let RemoveBookmark = MZLocalizedString(
            key: "Menu.RemoveBookmark.Label.v99",
            tableName: nil,
            value: "Remove",
            comment: "Label for the remove bookmark button in the menu. Pressing this button remove the current page from the bookmarks. Please keep the text as short as possible for this label.")
        public static let RemoveBookmarkConfirmMessage = MZLocalizedString(
            key: "Menu.RemoveBookmark.Confirm",
            tableName: nil,
            value: "Bookmark Removed",
            comment: "Toast displayed to the user after a bookmark has been removed.")
        public static let EditBookmarkLabel = MZLocalizedString(
            key: "Menu.EditBookmark.Label.v135",
            tableName: "Menu",
            value: "Edit",
            comment: "Label for the edit bookmark button in the legacy menu. Pressing this button opens the bookmark editing screen for the current page's bookmark. Please keep the text as short as possible for this label.")

        // Reading list
        public static let ReadingList = MZLocalizedString(
            key: "Menu.ReadingList.Label",
            tableName: nil,
            value: "Reading List",
            comment: "Label for the button, displayed in the menu, takes you to Reading List screen when pressed.")
        public static let AddReadingList = MZLocalizedString(
            key: "Menu.AddReadingList.Label.v99",
            tableName: nil,
            value: "Add",
            comment: "Label for the add to reading list button in the menu. Pressing this button adds the current page to the reading list. Please keep the text as short as possible for this label.")
        public static let AddToReadingListConfirmMessage = MZLocalizedString(
            key: "Menu.AddToReadingList.Confirm",
            tableName: nil,
            value: "Added To Reading List",
            comment: "Toast displayed to the user after adding the item to their reading list.")
        public static let RemoveReadingList = MZLocalizedString(
            key: "Menu.RemoveReadingList.Label.v99",
            tableName: nil,
            value: "Remove",
            comment: "Label for the remove from reading list button in the menu. Pressing this button removes the current page from the reading list. Please keep the text as short as possible for this label.")
        public static let RemoveFromReadingListConfirmMessage = MZLocalizedString(
            key: "Menu.RemoveReadingList.Confirm.v99",
            tableName: nil,
            value: "Removed from Reading List",
            comment: "Toast displayed to confirm to the user that his reading list item was correctly removed.")

        // ZoomPageBar
        public static let ZoomPageTitle = MZLocalizedString(
            key: "Menu.ZoomPage.Title.v113",
            tableName: nil,
            value: "Zoom (%@)",
            comment: "Label for the zoom page button in the menu, used to show the Zoom Page bar. %@ shows the current zoom level in percent.")
        public static let ZoomPageCloseAccessibilityLabel = MZLocalizedString(
            key: "Menu.ZoomPage.Close.AccessibilityLabel.v113",
            tableName: "ZoomPageBar",
            value: "Close Zoom Panel",
            comment: "Accessibility label for closing the zoom panel in Zoom Page Bar")
        public static let ZoomPageIncreaseZoomAccessibilityLabel = MZLocalizedString(
            key: "Menu.ZoomPage.IncreaseZoom.AccessibilityLabel.v113",
            tableName: "ZoomPageBar",
            value: "Increase Zoom Level",
            comment: "Accessibility label for increasing the zoom level in Zoom Page Bar")
        public static let ZoomPageDecreaseZoomAccessibilityLabel = MZLocalizedString(
            key: "Menu.ZoomPage.DecreaseZoom.AccessibilityLabel.v113",
            tableName: "ZoomPageBar",
            value: "Decrease Zoom Level",
            comment: "Accessibility label for decreasing the zoom level in Zoom Page Bar")
        public static let ZoomPageCurrentZoomLevelAccessibilityLabel = MZLocalizedString(
            key: "Menu.ZoomPage.CurrentZoomLevel.AccessibilityLabel.v113",
            tableName: "ZoomPageBar",
            value: "Current Zoom Level: %@",
            comment: "Accessibility label for current zoom level in Zoom Page Bar. %@ represents the zoom level")

        // Toolbar
        public struct Toolbar {
            public static let MenuButtonAccessibilityLabel = MZLocalizedString(
                key: "Toolbar.Menu.AccessibilityLabel",
                tableName: nil,
                value: "Menu",
                comment: "Accessibility label for the Menu button.")
            public static let BookmarksButtonAccessibilityLabel = MZLocalizedString(
                key: "Menu.Toolbar.Bookmarks.AccessibilityLabel.v99",
                tableName: nil,
                value: "Bookmarks",
                comment: "Accessibility label for the Bookmark button on the toolbar. Pressing this button opens the bookmarks menu")
            public static let TabTrayDeleteMenuButtonAccessibilityLabel = MZLocalizedString(
                key: "Toolbar.Menu.CloseAllTabs",
                tableName: nil,
                value: "Close All Tabs",
                comment: "Accessibility label for the Close All Tabs menu button.")
        }

        // 3D TouchActions
        public struct TouchActions {
            public static let SendToDeviceTitle = MZLocalizedString(
                key: "Send to Device",
                tableName: "3DTouchActions",
                value: nil,
                comment: "Label for preview action on Tab Tray Tab to send the current tab to another device")
            public static let SendLinkToDeviceTitle = MZLocalizedString(
                key: "Menu.SendLinkToDevice",
                tableName: "3DTouchActions",
                value: "Send Link to Device",
                comment: "Label for preview action on Tab Tray Tab to send the current link to another device")
        }
    }
}

// MARK: - Alert controller shown when tapping sms, email or app store links
extension String {
    public static let ExternalLinkAppStoreConfirmationTitle = MZLocalizedString(
        key: "ExternalLink.AppStore.ConfirmationTitle",
        tableName: nil,
        value: "Open this link in the App Store?",
        comment: "Question shown to user when tapping a link that opens the App Store app")
    public static let ExternalSmsLinkConfirmation = MZLocalizedString(
        key: "ExternalLink.ExternalSmsLinkConfirmation.v136",
        tableName: "ExternalLink",
        value: "Open sms in an external application?",
        comment: "Question shown to user when tapping an SMS link that opens the external app for those."
    )
    public static let ExternalMailLinkConfirmation = MZLocalizedString(
        key: "ExternalLink.ExternalMailLinkConfirmation.v136",
        tableName: "ExternalLink",
        value: "Open email in the default mail application?",
        comment: "Question shown to user when tapping a mail link that opens the external app for those."
    )
    public static let ExternalInvalidLinkMessage = MZLocalizedString(
        key: "ExternalLink.ExternalInvalidLinkMessage.v136",
        tableName: "ExternalLink",
        value: "The application required to open that link can’t be found.",
        comment: "A statement shown to user when tapping an external link and the link doesn't work."
    )
    public static let ExternalOpenMessage = MZLocalizedString(
        key: "ExternalLink.ExternalOpenMessage.v136",
        tableName: "ExternalLink",
        value: "Open",
        comment: "The call to action button for a user to open an external link."
    )
}

// MARK: Enhanced Tracking Protection/Unified Trust Panel
extension String {
    public struct Menu {
        public struct EnhancedTrackingProtection {
            public struct AccessibilityLabels {
                public static let CloseButton = MZLocalizedString(
                    key: "MainMenu.Account.AccessibilityLabels.CloseButton.v137",
                    tableName: "EnhancedTrackingProtection",
                    value: "Close",
                    comment: "The accessibility label for the close button in the EnhancedTrackingProtection screen header navigation view.")
                public static let BackButton = MZLocalizedString(
                    key: "MainMenu.Account.AccessibilityLabels.BackButton.v137",
                    tableName: "EnhancedTrackingProtection",
                    value: "Back",
                    comment: "The accessibility label for the back button in the EnhancedTrackingProtection screen header navigation view.")
            }

            public static let onTitle = MZLocalizedString(
                key: "Menu.EnhancedTrackingProtection.On.Title.v128",
                tableName: "EnhancedTrackingProtection",
                value: "%@ is on guard",
                comment: "Title for the enhanced tracking protection screen when the user has selected to be protected. %@ is the app name (e.g. Firefox).")

            public static let onHeader = MZLocalizedString(
                key: "Menu.EnhancedTrackingProtection.On.Header.v128",
                tableName: "EnhancedTrackingProtection",
                value: "You’re protected. If we spot something, we’ll let you know.",
                comment: "Header for the enhanced tracking protection screen when the user has selected to be protected.")

            public static let offTitle = MZLocalizedString(
                key: "Menu.EnhancedTrackingProtection.Off.Title.v128",
                tableName: "EnhancedTrackingProtection",
                value: "You turned off protections",
                comment: "Title for the enhanced tracking protection screen when the user has opted out of the feature.")

            public static let offHeader = MZLocalizedString(
                key: "Menu.EnhancedTrackingProtection.Off.Header.v128",
                tableName: "EnhancedTrackingProtection",
                value: "%@ is off-duty. We suggest turning protections back on.",
                comment: "Header for the enhanced tracking protection screen when the user has opted out of the feature. %@ is the app name (e.g. Firefox).")

            public static let onNotSecureTitle = MZLocalizedString(
                key: "Menu.EnhancedTrackingProtection.On.NotSecure.Title.v128",
                tableName: "EnhancedTrackingProtection",
                value: "Be careful on this site",
                comment: "Title for the enhanced tracking protection screen when the user has selected to be protected but the connection is not secure.")

            public static let onNotSecureHeader = MZLocalizedString(
                key: "Menu.EnhancedTrackingProtection.On.NotSecure.Header.v128",
                tableName: "EnhancedTrackingProtection",
                value: "Your connection is not secure.",
                comment: "Header for the enhanced tracking protection screen when the user has selected to be protected but the connection is not secure.")

            public static let connectionVerifiedByLabel = MZLocalizedString(
                key: "Menu.EnhancedTrackingProtection.Details.Verifier.v128",
                tableName: "EnhancedTrackingProtection",
                value: "Verified by %@",
                comment: "Text to let users know the site verifier, where %@ represents the SSL certificate signer which is on the enhanced tracking protection screen after the user taps on the connection details.")

            public static let viewCertificatesButtonTitle = MZLocalizedString(
                key: "Menu.EnhancedTrackingProtection.Details.ViewCertificatesTitle.v131",
                tableName: "EnhancedTrackingProtection",
                value: "View certificate",
                comment: "The title for the button that allows users to view certificates inside the enhanced tracking protection details screen.")

            public static let trackersBlockedLabel = MZLocalizedString(
                key: "Menu.EnhancedTrackingProtection.Details.Trackers.v128",
                tableName: "EnhancedTrackingProtection",
                value: "Trackers blocked: %@",
                comment: "Text to let users know how many trackers were blocked on the current website. %@ is the number of trackers blocked.")

            public static let noTrackersLabel = MZLocalizedString(
                key: "Menu.EnhancedTrackingProtection.Details.NoTrackers.v131",
                tableName: "EnhancedTrackingProtection",
                value: "No trackers found",
                comment: "Text to let users know that no trackers were found on the current website.")

            public static let crossSiteTrackersBlockedLabel = MZLocalizedString(
                key: "Menu.EnhancedTrackingProtection.Details.Trackers.CrossSite.v129",
                tableName: "EnhancedTrackingProtection",
                value: "Cross-site tracking cookies: %@",
                comment: "Text to let users know how many cross-site tracking cookies were blocked on the current website. %@ is the number of cookies of this type detected.")

            public static let socialMediaTrackersBlockedLabel = MZLocalizedString(
                key: "Menu.EnhancedTrackingProtection.Details.Trackers.SocialMedia.v129",
                tableName: "EnhancedTrackingProtection",
                value: "Social media trackers: %@",
                comment: "Text to let users know how many social media trackers were blocked on the current website. %@ is the number of cookies of this type detected.")

            public static let fingerprinterBlockedLabel = MZLocalizedString(
                key: "Menu.EnhancedTrackingProtection.Details.Trackers.Fingerprinter.v129",
                tableName: "EnhancedTrackingProtection",
                value: "Fingerprinters: %@",
                comment: "Text to let users know how many fingerprinters were blocked on the current website. %@ is the number of fingerprinters detected.")

            public static let analyticsTrackersBlockedLabel = MZLocalizedString(
                key: "Menu.EnhancedTrackingProtection.Details.Trackers.Analytics.v132",
                tableName: "EnhancedTrackingProtection",
                value: "Tracking content: %@",
                comment: "Text to let users know how many analytics trackers were blocked on the current website. %@ is the number of cookies of this type detected.")

            public static let connectionSecureLabel = MZLocalizedString(
                key: "Menu.EnhancedTrackingProtection.Details.ConnectionSecure.v128",
                tableName: "EnhancedTrackingProtection",
                value: "Secure connection",
                comment: "Text to let users know that the current website is secure.")

            public static let connectionUnsecureLabel = MZLocalizedString(
                key: "Menu.EnhancedTrackingProtection.Details.ConnectionUnsecure.v128",
                tableName: "EnhancedTrackingProtection",
                value: "Connection not secure",
                comment: "Text to let users know that the current website is not secure.")

            public static let switchTitle = MZLocalizedString(
                key: "Menu.EnhancedTrackingProtection.Switch.Title.v128",
                tableName: "EnhancedTrackingProtection",
                value: "Enhanced Tracking Protection",
                comment: "Title for the switch to enable/disable enhanced tracking protection inside the menu.")

            public static let switchOnText = MZLocalizedString(
                key: "Menu.EnhancedTrackingProtection.SwitchOn.Text.v128",
                tableName: "EnhancedTrackingProtection",
                value: "If something looks broken on this site, try turning it off.",
                comment: "A switch to disable enhanced tracking protection inside the menu.")

            public static let switchOffText = MZLocalizedString(
                key: "Menu.EnhancedTrackingProtection.SwitchOff.Text.v129",
                tableName: "EnhancedTrackingProtection",
                value: "Protections are OFF. We suggest turning them back on.",
                comment: "A switch to disable enhanced tracking protection inside the menu.")

            public static let clearDataButtonTitle = MZLocalizedString(
                key: "Menu.EnhancedTrackingProtection.ClearData.ButtonTitle.v128",
                tableName: "EnhancedTrackingProtection",
                value: "Clear cookies and site data",
                comment: "The title for the clear cookies and site data button inside the enhanced tracking protection screen.")

            public static let clearDataAlertTitle = MZLocalizedString(
                key: "Menu.EnhancedTrackingProtection.ClearData.AlertTitle.v128",
                tableName: "EnhancedTrackingProtection",
                value: "Clear cookies and site data",
                comment: "The title for the clear cookies and site data alert inside the enhanced tracking protection screen.")

            public static let clearDataAlertText = MZLocalizedString(
                key: "Menu.EnhancedTrackingProtection.ClearData.AlertText.v128",
                tableName: "EnhancedTrackingProtection",
                value: "Removing cookies and site data for %@ might log you out of websites and clear shopping carts.",
                comment: "The text for the clear cookies and site data alert inside the enhanced tracking protection screen. %@ is the currently visited website.")

            public static let clearDataAlertButton = MZLocalizedString(
                key: "Menu.EnhancedTrackingProtection.ClearData.AlertOkButton.v128",
                tableName: "EnhancedTrackingProtection",
                value: "Clear",
                comment: "The text for the clear cookies and site data alert button inside the enhanced tracking protection screen.")

            public static let clearDataAlertCancelButton = MZLocalizedString(
                key: "Menu.EnhancedTrackingProtection.ClearData.AlertCancelButton.v128",
                tableName: "EnhancedTrackingProtection",
                value: "Cancel",
                comment: "The text for the clear cookies and site data alert button inside the enhanced tracking protection screen.")

            public static let clearDataToastMessage = MZLocalizedString(
                key: "Menu.EnhancedTrackingProtection.ClearData.ToastMessage.v128",
                tableName: "EnhancedTrackingProtection",
                value: "Cookies and site data removed",
                comment: "The text for the clear cookies and site data toast that appears when the user selects to clear the cookies")

            public static let privacySettingsTitle = MZLocalizedString(
                key: "Menu.EnhancedTrackingProtection.PrivacySettings.Title.v128",
                tableName: "EnhancedTrackingProtection",
                value: "Privacy settings",
                comment: "The title for the privacy settings button inside the enhanced tracking protection screen.")

            public static let certificatesTitle = MZLocalizedString(
                key: "Menu.EnhancedTrackingProtection.Certificates.Title.v131",
                tableName: "EnhancedTrackingProtection",
                value: "Certificate",
                comment: "The title for the certificates screen inside the certificates screen.")

            public static let certificateSubjectName = MZLocalizedString(
                key: "Menu.EnhancedTrackingProtection.Certificates.SubjectName.v131",
                tableName: "EnhancedTrackingProtection",
                value: "Subject Name",
                comment: "The title for the certificate subject name section inside the certificate screen.")

            public static let certificateCommonName = MZLocalizedString(
                key: "Menu.EnhancedTrackingProtection.Certificates.CommonName.v131",
                tableName: "EnhancedTrackingProtection",
                value: "Common Name",
                comment: "The title for the certificate common name inside the certificate screen.")

            public static let certificateIssuerName = MZLocalizedString(
                key: "Menu.EnhancedTrackingProtection.Certificates.IssuerName.v131",
                tableName: "EnhancedTrackingProtection",
                value: "Issuer Name",
                comment: "The title for the certificate issuer name section inside the certificate screen.")

            public static let certificateIssuerCountry = MZLocalizedString(
                key: "Menu.EnhancedTrackingProtection.Certificates.IssuerCountry.v131",
                tableName: "EnhancedTrackingProtection",
                value: "Country",
                comment: "The title for the certificate issuer country inside the certificate screen.")

            public static let certificateIssuerOrganization = MZLocalizedString(
                key: "Menu.EnhancedTrackingProtection.Certificates.IssuerOrganization.v131",
                tableName: "EnhancedTrackingProtection",
                value: "Organization",
                comment: "The title for the certificate issuer organization inside the certificate screen.")

            public static let certificateValidity = MZLocalizedString(
                key: "Menu.EnhancedTrackingProtection.Certificates.Validity.v131",
                tableName: "EnhancedTrackingProtection",
                value: "Validity",
                comment: "The title for the certificate validity section inside the certificate screen.")

            public static let certificateValidityNotBefore = MZLocalizedString(
                key: "Menu.EnhancedTrackingProtection.Certificates.ValidityNotBefore.v131",
                tableName: "EnhancedTrackingProtection",
                value: "Not Before",
                comment: "The title for the certificate validity not before date inside the certificate screen.")

            public static let certificateValidityNotAfter = MZLocalizedString(
                key: "Menu.EnhancedTrackingProtection.Certificates.ValidityNotAfter.v131",
                tableName: "EnhancedTrackingProtection",
                value: "Not After",
                comment: "The title for the certificate validity not after date inside the certificate screen.")

            public static let certificateSubjectAltNames = MZLocalizedString(
                key: "Menu.EnhancedTrackingProtection.Certificates.SubjectAltNames.v131",
                tableName: "EnhancedTrackingProtection",
                value: "Subject Alt Names",
                comment: "The title for the certificate subject alt names section inside the certificate screen.")

            public static let certificateSubjectAltNamesDNSName = MZLocalizedString(
                key: "Menu.EnhancedTrackingProtection.Certificates.SubjectAltNamesDNSName.v131",
                tableName: "EnhancedTrackingProtection",
                value: "DNS Name",
                comment: "The title for the certificate subject alt names DNS name inside the certificate screen.")

            public static let closeButtonAccessibilityLabel = MZLocalizedString(
                key: "Menu.EnhancedTrackingProtection.CloseButton.AccessibilityLabel.v132",
                tableName: "EnhancedTrackingProtection",
                value: "Close privacy and security menu",
                comment: "The accessibility label for the close button in the Enhanced Tracking protection menu.")
        }
    }
}

// MARK: - ContentBlocker/TrackingProtection string
extension String {
    public static let SettingsTrackingProtectionSectionName = MZLocalizedString(
        key: "Settings.TrackingProtection.SectionName",
        tableName: nil,
        value: "Tracking Protection",
        comment: "Row in top-level of settings that gets tapped to show the tracking protection settings detail view.")

    public static let TrackingProtectionEnableTitle = MZLocalizedString(
        key: "Settings.TrackingProtectionOption.NormalBrowsingLabelOn",
        tableName: nil,
        value: "Enhanced Tracking Protection",
        comment: "Settings option to specify that Tracking Protection is on")

    public static let TrackingProtectionOptionProtectionLevelTitle = MZLocalizedString(
        key: "Settings.TrackingProtection.ProtectionLevelTitle",
        tableName: nil,
        value: "Protection Level",
        comment: "Title for tracking protection options section where level can be selected.")
    public static let TrackingProtectionOptionBlockListLevelStandard = MZLocalizedString(
        key: "Settings.TrackingProtectionOption.BasicBlockList",
        tableName: nil,
        value: "Standard (default)",
        comment: "Tracking protection settings option for using the basic blocklist.")
    public static let TrackingProtectionOptionBlockListLevelStandardStatus = MZLocalizedString(
        key: "Settings.TrackingProtectionOption.BasicBlockList.Status",
        tableName: nil,
        value: "Standard",
        comment: "Tracking protection settings status showing the current option selected.")
    public static let TrackingProtectionOptionBlockListLevelStrict = MZLocalizedString(
        key: "Settings.TrackingProtectionOption.BlockListStrict",
        tableName: nil,
        value: "Strict",
        comment: "Tracking protection settings option for using the strict blocklist.")
    public static let TrackingProtectionReloadWithout = MZLocalizedString(
        key: "Menu.ReloadWithoutTrackingProtection.Title",
        tableName: nil,
        value: "Reload Without Tracking Protection",
        comment: "Label for the button, displayed in the menu, used to reload the current website without Tracking Protection")
    public static let TrackingProtectionReloadWith = MZLocalizedString(
        key: "Menu.ReloadWithTrackingProtection.Title",
        tableName: nil,
        value: "Reload With Tracking Protection",
        comment: "Label for the button, displayed in the menu, used to reload the current website with Tracking Protection enabled")

    public static let TrackingProtectionCellFooter = MZLocalizedString(
        key: "Settings.TrackingProtection.ProtectionCellFooter",
        tableName: nil,
        value: "Reduces targeted ads and helps stop advertisers from tracking your browsing.",
        comment: "Additional information about your Enhanced Tracking Protection")
    public static let TrackingProtectionStandardLevelDescription = MZLocalizedString(
        key: "Settings.TrackingProtection.ProtectionLevelStandard.Description",
        tableName: nil,
        value: "Allows some ad tracking so websites function properly.",
        comment: "Description for standard level tracker protection")
    public static let TrackingProtectionStrictLevelDescription = MZLocalizedString(
        key: "Settings.TrackingProtection.ProtectionLevelStrict.Description",
        tableName: nil,
        value: "Blocks more trackers, ads, and popups. Pages load faster, but some functionality may not work.",
        comment: "Description for strict level tracker protection")
    public static let TrackingProtectionLevelFooter = MZLocalizedString(
        key: "Settings.TrackingProtection.ProtectionLevel.Footer.Lock",
        tableName: nil,
        value: "If a site doesn’t work as expected, tap the lock in the address bar and turn off Enhanced Tracking Protection for that page.",
        comment: "Footer information for tracker protection level.")
    public static let TrackerProtectionLearnMore = MZLocalizedString(
        key: "Settings.TrackingProtection.LearnMore",
        tableName: nil,
        value: "Learn more",
        comment: "'Learn more' info link on the Tracking Protection settings screen.")
}

// MARK: - Tracking Protection menu
extension String {
    public static let ETPOn = MZLocalizedString(
        key: "Menu.EnhancedTrackingProtectionOn.Title",
        tableName: nil,
        value: "Protections are ON for this site",
        comment: "A switch to enable enhanced tracking protection inside the menu.")
    public static let ETPOff = MZLocalizedString(
        key: "Menu.EnhancedTrackingProtectionOff.Title",
        tableName: nil,
        value: "Protections are OFF for this site",
        comment: "A switch to disable enhanced tracking protection inside the menu.")

    // Category Titles
    public static let TPCryptominersBlocked = MZLocalizedString(
        key: "Menu.TrackingProtectionCryptominersBlocked.Title",
        tableName: nil,
        value: "Cryptominers",
        comment: "The title that shows the number of cryptomining scripts blocked")
    public static let TPFingerprintersBlocked = MZLocalizedString(
        key: "Menu.TrackingProtectionFingerprintersBlocked.Title",
        tableName: nil,
        value: "Fingerprinters",
        comment: "The title that shows the number of fingerprinting scripts blocked")
    public static let TPCrossSiteBlocked = MZLocalizedString(
        key: "Menu.TrackingProtectionCrossSiteTrackers.Title",
        tableName: nil,
        value: "Cross-Site Trackers",
        comment: "The title that shows the number of cross-site URLs blocked")
    public static let TPSocialBlocked = MZLocalizedString(
        key: "Menu.TrackingProtectionBlockedSocial.Title",
        tableName: nil,
        value: "Social Trackers",
        comment: "The title that shows the number of social URLs blocked")
    public static let TPContentBlocked = MZLocalizedString(
        key: "Menu.TrackingProtectionBlockedContent.Title",
        tableName: nil,
        value: "Tracking content",
        comment: "The title that shows the number of content cookies blocked")

    // Shortcut on bottom of TP page menu to get to settings.
    public static let TPProtectionSettings = MZLocalizedString(
        key: "Menu.TrackingProtection.ProtectionSettings.Title",
        tableName: nil,
        value: "Protection Settings",
        comment: "The title for tracking protection settings")

    // Settings info
    public static let TPAccessoryInfoBlocksTitle = MZLocalizedString(
        key: "Settings.TrackingProtection.Info.BlocksTitle",
        tableName: nil,
        value: "BLOCKS",
        comment: "The Title on info view which shows a list of all blocked websites")

    // Category descriptions
    public static let TPCategoryDescriptionSocial = MZLocalizedString(
        key: "Menu.TrackingProtectionDescription.SocialNetworksNew",
        tableName: nil,
        value: "Social networks place trackers on other websites to build a more complete and targeted profile of you. Blocking these trackers reduces how much social media companies can see what do you online.",
        comment: "Description of social network trackers.")
    public static let TPCategoryDescriptionCrossSite = MZLocalizedString(
        key: "Menu.TrackingProtectionDescription.CrossSiteNew",
        tableName: nil,
        value: "These cookies follow you from site to site to gather data about what you do online. They are set by third parties such as advertisers and analytics companies.",
        comment: "Description of cross-site trackers.")
    public static let TPCategoryDescriptionCryptominers = MZLocalizedString(
        key: "Menu.TrackingProtectionDescription.CryptominersNew",
        tableName: nil,
        value: "Cryptominers secretly use your system’s computing power to mine digital money. Cryptomining scripts drain your battery, slow down your computer, and can increase your energy bill.",
        comment: "Description of cryptominers.")
    public static let TPCategoryDescriptionFingerprinters = MZLocalizedString(
        key: "Menu.TrackingProtectionDescription.Fingerprinters",
        tableName: nil,
        value: "The settings on your browser and computer are unique. Fingerprinters collect a variety of these unique settings to create a profile of you, which can be used to track you as you browse.",
        comment: "Description of fingerprinters.")
    public static let TPCategoryDescriptionContentTrackers = MZLocalizedString(
        key: "Menu.TrackingProtectionDescription.ContentTrackers",
        tableName: nil,
        value: "Websites may load outside ads, videos, and other content that contains hidden trackers. Blocking this can make websites load faster, but some buttons, forms, and login fields, might not work.",
        comment: "Description of content trackers.")
}

// MARK: - Location bar long press menu
extension String {
    public static let PasteAndGoTitle = MZLocalizedString(
        key: "Menu.PasteAndGo.Title",
        tableName: nil,
        value: "Paste & Go",
        comment: "The title for the button that lets you paste and go to a URL")
    public static let PasteTitle = MZLocalizedString(
        key: "Menu.Paste.Title",
        tableName: nil,
        value: "Paste",
        comment: "The title for the button that lets you paste into the location bar")
    public static let CopyAddressTitle = MZLocalizedString(
        key: "Menu.Copy.Title",
        tableName: nil,
        value: "Copy Address",
        comment: "The title for the button that lets you copy the url from the location bar.")
}

// MARK: - Settings Home
extension String {
    public static let SendCrashReportsSettingTitle = MZLocalizedString(
        key: "Settings.CrashReports.Title.v135",
        tableName: "Settings",
        value: "Automatically Send Crash Reports",
        comment: "On the Settings screen, this is the title text for a toggle which controls automatically sending crash reports.")
    public static let SendCrashReportsSettingLinkV2 = MZLocalizedString(
        key: "Settings.CrashReports.Link.v136",
        tableName: "Settings",
        value: "Learn More",
        comment: "Title for a link that explains how Mozilla send crash reports.")
    public static let SendCrashReportsSettingMessageV2 = MZLocalizedString(
        key: "Settings.CrashReports.Message.v136",
        tableName: "Settings",
        value: "This helps us diagnose and fix issues with the browser.",
        comment: "On the Settings screen, this is the subtitle text for a toggle which controls automatically sending crash reports.")
    public static let SendDailyUsagePingSettingTitle = MZLocalizedString(
        key: "Settings.DailyUsagePing.Title.v135",
        tableName: "Settings",
        value: "Daily Usage Ping",
        comment: "On the Settings screen, this is the title text for a toggle which controls automatically sending daily usage ping.")
    public static let SendDailyUsagePingSettingMessage = MZLocalizedString(
        key: "Settings.DailyUsagePing.Message.v135",
        tableName: "Settings",
        value: "This helps %@ to estimate active users.",
        comment: "On the Settings screen, this is the subtitle text for a toggle which controls sending daily usage ping. %@ is the company name (e.g. Mozilla).")
    public static let SendDailyUsagePingSettingLinkV2 = MZLocalizedString(
        key: "Settings.DailyUsagePing.Link.v136",
        tableName: "Settings",
        value: "Learn More",
        comment: "Title for a link that explains how Mozilla send daily usage ping.")
    public static let SendTechnicalDataSettingTitleV2 = MZLocalizedString(
        key: "Settings.TechnicalData.Title.v136",
        tableName: "Settings",
        value: "Send Technical and Interaction Data",
        comment: "On the Settings screen, this is the title text for a toggle which controls sending technical and interaction data.")
    public static let SendTechnicalDataSettingLinkV2 = MZLocalizedString(
        key: "Settings.TechnicalData.Link.v136",
        tableName: "Settings",
        value: "Learn More",
        comment: "Title for a link that explains how Mozilla send technical and interaction data.")
    public static let SendTechnicalDataSettingMessageV2 = MZLocalizedString(
        key: "Settings.TechnicalData.Message.v136",
        tableName: "Settings",
        value: "Data about your device, hardware configuration, and usage helps us improve %@ features, performance and stability.",
        comment: "On the Settings screen, this is the subtitle text for a toggle which controls sending technical and interaction data. %@ is the app name (e.g. Firefox).")
    public static let StudiesSettingTitleV2 = MZLocalizedString(
        key: "Settings.Studies.Title.v136",
        tableName: "Settings",
        value: "Install and Run Studies",
        comment: "Label used as a toggle item in Settings. When this is off, the user is opting out of all studies.")
    public static let StudiesSettingLinkV2 = MZLocalizedString(
        key: "Settings.Studies.Link.v136",
        tableName: "Settings",
        value: "Learn More",
        comment: "Title for a link that explains what Mozilla means by Studies")
    public static let StudiesSettingMessageV2 = MZLocalizedString(
        key: "Settings.Studies.Message.v136",
        tableName: "Settings",
        value: "Try out features and ideas before they’re released to everyone.",
        comment: "A short description that explains that Mozilla is running studies")
    public static let SettingsSiriSectionName = MZLocalizedString(
        key: "Settings.Siri.SectionName",
        tableName: nil,
        value: "Siri Shortcuts",
        comment: "The option that takes you to the siri shortcuts settings page")
    public static let SettingsSiriSectionDescription = MZLocalizedString(
        key: "Settings.Siri.SectionDescription",
        tableName: nil,
        value: "Use Siri shortcuts to quickly open Firefox via Siri",
        comment: "The description that describes what siri shortcuts are")
    public static let SettingsSiriOpenURL = MZLocalizedString(
        key: "Settings.Siri.OpenTabShortcut",
        tableName: nil,
        value: "Open New Tab",
        comment: "The description of the open new tab siri shortcut")
}

// MARK: - Share extension
extension String {
    public static let SendToCancelButton = MZLocalizedString(
        key: "SendTo.Cancel.Button",
        tableName: nil,
        value: "Cancel",
        comment: "Button title for cancelling share screen")
    public static let SendToErrorOKButton = MZLocalizedString(
        key: "SendTo.Error.OK.Button",
        tableName: nil,
        value: "OK",
        comment: "OK button to dismiss the error prompt.")
    public static let SendToErrorTitle = MZLocalizedString(
        key: "SendTo.Error.Title",
        tableName: nil,
        value: "The link you are trying to share cannot be shared.",
        comment: "Title of error prompt displayed when an invalid URL is shared.")
    public static let SendToErrorMessage = MZLocalizedString(
        key: "SendTo.Error.Message",
        tableName: nil,
        value: "Only HTTP and HTTPS links can be shared.",
        comment: "Message in error prompt explaining why the URL is invalid.")
    public static let SendToNotSignedInText = MZLocalizedString(
        key: "SendTo.NotSignedIn.Title.v119",
        tableName: "Share",
        value: "You are not signed in to your account.",
        comment: "This message appears when a user tries to use 'Send Link to Device' action while not logged in")
    public static let SendToNotSignedInMessage = MZLocalizedString(
        key: "SendTo.NotSignedIn.Message",
        tableName: nil,
        value: "Please open Firefox, go to Settings and sign in to continue.",
        comment: "See http://mzl.la/1ISlXnU")
    public static let SendToNoDevicesFound = MZLocalizedString(
        key: "SendTo.NoDevicesFound.Message.v119",
        tableName: "Share",
        value: "You don’t have any other devices connected to this account available to sync.",
        comment: "Error message shown in the remote tabs panel")
    public static let SendToTitle = MZLocalizedString(
        key: "SendTo.NavBar.Title",
        tableName: nil,
        value: "Send Tab",
        comment: "Title of the dialog that allows you to send a tab to a different device")
    public static let SendToSendButtonTitle = MZLocalizedString(
        key: "SendTo.SendAction.Text",
        tableName: nil,
        value: "Send",
        comment: "Navigation bar button to Send the current page to a device")
    public static let SendToDevicesListTitle = MZLocalizedString(
        key: "SendTo.DeviceList.Text",
        tableName: nil,
        value: "Available devices:",
        comment: "Header for the list of devices table")
    public static let ShareSendToDevice = String.LegacyAppMenu.TouchActions.SendToDeviceTitle

    // The above items are re-used strings from the old extension. New strings below.

    public static let ShareAddToReadingList = MZLocalizedString(
        key: "ShareExtension.AddToReadingListAction.Title",
        tableName: nil,
        value: "Add to Reading List",
        comment: "Action label on share extension to add page to the Firefox reading list.")
    public static let ShareAddToReadingListDone = MZLocalizedString(
        key: "ShareExtension.AddToReadingListActionDone.Title",
        tableName: nil,
        value: "Added to Reading List",
        comment: "Share extension label shown after user has performed 'Add to Reading List' action.")
    public static let ShareBookmarkThisPage = MZLocalizedString(
        key: "ShareExtension.BookmarkThisPageAction.Title",
        tableName: nil,
        value: "Bookmark This Page",
        comment: "Action label on share extension to bookmark the page in Firefox.")
    public static let ShareBookmarkThisPageDone = MZLocalizedString(
        key: "ShareExtension.BookmarkThisPageActionDone.Title",
        tableName: nil,
        value: "Bookmarked",
        comment: "Share extension label shown after user has performed 'Bookmark this Page' action.")

    public static let ShareOpenInFirefox = MZLocalizedString(
        key: "ShareExtension.OpenInFirefoxAction.Title",
        tableName: nil,
        value: "Open in Firefox",
        comment: "Action label on share extension to immediately open page in Firefox.")
    public static let ShareSearchInFirefox = MZLocalizedString(
        key: "ShareExtension.SeachInFirefoxAction.Title",
        tableName: nil,
        value: "Search in Firefox",
        comment: "Action label on share extension to search for the selected text in Firefox.")

    public static let ShareLoadInBackground = MZLocalizedString(
        key: "ShareExtension.LoadInBackgroundAction.Title",
        tableName: nil,
        value: "Load in Background",
        comment: "Action label on share extension to load the page in Firefox when user switches apps to bring it to foreground.")
    public static let ShareLoadInBackgroundDone = MZLocalizedString(
        key: "ShareExtension.LoadInBackgroundActionDone.Title",
        tableName: nil,
        value: "Loading in Firefox",
        comment: "Share extension label shown after user has performed 'Load in Background' action.")
}

// MARK: - Translation bar
extension String {
    public static let TranslateSnackBarPrompt = MZLocalizedString(
        key: "TranslationToastHandler.PromptTranslate.Title",
        tableName: nil,
        value: "This page appears to be in %1$@. Translate to %2$@ with %3$@?",
        comment: "Prompt for translation. %1$@ is the language the page is in. %2$@ is the name of our local language. %3$@ is the name of the service.")
    public static let TranslateSnackBarYes = MZLocalizedString(
        key: "TranslationToastHandler.PromptTranslate.OK",
        tableName: nil,
        value: "Yes",
        comment: "Button to allow the page to be translated to the user locale language")
    public static let TranslateSnackBarNo = MZLocalizedString(
        key: "TranslationToastHandler.PromptTranslate.Cancel",
        tableName: nil,
        value: "No",
        comment: "Button to disallow the page to be translated to the user locale language")
}

// MARK: - Display Theme
extension String {
    public static let SettingsDisplayThemeTitle = MZLocalizedString(
        key: "Settings.DisplayTheme.Title.v2",
        tableName: nil,
        value: "Theme",
        comment: "Title in main app settings for Theme settings")
    public static let SettingsAppearanceTitle = MZLocalizedString(
        key: "Settings.Appearance.Title.v137",
        tableName: nil,
        value: "Appearance",
        comment: "Title in main app settings for Appearance settings")
    public static let BrowserThemeSectionHeader = MZLocalizedString(
        key: "Settings.Appearance.BrowserTheme.SectionHeader.v137",
        tableName: nil,
        value: "Browser Theme",
        comment: "Browser theme settings section title in Appearance settings")
    public static let WebsiteAppearanceSectionHeader = MZLocalizedString(
        key: "Settings.Appearance.WebsiteAppearance.SectionHeader.v137",
        tableName: nil,
        value: "Website Appearance",
        comment: "Website Appearance settings section title in Appearance settings")
    public static let WebsiteDarkModeToggleTitle = MZLocalizedString(
        key: "Settings.Appearance.WebsiteDarkModeToggle.Title.v137",
        tableName: nil,
        value: "Website Dark Mode",
        comment: "Under Website Appearance section in Appearance menu, this is the title of the toggle to switch dark theme on/off.")
    public static let WebsiteDarkModeDescription = MZLocalizedString(
        key: "Settings.Appearance.WebsiteDarkMode.Description.v137",
        tableName: nil,
        value: "Gives websites a dark appearance. Some sites might not look right.",
        comment: "Under Website Appearance section in Appearance menu, this is the text under the toggle describing the dark mode feature.")
    public static let DisplayThemeBrightnessThresholdSectionHeader = MZLocalizedString(
        key: "Settings.DisplayTheme.BrightnessThreshold.SectionHeader",
        tableName: nil,
        value: "Threshold",
        comment: "Section header for brightness slider.")
    public static let DisplayThemeSectionFooter = MZLocalizedString(
        key: "Settings.DisplayTheme.SectionFooter",
        tableName: nil,
        value: "The theme will automatically change based on your display brightness. You can set the threshold where the theme changes. The circle indicates your display’s current brightness.",
        comment: "Display (theme) settings footer describing how the brightness slider works.")
    public static let SystemThemeSectionHeader = MZLocalizedString(
        key: "Settings.DisplayTheme.SystemTheme.SectionHeader",
        tableName: nil,
        value: "System Theme",
        comment: "System theme settings section title")
    public static let SystemThemeSectionSwitchTitle = MZLocalizedString(
        key: "Settings.DisplayTheme.SystemTheme.SwitchTitle",
        tableName: nil,
        value: "Use System Light/Dark Mode",
        comment: "System theme settings switch to choose whether to use the same theme as the system")
    public static let ThemeSwitchModeSectionHeader = MZLocalizedString(
        key: "Settings.DisplayTheme.SwitchMode.SectionHeader",
        tableName: nil,
        value: "Switch Mode",
        comment: "Switch mode settings section title")
    public static let ThemePickerSectionHeader = MZLocalizedString(
        key: "Settings.DisplayTheme.ThemePicker.SectionHeader",
        tableName: nil,
        value: "Theme Picker",
        comment: "Theme picker settings section title")
    public static let DisplayThemeAutomaticSwitchTitle = MZLocalizedString(
        key: "Settings.DisplayTheme.SwitchTitle",
        tableName: nil,
        value: "Automatically",
        comment: "Display (theme) settings switch to choose whether to set the dark mode manually, or automatically based on the brightness slider.")
    public static let DisplayThemeAutomaticStatusLabel = MZLocalizedString(
        key: "Settings.DisplayTheme.StatusTitle",
        tableName: nil,
        value: "Automatic",
        comment: "Display (theme) settings label to show if automatically switch theme is enabled.")
    public static let DisplayThemeAutomaticSwitchSubtitle = MZLocalizedString(
        key: "Settings.DisplayTheme.SwitchSubtitle",
        tableName: nil,
        value: "Switch automatically based on screen brightness",
        comment: "Display (theme) settings switch subtitle, explaining the title 'Automatically'.")
    public static let DisplayThemeManualSwitchTitle = MZLocalizedString(
        key: "Settings.DisplayTheme.Manual.SwitchTitle",
        tableName: nil,
        value: "Manually",
        comment: "Display (theme) setting to choose the theme manually.")
    public static let DisplayThemeManualSwitchSubtitle = MZLocalizedString(
        key: "Settings.DisplayTheme.Manual.SwitchSubtitle",
        tableName: nil,
        value: "Pick which theme you want",
        comment: "Display (theme) settings switch subtitle, explaining the title 'Manually'.")
    public static let DisplayThemeManualStatusLabel = MZLocalizedString(
        key: "Settings.DisplayTheme.Manual.StatusLabel",
        tableName: nil,
        value: "Manual",
        comment: "Display (theme) settings label to show if manually switch theme is enabled.")
    public static let DisplayThemeOptionLight = MZLocalizedString(
        key: "Settings.DisplayTheme.OptionLight",
        tableName: nil,
        value: "Light",
        comment: "Option choice in display theme settings for light theme")
    public static let DisplayThemeOptionDark = MZLocalizedString(
        key: "Settings.DisplayTheme.OptionDark",
        tableName: nil,
        value: "Dark",
        comment: "Option choice in display theme settings for dark theme")
}

extension String {
    public static let AddTabAccessibilityLabel = MZLocalizedString(
        key: "TabTray.AddTab.Button",
        tableName: nil,
        value: "Add Tab",
        comment: "Accessibility label for the Add Tab button in the Tab Tray.")
}

// MARK: - FxA Signin screen
extension String {
    public static let FxASignin_Subtitle = MZLocalizedString(
        key: "fxa.signin.camera-signin",
        tableName: nil,
        value: "Sign In with Your Camera",
        comment: "FxA sign in view subtitle")
    public static let FxASignin_QRInstructions = MZLocalizedString(
        key: "fxa.signin.qr-link-instruction",
        tableName: nil,
        value: "On your computer open Firefox and go to firefox.com/pair",
        comment: "FxA sign in view qr code instructions")
    public static let FxASignin_QRScanSignin = MZLocalizedString(
        key: "fxa.signin.ready-to-scan",
        tableName: nil,
        value: "Ready to Scan",
        comment: "FxA sign in view qr code scan button")
    public static let FxASignin_EmailSignin = MZLocalizedString(
        key: "fxa.signin.use-email-instead",
        tableName: nil,
        value: "Use Email Instead",
        comment: "FxA sign in view email login button")
}

// MARK: - Today Widget Strings - [New Search - Private Search]
extension String {
    // Widget - Shared

    public static let QuickActionsGalleryTitle = MZLocalizedString(
        key: "TodayWidget.QuickActionsGalleryTitle",
        tableName: "Today",
        value: "Quick Actions",
        comment: "Quick Actions title when widget enters edit mode")
    public static let QuickActionsGalleryTitlev2 = MZLocalizedString(
        key: "TodayWidget.QuickActionsGalleryTitleV2",
        tableName: "Today",
        value: "Firefox Shortcuts",
        comment: "Firefox shortcuts title when widget enters edit mode. Do not translate the word Firefox.")

    // Quick Action - Medium Size Quick Action
    public static let GoToCopiedLinkLabel = MZLocalizedString(
        key: "TodayWidget.GoToCopiedLinkLabelV1",
        tableName: "Today",
        value: "Go to copied link",
        comment: "Go to link pasted on the clipboard")
    public static let GoToCopiedLinkLabelV2 = MZLocalizedString(
        key: "TodayWidget.GoToCopiedLinkLabelV2",
        tableName: "Today",
        value: "Go to\nCopied Link",
        comment: "Go to copied link")
    public static let ClosePrivateTab = MZLocalizedString(
        key: "TodayWidget.ClosePrivateTabsButton",
        tableName: "Today",
        value: "Close Private Tabs",
        comment: "Close Private Tabs button label")

    // Quick Action - Medium Size - Gallery View
    public static let FirefoxShortcutGalleryDescription = MZLocalizedString(
        key: "TodayWidget.FirefoxShortcutGalleryDescription",
        tableName: "Today",
        value: "Add Firefox shortcuts to your Home screen.",
        comment: "Description for medium size widget to add Firefox Shortcut to home screen")

    // Quick Action - Small Size Widget
    public static let SearchInPrivateTabLabelV2 = MZLocalizedString(
        key: "TodayWidget.SearchInPrivateTabLabelV2",
        tableName: "Today",
        value: "Search in\nPrivate Tab",
        comment: "Search in private tab")
    public static let SearchInFirefoxV2 = MZLocalizedString(
        key: "TodayWidget.SearchInFirefoxV2",
        tableName: "Today",
        value: "Search in\nFirefox",
        comment: "Search in Firefox. Do not translate the word Firefox")
    public static let ClosePrivateTabsLabelV2 = MZLocalizedString(
        key: "TodayWidget.ClosePrivateTabsLabelV2",
        tableName: "Today",
        value: "Close\nPrivate Tabs",
        comment: "Close Private Tabs")

    // Quick Action - Small Size - Gallery View
    public static let QuickActionGalleryDescription = MZLocalizedString(
        key: "TodayWidget.QuickActionGalleryDescription",
        tableName: "Today",
        value: "Add a Firefox shortcut to your Home screen. After adding the widget, touch and hold to edit it and select a different shortcut.",
        comment: "Description for small size widget to add it to home screen")

    // Top Sites - Medium Size - Gallery View
    public static let TopSitesGalleryTitle = MZLocalizedString(
        key: "TodayWidget.TopSitesGalleryTitle",
        tableName: "Today",
        value: "Top Sites",
        comment: "Title for top sites widget to add Firefox top sites shotcuts to home screen")
    public static let TopSitesGalleryTitleV2 = MZLocalizedString(
        key: "TodayWidget.TopSitesGalleryTitleV2",
        tableName: "Today",
        value: "Website Shortcuts",
        comment: "Title for top sites widget to add Firefox top sites shotcuts to home screen")
    public static let TopSitesGalleryDescription = MZLocalizedString(
        key: "TodayWidget.TopSitesGalleryDescription",
        tableName: "Today",
        value: "Add shortcuts to frequently and recently visited sites.",
        comment: "Description for top sites widget to add Firefox top sites shotcuts to home screen")

    // Quick View Open Tabs - Medium Size Widget
    public static let MoreTabsLabel = MZLocalizedString(
        key: "TodayWidget.MoreTabsLabel",
        tableName: "Today",
        value: "+%d More…",
        comment: "%d represents number and it becomes something like +5 more where 5 is the number of open tabs in tab tray beyond what is displayed in the widget")
    public static let OpenFirefoxLabel = MZLocalizedString(
        key: "TodayWidget.OpenFirefoxLabel",
        tableName: "Today",
        value: "Open Firefox",
        comment: "Open Firefox when there are no tabs opened in tab tray i.e. Empty State")
    public static let NoOpenTabsLabel = MZLocalizedString(
        key: "TodayWidget.NoOpenTabsLabel",
        tableName: "Today",
        value: "No open tabs.",
        comment: "Label that is shown when there are no tabs opened in tab tray i.e. Empty State")

    // Quick View Open Tabs - Medium Size - Gallery View
    public static let QuickViewGalleryTitle = MZLocalizedString(
        key: "TodayWidget.QuickViewGalleryTitle",
        tableName: "Today",
        value: "Quick View",
        comment: "Title for Quick View widget in Gallery View where user can add it to home screen")
    public static let QuickViewGalleryDescriptionV2 = MZLocalizedString(
        key: "TodayWidget.QuickViewGalleryDescriptionV2",
        tableName: "Today",
        value: "Add shortcuts to your open tabs.",
        comment: "Description for Quick View widget in Gallery View where user can add it to home screen")
}

// MARK: - Default Browser
extension String {
    public static let DefaultBrowserMenuItem = MZLocalizedString(
        key: "Settings.DefaultBrowserMenuItem",
        tableName: "Default Browser",
        value: "Set as Default Browser",
        comment: "Menu option for setting Firefox as default browser.")
    public static let DefaultBrowserOnboardingScreenshot = MZLocalizedString(
        key: "DefaultBrowserOnboarding.Screenshot",
        tableName: "Default Browser",
        value: "Default Browser App",
        comment: "Text for the screenshot of the iOS system settings page for Firefox.")
    public static let DefaultBrowserOnboardingDescriptionStep1 = MZLocalizedString(
        key: "DefaultBrowserOnboarding.Description1",
        tableName: "Default Browser",
        value: "1. Go to Settings",
        comment: "Description for default browser onboarding card.")
    public static let DefaultBrowserOnboardingDescriptionStep2 = MZLocalizedString(
        key: "DefaultBrowserOnboarding.Description2",
        tableName: "Default Browser",
        value: "2. Tap Default Browser App",
        comment: "Description for default browser onboarding card.")
    public static let DefaultBrowserOnboardingDescriptionStep3 = MZLocalizedString(
        key: "DefaultBrowserOnboarding.Description3",
        tableName: "Default Browser",
        value: "3. Select Firefox",
        comment: "Description for default browser onboarding card.")
    public static let DefaultBrowserOnboardingButton = MZLocalizedString(
        key: "DefaultBrowserOnboarding.Button",
        tableName: "Default Browser",
        value: "Go to Settings",
        comment: "Button string to open settings that allows user to switch their default browser to Firefox.")
}

// MARK: - FxAWebViewController
extension String {
    public static let FxAWebContentAccessibilityLabel = MZLocalizedString(
        key: "Web content",
        tableName: nil,
        value: nil,
        comment: "Accessibility label for the main web content view")
}

// MARK: - QuickActions
extension String {
    public static let QuickActionsLastBookmarkTitle = MZLocalizedString(
        key: "Open Last Bookmark",
        tableName: "3DTouchActions",
        value: nil,
        comment: "String describing the action of opening the last added bookmark from the home screen Quick Actions via 3D Touch")
}

// MARK: - ClearPrivateDataAlert
extension String {
    public static let ClearPrivateDataAlertMessage = MZLocalizedString(
        key: "This action will clear all of your private data. It cannot be undone.",
        tableName: "ClearPrivateDataConfirm",
        value: nil,
        comment: "Description of the confirmation dialog shown when a user tries to clear their private data.")
    public static let ClearPrivateDataAlertCancel = MZLocalizedString(
        key: "Cancel",
        tableName: "ClearPrivateDataConfirm",
        value: nil,
        comment: "The cancel button when confirming clear private data.")
    public static let ClearPrivateDataAlertOk = MZLocalizedString(
        key: "OK",
        tableName: "ClearPrivateDataConfirm",
        value: nil,
        comment: "The button that clears private data.")
}

// MARK: - ClearWebsiteDataAlert
extension String {
    public static let ClearAllWebsiteDataAlertMessage = MZLocalizedString(
        key: "Settings.WebsiteData.ConfirmPrompt",
        tableName: nil,
        value: "This action will clear all of your website data. It cannot be undone.",
        comment: "Description of the confirmation dialog shown when a user tries to clear their private data.")
    public static let ClearSelectedWebsiteDataAlertMessage = MZLocalizedString(
        key: "Settings.WebsiteData.SelectedConfirmPrompt",
        tableName: nil,
        value: "This action will clear the selected items. It cannot be undone.",
        comment: "Description of the confirmation dialog shown when a user tries to clear some of their private data.")
    public static let ClearWebsiteDataAlertCancel = MZLocalizedString(
        key: "Cancel",
        tableName: "ClearPrivateDataConfirm",
        value: nil,
        comment: "The cancel button when confirming clear private data.")
    public static let ClearWebsiteDataAlertOk = MZLocalizedString(
        key: "OK",
        tableName: "ClearPrivateDataConfirm",
        value: nil,
        comment: "The button that clears private data.")
}

// MARK: - ClearSyncedHistoryAlert
extension String {
    public static let ClearSyncedHistoryAlertMessage = MZLocalizedString(
        key: "This action will clear all of your private data, including history from your synced devices.",
        tableName: "ClearHistoryConfirm",
        value: nil,
        comment: "Description of the confirmation dialog shown when a user tries to clear history that's synced to another device.")
    public static let ClearSyncedHistoryAlertCancel = MZLocalizedString(
        key: "Cancel",
        tableName: "ClearHistoryConfirm",
        value: nil,
        comment: "The cancel button when confirming clear history.")
    public static let ClearSyncedHistoryAlertOk = MZLocalizedString(
        key: "OK",
        tableName: "ClearHistoryConfirm",
        value: nil,
        comment: "The confirmation button that clears history even when Sync is connected.")
}

// MARK: - DeleteLoginAlert
extension String {
    public static let DeleteLoginAlertTitle = MZLocalizedString(
        key: "DeleteLoginsAlert.Title.v122",
        tableName: "LoginManager",
        value: "Remove Password?",
        comment: "Title for the prompt that appears when the user deletes a login.")
    public static let DeleteLoginAlertSyncedMessage = MZLocalizedString(
        key: "DeleteLoginAlert.Message.Synced.v122",
        tableName: "LoginManager",
        value: "This will remove the password from all of your synced devices.",
        comment: "Prompt message warning the user that deleted logins will remove logins from all connected devices")
    public static let DeleteLoginAlertLocalMessage = MZLocalizedString(
        key: "DeleteLoginAlert.Message.Local.v122",
        tableName: "LoginManager",
        value: "You cannot undo this action.",
        comment: "Prompt message warning the user that deleting non-synced logins will permanently remove them, when they attempt to do so")
    public static let DeleteLoginAlertCancel = MZLocalizedString(
        key: "DeleteLoginAlert.DeleteButton.Cancel.v122",
        tableName: "LoginManager",
        value: "Cancel",
        comment: "Prompt option for cancelling out of deletion")
    public static let DeleteLoginAlertDelete = MZLocalizedString(
        key: "DeleteLoginAlert.DeleteButton.Title.v122",
        tableName: "LoginManager",
        value: "Remove",
        comment: "Label for the button used to delete the current login.")
}

// MARK: - Authenticator strings
extension String {
    public static let AuthenticatorCancel = MZLocalizedString(
        key: "Cancel",
        tableName: nil,
        value: nil,
        comment: "Label for Cancel button")
    public static let AuthenticatorLogin = MZLocalizedString(
        key: "Log in",
        tableName: nil,
        value: nil,
        comment: "Authentication prompt log in button")
    public static let AuthenticatorPromptTitle = MZLocalizedString(
        key: "Authentication required",
        tableName: nil,
        value: nil,
        comment: "Authentication prompt title")
    public static let AuthenticatorPromptRealmMessage = MZLocalizedString(
        key: "A username and password are being requested by %@. The site says: %@",
        tableName: nil,
        value: "A username and password are being requested by %1$@. The site says: %2$@",
        comment: "Authentication prompt message with a realm. %1$@ is the hostname, %2$@ is the realm string.")
    public static let AuthenticatorPromptEmptyRealmMessage = MZLocalizedString(
        key: "A username and password are being requested by %@.",
        tableName: nil,
        value: nil,
        comment: "Authentication prompt message with no realm. %@ is the hostname of the site.")
    public static let AuthenticatorUsernamePlaceholder = MZLocalizedString(
        key: "Username",
        tableName: nil,
        value: nil,
        comment: "Username textbox in Authentication prompt")
    public static let AuthenticatorPasswordPlaceholder = MZLocalizedString(
        key: "Password",
        tableName: nil,
        value: nil,
        comment: "Password textbox in Authentication prompt")
}

// MARK: - BrowserViewController
extension String {
    public static let ReaderModeAddPageGeneralErrorAccessibilityLabel = MZLocalizedString(
        key: "Could not add page to Reading list",
        tableName: nil,
        value: nil,
        comment: "Accessibility message e.g. spoken by VoiceOver after adding current webpage to the Reading List failed.")
    public static let ReaderModeAddPageSuccessAcessibilityLabel = MZLocalizedString(
        key: "Added page to Reading List",
        tableName: nil,
        value: nil,
        comment: "Accessibility message e.g. spoken by VoiceOver after the current page gets added to the Reading List using the Reader View button, e.g. by long-pressing it or by its accessibility custom action.")
    public static let ReaderModeAddPageMaybeExistsErrorAccessibilityLabel = MZLocalizedString(
        key: "Could not add page to Reading List. Maybe it’s already there?",
        tableName: nil,
        value: nil,
        comment: "Accessibility message e.g. spoken by VoiceOver after the user wanted to add current page to the Reading List and this was not done, likely because it already was in the Reading List, but perhaps also because of real failures.")
    public static let WebViewAccessibilityLabel = MZLocalizedString(
        key: "Web content",
        tableName: nil,
        value: nil,
        comment: "Accessibility label for the main web content view")
}

// MARK: - Find in page
extension String {
    public static let FindInPagePreviousAccessibilityLabel = MZLocalizedString(
        key: "Previous in-page result",
        tableName: "FindInPage",
        value: nil,
        comment: "Accessibility label for previous result button in Find in Page Toolbar.")
    public static let FindInPageNextAccessibilityLabel = MZLocalizedString(
        key: "Next in-page result",
        tableName: "FindInPage",
        value: nil,
        comment: "Accessibility label for next result button in Find in Page Toolbar.")
    public static let FindInPageDoneAccessibilityLabel = MZLocalizedString(
        key: "Done",
        tableName: "FindInPage",
        value: nil,
        comment: "Done button in Find in Page Toolbar.")
}

// MARK: - Reader Mode Bar
extension String {
    public static let ReaderModeBarMarkAsRead = MZLocalizedString(
        key: "ReaderModeBar.MarkAsRead.v106",
        tableName: nil,
        value: "Mark as Read",
        comment: "Name for Mark as read button in reader mode")
    public static let ReaderModeBarMarkAsUnread = MZLocalizedString(
        key: "ReaderModeBar.MarkAsUnread.v106",
        tableName: nil,
        value: "Mark as Unread",
        comment: "Name for Mark as unread button in reader mode")
    public static let ReaderModeBarSettings = MZLocalizedString(
        key: "Display Settings",
        tableName: nil,
        value: nil,
        comment: "Name for display settings button in reader mode. Display in the meaning of presentation, not monitor.")
    public static let ReaderModeBarAddToReadingList = MZLocalizedString(
        key: "Add to Reading List",
        tableName: nil,
        value: nil,
        comment: "Name for button adding current article to reading list in reader mode")
    public static let ReaderModeBarRemoveFromReadingList = MZLocalizedString(
        key: "Remove from Reading List",
        tableName: nil,
        value: nil,
        comment: "Name for button removing current article from reading list in reader mode")
}

// MARK: - SearchViewController
extension String {
    public static let SearchSettingsAccessibilityLabel = MZLocalizedString(
        key: "Search Settings",
        tableName: "Search",
        value: nil,
        comment: "Label for search settings button.")
    public static let SearchSearchEngineAccessibilityLabel = MZLocalizedString(
        key: "%@ search",
        tableName: "Search",
        value: nil,
        comment: "Label for search engine buttons. %@ is the name of the search engine.")
    public static let SearchSuggestionCellSwitchToTabLabel = MZLocalizedString(
        key: "Search.Awesomebar.SwitchToTab",
        tableName: nil,
        value: "Switch to tab",
        comment: "Search suggestion cell label that allows user to switch to tab which they searched for in url bar")
}

// MARK: - Tab Location View
extension String {
    public static let TabLocationURLPlaceholder = MZLocalizedString(
        key: "Search or enter address",
        tableName: nil,
        value: nil,
        comment: "The text shown in the URL bar on about:home")
    public static let TabLocationReaderModeAccessibilityLabel = MZLocalizedString(
        key: "Reader View",
        tableName: nil,
        value: nil,
        comment: "Accessibility label for the Reader View button")
    public static let TabLocationAddressBarAccessibilityLabel = MZLocalizedString(
        key: "Address.Bar.v99",
        tableName: nil,
        value: "Address Bar",
        comment: "Accessibility label for the Address Bar, where a user can enter the search they wish to make")
    public static let TabLocationReaderModeAddToReadingListAccessibilityLabel = MZLocalizedString(
        key: "Address.Bar.ReadingList.v106",
        tableName: nil,
        value: "Add to Reading List",
        comment: "Accessibility label for action adding current page to reading list.")
    public static let TabLocationReloadAccessibilityLabel = MZLocalizedString(
        key: "Reload page",
        tableName: nil,
        value: nil,
        comment: "Accessibility label for the reload button")
    public static let TabLocationReloadAccessibilityHint = MZLocalizedString(
        key: "Address.Bar.Reload.A11y.Hint.v124",
        tableName: "TabLocation",
        value: "Double tap and hold for more options",
        comment: "Accessibility hint for the reload button")
    public static let TabLocationShareAccessibilityLabel = MZLocalizedString(
        key: "TabLocation.Share.A11y.Label.v119",
        tableName: "TabLocation",
        value: "Share this page",
        comment: "Accessibility label for the share button in url bar")
    public static let TabLocationETPOnSecureAccessibilityLabel = MZLocalizedString(
        key: "TabLocation.ETP.On.Secure.A11y.Label.v119",
        tableName: "TabLocation",
        value: "Secure connection",
        comment: "Accessibility label for the security icon in url bar")
    public static let TabLocationETPOnNotSecureAccessibilityLabel = MZLocalizedString(
        key: "TabLocation.ETP.On.NotSecure.A11y.Label.v119",
        tableName: "TabLocation",
        value: "Connection not secure",
        comment: "Accessibility label for the security icon in url bar")
    public static let TabLocationETPOffNotSecureAccessibilityLabel = MZLocalizedString(
        key: "TabLocation.ETP.Off.NotSecure.A11y.Label.v119",
        tableName: "TabLocation",
        value: "Connection not secure. Enhanced Tracking Protection is off.",
        comment: "Accessibility label for the security icon in url bar")
    public static let TabLocationETPOffSecureAccessibilityLabel = MZLocalizedString(
        key: "TabLocation.ETP.Off.Secure.A11y.Label.v119",
        tableName: "TabLocation",
        value: "Secure connection. Enhanced Tracking Protection is off.",
        comment: "Accessibility label for the security icon in url bar")
    public static let TabLocationLockButtonLargeContentTitle = MZLocalizedString(
        key: "TabLocation.LockButton.LargeContentTitle.v122",
        tableName: "TabLocation",
        value: "Tracking Protection",
        comment: "Large content title for the lock button. This title is displayed when accessible font sizes are enabled")
    public static let TabLocationLockButtonAccessibilityLabel = MZLocalizedString(
        key: "TabLocation.LockButton.AccessibilityLabel.v122",
        tableName: "TabLocation",
        value: "Tracking Protection",
        comment: "Accessibility label for the lock / tracking protection button on the URL bar")
    public static let TabsButtonShowTabsLargeContentTitle = MZLocalizedString(
        key: "TabsButton.Accessibility.LargeContentTitle.v122",
        tableName: "TabLocation",
        value: "Show Tabs: %@",
        comment: "Large content title for the tabs button. %@ is the number of open tabs or an infinity symbol. This title is displayed when using accessible font sizes is enabled.")
}

// MARK: - TabPeekViewController
extension String {
    public static let TabPeekAddToBookmarks = MZLocalizedString(
        key: "Add to Bookmarks",
        tableName: "3DTouchActions",
        value: nil,
        comment: "Label for preview action on Tab Tray Tab to add current tab to Bookmarks")
    public static let TabPeekCopyUrl = MZLocalizedString(
        key: "Copy URL",
        tableName: "3DTouchActions",
        value: nil,
        comment: "Label for preview action on Tab Tray Tab to copy the URL of the current tab to clipboard")
    public static let TabPeekCloseTab = MZLocalizedString(
        key: "Close Tab",
        tableName: "3DTouchActions",
        value: nil,
        comment: "Label for preview action on Tab Tray Tab to close the current tab")
}

// MARK: - Tab Toolbar
extension String {
    public static let TabToolbarDataClearanceAccessibilityLabel = MZLocalizedString(
        key: "TabToolbar.Accessibility.DataClearance.v122",
        tableName: "TabToolbar",
        value: "Data Clearance",
        comment: "Accessibility label for the tab toolbar fire button in private mode, used to provide users a way to end and delete their private session data.")
    public static let TabToolbarReloadAccessibilityLabel = MZLocalizedString(
        key: "Reload",
        tableName: nil,
        value: nil,
        comment: "Accessibility Label for the tab toolbar Reload button")
    public static let TabToolbarStopAccessibilityLabel = MZLocalizedString(
        key: "Stop",
        tableName: nil,
        value: nil,
        comment: "Accessibility Label for the tab toolbar Stop button")
    public static let TabToolbarSearchAccessibilityLabel = MZLocalizedString(
        key: "TabToolbar.Accessibility.Search.v106",
        tableName: nil,
        value: "Search",
        comment: "Accessibility Label for the tab toolbar Search button")
    public static let TabToolbarBackAccessibilityLabel = MZLocalizedString(
        key: "Back",
        tableName: nil,
        value: nil,
        comment: "Accessibility label for the Back button in the tab toolbar.")
    public static let TabToolbarForwardAccessibilityLabel = MZLocalizedString(
        key: "Forward",
        tableName: nil,
        value: nil,
        comment: "Accessibility Label for the tab toolbar Forward button")
    public static let TabToolbarHomeAccessibilityLabel = MZLocalizedString(
        key: "Home",
        tableName: nil,
        value: nil,
        comment: "Accessibility label for the tab toolbar indicating the Home button.")
    public static let TabToolbarNavigationToolbarAccessibilityLabel = MZLocalizedString(
        key: "Navigation Toolbar",
        tableName: nil,
        value: nil,
        comment: "Accessibility label for the navigation toolbar displayed at the bottom of the screen.")
}

// MARK: - Tab Tray v1
extension String {
    public static let TabTrayToggleAccessibilityLabel = MZLocalizedString(
        key: "PrivateBrowsing.Toggle.A11y.Label.v132",
        tableName: "PrivateBrowsing",
        value: "Private browsing",
        comment: "Accessibility label for toggling on/off private mode")
    public static let TabTrayToggleAccessibilityValueOn = MZLocalizedString(
        key: "On",
        tableName: "PrivateBrowsing",
        value: nil,
        comment: "Toggled ON accessibility value")
    public static let TabTrayToggleAccessibilityValueOff = MZLocalizedString(
        key: "Off",
        tableName: "PrivateBrowsing",
        value: nil,
        comment: "Toggled OFF accessibility value")
    public static let TabTrayViewAccessibilityLabel = MZLocalizedString(
        key: "Tabs Tray",
        tableName: nil,
        value: nil,
        comment: "Accessibility label for the Tabs Tray view.")
    public static let TabTrayClosingTabAccessibilityMessage =  MZLocalizedString(
        key: "Closing tab",
        tableName: nil,
        value: nil,
        comment: "Accessibility label (used by assistive technology) notifying the user that the tab is being closed.")
    public static let TabTrayCloseAllTabsPromptCancel = MZLocalizedString(
        key: "Cancel",
        tableName: nil,
        value: nil,
        comment: "Label for Cancel button")
    public static let TabTrayPrivateBrowsingTitle = MZLocalizedString(
        key: "Private Browsing",
        tableName: "PrivateBrowsing",
        value: nil,
        comment: "Title displayed for when there are no open tabs while in private mode")
    public static let TabTrayPrivateBrowsingDescription =  MZLocalizedString(
        key: "Firefox won’t remember any of your history or cookies, but new bookmarks will be saved.",
        tableName: "PrivateBrowsing",
        value: nil,
        comment: "Description text displayed when there are no open tabs while in private mode")
    public static let TabTrayAddTabAccessibilityLabel = MZLocalizedString(
        key: "Add Tab",
        tableName: nil,
        value: nil,
        comment: "Accessibility label for the Add Tab button in the Tab Tray.")
    public static let TabTrayCloseAccessibilityCustomAction = MZLocalizedString(
        key: "Close",
        tableName: nil,
        value: nil,
        comment: "Accessibility label for action denoting closing a tab in tab list (tray)")
    public static let TabTraySwipeToCloseAccessibilityHint = MZLocalizedString(
        key: "Swipe right or left with three fingers to close the tab.",
        tableName: nil,
        value: nil,
        comment: "Accessibility hint for tab tray's displayed tab.")
    public static let TabTrayCurrentlySelectedTabAccessibilityLabel = MZLocalizedString(
        key: "TabTray.CurrentSelectedTab.A11Y",
        tableName: nil,
        value: "Currently selected tab.",
        comment: "Accessibility label for the currently selected tab.")
}

// MARK: - URL Bar
extension String {
    public static let URLBarLocationAccessibilityLabel = MZLocalizedString(
        key: "Address and Search",
        tableName: nil,
        value: nil,
        comment: "Accessibility label for address and search field, both words (Address, Search) are therefore nouns.")
}

extension String {
    public struct Toolbars {
        public static let NewTabButton = MZLocalizedString(
            key: "Toolbar.NewTab.Button.v130",
            tableName: "Toolbar",
            value: "New Tab",
            comment: "Accessibility label for the new tab button that can be displayed in the navigation or address toolbar.")

        public static let TabsButtonAccessibilityLabel = MZLocalizedString(
            key: "Toolbar.Tabs.Button.A11y.Label.v135",
            tableName: "Toolbar",
            value: "Tabs open",
            comment: "Accessibility label for the tabs button in the toolbar, specifing the number of tabs open.")

        public static let TabsButtonLargeContentTitle = MZLocalizedString(
            key: "Toolbar.Tabs.Button.A11y.LargeContentTitle.v137",
            tableName: "Toolbar",
            value: "Tabs open: %@",
            comment: "Large content title for the tabs button in the toolbar, specifying the number of tabs open. %@ is the number of open tabs.")

        public static let TabsButtonOverflowLargeContentTitle = MZLocalizedString(
            key: "Toolbar.Tabs.Button.A11y.OverflowLargeContentTitle.v137",
            tableName: "Toolbar",
            value: "Tabs open: 99+",
            comment: "Large content title for the tabs button in the toolbar, specifying that more than 99 tabs are open.")

        public static let MenuButtonAccessibilityLabel = MZLocalizedString(
            key: "Toolbar.Menu.Button.A11y.Label.v135",
            tableName: "Toolbar",
            value: "Main Menu",
            comment: "Accessibility label for the Main Menu button in the toolbar, specifing that the button will open Main Menu")

        public struct TabToolbarLongPressActionsMenu {
            public static let CloseThisTabButton = MZLocalizedString(
                key: "Toolbar.Tab.CloseThisTab.Button.v130",
                tableName: "Toolbar",
                value: "Close This Tab",
                comment: "Label for button on action sheet, accessed via long pressing tab toolbar button, that closes the current tab when pressed"
            )
        }
    }

    public struct AddressToolbar {
        public static let LocationPlaceholder = MZLocalizedString(
            key: "AddressToolbar.Location.Placeholder.v128",
            tableName: "AddressToolbar",
            value: "Search or enter address",
            comment: "Placeholder for the address field in the address toolbar.")

        public static let SearchEngineA11yLabel = MZLocalizedString(
            key: "AddressToolbar.SearchEngine.A11y.Label.v128",
            tableName: "AddressToolbar",
            value: "Search Engine: %@",
            comment: "Accessibility label for the search engine icon in the address bar. %@ is the name of the search engine (e.g. Google).")

        public static let PrivacyAndSecuritySettingsA11yLabel = MZLocalizedString(
            key: "AddressToolbar.PrivacyAndSecuriySettings.A11y.Label.v128",
            tableName: "AddressToolbar",
            value: "Privacy & Security Settings",
            comment: "Accessibility label for the lock icon button in the address field of the address toolbar, responsible with Privacy & Security Settings.")

        public static let CancelEditButtonLabel = MZLocalizedString(
            key: "AddressToolbar.CancelEdit.Label.v138",
            tableName: "AddressToolbar",
            value: "Cancel",
            comment: "Label for button in the address toolbar, that cancels editing the address field when tapped.")
    }
}

// MARK: - Error Pages
extension String {
    public static let ErrorPageTryAgain = MZLocalizedString(
        key: "Try again",
        tableName: "ErrorPages",
        value: nil,
        comment: "Shown in error pages on a button that will try to load the page again")
    public static let ErrorPageOpenInSafari = MZLocalizedString(
        key: "Open in Safari",
        tableName: "ErrorPages",
        value: nil,
        comment: "Shown in error pages for files that can't be shown and need to be downloaded.")
}

// MARK: - LibraryPanel
extension String {
    public static let LibraryPanelBookmarksAccessibilityLabel = MZLocalizedString(
        key: "LibraryPanel.Accessibility.Bookmarks.v106",
        tableName: nil,
        value: "Bookmarks",
        comment: "Panel accessibility label")
    public static let LibraryPanelHistoryAccessibilityLabel = MZLocalizedString(
        key: "LibraryPanel.Accessibility.History.v106",
        tableName: nil,
        value: "History",
        comment: "Panel accessibility label")
    public static let LibraryPanelReadingListAccessibilityLabel = MZLocalizedString(
        key: "Reading list",
        tableName: nil,
        value: nil,
        comment: "Panel accessibility label")
    public static let LibraryPanelDownloadsAccessibilityLabel = MZLocalizedString(
        key: "Downloads",
        tableName: nil,
        value: nil,
        comment: "Panel accessibility label")
}

// MARK: - ReaderPanel
extension String {
    public static let ReaderPanelRemove = MZLocalizedString(
        key: "Remove",
        tableName: nil,
        value: nil,
        comment: "Title for the button that removes a reading list item")
    public static let ReaderPanelMarkAsRead = MZLocalizedString(
        key: "Mark as Read",
        tableName: nil,
        value: nil,
        comment: "Title for the button that marks a reading list item as read")
    public static let ReaderPanelMarkAsUnread =  MZLocalizedString(
        key: "Mark as Unread",
        tableName: nil,
        value: nil,
        comment: "Title for the button that marks a reading list item as unread")
    public static let ReaderPanelUnreadAccessibilityLabel = MZLocalizedString(
        key: "unread",
        tableName: nil,
        value: nil,
        comment: "Accessibility label for unread article in reading list. It's a past participle - functions as an adjective.")
    public static let ReaderPanelReadAccessibilityLabel = MZLocalizedString(
        key: "read",
        tableName: nil,
        value: nil,
        comment: "Accessibility label for read article in reading list. It's a past participle - functions as an adjective.")
    public static let ReaderPanelWelcome = MZLocalizedString(
        key: "Welcome to your Reading List",
        tableName: nil,
        value: nil,
        comment: "See http://mzl.la/1LXbDOL")
    public static let ReaderPanelReadingModeDescription = MZLocalizedString(
        key: "Open articles in Reader View by tapping the book icon when it appears in the title bar.",
        tableName: nil,
        value: nil,
        comment: "See http://mzl.la/1LXbDOL")
    public static let ReaderPanelReadingListDescription = MZLocalizedString(
        key: "Save pages to your Reading List by tapping the book plus icon in the Reader View controls.",
        tableName: nil,
        value: nil,
        comment: "See http://mzl.la/1LXbDOL")
}

// MARK: - Remote Tabs Panel
extension String {
    public static let RemoteTabErrorNoTabs = MZLocalizedString(
        key: "You don’t have any tabs open in Firefox on your other devices.",
        tableName: nil,
        value: nil,
        comment: "Error message in the remote tabs panel")
    public static let RemoteTabErrorFailedToSync = MZLocalizedString(
        key: "There was a problem accessing tabs from your other devices. Try again in a few moments.",
        tableName: nil,
        value: nil,
        comment: "Error message in the remote tabs panel")
    public static let RemoteTabMobileAccessibilityLabel =  MZLocalizedString(
        key: "mobile device",
        tableName: nil,
        value: nil,
        comment: "Accessibility label for Mobile Device image in remote tabs list")
}

// MARK: - Login list
extension String {
    public static let LoginListDeselctAll = MZLocalizedString(
        key: "Deselect All",
        tableName: "LoginManager",
        value: nil,
        comment: "Label for the button used to deselect all logins.")
    public static let LoginListSelctAll = MZLocalizedString(
        key: "Select All",
        tableName: "LoginManager",
        value: nil,
        comment: "Label for the button used to select all logins.")
    public static let LoginListDelete = MZLocalizedString(
        key: "Delete",
        tableName: "LoginManager",
        value: nil,
        comment: "Label for the button used to delete the current login.")
    public static let LoginListDeleteToast = MZLocalizedString(
        key: "LoginList.DeleteToast.v135",
        tableName: "LoginManager",
        value: "Password removed",
        comment: "This message appears briefly as a notification (toast) to inform the user that a password has been successfully removed.")
}

// MARK: - Login Detail
extension String {
    public static let LoginDetailUsername = MZLocalizedString(
        key: "Username",
        tableName: "LoginManager",
        value: nil,
        comment: "Label displayed above the username row in Login Detail View.")
    public static let LoginDetailPassword = MZLocalizedString(
        key: "Password",
        tableName: "LoginManager",
        value: nil,
        comment: "Label displayed above the password row in Login Detail View.")
    public static let LoginDetailWebsite = MZLocalizedString(
        key: "Website",
        tableName: "LoginManager",
        value: nil,
        comment: "Label displayed above the website row in Login Detail View.")
    public static let LoginDetailCreatedAt =  MZLocalizedString(
        key: "Created %@",
        tableName: "LoginManager",
        value: nil,
        comment: "Label describing when the current login was created. %@ is the timestamp.")
    public static let LoginDetailModifiedAt = MZLocalizedString(
        key: "Modified %@",
        tableName: "LoginManager",
        value: nil,
        comment: "Label describing when the current login was last modified. %@ is the timestamp.")
    public static let LoginDetailDelete = MZLocalizedString(
        key: "Delete",
        tableName: "LoginManager",
        value: nil,
        comment: "Label for the button used to delete the current login.")
}

// MARK: - No Logins View
extension String {
    public static let NoLoginsFound = MZLocalizedString(
        key: "NoLoginsFound.Title.v122",
        tableName: "LoginManager",
        value: "No passwords found",
        comment: "Label displayed when no logins are found after searching.")
}

// MARK: - Reader Mode Handler
extension String {
    public static let ReaderModeHandlerLoadingContent = MZLocalizedString(
        key: "Loading content…",
        tableName: nil,
        value: nil,
        comment: "Message displayed when the reader mode page is loading. This message will appear only when sharing to Firefox reader mode from another app.")
    public static let ReaderModeHandlerPageCantDisplay = MZLocalizedString(
        key: "The page could not be displayed in Reader View.",
        tableName: nil,
        value: nil,
        comment: "Message displayed when the reader mode page could not be loaded. This message will appear only when sharing to Firefox reader mode from another app.")
    public static let ReaderModeHandlerLoadOriginalPage = MZLocalizedString(
        key: "Load original page",
        tableName: nil,
        value: nil,
        comment: "Link for going to the non-reader page when the reader view could not be loaded. This message will appear only when sharing to Firefox reader mode from another app.")
    public static let ReaderModeHandlerError = MZLocalizedString(
        key: "There was an error converting the page",
        tableName: nil,
        value: nil,
        comment: "Error displayed when reader mode cannot be enabled")
}

// MARK: - ReaderModeStyle
extension String {
    public static let ReaderModeStyleBrightnessAccessibilityLabel = MZLocalizedString(
        key: "Brightness",
        tableName: nil,
        value: nil,
        comment: "Accessibility label for brightness adjustment slider in Reader Mode display settings")
    public static let ReaderModeStyleFontTypeAccessibilityLabel = MZLocalizedString(
        key: "Changes font type.",
        tableName: nil,
        value: nil,
        comment: "Accessibility hint for the font type buttons in reader mode display settings")
    public static let ReaderModeStyleSansSerifFontType = MZLocalizedString(
        key: "Sans-serif",
        tableName: nil,
        value: nil,
        comment: "Font type setting in the reading view settings")
    public static let ReaderModeStyleSerifFontType = MZLocalizedString(
        key: "Serif",
        tableName: nil,
        value: nil,
        comment: "Font type setting in the reading view settings")
    public static let ReaderModeStyleSmallerLabel = MZLocalizedString(
        key: "-",
        tableName: nil,
        value: nil,
        comment: "Button for smaller reader font size. Keep this extremely short! This is shown in the reader mode toolbar.")
    public static let ReaderModeStyleSmallerAccessibilityLabel = MZLocalizedString(
        key: "Decrease text size",
        tableName: nil,
        value: nil,
        comment: "Accessibility label for button decreasing font size in display settings of reader mode")
    public static let ReaderModeStyleLargerLabel = MZLocalizedString(
        key: "+",
        tableName: nil,
        value: nil,
        comment: "Button for larger reader font size. Keep this extremely short! This is shown in the reader mode toolbar.")
    public static let ReaderModeStyleLargerAccessibilityLabel = MZLocalizedString(
        key: "Increase text size",
        tableName: nil,
        value: nil,
        comment: "Accessibility label for button increasing font size in display settings of reader mode")
    public static let ReaderModeStyleFontSize = MZLocalizedString(
        key: "Aa",
        tableName: nil,
        value: nil,
        comment: "Button for reader mode font size. Keep this extremely short! This is shown in the reader mode toolbar.")
    public static let ReaderModeStyleChangeColorSchemeAccessibilityHint = MZLocalizedString(
        key: "Changes color theme.",
        tableName: nil,
        value: nil,
        comment: "Accessibility hint for the color theme setting buttons in reader mode display settings")
    public static let ReaderModeStyleLightLabel = MZLocalizedString(
        key: "Light",
        tableName: nil,
        value: nil,
        comment: "Light theme setting in Reading View settings")
    public static let ReaderModeStyleDarkLabel = MZLocalizedString(
        key: "Dark",
        tableName: nil,
        value: nil,
        comment: "Dark theme setting in Reading View settings")
    public static let ReaderModeStyleSepiaLabel = MZLocalizedString(
        key: "Sepia",
        tableName: nil,
        value: nil,
        comment: "Sepia theme setting in Reading View settings")
}

// MARK: - Empty Private tab view
extension String {
    public static let PrivateBrowsingLearnMore = MZLocalizedString(
        key: "Learn More",
        tableName: "PrivateBrowsing",
        value: nil,
        comment: "Text button displayed when there are no tabs open while in private mode")
    public static let PrivateBrowsingTitle = MZLocalizedString(
        key: "Private Browsing",
        tableName: "PrivateBrowsing",
        value: nil,
        comment: "Title displayed for when there are no open tabs while in private mode")
}

// MARK: - Advanced Account Setting
extension String {
    public static let AdvancedAccountUseStageServer = MZLocalizedString(
        key: "Use stage servers",
        tableName: nil,
        value: nil,
        comment: "Debug option")
}

// MARK: - App Settings
extension String {
    public static let AppSettingsLicenses = MZLocalizedString(
        key: "Licenses",
        tableName: nil,
        value: nil,
        comment: "Settings item that opens a tab containing the licenses. See http://mzl.la/1NSAWCG")
    public static let AppSettingsTermsOfUse = MZLocalizedString(
        key: "Settings.TermsOfUse.Title.v137",
        tableName: "Settings",
        value: "Terms of Use",
        comment: "Terms of Use settings section title")
    public static let AppSettingsShowTour = MZLocalizedString(
        key: "Show Tour",
        tableName: nil,
        value: nil,
        comment: "Show the on-boarding screen again from the settings")
    public static let AppSettingsSendFeedback = MZLocalizedString(
        key: "Send Feedback",
        tableName: nil,
        value: nil,
        comment: "Menu item in settings used to open input.mozilla.org where people can submit feedback")
    public static let AppSettingsHelp = MZLocalizedString(
        key: "Help",
        tableName: nil,
        value: nil,
        comment: "Show the SUMO support page from the Support section in the settings. see http://mzl.la/1dmM8tZ")
    public static let AppSettingsSearch = MZLocalizedString(
        key: "Search",
        tableName: nil,
        value: nil,
        comment: "Open search section of settings")
    public static let AppSettingsPrivacyNotice = MZLocalizedString(
        key: "Settings.PrivacyNotice.Title.v137",
        tableName: "Settings",
        value: "Privacy Notice",
        comment: "Show Firefox Browser Privacy Notice page from the Privacy section in the settings. See https://www.mozilla.org/privacy/firefox/")
    public static let AppSettingsTitle = MZLocalizedString(
        key: "Settings",
        tableName: nil,
        value: nil,
        comment: "Title in the settings view controller title bar")
    public static let AppSettingsDone = MZLocalizedString(
        key: "Done",
        tableName: nil,
        value: nil,
        comment: "Done button on left side of the Settings view controller title bar")
    public static let AppSettingsPrivacyTitle = MZLocalizedString(
        key: "Privacy",
        tableName: nil,
        value: nil,
        comment: "Privacy section title")
    public static let AppSettingsBlockPopups = MZLocalizedString(
        key: "Block Pop-up Windows",
        tableName: nil,
        value: nil,
        comment: "Block pop-up windows setting")
    public static let AppSettingsClosePrivateTabsTitle = MZLocalizedString(
        key: "Close Private Tabs",
        tableName: "PrivateBrowsing",
        value: nil,
        comment: "Setting for closing private tabs")
    public static let AppSettingsClosePrivateTabsDescription = MZLocalizedString(
        key: "When Leaving Private Browsing",
        tableName: "PrivateBrowsing",
        value: nil,
        comment: "Will be displayed in Settings under 'Close Private Tabs'")
    public static let AppSettingsSupport = MZLocalizedString(
        key: "Support",
        tableName: nil,
        value: nil,
        comment: "Support section title")
    public static let AppSettingsAbout = MZLocalizedString(
        key: "About",
        tableName: nil,
        value: nil,
        comment: "About settings section title")
}

// MARK: - Clearables
extension String {
    public static let ClearableHistory = MZLocalizedString(
        key: "Browsing History",
        tableName: "ClearPrivateData",
        value: nil,
        comment: "Settings item for clearing browsing history")
    public static let ClearableCache = MZLocalizedString(
        key: "Cache",
        tableName: "ClearPrivateData",
        value: nil,
        comment: "Settings item for clearing the cache")
    public static let ClearableOfflineData = MZLocalizedString(
        key: "Offline Website Data",
        tableName: "ClearPrivateData",
        value: nil,
        comment: "Settings item for clearing website data")
    public static let ClearableCookies = MZLocalizedString(
        key: "Cookies",
        tableName: "ClearPrivateData",
        value: nil,
        comment: "Settings item for clearing cookies")
    public static let ClearableDownloads = MZLocalizedString(
        key: "Downloaded Files",
        tableName: "ClearPrivateData",
        value: nil,
        comment: "Settings item for deleting downloaded files")
    public static let ClearableSpotlight = MZLocalizedString(
        key: "Spotlight Index",
        tableName: "ClearPrivateData",
        value: nil,
        comment: "A settings item that allows a user to use Apple's “Spotlight Search” in Data Management's Website Data option to search for and select an item to delete.")
}

// MARK: - SearchEngine Picker
extension String {
    public static let SearchEnginePickerTitle = MZLocalizedString(
        key: "Default Search Engine",
        tableName: nil,
        value: nil,
        comment: "Title for default search engine picker.")
    public static let SearchEnginePickerCancel = MZLocalizedString(
        key: "Cancel",
        tableName: nil,
        value: nil,
        comment: "Label for Cancel button")
}

// MARK: - SettingsContent
extension String {
    public static let SettingsContentPageLoadError = MZLocalizedString(
        key: "Could not load page.",
        tableName: nil,
        value: nil,
        comment: "Error message that is shown in settings when there was a problem loading")
}

// MARK: - TabsButton
extension String {
    public static let TabsButtonShowTabsAccessibilityLabel = MZLocalizedString(
        key: "Show Tabs",
        tableName: nil,
        value: nil,
        comment: "Accessibility label for the tabs button in the (top) tab toolbar")
}

// MARK: - TabTrayButtons
extension String {
    public static let TabTrayButtonShowTabsAccessibilityLabel = MZLocalizedString(
        key: "TabTrayButtons.Accessibility.ShowTabs.v106",
        tableName: nil,
        value: "Show Tabs",
        comment: "Accessibility Label for the tabs button in the tab toolbar")
}

// MARK: - MenuHelper
extension String {
    public static let MenuHelperPasteAndGo = MZLocalizedString(
        key: "UIMenuItem.PasteGo",
        tableName: nil,
        value: "Paste & Go",
        comment: "The menu item that pastes the current contents of the clipboard into the URL bar and navigates to the page")
    public static let MenuHelperReveal = MZLocalizedString(
        key: "Reveal",
        tableName: "LoginManager",
        value: nil,
        comment: "Reveal password text selection menu item")
    public static let MenuHelperHide =  MZLocalizedString(
        key: "Hide",
        tableName: "LoginManager",
        value: nil,
        comment: "Hide password text selection menu item")
    public static let MenuHelperCopy = MZLocalizedString(
        key: "Copy",
        tableName: "LoginManager",
        value: nil,
        comment: "Copy password text selection menu item")
    public static let MenuHelperOpenAndFill = MZLocalizedString(
        key: "Open & Fill",
        tableName: "LoginManager",
        value: nil,
        comment: "Open and Fill website text selection menu item")
    public static let MenuHelperFindInPage = MZLocalizedString(
        key: "Find in Page",
        tableName: "FindInPage",
        value: nil,
        comment: "Text selection menu item")
    public static let MenuHelperSearchWithFirefox = MZLocalizedString(
        key: "UIMenuItem.SearchWithFirefox",
        tableName: nil,
        value: "Search with Firefox",
        comment: "Search in New Tab Text selection menu item")
}

// MARK: - DeviceInfo
extension String {
    public static let DeviceInfoClientNameDescription = MZLocalizedString(
        key: "%@ on %@",
        tableName: "Shared",
        value: "%1$@ on %2$@",
        comment: "A brief descriptive name for this app on this device, used for Send Tab and Synced Tabs. %1$@ is the app name, %2$@ is the device name.")
}

// MARK: - TimeConstants
extension String {
    public static let TimeConstantMoreThanAMonth = MZLocalizedString(
        key: "more than a month ago",
        tableName: nil,
        value: nil,
        comment: "Relative date for dates older than a month and less than two months.")
    public static let TimeConstantMoreThanAWeek = MZLocalizedString(
        key: "more than a week ago",
        tableName: nil,
        value: nil,
        comment: "Description for a date more than a week ago, but less than a month ago.")
    public static let TimeConstantYesterday = MZLocalizedString(
        key: "TimeConstants.Yesterday.v106",
        tableName: nil,
        value: "yesterday",
        comment: "Relative date for yesterday.")
    public static let TimeConstantThisWeek = MZLocalizedString(
        key: "this week",
        tableName: nil,
        value: nil,
        comment: "Relative date for date in past week.")
    public static let TimeConstantRelativeToday = MZLocalizedString(
        key: "today at %@",
        tableName: nil,
        value: nil,
        comment: "Relative date for date older than a minute. %@ is the time.")
    public static let TimeConstantJustNow = MZLocalizedString(
        key: "just now",
        tableName: nil,
        value: nil,
        comment: "Relative time for a tab that was visited within the last few moments.")
}

// MARK: - Default Suggested Site
extension String {
    public static let DefaultSuggestedFacebook = MZLocalizedString(
        key: "Facebook",
        tableName: nil,
        value: nil,
        comment: "Tile title for Facebook")
    public static let DefaultSuggestedYouTube = MZLocalizedString(
        key: "YouTube",
        tableName: nil,
        value: nil,
        comment: "Tile title for YouTube")
    public static let DefaultSuggestedAmazon = MZLocalizedString(
        key: "Amazon",
        tableName: nil,
        value: nil,
        comment: "Tile title for Amazon")
    public static let DefaultSuggestedWikipedia = MZLocalizedString(
        key: "Wikipedia",
        tableName: nil,
        value: nil,
        comment: "Tile title for Wikipedia")
    public static let DefaultSuggestedX = MZLocalizedString(
        key: "SuggestedSites.X.Title.v131",
        tableName: "SuggestedSites",
        value: "X",
        comment: "Title for X (formerly Twitter) tile in the suggested sites section of the homepage.")
}

// MARK: - Credential Provider
extension String {
    public static let LoginsWelcomeViewTitle2 = MZLocalizedString(
        key: "Logins.WelcomeView.Title2",
        tableName: nil,
        value: "AutoFill Firefox Passwords",
        comment: "Label displaying welcome view title")
    public static let LoginsWelcomeViewTagline = MZLocalizedString(
        key: "Logins.WelcomeView.Tagline",
        tableName: nil,
        value: "Take your passwords everywhere",
        comment: "Label displaying welcome view tagline under the title")
    public static let LoginsWelcomeTurnOnAutoFillButtonTitle = MZLocalizedString(
        key: "Logins.WelcomeView.TurnOnAutoFill",
        tableName: nil,
        value: "Turn on AutoFill",
        comment: "Title of the big blue button to enable AutoFill")
    public static let LoginsListSearchCancel = MZLocalizedString(
        key: "LoginsList.Search.Cancel",
        tableName: nil,
        value: "Cancel",
        comment: "Title for cancel button for user to stop searching for a particular login")
    public static let LoginsListSearchPlaceholderCredential = MZLocalizedString(
        key: "LoginsList.Search.Placeholder.v122",
        tableName: "CredentialProvider",
        value: "Search passwords",
        comment: "Placeholder text for search field in the credential provider list")
    public static let LoginsListSelectPasswordTitle = MZLocalizedString(
        key: "LoginsList.SelectPassword.Title",
        tableName: nil,
        value: "Select a password to fill",
        comment: "Label displaying select a password to fill instruction")
    public static let LoginsListNoMatchingResultTitle = MZLocalizedString(
        key: "LoginsList.NoMatchingResult.Title.v122",
        tableName: "CredentialProvider",
        value: "No passwords found",
        comment: "Label displayed when a user searches for an item, and no matches can be found against the search query")
    public static let LoginsListNoMatchingResultSubtitle = MZLocalizedString(
        key: "LoginsList.NoMatchingResult.Subtitle",
        tableName: nil,
        value: "There are no results matching your search.",
        comment: "Label that appears after the search if there are no logins matching the search")
    public static let LoginsListNoLoginsFoundTitle = MZLocalizedString(
        key: "LoginsList.NoLoginsFound.Title.v122",
        tableName: "CredentialProvider",
        value: "No passwords saved",
        comment: "Label shown when there are no logins saved in the passwords list")
    public static let LoginsListNoLoginsFoundDescription = MZLocalizedString(
        key: "LoginsList.NoLoginsFound.Description.v122",
        tableName: "CredentialProvider",
        value: "The passwords you save or sync to %@ will be listed here. All passwords you save are encrypted.",
        comment: "Label shown when there are no logins to list. %@ is the app name (e.g. Firefox).")
    public static let LoginsPasscodeRequirementWarning = MZLocalizedString(
        key: "Logins.PasscodeRequirement.Warning",
        tableName: nil,
        value: "To use the AutoFill feature for Firefox, you must have a device passcode enabled.",
        comment: "Warning message shown when you try to enable or use native AutoFill without a device passcode setup")
    public static let CredentialProviderRetryAlertTitle = MZLocalizedString(
        key: "CredentialProvider.RetryAllert.Title.v137",
        tableName: "CredentialProvider",
        value: "Autofill Error",
        comment: "Title label displayed for an alert when the password autofill fails and needs user interaction.")
    public static let CredentialProviderRetryAlertMessage = MZLocalizedString(
        key: "CredentialProvider.RetryAllert.Message.v137",
        tableName: "CredentialProvider",
        value: "There was an issue with autofill. Please try again.",
        comment: "Message label displayed for an alert when the password autofill fails and needs user interaction.")
    public static let CredentialProviderRetryAlertRetryActionTitle = MZLocalizedString(
        key: "CredentialProvider.RetryAllert.RetryAction.Title.v137",
        tableName: "CredentialProvider",
        value: "Retry",
        comment: "Title label displayed for the retry action in an alert when the password autofill fails and needs user interaction.")
    public static let CredentialProviderRetryAlertCancelActionTitle = MZLocalizedString(
        key: "CredentialProvider.RetryAllert.CancelAction.Title.v137",
        tableName: "CredentialProvider",
        value: "Cancel",
        comment: "Title label displayed for the cancel action in an alert when the password autofill fails and needs user interaction.")
}

// MARK: - Password autofill
extension String {
    public struct PasswordAutofill {
        public static let UseSavedPasswordFromKeyboard = MZLocalizedString(
            key: "PasswordAutofill.UseSavedPasswordFromKeyboard.v124",
            tableName: "PasswordAutofill",
            value: "Use saved password",
            comment: "Displayed inside the keyboard hint when a user is entering their login credentials and has at least one saved password. Indicates that there are stored passwords available for use in filling out the login form.")
        public static let UseSavedPasswordFromHeader = MZLocalizedString(
            key: "PasswordAutofill.UseSavedPasswordFromHeader.v124",
            tableName: "PasswordAutofill",
            value: "Use saved password?",
            comment: "This label is used in the password list screen header as a question, prompting the user if they want to use a saved password for logging in.")
        public static let LoginListCellNoUsername = MZLocalizedString(
            key: "PasswordAutofill.LoginListCellNoUsername.v129",
            tableName: "PasswordAutofill",
            value: "(no username)",
            comment: "This label is used in a cell found in the list of autofill login options in place of an actual username to denote that no username was saved for this login")
        public static let ManagePasswordsButton = MZLocalizedString(
            key: "PasswordAutofill.ManagePasswordsButton.v124",
            tableName: "PasswordAutofill",
            value: "Manage passwords",
            comment: "This label is used for a button in the password list screen allowing users to manage their saved passwords. It's meant to direct users to where they can add, remove, or edit their saved passwords.")
        public static let SignInWithSavedPassword = MZLocalizedString(
            key: "PasswordAutofill.SignInWithSavedPassword.v124",
            tableName: "PasswordAutofill",
            value: "You’ll sign into %@",
            comment: "This phrase is used as a subtitle in the header of password list screen, indicating to the user that they will be logging into a specific website (represented by %@) using a saved password. It's providing clarity on which website the saved credentials apply to.")
    }
}

// MARK: - Password generator
extension String {
    public struct PasswordGenerator {
        public static let Title = MZLocalizedString(
            key: "PasswordGenerator.Title.v132",
            tableName: "PasswordGenerator",
            value: "Use a strong password?",
            comment: "Title text displayed as part of a popup displayed when a user interacts with the password field in a signup form. A random password has been generated for the user -- clicking a button fills in the password of the signup form with this generated password.")
        public static let Description = MZLocalizedString(
            key: "PasswordGenerator.Description.v132",
            tableName: "PasswordGenerator",
            value: "Protect your account by using a strong, randomly generated password.",
            comment: "Text displayed when a user interacts with the password field in a signup form, as part of a popup. This popup allows the user to generate a password that they have the option to use when signing up for an account.")
        public static let UsePasswordButtonLabel = MZLocalizedString(
            key: "PasswordGenerator.UsePasswordButtonLabel.v132",
            tableName: "PasswordGenerator",
            value: "Use Password",
            comment: "Label of a button that is part of a popup displayed when a user interacts with the password field in a signup form. A random password has been generated for the user and clicking this button fills in the password field of the signup form with this generated password.")
        public static let CloseButtonA11yLabel = MZLocalizedString(
            key: "PasswordGenerator.CloseButtonA11ylabel.v132",
            tableName: "PasswordGenerator",
            value: "Close",
            comment: "Accessibility label describing the close button for the popup related to a feature that generates a password when the password field of a signup form is interacted with.")
        public static let RefreshPasswordButtonA11yLabel = MZLocalizedString(
            key: "PasswordGenerator.RefreshPasswordButtonA11yLabel.v132",
            tableName: "PasswordGenerator",
            value: "Generate a new strong password",
            comment: "Accessibility label describing a refresh password button belonging to a popup that generates a password when the password field of a signup form is interacted with.")
        public static let PasswordReadoutPrefaceA11y = MZLocalizedString(
            key: "PasswordGenerator.PasswordReadoutPrefaceA11y.v132",
            tableName: "PasswordGenerator",
            value: "Generated password: %@",
            comment: "Prefix to alert accessibility users that a generated password (represented by %@) will be read to them next.")
        public static let CopyPasswordButtonLabel = MZLocalizedString(
            key: "PasswordGenerator.CopyPasswordButtonLabel.v132",
            tableName: "PasswordGenerator",
            value: "Copy",
            comment: "When a user is in the process of creating an account, they have the option to generate a password. The user is capable of copying this password after long pressing the value of the password displayed to them. This string is the label of the copy button that appears after long pressing the password.")
        public static let KeyboardAccessoryButtonLabel = MZLocalizedString(
            key: "PasswordGenerator.KeyboardAccessoryButtonLabel.v132",
            tableName: "PasswordGenerator",
            value: "Use strong password",
            comment: "When a user is in the process of creating an account, they have the option to generate a password. The popup displaying the generated password to the user is available by clicking a keyboard accessory button with this label.")
    }
}

// MARK: - Live Activity
extension String {
    public struct LiveActivity {
        public struct Downloads {
            public static let FileNameText = MZLocalizedString(
                key: "LiveActivity.Downloads.FileNameText.v138",
                tableName: "LiveActivity",
                value: "Downloading “%@”",
                comment: "Displayed during a download in Live Activity or Dynamic Island. %@ is the name of the file being downloaded (e.g. Downloading “MyFile.pdf”).")
            public static let FileCountText = MZLocalizedString(
                key: "LiveActivity.Downloads.FileCountText.v138",
                tableName: "LiveActivity",
                value: "Downloading Files: %@",
                comment: "Displayed during a download in Live Activity or Dynamic Island. %@ is the number of files (e.g. Downloading Files: 2).")
            public static let FileProgressText = MZLocalizedString(
                key: "LiveActivity.Downloads.FileProgressText.v138",
                tableName: "LiveActivity",
                value: "%1$@ of %2$@",
                comment: "Displayed during a download in Live Activity or Dynamic Island to show the current progress of the file(s) download. %1$@ is the downloaded size, %2$@ is the total size of the file(s) (e.g. 10 MB of 200 MB).")
        }
    }
}

// MARK: - v35 Strings
extension String {
    public static let FirefoxHomeJumpBackInSectionTitle = MZLocalizedString(
        key: "ActivityStream.JumpBackIn.SectionTitle",
        tableName: nil,
        value: "Jump Back In",
        comment: "Title for the Jump Back In section. This section allows users to jump back in to a recently viewed tab")
    public static let TabsTrayInactiveTabsSectionTitle = MZLocalizedString(
        key: "TabTray.InactiveTabs.SectionTitle",
        tableName: nil,
        value: "Inactive Tabs",
        comment: "Title for the inactive tabs section. This section groups all tabs that haven't been used in a while.")
}

// MARK: - v36 Strings
extension String {
    public static let ProtectionStatusSecure = MZLocalizedString(
        key: "ProtectionStatus.Secure",
        tableName: nil,
        value: "Connection is secure",
        comment: "This is the value for a label that indicates if a user is on a secure https connection.")
    public static let ProtectionStatusNotSecure = MZLocalizedString(
        key: "ProtectionStatus.NotSecure",
        tableName: nil,
        value: "Connection is not secure",
        comment: "This is the value for a label that indicates if a user is on an unencrypted website.")
}

// MARK: - Strings to be removed
extension String {
    /// For more detailed information on how to use this struct, please see
    /// https://github.com/mozilla-mobile/firefox-ios/wiki/How-to-add-and-modify-Strings#oldstrings-struct
    struct OldStrings {
        struct v135 {
            public static let LearnMore = MZLocalizedString(
                key: "Onboarding.TermsOfService.PrivacyPreferences.LearnMore.v135",
                tableName: "Onboarding",
                value: "Learn more.",
                comment: "A text that indicate to the user, a link button is available to be clicked for reading more information about the option that is going to choose in Manage Privacy Preferences screen, where user can choose from the option to send data to Firefox or not.")
            public static let TermsOfServiceLink = MZLocalizedString(
                key: "Onboarding.TermsOfService.TermsOfServiceLink.v135",
                tableName: "Onboarding",
                value: "%@ Terms of Service.",
                comment: "Title for the Terms of Service button link, in the Terms of Service screen for redirecting the user to the Terms of Service page. %@ is the app name (e.g. Firefox).")
            public static let SendTechnicalDataSettingTitle = MZLocalizedString(
                key: "Settings.TechnicalData.Title.v135",
                tableName: "Settings",
                value: "Technical and Interaction Data",
                comment: "On the Settings screen, this is the title text for a toggle which controls sending technical and interaction data.")
            public static let SendTechnicalDataSettingLink = MZLocalizedString(
                key: "Settings.TechnicalData.Link.v135",
                tableName: "Settings",
                value: "Learn More.",
                comment: "Title for a link that explains how Mozilla send technical and interaction data.")
            public static let SendTechnicalDataSettingMessage = MZLocalizedString(
                key: "Settings.TechnicalData.Message.v135",
                tableName: "Settings",
                value: "%1$@ strives to only collect what we need to provide and improve %2$@ for everyone.",
                comment: "On the Settings screen, this is the subtitle text for a toggle which controls sending technical and interaction data. %1$@ is the company name (e.g. Mozilla), %2$@ is the app name (e.g. Firefox).")
            public static let SendDailyUsagePingSettingLink = MZLocalizedString(
                key: "Settings.DailyUsagePing.Link.v135",
                tableName: "Settings",
                value: "Learn More.",
                comment: "Title for a link that explains how Mozilla send daily usage ping.")
            public static let SendCrashReportsSettingMessage = MZLocalizedString(
                key: "Settings.CrashReports.Message.v135",
                tableName: "Settings",
                value: "Crash reports allow us to diagnose and fix issues with the browser.",
                comment: "On the Settings screen, this is the subtitle text for a toggle which controls automatically sending crash reports.")
            public static let AgreementButtonTitle = MZLocalizedString(
                key: "Onboarding.TermsOfService.AgreementButtonTitle.v135",
                tableName: "Onboarding",
                value: "Agree and continue",
                comment: "Title for the confirmation button for Terms of Service agreement, in the Terms of Service screen.")
            public static let SendUsageSettingTitle = MZLocalizedString(
                key: "Settings.SendUsage.Title",
                tableName: nil,
                value: "Send Usage Data",
                comment: "The title for the setting to send usage data.")
            public static let SendUsageSettingLink = MZLocalizedString(
                key: "Settings.SendUsage.Link",
                tableName: nil,
                value: "Learn More.",
                comment: "title for a link that explains how mozilla collects telemetry")
            public static let SendUsageSettingMessage = MZLocalizedString(
                key: "Settings.SendUsage.Message",
                tableName: nil,
                value: "Mozilla strives to only collect what we need to provide and improve Firefox for everyone.",
                comment: "A short description that explains why mozilla collects usage data.")
            public static let SettingsStudiesToggleTitle = MZLocalizedString(
                key: "Settings.Studies.Toggle.Title",
                tableName: nil,
                value: "Studies",
                comment: "Label used as a toggle item in Settings. When this is off, the user is opting out of all studies.")
            public static let SettingsStudiesToggleLink = MZLocalizedString(
                key: "Settings.Studies.Toggle.Link",
                tableName: nil,
                value: "Learn More.",
                comment: "Title for a link that explains what Mozilla means by Studies")
            public static let SettingsStudiesToggleMessage = MZLocalizedString(
                key: "Settings.Studies.Toggle.Message",
                tableName: nil,
                value: "Firefox may install and run studies from time to time.",
                comment: "A short description that explains that Mozilla is running studies")
            )
            public static let SendCrashReportsSettingLink = MZLocalizedString(
                key: "Settings.CrashReports.Link.v135",
                tableName: "Settings",
                value: "Learn More.",
                comment: "Title for a link that explains how Mozilla send crash reports.")
        }
        struct v136 {
            public static let ExternalLinkGenericConfirmation = MZLocalizedString(
                key: "ExternalLink.AppStore.GenericConfirmationTitle",
                tableName: nil,
                value: "Open this link in external app?",
                comment: "Question shown to user when tapping an SMS or MailTo link that opens the external app for those.")
            public static let AppSettingsPrivacyPolicy = MZLocalizedString(
                key: "Privacy Policy",
                tableName: nil,
                value: nil,
                comment: "Show Firefox Browser Privacy Policy page from the Privacy section in the settings. See https://www.mozilla.org/privacy/firefox/")
            public static let AppSettingsYourRights = MZLocalizedString(
                key: "Your Rights",
                tableName: nil,
                value: nil,
                comment: "Your Rights settings section title")
        }
        struct v137 {
            public static let ShareMessageA = MZLocalizedString(
                key: "SentFromFirefox.SocialShare.ShareMessageA.Title.v134",
                tableName: "SocialShare",
                value: "%1$@ Sent from %2$@ 🦊 Try the mobile browser: %3$@",
                comment: "When a user shares a link to social media, this is the shared text they'll see in the social media app. %1$@  is the shared website's URL. %2$@ is the app name (e.g. Firefox). %3$@ is the link to download the app.")
            public static let ShareMessageB = MZLocalizedString(
                key: "SentFromFirefox.SocialShare.ShareMessageB.Title.v134",
                tableName: "SocialShare",
                value: "%1$@ Sent from %2$@ 🦊 %3$@",
                comment: "When a user shares a link to social media, this is the shared text they'll see in the social media app. %1$@  is the shared website's URL. %2$@ is the app name (e.g. Firefox). %3$@ is the link to download the app.")
            public static let TabsTitle = MZLocalizedString(
                key: "Settings.Tabs.Title",
                tableName: nil,
                value: "Tabs",
                comment: "In the settings menu, this is the title for the Tabs customization section option")
        }
        struct v138 {
            public static let ClearHistoryMenuTitle = MZLocalizedString(
                key: "LibraryPanel.History.ClearHistoryMenuTitle.v100",
                tableName: nil,
                value: "Removes history (including history synced from other devices), cookies and other browsing data.",
                comment: "Within the History Panel, users can open an action menu to clear recent history.")
            public static let ClearHistoryMenuOptionTheLastHour = MZLocalizedString(
                key: "HistoryPanel.ClearHistoryMenuOptionTheLastHour",
                tableName: nil,
                value: "The Last Hour",
                comment: "Button to perform action to clear history for the last hour")
            public static let ClearHistoryMenuOptionToday = MZLocalizedString(
                key: "HistoryPanel.ClearHistoryMenuOptionToday",
                tableName: nil,
                value: "Today",
                comment: "Button to perform action to clear history for today only")
            public static let ClearHistoryMenuOptionTodayAndYesterday = MZLocalizedString(
                key: "HistoryPanel.ClearHistoryMenuOptionTodayAndYesterday",
                tableName: nil,
                value: "Today and Yesterday",
                comment: "Button to perform action to clear history for yesterday and today")
            public static let ClearHistoryMenuOptionEverything = MZLocalizedString(
                key: "HistoryPanel.ClearHistoryMenuOptionEverything",
                tableName: nil,
                value: "Everything",
                comment: "Option title to clear all browsing history.")
            public static let Today = MZLocalizedString(
                key: "Today",
                tableName: nil,
                value: "Today",
                comment: "This label is meant to signify the section containing a group of items from the current day.")
            public static let Yesterday = MZLocalizedString(
                key: "Yesterday",
                tableName: nil,
                value: "Yesterday",
                comment: "This label is meant to signify the section containing a group of items from the past 24 hours.")
            public static let LastWeek = MZLocalizedString(
                key: "Last week",
                tableName: nil,
                value: "Last week",
                comment: "This label is meant to signify the section containing a group of items from the past seven days.")
            public static let LastMonth = MZLocalizedString(
                key: "Last month",
                tableName: nil,
                value: "Last month",
                comment: "This label is meant to signify the section containing a group of items from the past thirty days.")
            public static let SettingsShowLinkPreviewsTitle = MZLocalizedString(
                key: "Settings.ShowLinkPreviews.Title",
                tableName: nil,
                value: "Show Link Previews",
                comment: "Title of setting to enable link previews when long-pressing links.")
            public static let SettingsShowLinkPreviewsStatus = MZLocalizedString(
                key: "Settings.ShowLinkPreviews.StatusV2",
                tableName: nil,
                value: "When long-pressing links",
                comment: "Description displayed under the ”Show Link Previews” option")
        }
<<<<<<< HEAD
        struct v139 {
            public static let RememberThisCard = MZLocalizedString(
                key: "CreditCard.Settings.RememberThisCard.v122",
                tableName: "Settings",
                value: "Securely save this card?",
                comment: "When a user is in the process or has finished making a purchase with a card not saved in Firefox's list of stored cards, we ask the user if they would like to save this card for future purchases. This string is a title string of the overall message that asks the user if they would like Firefox to remember the card that is being used.")
            public static let UpdateThisCard = MZLocalizedString(
                key: "CreditCard.Settings.UpdateThisCard.v122",
                tableName: "Settings",
                value: "Update card?",
                comment: "When a user is in the process or has finished making a purchase with a remembered card, and if the credit card information doesn't match the contents of the stored information of that card, we show this string. We ask this user if they would like Firefox update the staled information of that credit card.")
            public static let UseASavedCard = MZLocalizedString(
                key: "CreditCards.Settings.UseASavedCard.v122",
                tableName: "Settings",
                value: "Use saved card",
                comment: "When a user is in the process of making a purchase, and has at least one saved card, we show this label used as a title. This indicates to the user that there are stored cards available for use on this pending purchase.")
            public static let ExpiredDateTitle = MZLocalizedString(
                key: "CreditCard.EditCard.ExpiredDateTitle.v112",
                tableName: "EditCard",
                value: "Expires %@",
                comment: "Label for credit card expiration date. The %@ will be replaced by the actual date and thus doesn't need translation.")
            public static let NavButtonSaveTitle = MZLocalizedString(
                key: "CreditCard.EditCard.NavButtonSaveTitle.v112",
                tableName: "EditCard",
                value: "Save",
                comment: "Button title which, when tapped, will allow the user to save valid credit card details.")
            public static let CancelRemoveCardButton = MZLocalizedString(
                key: "CreditCard.SnackBar.CancelRemoveCardButton.v112",
                tableName: "Alert",
                value: "Cancel",
                comment: "Button text to dismiss the dialog box that gets presented as a confirmation to remove card and cancel the operation.")
            public static let PeaceOfMindTitle = MZLocalizedString(
                key: "DefaultBrowserCard.PeaceOfMind.Title.v108",
                tableName: "Default Browser",
                value: "Firefox Has Privacy Covered",
                comment: "Title for small home tab banner that allows the user to switch their default browser to Firefox.")
            public static let PeaceOfMindDescription = MZLocalizedString(
                key: "DefaultBrowserCard.PeaceOfMind.Description.v108",
                tableName: "Default Browser",
                value: "Firefox blocks 3,000+ trackers per user each month on average. Make us your default browser for privacy peace of mind.",
                comment: "Description for small home tab banner that allows the user to switch their default browser to Firefox.")
            public static let BetterInternetTitle = MZLocalizedString(
                key: "DefaultBrowserCard.BetterInternet.Title.v108",
                tableName: "Default Browser",
                value: "Default to a Better Internet",
                comment: "Title for small home tab banner that allows the user to switch their default browser to Firefox.")
            public static let BetterInternetDescription = MZLocalizedString(
                key: "DefaultBrowserCard.BetterInternet.Description.v108",
                tableName: "Default Browser",
                value: "Making Firefox your default browser is a vote for an open, accessible internet.",
                comment: "Description for small home tab banner that allows the user to switch their default browser to Firefox.")
            public static let NextLevelTitle = MZLocalizedString(
                key: "DefaultBrowserCard.NextLevel.Title.v108",
                tableName: "Default Browser",
                value: "Elevate Everyday Browsing",
                comment: "Title for small home tab banner that allows the user to switch their default browser to Firefox.")
            public static let NextLevelDescription = MZLocalizedString(
                key: "DefaultBrowserCard.NextLevel.Description.v108",
                tableName: "Default Browser",
                value: "Choose Firefox as your default browser to make speed, safety, and privacy automatic.",
                comment: "Description for small home tab banner that allows the user to switch their default browser to Firefox.")
            public static let GroupSiteCount = MZLocalizedString(
                key: "ActivityStream.JumpBackIn.TabGroup.SiteCount",
                tableName: nil,
                value: "Tabs: %d",
                comment: "On the Firefox homepage in the Jump Back In section, if a Tab group item - a collection of grouped tabs from a related search - exists underneath the search term for the tab group, there will be a subtitle with a number for how many tabs are in that group. %d is the number of tabs. It will read 'Tabs: 5' or similar.")
            public static let CloseAllTabsInTabTray = MZLocalizedString(
                key: "TabTray.CloseAllTabs.KeyCodeTitle",
                tableName: nil,
                value: "Close All Tabs",
                comment: "A label indicating the keyboard shortcut of closing all tabs from the tab tray. This label is displayed inside the Discoverability overlay when a user presses the Command key. The Discoverability overlay and shortcut become available only when a user has connected a hardware keyboard to an iPad. See https://drive.google.com/file/d/1gH3tbvDceg7yG5N67NIHS-AXgDgCzBHN/view?usp=sharing for more details.")
            public static let OpenNewTabInTabTray = MZLocalizedString(
                key: "TabTray.OpenNewTab.KeyCodeTitle",
                tableName: nil,
                value: "Open New Tab",
                comment: "A label indicating the keyboard shortcut of opening a new tab in the tab tray. This label is displayed inside the Discoverability overlay when a user presses the Command key. The Discoverability overlay and shortcut become available only when a user has connected a hardware keyboard to an iPad. See https://drive.google.com/file/d/1gH3tbvDceg7yG5N67NIHS-AXgDgCzBHN/view?usp=sharing for more details.")
            public static let HistoryPanelClearHistoryButtonTitle = MZLocalizedString(
                key: "HistoryPanel.ClearHistoryButtonTitle",
                tableName: nil,
                value: "Clear Recent History…",
                comment: "Title for button in the history panel to clear recent history")
            public static let SyncedHistory = MZLocalizedString(
                key: "LibraryPanel.History.SyncedHistory.v100",
                tableName: nil,
                value: "Synced History",
                comment: "Within the History Panel, users can see the option of viewing their history from synced tabs.")
            public static let ClearGroupedTabsCancel = MZLocalizedString(
                key: "LibraryPanel.History.ClearGroupedTabsCancel.v100",
                tableName: nil,
                value: "Cancel",
                comment: "Within the History Panel, users can delete search group sites history. They can cancel this action by pressing a cancel button.")
            public static let ClearGroupedTabsDelete = MZLocalizedString(
                key: "LibraryPanel.History.ClearGroupedTabsDelete.v100",
                tableName: nil,
                value: "Delete",
                comment: "Within the History Panel, users can delete search group sites history. They need to confirm the action by pressing the delete button.")
            public static let DescriptionPart1 = MZLocalizedString(
                key: "Onboarding.IntroDescriptionPart1.v114",
                tableName: "Onboarding",
                value: "Indie. Non-profit. For good.",
                comment: "String used to describes what Firefox is on the first onboarding page in our Onboarding screens. Indie means small independant.")
            public static let DescriptionPart2 = MZLocalizedString(
                key: "Onboarding.IntroDescriptionPart2.v114",
                tableName: "Onboarding",
                value: "Committed to the promise of a better Internet for everyone.",
                comment: "String used to describes what Firefox is on the first onboarding page in our Onboarding screens.")
            public static let TitleTreatmentA = MZLocalizedString(
                key: "Onboarding.Welcome.Title.TreatementA.v120",
                tableName: "Onboarding",
                value: "We love keeping you safe",
                comment: "String used to describes the title of what Firefox is on the welcome onboarding page for current version in our Onboarding screens.")
            public static let DescriptionTreatementA = MZLocalizedString(
                key: "Onboarding.Welcome.Description.TreatementA.v120",
                tableName: "Onboarding",
                value: "Our non-profit backed browser helps stop companies from secretly following you around the web.",
                comment: "String used to describes the description of what Firefox is on the welcome onboarding page for current version in our Onboarding screens.")
            public static let GetStartedAction = MZLocalizedString(
                key: "Onboarding.Welcome.Action.v114",
                tableName: "Onboarding",
                value: "Get Started",
                comment: "Describes the action on the first onboarding page in our Onboarding screen. This string will be on a button so user can continue the onboarding.")
            public static let ContinueAction = MZLocalizedString(
                key: "Onboarding.Notification.Continue.Action.v114",
                tableName: "Onboarding",
                value: "Continue",
                comment: "String used to describe the option to continue to ask for the notification permission in Firefox Onboarding screens.")
            public static let TurnOnNotificationsAction = MZLocalizedString(
                key: "Onboarding.Notification.TurnOnNotifications.Action.v114",
                tableName: "Onboarding",
                value: "Turn On Notifications",
                comment: "String used to describe the option to continue to ask for the notification permission in Firefox Onboarding screens.")
            public static let FirstInstruction = MZLocalizedString(
                key: "DefaultBrowserPopup.FirstLabel.v114",
                tableName: "Onboarding",
                value: "1. Go to *Settings*",
                comment: "The first label on the Default Browser Popup, which is a card with instructions telling the user how to set Firefox as their default browser. The *text inside asterisks* denotes part of the string to bold, please leave the text inside the '*' so that it is bolded correctly.")
            public static let SecondInstruction = MZLocalizedString(
                key: "DefaultBrowserPopup.SecondLabel.v114",
                tableName: "Onboarding",
                value: "2. Tap *Default Browser App*",
                comment: "The second label on the Default Browser Popup, which is a card with instructions telling the user how to set Firefox as their default browser. The *text inside asterisks* denotes part of the string to bold, please leave the text inside the '*' so that it is bolded correctly.")
            public static let ThirdInstruction = MZLocalizedString(
                key: "DefaultBrowserPopup.ThirdLabel.v114",
                tableName: "Onboarding",
                value: "3. Select *%@*",
                comment: "The third label on the Default Browser Popup, which is a card with instructions telling the user how to set Firefox as their default browser. %@ is the app name (e.g. Firefox). The *text inside asterisks* denotes part of the string to bold, please leave the text inside the '*' so that it is bolded correctly.")
            public static let DescriptionFooter = MZLocalizedString(
                key: "DefaultBrowserPopup.DescriptionFooter.v124",
                tableName: "Onboarding",
                value: "*Is %@ already your default?* Close this message and tap Skip.",
                comment: "The footer label on the Default Browser Popup, which is below all the instructions asking the users if their browser is the default browser. %@ is the app name (e.g. Firefox). If it is then close this message and tap skip. The *text inside asterisks* denotes part of the string to bold, please leave the text inside the '*' so that it is bolded correctly.")
            struct Notifications {
                public static let ContinueAction = MZLocalizedString(
                    key: "Onboarding.Customization.Intro.Continue.Action.v123",
                    tableName: "Onboarding",
                    value: "Customize %@",
                    comment: "String used to describe the option to continue to the next onboarding card in Firefox Onboarding screens. %@ is the app name (e.g. Firefox).")
            }
            public static let SystemAction = MZLocalizedString(
                key: "Onboarding.Customization.Theme.System.Action.v123",
                tableName: "Onboarding",
                value: "System Auto",
                comment: "On the theme customization onboarding card, the string used to describe the option to set the theme to system theme from the available choices.")
            public static let LightAction = MZLocalizedString(
                key: "Onboarding.Customization.Theme.Light.Action.v123",
                tableName: "Onboarding",
                value: "Light",
                comment: "On the theme customization onboarding card, the string used to describe the option to set the theme to light theme from the available choices.")
            public static let DarkAction = MZLocalizedString(
                key: "Onboarding.Customization.Theme.Dark.Action.v123",
                tableName: "Onboarding",
                value: "Dark",
                comment: "On the theme customization onboarding card, the string used to describe the option to set the theme to dark theme from the available choices.")
            struct Customization {
                public static let ContinueAction = MZLocalizedString(
                    key: "Onboarding.Customization.Theme.Continue.Action.v123",
                    tableName: "Onboarding",
                    value: "Save and Continue",
                    comment: "String used to describe the option to save the user setting and continue to the next onboarding in Firefox Onboarding screens.")
            }
            struct Theme {
                public static let SystemAction = MZLocalizedString(
                    key: "Onboarding.Customization.Theme.System.Action.v123",
                    tableName: "Onboarding",
                    value: "System Auto",
                    comment: "On the theme customization onboarding card, the string used to describe the option to set the theme to system theme from the available choices.")
                public static let LightAction = MZLocalizedString(
                    key: "Onboarding.Customization.Theme.Light.Action.v123",
                    tableName: "Onboarding",
                    value: "Light",
                    comment: "On the theme customization onboarding card, the string used to describe the option to set the theme to light theme from the available choices.")
                public static let DarkAction = MZLocalizedString(
                    key: "Onboarding.Customization.Theme.Dark.Action.v123",
                    tableName: "Onboarding",
                    value: "Dark",
                    comment: "On the theme customization onboarding card, the string used to describe the option to set the theme to dark theme from the available choices.")
                public static let ContinueAction = MZLocalizedString(
                    key: "Onboarding.Customization.Theme.Continue.Action.v123",
                    tableName: "Onboarding",
                    value: "Save and Continue",
                    comment: "String used to describe the option to save the user setting and continue to the next onboarding in Firefox Onboarding screens.")
            }
            struct Toolbar {
                public static let TopAction = MZLocalizedString(
                    key: "Onboarding.Customization.Toolbar.Top.Action.v123",
                    tableName: "Onboarding",
                    value: "Top",
                    comment: "On the toolbar customization onboarding card, the string used to describe the option to set the toolbar at the top of the screen.")
                public static let BottomAction = MZLocalizedString(
                    key: "Onboarding.Customization.Toolbar.Bottom.Action.v123",
                    tableName: "Onboarding",
                    value: "Bottom",
                    comment: "On the toolbar customization onboarding card, the string used to describe the option to set the toolbar at the bottom of the screen.")
                public static let ContinueAction = MZLocalizedString(
                    key: "Onboarding.Customization.Toolbar.Continue.Action.v123",
                    tableName: "Onboarding",
                    value: "Save and Start Browsing",
                    comment: "String used to describe the option to save set preferences and leave onboarding to start browsing in the app.")
            }
            public static let BodyText = MZLocalizedString(
                key: "Body.Text.v112",
                tableName: "ResearchSurface",
                value: "Please help make %@ better by taking a short survey.",
                comment: "On the Research Survey popup, the text that explains what the screen is about. %@ is the app name (e.g. Firefox).")
            public static let PageTitle = MZLocalizedString(
                key: "Settings.Home.Option.Wallpaper.Title",
                tableName: nil,
                value: "Wallpaper",
                comment: "In the settings menu, on the Firefox wallpaper customization screen, this is the title of that screen, which allows users to change the wallpaper settings for the application.")
            public static let CollectionTitle = MZLocalizedString(
                key: "Settings.Home.Option.Wallpaper.CollectionTitle",
                tableName: nil,
                value: "OPENING SCREEN",
                comment: "In the settings menu, on the Firefox wallpaper customization screen, this is the title of the section that allows users to change the wallpaper settings for the application.")
            public struct AccessibilityLabels {
                public static let FxHomepageWallpaperButton = MZLocalizedString(
                    key: "FxHomepage.Wallpaper.ButtonLabel.v99",
                    tableName: nil,
                    value: "Firefox logo, change the wallpaper.",
                    comment: "On the firefox homepage, the string read by the voice over prompt for accessibility, for the button which changes the wallpaper")
                public static let ToggleButton = MZLocalizedString(
                    key: "Settings.Home.Option.Wallpaper.Accessibility.ToggleButton",
                    tableName: nil,
                    value: "Homepage wallpaper cycle toggle",
                    comment: "In the settings menu, on the Firefox wallpaper customization screen, this is the accessibility string of the toggle for turning wallpaper cycling shortcut on or off on the homepage.")
                public static let DefaultWallpaper = MZLocalizedString(
                    key: "Settings.Home.Option.Wallpaper.Accessibility.DefaultWallpaper.v99",
                    tableName: nil,
                    value: "Default clear wallpaper.",
                    comment: "In the settings menu, on the Firefox wallpaper customization screen, this is the accessibility string for the default wallpaper.")
                public static let FxAmethystWallpaper = MZLocalizedString(
                    key: "Settings.Home.Option.Wallpaper.Accessibility.AmethystWallpaper.v99",
                    tableName: nil,
                    value: "Firefox wallpaper, amethyst pattern.",
                    comment: "In the settings menu, on the Firefox wallpaper customization screen, this is the accessibility string for the amethyst firefox wallpaper.")
                public static let FxSunriseWallpaper = MZLocalizedString(
                    key: "Settings.Home.Option.Wallpaper.Accessibility.SunriseWallpaper.v99",
                    tableName: nil,
                    value: "Firefox wallpaper, sunrise pattern.",
                    comment: "In the settings menu, on the Firefox wallpaper customization screen, this is the title accessibility string for the sunrise firefox wallpaper.")
                public static let FxCeruleanWallpaper = MZLocalizedString(
                    key: "Settings.Home.Option.Wallpaper.Accessibility.CeruleanWallpaper.v99",
                    tableName: nil,
                    value: "Firefox wallpaper, cerulean pattern.",
                    comment: "In the settings menu, on the Firefox wallpaper customization screen, this is the title accessibility string for the cerulean firefox wallpaper.")
                public static let FxBeachHillsWallpaper = MZLocalizedString(
                    key: "Settings.Home.Option.Wallpaper.Accessibility.BeachHillsWallpaper.v100",
                    tableName: nil,
                    value: "Firefox wallpaper, beach hills pattern.",
                    comment: "In the settings menu, on the Firefox wallpaper customization screen, this is the title accessibility string for the beach hills firefox wallpaper.")
                public static let FxTwilightHillsWallpaper = MZLocalizedString(
                    key: "Settings.Home.Option.Wallpaper.Accessibility.TwilightHillsWallpaper.v100",
                    tableName: nil,
                    value: "Firefox wallpaper, twilight hills pattern.",
                    comment: "In the settings menu, on the Firefox wallpaper customization screen, this is the title accessibility string for the twilight hills firefox wallpaper.")
            }
            public static let TabsSectionTitle = MZLocalizedString(
                key: "Settings.Tabs.CustomizeTabsSection.Title",
                tableName: nil,
                value: "Customize Tab Tray",
                comment: "In the settings menu, in the Tabs customization section, this is the title for the Tabs Tray customization section. The tabs tray is accessed from firefox hompage")
            public static let TabGroups = MZLocalizedString(
                key: "Settings.Tabs.CustomizeTabsSection.TabGroups",
                tableName: nil,
                value: "Tab Groups",
                comment: "In the settings menu, in the Tabs customization section, this is the title for the setting that toggles the Tab Groups feature - where tabs from related searches are grouped - on or off")
            public static let FingerPrintReason = MZLocalizedString(
                key: "Settings.Passwords.FingerPrintReason.v103",
                tableName: nil,
                value: "Use your fingerprint to access passwords now.",
                comment: "Touch ID prompt subtitle when accessing logins and passwords")
            public static let CopyButtonTitle = MZLocalizedString(
                key: "ShareSheet.Copy.Title.v108",
                tableName: nil,
                value: "Copy",
                comment: "Button in share sheet to copy the url of the current tab.")
            public static let RecentButtonTitle = MZLocalizedString(
                key: "Onboarding.WhatsNew.Button.Title",
                tableName: nil,
                value: "Start Browsing",
                comment: "On the onboarding card letting users know what's new in this version of Firefox, this is the title for the button, on the bottom of the card, used to get back to browsing on Firefox by dismissing the onboarding card")
            public static let RecentlySavedSectionTitle = MZLocalizedString(
                key: "ActivityStream.Library.Title",
                tableName: nil,
                value: "Recently Saved",
                comment: "A string used to signify the start of the Recently Saved section in Home Screen.")
            public static let RecentlySavedShowAllText = MZLocalizedString(
                key: "RecentlySaved.Actions.More",
                tableName: nil,
                value: "Show All",
                comment: "More button text for Recently Saved items at the home page.")
            public static let EditContextMenuTitle = MZLocalizedString(
                key: "HomePanel.ContextMenu.Edit.v131",
                tableName: "Bookmarks",
                value: "Edit",
                comment: "The title for the Edit context menu action for sites in Home Panels")
            public static let HistoryBackButtonTitle = MZLocalizedString(
                key: "HistoryPanel.HistoryBackButton.Title",
                tableName: nil,
                value: "History",
                comment: "Title for the Back to History button in the History Panel")
            public static let UnableToOpenURLError = MZLocalizedString(
                key: "OpenURL.Error.Message",
                tableName: nil,
                value: "Firefox cannot open the page because it has an invalid address.",
                comment: "The message displayed to a user when they try to open a URL that cannot be handled by Firefox, or any external app.")
            public static let UnableToOpenURLErrorTitle = MZLocalizedString(
                key: "OpenURL.Error.Title",
                tableName: nil,
                value: "Cannot Open Page",
                comment: "Title of the message shown when the user attempts to navigate to an invalid link.")
            public static let DownloadFailedToastLabelText = MZLocalizedString(
                key: "Downloads.Toast.Failed.LabelText",
                tableName: nil,
                value: "Download Failed",
                comment: "The label text in the Download Failed toast for showing confirmation that the download has failed.")
            struct EngagementNotification {
                public static let TitleTreatmentA = MZLocalizedString(
                    key: "Engagement.Notification.Treatment.A.Title.v114",
                    tableName: "EngagementNotification",
                    value: "Browse without a trace",
                    comment: "Title of notification sent to user after inactivity to encourage them to use the private browsing feature.")
                public static let BodyTreatmentA = MZLocalizedString(
                    key: "Engagement.Notification.Treatment.A.Body.v114",
                    tableName: "EngagementNotification",
                    value: "Private browsing in %@ doesn’t save your info and blocks hidden trackers.",
                    comment: "Body of notification sent to user after inactivity to encourage them to use the private browsing feature. %@ is the app name (e.g. Firefox).")
                public static let TitleTreatmentB = MZLocalizedString(
                    key: "Engagement.Notification.Treatment.B.Title.v114",
                    tableName: "EngagementNotification",
                    value: "Try private browsing",
                    comment: "Title of notification sent to user after inactivity to encourage them to use the private browsing feature.")
                public static let BodyTreatmentB = MZLocalizedString(
                    key: "Engagement.Notification.Treatment.B.Body.v114",
                    tableName: "EngagementNotification",
                    value: "Browse with no saved cookies or history in %@.",
                    comment: "Body of notification sent to user after inactivity to encourage them to use the private browsing feature. %@ is the app name (e.g. Firefox).")
            }
            public static let ToolbarButtonA11yLabel = MZLocalizedString(
                key: "QRCode.Toolbar.Button.A11y.Title.v128",
                tableName: "QRCode",
                value: "Scan QR code",
                comment: "Accessibility label of the QR code button in the toolbar")
            struct Save {
                public static let AddToHomeScreen = MZLocalizedString(
                    key: "MainMenu.Submenus.Save.AddToHomeScreen.Title.v131",
                    tableName: "MainMenu",
                    value: "Add to Home Screen",
                    comment: "On the main menu, in the Save submenu, the title for the menu component that allows a user to add a website to the home screen.")
                public static let AddToHomeScreenSubtitle = MZLocalizedString(
                    key: "MainMenu.Submenus.Save.AddToHomeScreen.Subtitle.v131",
                    tableName: "MainMenu",
                    value: "Home",
                    comment: "On the main menu, a string below the Save submenu title, indicating what kind of tools are available in that menu. This string is for the Add to Homescreen tool.")
                struct AccessibilityLabels {
                    public static let AddToHomeScreen = MZLocalizedString(
                        key: "MainMenu.Submenus.Save.AccessibilityLabels.AddToHomeScreen.Title.v132",
                        tableName: "MainMenu",
                        value: "Add to Home Screen",
                        comment: "On the main menu, in the Save submenu, the accessibility label for the menu component that allows a user to add a website to the iOS home screen.")
                    public static let AddToHomeScreenSubtitle = MZLocalizedString(
                        key: "MainMenu.Submenus.Save.AccessibilityLabels.AddToHomeScreen.Subtitle.v132",
                        tableName: "MainMenu",
                        value: "Home",
                        comment: "On the main menu, a string below the Save submenu accessibility label, indicating what kind of tools are available in that menu. This string is for the Add to Home screen tool for iOS Home screen.")
                }
            }
            public static let TopTitle = MZLocalizedString(
                key: "UnifiedSearch.SearchEngineSelection.TopTitle.Title.v133",
                tableName: "SearchEngineSelection",
                value: "This time search in:",
                comment: "When the user taps the search engine icon in the toolbar, a sheet with a list of alternative search engines appears. This is the title for the sheet.")
            public static let TopTitleLabel = MZLocalizedString(
                key: "UnifiedSearch.SearchEngineSelection.AccessibilityLabels.TopTitle.Label.v133",
                tableName: "SearchEngineSelection",
                value: "This time search in:",
                comment: "When the user taps the search engine icon in the toolbar, a sheet with a list of alternative search engines appears. This is the accessibility label for the title of that sheet.")
            public static let CloseButtonLabel = MZLocalizedString(
                key: "UnifiedSearch.SearchEngineSelection.AccessibilityLabels.CloseButton.Label.v133",
                tableName: "SearchEngineSelection",
                value: "Close",
                comment: "When the user taps the search engine icon in the toolbar, a sheet with a list of alternative search engines appears. This is the accessibility label for the sheet's close button.")
            public static let HomeMenuButtonAccessibilityLabel = MZLocalizedString(
                key: "Menu.Toolbar.Home.AccessibilityLabel.v99",
                tableName: nil,
                value: "Home",
                comment: "Accessibility label for the Home button on the toolbar. Pressing this button brings the user to the home page.")
            public static let TPDetailsVerifiedBy = MZLocalizedString(
                key: "Menu.TrackingProtection.Details.Verifier",
                tableName: nil,
                value: "Verified by %@",
                comment: "String to let users know the site verifier, where %@ represents the SSL certificate signer.")
            public static let SendToCloseButton = MZLocalizedString(
                key: "SendTo.Close.Button",
                tableName: nil,
                value: "Close",
                comment: "Close button in top navigation bar")
            public static let InfoCardProgressAnalysisDescription = MZLocalizedString(
                key: "Shopping.InfoCard.ProgressAnalysis.Description.v120",
                tableName: "Shopping",
                value: "This could take about 60 seconds.",
                comment: "Description for info card when the product is in analysis mode")
            public static let CoverSheetETPTitle = MZLocalizedString(
                key: "CoverSheet.v24.ETP.Title",
                tableName: nil,
                value: "Protection Against Ad Tracking",
                comment: "Title for the new ETP mode i.e. standard vs strict")
            public static let CoverSheetETPDescription = MZLocalizedString(
                key: "CoverSheet.v24.ETP.Description",
                tableName: nil,
                value: "Built-in Enhanced Tracking Protection helps stop ads from following you around. Turn on Strict to block even more trackers, ads, and popups. ",
                comment: "Description for the new ETP mode i.e. standard vs strict")
            public static let CoverSheetETPSettingsButton = MZLocalizedString(
                key: "CoverSheet.v24.ETP.Settings.Button",
                tableName: nil,
                value: "Go to Settings",
                comment: "Text for the new ETP settings button")
            public static let TabLocationShareButtonLargeContentTitle = MZLocalizedString(
                key: "TabLocation.ShareButton.AccessibilityLabel.v122",
                tableName: "TabLocation",
                value: "Share",
                comment: "Large content title for the share button. This title is displayed when using accessible font sizes is enabled")
            public static let TabTrayNoTabsAccessibilityHint = MZLocalizedString(
                key: "No tabs",
                tableName: nil,
                value: nil,
                comment: "Message spoken by VoiceOver to indicate that there are no tabs in the Tabs Tray")
            public static let TabTrayVisibleTabRangeAccessibilityHint = MZLocalizedString(
                key: "Tab %@ of %@",
                tableName: nil,
                value: "Tab %1$@ of %2$@",
                comment: "Message spoken by VoiceOver saying the position of the single currently visible tab in Tabs Tray (%1$@), along with the total number of tabs (%2$@). E.g. “Tab 2 of 5” says that tab 2 is visible (and is the only visible tab), out of 5 tabs total.")
            public static let TabTrayVisiblePartialRangeAccessibilityHint = MZLocalizedString(
                key: "Tabs %@ to %@ of %@",
                tableName: nil,
                value: "Tabs %1$@ to %2$@ of %3$@",
                comment: "Message spoken by VoiceOver saying the range of tabs that are currently visible in Tabs Tray (%1$@ to %2$@), along with the total number of tabs (%3$@). E.g. “Tabs 8 to 10 of 15” says tabs 8, 9 and 10 are visible, out of 15 tabs total.")
            public static let TabTrayOtherTabsSectionHeader = MZLocalizedString(
                key: "TabTray.Header.FilteredTabs.SectionHeader",
                tableName: nil,
                value: "Others",
                comment: "In the tab tray, when tab groups appear and there exist tabs that don't belong to any group, those tabs are listed under this header as “Others”.")
            public static let SearchEngineA11yHint = MZLocalizedString(
                key: "AddressToolbar.SearchEngine.A11y.Hint.v133",
                tableName: "AddressToolbar",
                value: "Opens search engine selection",
                comment: "When the user taps the search engine icon in the toolbar, a sheet with a list of alternative search engines appears. This is the accessibility hint describing what tapping the search engine icon does.")
            public static let RemoteTabCreateAccount = MZLocalizedString(
                key: "Create an account",
                tableName: nil,
                value: nil,
                comment: "See http://mzl.la/1Qtkf0j")
            private static let removedSavedLoginsLabel = MZLocalizedString(
                key: "Saved Logins",
                tableName: "ClearPrivateData",
                value: nil,
                comment: "Settings item for clearing passwords and login data")
            public static let SearchInputAccessibilityLabel = MZLocalizedString(
                key: "Search Input Field",
                tableName: "LoginManager",
                value: nil,
                comment: "Accessibility label for the search input field in the Logins list")
            public static let SearchInputTitle = MZLocalizedString(
                key: "SearchInput.Title.Search.v106",
                tableName: "LoginManager",
                value: "Search",
                comment: "Title for the search field at the top of the Logins list screen")
            public static let SearchInputClearAccessibilityLabel = MZLocalizedString(
                key: "Clear Search",
                tableName: "LoginManager",
                value: nil,
                comment: "Accessibility message e.g. spoken by VoiceOver after the user taps the close button in the search field to clear the search and exit search mode")
            public static let SearchInputEnterSearchMode = MZLocalizedString(
                key: "Enter Search Mode",
                tableName: "LoginManager",
                value: nil,
                comment: "Accessibility label for entering search mode for logins")
            public static let TabTrayButtonNewTabAccessibilityLabel = MZLocalizedString(
                key: "New Tab",
                tableName: nil,
                value: nil,
                comment: "Accessibility label for the New Tab button in the tab toolbar.")
            public static let DefaultSuggestedTwitter = MZLocalizedString(
                key: "Twitter",
                tableName: nil,
                value: nil,
                comment: "Tile title for Twitter")
            public static let A11yLabel = MZLocalizedString(
                key: "PasswordGenerator.A11yLabel.v132",
                tableName: "PasswordGenerator",
                value: "Password Generator",
                comment: "Accessibility label describing a feature that generates a password when the password field of a signup form is interacted with.")
=======

        struct v139 {
            public static let PagesCount = MZLocalizedString(
                key: "FirefoxHomepage.Common.PagesCount.v112",
                tableName: nil,
                value: "Pages: %d",
                comment: "Label showing how many pages there is in a search group. %d represents a number")
            public static let Title = MZLocalizedString(
                key: "ActivityStream.RecentHistory.Title",
                tableName: nil,
                value: "Recently Visited",
                comment: "Section title label for recently visited websites")
            public static let Remove = MZLocalizedString(
                key: "FirefoxHome.RecentHistory.Remove",
                tableName: nil,
                value: "Remove",
                comment: "When a user taps and holds on an item from the Recently Visited section, this label will appear indicating the option to remove that item.")
            public static let RecentlyVisited = MZLocalizedString(
                key: "Settings.Home.Option.RecentlyVisited",
                tableName: nil,
                value: "Recently Visited",
                comment: "In the settings menu, in the Firefox homepage customization section, this is the title for the option that allows users to toggle Recently Visited section on the Firfox homepage on or off")
>>>>>>> 54ca8c30
        }
    }
}

// swiftlint:enable line_length<|MERGE_RESOLUTION|>--- conflicted
+++ resolved
@@ -7187,7 +7187,6 @@
                 value: "When long-pressing links",
                 comment: "Description displayed under the ”Show Link Previews” option")
         }
-<<<<<<< HEAD
         struct v139 {
             public static let RememberThisCard = MZLocalizedString(
                 key: "CreditCard.Settings.RememberThisCard.v122",
@@ -7700,30 +7699,6 @@
                 tableName: "PasswordGenerator",
                 value: "Password Generator",
                 comment: "Accessibility label describing a feature that generates a password when the password field of a signup form is interacted with.")
-=======
-
-        struct v139 {
-            public static let PagesCount = MZLocalizedString(
-                key: "FirefoxHomepage.Common.PagesCount.v112",
-                tableName: nil,
-                value: "Pages: %d",
-                comment: "Label showing how many pages there is in a search group. %d represents a number")
-            public static let Title = MZLocalizedString(
-                key: "ActivityStream.RecentHistory.Title",
-                tableName: nil,
-                value: "Recently Visited",
-                comment: "Section title label for recently visited websites")
-            public static let Remove = MZLocalizedString(
-                key: "FirefoxHome.RecentHistory.Remove",
-                tableName: nil,
-                value: "Remove",
-                comment: "When a user taps and holds on an item from the Recently Visited section, this label will appear indicating the option to remove that item.")
-            public static let RecentlyVisited = MZLocalizedString(
-                key: "Settings.Home.Option.RecentlyVisited",
-                tableName: nil,
-                value: "Recently Visited",
-                comment: "In the settings menu, in the Firefox homepage customization section, this is the title for the option that allows users to toggle Recently Visited section on the Firfox homepage on or off")
->>>>>>> 54ca8c30
         }
     }
 }
