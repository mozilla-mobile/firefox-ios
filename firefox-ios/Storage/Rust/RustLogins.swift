// This Source Code Form is subject to the terms of the Mozilla Public
// License, v. 2.0. If a copy of the MPL was not distributed with this
// file, You can obtain one at http://mozilla.org/MPL/2.0/

import Foundation
import Glean
import Shared
@_exported import MozillaAppServices
import Common

typealias LoginsStoreError = LoginsApiError
public typealias LoginRecord = EncryptedLogin

public extension LoginsStoreError {
    var descriptionValue: String {
        switch self {
        case .InvalidRecord: return "InvalidRecord"
        case .NoSuchRecord: return "NoSuchRecord"
        case .IncorrectKey: return "IncorrectKey"
        case .Interrupted: return "Interrupted"
        case .SyncAuthInvalid: return "SyncAuthInvalid"
        case .UnexpectedLoginsApiError: return "UnexpectedLoginsApiError"
        }
    }
}

public extension EncryptedLogin {
    init(credentials: URLCredential, protectionSpace: URLProtectionSpace) {
        let hostname: String
        if protectionSpace.protocol != nil {
            hostname = protectionSpace.urlString()
        } else {
            hostname = protectionSpace.host
        }

        let httpRealm = protectionSpace.realm
        let username = credentials.user ?? ""
        let password = credentials.password ?? ""
        let fields = LoginFields(
            origin: hostname,
            httpRealm: httpRealm,
            formActionOrigin: "",
            usernameField: "",
            passwordField: ""
        )
        let record = RecordFields(
            id: "",
            timesUsed: 0,
            timeCreated: 0,
            timeLastUsed: 0,
            timePasswordChanged: 0
        )
        let login = Login(
            record: record,
            fields: fields,
            secFields: SecureLoginFields(password: password, username: username)
        )

        self.init(
            record: record,
            fields: fields,
            secFields: ""
        )

        let rustLoginsEncryption = RustLoginEncryptionKeys()
        let encryptedLogin = rustLoginsEncryption.encryptSecureFields(login: login)
        self.secFields = encryptedLogin?.secFields ?? ""
    }

    var formSubmitUrl: String? {
        get {
            return self.fields.formActionOrigin
        }
        set (newValue) {
            self.fields.formActionOrigin = newValue
        }
    }

    var httpRealm: String? {
        get {
            return self.fields.httpRealm
        }
        set (newValue) {
            self.fields.httpRealm = newValue
        }
    }

    var hostname: String {
        get {
            return self.fields.origin
        }
        set (newValue) {
            self.fields.origin = newValue
        }
    }

    var usernameField: String {
        get {
            return self.fields.usernameField
        }
        set (newValue) {
            self.fields.usernameField = newValue
        }
    }

    var passwordField: String {
        get {
            return self.fields.passwordField
        }
        set (newValue) {
            self.fields.passwordField = newValue
        }
    }

    var id: String {
        get {
            return self.record.id
        }
        set (newValue) {
            self.record.id = newValue
        }
    }

    var timePasswordChanged: Int64 {
        get {
            return self.record.timePasswordChanged
        }
        set (newValue) {
            self.record.timePasswordChanged = newValue
        }
    }

    var timeCreated: Int64 {
        get {
            return self.record.timeCreated
        }
        set (newValue) {
            self.record.timeCreated = newValue
        }
    }

    var decryptedUsername: String {
        let rustKeys = RustLoginEncryptionKeys()
        return rustKeys.decryptSecureFields(login: self)?.secFields.username ?? ""
    }

    var decryptedPassword: String {
        let rustKeys = RustLoginEncryptionKeys()
        return rustKeys.decryptSecureFields(login: self)?.secFields.password ?? ""
    }

    var credentials: URLCredential {
        let rustLoginsEncryption = RustLoginEncryptionKeys()
        let login = rustLoginsEncryption.decryptSecureFields(login: self)
        return URLCredential(
            user: login?.secFields.username ?? "",
            password: login?.secFields.password ?? "",
            persistence: .forSession
        )
    }

    var protectionSpace: URLProtectionSpace {
        return URLProtectionSpace.fromOrigin(fields.origin)
    }

    var hasMalformedHostname: Bool {
        let hostnameURL = fields.origin.asURL
        guard hostnameURL?.host != nil else { return true }

        return false
    }

    init(fromJSONDict dict: [String: Any]) {
        let password = dict["password"] as? String ?? ""
        let username = dict["username"] as? String ?? ""

        let fields = LoginFields(
            origin: dict["hostname"] as? String ?? "",
            httpRealm: dict["httpRealm"] as? String,
            formActionOrigin: dict["formSubmitUrl"] as? String,
            usernameField: dict["usernameField"] as? String ?? "",
            passwordField: dict["passwordField"] as? String ?? "")

        let record = RecordFields(
            id: dict["id"] as? String ?? "",
            timesUsed: (dict["timesUsed"] as? Int64) ?? 0,
            timeCreated: (dict["timeCreated"] as? Int64) ?? 0,
            timeLastUsed: (dict["timeLastUsed"] as? Int64) ?? 0,
            timePasswordChanged: (dict["timePasswordChanged"] as? Int64) ?? 0)
        let login = Login(
            record: record,
            fields: fields,
            secFields: SecureLoginFields(password: password,
                                         username: username))

        self.init(
            record: record,
            fields: fields,
            secFields: ""
        )

        let rustLoginsEncryption = RustLoginEncryptionKeys()
        let encryptedLogin = rustLoginsEncryption.encryptSecureFields(login: login)
        self.secFields = encryptedLogin?.secFields ?? ""
    }
}

public class LoginEntryFlattened {
    var id: String
    var hostname: String
    var password: String
    var username: String
    var httpRealm: String?
    var formSubmitUrl: String?
    var usernameField: String
    var passwordField: String

    public init(
        id: String,
        hostname: String,
        password: String,
        username: String,
        httpRealm: String?,
        formSubmitUrl: String?,
        usernameField: String,
        passwordField: String
    ) {
        self.id = id
        self.hostname = hostname
        self.password = password
        self.username = username
        self.httpRealm = httpRealm
        self.formSubmitUrl = formSubmitUrl
        self.usernameField = usernameField
        self.passwordField = passwordField
    }
}

public extension LoginEntry {
    init(credentials: URLCredential, protectionSpace: URLProtectionSpace) {
        let hostname: String
        if protectionSpace.protocol != nil {
            hostname = protectionSpace.urlString()
        } else {
            hostname = protectionSpace.host
        }

        let httpRealm = protectionSpace.realm
        let username = credentials.user
        let password = credentials.password
        let fields = LoginFields(
            origin: hostname,
            httpRealm: httpRealm,
            formActionOrigin: "",
            usernameField: "",
            passwordField: ""
        )

        self.init(
            fields: fields,
            secFields: SecureLoginFields(password: password ?? "", username: username ?? "")
        )
    }

    init(fromJSONDict dict: [String: Any]) {
        let password = dict["password"] as? String ?? ""
        let username = dict["username"] as? String ?? ""

        let fields = LoginFields(
            origin: dict["hostname"] as? String ?? "",
            httpRealm: dict["httpRealm"] as? String,
            formActionOrigin: dict["formSubmitUrl"] as? String,
            usernameField: dict["usernameField"] as? String ?? "",
            passwordField: dict["passwordField"] as? String ?? "")

        self.init(
            fields: fields,
            secFields: SecureLoginFields(password: password, username: username)
        )
    }

    init(fromLoginEntryFlattened login: LoginEntryFlattened) {
        self.init(
            fields: LoginFields(
                origin: login.hostname,
                httpRealm: nil,
                formActionOrigin: login.formSubmitUrl,
                usernameField: "",
                passwordField: ""
            ),
            secFields: SecureLoginFields(
                password: login.password,
                username: login.username
            )
        )
    }

    var hostname: String {
        get {
            return self.fields.origin
        }
        set (newValue) {
            self.fields.origin = newValue
        }
    }

    var username: String {
        get {
            return self.secFields.username
        }
        set (newValue) {
            self.secFields.username = newValue
        }
    }

    var password: String {
        get {
            return self.secFields.password
        }
        set (newValue) {
            self.secFields.password = newValue
        }
    }

    var protectionSpace: URLProtectionSpace {
        return URLProtectionSpace.fromOrigin(fields.origin)
    }

    var credentials: URLCredential {
        return URLCredential(user: self.secFields.username, password: self.secFields.password, persistence: .forSession)
    }

    var isValid: Maybe<Void> {
        // Referenced from https://mxr.mozilla.org/mozilla-central/source/toolkit/components/passwordmgr/nsLoginManager.js?rev=f76692f0fcf8&mark=280-281#271

        // Logins with empty hostnames are not valid.
        if self.fields.origin.isEmpty {
            return Maybe(failure: LoginRecordError(description: "Can't add a login with an empty hostname."))
        }

        // Logins with empty passwords are not valid.
        if self.secFields.password.isEmpty {
            return Maybe(failure: LoginRecordError(description: "Can't add a login with an empty password."))
        }

        // Logins with both a formSubmitUrl and httpRealm are not valid.
        if self.fields.formActionOrigin != nil,
           self.fields.httpRealm != nil {
            return Maybe(
                failure: LoginRecordError(description: "Can't add a login with both a httpRealm and formSubmitUrl.")
            )
        }

        // Login must have at least a formSubmitUrl or httpRealm.
        if self.fields.formActionOrigin == nil, self.fields.httpRealm == nil {
            return Maybe(
                failure: LoginRecordError(description: "Can't add a login without a httpRealm or formSubmitUrl.")
            )
        }

        // All good.
        return Maybe(success: ())
    }
}

public enum LoginEncryptionKeyError: Error {
    case noKeyCreated
    case illegalState
    case dbRecordCountVerificationError(String)
}

public class RustLoginEncryptionKeys {
    public let loginPerFieldKeychainKey = "appservices.key.logins.perfield"

    let keychain = MZKeychainWrapper.sharedClientAppContainerKeychain
    let canaryPhraseKey = "canaryPhrase"
    let canaryPhrase = "a string for checking validity of the key"

    private let logger: Logger

    public init(logger: Logger = DefaultLogger.shared) {
        self.logger = logger
    }

    fileprivate func createAndStoreKey() throws -> String {
        do {
            let secret = try createKey()
            let canary = try createCanary(text: canaryPhrase, encryptionKey: secret)

            DispatchQueue.global(qos: .background).sync {
                self.keychain.set(secret,
                                  forKey: self.loginPerFieldKeychainKey,
                                  withAccessibility: MZKeychainItemAccessibility.afterFirstUnlock)
                self.keychain.set(canary,
                                  forKey: self.canaryPhraseKey,
                                  withAccessibility: MZKeychainItemAccessibility.afterFirstUnlock)
            }
            return secret
        } catch let err as NSError {
            if let loginsStoreError = err as? LoginsStoreError {
                logLoginsStoreError(
                    err: loginsStoreError,
                    errorDomain: err.domain,
                    errorMessage: "Error while creating and storing logins key")

                throw LoginEncryptionKeyError.noKeyCreated
            } else {
                logger.log("Unknown error while creating and storing logins key",
                           level: .warning,
                           category: .storage,
                           description: err.localizedDescription)

                throw LoginEncryptionKeyError.noKeyCreated
            }
        }
    }

    public func decryptSecureFields(login: EncryptedLogin) -> Login? {
        guard let key = self.keychain.string(forKey: self.loginPerFieldKeychainKey) else {
            return nil
        }

        do {
            return try decryptLogin(login: login, encryptionKey: key)
        } catch let err as NSError {
            if let loginsStoreError = err as? LoginsStoreError {
                logLoginsStoreError(
                    err: loginsStoreError,
                    errorDomain: err.domain,
                    errorMessage: "Error while decrypting login")
            } else {
                logger.log("Unknown error while decrypting login",
                           level: .warning,
                           category: .storage,
                           description: err.localizedDescription)
            }
        }
        return nil
    }

    func encryptSecureFields(
        login: Login,
        encryptionKey: String? = nil
    ) -> EncryptedLogin? {
        guard let key = self.keychain.string(forKey: self.loginPerFieldKeychainKey) else {
            return nil
        }

        do {
            return try encryptLogin(login: login, encryptionKey: key)
        } catch let err as NSError {
            if let loginsStoreError = err as? LoginsStoreError {
                logLoginsStoreError(
                    err: loginsStoreError,
                    errorDomain: err.domain,
                    errorMessage: "Error while encrypting login")
            } else {
                logger.log("Unknown error while encrypting login",
                           level: .warning,
                           category: .storage,
                           description: err.localizedDescription)
            }
        }
        return nil
    }

    private func logLoginsStoreError(
        err: LoginsStoreError,
        errorDomain: String,
        errorMessage: String
    ) {
        var message: String {
            switch err {
            case .InvalidRecord(let message),
                    .NoSuchRecord(let message),
                    .Interrupted(let message),
                    .SyncAuthInvalid(let message),
                    .UnexpectedLoginsApiError(let message):
                return message
            case .IncorrectKey:
                return "Incorrect key"
            }
        }

        logger.log(errorMessage,
                   level: .warning,
                   category: .storage,
                   description: "\(errorDomain) - \(err.descriptionValue): \(message)")
    }
}

public class LoginRecordError: MaybeErrorType {
    public let description: String
    public init(description: String) {
        self.description = description
    }
}

/// This is a protocol followed by RustLogins to provide an alternative to using `Deferred` in that code
/// Its part of a long term effort to remove `Deferred` usage inside the application and is a work in progress.
protocol LoginsProtocol {
    func getLogin(id: String, completionHandler: @escaping (Result<EncryptedLogin?, Error>) -> Void)
    func addLogin(login: LoginEntry, completionHandler: @escaping (Result<EncryptedLogin?, Error>) -> Void)
    func listLogins(completionHandler: @escaping (Result<[EncryptedLogin]?, Error>) -> Void)
<<<<<<< HEAD
    func use(login: EncryptedLogin, completionHandler: @escaping (Result<EncryptedLogin?, Error>) -> Void)
=======
    func updateLogin(id: String, login: LoginEntry, completionHandler: @escaping (Result<EncryptedLogin?, Error>) -> Void)
>>>>>>> 018840b4
}

public class RustLogins: LoginsProtocol {
    let perFieldDatabasePath: String

    let queue: DispatchQueue
    var storage: LoginsStorage?

    private(set) var isOpen = false

    private var didAttemptToMoveToBackup = false

    private let logger: Logger

    public init(databasePath: String,
                logger: Logger = DefaultLogger.shared) {
        self.perFieldDatabasePath = databasePath
        self.logger = logger

        queue = DispatchQueue(label: "RustLogins queue: \(databasePath)", attributes: [])
    }

    // Open the db.
    private func open() -> NSError? {
        do {
            storage = try LoginsStorage(databasePath: self.perFieldDatabasePath)
            isOpen = true
            return nil
        } catch let err as NSError {
            if let loginsStoreError = err as? LoginsStoreError {
                // This is an unrecoverable
                // state unless we can move the existing file to a backup
                // location and start over.
                logger.log("Logins store error when opening Rust Logins database",
                           level: .warning,
                           category: .storage,
                           description: loginsStoreError.localizedDescription)
            } else {
                logger.log("Unknown error when opening Rust Logins database",
                           level: .warning,
                           category: .storage,
                           description: err.localizedDescription)
            }

            if !didAttemptToMoveToBackup {
                RustShared.moveDatabaseFileToBackupLocation(databasePath: self.perFieldDatabasePath)
                didAttemptToMoveToBackup = true
                return open()
            }

            return err
        }
    }

    private func close() -> NSError? {
        storage = nil
        isOpen = false
        return nil
    }

    public func reopenIfClosed() -> NSError? {
        var error: NSError?

        queue.sync {
            guard !isOpen else { return }

            error = open()
        }

        return error
    }

    public func forceClose() -> NSError? {
        var error: NSError?

        queue.sync {
            guard isOpen else { return }

            error = close()
        }

        return error
    }

    public func getLogin(id: String, completionHandler: @escaping (Result<EncryptedLogin?, Error>) -> Void) {
        queue.async {
            guard self.isOpen else {
                let error = LoginsStoreError.UnexpectedLoginsApiError(reason: "Database is closed")
                completionHandler(.failure(error))
                return
            }

            do {
                let record = try self.storage?.get(id: id)
                completionHandler(.success(record))
            } catch let err as NSError {
                completionHandler(.failure(err))
            }
        }
    }

    public func getLogin(id: String) -> Deferred<Maybe<EncryptedLogin?>> {
        let deferred = Deferred<Maybe<EncryptedLogin?>>()

        queue.async {
            guard self.isOpen else {
                let error = LoginsStoreError.UnexpectedLoginsApiError(reason: "Database is closed")
                deferred.fill(Maybe(failure: error as MaybeErrorType))
                return
            }

            do {
                let record = try self.storage?.get(id: id)
                deferred.fill(Maybe(success: record))
            } catch let err as NSError {
                deferred.fill(Maybe(failure: err))
            }
        }

        return deferred
    }

    public func searchLoginsWithQuery(_ query: String?) -> Deferred<Maybe<Cursor<EncryptedLogin>>> {
        let rustKeys = RustLoginEncryptionKeys()
        return listLogins().bind { result in
            if let error = result.failureValue {
                return deferMaybe(error)
            }

            guard let records = result.successValue else {
                return deferMaybe(ArrayCursor(data: []))
            }

            guard let query = query?.lowercased(), !query.isEmpty else {
                return deferMaybe(ArrayCursor(data: records))
            }

            let filteredRecords = records.filter {
                let username = rustKeys.decryptSecureFields(login: $0)?.secFields.username ?? ""
                return $0.fields.origin.lowercased().contains(query) || username.lowercased().contains(query)
            }
            return deferMaybe(ArrayCursor(data: filteredRecords))
        }
    }

    public func getLoginsForProtectionSpace(
        _ protectionSpace: URLProtectionSpace,
        withUsername username: String? = nil
    ) -> Deferred<Maybe<Cursor<EncryptedLogin>>> {
        let rustKeys = RustLoginEncryptionKeys()
        return listLogins().bind { result in
            if let error = result.failureValue {
                return deferMaybe(error)
            }

            guard let records = result.successValue else {
                return deferMaybe(ArrayCursor(data: []))
            }

            let filteredRecords: [EncryptedLogin]
            if let username = username {
                filteredRecords = records.filter {
                    let login = rustKeys.decryptSecureFields(login: $0)
                    return login?.secFields.username ?? "" == username && (
                        $0.fields.origin == protectionSpace.urlString() ||
                        $0.fields.origin == protectionSpace.host
                    )
                }
            } else {
                filteredRecords = records.filter {
                    return $0.fields.origin == protectionSpace.urlString() ||
                    $0.fields.origin == protectionSpace.host
                }
            }
            return deferMaybe(ArrayCursor(data: filteredRecords))
        }
    }

    public func hasSyncedLogins() -> Deferred<Maybe<Bool>> {
        return listLogins().bind { result in
            if let error = result.failureValue {
                return deferMaybe(error)
            }

            return deferMaybe((result.successValue?.count ?? 0) > 0)
        }
    }

    public func listLogins() -> Deferred<Maybe<[EncryptedLogin]>> {
        let deferred = Deferred<Maybe<[EncryptedLogin]>>()

        queue.async {
            guard self.isOpen else {
                let error = LoginsStoreError.UnexpectedLoginsApiError(reason: "Database is closed")
                deferred.fill(Maybe(failure: error as MaybeErrorType))
                return
            }

            do {
                let records = try self.storage?.list()
                deferred.fill(Maybe(success: records ?? []))
            } catch let err as NSError {
                deferred.fill(Maybe(failure: err))
            }
        }

        return deferred
    }

    public func listLogins(completionHandler: @escaping (Result<[EncryptedLogin]?, Error>) -> Void) {
        queue.async {
            guard self.isOpen else {
                let error = LoginsStoreError.UnexpectedLoginsApiError(reason: "Database is closed")
                completionHandler(.failure(error))
                return
            }

            do {
                let records = try self.storage?.list()
                completionHandler(.success(records))
            } catch let err as NSError {
                completionHandler(.failure(err))
            }
        }
    }

    public func addLogin(login: LoginEntry) -> Deferred<Maybe<String>> {
        let deferred = Deferred<Maybe<String>>()

        queue.async {
            guard self.isOpen else {
                let error = LoginsStoreError.UnexpectedLoginsApiError(reason: "Database is closed")
                deferred.fill(Maybe(failure: error as MaybeErrorType))
                return
            }

            self.getStoredKey { result in
                switch result {
                case .success(let key):
                    do {
                        let id = try self.storage?.add(login: login, encryptionKey: key).record.id
                        deferred.fill(Maybe(success: id!))
                    } catch let err as NSError {
                        deferred.fill(Maybe(failure: err))
                    }
                case .failure(let err):
                    deferred.fill(Maybe(failure: err))
                }
            }
        }

        return deferred
    }

    func addLogin(login: LoginEntry, completionHandler: @escaping (Result<EncryptedLogin?, Error>) -> Void) {
        queue.async {
            guard self.isOpen else {
                let error = LoginsStoreError.UnexpectedLoginsApiError(reason: "Database is closed")
                completionHandler(.failure(error))
                return
            }

            self.getStoredKey { result in
                switch result {
                case .success(let key):
                    do {
                        let login = try self.storage?.add(login: login, encryptionKey: key)
                        completionHandler(.success(login))
                    } catch let err as NSError {
                        completionHandler(.failure(err))
                    }
                case .failure(let err):
                    completionHandler(.failure(err))
                }
            }
        }
    }

    public func use(login: EncryptedLogin) -> Success {
        let deferred = Success()

        queue.async {
            guard self.isOpen else {
                let error = LoginsStoreError.UnexpectedLoginsApiError(reason: "Database is closed")
                deferred.fill(Maybe(failure: error as MaybeErrorType))
                return
            }

            do {
                try self.storage?.touch(id: login.record.id)
                deferred.fill(Maybe(success: ()))
            } catch let err as NSError {
                deferred.fill(Maybe(failure: err))
            }
        }

        return deferred
    }

    func use(login: EncryptedLogin, completionHandler: @escaping (Result<EncryptedLogin?, Error>) -> Void) {
        queue.async {
            guard self.isOpen else {
                let error = LoginsStoreError.UnexpectedLoginsApiError(reason: "Database is closed")
                completionHandler(.failure(error))
                return
            }

            do {
                try self.storage?.touch(id: login.record.id)
                completionHandler(.success(login))
            } catch let error as NSError {
                completionHandler(.failure(error))
            }
        }
    }

    public func updateLogin(id: String, login: LoginEntry) -> Success {
        let deferred = Success()

        queue.async {
            guard self.isOpen else {
                let error = LoginsStoreError.UnexpectedLoginsApiError(reason: "Database is closed")
                deferred.fill(Maybe(failure: error as MaybeErrorType))
                return
            }

            self.getStoredKey { result in
                switch result {
                case .success(let key):
                    do {
                        _ = try self.storage?.update(id: id, login: login, encryptionKey: key)
                        deferred.fill(Maybe(success: ()))
                    } catch let err as NSError {
                        deferred.fill(Maybe(failure: err))
                    }
                case .failure(let err):
                    deferred.fill(Maybe(failure: err))
                }
            }
        }

        return deferred
    }

    func updateLogin(id: String, login: LoginEntry, completionHandler: @escaping (Result<EncryptedLogin?, Error>) -> Void) {
        queue.async {
            guard self.isOpen else {
                let error = LoginsStoreError.UnexpectedLoginsApiError(reason: "Database is closed")
                completionHandler(.failure(error))
                return
            }

            self.getStoredKey { result in
                switch result {
                case .success(let key):
                    do {
                        let updatedLogin = try self.storage?.update(id: id, login: login, encryptionKey: key)
                        completionHandler(.success(updatedLogin))
                    } catch let error as NSError {
                        completionHandler(.failure(error))
                    }
                case .failure(let err):
                    completionHandler(.failure(err))
                }
            }
        }
    }

    public func deleteLogins(ids: [String]) -> Deferred<[Maybe<Bool>]> {
        return all(ids.map { deleteLogin(id: $0) })
    }

    public func deleteLogin(id: String) -> Deferred<Maybe<Bool>> {
        let deferred = Deferred<Maybe<Bool>>()

        queue.async {
            guard self.isOpen else {
                let error = LoginsStoreError.UnexpectedLoginsApiError(reason: "Database is closed")
                deferred.fill(Maybe(failure: error as MaybeErrorType))
                return
            }

            do {
                let existed = try self.storage?.delete(id: id)
                deferred.fill(Maybe(success: existed!))
            } catch let err as NSError {
                deferred.fill(Maybe(failure: err))
            }
        }

        return deferred
    }

    public func wipeLocalEngine() -> Success {
        let deferred = Success()

        queue.async {
            guard self.isOpen else {
                let error = LoginsStoreError.UnexpectedLoginsApiError(reason: "Database is closed")
                deferred.fill(Maybe(failure: error as MaybeErrorType))
                return
            }

            do {
                try self.storage?.wipeLocal()
                deferred.fill(Maybe(success: ()))
            } catch let err as NSError {
                deferred.fill(Maybe(failure: err))
            }
        }

        return deferred
    }

    public func registerWithSyncManager() {
        queue.async { [unowned self] in
            self.storage?.registerWithSyncManager()
        }
    }

    private func resetLoginsAndKey(rustKeys: RustLoginEncryptionKeys,
                                   completion: @escaping (Result<String, NSError>) -> Void) {
        self.wipeLocalEngine().upon { result in
            guard result.isSuccess else {
                completion(.failure(result.failureValue! as NSError))
                return
            }

            do {
                let key = try rustKeys.createAndStoreKey()
                completion(.success(key))
            } catch let error as NSError {
                self.logger.log("Error creating logins encryption key",
                                level: .warning,
                                category: .storage,
                                description: error.localizedDescription)
                completion(.failure(error))
            }
        }
    }

    private func getKeychainData(rustKeys: RustLoginEncryptionKeys, completion: @escaping (String?, String?) -> Void) {
        DispatchQueue.global(qos: .background).sync {
            let key = rustKeys.keychain.string(forKey: rustKeys.loginPerFieldKeychainKey)
            let encryptedCanaryPhrase = rustKeys.keychain.string(forKey: rustKeys.canaryPhraseKey)
            completion(key, encryptedCanaryPhrase)
        }
    }

    public func getStoredKey(completion: @escaping (Result<String, NSError>) -> Void) {
        let rustKeys = RustLoginEncryptionKeys()
        getKeychainData(rustKeys: rustKeys) { (key, encryptedCanaryPhrase) in
            switch(key, encryptedCanaryPhrase) {
            case (.some(key), .some(encryptedCanaryPhrase)):
                // We expected the key to be present, and it is.
                do {
                    let canaryIsValid = try checkCanary(canary: encryptedCanaryPhrase!,
                                                        text: rustKeys.canaryPhrase,
                                                        encryptionKey: key!)
                    if canaryIsValid {
                        completion(.success(key!))
                    } else {
                        self.logger.log("Logins key was corrupted, new one generated",
                                        level: .warning,
                                        category: .storage)
                        GleanMetrics.LoginsStoreKeyRegeneration.corrupt.record()
                        self.resetLoginsAndKey(rustKeys: rustKeys, completion: completion)
                    }
                } catch let error as NSError {
                    self.logger.log("Error validating logins encryption key",
                                    level: .warning,
                                    category: .storage,
                                    description: error.localizedDescription)
                    completion(.failure(error))
                }
            case (.some(key), .none):
                // The key is present, but we didn't expect it to be there.

                self.logger.log("Logins key lost due to storage malfunction, new one generated",
                                level: .warning,
                                category: .storage)
                GleanMetrics.LoginsStoreKeyRegeneration.other.record()
                self.resetLoginsAndKey(rustKeys: rustKeys, completion: completion)
            case (.none, .some(encryptedCanaryPhrase)):
                // We expected the key to be present, but it's gone missing on us.

                self.logger.log("Logins key lost, new one generated",
                                level: .warning,
                                category: .storage)
                GleanMetrics.LoginsStoreKeyRegeneration.lost.record()
                self.resetLoginsAndKey(rustKeys: rustKeys, completion: completion)
            case (.none, .none):
                // We didn't expect the key to be present, which either means this is a first-time
                // call or the key data has been cleared from the keychain.

                self.hasSyncedLogins().upon { result in
                    guard result.failureValue == nil else {
                        completion(.failure(result.failureValue! as NSError))
                        return
                    }

                    guard let hasLogins = result.successValue else {
                        let msg = "Failed to verify logins count before attempting to reset key"
                        completion(.failure(LoginEncryptionKeyError.dbRecordCountVerificationError(msg) as NSError))
                        return
                    }

                    if hasLogins {
                        // Since the key data isn't present and we have login records in
                        // the database, we both clear the database and reset the key.
                        GleanMetrics.LoginsStoreKeyRegeneration.keychainDataLost.record()
                        self.resetLoginsAndKey(rustKeys: rustKeys, completion: completion)
                    } else {
                        // There are no records in the database so we don't need to wipe any
                        // existing login records. We just need to create a new key.
                        do {
                            let key = try rustKeys.createAndStoreKey()
                            completion(.success(key))
                        } catch let error as NSError {
                            completion(.failure(error))
                        }
                    }
                }
            default:
                // If none of the above cases apply, we're in a state that shouldn't be
                // possible but is disallowed nonetheless
                completion(.failure(LoginEncryptionKeyError.illegalState as NSError))
            }
        }
    }
}<|MERGE_RESOLUTION|>--- conflicted
+++ resolved
@@ -502,11 +502,8 @@
     func getLogin(id: String, completionHandler: @escaping (Result<EncryptedLogin?, Error>) -> Void)
     func addLogin(login: LoginEntry, completionHandler: @escaping (Result<EncryptedLogin?, Error>) -> Void)
     func listLogins(completionHandler: @escaping (Result<[EncryptedLogin]?, Error>) -> Void)
-<<<<<<< HEAD
+    func updateLogin(id: String, login: LoginEntry, completionHandler: @escaping (Result<EncryptedLogin?, Error>) -> Void)
     func use(login: EncryptedLogin, completionHandler: @escaping (Result<EncryptedLogin?, Error>) -> Void)
-=======
-    func updateLogin(id: String, login: LoginEntry, completionHandler: @escaping (Result<EncryptedLogin?, Error>) -> Void)
->>>>>>> 018840b4
 }
 
 public class RustLogins: LoginsProtocol {
