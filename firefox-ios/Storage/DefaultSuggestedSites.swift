--- conflicted
+++ resolved
@@ -84,20 +84,12 @@
                 )
             )
         ],
-<<<<<<< HEAD
-        "zh_CN": [ // FIXME Do we still want this as a special case localization? Android doesn't compile this vers. anymore
+        "zh_CN": [ // FXIOS-11064 Do we still want this as a special case localization? Android doesn't compile this anymore
             Site.createSuggestedSite(
                 url: "http://mozilla.com.cn",
                 title: "火狐社区",
                 trackingId: 700,
-=======
-        "zh_CN": [ // FXIOS-11064 Do we still want this as a special case localization? Android doesn't compile this anymore
-            SuggestedSite(
-                url: "http://mozilla.com.cn",
-                title: "火狐社区",
-                trackingId: 700,
                 // FXIOS-11064 We need a higher quality favicon link
->>>>>>> 6d8a691b
                 faviconResource: .remoteURL(url: URL(string: "http://mozilla.com.cn/favicon.ico")!)
             ),
             Site.createSuggestedSite(
