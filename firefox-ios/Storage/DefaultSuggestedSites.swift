// This Source Code Form is subject to the terms of the Mozilla Public
// License, v. 2.0. If a copy of the MPL was not distributed with this
// file, You can obtain one at http://mozilla.org/MPL/2.0/

import Foundation

open class DefaultSuggestedSites {
    public static let urlMap = [
        "https://www.amazon.com/": [
            "as": "https://www.amazon.in",
            "cy": "https://www.amazon.co.uk",
            "da": "https://www.amazon.co.uk",
            "de": "https://www.amazon.de",
            "dsb": "https://www.amazon.de",
            "en_GB": "https://www.amazon.co.uk",
            "et": "https://www.amazon.co.uk",
            "ff": "https://www.amazon.fr",
            "ga_IE": "https://www.amazon.co.uk",
            "gu_IN": "https://www.amazon.in",
            "hi_IN": "https://www.amazon.in",
            "hr": "https://www.amazon.co.uk",
            "hsb": "https://www.amazon.de",
            "ja": "https://www.amazon.co.jp",
            "kn": "https://www.amazon.in",
            "mr": "https://www.amazon.in",
            "or": "https://www.amazon.in",
            "sq": "https://www.amazon.co.uk",
            "ta": "https://www.amazon.in",
            "te": "https://www.amazon.in",
            "ur": "https://www.amazon.in",
            "en_CA": "https://www.amazon.ca",
            "fr_CA": "https://www.amazon.ca"
        ]
    ]

    public static let sites = [
        "default": [
            SuggestedSiteData(
                url: "https://m.facebook.com/",
                faviconUrl: "https://static.xx.fbcdn.net/rsrc.php/v3/yi/r/4Kv5U5b1o3f.png",
                trackingId: 632,
                title: .DefaultSuggestedFacebook
            ),
            SuggestedSiteData(
                url: "https://m.youtube.com/",
                faviconUrl: "https://m.youtube.com/static/apple-touch-icon-180x180-precomposed.png",
                trackingId: 631,
                title: .DefaultSuggestedYouTube
            ),
            SuggestedSiteData(
                url: "https://www.amazon.com/",
<<<<<<< HEAD
                // FIXME Need the correct favicon URL... grabbed this one from the contile services link
=======
                // NOTE: Amazon does not host a high quality favicon. We are falling back to the one hosted in our
                // ContileProvider.contileProdResourceEndpoint (https://ads.mozilla.org/v1/tiles).
>>>>>>> eb617dc6
                faviconUrl: "https://tiles-cdn.prod.ads.prod.webservices.mozgcp.net/CAP5k4gWqcBGwir7bEEmBWveLMtvldFu-y_kyO3txFA=.9991.jpg",
                trackingId: 630,
                title: .DefaultSuggestedAmazon
            ),
            SuggestedSiteData(
                url: "https://www.wikipedia.org/",
                faviconUrl: "https://www.wikipedia.org/static/apple-touch/wikipedia.png",
                trackingId: 629,
                title: .DefaultSuggestedWikipedia
            ),
            SuggestedSiteData(
<<<<<<< HEAD
                url: "https://x.com/", // TODO Update Twitter to X
=======
                url: "https://x.com/",
>>>>>>> eb617dc6
                faviconUrl: "https://abs.twimg.com/responsive-web/client-web/icon-ios.77d25eba.png",
                trackingId: 628,
                title: .DefaultSuggestedX
            )
        ],
        "zh_CN": [ // FIXME Do we still want this as a special case localization? Android doesn't compile this vers. anymore
            SuggestedSiteData(
                url: "http://mozilla.com.cn",
<<<<<<< HEAD
                faviconUrl: "asset://mozChinaLogo", // FIXME We need a favicon link
=======
                faviconUrl: "http://mozilla.com.cn/favicon.ico", // FIXME We need a higher quality favicon link
>>>>>>> eb617dc6
                trackingId: 700,
                title: "火狐社区"
            ),
            SuggestedSiteData(
                url: "https://m.baidu.com/",
                faviconUrl: "https://psstatic.cdn.bcebos.com/video/wiseindex/aa6eef91f8b5b1a33b454c401_1660835115000.png",
                trackingId: 701,
                title: "百度"
            ),
            SuggestedSiteData(
                url: "http://sina.cn",
                faviconUrl: "https://mjs.sinaimg.cn/wap/online/public/images/addToHome/sina_114x114_v1.png",
                trackingId: 702,
                title: "新浪"
            ),
            SuggestedSiteData(
                url: "http://info.3g.qq.com/g/s?aid=index&g_f=23946&g_ut=3",
                faviconUrl: "https://mat1.gtimg.com/qqcdn/qqindex2021/favicon.ico",
                trackingId: 703,
                title: "腾讯"
            ),
            SuggestedSiteData(
                url: "http://m.taobao.com",
                faviconUrl: "https://gw.alicdn.com/tps/i2/TB1nmqyFFXXXXcQbFXXE5jB3XXX-114-114.png",
                trackingId: 704,
                title: "淘宝"
            ),
            SuggestedSiteData(
                url: """
                https://union-click.jd.com/jdc?e=618%7Cpc%7C&p=JF8BAKgJK1olXDYDZBoCUBV\
                IMzZNXhpXVhgcCEEGXVRFXTMWFQtAM1hXWFttFkhAaihBfRN1XE5ZMipYVQ1uYwxAa1cZb\
                QIHUV9bCUkQAF8LGFoRXgcAXVttOEsSMyRmGmsXXAcAXFdaAEwVM28PH10TVAMHVVpbDE8\
                nBG8BKydLFl5fCQ5eCUsSM184GGsSXQ8WUiwcWl8RcV84G1slXTZdEAMAOEkWAmsBK2s
                """,
<<<<<<< HEAD
                faviconUrl: "asset://jdLogo", // FIXME We need a favicon link
=======
                faviconUrl: "https://corporate.jd.com/favicon.ico", // FIXME We need a higher quality favicon link
>>>>>>> eb617dc6
                trackingId: 705,
                title: "京东"
            )
        ]
    ]
}<|MERGE_RESOLUTION|>--- conflicted
+++ resolved
@@ -49,12 +49,8 @@
             ),
             SuggestedSiteData(
                 url: "https://www.amazon.com/",
-<<<<<<< HEAD
-                // FIXME Need the correct favicon URL... grabbed this one from the contile services link
-=======
                 // NOTE: Amazon does not host a high quality favicon. We are falling back to the one hosted in our
                 // ContileProvider.contileProdResourceEndpoint (https://ads.mozilla.org/v1/tiles).
->>>>>>> eb617dc6
                 faviconUrl: "https://tiles-cdn.prod.ads.prod.webservices.mozgcp.net/CAP5k4gWqcBGwir7bEEmBWveLMtvldFu-y_kyO3txFA=.9991.jpg",
                 trackingId: 630,
                 title: .DefaultSuggestedAmazon
@@ -66,11 +62,7 @@
                 title: .DefaultSuggestedWikipedia
             ),
             SuggestedSiteData(
-<<<<<<< HEAD
-                url: "https://x.com/", // TODO Update Twitter to X
-=======
                 url: "https://x.com/",
->>>>>>> eb617dc6
                 faviconUrl: "https://abs.twimg.com/responsive-web/client-web/icon-ios.77d25eba.png",
                 trackingId: 628,
                 title: .DefaultSuggestedX
@@ -79,11 +71,7 @@
         "zh_CN": [ // FIXME Do we still want this as a special case localization? Android doesn't compile this vers. anymore
             SuggestedSiteData(
                 url: "http://mozilla.com.cn",
-<<<<<<< HEAD
-                faviconUrl: "asset://mozChinaLogo", // FIXME We need a favicon link
-=======
                 faviconUrl: "http://mozilla.com.cn/favicon.ico", // FIXME We need a higher quality favicon link
->>>>>>> eb617dc6
                 trackingId: 700,
                 title: "火狐社区"
             ),
@@ -118,11 +106,7 @@
                 QIHUV9bCUkQAF8LGFoRXgcAXVttOEsSMyRmGmsXXAcAXFdaAEwVM28PH10TVAMHVVpbDE8\
                 nBG8BKydLFl5fCQ5eCUsSM184GGsSXQ8WUiwcWl8RcV84G1slXTZdEAMAOEkWAmsBK2s
                 """,
-<<<<<<< HEAD
-                faviconUrl: "asset://jdLogo", // FIXME We need a favicon link
-=======
                 faviconUrl: "https://corporate.jd.com/favicon.ico", // FIXME We need a higher quality favicon link
->>>>>>> eb617dc6
                 trackingId: 705,
                 title: "京东"
             )
