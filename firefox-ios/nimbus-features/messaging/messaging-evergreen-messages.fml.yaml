--- conflicted
+++ resolved
@@ -59,11 +59,7 @@
                 surface: microsurvey
                 style: MICROSURVEY
                 trigger-if-all:
-<<<<<<< HEAD
                   - VIEWED_HOMEPAGE
-=======
-                  - ALWAYS
->>>>>>> 6db086f3
                 title: Microsurvey/Microsurvey.Prompt.TitleLabel.v127
                 text: "How satisfied are you with your Firefox homepage?" # Should not show this message if this is nil
                 button-label: Microsurvey/Microsurvey.Prompt.Button.v127
