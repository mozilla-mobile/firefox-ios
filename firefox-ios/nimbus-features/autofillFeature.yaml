--- conflicted
+++ resolved
@@ -1,33 +1 @@
-features:
-<<<<<<< HEAD
-  credit-card-autofill:
-    description: This property defines the credit card autofill feature
-    variables:
-      credit-card-autofill-status:
-        description: If true, we will allow user to use the credit autofill feature
-=======
-  login-autofill:
-    description: This property defines the login autofill feature for automatically filling in usernames and passwords.
-    variables:
-      login-autofill-status:
-        description: If true, allows the user to use the login autofill feature for usernames and passwords.
->>>>>>> ea7c9fce
-        type: Boolean
-        default: true
-    defaults:
-      - channel: developer
-        value: {
-<<<<<<< HEAD
-            "credit-card-autofill-status": true
-        }
-      - channel: beta
-        value: {
-            "credit-card-autofill-status": true
-=======
-            "login-autofill-status": true
-        }
-      - channel: beta
-        value: {
-            "login-autofill-status": true
->>>>>>> ea7c9fce
-        }
+features: {}