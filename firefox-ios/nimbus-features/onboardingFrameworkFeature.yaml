--- conflicted
+++ resolved
@@ -38,13 +38,8 @@
     defaults:
       - channel: developer, beta, release
         value:
-<<<<<<< HEAD
-          enable-modern-ui: true
-          should-use-japan-configuration: true
-=======
           enable-modern-ui: false
           should-use-japan-configuration: false
->>>>>>> 3ad592e1
           conditions:
             ALWAYS:                   "true"
             NEVER:                    "false"
