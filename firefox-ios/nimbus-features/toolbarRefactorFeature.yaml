--- conflicted
+++ resolved
@@ -47,12 +47,8 @@
           unified_search: false
           one_tap_new_tab: false
           navigation_hint: false
-<<<<<<< HEAD
-          swiping_tabs: false
+          swiping_tabs: true
           translucency: false
-=======
-          swiping_tabs: true
->>>>>>> 62fd73f6
           layout: baseline
       - channel: developer
         value:
@@ -60,12 +56,8 @@
           unified_search: false
           one_tap_new_tab: false
           navigation_hint: true
-<<<<<<< HEAD
-          swiping_tabs: false
+          swiping_tabs: true
           translucency: false
-=======
-          swiping_tabs: true
->>>>>>> 62fd73f6
           layout: baseline
 
 enums:
