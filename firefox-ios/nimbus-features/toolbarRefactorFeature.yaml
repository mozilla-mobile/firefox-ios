# The configuration for the toolbarRefactorFeature feature
features:
  toolbar-refactor-feature:
    description: >
      This feature is for managing the roll out of the Toolbar refactor feature
    variables:
      enabled:
        description: >
          Enables the feature
        type: Boolean
        default: false
      one_tap_new_tab:
        description: >
          If true, enables the one tap new tab feature for users.
        type: Boolean
        default: false
      navigation_hint:
        description: >
          If true, enables the navigation contextual hint.
        type: Boolean
        default: false
      unified_search:
        description: >
          Enables the unified search feature.
        type: Boolean
        default: false
      swiping_tabs:
        description: >
          Enables swipe gestures to switch between browser tabs.
        type: Boolean
        default: false
      translucency:
        description: >
          Enables translucency for toolbars.
        type: Boolean
        default: false
      layout:
        description: >
          The type of layout of the toolbars.
        type: Option<ToolbarLayoutType>
        default: baseline
        
    defaults:
      - channel: beta
        value:
          enabled: true
          unified_search: false
          one_tap_new_tab: false
          navigation_hint: true
          swiping_tabs: true
<<<<<<< HEAD
          translucency: false
          layout: baseline
=======
          layout: version1
>>>>>>> 28e4eff9
      - channel: developer
        value:
          enabled: true
          unified_search: false
          one_tap_new_tab: false
          navigation_hint: true
          swiping_tabs: true
          translucency: false
          layout: baseline

enums:
  ToolbarLayoutType:
    description: The type of toolbar layout.
    variants:
      baseline:
        description: The default layout of the toolbars.
      version1:
        description: Shows the add new tab, menu and tabs button in the navigation toolbar. The share button is displayed in the address toolbar.
      version2:
        description: Like version1 but the menu and tabs buttons are inverted.<|MERGE_RESOLUTION|>--- conflicted
+++ resolved
@@ -48,12 +48,8 @@
           one_tap_new_tab: false
           navigation_hint: true
           swiping_tabs: true
-<<<<<<< HEAD
           translucency: false
-          layout: baseline
-=======
           layout: version1
->>>>>>> 28e4eff9
       - channel: developer
         value:
           enabled: true
