// This Source Code Form is subject to the terms of the Mozilla Public
// License, v. 2.0. If a copy of the MPL was not distributed with this
// file, You can obtain one at http://mozilla.org/MPL/2.0/

import WidgetKit
import ActivityKit
import SwiftUI
import Foundation
import Common
import Shared

struct DownloadLiveActivityAttributes: ActivityAttributes {
    struct ContentState: Codable, Hashable {
        struct Download: Codable, Hashable {
            var fileName: String
            var hasContentEncoding: Bool?

            var totalBytesExpected: Int64?
            var bytesDownloaded: Int64
            var isComplete: Bool
        }
        var downloads: [Download]

        var completedDownloads: Int {
            downloads.filter { $0.isComplete }.count
        }

        var totalDownloads: Int {
            downloads.count
        }

        var totalBytesDownloaded: Int64 {
            // we ignore bytes downloaded for downloads without bytes expected to ensure we don't report invalid progress
            // to the user (i.e. 50MB of 20MB downloaded).
            downloads
                .filter { $0.hasContentEncoding == false && $0.totalBytesExpected != nil }
                .compactMap { $0.bytesDownloaded }
                .reduce(0, +)
        }

        var totalBytesExpected: Int64 {
            downloads
                .filter { $0.hasContentEncoding == false }
                .compactMap { $0.totalBytesExpected }
                .reduce(0, +)
        }

        var totalProgress: Double {
            totalBytesExpected == 0 ? 0 : Double(totalBytesDownloaded) / Double(totalBytesExpected)
        }
    }
}
@available(iOS 16.2, *)
struct DownloadLiveActivity: Widget {
    struct UX {
        static let rotation: CGFloat = -90
        static let downloadColor: UIColor = .orange
        static let circleWidth: CGFloat = 17.5
        static let lineWidth: CGFloat = 3.5
        static let downloadIconSize: CGFloat = 19
        static let downloadPaddingLeading: CGFloat = 2
        static let downloadPaddingTrailing: CGFloat = 1
        static let iconFrameSize: CGFloat = 50
        static let firefoxIconSize: CGFloat = 44
        static let iconEdgeRounding: CGFloat = 15
        static let iconTopPadding: CGFloat = 10
        static let iconLeftPadding: CGFloat = 0
        static let iconRightPadding: CGFloat = 0
        static let iconBottomPadding: CGFloat = 0
        static let inProgessOpacity: CGFloat = 0.5
        static let progressWidth: CGFloat = 4
        static let stateIconSize: CGFloat = 24
        static let downloadingFontSize: CGFloat = 17
        static let progressFontSize: CGFloat = 15
        static let wordsTopPadding: CGFloat = 0
        static let wordsLeftPadding: CGFloat = 5
        static let wordsRightPadding: CGFloat = 5
        static let wordsBottomPadding: CGFloat = 0
        static let checkmarkIcon = "checkmarkLarge"
        static let mediaStopIcon = "mediaStop"
        static let firefoxIcon = "faviconFox"
        static let widgetColours = Color.white
    }
    private func leadingExpandedRegion
    (liveDownload: ActivityViewContext<DownloadLiveActivityAttributes>)
    -> DynamicIslandExpandedRegion<some View> {
      DynamicIslandExpandedRegion(.leading) {
        ZStack {
          RoundedRectangle(cornerRadius: DownloadLiveActivity.UX.iconEdgeRounding)
            .fill(DownloadLiveActivity.UX.widgetColours)
            .frame(width: DownloadLiveActivity.UX.iconFrameSize,
                   height: DownloadLiveActivity.UX.iconFrameSize)
          Image(DownloadLiveActivity.UX.firefoxIcon)
            .resizable()
            .scaledToFit()
            .frame(width: DownloadLiveActivity.UX.firefoxIconSize,
                   height: DownloadLiveActivity.UX.firefoxIconSize)
        }.padding(EdgeInsets(top: DownloadLiveActivity.UX.iconTopPadding,
                             leading: DownloadLiveActivity.UX.iconLeftPadding,
                             bottom: DownloadLiveActivity.UX.iconBottomPadding,
                             trailing: DownloadLiveActivity.UX.iconRightPadding))
      }
    }
    private func centerExpandedRegion
    (liveDownload: ActivityViewContext<DownloadLiveActivityAttributes>)
    -> DynamicIslandExpandedRegion<some View> {
      DynamicIslandExpandedRegion(.center) {
        Text(String(format: .LiveActivity.Downloads.FileNameText, liveDownload.state.downloads[0].fileName))
          .font(.headline)
          .frame(maxWidth: .infinity,
                 alignment: .leading)
          .padding(EdgeInsets(top: DownloadLiveActivity.UX.wordsTopPadding,
                              leading: DownloadLiveActivity.UX.wordsLeftPadding,
                              bottom: DownloadLiveActivity.UX.wordsBottomPadding,
                              trailing: DownloadLiveActivity.UX.wordsRightPadding))
        let bytesDownloaded = ByteCountFormatter.string(
          fromByteCount: liveDownload.state.totalBytesDownloaded,
          countStyle: .file
          )
        let bytesExpected = ByteCountFormatter.string(
          fromByteCount: liveDownload.state.totalBytesExpected,
          countStyle: .file
          )
        Text(String(format: .LiveActivity.Downloads.FileProgressText, bytesDownloaded, bytesExpected))
          .font(.subheadline)
          .foregroundColor(DownloadLiveActivity.UX.widgetColours)
          .frame(maxWidth: .infinity,
                 alignment: .leading)
          .padding(EdgeInsets(top: DownloadLiveActivity.UX.wordsTopPadding,
                              leading: DownloadLiveActivity.UX.wordsLeftPadding,
                              bottom: DownloadLiveActivity.UX.wordsBottomPadding,
                              trailing: DownloadLiveActivity.UX.wordsRightPadding))
      }
    }
    private func trailingExpandedRegion
    (liveDownload: ActivityViewContext<DownloadLiveActivityAttributes>)
    -> DynamicIslandExpandedRegion<some View> {
      DynamicIslandExpandedRegion(.trailing) {
        ZStack {
          Circle()
            .stroke(DownloadLiveActivity.UX.widgetColours.opacity(DownloadLiveActivity.UX.inProgessOpacity),
                    lineWidth: DownloadLiveActivity.UX.progressWidth)
            .frame(width: DownloadLiveActivity.UX.iconFrameSize,
                   height: DownloadLiveActivity.UX.iconFrameSize)
          Circle()
            .trim(from: 0.0, to: min(liveDownload.state.totalProgress, 1.0))
            .stroke(style: StrokeStyle(lineWidth: DownloadLiveActivity.UX.progressWidth))
            .rotationEffect(.degrees(DownloadLiveActivity.UX.rotation))
            .animation(.linear, value: 0.5)
          Image(
            liveDownload.state.totalProgress == 1.0
            ? DownloadLiveActivity.UX.checkmarkIcon
            : DownloadLiveActivity.UX.mediaStopIcon
          )
          .renderingMode(.template)
          .resizable()
          .scaledToFit()
          .foregroundStyle(DownloadLiveActivity.UX.widgetColours)
          .frame(width: DownloadLiveActivity.UX.stateIconSize,
                 height: DownloadLiveActivity.UX.stateIconSize)
        }.frame(width: DownloadLiveActivity.UX.iconFrameSize,
                height: DownloadLiveActivity.UX.iconFrameSize)
          .padding(EdgeInsets(top: DownloadLiveActivity.UX.iconTopPadding,
                              leading: DownloadLiveActivity.UX.iconLeftPadding,
                              bottom: DownloadLiveActivity.UX.iconBottomPadding,
                              trailing: DownloadLiveActivity.UX.iconRightPadding))
      }
    }
    var body: some WidgetConfiguration {
<<<<<<< HEAD
        ActivityConfiguration(for: DownloadLiveActivityAttributes.self) { context in
                    // Using Rectangle instead of EmptyView because the hitbox
                    // of the empty view is too small (likely non existent),
                    // meaning we'd never be redirected to the downloads panel
                    Rectangle()
                        .widgetURL(URL(string: URL.mozInternalScheme + "://deep-link?url=/homepanel/downloads"))
        } dynamicIsland: { _ in
=======
        ActivityConfiguration(for: DownloadLiveActivityAttributes.self) { _ in
            // Using Rectangle instead of EmptyView because the hitbox
            // of the empty view is too small (likely non existent),
            // meaning we'd never be redirected to the downloads panel
            Rectangle()
                .widgetURL(URL(string: URL.mozInternalScheme + "://deep-link?url=/homepanel/downloads"))
        } dynamicIsland: { liveDownload in
>>>>>>> 912119fa
            DynamicIsland {
                leadingExpandedRegion(liveDownload: liveDownload)
                centerExpandedRegion(liveDownload: liveDownload)
                trailingExpandedRegion(liveDownload: liveDownload)
            } compactLeading: {
                Image(StandardImageIdentifiers.Large.download)
                    .renderingMode(.template)
                    .resizable()
                    .scaledToFit()
                    .frame(width: UX.downloadIconSize, height: UX.downloadIconSize)
                    .foregroundStyle(.orange)
                    .padding([.leading, .trailing], 2)
            } compactTrailing: {
                ZStack {
                    Circle()
                        .stroke(lineWidth: UX.lineWidth)
                        .foregroundColor(.gray)
                        .opacity(0.3)
                        .frame(width: UX.circleWidth, height: UX.circleWidth)
                        .padding(.leading, 2)
                        .padding(.trailing, 1)
                    Circle()
                        .trim(from: 0.0, to: min(liveDownload.state.totalProgress, 1.0))
                        .stroke(style: StrokeStyle(lineWidth: UX.lineWidth))
                        .rotationEffect(.degrees(UX.rotation))
                        .animation(.linear, value: min(liveDownload.state.totalProgress, 1.0))
                        .foregroundStyle(.orange)
                        .frame(width: UX.circleWidth, height: UX.circleWidth)
                }
                .padding(.leading, UX.downloadPaddingLeading)
                .padding(.trailing, UX.downloadPaddingTrailing)
            } minimal: {
                EmptyView()
            }.widgetURL(URL(string: URL.mozInternalScheme + "://deep-link?url=/homepanel/downloads"))
        }
    }
}<|MERGE_RESOLUTION|>--- conflicted
+++ resolved
@@ -167,15 +167,6 @@
       }
     }
     var body: some WidgetConfiguration {
-<<<<<<< HEAD
-        ActivityConfiguration(for: DownloadLiveActivityAttributes.self) { context in
-                    // Using Rectangle instead of EmptyView because the hitbox
-                    // of the empty view is too small (likely non existent),
-                    // meaning we'd never be redirected to the downloads panel
-                    Rectangle()
-                        .widgetURL(URL(string: URL.mozInternalScheme + "://deep-link?url=/homepanel/downloads"))
-        } dynamicIsland: { _ in
-=======
         ActivityConfiguration(for: DownloadLiveActivityAttributes.self) { _ in
             // Using Rectangle instead of EmptyView because the hitbox
             // of the empty view is too small (likely non existent),
@@ -183,7 +174,6 @@
             Rectangle()
                 .widgetURL(URL(string: URL.mozInternalScheme + "://deep-link?url=/homepanel/downloads"))
         } dynamicIsland: { liveDownload in
->>>>>>> 912119fa
             DynamicIsland {
                 leadingExpandedRegion(liveDownload: liveDownload)
                 centerExpandedRegion(liveDownload: liveDownload)
