// This Source Code Form is subject to the terms of the Mozilla Public
// License, v. 2.0. If a copy of the MPL was not distributed with this
// file, You can obtain one at http://mozilla.org/MPL/2.0/

import WidgetKit
import ActivityKit
import SwiftUI
import Foundation
import Common
import Shared

struct DownloadLiveActivityAttributes: ActivityAttributes {
    struct ContentState: Codable, Hashable {
        struct Download: Codable, Hashable {
            var id: UUID
            var fileName: String
            var hasContentEncoding: Bool?

            var totalBytesExpected: Int64?
            var bytesDownloaded: Int64
            var isComplete: Bool
        }
        var downloads: [Download]

        var completedDownloads: Int {
            downloads.filter { $0.isComplete }.count
        }

        var totalDownloads: Int {
            downloads.count
        }

        var totalBytesDownloaded: Int64 {
            // we ignore bytes downloaded for downloads without bytes expected to ensure we don't report invalid progress
            // to the user (i.e. 50MB of 20MB downloaded).
            downloads
                .filter { $0.hasContentEncoding == false && $0.totalBytesExpected != nil }
                .compactMap { $0.bytesDownloaded }
                .reduce(0, +)
        }

        var totalBytesExpected: Int64 {
            downloads
                .filter { $0.hasContentEncoding == false }
                .compactMap { $0.totalBytesExpected }
                .reduce(0, +)
        }

        var totalProgress: Double {
            totalBytesExpected == 0 ? 0 : Double(totalBytesDownloaded) / Double(totalBytesExpected)
        }
    }
}

@available(iOS 16.2, *)
struct DownloadLiveActivity: Widget {
<<<<<<< HEAD
    private struct UX {
        static let hSpacing: CGFloat = 16
        static let vSpacing: CGFloat = 4
        static let iconSize: CGFloat = 40
        static let titleFont: CGFloat = 17
        static let subtitleFont: CGFloat = 15
        static let subtitleOpacity: CGFloat = 0.8
        static let circleRadius: CGFloat = 44
        static let circleWidth: CGFloat = 4
        static let circleOpacity: CGFloat = 0.3
        static let circleRotation: CGFloat = 270
        static let circleAnimation: CGFloat = 0.5
        static let progressIconSize: CGFloat = 20
        static let appIcon = "faviconFox"
        static let stopIcon = "mediaStop"
        static let checkmarkIcon = StandardImageIdentifiers.Large.checkmark
        static let gradient1 =  Color("searchButtonColorTwo")
        static let gradient2 = Color("searchButtonColorOne")
        static let labelColor = Color("widgetLabelColors")
    }
    var body: some WidgetConfiguration {
        ActivityConfiguration(for: DownloadLiveActivityAttributes.self) { liveDownload in
            let bytesCompleted = liveDownload.state.totalBytesDownloaded
            let bytesExpected = liveDownload.state.totalBytesExpected
            let mbCompleted = ByteCountFormatter.string(fromByteCount: bytesCompleted, countStyle: .file)
            let mbExpected = ByteCountFormatter.string(fromByteCount: bytesExpected, countStyle: .file)
            let subtitle = String(format: .LiveActivity.Downloads.FileProgressText, mbCompleted, mbExpected)
            let totalCompletion = liveDownload.state.completedDownloads == liveDownload.state.downloads.count
            ZStack {
                Rectangle()
                    .widgetURL(URL(string: URL.mozInternalScheme + "://deep-link?url=/homepanel/downloads"))
                    .foregroundStyle(LinearGradient(
                        gradient: Gradient(colors: [UX.gradient1, UX.gradient2]),
                        startPoint: .topLeading,
                        endPoint: .bottomTrailing))
                HStack(spacing: UX.hSpacing) {
                    ZStack {
                        Image(UX.appIcon)
                            .resizable()
                            .scaledToFit()
                            .frame(width: UX.iconSize, height: UX.iconSize)
                    }
                    VStack(alignment: .leading, spacing: UX.vSpacing) {
                        Text(liveDownload.state.downloads.count == 1 ?
                             String(format: .LiveActivity.Downloads.FileNameText, liveDownload.state.downloads[0].fileName) :
                                String(format: .LiveActivity.Downloads.FileNameText, liveDownload.state.downloads.count))
                            .font(.system(size: UX.titleFont, weight: .bold))
                            .foregroundColor(UX.labelColor)
                        Text(subtitle)
                            .font(.system(size: UX.subtitleFont))
                            .opacity(UX.subtitleOpacity)
                            .foregroundColor(UX.labelColor)
                    }
                    Spacer()
                    ZStack {
                        Circle().stroke(lineWidth: UX.circleWidth)
                            .foregroundColor(UX.labelColor)
                            .opacity(UX.circleOpacity)
                        Circle().trim(from: 0.0, to: min(liveDownload.state.totalProgress, 1.0))
                            .stroke(style: StrokeStyle(lineWidth: UX.circleWidth))
                            .rotationEffect(.degrees(UX.circleRotation))
                            .animation(.linear, value: UX.circleAnimation)
                            .foregroundColor(UX.labelColor)
                        Image(totalCompletion ? UX.checkmarkIcon : UX.stopIcon)
                            .renderingMode(.template)
                            .frame(width: UX.progressIconSize, height: UX.progressIconSize)
                            .foregroundStyle(UX.labelColor)
                    }
                    .frame(width: UX.circleRadius, height: UX.circleRadius)
                }
                .padding()
            }
        } dynamicIsland: { _ in
=======
    struct UX {
        static let downloadColor: UIColor = .orange
        static let circleWidth: CGFloat = 17.5
        static let lineWidth: CGFloat = 3.5
        static let downloadIconSize: CGFloat = 19
        static let downloadPaddingLeading: CGFloat = 2
        static let downloadPaddingTrailing: CGFloat = 1
    }
    var body: some WidgetConfiguration {
        ActivityConfiguration(for: DownloadLiveActivityAttributes.self) { _ in
            // Using Rectangle instead of EmptyView because the hitbox
            // of the empty view is too small (likely non existent),
            // meaning we'd never be redirected to the downloads panel
            Rectangle()
                .widgetURL(URL(string: URL.mozInternalScheme + "://deep-link?url=/homepanel/downloads"))
        } dynamicIsland: { liveDownload in
>>>>>>> 4215f95d
            DynamicIsland {
                DynamicIslandExpandedRegion(.center) {
                    EmptyView()
                }
                DynamicIslandExpandedRegion(.bottom) {
                    EmptyView()
                }
                DynamicIslandExpandedRegion(.leading) {
                    EmptyView()
                }
                DynamicIslandExpandedRegion(.trailing) {
                    EmptyView()
                }
            } compactLeading: {
                Image(StandardImageIdentifiers.Large.download)
                    .renderingMode(.template)
                    .resizable()
                    .scaledToFit()
                    .frame(width: UX.downloadIconSize, height: UX.downloadIconSize)
                    .foregroundStyle(.orange)
                    .padding([.leading, .trailing], 2)
            } compactTrailing: {
                ZStack {
                    Circle()
                        .stroke(lineWidth: UX.lineWidth)
                        .foregroundColor(.gray)
                        .opacity(0.3)
                        .frame(width: UX.circleWidth, height: UX.circleWidth)
                        .padding(.leading, 2)
                        .padding(.trailing, 1)
                    Circle()
                        .trim(from: 0.0, to: min(liveDownload.state.totalProgress, 1.0))
                        .stroke(style: StrokeStyle(lineWidth: UX.lineWidth))
                        .rotationEffect(.degrees(-90))
                        .animation(.linear, value: min(liveDownload.state.totalProgress, 1.0))
                        .foregroundStyle(.orange)
                        .frame(width: UX.circleWidth, height: UX.circleWidth)
                }
                .padding(.leading, UX.downloadPaddingLeading)
                .padding(.trailing, UX.downloadPaddingTrailing)
            } minimal: {
                EmptyView()
            }.widgetURL(URL(string: URL.mozInternalScheme + "://deep-link?url=/homepanel/downloads"))
        }
    }
}<|MERGE_RESOLUTION|>--- conflicted
+++ resolved
@@ -54,19 +54,14 @@
 
 @available(iOS 16.2, *)
 struct DownloadLiveActivity: Widget {
-<<<<<<< HEAD
-    private struct UX {
+    private struct lockScreenUX {
         static let hSpacing: CGFloat = 16
         static let vSpacing: CGFloat = 4
         static let iconSize: CGFloat = 40
         static let titleFont: CGFloat = 17
         static let subtitleFont: CGFloat = 15
-        static let subtitleOpacity: CGFloat = 0.8
         static let circleRadius: CGFloat = 44
         static let circleWidth: CGFloat = 4
-        static let circleOpacity: CGFloat = 0.3
-        static let circleRotation: CGFloat = 270
-        static let circleAnimation: CGFloat = 0.5
         static let progressIconSize: CGFloat = 20
         static let appIcon = "faviconFox"
         static let stopIcon = "mediaStop"
@@ -74,6 +69,14 @@
         static let gradient1 =  Color("searchButtonColorTwo")
         static let gradient2 = Color("searchButtonColorOne")
         static let labelColor = Color("widgetLabelColors")
+    }
+    struct dynamicIslandUX {
+        static let downloadColor: UIColor = .orange
+        static let circleWidth: CGFloat = 17.5
+        static let lineWidth: CGFloat = 3.5
+        static let downloadIconSize: CGFloat = 19
+        static let downloadPaddingLeading: CGFloat = 2
+        static let downloadPaddingTrailing: CGFloat = 1
     }
     var body: some WidgetConfiguration {
         ActivityConfiguration(for: DownloadLiveActivityAttributes.self) { liveDownload in
@@ -87,65 +90,47 @@
                 Rectangle()
                     .widgetURL(URL(string: URL.mozInternalScheme + "://deep-link?url=/homepanel/downloads"))
                     .foregroundStyle(LinearGradient(
-                        gradient: Gradient(colors: [UX.gradient1, UX.gradient2]),
+                        gradient: Gradient(colors: [lockScreenUX.gradient1, lockScreenUX.gradient2]),
                         startPoint: .topLeading,
                         endPoint: .bottomTrailing))
-                HStack(spacing: UX.hSpacing) {
+                HStack(spacing: lockScreenUX.hSpacing) {
                     ZStack {
-                        Image(UX.appIcon)
+                        Image(lockScreenUX.appIcon)
                             .resizable()
                             .scaledToFit()
-                            .frame(width: UX.iconSize, height: UX.iconSize)
+                            .frame(width: lockScreenUX.iconSize, height: lockScreenUX.iconSize)
                     }
-                    VStack(alignment: .leading, spacing: UX.vSpacing) {
+                    VStack(alignment: .leading, spacing: lockScreenUX.vSpacing) {
                         Text(liveDownload.state.downloads.count == 1 ?
                              String(format: .LiveActivity.Downloads.FileNameText, liveDownload.state.downloads[0].fileName) :
                                 String(format: .LiveActivity.Downloads.FileNameText, liveDownload.state.downloads.count))
-                            .font(.system(size: UX.titleFont, weight: .bold))
-                            .foregroundColor(UX.labelColor)
+                            .font(.system(size: lockScreenUX.titleFont, weight: .bold))
+                            .foregroundColor(lockScreenUX.labelColor)
                         Text(subtitle)
-                            .font(.system(size: UX.subtitleFont))
-                            .opacity(UX.subtitleOpacity)
-                            .foregroundColor(UX.labelColor)
+                            .font(.system(size: lockScreenUX.subtitleFont))
+                            .opacity(0.8)
+                            .foregroundColor(lockScreenUX.labelColor)
                     }
                     Spacer()
                     ZStack {
-                        Circle().stroke(lineWidth: UX.circleWidth)
-                            .foregroundColor(UX.labelColor)
-                            .opacity(UX.circleOpacity)
+                        Circle().stroke(lineWidth: lockScreenUX.circleWidth)
+                            .foregroundColor(lockScreenUX.labelColor)
+                            .opacity(0.3)
                         Circle().trim(from: 0.0, to: min(liveDownload.state.totalProgress, 1.0))
-                            .stroke(style: StrokeStyle(lineWidth: UX.circleWidth))
-                            .rotationEffect(.degrees(UX.circleRotation))
-                            .animation(.linear, value: UX.circleAnimation)
-                            .foregroundColor(UX.labelColor)
-                        Image(totalCompletion ? UX.checkmarkIcon : UX.stopIcon)
+                            .stroke(style: StrokeStyle(lineWidth: lockScreenUX.circleWidth))
+                            .rotationEffect(.degrees(270))
+                            .animation(.linear, value: 0.5)
+                            .foregroundColor(lockScreenUX.labelColor)
+                        Image(totalCompletion ? lockScreenUX.checkmarkIcon : lockScreenUX.stopIcon)
                             .renderingMode(.template)
-                            .frame(width: UX.progressIconSize, height: UX.progressIconSize)
-                            .foregroundStyle(UX.labelColor)
+                            .frame(width: lockScreenUX.progressIconSize, height: lockScreenUX.progressIconSize)
+                            .foregroundStyle(lockScreenUX.labelColor)
                     }
-                    .frame(width: UX.circleRadius, height: UX.circleRadius)
+                    .frame(width: lockScreenUX.circleRadius, height: lockScreenUX.circleRadius)
                 }
                 .padding()
             }
-        } dynamicIsland: { _ in
-=======
-    struct UX {
-        static let downloadColor: UIColor = .orange
-        static let circleWidth: CGFloat = 17.5
-        static let lineWidth: CGFloat = 3.5
-        static let downloadIconSize: CGFloat = 19
-        static let downloadPaddingLeading: CGFloat = 2
-        static let downloadPaddingTrailing: CGFloat = 1
-    }
-    var body: some WidgetConfiguration {
-        ActivityConfiguration(for: DownloadLiveActivityAttributes.self) { _ in
-            // Using Rectangle instead of EmptyView because the hitbox
-            // of the empty view is too small (likely non existent),
-            // meaning we'd never be redirected to the downloads panel
-            Rectangle()
-                .widgetURL(URL(string: URL.mozInternalScheme + "://deep-link?url=/homepanel/downloads"))
         } dynamicIsland: { liveDownload in
->>>>>>> 4215f95d
             DynamicIsland {
                 DynamicIslandExpandedRegion(.center) {
                     EmptyView()
@@ -164,28 +149,28 @@
                     .renderingMode(.template)
                     .resizable()
                     .scaledToFit()
-                    .frame(width: UX.downloadIconSize, height: UX.downloadIconSize)
+                    .frame(width: dynamicIslandUX.downloadIconSize, height: dynamicIslandUX.downloadIconSize)
                     .foregroundStyle(.orange)
                     .padding([.leading, .trailing], 2)
             } compactTrailing: {
                 ZStack {
                     Circle()
-                        .stroke(lineWidth: UX.lineWidth)
+                        .stroke(lineWidth: dynamicIslandUX.lineWidth)
                         .foregroundColor(.gray)
                         .opacity(0.3)
-                        .frame(width: UX.circleWidth, height: UX.circleWidth)
+                        .frame(width: dynamicIslandUX.circleWidth, height: dynamicIslandUX.circleWidth)
                         .padding(.leading, 2)
                         .padding(.trailing, 1)
                     Circle()
                         .trim(from: 0.0, to: min(liveDownload.state.totalProgress, 1.0))
-                        .stroke(style: StrokeStyle(lineWidth: UX.lineWidth))
+                        .stroke(style: StrokeStyle(lineWidth: dynamicIslandUX.lineWidth))
                         .rotationEffect(.degrees(-90))
                         .animation(.linear, value: min(liveDownload.state.totalProgress, 1.0))
                         .foregroundStyle(.orange)
-                        .frame(width: UX.circleWidth, height: UX.circleWidth)
+                        .frame(width: dynamicIslandUX.circleWidth, height: dynamicIslandUX.circleWidth)
                 }
-                .padding(.leading, UX.downloadPaddingLeading)
-                .padding(.trailing, UX.downloadPaddingTrailing)
+                .padding(.leading, dynamicIslandUX.downloadPaddingLeading)
+                .padding(.trailing, dynamicIslandUX.downloadPaddingTrailing)
             } minimal: {
                 EmptyView()
             }.widgetURL(URL(string: URL.mozInternalScheme + "://deep-link?url=/homepanel/downloads"))
