// This Source Code Form is subject to the terms of the Mozilla Public
// License, v. 2.0. If a copy of the MPL was not distributed with this
// file, You can obtain one at http://mozilla.org/MPL/2.0/

import WidgetKit
import ActivityKit
import SwiftUI
import Foundation
import Common
import Shared

struct DownloadLiveActivityAttributes: ActivityAttributes {
    struct ContentState: Codable, Hashable {
        struct Download: Codable, Hashable {
            var fileName: String
            var hasContentEncoding: Bool?

            var totalBytesExpected: Int64?
            var bytesDownloaded: Int64
            var isComplete: Bool
        }
        var downloads: [Download]

        var completedDownloads: Int {
            downloads.filter { $0.isComplete }.count
        }

        var totalDownloads: Int {
            downloads.count
        }

        var totalBytesDownloaded: Int64 {
            // we ignore bytes downloaded for downloads without bytes expected to ensure we don't report invalid progress
            // to the user (i.e. 50MB of 20MB downloaded).
            downloads
                .filter { $0.hasContentEncoding == false && $0.totalBytesExpected != nil }
                .compactMap { $0.bytesDownloaded }
                .reduce(0, +)
        }

        var totalBytesExpected: Int64 {
            downloads
                .filter { $0.hasContentEncoding == false }
                .compactMap { $0.totalBytesExpected }
                .reduce(0, +)
        }

        var totalProgress: Double {
            totalBytesExpected == 0 ? 0 : Double(totalBytesDownloaded) / Double(totalBytesExpected)
        }
    }
}
@available(iOS 16.2, *)
struct DownloadLiveActivity: Widget {
    struct UX {
<<<<<<< HEAD
        static let downloadColor: UIColor = .orange
        static let circleWidth: CGFloat = 17.5
        static let lineWidth: CGFloat = 3.5
        static let downloadIconSize: CGFloat = 19
        static let downloadPaddingLeading: CGFloat = 2
        static let downloadPaddingTrailing: CGFloat = 1
        static let circleWidthMinimal: CGFloat = 19.5
        static let lineWidthMinimal: CGFloat = 3
        static let downloadIconSizeMinimal: CGFloat = 12
        static let downloadPaddingLeadingMinimal: CGFloat = 2
        static let downloadPaddingTrailingMinimal: CGFloat = 1
        static let downloadOpacityMinimal = 0.30
        static let downloadRotationMinimal: Double = -90.0
    }
    private func minimalViewBuilder(liveDownload: ActivityViewContext<DownloadLiveActivityAttributes>) -> some View {
        return ZStack {
            Image(StandardImageIdentifiers.Large.download)
                .renderingMode(.template)
                .resizable()
                .scaledToFit()
                .frame(width: UX.downloadIconSizeMinimal, height: UX.downloadIconSizeMinimal)
                .foregroundStyle(.orange)
                .padding([.leading, .trailing], UX.downloadPaddingLeadingMinimal)
            Circle()
                .stroke(lineWidth: UX.lineWidthMinimal)
                .foregroundColor(.gray)
                .opacity(UX.downloadOpacityMinimal)
                .frame(width: UX.circleWidthMinimal, height: UX.circleWidthMinimal)
                .padding(.leading, UX.downloadPaddingLeadingMinimal)
                .padding(.trailing, UX.downloadPaddingTrailingMinimal)
            Circle()
                .trim(from: 0.0, to: min(liveDownload.state.totalProgress, 1.0))
                .stroke(style: StrokeStyle(lineWidth: UX.lineWidthMinimal))
                .rotationEffect(.degrees(UX.downloadRotationMinimal))
                .animation(.linear, value: min(liveDownload.state.totalProgress, 1.0))
                .foregroundStyle(.orange)
                .frame(width: UX.circleWidthMinimal, height: UX.circleWidthMinimal)
=======
        // static let checkmarkIcon = "checkmarkLarge"
        static let checkmarkIcon = StandardImageIdentifiers.Large.checkmark
        static let mediaStopIcon = "mediaStop"
        static let firefoxIcon = "faviconFox"
        struct LockScreen {
            static let horizontalSpacing: CGFloat = 16
            static let verticalSpacing: CGFloat = 4
            static let iconSize: CGFloat = 40
            static let titleFont: CGFloat = 17
            static let subtitleFont: CGFloat = 15
            static let circleRadius: CGFloat = 44
            static let circleWidth: CGFloat = 4
            static let circleAnimation: CGFloat = 0.5
            static let progressIconSize: CGFloat = 20
            static let gradient1 =  Color("searchButtonColorTwo")
            static let gradient2 = Color("searchButtonColorOne")
            static let labelColor = Color("widgetLabelColors")
        }
        struct DynamicIsland {
            static let rotation: CGFloat = -90
            static let downloadColor: UIColor = .orange
            static let circleWidth: CGFloat = 17.5
            static let lineWidth: CGFloat = 3.5
            static let downloadIconSize: CGFloat = 19
            static let downloadPaddingLeading: CGFloat = 2
            static let downloadPaddingTrailing: CGFloat = 1
            static let iconFrameSize: CGFloat = 50
            static let firefoxIconSize: CGFloat = 44
            static let iconEdgeRounding: CGFloat = 15
            static let iconTopPadding: CGFloat = 10
            static let iconLeftPadding: CGFloat = 0
            static let iconRightPadding: CGFloat = 0
            static let iconBottomPadding: CGFloat = 0
            static let inProgessOpacity: CGFloat = 0.5
            static let progressWidth: CGFloat = 4
            static let stateIconSize: CGFloat = 24
            static let downloadingFontSize: CGFloat = 17
            static let progressFontSize: CGFloat = 15
            static let wordsTopPadding: CGFloat = 0
            static let wordsLeftPadding: CGFloat = 5
            static let wordsRightPadding: CGFloat = 5
            static let wordsBottomPadding: CGFloat = 0
            static let widgetColours = Color.white
            static let circleStrokeColor = widgetColours.opacity(inProgessOpacity)
>>>>>>> 6f41aeb4
        }
    }
    private func lockScreenView (liveDownload: ActivityViewContext<DownloadLiveActivityAttributes>) -> some View {
        let bytesCompleted = liveDownload.state.totalBytesDownloaded
        let bytesExpected = liveDownload.state.totalBytesExpected
        let mbCompleted = ByteCountFormatter.string(fromByteCount: bytesCompleted, countStyle: .file)
        let mbExpected = ByteCountFormatter.string(fromByteCount: bytesExpected, countStyle: .file)
        let subtitle = String(format: .LiveActivity.Downloads.FileProgressText, mbCompleted, mbExpected)
        let totalCompletion = liveDownload.state.completedDownloads == liveDownload.state.downloads.count
        return ZStack {
            Rectangle()
                .widgetURL(URL(string: URL.mozInternalScheme + "://deep-link?url=/homepanel/downloads"))
                .foregroundStyle(LinearGradient(
                    gradient: Gradient(colors: [UX.LockScreen.gradient1, UX.LockScreen.gradient2]),
                    startPoint: .topLeading,
                    endPoint: .bottomTrailing))
            HStack(spacing: UX.LockScreen.horizontalSpacing) {
                ZStack {
                    Image(UX.firefoxIcon)
                        .resizable()
                        .scaledToFit()
                        .frame(width: UX.LockScreen.iconSize, height: UX.LockScreen.iconSize)
                }
                VStack(alignment: .leading, spacing: UX.LockScreen.verticalSpacing) {
                    Text(liveDownload.state.downloads.count == 1 ?
                         String(format: .LiveActivity.Downloads.FileNameText, liveDownload.state.downloads[0].fileName) :
                            String(format: .LiveActivity.Downloads.FileNameText, liveDownload.state.downloads.count))
                        .font(.system(size: UX.LockScreen.titleFont, weight: .bold))
                        .foregroundColor(UX.LockScreen.labelColor)
                    Text(subtitle).font(.system(size: UX.LockScreen.subtitleFont))
                        .opacity(0.8)
                        .foregroundColor(UX.LockScreen.labelColor)
                }
                Spacer()
                ZStack {
                    Circle()
                        .stroke(lineWidth: UX.LockScreen.circleWidth)
                        .foregroundColor(UX.LockScreen.labelColor)
                        .opacity(0.3)
                    Circle()
                        .trim(from: 0.0, to: min(liveDownload.state.totalProgress, 1.0))
                        .stroke(style: StrokeStyle(lineWidth: UX.LockScreen.circleWidth))
                        .rotationEffect(.degrees(270))
                        .animation(.linear, value: UX.LockScreen.circleAnimation)
                        .foregroundColor(UX.LockScreen.labelColor)
                    Image(totalCompletion ? UX.checkmarkIcon : UX.mediaStopIcon)
                        .renderingMode(.template)
                        .frame(width: UX.LockScreen.progressIconSize, height: UX.LockScreen.progressIconSize)
                        .foregroundStyle(UX.LockScreen.labelColor)
                }
                .frame(width: UX.LockScreen.circleRadius, height: UX.LockScreen.circleRadius)
            }
            .padding()
        }
    }
    private func leadingExpandedRegion
    (liveDownload: ActivityViewContext<DownloadLiveActivityAttributes>)
    -> DynamicIslandExpandedRegion<some View> {
      DynamicIslandExpandedRegion(.leading) {
        ZStack {
            RoundedRectangle(cornerRadius: DownloadLiveActivity.UX.DynamicIsland.iconEdgeRounding)
            .fill(DownloadLiveActivity.UX.DynamicIsland.widgetColours)
            .frame(width: DownloadLiveActivity.UX.DynamicIsland.iconFrameSize,
                   height: DownloadLiveActivity.UX.DynamicIsland.iconFrameSize)
          Image(DownloadLiveActivity.UX.firefoxIcon)
            .resizable()
            .scaledToFit()
            .frame(width: DownloadLiveActivity.UX.DynamicIsland.firefoxIconSize,
                   height: DownloadLiveActivity.UX.DynamicIsland.firefoxIconSize)
        }.padding(EdgeInsets(top: DownloadLiveActivity.UX.DynamicIsland.iconTopPadding,
                             leading: DownloadLiveActivity.UX.DynamicIsland.iconLeftPadding,
                             bottom: DownloadLiveActivity.UX.DynamicIsland.iconBottomPadding,
                             trailing: DownloadLiveActivity.UX.DynamicIsland.iconRightPadding))
      }
    }
    private func centerExpandedRegion
    (liveDownload: ActivityViewContext<DownloadLiveActivityAttributes>)
    -> DynamicIslandExpandedRegion<some View> {
      DynamicIslandExpandedRegion(.center) {
        Text(String(format: .LiveActivity.Downloads.FileNameText, liveDownload.state.downloads[0].fileName))
          .font(.headline)
          .frame(maxWidth: .infinity,
                 alignment: .leading)
          .padding(EdgeInsets(top: DownloadLiveActivity.UX.DynamicIsland.wordsTopPadding,
                              leading: DownloadLiveActivity.UX.DynamicIsland.wordsLeftPadding,
                              bottom: DownloadLiveActivity.UX.DynamicIsland.wordsBottomPadding,
                              trailing: DownloadLiveActivity.UX.DynamicIsland.wordsRightPadding))
        let bytesDownloaded = ByteCountFormatter.string(
          fromByteCount: liveDownload.state.totalBytesDownloaded,
          countStyle: .file
          )
        let bytesExpected = ByteCountFormatter.string(
          fromByteCount: liveDownload.state.totalBytesExpected,
          countStyle: .file
          )
        Text(String(format: .LiveActivity.Downloads.FileProgressText, bytesDownloaded, bytesExpected))
          .font(.subheadline)
          .foregroundColor(DownloadLiveActivity.UX.DynamicIsland.widgetColours)
          .frame(maxWidth: .infinity,
                 alignment: .leading)
          .padding(EdgeInsets(top: DownloadLiveActivity.UX.DynamicIsland.wordsTopPadding,
                              leading: DownloadLiveActivity.UX.DynamicIsland.wordsLeftPadding,
                              bottom: DownloadLiveActivity.UX.DynamicIsland.wordsBottomPadding,
                              trailing: DownloadLiveActivity.UX.DynamicIsland.wordsRightPadding))
      }
    }
    private func trailingExpandedRegion
    (liveDownload: ActivityViewContext<DownloadLiveActivityAttributes>)
    -> DynamicIslandExpandedRegion<some View> {
      DynamicIslandExpandedRegion(.trailing) {
        ZStack {
          Circle()
            .stroke(UX.DynamicIsland.circleStrokeColor, lineWidth: DownloadLiveActivity.UX.DynamicIsland.progressWidth)
            .frame(width: DownloadLiveActivity.UX.DynamicIsland.iconFrameSize,
                   height: DownloadLiveActivity.UX.DynamicIsland.iconFrameSize)
          Circle()
            .trim(from: 0.0, to: min(liveDownload.state.totalProgress, 1.0))
            .stroke(style: StrokeStyle(lineWidth: DownloadLiveActivity.UX.DynamicIsland.progressWidth))
            .rotationEffect(.degrees(DownloadLiveActivity.UX.DynamicIsland.rotation))
            .animation(.linear, value: 0.5)
          Image(
            liveDownload.state.totalProgress == 1.0
            ? DownloadLiveActivity.UX.checkmarkIcon
            : DownloadLiveActivity.UX.mediaStopIcon
          )
          .renderingMode(.template)
          .resizable()
          .scaledToFit()
          .foregroundStyle(DownloadLiveActivity.UX.DynamicIsland.widgetColours)
          .frame(width: DownloadLiveActivity.UX.DynamicIsland.stateIconSize,
                 height: DownloadLiveActivity.UX.DynamicIsland.stateIconSize)
        }.frame(width: DownloadLiveActivity.UX.DynamicIsland.iconFrameSize,
                height: DownloadLiveActivity.UX.DynamicIsland.iconFrameSize)
          .padding(EdgeInsets(top: DownloadLiveActivity.UX.DynamicIsland.iconTopPadding,
                              leading: DownloadLiveActivity.UX.DynamicIsland.iconLeftPadding,
                              bottom: DownloadLiveActivity.UX.DynamicIsland.iconBottomPadding,
                              trailing: DownloadLiveActivity.UX.DynamicIsland.iconRightPadding))
      }
    }
    var body: some WidgetConfiguration {
        ActivityConfiguration(for: DownloadLiveActivityAttributes.self) { liveDownload in
            lockScreenView(liveDownload: liveDownload)
        } dynamicIsland: { liveDownload in
            DynamicIsland {
                leadingExpandedRegion(liveDownload: liveDownload)
                centerExpandedRegion(liveDownload: liveDownload)
                trailingExpandedRegion(liveDownload: liveDownload)
            } compactLeading: {
                Image(StandardImageIdentifiers.Large.download)
                    .renderingMode(.template)
                    .resizable()
                    .scaledToFit()
                    .frame(width: UX.DynamicIsland.downloadIconSize, height: UX.DynamicIsland.downloadIconSize)
                    .foregroundStyle(.orange)
                    .padding([.leading, .trailing], 2)
            } compactTrailing: {
                ZStack {
                    Circle()
                        .stroke(lineWidth: UX.DynamicIsland.lineWidth)
                        .foregroundColor(.gray)
                        .opacity(0.3)
                        .frame(width: UX.DynamicIsland.circleWidth, height: UX.DynamicIsland.circleWidth)
                        .padding(.leading, 2)
                        .padding(.trailing, 1)
                    Circle()
                        .trim(from: 0.0, to: min(liveDownload.state.totalProgress, 1.0))
                        .stroke(style: StrokeStyle(lineWidth: UX.DynamicIsland.lineWidth))
                        .rotationEffect(.degrees(UX.DynamicIsland.rotation))
                        .animation(.linear, value: min(liveDownload.state.totalProgress, 1.0))
                        .foregroundStyle(.orange)
                        .frame(width: UX.DynamicIsland.circleWidth, height: UX.DynamicIsland.circleWidth)
                }
                .padding(.leading, UX.DynamicIsland.downloadPaddingLeading)
                .padding(.trailing, UX.DynamicIsland.downloadPaddingTrailing)
            } minimal: {
                minimalViewBuilder(liveDownload: liveDownload)
            }.widgetURL(URL(string: URL.mozInternalScheme + "://deep-link?url=/homepanel/downloads"))
        }
    }
}<|MERGE_RESOLUTION|>--- conflicted
+++ resolved
@@ -53,7 +53,6 @@
 @available(iOS 16.2, *)
 struct DownloadLiveActivity: Widget {
     struct UX {
-<<<<<<< HEAD
         static let downloadColor: UIColor = .orange
         static let circleWidth: CGFloat = 17.5
         static let lineWidth: CGFloat = 3.5
@@ -67,31 +66,6 @@
         static let downloadPaddingTrailingMinimal: CGFloat = 1
         static let downloadOpacityMinimal = 0.30
         static let downloadRotationMinimal: Double = -90.0
-    }
-    private func minimalViewBuilder(liveDownload: ActivityViewContext<DownloadLiveActivityAttributes>) -> some View {
-        return ZStack {
-            Image(StandardImageIdentifiers.Large.download)
-                .renderingMode(.template)
-                .resizable()
-                .scaledToFit()
-                .frame(width: UX.downloadIconSizeMinimal, height: UX.downloadIconSizeMinimal)
-                .foregroundStyle(.orange)
-                .padding([.leading, .trailing], UX.downloadPaddingLeadingMinimal)
-            Circle()
-                .stroke(lineWidth: UX.lineWidthMinimal)
-                .foregroundColor(.gray)
-                .opacity(UX.downloadOpacityMinimal)
-                .frame(width: UX.circleWidthMinimal, height: UX.circleWidthMinimal)
-                .padding(.leading, UX.downloadPaddingLeadingMinimal)
-                .padding(.trailing, UX.downloadPaddingTrailingMinimal)
-            Circle()
-                .trim(from: 0.0, to: min(liveDownload.state.totalProgress, 1.0))
-                .stroke(style: StrokeStyle(lineWidth: UX.lineWidthMinimal))
-                .rotationEffect(.degrees(UX.downloadRotationMinimal))
-                .animation(.linear, value: min(liveDownload.state.totalProgress, 1.0))
-                .foregroundStyle(.orange)
-                .frame(width: UX.circleWidthMinimal, height: UX.circleWidthMinimal)
-=======
         // static let checkmarkIcon = "checkmarkLarge"
         static let checkmarkIcon = StandardImageIdentifiers.Large.checkmark
         static let mediaStopIcon = "mediaStop"
@@ -136,7 +110,31 @@
             static let wordsBottomPadding: CGFloat = 0
             static let widgetColours = Color.white
             static let circleStrokeColor = widgetColours.opacity(inProgessOpacity)
->>>>>>> 6f41aeb4
+        }
+    } 
+    private func minimalViewBuilder(liveDownload: ActivityViewContext<DownloadLiveActivityAttributes>) -> some View {
+        return ZStack {
+            Image(StandardImageIdentifiers.Large.download)
+                .renderingMode(.template)
+                .resizable()
+                .scaledToFit()
+                .frame(width: UX.downloadIconSizeMinimal, height: UX.downloadIconSizeMinimal)
+                .foregroundStyle(.orange)
+                .padding([.leading, .trailing], UX.downloadPaddingLeadingMinimal)
+            Circle()
+                .stroke(lineWidth: UX.lineWidthMinimal)
+                .foregroundColor(.gray)
+                .opacity(UX.downloadOpacityMinimal)
+                .frame(width: UX.circleWidthMinimal, height: UX.circleWidthMinimal)
+                .padding(.leading, UX.downloadPaddingLeadingMinimal)
+                .padding(.trailing, UX.downloadPaddingTrailingMinimal)
+            Circle()
+                .trim(from: 0.0, to: min(liveDownload.state.totalProgress, 1.0))
+                .stroke(style: StrokeStyle(lineWidth: UX.lineWidthMinimal))
+                .rotationEffect(.degrees(UX.downloadRotationMinimal))
+                .animation(.linear, value: min(liveDownload.state.totalProgress, 1.0))
+                .foregroundStyle(.orange)
+                .frame(width: UX.circleWidthMinimal, height: UX.circleWidthMinimal)
         }
     }
     private func lockScreenView (liveDownload: ActivityViewContext<DownloadLiveActivityAttributes>) -> some View {
