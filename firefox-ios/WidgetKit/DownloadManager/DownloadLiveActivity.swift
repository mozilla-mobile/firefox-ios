--- conflicted
+++ resolved
@@ -56,17 +56,14 @@
 struct DownloadLiveActivity: Widget {
     struct UX {
         static let downloadColor: UIColor = .orange
-<<<<<<< HEAD
-        static let circleWidth: CGFloat = 19.5
-        static let lineWidth: CGFloat = 3
-        static let downloadIconSize: CGFloat = 12
-=======
         static let circleWidth: CGFloat = 17.5
         static let lineWidth: CGFloat = 3.5
         static let downloadIconSize: CGFloat = 19
         static let downloadPaddingLeading: CGFloat = 2
         static let downloadPaddingTrailing: CGFloat = 1
->>>>>>> bd482a63
+        static let circleWidthMinimal: CGFloat = 19.5
+        static let lineWidthMinimal: CGFloat = 3
+        static let downloadIconSizeMinimal: CGFloat = 12
     }
     var body: some WidgetConfiguration {
         ActivityConfiguration(for: DownloadLiveActivityAttributes.self) { _ in
@@ -122,23 +119,23 @@
                               .renderingMode(.template)
                               .resizable()
                               .scaledToFit()
-                              .frame(width: UX.downloadIconSize, height: UX.downloadIconSize)
+                              .frame(width: UX.downloadIconSizeMinimal, height: UX.downloadIconSizeMinimal)
                               .foregroundStyle(.orange)
                               .padding([.leading, .trailing], 2)
                     Circle()
-                        .stroke(lineWidth: UX.lineWidth)
+                        .stroke(lineWidth: UX.lineWidthMinimal)
                         .foregroundColor(.gray)
                         .opacity(0.3)
-                        .frame(width: UX.circleWidth, height: UX.circleWidth)
+                        .frame(width: UX.circleWidthMinimal, height: UX.circleWidthMinimal)
                         .padding(.leading, 2)
                         .padding(.trailing, 1)
                     Circle()
                         .trim(from: 0.0, to: min(liveDownload.state.totalProgress, 1.0))
-                        .stroke(style: StrokeStyle(lineWidth: UX.lineWidth))
+                        .stroke(style: StrokeStyle(lineWidth: UX.lineWidthMinimal))
                         .rotationEffect(.degrees(-90))
                         .animation(.linear, value: min(liveDownload.state.totalProgress, 1.0))
                         .foregroundStyle(.orange)
-                        .frame(width: UX.circleWidth, height: UX.circleWidth)
+                        .frame(width: UX.circleWidthMinimal, height: UX.circleWidthMinimal)
                 }
             }.widgetURL(URL(string: URL.mozInternalScheme + "://deep-link?url=/homepanel/downloads"))
         }
