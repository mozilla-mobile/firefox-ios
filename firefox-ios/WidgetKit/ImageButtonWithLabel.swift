// This Source Code Form is subject to the terms of the Mozilla Public
// License, v. 2.0. If a copy of the MPL was not distributed with this
// file, You can obtain one at http://mozilla.org/MPL/2.0/

#if canImport(WidgetKit)
import SwiftUI
import Common

// View for Quick Action Widget Buttons (Small & Medium)
// +-------------------------------------------------------+
// | +--------+                                            |
// | | ZSTACK |                                            |
// | +--------+                                            |
// | +--------------------------------------------------+  |
// | |+-------+                                         |  |
// | ||VSTACK |                                         |  |
// | |+-------+                                         |  |
// | | +---------------------------------------------+  |  |
// | | |+-------+                                    |  |  |
// | | ||HSTACK | +--------+-----+ +--------------+  |  |  |
// | | |+-------+ | VSTACK |     | |+----------+  |  |  |  |
// | | |          +--------+     | || lOGO FOR |  |  |  |  |
// | | |          | +----------+ | ||  WIDGET  |  |  |  |  |
// | | |          | | LABEL OF | | ||  ACTION  |  |  |  |  |
// | | |          | | SELECTED | | |+----------+  |  |  |  |
// | | |          | |  ACTION  | | |              |  |  |  |
// | | |          | +----------+ | |              |  |  |  |
// | | |          |              | |              |  |  |  |
// | | |          +--------------+ +--------------+  |  |  |
// | | |                                             |  |  |
// | | |                                             |  |  |
// | | +---------------------------------------------+  |  |
// | |                                                  |  |
// | | +--------------------------------------------+   |  |
// | | | +--------------------------+ +-----------+ |   |  |
// | | | | HSTACK (if small widget) | | +-------+ | |   |  |
// | | | +--------------------------+ | |FXICON | | |   |  |
// | | |                              | +-------+ | |   |  |
// | | |                              |           | |   |  |
// | | |                              |           | |   |  |
// | | |                              +-----------+ |   |  |
// | | |                                            |   |  |
// | | +--------------------------------------------+   |  |
// | |                                                  |  |
// | |                                                  |  |
// | |                                                  |  |
// | +--------------------------------------------------+  |
// |                                                       |
// +-------------------------------------------------------+

struct ImageButtonWithLabel: View {
    var isSmall: Bool
    var link: QuickLink

    var paddingValue: CGFloat {
        if isSmall {
            return 10.0
        } else {
            return 8.0
        }
    }

    var body: some View {
        Link(destination: isSmall ? link.smallWidgetUrl : link.mediumWidgetUrl) {
            ZStack(alignment: .leading) {
                if !isSmall {
                    ContainerRelativeShape()
                        .fill(
                            LinearGradient(
                                gradient: Gradient(colors: link.backgroundColors),
                                startPoint: .bottomLeading,
                                endPoint: .topTrailing
                            )
                        )
                }

                VStack(alignment: .center, spacing: 50.0) {
                    HStack(alignment: .top) {
                        VStack(alignment: .leading) {
                            if isSmall {
                                Text(link.label)
                                    .font(.headline)
                                    .minimumScaleFactor(0.75)
                                    .layoutPriority(1000)
                            } else {
                                Text(link.label)
                                    .font(.footnote)
                                    .minimumScaleFactor(0.75)
                                    .layoutPriority(1000)
                            }
                        }
                        Spacer()
                        if link == .search && isSmall {
<<<<<<< HEAD
                            Image(decorative: "searchLarge")
=======
                            Image(StandardImageIdentifiers.Large.search)
>>>>>>> 285ec70c
                                .scaledToFit()
                                .frame(height: 24.0)
                        } else {
                            Image(decorative: link.imageName)
                                .scaledToFit()
                                .frame(height: 24.0)
                        }
                    }
                    if isSmall {
                        HStack(alignment: .bottom) {
                            Spacer()
                            Image(decorative: "faviconFox")
                                .scaledToFit()
                                .frame(height: 24.0)
                        }
                    }
                }
                .foregroundColor(Color("widgetLabelColors"))
                .padding([.horizontal, .vertical], paddingValue)
            }
        }
    }
}
#endif<|MERGE_RESOLUTION|>--- conflicted
+++ resolved
@@ -91,11 +91,7 @@
                         }
                         Spacer()
                         if link == .search && isSmall {
-<<<<<<< HEAD
-                            Image(decorative: "searchLarge")
-=======
                             Image(StandardImageIdentifiers.Large.search)
->>>>>>> 285ec70c
                                 .scaledToFit()
                                 .frame(height: 24.0)
                         } else {
