--- conflicted
+++ resolved
@@ -25,6 +25,8 @@
         self.overlayModeManager = nil
         AppContainer.shared.reset()
     }
+
+    // MARK: - canAddHomepage
 
     func testCanAddHomepage() {
         let subject = ContentContainer(frame: .zero)
@@ -56,7 +58,8 @@
         XCTAssertFalse(subject.canAdd(content: webview))
     }
 
-<<<<<<< HEAD
+    // MARK: - hasHomepage
+
     func testHasHomepage_trueWhenHomepage() {
         let subject = ContentContainer(frame: .zero)
         let homepage = HomepageViewController(profile: profile, overlayManager: overlayModeManager)
@@ -76,7 +79,10 @@
         subject.add(content: webview)
 
         XCTAssertFalse(subject.hasHomepage)
-=======
+    }
+
+    // MARK: - contentView
+
     func testContentView_notContent_viewIsNil() {
         let subject = ContentContainer(frame: .zero)
         XCTAssertNil(subject.contentView)
@@ -87,6 +93,5 @@
         let homepage = HomepageViewController(profile: profile, overlayManager: overlayModeManager)
         subject.add(content: homepage)
         XCTAssertNotNil(subject.contentView)
->>>>>>> 7a9e36ff
     }
 }