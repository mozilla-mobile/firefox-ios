// This Source Code Form is subject to the terms of the Mozilla Public
// License, v. 2.0. If a copy of the MPL was not distributed with this
// file, You can obtain one at http://mozilla.org/MPL/2.0

@testable import Client
import XCTest
import WebKit
import Storage
import Shared

class FirefoxHomeJumpBackInViewModelTests: XCTestCase {
    var subject: JumpBackInViewModel!

    var mockProfile: MockProfile!
    var mockTabManager: MockTabManager!

    var mockBrowserBarViewDelegate: MockBrowserBarViewDelegate!
    var stubBrowserViewController: BrowserViewController!

    override func setUp() {
        super.setUp()

        mockProfile = MockProfile()
        mockTabManager = MockTabManager()
<<<<<<< HEAD
        stubBrowserViewController = BrowserViewController(
            profile: mockProfile,
            tabManager: TabManager(profile: mockProfile, imageStore: nil)
        )
=======
>>>>>>> bd4ade5f
        mockBrowserBarViewDelegate = MockBrowserBarViewDelegate()

        subject = JumpBackInViewModel(
            isZeroSearch: false,
            profile: mockProfile,
            isPrivate: false,
            tabManager: mockTabManager
        )
        subject.browserBarViewDelegate = mockBrowserBarViewDelegate
    }

    override func tearDown() {
        super.tearDown()
        stubBrowserViewController = nil
        mockBrowserBarViewDelegate = nil
        mockTabManager = nil
        mockProfile = nil
        subject = nil
    }

    func test_switchToGroup_noBrowserDelegate_doNothing() {
        let group = ASGroup<Tab>(searchTerm: "", groupedItems: [], timestamp: 0)
        subject.browserBarViewDelegate = nil
        var completionDidRun = false
        subject.onTapGroup = { tab in
            completionDidRun = true
        }

        subject.switchTo(group: group)

        XCTAssertFalse(mockBrowserBarViewDelegate.inOverlayMode)
        XCTAssertEqual(mockBrowserBarViewDelegate.leaveOverlayModeCount, 0)
        XCTAssertFalse(completionDidRun)
    }

    func test_switchToGroup_noGroupedItems_doNothing() {
        let group = ASGroup<Tab>(searchTerm: "", groupedItems: [], timestamp: 0)
        mockBrowserBarViewDelegate.inOverlayMode = true
        var completionDidRun = false
        subject.onTapGroup = { tab in
            completionDidRun = true
        }

        subject.switchTo(group: group)

        XCTAssertTrue(mockBrowserBarViewDelegate.inOverlayMode)
        XCTAssertEqual(mockBrowserBarViewDelegate.leaveOverlayModeCount, 1)
        XCTAssertFalse(completionDidRun)
    }

    func test_switchToGroup_inOverlayMode_leavesOverlayMode() {
        let group = ASGroup<Tab>(searchTerm: "", groupedItems: [], timestamp: 0)
        mockBrowserBarViewDelegate.inOverlayMode = true
        var completionDidRun = false
        subject.onTapGroup = { tab in
            completionDidRun = true
        }

        subject.switchTo(group: group)

        XCTAssertTrue(mockBrowserBarViewDelegate.inOverlayMode)
        XCTAssertEqual(mockBrowserBarViewDelegate.leaveOverlayModeCount, 1)
        XCTAssertFalse(completionDidRun)
    }

    func test_switchToGroup_callCompletionOnFirstGroupedItem() {
        let expectedTab = createTab(profile: mockProfile)
        let group = ASGroup<Tab>(searchTerm: "", groupedItems: [expectedTab], timestamp: 0)
        mockBrowserBarViewDelegate.inOverlayMode = true
        var receivedTab: Tab?
        subject.onTapGroup = { tab in
            receivedTab = tab
        }

        subject.switchTo(group: group)

        XCTAssertTrue(mockBrowserBarViewDelegate.inOverlayMode)
        XCTAssertEqual(expectedTab, receivedTab)
    }

    func test_switchToTab_noBrowserDelegate_doNothing() {
        let expectedTab = createTab(profile: mockProfile)
        subject.browserBarViewDelegate = nil

        subject.switchTo(tab: expectedTab)

        XCTAssertFalse(mockBrowserBarViewDelegate.inOverlayMode)
        XCTAssertEqual(mockBrowserBarViewDelegate.leaveOverlayModeCount, 0)
        XCTAssertTrue(mockTabManager.lastSelectedTabs.isEmpty)
    }

    func test_switchToTab_notInOverlayMode_switchTabs() {
        let tab = createTab(profile: mockProfile)
        mockBrowserBarViewDelegate.inOverlayMode = false

        subject.switchTo(tab: tab)

        XCTAssertFalse(mockBrowserBarViewDelegate.inOverlayMode)
        XCTAssertEqual(mockBrowserBarViewDelegate.leaveOverlayModeCount, 0)
        XCTAssertFalse(mockTabManager.lastSelectedTabs.isEmpty)
    }

    func test_switchToTab_inOverlayMode_leaveOverlayMode() {
        let tab = createTab(profile: mockProfile)
        mockBrowserBarViewDelegate.inOverlayMode = true

        subject.switchTo(tab: tab)

        XCTAssertTrue(mockBrowserBarViewDelegate.inOverlayMode)
        XCTAssertEqual(mockBrowserBarViewDelegate.leaveOverlayModeCount, 1)
        XCTAssertFalse(mockTabManager.lastSelectedTabs.isEmpty)
    }

    func test_switchToTab_tabManagerSelectsTab() {
        let tab1 = createTab(profile: mockProfile)
        mockBrowserBarViewDelegate.inOverlayMode = true

        subject.switchTo(tab: tab1)

        XCTAssertTrue(mockBrowserBarViewDelegate.inOverlayMode)
        guard mockTabManager.lastSelectedTabs.count > 0 else {
            XCTFail("No tabs were selected in mock tab manager.")
            return
        }
        XCTAssertEqual(mockTabManager.lastSelectedTabs[0], tab1)
    }

    func test_updateData_tabTrayGroupsDisabled_stubRecentTabsWithStartingURLs_onIphoneLayout_noAccount_has2() {
        mockProfile.hasSyncableAccountMock = false
        subject.featureFlags.set(feature: .tabTrayGroups, to: false)
        let tab1 = createTab(profile: mockProfile, urlString: "www.firefox1.com")
        let tab2 = createTab(profile: mockProfile, urlString: "www.firefox2.com")
        let tab3 = createTab(profile: mockProfile, urlString: "www.firefox3.com")
        mockTabManager.nextRecentlyAccessedNormalTabs = [tab1, tab2, tab3]
        let expectation = XCTestExpectation(description: "Main queue fires; updateJumpBackInData(completion:) is called.")

        // iPhone layout
        let trait = FakeTraitCollection()
        trait.overridenHorizontalSizeClass = .compact
        trait.overridenVerticalSizeClass = .regular

        subject.updateData {
            // Refresh data for specific layout
            self.subject.refreshData(for: trait)
            expectation.fulfill()
        }

        wait(for: [expectation], timeout: 5.0)

        XCTAssertEqual(subject.jumpBackInList.tabs.count, 2, "iPhone portrait has 2 tabs in it's jumpbackin layout")
        XCTAssertEqual(subject.jumpBackInList.tabs[0], tab1)
        XCTAssertEqual(subject.jumpBackInList.tabs[1], tab2)
        XCTAssertFalse(subject.jumpBackInList.tabs.contains(tab3))
    }

    func test_updateData_tabTrayGroupsDisabled_stubRecentTabsWithStartingURLs_onIphoneLayout_hasAccount_has1() {
        mockProfile.mockClientAndTabs = [ClientAndTabs(client: remoteDesktopClient(),
                                                       tabs: remoteTabs(idRange: 1...3))]
        subject.featureFlags.set(feature: .tabTrayGroups, to: false)
        let tab1 = createTab(profile: mockProfile, urlString: "www.firefox1.com")
        let tab2 = createTab(profile: mockProfile, urlString: "www.firefox2.com")
        let tab3 = createTab(profile: mockProfile, urlString: "www.firefox3.com")
        mockTabManager.nextRecentlyAccessedNormalTabs = [tab1, tab2, tab3]
        let expectation = XCTestExpectation(description: "Main queue fires; updateJumpBackInData(completion:) is called.")

        // iPhone layout
        let trait = FakeTraitCollection()
        trait.overridenHorizontalSizeClass = .compact
        trait.overridenVerticalSizeClass = .regular

        subject.updateData {
            // Refresh data for specific layout
            self.subject.refreshData(for: trait)
            expectation.fulfill()
        }

        wait(for: [expectation], timeout: 10.0)

        XCTAssertEqual(subject.jumpBackInList.tabs.count, 1, "iPhone portrait has 1 tab in it's jumpbackin layout")
        XCTAssertEqual(subject.jumpBackInList.tabs[0], tab1)
        XCTAssertFalse(subject.jumpBackInList.tabs.contains(tab2))
        XCTAssertFalse(subject.jumpBackInList.tabs.contains(tab3))
    }

    func test_updateData_tabTrayGroupsDisabled_stubRecentTabsWithStartingURLs_oniPhoneLandscapeLayout_noAccount_has3() {
        mockProfile.hasSyncableAccountMock = false
        subject.featureFlags.set(feature: .tabTrayGroups, to: false)
        let tab1 = Tab(bvc: stubBrowserViewController, urlString: "www.firefox1.com")
        let tab2 = Tab(bvc: stubBrowserViewController, urlString: "www.firefox2.com")
        let tab3 = Tab(bvc: stubBrowserViewController, urlString: "www.firefox3.com")
        mockTabManager.nextRecentlyAccessedNormalTabs = [tab1, tab2, tab3]
        let expectation = XCTestExpectation(description: "Main queue fires; updateJumpBackInData(completion:) is called.")

        // iPhone landscape layout
        let trait = FakeTraitCollection()
        trait.overridenHorizontalSizeClass = .regular
        trait.overridenVerticalSizeClass = .regular

        subject.updateData {
            // Refresh data for specific layout
            self.subject.refreshData(for: trait)
            expectation.fulfill()
        }

        wait(for: [expectation], timeout: 1.0)
        guard subject.jumpBackInList.tabs.count > 0 else {
            XCTFail("Incorrect number of tabs in subject")
            return
        }

        XCTAssertEqual(subject.jumpBackInList.tabs.count, 3, "iPhone landscape has 3 tabs in it's jumpbackin layout, up until 4")
        XCTAssertEqual(subject.jumpBackInList.tabs[0], tab1)
        XCTAssertEqual(subject.jumpBackInList.tabs[1], tab2)
        XCTAssertEqual(subject.jumpBackInList.tabs[2], tab3)
    }

    func test_updateData_tabTrayGroupsDisabled_stubRecentTabsWithStartingURLs_oniPhoneLandscapeLayout_hasAccount_has2() {
        mockProfile.mockClientAndTabs = [ClientAndTabs(client: remoteDesktopClient(),
                                                       tabs: remoteTabs(idRange: 1...3))]
        subject.featureFlags.set(feature: .tabTrayGroups, to: false)
        let tab1 = Tab(bvc: stubBrowserViewController, urlString: "www.firefox1.com")
        let tab2 = Tab(bvc: stubBrowserViewController, urlString: "www.firefox2.com")
        let tab3 = Tab(bvc: stubBrowserViewController, urlString: "www.firefox3.com")
        mockTabManager.nextRecentlyAccessedNormalTabs = [tab1, tab2, tab3]
        let expectation = XCTestExpectation(description: "Main queue fires; updateJumpBackInData(completion:) is called.")

        // iPhone landscape layout
        let trait = FakeTraitCollection()
        trait.overridenHorizontalSizeClass = .regular
        trait.overridenVerticalSizeClass = .regular

        subject.updateData {
            // Refresh data for specific layout
            self.subject.refreshData(for: trait)
            expectation.fulfill()
        }

        wait(for: [expectation], timeout: 1.0)
        guard subject.jumpBackInList.tabs.count > 0 else {
            XCTFail("Incorrect number of tabs in subject")
            return
        }

        XCTAssertEqual(subject.jumpBackInList.tabs.count, 2, "iPhone landscape has 1 tabs in it's jumpbackin layout, up until 1")
        XCTAssertEqual(subject.jumpBackInList.tabs[0], tab1)
        XCTAssertEqual(subject.jumpBackInList.tabs[1], tab2)
        XCTAssertFalse(subject.jumpBackInList.tabs.contains(tab3))
    }

    // MARK: Syncable Tabs

    func test_updateData_mostRecentTab_noSyncableAccount() {
        mockProfile.hasSyncableAccountMock = false
        let expectation = XCTestExpectation(description: "Main queue fires; updateRemoteTabs(completion:) is called.")
        subject.updateData {
            expectation.fulfill()
        }

        wait(for: [expectation], timeout: 5.0)
        XCTAssertNil(subject.mostRecentSyncedTab, "There should be no most recent tab")
    }

    func test_updateData_mostRecentTab_noCachedClients() {
        let expectation = XCTestExpectation(description: "Main queue fires; updateRemoteTabs(completion:) is called.")
        subject.updateData {
            expectation.fulfill()
        }

        wait(for: [expectation], timeout: 5.0)
        XCTAssertNil(subject.mostRecentSyncedTab, "There should be no most recent tab")
    }

    func test_updateData_mostRecentTab_noDesktopClients() {
        mockProfile.mockClientAndTabs = [ClientAndTabs(client: remoteClient, tabs: remoteTabs(idRange: 1...2))]
        let expectation = XCTestExpectation(description: "Main queue fires; updateRemoteTabs(completion:) is called.")
        subject.updateData {
            expectation.fulfill()
        }

        wait(for: [expectation], timeout: 5.0)
        XCTAssertNil(subject.mostRecentSyncedTab, "There should be no most recent tab")
    }

    func test_updateData_mostRecentTab_oneDesktopClient() {
        let remoteClient = remoteDesktopClient()
        let remoteTabs = remoteTabs(idRange: 1...3)
        mockProfile.mockClientAndTabs = [ClientAndTabs(client: remoteClient, tabs: remoteTabs)]

        let expectation = XCTestExpectation(description: "Main queue fires; updateRemoteTabs(completion:) is called.")
        subject.updateData {
            expectation.fulfill()
        }

        wait(for: [expectation], timeout: 5.0)
        XCTAssertEqual(subject.mostRecentSyncedTab?.client, remoteClient)
        XCTAssertEqual(subject.mostRecentSyncedTab?.tab, remoteTabs.last)
    }

    func test_updateData_mostRecentTab_multipleDesktopClients() {
        let remoteClient = remoteDesktopClient(name: "Fake Client 2")
        let remoteClientTabs = remoteTabs(idRange: 7...9)
        mockProfile.mockClientAndTabs = [ClientAndTabs(client: remoteDesktopClient(), tabs: remoteTabs(idRange: 1...5)),
                                     ClientAndTabs(client: remoteClient, tabs: remoteClientTabs)]

        let expectation = XCTestExpectation(description: "Main queue fires; updateRemoteTabs(completion:) is called.")
        subject.updateData {
            expectation.fulfill()
        }

        wait(for: [expectation], timeout: 15.0)
        XCTAssertEqual(subject.mostRecentSyncedTab?.client, remoteClient)
        XCTAssertEqual(subject.mostRecentSyncedTab?.tab, remoteClientTabs.last)
    }
}

extension FirefoxHomeJumpBackInViewModelTests {
    var remoteClient: RemoteClient {
        return RemoteClient(guid: nil,
                            name: "Fake client",
                            modified: 1,
                            type: nil,
                            formfactor: nil,
                            os: nil,
                            version: nil,
                            fxaDeviceId: nil)
    }

    func remoteDesktopClient(name: String = "Fake client") -> RemoteClient {
        return RemoteClient(guid: nil,
                            name: name,
                            modified: 1,
                            type: "desktop",
                            formfactor: nil,
                            os: nil,
                            version: nil,
                            fxaDeviceId: nil)
    }

    func remoteTabs(idRange: ClosedRange<Int> = 1...1) -> [RemoteTab] {
        var remoteTabs: [RemoteTab] = []

        for i in idRange {
            let tab = RemoteTab(clientGUID: String(i),
                                URL: URL(string: "www.mozilla.org")!,
                                title: "Mozilla \(i)",
                                history: [],
                                lastUsed: UInt64(i),
                                icon: nil)
            remoteTabs.append(tab)
        }
        return remoteTabs
    }
}

class MockBrowserBarViewDelegate: BrowserBarViewDelegate {
    var inOverlayMode = false

    var leaveOverlayModeCount = 0

    func leaveOverlayMode(didCancel cancel: Bool) {
        leaveOverlayModeCount += 1
    }
}

extension FirefoxHomeJumpBackInViewModelTests {
    func createTab(profile: MockProfile,
                   configuration: WKWebViewConfiguration = WKWebViewConfiguration(),
                   urlString: String? = "www.website.com") -> Tab {
        let tab = Tab(profile: profile, configuration: configuration)

        if let urlString = urlString {
            tab.url = URL(string: urlString)!
        }
        return tab
    }
}<|MERGE_RESOLUTION|>--- conflicted
+++ resolved
@@ -22,13 +22,10 @@
 
         mockProfile = MockProfile()
         mockTabManager = MockTabManager()
-<<<<<<< HEAD
         stubBrowserViewController = BrowserViewController(
             profile: mockProfile,
             tabManager: TabManager(profile: mockProfile, imageStore: nil)
         )
-=======
->>>>>>> bd4ade5f
         mockBrowserBarViewDelegate = MockBrowserBarViewDelegate()
 
         subject = JumpBackInViewModel(
