// This Source Code Form is subject to the terms of the Mozilla Public
// License, v. 2.0. If a copy of the MPL was not distributed with this
// file, You can obtain one at http://mozilla.org/MPL/2.0/

import Common
import XCTest
import WebKit
@testable import Client

final class BrowserCoordinatorTests: XCTestCase {
    private var mockRouter: MockRouter!
    private var profile: MockProfile!
    private var overlayModeManager: MockOverlayModeManager!
    private var screenshotService: ScreenshotService!
    private var routeBuilder: RouteBuilder!
    private var tabManager: MockTabManager!
    private var applicationHelper: MockApplicationHelper!
    private var glean: MockGleanWrapper!
    private var wallpaperManager: WallpaperManagerMock!
    private var scrollDelegate: MockStatusBarScrollDelegate!

    override func setUp() {
        super.setUp()
        DependencyHelperMock().bootstrapDependencies()
        LegacyFeatureFlagsManager.shared.initializeDeveloperFeatures(with: AppContainer.shared.resolve())
        self.mockRouter = MockRouter(navigationController: MockNavigationController())
        self.profile = MockProfile()
        self.routeBuilder = RouteBuilder()
        self.overlayModeManager = MockOverlayModeManager()
        self.screenshotService = ScreenshotService()
        self.tabManager = MockTabManager()
        self.applicationHelper = MockApplicationHelper()
        self.glean = MockGleanWrapper()
        self.wallpaperManager = WallpaperManagerMock()
        self.scrollDelegate = MockStatusBarScrollDelegate()
    }

    override func tearDown() {
        super.tearDown()
        self.routeBuilder = nil
        self.mockRouter = nil
        self.profile = nil
        self.overlayModeManager = nil
        self.screenshotService = nil
        self.tabManager = nil
        self.applicationHelper = nil
        self.glean = nil
        self.wallpaperManager = nil
        self.scrollDelegate = nil
        AppContainer.shared.reset()
    }

    func testInitialState() {
        let subject = createSubject()

        XCTAssertNotNil(subject.browserViewController)
        XCTAssertTrue(subject.childCoordinators.isEmpty)
        XCTAssertEqual(mockRouter.setRootViewControllerCalled, 0)
    }

    func testWithoutLaunchType_startsBrowserOnly() {
        let subject = createSubject()
        subject.start(with: nil)

        XCTAssertNotNil(mockRouter.pushedViewController as? BrowserViewController)
        XCTAssertEqual(mockRouter.pushCalled, 1)
        XCTAssertTrue(subject.childCoordinators.isEmpty)
    }

    func testWithLaunchType_startsLaunchCoordinator() {
        let subject = createSubject()
        subject.start(with: .defaultBrowser)

        XCTAssertNotNil(mockRouter.pushedViewController as? BrowserViewController)
        XCTAssertEqual(mockRouter.pushCalled, 1)
        XCTAssertEqual(subject.childCoordinators.count, 1)
        XCTAssertNotNil(subject.childCoordinators[0] as? LaunchCoordinator)
    }

    func testChildLaunchCoordinatorIsDone_deallocatesAndDismiss() throws {
        let subject = createSubject()
        subject.start(with: .defaultBrowser)

        let childLaunchCoordinator = try XCTUnwrap(subject.childCoordinators[0] as? LaunchCoordinator)
        subject.didFinishLaunch(from: childLaunchCoordinator)

        XCTAssertTrue(subject.childCoordinators.isEmpty)
        XCTAssertEqual(mockRouter.dismissCalled, 1)
    }

    // MARK: - Show homepage

    func testShowHomepage_addsOneHomepageOnly() {
        let subject = createSubject()
        subject.showHomepage(inline: true,
                             toastContainer: UIView(),
                             homepanelDelegate: subject.browserViewController,
                             libraryPanelDelegate: subject.browserViewController,
                             sendToDeviceDelegate: subject.browserViewController,
                             statusBarScrollDelegate: scrollDelegate,
                             overlayManager: overlayModeManager)

        let secondHomepage = HomepageViewController(profile: profile, toastContainer: UIView(), overlayManager: overlayModeManager)
        XCTAssertFalse(subject.browserViewController.contentContainer.canAdd(content: secondHomepage))
        XCTAssertNotNil(subject.homepageViewController)
        XCTAssertNil(subject.webviewController)
    }

    func testShowHomepage_reuseExistingHomepage() {
        let subject = createSubject()
        subject.showHomepage(inline: true,
                             toastContainer: UIView(),
                             homepanelDelegate: subject.browserViewController,
                             libraryPanelDelegate: subject.browserViewController,
                             sendToDeviceDelegate: subject.browserViewController,
                             statusBarScrollDelegate: scrollDelegate,
                             overlayManager: overlayModeManager)
        let firstHomepage = subject.homepageViewController
        XCTAssertNotNil(subject.homepageViewController)

        subject.showHomepage(inline: true,
                             toastContainer: UIView(),
                             homepanelDelegate: subject.browserViewController,
                             libraryPanelDelegate: subject.browserViewController,
                             sendToDeviceDelegate: subject.browserViewController,
                             statusBarScrollDelegate: scrollDelegate,
                             overlayManager: overlayModeManager)
        let secondHomepage = subject.homepageViewController
        XCTAssertEqual(firstHomepage, secondHomepage)
    }

    // MARK: - Show webview

    func testShowWebview_embedNewWebview() {
        let webview = WKWebView()
        let subject = createSubject()
        let mbvc = MockBrowserViewController(profile: profile, tabManager: tabManager)
        subject.browserViewController = mbvc
        subject.show(webView: webview)

        XCTAssertNil(subject.homepageViewController)
        XCTAssertNotNil(subject.webviewController)
        XCTAssertEqual(mbvc.embedContentCalled, 1)
        XCTAssertEqual(mbvc.saveEmbeddedContent?.contentType, .webview)
    }

    func testShowWebview_reuseExistingWebview() {
        let webview = WKWebView()
        let subject = createSubject()
        let mbvc = MockBrowserViewController(profile: profile, tabManager: tabManager)
        subject.browserViewController = mbvc
        subject.show(webView: webview)
        let firstWebview = subject.webviewController
        XCTAssertNotNil(firstWebview)

        subject.show(webView: webview)
        let secondWebview = subject.webviewController

        XCTAssertEqual(firstWebview, secondWebview)
        XCTAssertEqual(mbvc.embedContentCalled, 1)
        XCTAssertEqual(mbvc.frontEmbeddedContentCalled, 1)
        XCTAssertEqual(mbvc.saveEmbeddedContent?.contentType, .webview)
    }

    func testShowWebview_setsScreenshotService() {
        let webview = WKWebView()
        let subject = createSubject()
        subject.show(webView: webview)

        XCTAssertNotNil(screenshotService.screenshotableView)
    }

    // MARK: - BrowserNavigationHandler

    func testShowSettings() throws {
        let subject = createSubject(isSettingsCoordinatorEnabled: true)
        subject.show(settings: .general)

        XCTAssertEqual(subject.childCoordinators.count, 1)
        XCTAssertNotNil(subject.childCoordinators[0] as? SettingsCoordinator)
        let presentedVC = try XCTUnwrap(mockRouter.presentedViewController as? ThemedNavigationController)
        XCTAssertEqual(mockRouter.presentCalled, 1)
        XCTAssertTrue(presentedVC.topViewController is AppSettingsTableViewController)
    }

    func testShowLibrary() throws {
        let subject = createSubject()
        subject.show(homepanelSection: .bookmarks)

        XCTAssertEqual(subject.childCoordinators.count, 1)
        XCTAssertNotNil(subject.childCoordinators[0] as? LibraryCoordinator)
        let presentedVC = try XCTUnwrap(mockRouter.presentedViewController as? DismissableNavigationViewController)
        XCTAssertEqual(mockRouter.presentCalled, 1)
        XCTAssertTrue(presentedVC.topViewController is LibraryViewController)
    }

    func testShowEnhancedTrackingProtection() throws {
        let subject = createSubject()
        subject.showEnhancedTrackingProtection(sourceView: UIView())

        XCTAssertEqual(subject.childCoordinators.count, 1)
        XCTAssertNotNil(subject.childCoordinators[0] as? EnhancedTrackingProtectionCoordinator)
        XCTAssertEqual(mockRouter.presentCalled, 1)
        XCTAssertTrue(mockRouter.presentedViewController is EnhancedTrackingProtectionMenuVC)
    }

    func testShowShareExtension() {
        let subject = createSubject()

        subject.showShareExtension(url: URL(string: "https://www.google.com")!, sourceView: UIView(), toastContainer: UIView())

        XCTAssertEqual(subject.childCoordinators.count, 1)
        XCTAssertTrue(subject.childCoordinators.first is ShareExtensionCoordinator)
        XCTAssertEqual(mockRouter.presentCalled, 1)
        XCTAssertTrue(mockRouter.presentedViewController is UIActivityViewController)
    }

    // MARK: - ParentCoordinatorDelegate

    func testRemoveChildCoordinator_whenDidFinishCalled() {
        let subject = createSubject()
        let childCoordinator = ShareExtensionCoordinator(
            alertContainer: UIView(),
            router: mockRouter,
            profile: profile)

        subject.add(child: childCoordinator)
        subject.didFinish(from: childCoordinator)

        XCTAssertEqual(subject.childCoordinators.count, 0)
    }

    // MARK: - Search route

    func testHandleSearchQuery_returnsTrue() {
        let query = "test query"
        let subject = createSubject()
        let mbvc = MockBrowserViewController(profile: profile, tabManager: tabManager)
        subject.browserViewController = mbvc
        subject.browserHasLoaded()

        let result = subject.handle(route: .searchQuery(query: query))

        XCTAssertTrue(result)
        XCTAssertTrue(mbvc.handleQueryCalled)
        XCTAssertEqual(mbvc.handleQuery, query)
        XCTAssertEqual(mbvc.handleQueryCount, 1)
    }

    func testHandleSearch_returnsTrue() {
        let subject = createSubject()
        let mbvc = MockBrowserViewController(profile: profile, tabManager: tabManager)
        subject.browserViewController = mbvc
        subject.browserHasLoaded()

        let result = subject.handle(route: .search(url: URL(string: "https://example.com")!,
                                                   isPrivate: false,
                                                   options: nil))

        XCTAssertTrue(result)
        XCTAssertTrue(mbvc.switchToTabForURLOrOpenCalled)
        XCTAssertEqual(mbvc.switchToTabForURLOrOpenURL, URL(string: "https://example.com")!)
        XCTAssertEqual(mbvc.switchToTabForURLOrOpenCount, 1)
    }

    func testHandleSearchWithNormalMode_returnsTrue() {
        let subject = createSubject()
        let mbvc = MockBrowserViewController(profile: profile, tabManager: tabManager)
        subject.browserViewController = mbvc
        subject.browserHasLoaded()

        let result = subject.handle(route: .search(url: URL(string: "https://example.com")!,
                                                   isPrivate: false,
                                                   options: [.switchToNormalMode]))

        XCTAssertTrue(result)
        XCTAssertTrue(mbvc.switchToPrivacyModeCalled)
        XCTAssertFalse(mbvc.switchToPrivacyModeIsPrivate)
        XCTAssertTrue(mbvc.switchToTabForURLOrOpenCalled)
        XCTAssertEqual(mbvc.switchToTabForURLOrOpenURL, URL(string: "https://example.com")!)
        XCTAssertEqual(mbvc.switchToTabForURLOrOpenCount, 1)
    }

    func testHandleSearchWithNilURL_returnsTrue() {
        let subject = createSubject()
        let mbvc = MockBrowserViewController(profile: profile, tabManager: tabManager)
        subject.browserViewController = mbvc
        subject.browserHasLoaded()

        let result = subject.handle(route: .search(url: nil, isPrivate: false))

        XCTAssertTrue(result)
        XCTAssertTrue(mbvc.openBlankNewTabCalled)
        XCTAssertFalse(mbvc.openBlankNewTabIsPrivate)
        XCTAssertEqual(mbvc.openBlankNewTabCount, 1)
    }

    func testHandleSearchURL_returnsTrue() {
        let subject = createSubject()
        let mbvc = MockBrowserViewController(profile: profile, tabManager: tabManager)
        subject.browserViewController = mbvc
        subject.browserHasLoaded()

        let result = subject.handle(route: .searchURL(url: URL(string: "https://example.com")!, tabId: "1234"))

        XCTAssertTrue(result)
        XCTAssertTrue(mbvc.switchToTabForURLOrOpenCalled)
        XCTAssertEqual(mbvc.switchToTabForURLOrOpenURL, URL(string: "https://example.com")!)
        XCTAssertEqual(mbvc.switchToTabForURLOrOpenCount, 1)
    }

    func testHandleNilSearchURL_returnsTrue() {
        let subject = createSubject()
        let mbvc = MockBrowserViewController(profile: profile, tabManager: tabManager)
        subject.browserViewController = mbvc
        subject.browserHasLoaded()

        let result = subject.handle(route: .searchURL(url: nil, tabId: "1234"))

        XCTAssertTrue(result)
        XCTAssertTrue(mbvc.openBlankNewTabCalled)
        XCTAssertFalse(mbvc.openBlankNewTabIsPrivate)
        XCTAssertEqual(mbvc.openBlankNewTabCount, 1)
    }

    // MARK: - Homepanel route

    func testHandleHomepanelBookmarks_returnsTrue() {
        let subject = createSubject()
        let mbvc = MockBrowserViewController(profile: profile, tabManager: tabManager)
        subject.browserViewController = mbvc
        subject.browserHasLoaded()

        let route = routeBuilder.makeRoute(url: URL(string: "firefox://deep-link?url=/homepanel/bookmarks")!)
        let result = subject.handle(route: route!)

        XCTAssertTrue(result)
        XCTAssertTrue(mbvc.showLibraryCalled)
        XCTAssertEqual(mbvc.showLibraryPanel, .bookmarks)
        XCTAssertEqual(mbvc.showLibraryCount, 1)
    }

    func testHandleHomepanelHistory_returnsTrue() {
        let subject = createSubject()
        let mbvc = MockBrowserViewController(profile: profile, tabManager: tabManager)
        subject.browserViewController = mbvc
        subject.browserHasLoaded()

        let route = routeBuilder.makeRoute(url: URL(string: "firefox://deep-link?url=/homepanel/history")!)
        let result = subject.handle(route: route!)

        XCTAssertTrue(result)
        XCTAssertTrue(mbvc.showLibraryCalled)
        XCTAssertEqual(mbvc.showLibraryPanel, .history)
        XCTAssertEqual(mbvc.showLibraryCount, 1)
    }

    func testHandleHomepanelReadingList_returnsTrue() {
        let subject = createSubject()
        let mbvc = MockBrowserViewController(profile: profile, tabManager: tabManager)
        subject.browserViewController = mbvc
        subject.browserHasLoaded()

        let route = routeBuilder.makeRoute(url: URL(string: "firefox://deep-link?url=/homepanel/reading-list")!)
        let result = subject.handle(route: route!)

        XCTAssertTrue(result)
        XCTAssertTrue(mbvc.showLibraryCalled)
        XCTAssertEqual(mbvc.showLibraryPanel, .readingList)
        XCTAssertEqual(mbvc.showLibraryCount, 1)
    }

    func testHandleHomepanelDownloads_returnsTrue() {
        let subject = createSubject()
        let mbvc = MockBrowserViewController(profile: profile, tabManager: tabManager)
        subject.browserViewController = mbvc
        subject.browserHasLoaded()

        let route = routeBuilder.makeRoute(url: URL(string: "firefox://deep-link?url=/homepanel/downloads")!)
        let result = subject.handle(route: route!)

        XCTAssertTrue(result)
        XCTAssertTrue(mbvc.showLibraryCalled)
        XCTAssertEqual(mbvc.showLibraryPanel, .downloads)
        XCTAssertEqual(mbvc.showLibraryCount, 1)
    }

    func testHandleHomepanelTopSites_returnsTrue() {
        // Given
        let topSitesURL = URL(string: "firefox://deep-link?url=/homepanel/top-sites")!
        let subject = createSubject()
        let mbvc = MockBrowserViewController(profile: profile, tabManager: tabManager)
        subject.browserViewController = mbvc
        subject.browserHasLoaded()

        // When
        let route = routeBuilder.makeRoute(url: topSitesURL)
        let result = subject.handle(route: route!)

        // Then
        XCTAssertTrue(result)
        XCTAssertEqual(mbvc.openURLInNewTabCount, 1)
        XCTAssertEqual(mbvc.openURLInNewTabURL, HomePanelType.topSites.internalUrl)
        XCTAssertEqual(mbvc.openURLInNewTabIsPrivate, false)
    }

    func testHandleNewPrivateTab_returnsTrue() {
        // Given
        let newPrivateTabURL = URL(string: "firefox://deep-link?url=/homepanel/new-private-tab")!
        let subject = createSubject()
        let mbvc = MockBrowserViewController(profile: profile, tabManager: tabManager)
        subject.browserViewController = mbvc
        subject.browserHasLoaded()

        // When
        let route = routeBuilder.makeRoute(url: newPrivateTabURL)
        let result = subject.handle(route: route!)

        // Then
        XCTAssertTrue(result)
        XCTAssertEqual(mbvc.openBlankNewTabCount, 1)
        XCTAssertFalse(mbvc.openBlankNewTabFocusLocationField)
        XCTAssertEqual(mbvc.openBlankNewTabIsPrivate, true)
    }

    func testHandleHomepanelNewTab_returnsTrue() {
        // Given
        let newTabURL = URL(string: "firefox://deep-link?url=/homepanel/new-tab")!
        let subject = createSubject()
        let mbvc = MockBrowserViewController(profile: profile, tabManager: tabManager)
        subject.browserViewController = mbvc
        subject.browserHasLoaded()

        // When
        let route = routeBuilder.makeRoute(url: newTabURL)
        let result = subject.handle(route: route!)

        // Then
        XCTAssertTrue(result)
        XCTAssertEqual(mbvc.openBlankNewTabCount, 1)
        XCTAssertFalse(mbvc.openBlankNewTabFocusLocationField)
        XCTAssertEqual(mbvc.openBlankNewTabIsPrivate, false)
    }

    // MARK: - Default browser route

    func testDefaultBrowser_systemSettings_handlesRoute() {
        let route = Route.defaultBrowser(section: .systemSettings)
        let subject = createSubject()
        subject.browserHasLoaded()

        let result = subject.handle(route: route)

        XCTAssertTrue(result)
        XCTAssertEqual(applicationHelper.openSettingsCalled, 1)
    }

    func testDefaultBrowser_tutorial_handlesRoute() {
        let route = Route.defaultBrowser(section: .tutorial)
        let subject = createSubject()
        subject.browserHasLoaded()

        let result = subject.handle(route: route)

        XCTAssertTrue(result)
        XCTAssertNotNil(mockRouter.presentedViewController as? DefaultBrowserOnboardingViewController)
        XCTAssertEqual(mockRouter.presentCalled, 1)
        XCTAssertEqual(subject.childCoordinators.count, 1)
        XCTAssertNotNil(subject.childCoordinators[0] as? LaunchCoordinator)
    }

    // MARK: - Glean route

    func testGleanRoute_handlesRoute() {
        let expectedURL = URL(string: "www.example.com")!
        let route = Route.glean(url: expectedURL)
        let subject = createSubject()
        subject.browserHasLoaded()

        let result = subject.handle(route: route)

        XCTAssertTrue(result)
        XCTAssertEqual(glean.handleDeeplinkUrlCalled, 1)
        XCTAssertEqual(glean.savedHandleDeeplinkUrl, expectedURL)
    }

    // MARK: - Settings route

    func testGeneralSettingsRoute_showsGeneralSettingsPage() throws {
        let route = Route.settings(section: .general)
        let subject = createSubject()
        subject.browserHasLoaded()

        let result = subject.handle(route: route)

        XCTAssertTrue(result)
        let presentedVC = try XCTUnwrap(mockRouter.presentedViewController as? ThemedNavigationController)
        XCTAssertEqual(mockRouter.presentCalled, 1)
        XCTAssertTrue(presentedVC.topViewController is AppSettingsTableViewController)
    }

    func testNewTabSettingsRoute_returnsNewTabSettingsPage() throws {
        let route = Route.SettingsSection.newTab
        let subject = createSubject()

        subject.legacyGetSettingsViewController(settingsSection: route) { result in
            XCTAssertTrue(result is NewTabContentSettingsViewController)
        }
    }

    func testHomepageSettingsRoute_returnsHomepageSettingsPage() throws {
        let route = Route.SettingsSection.homePage
        let subject = createSubject()

        subject.legacyGetSettingsViewController(settingsSection: route) { result in
            XCTAssertTrue(result is HomePageSettingViewController)
        }
    }

    func testMailtoSettingsRoute_returnsMailtoSettingsPage() throws {
        let route = Route.SettingsSection.mailto
        let subject = createSubject()

        subject.legacyGetSettingsViewController(settingsSection: route) { result in
            XCTAssertTrue(result is OpenWithSettingsViewController)
        }
    }

    func testSearchSettingsRoute_returnsSearchSettingsPage() throws {
        let route = Route.SettingsSection.search
        let subject = createSubject()

        subject.legacyGetSettingsViewController(settingsSection: route) { result in
            XCTAssertTrue(result is SearchSettingsTableViewController)
        }
    }

    func testClearPrivateDataSettingsRoute_returnsClearPrivateDataSettingsPage() throws {
        let route = Route.SettingsSection.clearPrivateData
        let subject = createSubject()

        subject.legacyGetSettingsViewController(settingsSection: route) { result in
            XCTAssertTrue(result is ClearPrivateDataTableViewController)
        }
    }

    func testFxaSettingsRoute_returnsFxaSettingsPage() throws {
        let route = Route.SettingsSection.fxa
        let subject = createSubject()

        subject.legacyGetSettingsViewController(settingsSection: route) { result in
            XCTAssertTrue(result is SyncContentSettingsViewController)
        }
    }

    func testThemeSettingsRoute_returnsThemeSettingsPage() throws {
        let route = Route.SettingsSection.theme
        let subject = createSubject()

        subject.legacyGetSettingsViewController(settingsSection: route) { result in
            XCTAssertTrue(result is ThemeSettingsController)
        }
    }

    func testWallpaperSettingsRoute_canShow_returnsWallpaperSettingsPage() throws {
        wallpaperManager.canSettingsBeShown = true
        let route = Route.SettingsSection.wallpaper
        let subject = createSubject()

        subject.legacyGetSettingsViewController(settingsSection: route) { result in
            XCTAssertTrue(result is WallpaperSettingsViewController)
        }
    }

    func testWallpaperSettingsRoute_cannotShow_returnsWallpaperSettingsPage() throws {
        wallpaperManager.canSettingsBeShown = false
        let route = Route.SettingsSection.wallpaper
        let subject = createSubject()

        subject.legacyGetSettingsViewController(settingsSection: route) { result in
            XCTAssertNil(result)
        }
    }

    func testSettingsRoute_addSettingsCoordinator() {
        let subject = createSubject(isSettingsCoordinatorEnabled: true)
        subject.browserHasLoaded()

        let result = subject.handle(route: .settings(section: .general))

        XCTAssertTrue(result)
        XCTAssertEqual(subject.childCoordinators.count, 1)
        XCTAssertNotNil(subject.childCoordinators[0] as? SettingsCoordinator)
    }

    func testSettingsRoute_addSettingsCoordinatorOnlyOnce() {
        let subject = createSubject(isSettingsCoordinatorEnabled: true)
        subject.browserHasLoaded()

        let result1 = subject.handle(route: .settings(section: .general))
        let result2 = subject.handle(route: .settings(section: .general))

        XCTAssertTrue(result1)
        XCTAssertEqual(subject.childCoordinators.count, 1)
        XCTAssertNotNil(subject.childCoordinators[0] as? SettingsCoordinator)
        XCTAssertFalse(result2)
    }

    func testPresentedCompletion_callsDidFinishSettings_removesChild() {
        let subject = createSubject(isSettingsCoordinatorEnabled: true)
        subject.browserHasLoaded()

        let result = subject.handle(route: .settings(section: .general))
        mockRouter.savedCompletion?()

        XCTAssertTrue(result)
        XCTAssertEqual(mockRouter.dismissCalled, 1)
        XCTAssertTrue(subject.childCoordinators.isEmpty)
    }

    func testSettingsCoordinatorDelegate_openURLinNewTab() {
        let expectedURL = URL(string: "www.mozilla.com")!
        let subject = createSubject()
        let mbvc = MockBrowserViewController(profile: profile, tabManager: tabManager)
        subject.browserViewController = mbvc

        subject.openURLinNewTab(expectedURL)

        XCTAssertEqual(mbvc.openURLInNewTabCount, 1)
        XCTAssertEqual(mbvc.openURLInNewTabURL, expectedURL)
    }

    func testSettingsCoordinatorDelegate_didFinishSettings_removesChild() {
        let subject = createSubject(isSettingsCoordinatorEnabled: true)
        subject.browserHasLoaded()

        let result = subject.handle(route: .settings(section: .general))
        let settingsCoordinator = subject.childCoordinators[0] as! SettingsCoordinator
        subject.didFinishSettings(from: settingsCoordinator)

        XCTAssertTrue(result)
        XCTAssertEqual(mockRouter.dismissCalled, 1)
        XCTAssertTrue(subject.childCoordinators.isEmpty)
    }

    func testETPCoordinatorDelegate_settingsOpenPage() {
        let subject = createSubject()
        let mbvc = MockBrowserViewController(profile: profile, tabManager: tabManager)
        subject.browserViewController = mbvc

        subject.settingsOpenPage(settings: .contentBlocker)
        XCTAssertEqual(subject.childCoordinators.count, 1)
        XCTAssertNotNil(subject.childCoordinators[0] as? SettingsCoordinator)
    }

    func testEnhancedTrackingProtectionCoordinatorDelegate_didFinishETP_removesChild() {
        let subject = createSubject(isSettingsCoordinatorEnabled: true)
        subject.browserHasLoaded()

        subject.showEnhancedTrackingProtection(sourceView: UIView())
        let etpCoordinator = subject.childCoordinators[0] as! EnhancedTrackingProtectionCoordinator
        subject.didFinishEnhancedTrackingProtection(from: etpCoordinator)

        XCTAssertEqual(mockRouter.dismissCalled, 1)
        XCTAssertTrue(subject.childCoordinators.isEmpty)
    }

    // MARK: - Sign in route

    func testHandleFxaSignIn_returnsTrue() {
        // Given
        let subject = createSubject()
        let mbvc = MockBrowserViewController(profile: profile, tabManager: tabManager)
        subject.browserViewController = mbvc
        subject.browserHasLoaded()

        // When
        let route = routeBuilder.makeRoute(url: URL(string: "firefox://fxa-signin?signin=coolcodes&user=foo&email=bar")!)
        let result = subject.handle(route: route!)

        // Then
        XCTAssertTrue(result)
        XCTAssertEqual(mbvc.presentSignInCount, 1)
        XCTAssertEqual(mbvc.presentSignInFlowType, .emailLoginFlow)
        XCTAssertEqual(mbvc.presentSignInFxaOptions, FxALaunchParams(entrypoint: .fxaDeepLinkNavigation, query: ["signin": "coolcodes", "user": "foo", "email": "bar"]))
        XCTAssertEqual(mbvc.presentSignInReferringPage, ReferringPage.none)
    }

    // MARK: - App action route

    func testHandleHandleQRCode_returnsTrue() {
        // Given
        let shortcutItem = UIApplicationShortcutItem(type: "com.example.app.QRCode", localizedTitle: "QR Code")
        let subject = createSubject()
        let mbvc = MockBrowserViewController(profile: profile, tabManager: tabManager)
        subject.browserViewController = mbvc
        subject.browserHasLoaded()

        // When
        let route = routeBuilder.makeRoute(shortcutItem: shortcutItem, tabSetting: .blankPage)
        let result = subject.handle(route: route!)

        // Then
        XCTAssertTrue(result)
        XCTAssertEqual(mbvc.qrCodeCount, 1)
    }

    func testHandleClosePrivateTabs_returnsTrue() {
        // Given
        let url = URL(string: "firefox://widget-small-quicklink-close-private-tabs")!
        let subject = createSubject()
        let mbvc = MockBrowserViewController(profile: profile, tabManager: tabManager)
        subject.browserViewController = mbvc
        subject.browserHasLoaded()

        // When
        let route = routeBuilder.makeRoute(url: url)
        let result = subject.handle(route: route!)

        // Then
        XCTAssertTrue(result)
        XCTAssertEqual(mbvc.closePrivateTabsCount, 1)
    }

    func testHandleShowOnboarding_returnsTrueAndShowsOnboarding() {
        let subject = createSubject()
        subject.browserHasLoaded()

        let result = subject.handle(route: .action(action: .showIntroOnboarding))

        XCTAssertTrue(result)
        XCTAssertEqual(subject.childCoordinators.count, 1)
        XCTAssertNotNil(subject.childCoordinators[0] as? LaunchCoordinator)
    }

    // MARK: - Saved route

    func testSavesRoute_whenLaunchFinished() throws {
        let subject = createSubject()
        subject.findAndHandle(route: .defaultBrowser(section: .tutorial))
        subject.start(with: nil)

        subject.didFinishLaunch(from: LaunchCoordinator(router: mockRouter))

        XCTAssertNotNil(subject.savedRoute)
    }

    func testSavedRouteCalled_whenBrowserHasLoaded() throws {
        let subject = createSubject()
        subject.findAndHandle(route: .defaultBrowser(section: .tutorial))
        subject.start(with: nil)

        subject.browserHasLoaded()

        XCTAssertNotNil(mockRouter.presentedViewController as? DefaultBrowserOnboardingViewController)
        XCTAssertEqual(mockRouter.presentCalled, 1)
    }

    func testSavesRoute_whenBrowserNotLoaded() {
        let subject = createSubject()

        let coordinator = subject.findAndHandle(route: .defaultBrowser(section: .tutorial))

        XCTAssertNotNil(subject.savedRoute)
        XCTAssertNil(coordinator)
    }

    func testOneLibraryCoordinatorInstanceExists_whenPresetingMultipleLibraryTabs() {
        let subject = createSubject()

        // When the coordinator is created, there should no instance of LibraryCoordinator
        XCTAssertFalse(subject.childCoordinators.contains { $0 is LibraryCoordinator })

        // We show the library with bookmarks tab
        subject.show(homepanelSection: .bookmarks)

        // Checking to see if there's one library coordinator instance presented
        XCTAssertEqual(subject.childCoordinators.filter { $0 is LibraryCoordinator }.count, 1)

        // We try to show the library again on downloads tab (notice for now the Done button is not connected and will not remove the coordinator). Showing the library again should use the existing instance of the LibraryCoordinator
        subject.show(homepanelSection: .downloads)

        // Checking to see if there's only one library coordinator instance presented
        XCTAssertEqual(subject.childCoordinators.filter { $0 is LibraryCoordinator }.count, 1)
    }

    func testTappingOpenUrl_CallsTheDidSelectUrlOnBrowserViewController() throws {
        let subject = createSubject()
        let mbvc = MockBrowserViewController(profile: profile, tabManager: tabManager)
        subject.browserViewController = mbvc

        // We show the library with bookmarks tab
        subject.show(homepanelSection: .bookmarks)

        let coordinator = try XCTUnwrap(subject.childCoordinators.first { $0 is LibraryCoordinator } as? LibraryCoordinator)
        let url = URL(string: "http://google.com")!
        coordinator.libraryPanel(didSelectURL: url, visitType: .bookmark)

        XCTAssertTrue(mbvc.didSelectURLCalled)
        XCTAssertEqual(mbvc.lastOpenedURL, url)
        XCTAssertEqual(mbvc.lastVisitType, .bookmark)
    }

    func testTappingOpenUrlInNewTab_CallsTheDidSelectUrlInNewTapOnBrowserViewController() throws {
        let subject = createSubject()
        let mbvc = MockBrowserViewController(profile: profile, tabManager: tabManager)
        subject.browserViewController = mbvc

        // We show the library with bookmarks tab
        subject.show(homepanelSection: .bookmarks)

        let coordinator = try XCTUnwrap(subject.childCoordinators.first { $0 is LibraryCoordinator } as? LibraryCoordinator)
        let url = URL(string: "http://google.com")!
        coordinator.libraryPanelDidRequestToOpenInNewTab(url, isPrivate: true)

        XCTAssertTrue(mbvc.didRequestToOpenInNewTabCalled)
        XCTAssertEqual(mbvc.lastOpenedURL, url)
        XCTAssertTrue(mbvc.isPrivate)
    }

    // MARK: - Fakespot
<<<<<<< HEAD
    func testFakespotCoordinatorDelegate_didTapCancel_removesChild() {
=======
    func testFakespotCoordinatorDelegate_didDidDismiss_removesChild() {
>>>>>>> ad5eba30
        let subject = createSubject()
        subject.browserHasLoaded()

        subject.showFakespotFlow()
        let fakespotCoordinator = subject.childCoordinators[0] as! FakespotCoordinator
<<<<<<< HEAD
        fakespotCoordinator.cancelButtonTapped()
=======
        fakespotCoordinator.fakespotControllerDidDismiss()
>>>>>>> ad5eba30

        XCTAssertEqual(mockRouter.dismissCalled, 1)
        XCTAssertTrue(subject.childCoordinators.isEmpty)
    }

    func testTappingShopping_startsFakespotCoordinator() {
        let subject = createSubject()
        subject.showFakespotFlow()

        XCTAssertNotNil(mockRouter.presentedViewController as? FakespotViewController)
        XCTAssertEqual(mockRouter.presentCalled, 1)
        XCTAssertEqual(subject.childCoordinators.count, 1)
        XCTAssertNotNil(subject.childCoordinators[0] as? FakespotCoordinator)
    }

    // MARK: - Helpers
    private func createSubject(isSettingsCoordinatorEnabled: Bool = false,
                               file: StaticString = #file,
                               line: UInt = #line) -> BrowserCoordinator {
        routeBuilder.configure(isPrivate: false, prefs: profile.prefs)
        let subject = BrowserCoordinator(router: mockRouter,
                                         screenshotService: screenshotService,
                                         profile: profile,
                                         glean: glean,
                                         applicationHelper: applicationHelper,
                                         wallpaperManager: wallpaperManager,
                                         isSettingsCoordinatorEnabled: isSettingsCoordinatorEnabled)

        trackForMemoryLeaks(subject, file: file, line: line)
        return subject
    }
}<|MERGE_RESOLUTION|>--- conflicted
+++ resolved
@@ -18,6 +18,7 @@
     private var glean: MockGleanWrapper!
     private var wallpaperManager: WallpaperManagerMock!
     private var scrollDelegate: MockStatusBarScrollDelegate!
+    let exampleProduct = URL(string: "https://www.amazon.com/Under-Armour-Charged-Assert-Running/dp/B087T8Q2C4")!
 
     override func setUp() {
         super.setUp()
@@ -819,21 +820,13 @@
     }
 
     // MARK: - Fakespot
-<<<<<<< HEAD
     func testFakespotCoordinatorDelegate_didTapCancel_removesChild() {
-=======
-    func testFakespotCoordinatorDelegate_didDidDismiss_removesChild() {
->>>>>>> ad5eba30
-        let subject = createSubject()
-        subject.browserHasLoaded()
-
-        subject.showFakespotFlow()
+        let subject = createSubject()
+        subject.browserHasLoaded()
+
+        subject.showFakespotFlow(productURL: exampleProduct)
         let fakespotCoordinator = subject.childCoordinators[0] as! FakespotCoordinator
-<<<<<<< HEAD
-        fakespotCoordinator.cancelButtonTapped()
-=======
         fakespotCoordinator.fakespotControllerDidDismiss()
->>>>>>> ad5eba30
 
         XCTAssertEqual(mockRouter.dismissCalled, 1)
         XCTAssertTrue(subject.childCoordinators.isEmpty)
@@ -841,7 +834,7 @@
 
     func testTappingShopping_startsFakespotCoordinator() {
         let subject = createSubject()
-        subject.showFakespotFlow()
+        subject.showFakespotFlow(productURL: exampleProduct)
 
         XCTAssertNotNil(mockRouter.presentedViewController as? FakespotViewController)
         XCTAssertEqual(mockRouter.presentCalled, 1)
