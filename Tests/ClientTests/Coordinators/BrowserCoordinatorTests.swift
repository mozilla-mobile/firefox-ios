// This Source Code Form is subject to the terms of the Mozilla Public
// License, v. 2.0. If a copy of the MPL was not distributed with this
// file, You can obtain one at http://mozilla.org/MPL/2.0/

import Common
import XCTest
import WebKit
@testable import Client

final class BrowserCoordinatorTests: XCTestCase {
    private var mockRouter: MockRouter!
    private var profile: MockProfile!
    private var overlayModeManager: MockOverlayModeManager!
    private var logger: MockLogger!
    private var screenshotService: ScreenshotService!
    private var routeBuilder: RouteBuilder!
    private var tabManager: MockTabManager!
<<<<<<< HEAD
=======
    private var glean: MockGleanWrapper!
>>>>>>> c4b9d91f

    override func setUp() {
        super.setUp()
        DependencyHelperMock().bootstrapDependencies()
        FeatureFlagsManager.shared.initializeDeveloperFeatures(with: AppContainer.shared.resolve())
        self.routeBuilder = RouteBuilder { false }
        self.mockRouter = MockRouter(navigationController: MockNavigationController())
        self.profile = MockProfile()
        self.overlayModeManager = MockOverlayModeManager()
        self.logger = MockLogger()
        self.screenshotService = ScreenshotService()
        self.tabManager = MockTabManager()
<<<<<<< HEAD
=======
        self.glean = MockGleanWrapper()
>>>>>>> c4b9d91f
    }

    override func tearDown() {
        super.tearDown()
        self.routeBuilder = nil
        self.mockRouter = nil
        self.profile = nil
        self.overlayModeManager = nil
        self.logger = nil
        self.screenshotService = nil
        self.tabManager = nil
<<<<<<< HEAD
=======
        self.glean = nil
>>>>>>> c4b9d91f
        AppContainer.shared.reset()
    }

    func testInitialState() {
        let subject = createSubject()

        XCTAssertNotNil(subject.browserViewController)
        XCTAssertTrue(subject.childCoordinators.isEmpty)
        XCTAssertEqual(mockRouter.setRootViewControllerCalled, 0)
    }

    func testWithoutLaunchType_startsBrowserOnly() {
        let subject = createSubject()
        subject.start(with: nil)

        XCTAssertNotNil(mockRouter.pushedViewController as? BrowserViewController)
        XCTAssertEqual(mockRouter.pushCalled, 1)
        XCTAssertTrue(subject.childCoordinators.isEmpty)
    }

    func testWithLaunchType_startsLaunchCoordinator() {
        let subject = createSubject()
        subject.start(with: .defaultBrowser)

        XCTAssertNotNil(mockRouter.pushedViewController as? BrowserViewController)
        XCTAssertEqual(mockRouter.pushCalled, 1)
        XCTAssertEqual(subject.childCoordinators.count, 1)
        XCTAssertNotNil(subject.childCoordinators[0] as? LaunchCoordinator)
    }

    func testChildLaunchCoordinatorIsDone_deallocatesAndDismiss() throws {
        let subject = createSubject()
        subject.start(with: .defaultBrowser)

        let childLaunchCoordinator = try XCTUnwrap(subject.childCoordinators[0] as? LaunchCoordinator)
        subject.didFinishLaunch(from: childLaunchCoordinator)

        XCTAssertTrue(subject.childCoordinators.isEmpty)
        XCTAssertEqual(mockRouter.dismissCalled, 1)
    }

    // MARK: - Show homepage

    func testShowHomepage_addsOneHomepageOnly() {
        let subject = createSubject()
        subject.showHomepage(inline: true,
                             homepanelDelegate: subject.browserViewController,
                             libraryPanelDelegate: subject.browserViewController,
                             sendToDeviceDelegate: subject.browserViewController,
                             overlayManager: overlayModeManager)

        let secondHomepage = HomepageViewController(profile: profile, overlayManager: overlayModeManager)
        XCTAssertFalse(subject.browserViewController.contentContainer.canAdd(content: secondHomepage))
        XCTAssertNotNil(subject.homepageViewController)
        XCTAssertNil(subject.webviewController)
    }

    func testShowHomepage_reuseExistingHomepage() {
        let subject = createSubject()
        subject.showHomepage(inline: true,
                             homepanelDelegate: subject.browserViewController,
                             libraryPanelDelegate: subject.browserViewController,
                             sendToDeviceDelegate: subject.browserViewController,
                             overlayManager: overlayModeManager)
        let firstHomepage = subject.homepageViewController
        XCTAssertNotNil(subject.homepageViewController)

        subject.showHomepage(inline: true,
                             homepanelDelegate: subject.browserViewController,
                             libraryPanelDelegate: subject.browserViewController,
                             sendToDeviceDelegate: subject.browserViewController,
                             overlayManager: overlayModeManager)
        let secondHomepage = subject.homepageViewController
        XCTAssertEqual(firstHomepage, secondHomepage)
    }

    // MARK: - Show webview

    func testShowWebview_withoutPreviousSendsFatal() {
        let subject = createSubject()
        subject.show(webView: nil)
        XCTAssertEqual(logger.savedMessage, "Webview controller couldn't be shown, this shouldn't happen.")
        XCTAssertEqual(logger.savedLevel, .fatal)

        XCTAssertNil(subject.homepageViewController)
        XCTAssertNil(subject.webviewController)
    }

    func testShowWebview_embedNewWebview() {
        let webview = WKWebView()
        let subject = createSubject()
        subject.show(webView: webview)

        XCTAssertNil(subject.homepageViewController)
        XCTAssertNotNil(subject.webviewController)
    }

    func testShowWebview_reuseExistingWebview() {
        let webview = WKWebView()
        let subject = createSubject()
        subject.show(webView: webview)
        let firstWebview = subject.webviewController
        XCTAssertNotNil(firstWebview)

        subject.show(webView: nil)
        let secondWebview = subject.webviewController
        XCTAssertEqual(firstWebview, secondWebview)
    }

    func testShowWebview_setsScreenshotService() {
        let webview = WKWebView()
        let subject = createSubject()
        subject.show(webView: webview)

        XCTAssertNotNil(screenshotService.screenshotableView)
    }

<<<<<<< HEAD
=======
    // MARK: - Search route

>>>>>>> c4b9d91f
    func testHandleSearchQuery_returnsTrue() {
        let query = "test query"
        let subject = createSubject()
        let mbvc = MockBrowserViewController(profile: profile, tabManager: tabManager)
<<<<<<< HEAD
        let expectation = XCTestExpectation(description: "Handle search query")
        mbvc.switchToTabForURLOrOpenCalled = { isCalled in
            XCTAssertTrue(isCalled)
            expectation.fulfill()
        }
        mbvc.handleQueryCalled = { queryCalled in
            XCTAssertEqual(query, queryCalled)
            expectation.fulfill()
        }
        subject.browserViewController = mbvc
        let result = subject.handle(route: .searchQuery(query: query))
        XCTAssertTrue(result)
        wait(for: [expectation], timeout: 1)
=======
        subject.browserViewController = mbvc
        let result = subject.handle(route: .searchQuery(query: query))
        XCTAssertTrue(result)
        XCTAssertTrue(mbvc.handleQueryCalled)
        XCTAssertEqual(mbvc.handleQuery, query)
        XCTAssertEqual(mbvc.handleQueryCount, 1)
>>>>>>> c4b9d91f
    }

    func testHandleSearch_returnsTrue() {
        let subject = createSubject()
        let mbvc = MockBrowserViewController(profile: profile, tabManager: tabManager)
<<<<<<< HEAD
        let expectation = XCTestExpectation(description: "Handle search")
        mbvc.switchToTabForURLOrOpenCalled = { isCalled in
            XCTAssertTrue(isCalled)
            expectation.fulfill()
        }
        subject.browserViewController = mbvc
        let result = subject.handle(route: .search(url: URL(string: "https://example.com")!, isPrivate: false, options: nil))
        XCTAssertTrue(result)
        wait(for: [expectation], timeout: 1)
=======
        subject.browserViewController = mbvc
        let result = subject.handle(route: .search(url: URL(string: "https://example.com")!, isPrivate: false, options: nil))
        XCTAssertTrue(result)
        XCTAssertTrue(mbvc.switchToTabForURLOrOpenCalled)
        XCTAssertEqual(mbvc.switchToTabForURLOrOpenURL, URL(string: "https://example.com")!)
        XCTAssertEqual(mbvc.switchToTabForURLOrOpenCount, 1)
>>>>>>> c4b9d91f
    }

    func testHandleSearchWithNormalMode_returnsTrue() {
        let subject = createSubject()
        let mbvc = MockBrowserViewController(profile: profile, tabManager: tabManager)
<<<<<<< HEAD
        let expectation = XCTestExpectation(description: "Handle search with normal mode")
        mbvc.switchToPrivacyModeCalled = { isCalled in
            XCTAssertTrue(isCalled)
            expectation.fulfill()
        }
        mbvc.switchToTabForURLOrOpenCalled = { isCalled in
            XCTAssertTrue(isCalled)
            expectation.fulfill()
        }
        subject.browserViewController = mbvc
        let result = subject.handle(route: .search(url: URL(string: "https://example.com")!, isPrivate: false, options: [.switchToNormalMode]))
        XCTAssertTrue(result)
        wait(for: [expectation], timeout: 1)
=======
        subject.browserViewController = mbvc
        let result = subject.handle(route: .search(url: URL(string: "https://example.com")!, isPrivate: false, options: [.switchToNormalMode]))
        XCTAssertTrue(result)
        XCTAssertTrue(mbvc.switchToPrivacyModeCalled)
        XCTAssertFalse(mbvc.switchToPrivacyModeIsPrivate)
        XCTAssertTrue(mbvc.switchToTabForURLOrOpenCalled)
        XCTAssertEqual(mbvc.switchToTabForURLOrOpenURL, URL(string: "https://example.com")!)
        XCTAssertEqual(mbvc.switchToTabForURLOrOpenCount, 1)
>>>>>>> c4b9d91f
    }

    func testHandleSearchWithNilURL_returnsTrue() {
        let subject = createSubject()
        let mbvc = MockBrowserViewController(profile: profile, tabManager: tabManager)
<<<<<<< HEAD
        let expectation = XCTestExpectation(description: "Handle search with nil URL")
        mbvc.openBlankNewTabCalled = { isPrivate in
            XCTAssertFalse(isPrivate)
            expectation.fulfill()
        }
        subject.browserViewController = mbvc
        let result = subject.handle(route: .search(url: nil, isPrivate: false))
        XCTAssertTrue(result)
        wait(for: [expectation], timeout: 1)
=======
        subject.browserViewController = mbvc
        let result = subject.handle(route: .search(url: nil, isPrivate: false))
        XCTAssertTrue(result)
        XCTAssertTrue(mbvc.openBlankNewTabCalled)
        XCTAssertFalse(mbvc.openBlankNewTabIsPrivate)
        XCTAssertEqual(mbvc.openBlankNewTabCount, 1)
>>>>>>> c4b9d91f
    }

    func testHandleSearchURL_returnsTrue() {
        let subject = createSubject()
        let mbvc = MockBrowserViewController(profile: profile, tabManager: tabManager)
<<<<<<< HEAD
        let expectation = XCTestExpectation(description: "Handle search URL")
        mbvc.switchToTabForURLOrOpenCalled = { isCalled in
            XCTAssertTrue(isCalled)
            expectation.fulfill()
        }
        subject.browserViewController = mbvc
        let result = subject.handle(route: .searchURL(url: URL(string: "https://example.com")!, tabId: "1234"))
        XCTAssertTrue(result)
        wait(for: [expectation], timeout: 1)
=======
        subject.browserViewController = mbvc
        let result = subject.handle(route: .searchURL(url: URL(string: "https://example.com")!, tabId: "1234"))
        XCTAssertTrue(result)
        XCTAssertTrue(mbvc.switchToTabForURLOrOpenCalled)
        XCTAssertEqual(mbvc.switchToTabForURLOrOpenURL, URL(string: "https://example.com")!)
        XCTAssertEqual(mbvc.switchToTabForURLOrOpenCount, 1)
>>>>>>> c4b9d91f
    }

    func testHandleNilSearchURL_returnsTrue() {
        let subject = createSubject()
        let mbvc = MockBrowserViewController(profile: profile, tabManager: tabManager)
<<<<<<< HEAD
        let expectation = XCTestExpectation(description: "Handle nil search URL")
        mbvc.openBlankNewTabCalled = { isPrivate in
            XCTAssertFalse(isPrivate)
            expectation.fulfill()
        }
        subject.browserViewController = mbvc
        let result = subject.handle(route: .searchURL(url: nil, tabId: "1234"))
        XCTAssertTrue(result)
        wait(for: [expectation], timeout: 1)
=======
        subject.browserViewController = mbvc
        let result = subject.handle(route: .searchURL(url: nil, tabId: "1234"))
        XCTAssertTrue(result)
        XCTAssertTrue(mbvc.openBlankNewTabCalled)
        XCTAssertFalse(mbvc.openBlankNewTabIsPrivate)
        XCTAssertEqual(mbvc.openBlankNewTabCount, 1)
    }

    // MARK: - Homepanel route

    func testHandleHomepanelBookmarks_returnsTrue() {
        let subject = createSubject()
        let mbvc = MockBrowserViewController(profile: profile, tabManager: tabManager)
        subject.browserViewController = mbvc
        let route = routeBuilder.makeRoute(url: URL(string: "firefox://deep-link?url=/homepanel/bookmarks")!)
        let result = subject.handle(route: route!)
        XCTAssertTrue(result)
        XCTAssertTrue(mbvc.showLibraryCalled)
        XCTAssertEqual(mbvc.showLibraryPanel, .bookmarks)
        XCTAssertEqual(mbvc.showLibraryCount, 1)
    }

    func testHandleHomepanelHistory_returnsTrue() {
        let subject = createSubject()
        let mbvc = MockBrowserViewController(profile: profile, tabManager: tabManager)
        subject.browserViewController = mbvc
        let route = routeBuilder.makeRoute(url: URL(string: "firefox://deep-link?url=/homepanel/history")!)
        let result = subject.handle(route: route!)
        XCTAssertTrue(result)
        XCTAssertTrue(mbvc.showLibraryCalled)
        XCTAssertEqual(mbvc.showLibraryPanel, .history)
        XCTAssertEqual(mbvc.showLibraryCount, 1)
    }

    func testHandleHomepanelReadingList_returnsTrue() {
        let subject = createSubject()
        let mbvc = MockBrowserViewController(profile: profile, tabManager: tabManager)
        subject.browserViewController = mbvc
        let route = routeBuilder.makeRoute(url: URL(string: "firefox://deep-link?url=/homepanel/reading-list")!)
        let result = subject.handle(route: route!)
        XCTAssertTrue(result)
        XCTAssertTrue(mbvc.showLibraryCalled)
        XCTAssertEqual(mbvc.showLibraryPanel, .readingList)
        XCTAssertEqual(mbvc.showLibraryCount, 1)
    }

    func testHandleHomepanelDownloads_returnsTrue() {
        let subject = createSubject()
        let mbvc = MockBrowserViewController(profile: profile, tabManager: tabManager)
        subject.browserViewController = mbvc
        let route = routeBuilder.makeRoute(url: URL(string: "firefox://deep-link?url=/homepanel/downloads")!)
        let result = subject.handle(route: route!)
        XCTAssertTrue(result)
        XCTAssertTrue(mbvc.showLibraryCalled)
        XCTAssertEqual(mbvc.showLibraryPanel, .downloads)
        XCTAssertEqual(mbvc.showLibraryCount, 1)
    }

    func testHandleHomepanelTopSites_returnsTrue() {
        // Given
        let topSitesURL = URL(string: "firefox://deep-link?url=/homepanel/top-sites")!
        let subject = createSubject()
        let mbvc = MockBrowserViewController(profile: profile, tabManager: tabManager)
        subject.browserViewController = mbvc

        // When
        let route = routeBuilder.makeRoute(url: topSitesURL)
        let result = subject.handle(route: route!)

        // Then
        XCTAssertTrue(result)
        XCTAssertEqual(mbvc.openURLInNewTabCount, 1)
        XCTAssertEqual(mbvc.openURLInNewTabURL, HomePanelType.topSites.internalUrl)
        XCTAssertEqual(mbvc.openURLInNewTabIsPrivate, false)
    }

    func testHandleNewPrivateTab_returnsTrue() {
        // Given
        let newPrivateTabURL = URL(string: "firefox://deep-link?url=/homepanel/new-private-tab")!
        let subject = createSubject()
        let mbvc = MockBrowserViewController(profile: profile, tabManager: tabManager)
        subject.browserViewController = mbvc

        // When
        let route = routeBuilder.makeRoute(url: newPrivateTabURL)
        let result = subject.handle(route: route!)

        // Then
        XCTAssertTrue(result)
        XCTAssertEqual(mbvc.openBlankNewTabCount, 1)
        XCTAssertFalse(mbvc.openBlankNewTabFocusLocationField)
        XCTAssertEqual(mbvc.openBlankNewTabIsPrivate, true)
    }

    func testHandleHomepanelNewTab_returnsTrue() {
        // Given
        let newTabURL = URL(string: "firefox://deep-link?url=/homepanel/new-tab")!
        let subject = createSubject()
        let mbvc = MockBrowserViewController(profile: profile, tabManager: tabManager)
        subject.browserViewController = mbvc

        // When
        let route = routeBuilder.makeRoute(url: newTabURL)
        let result = subject.handle(route: route!)

        // Then
        XCTAssertTrue(result)
        XCTAssertEqual(mbvc.openBlankNewTabCount, 1)
        XCTAssertFalse(mbvc.openBlankNewTabFocusLocationField)
        XCTAssertEqual(mbvc.openBlankNewTabIsPrivate, false)
    }

    // MARK: - Glean route

    func testGleanRoute_handlesRoute() {
        let expectedURL = URL(string: "www.example.com")!
        let route = Route.glean(url: expectedURL)
        let subject = createSubject()

        let result = subject.handle(route: route)

        XCTAssertTrue(result)
        XCTAssertEqual(glean.handleDeeplinkUrlCalled, 1)
        XCTAssertEqual(glean.savedHandleDeeplinkUrl, expectedURL)
>>>>>>> c4b9d91f
    }

    // MARK: - Helpers
    private func createSubject(file: StaticString = #file,
                               line: UInt = #line) -> BrowserCoordinator {
        let subject = BrowserCoordinator(router: mockRouter,
                                         screenshotService: screenshotService,
                                         profile: profile,
                                         logger: logger,
                                         glean: glean)
        trackForMemoryLeaks(subject, file: file, line: line)
        return subject
    }

    func testHandleHomepanelBookmarks_returnsTrue() {
        // Given
        let subject = createSubject()
        let mbvc = MockBrowserViewController(profile: profile, tabManager: tabManager)
        let expectation = XCTestExpectation(description: "Show bookmarks panel")
        mbvc.showLibraryCalled = { panel in
            XCTAssertEqual(panel, .bookmarks)
            expectation.fulfill()
        }
        subject.browserViewController = mbvc

        // When
        let route = routeBuilder.makeRoute(url: URL(string: "firefox://deep-link?url=/homepanel/bookmarks")!)
        let result = subject.handle(route: route!)

        // Then
        XCTAssertTrue(result)
        wait(for: [expectation], timeout: 1)
    }

    func testHandleHomepanelHistory_returnsTrue() {
        // Given
        let subject = createSubject()
        let mbvc = MockBrowserViewController(profile: profile, tabManager: tabManager)
        let expectation = XCTestExpectation(description: "Show history panel")
        mbvc.showLibraryCalled = { panel in
            XCTAssertEqual(panel, .history)
            expectation.fulfill()
        }
        subject.browserViewController = mbvc

        // When
        let route = routeBuilder.makeRoute(url: URL(string: "firefox://deep-link?url=/homepanel/history")!)
        let result = subject.handle(route: route!)

        // Then
        XCTAssertTrue(result)
        wait(for: [expectation], timeout: 1)
    }

    func testHandleHomepanelReadingList_returnsTrue() {
        // Given
        let subject = createSubject()
        let mbvc = MockBrowserViewController(profile: profile, tabManager: tabManager)
        let expectation = XCTestExpectation(description: "Show reading list panel")
        mbvc.showLibraryCalled = { panel in
            XCTAssertEqual(panel, .readingList)
            expectation.fulfill()
        }
        subject.browserViewController = mbvc

        // When
        let route = routeBuilder.makeRoute(url: URL(string: "firefox://deep-link?url=/homepanel/reading-list")!)
        let result = subject.handle(route: route!)

        // Then
        XCTAssertTrue(result)
        wait(for: [expectation], timeout: 1)
    }

    func testHandleHomepanelDownloads_returnsTrue() {
        // Given
        let subject = createSubject()
        let mbvc = MockBrowserViewController(profile: profile, tabManager: tabManager)
        let expectation = XCTestExpectation(description: "Show downloads panel")
        mbvc.showLibraryCalled = { panel in
            XCTAssertEqual(panel, .downloads)
            expectation.fulfill()
        }
        subject.browserViewController = mbvc

        // When
        let route = routeBuilder.makeRoute(url: URL(string: "firefox://deep-link?url=/homepanel/downloads")!)
        let result = subject.handle(route: route!)

        // Then
        XCTAssertTrue(result)
        wait(for: [expectation], timeout: 1)
    }

    func testHandleHomepanelTopSites_returnsTrue() {
        // Given
        let topSitesURL = URL(string: "firefox://deep-link?url=/homepanel/top-sites")!
        let expectation = XCTestExpectation(description: "openURLInNewTab is called")
        let subject = createSubject()
        let mbvc = MockBrowserViewController(profile: profile, tabManager: tabManager)
        mbvc.openURLInNewTabCalled = { url, isPrivate in
            XCTAssertEqual(HomePanelType.topSites.internalUrl, url)
            XCTAssertEqual(isPrivate, false)
            expectation.fulfill()
        }
        subject.browserViewController = mbvc

        // When
        let route = routeBuilder.makeRoute(url: topSitesURL)
        let result = subject.handle(route: route!)

        // Then
        XCTAssertTrue(result)
        wait(for: [expectation], timeout: 0.1)
    }

    func testHandleNewPrivateTab_returnsTrue() {
        // Given
        let newPrivateTabURL = URL(string: "firefox://deep-link?url=/homepanel/new-private-tab")!
        let expectation = XCTestExpectation(description: "openBlankNewTab is called")
        let subject = createSubject()
        let mbvc = MockBrowserViewController(profile: profile, tabManager: tabManager)
        mbvc.openBlankNewTabCalled = { isPrivate in
            XCTAssertEqual(isPrivate, true)
            expectation.fulfill()
        }
        subject.browserViewController = mbvc

        // When
        let route = routeBuilder.makeRoute(url: newPrivateTabURL)
        let result = subject.handle(route: route!)

        // Then
        XCTAssertTrue(result)
        wait(for: [expectation], timeout: 0.1)
    }

    func testHandleHomepanelNewTab_returnsTrue() {
        // Given
        let newTabURL = URL(string: "firefox://deep-link?url=/homepanel/new-tab")!
        let expectation = XCTestExpectation(description: "openBlankNewTab is called")
        let subject = createSubject()
        let mbvc = MockBrowserViewController(profile: profile, tabManager: tabManager)
        mbvc.openBlankNewTabCalled = { isPrivate in
            XCTAssertEqual(isPrivate, false)
            expectation.fulfill()
        }
        subject.browserViewController = mbvc

        // When
        let route = routeBuilder.makeRoute(url: newTabURL)
        let result = subject.handle(route: route!)

        // Then
        XCTAssertTrue(result)
        wait(for: [expectation], timeout: 0.1)
    }

    func testHandleFxaSignIn_returnsTrue() {
        let subject = createSubject()
        let route = routeBuilder.makeRoute(url: URL(string: "firefox://fxa-signin?signin=coolcodes&user=foo&email=bar")!)
        let result = subject.handle(route: route!)
        XCTAssertTrue(result)
    }
}<|MERGE_RESOLUTION|>--- conflicted
+++ resolved
@@ -15,10 +15,7 @@
     private var screenshotService: ScreenshotService!
     private var routeBuilder: RouteBuilder!
     private var tabManager: MockTabManager!
-<<<<<<< HEAD
-=======
     private var glean: MockGleanWrapper!
->>>>>>> c4b9d91f
 
     override func setUp() {
         super.setUp()
@@ -31,10 +28,7 @@
         self.logger = MockLogger()
         self.screenshotService = ScreenshotService()
         self.tabManager = MockTabManager()
-<<<<<<< HEAD
-=======
         self.glean = MockGleanWrapper()
->>>>>>> c4b9d91f
     }
 
     override func tearDown() {
@@ -46,10 +40,7 @@
         self.logger = nil
         self.screenshotService = nil
         self.tabManager = nil
-<<<<<<< HEAD
-=======
         self.glean = nil
->>>>>>> c4b9d91f
         AppContainer.shared.reset()
     }
 
@@ -167,80 +158,34 @@
         XCTAssertNotNil(screenshotService.screenshotableView)
     }
 
-<<<<<<< HEAD
-=======
     // MARK: - Search route
 
->>>>>>> c4b9d91f
     func testHandleSearchQuery_returnsTrue() {
         let query = "test query"
         let subject = createSubject()
         let mbvc = MockBrowserViewController(profile: profile, tabManager: tabManager)
-<<<<<<< HEAD
-        let expectation = XCTestExpectation(description: "Handle search query")
-        mbvc.switchToTabForURLOrOpenCalled = { isCalled in
-            XCTAssertTrue(isCalled)
-            expectation.fulfill()
-        }
-        mbvc.handleQueryCalled = { queryCalled in
-            XCTAssertEqual(query, queryCalled)
-            expectation.fulfill()
-        }
-        subject.browserViewController = mbvc
-        let result = subject.handle(route: .searchQuery(query: query))
-        XCTAssertTrue(result)
-        wait(for: [expectation], timeout: 1)
-=======
         subject.browserViewController = mbvc
         let result = subject.handle(route: .searchQuery(query: query))
         XCTAssertTrue(result)
         XCTAssertTrue(mbvc.handleQueryCalled)
         XCTAssertEqual(mbvc.handleQuery, query)
         XCTAssertEqual(mbvc.handleQueryCount, 1)
->>>>>>> c4b9d91f
     }
 
     func testHandleSearch_returnsTrue() {
         let subject = createSubject()
         let mbvc = MockBrowserViewController(profile: profile, tabManager: tabManager)
-<<<<<<< HEAD
-        let expectation = XCTestExpectation(description: "Handle search")
-        mbvc.switchToTabForURLOrOpenCalled = { isCalled in
-            XCTAssertTrue(isCalled)
-            expectation.fulfill()
-        }
-        subject.browserViewController = mbvc
-        let result = subject.handle(route: .search(url: URL(string: "https://example.com")!, isPrivate: false, options: nil))
-        XCTAssertTrue(result)
-        wait(for: [expectation], timeout: 1)
-=======
         subject.browserViewController = mbvc
         let result = subject.handle(route: .search(url: URL(string: "https://example.com")!, isPrivate: false, options: nil))
         XCTAssertTrue(result)
         XCTAssertTrue(mbvc.switchToTabForURLOrOpenCalled)
         XCTAssertEqual(mbvc.switchToTabForURLOrOpenURL, URL(string: "https://example.com")!)
         XCTAssertEqual(mbvc.switchToTabForURLOrOpenCount, 1)
->>>>>>> c4b9d91f
     }
 
     func testHandleSearchWithNormalMode_returnsTrue() {
         let subject = createSubject()
         let mbvc = MockBrowserViewController(profile: profile, tabManager: tabManager)
-<<<<<<< HEAD
-        let expectation = XCTestExpectation(description: "Handle search with normal mode")
-        mbvc.switchToPrivacyModeCalled = { isCalled in
-            XCTAssertTrue(isCalled)
-            expectation.fulfill()
-        }
-        mbvc.switchToTabForURLOrOpenCalled = { isCalled in
-            XCTAssertTrue(isCalled)
-            expectation.fulfill()
-        }
-        subject.browserViewController = mbvc
-        let result = subject.handle(route: .search(url: URL(string: "https://example.com")!, isPrivate: false, options: [.switchToNormalMode]))
-        XCTAssertTrue(result)
-        wait(for: [expectation], timeout: 1)
-=======
         subject.browserViewController = mbvc
         let result = subject.handle(route: .search(url: URL(string: "https://example.com")!, isPrivate: false, options: [.switchToNormalMode]))
         XCTAssertTrue(result)
@@ -249,69 +194,33 @@
         XCTAssertTrue(mbvc.switchToTabForURLOrOpenCalled)
         XCTAssertEqual(mbvc.switchToTabForURLOrOpenURL, URL(string: "https://example.com")!)
         XCTAssertEqual(mbvc.switchToTabForURLOrOpenCount, 1)
->>>>>>> c4b9d91f
     }
 
     func testHandleSearchWithNilURL_returnsTrue() {
         let subject = createSubject()
         let mbvc = MockBrowserViewController(profile: profile, tabManager: tabManager)
-<<<<<<< HEAD
-        let expectation = XCTestExpectation(description: "Handle search with nil URL")
-        mbvc.openBlankNewTabCalled = { isPrivate in
-            XCTAssertFalse(isPrivate)
-            expectation.fulfill()
-        }
-        subject.browserViewController = mbvc
-        let result = subject.handle(route: .search(url: nil, isPrivate: false))
-        XCTAssertTrue(result)
-        wait(for: [expectation], timeout: 1)
-=======
         subject.browserViewController = mbvc
         let result = subject.handle(route: .search(url: nil, isPrivate: false))
         XCTAssertTrue(result)
         XCTAssertTrue(mbvc.openBlankNewTabCalled)
         XCTAssertFalse(mbvc.openBlankNewTabIsPrivate)
         XCTAssertEqual(mbvc.openBlankNewTabCount, 1)
->>>>>>> c4b9d91f
     }
 
     func testHandleSearchURL_returnsTrue() {
         let subject = createSubject()
         let mbvc = MockBrowserViewController(profile: profile, tabManager: tabManager)
-<<<<<<< HEAD
-        let expectation = XCTestExpectation(description: "Handle search URL")
-        mbvc.switchToTabForURLOrOpenCalled = { isCalled in
-            XCTAssertTrue(isCalled)
-            expectation.fulfill()
-        }
-        subject.browserViewController = mbvc
-        let result = subject.handle(route: .searchURL(url: URL(string: "https://example.com")!, tabId: "1234"))
-        XCTAssertTrue(result)
-        wait(for: [expectation], timeout: 1)
-=======
         subject.browserViewController = mbvc
         let result = subject.handle(route: .searchURL(url: URL(string: "https://example.com")!, tabId: "1234"))
         XCTAssertTrue(result)
         XCTAssertTrue(mbvc.switchToTabForURLOrOpenCalled)
         XCTAssertEqual(mbvc.switchToTabForURLOrOpenURL, URL(string: "https://example.com")!)
         XCTAssertEqual(mbvc.switchToTabForURLOrOpenCount, 1)
->>>>>>> c4b9d91f
     }
 
     func testHandleNilSearchURL_returnsTrue() {
         let subject = createSubject()
         let mbvc = MockBrowserViewController(profile: profile, tabManager: tabManager)
-<<<<<<< HEAD
-        let expectation = XCTestExpectation(description: "Handle nil search URL")
-        mbvc.openBlankNewTabCalled = { isPrivate in
-            XCTAssertFalse(isPrivate)
-            expectation.fulfill()
-        }
-        subject.browserViewController = mbvc
-        let result = subject.handle(route: .searchURL(url: nil, tabId: "1234"))
-        XCTAssertTrue(result)
-        wait(for: [expectation], timeout: 1)
-=======
         subject.browserViewController = mbvc
         let result = subject.handle(route: .searchURL(url: nil, tabId: "1234"))
         XCTAssertTrue(result)
@@ -436,7 +345,6 @@
         XCTAssertTrue(result)
         XCTAssertEqual(glean.handleDeeplinkUrlCalled, 1)
         XCTAssertEqual(glean.savedHandleDeeplinkUrl, expectedURL)
->>>>>>> c4b9d91f
     }
 
     // MARK: - Helpers
