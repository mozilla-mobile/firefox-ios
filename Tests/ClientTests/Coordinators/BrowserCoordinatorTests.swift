// This Source Code Form is subject to the terms of the Mozilla Public
// License, v. 2.0. If a copy of the MPL was not distributed with this
// file, You can obtain one at http://mozilla.org/MPL/2.0/

import Common
import XCTest
import WebKit
@testable import Client

final class BrowserCoordinatorTests: XCTestCase {
    private var mockRouter: MockRouter!
    private var profile: MockProfile!
    private var overlayModeManager: MockOverlayModeManager!
    private var logger: MockLogger!
    private var screenshotService: ScreenshotService!
    private var routeBuilder: RouteBuilder!
    private var tabManager: MockTabManager!
    private var applicationHelper: MockApplicationHelper!
    private var glean: MockGleanWrapper!
    private var wallpaperManager: WallpaperManagerMock!

    override func setUp() {
        super.setUp()
        DependencyHelperMock().bootstrapDependencies()
        FeatureFlagsManager.shared.initializeDeveloperFeatures(with: AppContainer.shared.resolve())
        self.routeBuilder = RouteBuilder { false }
        self.mockRouter = MockRouter(navigationController: MockNavigationController())
        self.profile = MockProfile()
        self.overlayModeManager = MockOverlayModeManager()
        self.logger = MockLogger()
        self.screenshotService = ScreenshotService()
        self.tabManager = MockTabManager()
        self.applicationHelper = MockApplicationHelper()
        self.glean = MockGleanWrapper()
        self.wallpaperManager = WallpaperManagerMock()
    }

    override func tearDown() {
        super.tearDown()
        self.routeBuilder = nil
        self.mockRouter = nil
        self.profile = nil
        self.overlayModeManager = nil
        self.logger = nil
        self.screenshotService = nil
        self.tabManager = nil
        self.applicationHelper = nil
        self.glean = nil
        self.wallpaperManager = nil
        AppContainer.shared.reset()
    }

    func testInitialState() {
        let subject = createSubject()

        XCTAssertNotNil(subject.browserViewController)
        XCTAssertTrue(subject.childCoordinators.isEmpty)
        XCTAssertEqual(mockRouter.setRootViewControllerCalled, 0)
    }

    func testWithoutLaunchType_startsBrowserOnly() {
        let subject = createSubject()
        subject.start(with: nil)

        XCTAssertNotNil(mockRouter.pushedViewController as? BrowserViewController)
        XCTAssertEqual(mockRouter.pushCalled, 1)
        XCTAssertTrue(subject.childCoordinators.isEmpty)
    }

    func testWithLaunchType_startsLaunchCoordinator() {
        let subject = createSubject()
        subject.start(with: .defaultBrowser)

        XCTAssertNotNil(mockRouter.pushedViewController as? BrowserViewController)
        XCTAssertEqual(mockRouter.pushCalled, 1)
        XCTAssertEqual(subject.childCoordinators.count, 1)
        XCTAssertNotNil(subject.childCoordinators[0] as? LaunchCoordinator)
    }

    func testChildLaunchCoordinatorIsDone_deallocatesAndDismiss() throws {
        let subject = createSubject()
        subject.start(with: .defaultBrowser)

        let childLaunchCoordinator = try XCTUnwrap(subject.childCoordinators[0] as? LaunchCoordinator)
        subject.didFinishLaunch(from: childLaunchCoordinator)

        XCTAssertTrue(subject.childCoordinators.isEmpty)
        XCTAssertEqual(mockRouter.dismissCalled, 1)
    }

    // MARK: - Show homepage

    func testShowHomepage_addsOneHomepageOnly() {
        let subject = createSubject()
        subject.showHomepage(inline: true,
                             homepanelDelegate: subject.browserViewController,
                             libraryPanelDelegate: subject.browserViewController,
                             sendToDeviceDelegate: subject.browserViewController,
                             overlayManager: overlayModeManager)

        let secondHomepage = HomepageViewController(profile: profile, overlayManager: overlayModeManager)
        XCTAssertFalse(subject.browserViewController.contentContainer.canAdd(content: secondHomepage))
        XCTAssertNotNil(subject.homepageViewController)
        XCTAssertNil(subject.webviewController)
    }

    func testShowHomepage_reuseExistingHomepage() {
        let subject = createSubject()
        subject.showHomepage(inline: true,
                             homepanelDelegate: subject.browserViewController,
                             libraryPanelDelegate: subject.browserViewController,
                             sendToDeviceDelegate: subject.browserViewController,
                             overlayManager: overlayModeManager)
        let firstHomepage = subject.homepageViewController
        XCTAssertNotNil(subject.homepageViewController)

        subject.showHomepage(inline: true,
                             homepanelDelegate: subject.browserViewController,
                             libraryPanelDelegate: subject.browserViewController,
                             sendToDeviceDelegate: subject.browserViewController,
                             overlayManager: overlayModeManager)
        let secondHomepage = subject.homepageViewController
        XCTAssertEqual(firstHomepage, secondHomepage)
    }

    // MARK: - Show webview

    func testShowWebview_withoutPreviousSendsFatal() {
        let subject = createSubject()
        subject.show(webView: nil)
        XCTAssertEqual(logger.savedMessage, "Webview controller couldn't be shown, this shouldn't happen.")
        XCTAssertEqual(logger.savedLevel, .fatal)

        XCTAssertNil(subject.homepageViewController)
        XCTAssertNil(subject.webviewController)
    }

    func testShowWebview_embedNewWebview() {
        let webview = WKWebView()
        let subject = createSubject()
        subject.show(webView: webview)

        XCTAssertNil(subject.homepageViewController)
        XCTAssertNotNil(subject.webviewController)
    }

    func testShowWebview_reuseExistingWebview() {
        let webview = WKWebView()
        let subject = createSubject()
        subject.show(webView: webview)
        let firstWebview = subject.webviewController
        XCTAssertNotNil(firstWebview)

        subject.show(webView: nil)
        let secondWebview = subject.webviewController
        XCTAssertEqual(firstWebview, secondWebview)
    }

    func testShowWebview_setsScreenshotService() {
        let webview = WKWebView()
        let subject = createSubject()
        subject.show(webView: webview)

        XCTAssertNotNil(screenshotService.screenshotableView)
    }

    // MARK: - Search route

    func testHandleSearchQuery_returnsTrue() {
        let query = "test query"
        let subject = createSubject()
        let mbvc = MockBrowserViewController(profile: profile, tabManager: tabManager)
        subject.browserViewController = mbvc
        let result = subject.handle(route: .searchQuery(query: query))
        XCTAssertTrue(result)
        XCTAssertTrue(mbvc.handleQueryCalled)
        XCTAssertEqual(mbvc.handleQuery, query)
        XCTAssertEqual(mbvc.handleQueryCount, 1)
    }

    func testHandleSearch_returnsTrue() {
        let subject = createSubject()
        let mbvc = MockBrowserViewController(profile: profile, tabManager: tabManager)
        subject.browserViewController = mbvc
        let result = subject.handle(route: .search(url: URL(string: "https://example.com")!, isPrivate: false, options: nil))
        XCTAssertTrue(result)
        XCTAssertTrue(mbvc.switchToTabForURLOrOpenCalled)
        XCTAssertEqual(mbvc.switchToTabForURLOrOpenURL, URL(string: "https://example.com")!)
        XCTAssertEqual(mbvc.switchToTabForURLOrOpenCount, 1)
    }

    func testHandleSearchWithNormalMode_returnsTrue() {
        let subject = createSubject()
        let mbvc = MockBrowserViewController(profile: profile, tabManager: tabManager)
        subject.browserViewController = mbvc
        let result = subject.handle(route: .search(url: URL(string: "https://example.com")!, isPrivate: false, options: [.switchToNormalMode]))
        XCTAssertTrue(result)
        XCTAssertTrue(mbvc.switchToPrivacyModeCalled)
        XCTAssertFalse(mbvc.switchToPrivacyModeIsPrivate)
        XCTAssertTrue(mbvc.switchToTabForURLOrOpenCalled)
        XCTAssertEqual(mbvc.switchToTabForURLOrOpenURL, URL(string: "https://example.com")!)
        XCTAssertEqual(mbvc.switchToTabForURLOrOpenCount, 1)
    }

    func testHandleSearchWithNilURL_returnsTrue() {
        let subject = createSubject()
        let mbvc = MockBrowserViewController(profile: profile, tabManager: tabManager)
        subject.browserViewController = mbvc
        let result = subject.handle(route: .search(url: nil, isPrivate: false))
        XCTAssertTrue(result)
        XCTAssertTrue(mbvc.openBlankNewTabCalled)
        XCTAssertFalse(mbvc.openBlankNewTabIsPrivate)
        XCTAssertEqual(mbvc.openBlankNewTabCount, 1)
    }

    func testHandleSearchURL_returnsTrue() {
        let subject = createSubject()
        let mbvc = MockBrowserViewController(profile: profile, tabManager: tabManager)
        subject.browserViewController = mbvc
        let result = subject.handle(route: .searchURL(url: URL(string: "https://example.com")!, tabId: "1234"))
        XCTAssertTrue(result)
        XCTAssertTrue(mbvc.switchToTabForURLOrOpenCalled)
        XCTAssertEqual(mbvc.switchToTabForURLOrOpenURL, URL(string: "https://example.com")!)
        XCTAssertEqual(mbvc.switchToTabForURLOrOpenCount, 1)
    }

    func testHandleNilSearchURL_returnsTrue() {
        let subject = createSubject()
        let mbvc = MockBrowserViewController(profile: profile, tabManager: tabManager)
        subject.browserViewController = mbvc
        let result = subject.handle(route: .searchURL(url: nil, tabId: "1234"))
        XCTAssertTrue(result)
        XCTAssertTrue(mbvc.openBlankNewTabCalled)
        XCTAssertFalse(mbvc.openBlankNewTabIsPrivate)
        XCTAssertEqual(mbvc.openBlankNewTabCount, 1)
    }

    // MARK: - Homepanel route

    func testHandleHomepanelBookmarks_returnsTrue() {
        let subject = createSubject()
        let mbvc = MockBrowserViewController(profile: profile, tabManager: tabManager)
        subject.browserViewController = mbvc
        let route = routeBuilder.makeRoute(url: URL(string: "firefox://deep-link?url=/homepanel/bookmarks")!)
        let result = subject.handle(route: route!)
        XCTAssertTrue(result)
        XCTAssertTrue(mbvc.showLibraryCalled)
        XCTAssertEqual(mbvc.showLibraryPanel, .bookmarks)
        XCTAssertEqual(mbvc.showLibraryCount, 1)
    }

    func testHandleHomepanelHistory_returnsTrue() {
        let subject = createSubject()
        let mbvc = MockBrowserViewController(profile: profile, tabManager: tabManager)
        subject.browserViewController = mbvc
        let route = routeBuilder.makeRoute(url: URL(string: "firefox://deep-link?url=/homepanel/history")!)
        let result = subject.handle(route: route!)
        XCTAssertTrue(result)
        XCTAssertTrue(mbvc.showLibraryCalled)
        XCTAssertEqual(mbvc.showLibraryPanel, .history)
        XCTAssertEqual(mbvc.showLibraryCount, 1)
    }

    func testHandleHomepanelReadingList_returnsTrue() {
        let subject = createSubject()
        let mbvc = MockBrowserViewController(profile: profile, tabManager: tabManager)
        subject.browserViewController = mbvc
        let route = routeBuilder.makeRoute(url: URL(string: "firefox://deep-link?url=/homepanel/reading-list")!)
        let result = subject.handle(route: route!)
        XCTAssertTrue(result)
        XCTAssertTrue(mbvc.showLibraryCalled)
        XCTAssertEqual(mbvc.showLibraryPanel, .readingList)
        XCTAssertEqual(mbvc.showLibraryCount, 1)
    }

    func testHandleHomepanelDownloads_returnsTrue() {
        let subject = createSubject()
        let mbvc = MockBrowserViewController(profile: profile, tabManager: tabManager)
        subject.browserViewController = mbvc
        let route = routeBuilder.makeRoute(url: URL(string: "firefox://deep-link?url=/homepanel/downloads")!)
        let result = subject.handle(route: route!)
        XCTAssertTrue(result)
        XCTAssertTrue(mbvc.showLibraryCalled)
        XCTAssertEqual(mbvc.showLibraryPanel, .downloads)
        XCTAssertEqual(mbvc.showLibraryCount, 1)
    }

    func testHandleHomepanelTopSites_returnsTrue() {
        // Given
        let topSitesURL = URL(string: "firefox://deep-link?url=/homepanel/top-sites")!
        let subject = createSubject()
        let mbvc = MockBrowserViewController(profile: profile, tabManager: tabManager)
        subject.browserViewController = mbvc

        // When
        let route = routeBuilder.makeRoute(url: topSitesURL)
        let result = subject.handle(route: route!)

        // Then
        XCTAssertTrue(result)
        XCTAssertEqual(mbvc.openURLInNewTabCount, 1)
        XCTAssertEqual(mbvc.openURLInNewTabURL, HomePanelType.topSites.internalUrl)
        XCTAssertEqual(mbvc.openURLInNewTabIsPrivate, false)
    }

    func testHandleNewPrivateTab_returnsTrue() {
        // Given
        let newPrivateTabURL = URL(string: "firefox://deep-link?url=/homepanel/new-private-tab")!
        let subject = createSubject()
        let mbvc = MockBrowserViewController(profile: profile, tabManager: tabManager)
        subject.browserViewController = mbvc

        // When
        let route = routeBuilder.makeRoute(url: newPrivateTabURL)
        let result = subject.handle(route: route!)

        // Then
        XCTAssertTrue(result)
        XCTAssertEqual(mbvc.openBlankNewTabCount, 1)
        XCTAssertFalse(mbvc.openBlankNewTabFocusLocationField)
        XCTAssertEqual(mbvc.openBlankNewTabIsPrivate, true)
    }

    func testHandleHomepanelNewTab_returnsTrue() {
        // Given
        let newTabURL = URL(string: "firefox://deep-link?url=/homepanel/new-tab")!
        let subject = createSubject()
        let mbvc = MockBrowserViewController(profile: profile, tabManager: tabManager)
        subject.browserViewController = mbvc

        // When
        let route = routeBuilder.makeRoute(url: newTabURL)
        let result = subject.handle(route: route!)

        // Then
        XCTAssertTrue(result)
        XCTAssertEqual(mbvc.openBlankNewTabCount, 1)
        XCTAssertFalse(mbvc.openBlankNewTabFocusLocationField)
        XCTAssertEqual(mbvc.openBlankNewTabIsPrivate, false)
    }

    // MARK: - Default browser route

    func testDefaultBrowser_systemSettings_handlesRoute() {
        let route = Route.defaultBrowser(section: .systemSettings)
        let subject = createSubject()

        let result = subject.handle(route: route)

        XCTAssertTrue(result)
        XCTAssertEqual(applicationHelper.openSettingsCalled, 1)
    }

    func testDefaultBrowser_tutorial_handlesRoute() {
        let route = Route.defaultBrowser(section: .tutorial)
        let subject = createSubject()

        let result = subject.handle(route: route)

        XCTAssertTrue(result)
        XCTAssertNotNil(mockRouter.presentedViewController as? DefaultBrowserOnboardingViewController)
        XCTAssertEqual(mockRouter.presentCalled, 1)
        XCTAssertEqual(subject.childCoordinators.count, 1)
        XCTAssertNotNil(subject.childCoordinators[0] as? LaunchCoordinator)
    }

    // MARK: - Glean route

    func testGleanRoute_handlesRoute() {
        let expectedURL = URL(string: "www.example.com")!
        let route = Route.glean(url: expectedURL)
        let subject = createSubject()

        let result = subject.handle(route: route)

        XCTAssertTrue(result)
        XCTAssertEqual(glean.handleDeeplinkUrlCalled, 1)
        XCTAssertEqual(glean.savedHandleDeeplinkUrl, expectedURL)
    }

<<<<<<< HEAD
    // MARK: - Settings route

    func testGeneralSettingsRoute_showsGeneralSettingsPage() throws {
        let route = Route.settings(section: .general)
        let subject = createSubject()

        let result = subject.handle(route: route)

        XCTAssertTrue(result)
        let presentedVC = try XCTUnwrap(mockRouter.presentedViewController as? ThemedNavigationController)
        XCTAssertEqual(mockRouter.presentCalled, 1)
        XCTAssertTrue(presentedVC.topViewController is AppSettingsTableViewController)
    }

    func testNewTabSettingsRoute_returnsNewTabSettingsPage() throws {
        let route = Route.SettingsSection.newTab
        let subject = createSubject()

        let result = subject.getSettingsViewController(settingsSection: route)

        XCTAssertTrue(result is NewTabContentSettingsViewController)
    }

    func testHomepageSettingsRoute_returnsHomepageSettingsPage() throws {
        let route = Route.SettingsSection.homePage
        let subject = createSubject()

        let result = subject.getSettingsViewController(settingsSection: route)

        XCTAssertTrue(result is HomePageSettingViewController)
    }

    func testMailtoSettingsRoute_returnsMailtoSettingsPage() throws {
        let route = Route.SettingsSection.mailto
        let subject = createSubject()

        let result = subject.getSettingsViewController(settingsSection: route)

        XCTAssertTrue(result is OpenWithSettingsViewController)
    }

    func testSearchSettingsRoute_returnsSearchSettingsPage() throws {
        let route = Route.SettingsSection.search
        let subject = createSubject()

        let result = subject.getSettingsViewController(settingsSection: route)

        XCTAssertTrue(result is SearchSettingsTableViewController)
    }

    func testClearPrivateDataSettingsRoute_returnsClearPrivateDataSettingsPage() throws {
        let route = Route.SettingsSection.clearPrivateData
        let subject = createSubject()

        let result = subject.getSettingsViewController(settingsSection: route)

        XCTAssertTrue(result is ClearPrivateDataTableViewController)
    }

    func testFxaSettingsRoute_returnsFxaSettingsPage() throws {
        let route = Route.SettingsSection.fxa
        let subject = createSubject()

        let result = subject.getSettingsViewController(settingsSection: route)

        XCTAssertTrue(result is SyncContentSettingsViewController)
    }

    func testThemeSettingsRoute_returnsThemeSettingsPage() throws {
        let route = Route.SettingsSection.theme
        let subject = createSubject()

        let result = subject.getSettingsViewController(settingsSection: route)

        XCTAssertTrue(result is ThemeSettingsController)
    }

    func testWallpaperSettingsRoute_canShow_returnsWallpaperSettingsPage() throws {
        wallpaperManager.canSettingsBeShown = true
        let route = Route.SettingsSection.wallpaper
        let subject = createSubject()

        let result = subject.getSettingsViewController(settingsSection: route)

        XCTAssertTrue(result is WallpaperSettingsViewController)
    }

    func testWallpaperSettingsRoute_cannotShow_returnsWallpaperSettingsPage() throws {
        wallpaperManager.canSettingsBeShown = false
        let route = Route.SettingsSection.wallpaper
        let subject = createSubject()

        let result = subject.getSettingsViewController(settingsSection: route)

        XCTAssertNil(result)
    }

    // MARK: - App action

=======
    func testHandleFxaSignIn_returnsTrue() {
        // Given
        let subject = createSubject()
        let mbvc = MockBrowserViewController(profile: profile, tabManager: tabManager)
        subject.browserViewController = mbvc

        // When
        let route = routeBuilder.makeRoute(url: URL(string: "firefox://fxa-signin?signin=coolcodes&user=foo&email=bar")!)
        let result = subject.handle(route: route!)

        // Then
        XCTAssertTrue(result)
        XCTAssertEqual(mbvc.presentSignInCount, 1)
        XCTAssertEqual(mbvc.presentSignInFlowType, .emailLoginFlow)
        XCTAssertEqual(mbvc.presentSignInFxaOptions, FxALaunchParams(entrypoint: .fxaDeepLinkNavigation, query: ["signin": "coolcodes", "user": "foo", "email": "bar"]))
        XCTAssertEqual(mbvc.presentSignInReferringPage, ReferringPage.none)
    }

>>>>>>> bbe927fe
    func testHandleHandleQRCode_returnsTrue() {
        // Given
        let shortcutItem = UIApplicationShortcutItem(type: "com.example.app.QRCode", localizedTitle: "QR Code")

        let subject = createSubject()
        let mbvc = MockBrowserViewController(profile: profile, tabManager: tabManager)
        subject.browserViewController = mbvc

        // When
        let route = routeBuilder.makeRoute(shortcutItem: shortcutItem)
        let result = subject.handle(route: route!)

        // Then
        XCTAssertTrue(result)
        XCTAssertEqual(mbvc.qrCodeCount, 1)
    }

    func testHandleClosePrivateTabs_returnsTrue() {
        // Given
        let url = URL(string: "firefox://widget-small-quicklink-close-private-tabs")!
        let subject = createSubject()
        let mbvc = MockBrowserViewController(profile: profile, tabManager: tabManager)
        subject.browserViewController = mbvc

        // When
        let route = routeBuilder.makeRoute(url: url)
        let result = subject.handle(route: route!)

        // Then
        XCTAssertTrue(result)
        XCTAssertEqual(mbvc.closePrivateTabsCount, 1)
    }

    // MARK: - DidRequestToOpenInNewTab

    func testDidRequestToOpenInNewTab_findsRoute() {
        let expectedURL = URL(string: "www.example.com")!
        let subject = createSubject()
        let mbvc = MockBrowserViewController(profile: profile, tabManager: tabManager)
        subject.browserViewController = mbvc

        subject.didRequestToOpenInNewTab(from: LaunchCoordinator(router: mockRouter), url: expectedURL, isPrivate: false)

        XCTAssertEqual(mbvc.switchToTabForURLOrOpenCount, 1)
        XCTAssertEqual(mbvc.switchToTabForURLOrOpenURL, expectedURL)
    }

    // MARK: - Helpers
    private func createSubject(file: StaticString = #file,
                               line: UInt = #line) -> BrowserCoordinator {
        let subject = BrowserCoordinator(router: mockRouter,
                                         screenshotService: screenshotService,
                                         profile: profile,
                                         logger: logger,
                                         glean: glean,
                                         applicationHelper: applicationHelper,
                                         wallpaperManager: wallpaperManager)

        trackForMemoryLeaks(subject, file: file, line: line)
        return subject
    }
}<|MERGE_RESOLUTION|>--- conflicted
+++ resolved
@@ -378,7 +378,6 @@
         XCTAssertEqual(glean.savedHandleDeeplinkUrl, expectedURL)
     }
 
-<<<<<<< HEAD
     // MARK: - Settings route
 
     func testGeneralSettingsRoute_showsGeneralSettingsPage() throws {
@@ -476,9 +475,8 @@
         XCTAssertNil(result)
     }
 
-    // MARK: - App action
-
-=======
+    // MARK: - Sign in route
+
     func testHandleFxaSignIn_returnsTrue() {
         // Given
         let subject = createSubject()
@@ -497,7 +495,8 @@
         XCTAssertEqual(mbvc.presentSignInReferringPage, ReferringPage.none)
     }
 
->>>>>>> bbe927fe
+    // MARK: - App action route
+
     func testHandleHandleQRCode_returnsTrue() {
         // Given
         let shortcutItem = UIApplicationShortcutItem(type: "com.example.app.QRCode", localizedTitle: "QR Code")
