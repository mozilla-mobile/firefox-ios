--- conflicted
+++ resolved
@@ -13,11 +13,8 @@
     private var overlayModeManager: MockOverlayModeManager!
     private var logger: MockLogger!
     private var screenshotService: ScreenshotService!
-<<<<<<< HEAD
-    var routeBuilder: RouteBuilder!
-=======
+    private var routeBuilder: RouteBuilder!
     private var tabManager: MockTabManager!
->>>>>>> 3962809f
 
     override func setUp() {
         super.setUp()
@@ -158,73 +155,93 @@
         let query = "test query"
         let subject = createSubject()
         let mbvc = MockBrowserViewController(profile: profile, tabManager: tabManager)
+        let expectation = XCTestExpectation(description: "Handle search query")
         mbvc.switchToTabForURLOrOpenCalled = { isCalled in
             XCTAssertTrue(isCalled)
+            expectation.fulfill()
         }
         mbvc.handleQueryCalled = { queryCalled in
             XCTAssertEqual(query, queryCalled)
+            expectation.fulfill()
         }
         subject.browserViewController = mbvc
         let result = subject.handle(route: .searchQuery(query: query))
         XCTAssertTrue(result)
+        wait(for: [expectation], timeout: 1)
     }
 
     func testHandleSearch_returnsTrue() {
         let subject = createSubject()
         let mbvc = MockBrowserViewController(profile: profile, tabManager: tabManager)
+        let expectation = XCTestExpectation(description: "Handle search")
         mbvc.switchToTabForURLOrOpenCalled = { isCalled in
             XCTAssertTrue(isCalled)
+            expectation.fulfill()
         }
         subject.browserViewController = mbvc
         let result = subject.handle(route: .search(url: URL(string: "https://example.com")!, isPrivate: false, options: nil))
         XCTAssertTrue(result)
+        wait(for: [expectation], timeout: 1)
     }
 
     func testHandleSearchWithNormalMode_returnsTrue() {
         let subject = createSubject()
         let mbvc = MockBrowserViewController(profile: profile, tabManager: tabManager)
+        let expectation = XCTestExpectation(description: "Handle search with normal mode")
         mbvc.switchToPrivacyModeCalled = { isCalled in
             XCTAssertTrue(isCalled)
+            expectation.fulfill()
         }
         mbvc.switchToTabForURLOrOpenCalled = { isCalled in
             XCTAssertTrue(isCalled)
+            expectation.fulfill()
         }
         subject.browserViewController = mbvc
         let result = subject.handle(route: .search(url: URL(string: "https://example.com")!, isPrivate: false, options: [.switchToNormalMode]))
         XCTAssertTrue(result)
+        wait(for: [expectation], timeout: 1)
     }
 
     func testHandleSearchWithNilURL_returnsTrue() {
         let subject = createSubject()
         let mbvc = MockBrowserViewController(profile: profile, tabManager: tabManager)
-        mbvc.openBlankNewTabCalled = { isCalled in
-            XCTAssertTrue(isCalled)
+        let expectation = XCTestExpectation(description: "Handle search with nil URL")
+        mbvc.openBlankNewTabCalled = { isPrivate in
+            XCTAssertFalse(isPrivate)
+            expectation.fulfill()
         }
         subject.browserViewController = mbvc
         let result = subject.handle(route: .search(url: nil, isPrivate: false))
         XCTAssertTrue(result)
+        wait(for: [expectation], timeout: 1)
     }
 
     func testHandleSearchURL_returnsTrue() {
         let subject = createSubject()
         let mbvc = MockBrowserViewController(profile: profile, tabManager: tabManager)
+        let expectation = XCTestExpectation(description: "Handle search URL")
         mbvc.switchToTabForURLOrOpenCalled = { isCalled in
             XCTAssertTrue(isCalled)
+            expectation.fulfill()
         }
         subject.browserViewController = mbvc
         let result = subject.handle(route: .searchURL(url: URL(string: "https://example.com")!, tabId: "1234"))
         XCTAssertTrue(result)
+        wait(for: [expectation], timeout: 1)
     }
 
     func testHandleNilSearchURL_returnsTrue() {
         let subject = createSubject()
         let mbvc = MockBrowserViewController(profile: profile, tabManager: tabManager)
-        mbvc.openBlankNewTabCalled = { isCalled in
-            XCTAssertTrue(isCalled)
+        let expectation = XCTestExpectation(description: "Handle nil search URL")
+        mbvc.openBlankNewTabCalled = { isPrivate in
+            XCTAssertFalse(isPrivate)
+            expectation.fulfill()
         }
         subject.browserViewController = mbvc
         let result = subject.handle(route: .searchURL(url: nil, tabId: "1234"))
         XCTAssertTrue(result)
+        wait(for: [expectation], timeout: 1)
     }
 
     // MARK: - Helpers
@@ -239,51 +256,146 @@
     }
 
     func testHandleHomepanelBookmarks_returnsTrue() {
-        let subject = createSubject()
+        // Given
+        let subject = createSubject()
+        let mbvc = MockBrowserViewController(profile: profile, tabManager: tabManager)
+        let expectation = XCTestExpectation(description: "Show bookmarks panel")
+        mbvc.showLibraryCalled = { panel in
+            XCTAssertEqual(panel, .bookmarks)
+            expectation.fulfill()
+        }
+        subject.browserViewController = mbvc
+
+        // When
         let route = routeBuilder.makeRoute(url: URL(string: "firefox://deep-link?url=/homepanel/bookmarks")!)
         let result = subject.handle(route: route!)
-        XCTAssertTrue(result)
+
+        // Then
+        XCTAssertTrue(result)
+        wait(for: [expectation], timeout: 1)
     }
 
     func testHandleHomepanelHistory_returnsTrue() {
-        let subject = createSubject()
+        // Given
+        let subject = createSubject()
+        let mbvc = MockBrowserViewController(profile: profile, tabManager: tabManager)
+        let expectation = XCTestExpectation(description: "Show history panel")
+        mbvc.showLibraryCalled = { panel in
+            XCTAssertEqual(panel, .history)
+            expectation.fulfill()
+        }
+        subject.browserViewController = mbvc
+
+        // When
         let route = routeBuilder.makeRoute(url: URL(string: "firefox://deep-link?url=/homepanel/history")!)
         let result = subject.handle(route: route!)
-        XCTAssertTrue(result)
+
+        // Then
+        XCTAssertTrue(result)
+        wait(for: [expectation], timeout: 1)
     }
 
     func testHandleHomepanelReadingList_returnsTrue() {
-        let subject = createSubject()
+        // Given
+        let subject = createSubject()
+        let mbvc = MockBrowserViewController(profile: profile, tabManager: tabManager)
+        let expectation = XCTestExpectation(description: "Show reading list panel")
+        mbvc.showLibraryCalled = { panel in
+            XCTAssertEqual(panel, .readingList)
+            expectation.fulfill()
+        }
+        subject.browserViewController = mbvc
+
+        // When
         let route = routeBuilder.makeRoute(url: URL(string: "firefox://deep-link?url=/homepanel/reading-list")!)
         let result = subject.handle(route: route!)
-        XCTAssertTrue(result)
+
+        // Then
+        XCTAssertTrue(result)
+        wait(for: [expectation], timeout: 1)
     }
 
     func testHandleHomepanelDownloads_returnsTrue() {
-        let subject = createSubject()
+        // Given
+        let subject = createSubject()
+        let mbvc = MockBrowserViewController(profile: profile, tabManager: tabManager)
+        let expectation = XCTestExpectation(description: "Show downloads panel")
+        mbvc.showLibraryCalled = { panel in
+            XCTAssertEqual(panel, .downloads)
+            expectation.fulfill()
+        }
+        subject.browserViewController = mbvc
+
+        // When
         let route = routeBuilder.makeRoute(url: URL(string: "firefox://deep-link?url=/homepanel/downloads")!)
         let result = subject.handle(route: route!)
-        XCTAssertTrue(result)
+
+        // Then
+        XCTAssertTrue(result)
+        wait(for: [expectation], timeout: 1)
     }
 
     func testHandleHomepanelTopSites_returnsTrue() {
-        let subject = createSubject()
-        let route = routeBuilder.makeRoute(url: URL(string: "firefox://deep-link?url=/homepanel/top-sites")!)
-        let result = subject.handle(route: route!)
-        XCTAssertTrue(result)
+        // Given
+        let topSitesURL = URL(string: "firefox://deep-link?url=/homepanel/top-sites")!
+        let expectation = XCTestExpectation(description: "openURLInNewTab is called")
+        let subject = createSubject()
+        let mbvc = MockBrowserViewController(profile: profile, tabManager: tabManager)
+        mbvc.openURLInNewTabCalled = { url, isPrivate in
+            XCTAssertEqual(HomePanelType.topSites.internalUrl, url)
+            XCTAssertEqual(isPrivate, false)
+            expectation.fulfill()
+        }
+        subject.browserViewController = mbvc
+
+        // When
+        let route = routeBuilder.makeRoute(url: topSitesURL)
+        let result = subject.handle(route: route!)
+
+        // Then
+        XCTAssertTrue(result)
+        wait(for: [expectation], timeout: 0.1)
     }
 
     func testHandleNewPrivateTab_returnsTrue() {
-        let subject = createSubject()
-        let route = routeBuilder.makeRoute(url: URL(string: "firefox://deep-link?url=/homepanel/new-private-tab")!)
-        let result = subject.handle(route: route!)
-        XCTAssertTrue(result)
+        // Given
+        let newPrivateTabURL = URL(string: "firefox://deep-link?url=/homepanel/new-private-tab")!
+        let expectation = XCTestExpectation(description: "openBlankNewTab is called")
+        let subject = createSubject()
+        let mbvc = MockBrowserViewController(profile: profile, tabManager: tabManager)
+        mbvc.openBlankNewTabCalled = { isPrivate in
+            XCTAssertEqual(isPrivate, true)
+            expectation.fulfill()
+        }
+        subject.browserViewController = mbvc
+
+        // When
+        let route = routeBuilder.makeRoute(url: newPrivateTabURL)
+        let result = subject.handle(route: route!)
+
+        // Then
+        XCTAssertTrue(result)
+        wait(for: [expectation], timeout: 0.1)
     }
 
     func testHandleHomepanelNewTab_returnsTrue() {
-        let subject = createSubject()
-        let route = routeBuilder.makeRoute(url: URL(string: "firefox://deep-link?url=/homepanel/new-tab")!)
-        let result = subject.handle(route: route!)
-        XCTAssertTrue(result)
+        // Given
+        let newTabURL = URL(string: "firefox://deep-link?url=/homepanel/new-tab")!
+        let expectation = XCTestExpectation(description: "openBlankNewTab is called")
+        let subject = createSubject()
+        let mbvc = MockBrowserViewController(profile: profile, tabManager: tabManager)
+        mbvc.openBlankNewTabCalled = { isPrivate in
+            XCTAssertEqual(isPrivate, false)
+            expectation.fulfill()
+        }
+        subject.browserViewController = mbvc
+
+        // When
+        let route = routeBuilder.makeRoute(url: newTabURL)
+        let result = subject.handle(route: route!)
+
+        // Then
+        XCTAssertTrue(result)
+        wait(for: [expectation], timeout: 0.1)
     }
 }