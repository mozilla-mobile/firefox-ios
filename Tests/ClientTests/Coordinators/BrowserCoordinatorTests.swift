// This Source Code Form is subject to the terms of the Mozilla Public
// License, v. 2.0. If a copy of the MPL was not distributed with this
// file, You can obtain one at http://mozilla.org/MPL/2.0/

import Common
import XCTest
import WebKit
@testable import Client

final class BrowserCoordinatorTests: XCTestCase {
    private var mockRouter: MockRouter!
    private var profile: MockProfile!
    private var overlayModeManager: MockOverlayModeManager!
    private var logger: MockLogger!
    private var screenshotService: ScreenshotService!
    private var routeBuilder: RouteBuilder!
    private var tabManager: MockTabManager!
<<<<<<< HEAD
    private var applicationHelper: MockApplicationHelper!
=======
    private var glean: MockGleanWrapper!
>>>>>>> c4b9d91f

    override func setUp() {
        super.setUp()
        DependencyHelperMock().bootstrapDependencies()
        FeatureFlagsManager.shared.initializeDeveloperFeatures(with: AppContainer.shared.resolve())
        self.routeBuilder = RouteBuilder { false }
        self.mockRouter = MockRouter(navigationController: MockNavigationController())
        self.profile = MockProfile()
        self.overlayModeManager = MockOverlayModeManager()
        self.logger = MockLogger()
        self.screenshotService = ScreenshotService()
        self.tabManager = MockTabManager()
<<<<<<< HEAD
        self.applicationHelper = MockApplicationHelper()
=======
        self.glean = MockGleanWrapper()
>>>>>>> c4b9d91f
    }

    override func tearDown() {
        super.tearDown()
        self.routeBuilder = nil
        self.mockRouter = nil
        self.profile = nil
        self.overlayModeManager = nil
        self.logger = nil
        self.screenshotService = nil
        self.tabManager = nil
<<<<<<< HEAD
        self.applicationHelper = nil
=======
        self.glean = nil
>>>>>>> c4b9d91f
        AppContainer.shared.reset()
    }

    func testInitialState() {
        let subject = createSubject()

        XCTAssertNotNil(subject.browserViewController)
        XCTAssertTrue(subject.childCoordinators.isEmpty)
        XCTAssertEqual(mockRouter.setRootViewControllerCalled, 0)
    }

    func testWithoutLaunchType_startsBrowserOnly() {
        let subject = createSubject()
        subject.start(with: nil)

        XCTAssertNotNil(mockRouter.pushedViewController as? BrowserViewController)
        XCTAssertEqual(mockRouter.pushCalled, 1)
        XCTAssertTrue(subject.childCoordinators.isEmpty)
    }

    func testWithLaunchType_startsLaunchCoordinator() {
        let subject = createSubject()
        subject.start(with: .defaultBrowser)

        XCTAssertNotNil(mockRouter.pushedViewController as? BrowserViewController)
        XCTAssertEqual(mockRouter.pushCalled, 1)
        XCTAssertEqual(subject.childCoordinators.count, 1)
        XCTAssertNotNil(subject.childCoordinators[0] as? LaunchCoordinator)
    }

    func testChildLaunchCoordinatorIsDone_deallocatesAndDismiss() throws {
        let subject = createSubject()
        subject.start(with: .defaultBrowser)

        let childLaunchCoordinator = try XCTUnwrap(subject.childCoordinators[0] as? LaunchCoordinator)
        subject.didFinishLaunch(from: childLaunchCoordinator)

        XCTAssertTrue(subject.childCoordinators.isEmpty)
        XCTAssertEqual(mockRouter.dismissCalled, 1)
    }

    // MARK: - Show homepage

    func testShowHomepage_addsOneHomepageOnly() {
        let subject = createSubject()
        subject.showHomepage(inline: true,
                             homepanelDelegate: subject.browserViewController,
                             libraryPanelDelegate: subject.browserViewController,
                             sendToDeviceDelegate: subject.browserViewController,
                             overlayManager: overlayModeManager)

        let secondHomepage = HomepageViewController(profile: profile, overlayManager: overlayModeManager)
        XCTAssertFalse(subject.browserViewController.contentContainer.canAdd(content: secondHomepage))
        XCTAssertNotNil(subject.homepageViewController)
        XCTAssertNil(subject.webviewController)
    }

    func testShowHomepage_reuseExistingHomepage() {
        let subject = createSubject()
        subject.showHomepage(inline: true,
                             homepanelDelegate: subject.browserViewController,
                             libraryPanelDelegate: subject.browserViewController,
                             sendToDeviceDelegate: subject.browserViewController,
                             overlayManager: overlayModeManager)
        let firstHomepage = subject.homepageViewController
        XCTAssertNotNil(subject.homepageViewController)

        subject.showHomepage(inline: true,
                             homepanelDelegate: subject.browserViewController,
                             libraryPanelDelegate: subject.browserViewController,
                             sendToDeviceDelegate: subject.browserViewController,
                             overlayManager: overlayModeManager)
        let secondHomepage = subject.homepageViewController
        XCTAssertEqual(firstHomepage, secondHomepage)
    }

    // MARK: - Show webview

    func testShowWebview_withoutPreviousSendsFatal() {
        let subject = createSubject()
        subject.show(webView: nil)
        XCTAssertEqual(logger.savedMessage, "Webview controller couldn't be shown, this shouldn't happen.")
        XCTAssertEqual(logger.savedLevel, .fatal)

        XCTAssertNil(subject.homepageViewController)
        XCTAssertNil(subject.webviewController)
    }

    func testShowWebview_embedNewWebview() {
        let webview = WKWebView()
        let subject = createSubject()
        subject.show(webView: webview)

        XCTAssertNil(subject.homepageViewController)
        XCTAssertNotNil(subject.webviewController)
    }

    func testShowWebview_reuseExistingWebview() {
        let webview = WKWebView()
        let subject = createSubject()
        subject.show(webView: webview)
        let firstWebview = subject.webviewController
        XCTAssertNotNil(firstWebview)

        subject.show(webView: nil)
        let secondWebview = subject.webviewController
        XCTAssertEqual(firstWebview, secondWebview)
    }

    func testShowWebview_setsScreenshotService() {
        let webview = WKWebView()
        let subject = createSubject()
        subject.show(webView: webview)

        XCTAssertNotNil(screenshotService.screenshotableView)
    }

    // MARK: - Search route

    func testHandleSearchQuery_returnsTrue() {
        let query = "test query"
        let subject = createSubject()
        let mbvc = MockBrowserViewController(profile: profile, tabManager: tabManager)
        subject.browserViewController = mbvc
        let result = subject.handle(route: .searchQuery(query: query))
        XCTAssertTrue(result)
        XCTAssertTrue(mbvc.handleQueryCalled)
        XCTAssertEqual(mbvc.handleQuery, query)
        XCTAssertEqual(mbvc.handleQueryCount, 1)
    }

    func testHandleSearch_returnsTrue() {
        let subject = createSubject()
        let mbvc = MockBrowserViewController(profile: profile, tabManager: tabManager)
        subject.browserViewController = mbvc
        let result = subject.handle(route: .search(url: URL(string: "https://example.com")!, isPrivate: false, options: nil))
        XCTAssertTrue(result)
        XCTAssertTrue(mbvc.switchToTabForURLOrOpenCalled)
        XCTAssertEqual(mbvc.switchToTabForURLOrOpenURL, URL(string: "https://example.com")!)
        XCTAssertEqual(mbvc.switchToTabForURLOrOpenCount, 1)
    }

    func testHandleSearchWithNormalMode_returnsTrue() {
        let subject = createSubject()
        let mbvc = MockBrowserViewController(profile: profile, tabManager: tabManager)
        subject.browserViewController = mbvc
        let result = subject.handle(route: .search(url: URL(string: "https://example.com")!, isPrivate: false, options: [.switchToNormalMode]))
        XCTAssertTrue(result)
        XCTAssertTrue(mbvc.switchToPrivacyModeCalled)
        XCTAssertFalse(mbvc.switchToPrivacyModeIsPrivate)
        XCTAssertTrue(mbvc.switchToTabForURLOrOpenCalled)
        XCTAssertEqual(mbvc.switchToTabForURLOrOpenURL, URL(string: "https://example.com")!)
        XCTAssertEqual(mbvc.switchToTabForURLOrOpenCount, 1)
    }

    func testHandleSearchWithNilURL_returnsTrue() {
        let subject = createSubject()
        let mbvc = MockBrowserViewController(profile: profile, tabManager: tabManager)
        subject.browserViewController = mbvc
        let result = subject.handle(route: .search(url: nil, isPrivate: false))
        XCTAssertTrue(result)
        XCTAssertTrue(mbvc.openBlankNewTabCalled)
        XCTAssertFalse(mbvc.openBlankNewTabIsPrivate)
        XCTAssertEqual(mbvc.openBlankNewTabCount, 1)
    }

    func testHandleSearchURL_returnsTrue() {
        let subject = createSubject()
        let mbvc = MockBrowserViewController(profile: profile, tabManager: tabManager)
        subject.browserViewController = mbvc
        let result = subject.handle(route: .searchURL(url: URL(string: "https://example.com")!, tabId: "1234"))
        XCTAssertTrue(result)
        XCTAssertTrue(mbvc.switchToTabForURLOrOpenCalled)
        XCTAssertEqual(mbvc.switchToTabForURLOrOpenURL, URL(string: "https://example.com")!)
        XCTAssertEqual(mbvc.switchToTabForURLOrOpenCount, 1)
    }

    func testHandleNilSearchURL_returnsTrue() {
        let subject = createSubject()
        let mbvc = MockBrowserViewController(profile: profile, tabManager: tabManager)
        subject.browserViewController = mbvc
        let result = subject.handle(route: .searchURL(url: nil, tabId: "1234"))
        XCTAssertTrue(result)
        XCTAssertTrue(mbvc.openBlankNewTabCalled)
        XCTAssertFalse(mbvc.openBlankNewTabIsPrivate)
        XCTAssertEqual(mbvc.openBlankNewTabCount, 1)
    }

    // MARK: - Homepanel route

    func testHandleHomepanelBookmarks_returnsTrue() {
        let subject = createSubject()
        let mbvc = MockBrowserViewController(profile: profile, tabManager: tabManager)
        subject.browserViewController = mbvc
        let route = routeBuilder.makeRoute(url: URL(string: "firefox://deep-link?url=/homepanel/bookmarks")!)
        let result = subject.handle(route: route!)
        XCTAssertTrue(result)
        XCTAssertTrue(mbvc.showLibraryCalled)
        XCTAssertEqual(mbvc.showLibraryPanel, .bookmarks)
        XCTAssertEqual(mbvc.showLibraryCount, 1)
    }

    func testHandleHomepanelHistory_returnsTrue() {
        let subject = createSubject()
        let mbvc = MockBrowserViewController(profile: profile, tabManager: tabManager)
        subject.browserViewController = mbvc
        let route = routeBuilder.makeRoute(url: URL(string: "firefox://deep-link?url=/homepanel/history")!)
        let result = subject.handle(route: route!)
        XCTAssertTrue(result)
        XCTAssertTrue(mbvc.showLibraryCalled)
        XCTAssertEqual(mbvc.showLibraryPanel, .history)
        XCTAssertEqual(mbvc.showLibraryCount, 1)
    }

    func testHandleHomepanelReadingList_returnsTrue() {
        let subject = createSubject()
        let mbvc = MockBrowserViewController(profile: profile, tabManager: tabManager)
        subject.browserViewController = mbvc
        let route = routeBuilder.makeRoute(url: URL(string: "firefox://deep-link?url=/homepanel/reading-list")!)
        let result = subject.handle(route: route!)
        XCTAssertTrue(result)
        XCTAssertTrue(mbvc.showLibraryCalled)
        XCTAssertEqual(mbvc.showLibraryPanel, .readingList)
        XCTAssertEqual(mbvc.showLibraryCount, 1)
    }

    func testHandleHomepanelDownloads_returnsTrue() {
        let subject = createSubject()
        let mbvc = MockBrowserViewController(profile: profile, tabManager: tabManager)
        subject.browserViewController = mbvc
        let route = routeBuilder.makeRoute(url: URL(string: "firefox://deep-link?url=/homepanel/downloads")!)
        let result = subject.handle(route: route!)
        XCTAssertTrue(result)
        XCTAssertTrue(mbvc.showLibraryCalled)
        XCTAssertEqual(mbvc.showLibraryPanel, .downloads)
        XCTAssertEqual(mbvc.showLibraryCount, 1)
    }

    func testHandleHomepanelTopSites_returnsTrue() {
        // Given
        let topSitesURL = URL(string: "firefox://deep-link?url=/homepanel/top-sites")!
        let subject = createSubject()
        let mbvc = MockBrowserViewController(profile: profile, tabManager: tabManager)
        subject.browserViewController = mbvc

        // When
        let route = routeBuilder.makeRoute(url: topSitesURL)
        let result = subject.handle(route: route!)

        // Then
        XCTAssertTrue(result)
        XCTAssertEqual(mbvc.openURLInNewTabCount, 1)
        XCTAssertEqual(mbvc.openURLInNewTabURL, HomePanelType.topSites.internalUrl)
        XCTAssertEqual(mbvc.openURLInNewTabIsPrivate, false)
    }

    func testHandleNewPrivateTab_returnsTrue() {
        // Given
        let newPrivateTabURL = URL(string: "firefox://deep-link?url=/homepanel/new-private-tab")!
        let subject = createSubject()
        let mbvc = MockBrowserViewController(profile: profile, tabManager: tabManager)
        subject.browserViewController = mbvc

        // When
        let route = routeBuilder.makeRoute(url: newPrivateTabURL)
        let result = subject.handle(route: route!)

        // Then
        XCTAssertTrue(result)
        XCTAssertEqual(mbvc.openBlankNewTabCount, 1)
        XCTAssertFalse(mbvc.openBlankNewTabFocusLocationField)
        XCTAssertEqual(mbvc.openBlankNewTabIsPrivate, true)
    }

    func testHandleHomepanelNewTab_returnsTrue() {
        // Given
        let newTabURL = URL(string: "firefox://deep-link?url=/homepanel/new-tab")!
        let subject = createSubject()
        let mbvc = MockBrowserViewController(profile: profile, tabManager: tabManager)
        subject.browserViewController = mbvc

        // When
        let route = routeBuilder.makeRoute(url: newTabURL)
        let result = subject.handle(route: route!)

        // Then
        XCTAssertTrue(result)
        XCTAssertEqual(mbvc.openBlankNewTabCount, 1)
        XCTAssertFalse(mbvc.openBlankNewTabFocusLocationField)
        XCTAssertEqual(mbvc.openBlankNewTabIsPrivate, false)
    }

<<<<<<< HEAD
    // MARK: - Default browser route
    func testDefaultBrowser_systemSettings_handlesRoute() {
        let route = Route.defaultBrowser(section: .systemSettings)
        let subject = createSubject()

        let result = subject.handle(route: route)

        XCTAssertTrue(result)
        XCTAssertEqual(applicationHelper.openSettingsCalled, 1)
    }

    func testDefaultBrowser_tutorial_handlesRoute() {
        let route = Route.defaultBrowser(section: .tutorial)
=======
    // MARK: - Glean route

    func testGleanRoute_handlesRoute() {
        let expectedURL = URL(string: "www.example.com")!
        let route = Route.glean(url: expectedURL)
>>>>>>> c4b9d91f
        let subject = createSubject()

        let result = subject.handle(route: route)

        XCTAssertTrue(result)
<<<<<<< HEAD
        XCTAssertNotNil(mockRouter.presentedViewController as? DefaultBrowserOnboardingViewController)
        XCTAssertEqual(mockRouter.presentCalled, 1)
        XCTAssertEqual(subject.childCoordinators.count, 1)
        XCTAssertNotNil(subject.childCoordinators[0] as? LaunchCoordinator)
=======
        XCTAssertEqual(glean.handleDeeplinkUrlCalled, 1)
        XCTAssertEqual(glean.savedHandleDeeplinkUrl, expectedURL)
>>>>>>> c4b9d91f
    }

    // MARK: - Helpers
    private func createSubject(file: StaticString = #file,
                               line: UInt = #line) -> BrowserCoordinator {
        let subject = BrowserCoordinator(router: mockRouter,
                                         screenshotService: screenshotService,
                                         profile: profile,
                                         logger: logger,
<<<<<<< HEAD
                                         applicationHelper: applicationHelper)
=======
                                         glean: glean)
>>>>>>> c4b9d91f
        trackForMemoryLeaks(subject, file: file, line: line)
        return subject
    }
}<|MERGE_RESOLUTION|>--- conflicted
+++ resolved
@@ -15,11 +15,8 @@
     private var screenshotService: ScreenshotService!
     private var routeBuilder: RouteBuilder!
     private var tabManager: MockTabManager!
-<<<<<<< HEAD
     private var applicationHelper: MockApplicationHelper!
-=======
     private var glean: MockGleanWrapper!
->>>>>>> c4b9d91f
 
     override func setUp() {
         super.setUp()
@@ -32,11 +29,8 @@
         self.logger = MockLogger()
         self.screenshotService = ScreenshotService()
         self.tabManager = MockTabManager()
-<<<<<<< HEAD
         self.applicationHelper = MockApplicationHelper()
-=======
         self.glean = MockGleanWrapper()
->>>>>>> c4b9d91f
     }
 
     override func tearDown() {
@@ -48,11 +42,8 @@
         self.logger = nil
         self.screenshotService = nil
         self.tabManager = nil
-<<<<<<< HEAD
         self.applicationHelper = nil
-=======
         self.glean = nil
->>>>>>> c4b9d91f
         AppContainer.shared.reset()
     }
 
@@ -345,8 +336,8 @@
         XCTAssertEqual(mbvc.openBlankNewTabIsPrivate, false)
     }
 
-<<<<<<< HEAD
     // MARK: - Default browser route
+
     func testDefaultBrowser_systemSettings_handlesRoute() {
         let route = Route.defaultBrowser(section: .systemSettings)
         let subject = createSubject()
@@ -359,27 +350,29 @@
 
     func testDefaultBrowser_tutorial_handlesRoute() {
         let route = Route.defaultBrowser(section: .tutorial)
-=======
-    // MARK: - Glean route
-
-    func testGleanRoute_handlesRoute() {
-        let expectedURL = URL(string: "www.example.com")!
-        let route = Route.glean(url: expectedURL)
->>>>>>> c4b9d91f
         let subject = createSubject()
 
         let result = subject.handle(route: route)
 
         XCTAssertTrue(result)
-<<<<<<< HEAD
         XCTAssertNotNil(mockRouter.presentedViewController as? DefaultBrowserOnboardingViewController)
         XCTAssertEqual(mockRouter.presentCalled, 1)
         XCTAssertEqual(subject.childCoordinators.count, 1)
         XCTAssertNotNil(subject.childCoordinators[0] as? LaunchCoordinator)
-=======
+    }
+
+    // MARK: - Glean route
+
+    func testGleanRoute_handlesRoute() {
+        let expectedURL = URL(string: "www.example.com")!
+        let route = Route.glean(url: expectedURL)
+        let subject = createSubject()
+
+        let result = subject.handle(route: route)
+
+        XCTAssertTrue(result)
         XCTAssertEqual(glean.handleDeeplinkUrlCalled, 1)
         XCTAssertEqual(glean.savedHandleDeeplinkUrl, expectedURL)
->>>>>>> c4b9d91f
     }
 
     // MARK: - Helpers
@@ -389,11 +382,8 @@
                                          screenshotService: screenshotService,
                                          profile: profile,
                                          logger: logger,
-<<<<<<< HEAD
-                                         applicationHelper: applicationHelper)
-=======
+                                         applicationHelper: applicationHelper,
                                          glean: glean)
->>>>>>> c4b9d91f
         trackForMemoryLeaks(subject, file: file, line: line)
         return subject
     }
