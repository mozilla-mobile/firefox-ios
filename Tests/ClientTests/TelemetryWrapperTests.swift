--- conflicted
+++ resolved
@@ -383,11 +383,10 @@
         testEventMetricRecordingSuccess(metric: GleanMetrics.Shopping.surfaceReanalyzeClicked)
     }
 
-<<<<<<< HEAD
     func test_shoppingShoppingSurfaceStaleAnalysisShown_GleanIsCalled() {
         TelemetryWrapper.recordEvent(category: .action, method: .view, object: .shoppingSurfaceStaleAnalysisShown)
         testEventMetricRecordingSuccess(metric: GleanMetrics.Shopping.surfaceStaleAnalysisShown)
-=======
+
     func test_shoppingNimbusDisabled_GleanIsCalled() {
         TelemetryWrapper.recordEvent(
             category: .information,
@@ -425,7 +424,6 @@
         testBoolMetricSuccess(metric: GleanMetrics.ShoppingSettings.userHasOnboarded,
                               expectedValue: true,
                               failureMessage: "Should be true")
->>>>>>> fe3d9c59
     }
 
     // MARK: - Onboarding
