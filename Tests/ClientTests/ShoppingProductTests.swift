// This Source Code Form is subject to the terms of the Mozilla Public
// License, v. 2.0. If a copy of the MPL was not distributed with this
// file, You can obtain one at http://mozilla.org/MPL/2.0/

import XCTest
@testable import Client

final class ShoppingProductTests: XCTestCase {
    var client: TestFakespotClient!

    override func setUp() {
        super.setUp()
        client = TestFakespotClient()
    }

    override func tearDown() {
        super.tearDown()
        client = nil
    }

    func testAmazonURL_returnsExpectedProduct() {
        let url = URL(string: "https://www.amazon.com/Under-Armour-Charged-Assert-Running/dp/B087T8Q2C4")!

        let sut = ShoppingProduct(url: url, client: client)
        let expected = Product(id: "B087T8Q2C4", host: "amazon.com", topLevelDomain: "com", sitename: "amazon")

        XCTAssertEqual(sut.product, expected)
    }

    func testBestBuyURL_returnsExpectedProduct() {
        let url = URL(string: "https://www.bestbuy.com/site/macbook-air-13-3-laptop-apple-m1-chip-8gb-memory-256gb-ssd-space-gray/5721600.p?skuId=5721600")!

        let sut = ShoppingProduct(url: url, client: client)
        let expected = Product(id: "5721600.p", host: "bestbuy.com", topLevelDomain: "com", sitename: "bestbuy")

        XCTAssertEqual(sut.product, expected)
    }

    func testBasicURL_returnsNilProduct() {
        let url = URL(string: "https://www.example.com")!

        let sut = ShoppingProduct(url: url, client: client)

        XCTAssertNil(sut.product)
    }

    func testBasicURL_hidesShoppingIcon() {
        let url = URL(string: "https://www.example.com")!

        let sut = ShoppingProduct(url: url, client: client)

        XCTAssertFalse(sut.isShoppingButtonVisible)
    }

    func testFetchingProductAnalysisData_WithInvalidURL_ReturnsNil() async throws {
        let url = URL(string: "https://www.example.com")!

        let sut = ShoppingProduct(url: url, client: client)
        let productData = try await sut.fetchProductAnalysisData()

        XCTAssertNil(productData)
    }

    func testFetchingProductAnalysisData_WithValidURL_CallsClientAPI() async throws {
        let url = URL(string: "https://www.amazon.com/Under-Armour-Charged-Assert-Running/dp/B087T8Q2C4")!

        let sut = ShoppingProduct(url: url, client: client)
        let productData = try await sut.fetchProductAnalysisData()

        XCTAssertNotNil(productData)
        XCTAssertTrue(client.fetchProductAnalysisDataCalled)
        XCTAssertEqual(client.productId, "B087T8Q2C4")
        XCTAssertEqual(client.website, "amazon.com")
    }

    func testTriggerProductAnalyzeData_WithInvalidURL_ReturnsNil() async throws {
        let url = URL(string: "https://www.example.com")!

        let sut = ShoppingProduct(url: url, client: client)
        let analyzeStatus = try await sut.triggerProductAnalyze()

        XCTAssertNil(analyzeStatus)
    }

    func testTriggerProductAnalyzeData_WithValidURL_CallsClientAPI() async throws {
        let url = URL(string: "https://www.amazon.com/Under-Armour-Charged-Assert-Running/dp/B087T8Q2C4")!

        let sut = ShoppingProduct(url: url, client: client)
        let productData = try await sut.triggerProductAnalyze()

        XCTAssertNotNil(productData)
        XCTAssertTrue(client.triggerProductAnalyzeCallCalled)
        XCTAssertEqual(client.productId, "B087T8Q2C4")
        XCTAssertEqual(client.website, "amazon.com")
    }

    func testgetProductAnalysisStatusResponse_WithInvalidURL_ReturnsNil() async throws {
        let url = URL(string: "https://www.example.com")!

        let sut = ShoppingProduct(url: url, client: client)
        let analyzeStatus = try await sut.getProductAnalysisStatus()

        XCTAssertNil(analyzeStatus)
    }

    func testgetProductAnalysisStatusResponse_WithValidURL_CallsClientAPI() async throws {
        let url = URL(string: "https://www.amazon.com/Under-Armour-Charged-Assert-Running/dp/B087T8Q2C4")!

        let sut = ShoppingProduct(url: url, client: client)
        let productData = try await sut.getProductAnalysisStatus()

        XCTAssertNotNil(productData)
        XCTAssertTrue(client.getProductAnalysisStatusCallCalled)
        XCTAssertEqual(client.productId, "B087T8Q2C4")
        XCTAssertEqual(client.website, "amazon.com")
    }

    func testFetchingProductAdData_WithInvalidURL_ReturnsEmptyArray() async throws {
        let url = URL(string: "https://www.example.com")!

        let sut = ShoppingProduct(url: url, client: client)
        let productAdData = try await sut.fetchProductAdsData()

        XCTAssertTrue(productAdData.isEmpty)
    }

    func testFetchingProductAdData_WithValidURL_CallsClientAPI() async throws {
        let url = URL(string: "https://www.amazon.com/Under-Armour-Charged-Assert-Running/dp/B087T8Q2C4")!

        let sut = ShoppingProduct(url: url, client: client)
        let productAdData = try await sut.fetchProductAdsData()

        XCTAssertNotNil(productAdData)
        XCTAssertTrue(client.fetchProductAdsDataCalled)
        XCTAssertEqual(client.productId, "B087T8Q2C4")
        XCTAssertEqual(client.website, "amazon.com")
    }

    func testFetchingProductAnalysisData_WithThrowingServerError_RetriesClientAPI() async {
        let url = URL(string: "https://www.amazon.com/Under-Armour-Charged-Assert-Running/dp/B087T8Q2C4")!
        let client = ThrowingFakeSpotClient(error: NSError(domain: "HTTP Error", code: 500, userInfo: nil))
        let sut = ShoppingProduct(url: url, client: client)
        _ = try? await sut.fetchProductAnalysisData(maxRetries: 3)

        let expected = 4 // 3 + the original API call
        XCTAssertEqual(client.fetchProductAnalysisDataCallCount, expected)
    }

    func testFetchingProductAnalysisData_WithAnyThrowing_DoesNotRetryClientAPI() async {
        let url = URL(string: "https://www.amazon.com/Under-Armour-Charged-Assert-Running/dp/B087T8Q2C4")!
        let client = ThrowingFakeSpotClient(error: NSError(domain: "Any Error", code: 404, userInfo: nil))
        let sut = ShoppingProduct(url: url, client: client)
        _ = try? await sut.fetchProductAnalysisData(maxRetries: 3)

        let expected = 1
        XCTAssertEqual(client.fetchProductAnalysisDataCallCount, expected)
    }

    func testFetchingProductAnalysisData_WithSuccess_DoesNotRetryClientAPI() async {
        let url = URL(string: "https://www.amazon.com/Under-Armour-Charged-Assert-Running/dp/B087T8Q2C4")!
        let sut = ShoppingProduct(url: url, client: client)
        _ = try? await sut.fetchProductAnalysisData(maxRetries: 3)

        let expected = 1
        XCTAssertEqual(client.fetchProductAnalysisDataCallCount, expected)
    }
}

final class ThrowingFakeSpotClient: FakespotClientType {
    var fetchProductAnalysisDataCallCount = 0
    var fetchProductAdDataCallCount = 0
    var triggerProductAnalyzeCallCount = 0
    var getProductAnalysisStatusCount = 0

    let error: Error

    init(error: Error) {
        self.error = error
    }

    func fetchProductAnalysisData(productId: String, website: String) async throws -> ProductAnalysisData {
        fetchProductAnalysisDataCallCount += 1
        throw error
    }

    func fetchProductAdData(productId: String, website: String) async throws -> [ProductAdsData] {
        fetchProductAdDataCallCount += 1
        return []
    }

    func triggerProductAnalyze(productId: String, website: String) async throws -> Client.ProductAnalyzeResponse {
        triggerProductAnalyzeCallCount += 1
        throw error
    }

    func getProductAnalysisStatus(productId: String, website: String) async throws -> Client.ProductAnalysisStatusResponse {
        getProductAnalysisStatusCount += 1
        throw error
    }
}

final class TestFakespotClient: FakespotClientType {
    var productId: String = ""
    var website: String = ""
    var fetchProductAnalysisDataCalled = false
    var fetchProductAdsDataCalled = false
    var fetchProductAnalysisDataCallCount = 0
    var triggerProductAnalyzeCallCalled = false
    var getProductAnalysisStatusCallCalled = false

    func fetchProductAnalysisData(productId: String, website: String) async throws -> ProductAnalysisData {
        self.fetchProductAnalysisDataCallCount += 1
        self.productId = productId
        self.website = website
        self.fetchProductAnalysisDataCalled = true
        return .empty
    }

    func fetchProductAdData(productId: String, website: String) async throws -> [ProductAdsData] {
        self.productId = productId
        self.website = website
        self.fetchProductAdsDataCalled = true
        return []
    }

    func triggerProductAnalyze(productId: String, website: String) async throws -> Client.ProductAnalyzeResponse {
        self.triggerProductAnalyzeCallCalled = true
        self.productId = productId
        self.website = website
        return .inProgress
    }

    func getProductAnalysisStatus(productId: String, website: String) async throws -> Client.ProductAnalysisStatusResponse {
        self.getProductAnalysisStatusCallCalled = true
        self.productId = productId
        self.website = website
        return .init(status: .inProgress, progress: 99.9)
    }
}

extension ProductAnalyzeResponse {
    static let inProgress = ProductAnalyzeResponse(status: .inProgress)
}

extension ProductAnalysisData {
    static let empty = ProductAnalysisData(
        productId: "",
        grade: .a,
        adjustedRating: 0,
        needsAnalysis: false,
        analysisUrl: URL(string: "https://www.example.com")!,
<<<<<<< HEAD
        highlights: Highlights(price: [], quality: [], competitiveness: [], shipping: [], packaging: [])
=======
        highlights: Highlights(price: [], quality: [], competitiveness: []),
        pageNotSupported: true
>>>>>>> 650e7aaa
    )
}<|MERGE_RESOLUTION|>--- conflicted
+++ resolved
@@ -249,11 +249,7 @@
         adjustedRating: 0,
         needsAnalysis: false,
         analysisUrl: URL(string: "https://www.example.com")!,
-<<<<<<< HEAD
-        highlights: Highlights(price: [], quality: [], competitiveness: [], shipping: [], packaging: [])
-=======
-        highlights: Highlights(price: [], quality: [], competitiveness: []),
+        highlights: Highlights(price: [], quality: [], competitiveness: [], shipping: [], packaging: []),
         pageNotSupported: true
->>>>>>> 650e7aaa
     )
 }