// This Source Code Form is subject to the terms of the Mozilla Public
// License, v. 2.0. If a copy of the MPL was not distributed with this
// file, You can obtain one at http://mozilla.org/MPL/2.0

import XCTest

class PhotonActionSheetTest: BaseTestCase {
    // Smoketest
    func testPinToTop() throws {
        throw XCTSkip("Skipping this test due to issue 8715")
//        navigator.openURL("http://example.com")
//        waitUntilPageLoad()
//        // Open Page Action Menu Sheet and Pin the site
//        navigator.performAction(Action.PinToTopSitesPAM)
//
//        // Navigate to topsites to verify that the site has been pinned
//        navigator.nowAt(BrowserTab)
//        navigator.performAction(Action.OpenNewTabFromTabTray)
//
//        // Verify that the site is pinned to top
//        waitForExistence(app.cells["example"])
//        let cell = app.cells["example"]
//        waitForExistence(cell)
//
//        // Remove pin
//        app.cells["example"].press(forDuration: 2)
//        app.cells[ImageIdentifiers.removeFromShortcut].tap()
//
//        // Check that it has been unpinned
//        cell.press(forDuration: 2)
//        waitForExistence(app.cells[ImageIdentifiers.addShortcut])
    }

    func testShareOptionIsShown() {
        navigator.openURL(path(forTestPage: "test-mozilla-org.html"))
        waitUntilPageLoad()
<<<<<<< HEAD
        navigator.goto(BrowserTabMenu)
        waitForExistence(app.tables["Context Menu"].otherElements[ImageIdentifiers.share], timeout: TIMEOUT)
        navigator.performAction(Action.ShareBrowserTabMenuOption)
=======
        waitForExistence(app.buttons[AccessibilityIdentifiers.Toolbar.shareButton], timeout: 10)
        app.buttons[AccessibilityIdentifiers.Toolbar.shareButton].tap()
>>>>>>> 483cdaf8

        // Wait to see the Share options sheet
        waitForExistence(app.buttons["Copy"], timeout: TIMEOUT)
    }

    // Smoketest
    func testShareOptionIsShownFromShortCut() {
        navigator.openURL(path(forTestPage: "test-mozilla-org.html"))
        waitUntilPageLoad()
<<<<<<< HEAD
        waitForExistence(app.buttons[AccessibilityIdentifiers.Toolbar.settingsMenuButton], timeout: TIMEOUT)
        navigator.performAction(Action.ShareBrowserTabMenuOption)
=======
        waitForExistence(app.buttons[AccessibilityIdentifiers.Toolbar.shareButton], timeout: 10)
        app.buttons[AccessibilityIdentifiers.Toolbar.shareButton].tap()
>>>>>>> 483cdaf8

        // Wait to see the Share options sheet
        if iPad() {
            waitForExistence(app.buttons["Copy"], timeout: TIMEOUT)
        } else {
            waitForExistence(app.buttons["Close"], timeout: TIMEOUT)
        }
    }

    func testSendToDeviceFromPageOptionsMenu() {
        // User not logged in
        navigator.openURL(path(forTestPage: "test-mozilla-org.html"))
        waitUntilPageLoad()
<<<<<<< HEAD
        navigator.goto(BrowserTabMenu)
        navigator.performAction(Action.ShareBrowserTabMenuOption)
=======
        waitForExistence(app.buttons[AccessibilityIdentifiers.Toolbar.shareButton], timeout: 10)
        app.buttons[AccessibilityIdentifiers.Toolbar.shareButton].tap()
        waitForExistence(app.buttons["Send Link to Device"], timeout: 10)
>>>>>>> 483cdaf8
        app.buttons["Send Link to Device"].tap()
        waitForExistence(app.buttons[AccessibilityIdentifiers.ShareTo.HelpView.doneButton])
        XCTAssertTrue(app.staticTexts["You are not signed in to your Firefox Account."].exists)
    }
    // Disable issue #5554, More button is not accessible
    /*
    // Test disabled due to new implementation Bug 1449708 - new share sheet
    func testSendToDeviceFromShareOption() {
        // Open and Wait to see the Share options sheet
        navigator.browserPerformAction(.shareOption)
        waitForExistence(app.buttons["More"])
        waitForNoExistence(app.buttons["Send Tab"])
        app.collectionViews.cells/*@START_MENU_TOKEN@*/.collectionViews.containing(.button, identifier:"Copy")/*[[".collectionViews.containing(.button, identifier:\"Create PDF\")",".collectionViews.containing(.button, identifier:\"Print\")",".collectionViews.containing(.button, identifier:\"Copy\")"],[[[-1,2],[-1,1],[-1,0]]],[0]]@END_MENU_TOKEN@*/.buttons["More"].tap()

        // Enable Send Tab
        let sendTabButton = app.tables.cells.switches["Send Tab"]
        sendTabButton.tap()
        app.navigationBars["Activities"].buttons["Done"].tap()

        // Send Tab option appears on the Share options sheet
        waitForExistence(app.buttons["Send Tab"])
        app.buttons["Send Tab"].tap()

        // User not logged in
        waitForExistence(app.images["emptySync"])
        XCTAssertTrue(app.staticTexts["You are not signed in to your Firefox Account."].exists)
    }*/

    private func openNewShareSheet() {
        navigator.openURL("example.com")
        waitUntilPageLoad()
        waitForNoExistence(app.staticTexts["Fennec pasted from CoreSimulatorBridge"])
<<<<<<< HEAD
        navigator.goto(BrowserTabMenu)
        waitForExistence(app.tables["Context Menu"].otherElements[ImageIdentifiers.share], timeout: TIMEOUT)
        navigator.performAction(Action.ShareBrowserTabMenuOption)
        
        waitForExistence(app.collectionViews.buttons["Copy"], timeout: 10)
        // This is not ideal but only way to get the element on iPhone
        // for iPhone/iPad 14 (iOS 16.0), that would be boundBy: 1
        // For iPhone 14 (iOS 16.1), that would be boundBy: 2
        // For iPad (iOS 16.1), that would be boundBy: 1
        var fennecElement = app.collectionViews.scrollViews.cells.element(boundBy: 2)
        
        if #available(iOS 16.1, *) {
            if iPad() {
                fennecElement = app.collectionViews.scrollViews.cells.element(boundBy: 1)
            } else {
                fennecElement = app.collectionViews.scrollViews.cells.element(boundBy: 2)
            }
        } else {
=======

        waitForExistence(app.buttons[AccessibilityIdentifiers.Toolbar.shareButton], timeout: 10)
        app.buttons[AccessibilityIdentifiers.Toolbar.shareButton].tap()

        // This is not ideal but only way to get the element on iPhone 8
        // for iPhone 11, that would be boundBy: 2
        var  fennecElement = app.collectionViews.scrollViews.cells.element(boundBy: 2)
        if iPad() {
            waitForExistence(app.collectionViews.buttons["Copy"], timeout: 10)
>>>>>>> 483cdaf8
            fennecElement = app.collectionViews.scrollViews.cells.element(boundBy: 1)
        }
        waitForExistence(fennecElement, timeout: 5)
        fennecElement.tap()
        waitForExistence(app.navigationBars["ShareTo.ShareView"], timeout: TIMEOUT)
    }

    // Smoketest
    func testSharePageWithShareSheetOptions() {
        openNewShareSheet()
        waitForExistence(app.staticTexts["Open in Firefox"], timeout: TIMEOUT)
        XCTAssertTrue(app.staticTexts["Open in Firefox"].exists)
        XCTAssertTrue(app.staticTexts["Load in Background"].exists)
        XCTAssertTrue(app.staticTexts["Bookmark This Page"].exists)
        XCTAssertTrue(app.staticTexts["Add to Reading List"].exists)
        XCTAssertTrue(app.staticTexts["Send to Device"].exists)
    }

    func testShareSheetSendToDevice() {
        openNewShareSheet()
        app.staticTexts["Send to Device"].tap()
        waitForExistence(app.navigationBars.buttons[AccessibilityIdentifiers.ShareTo.HelpView.doneButton], timeout: TIMEOUT)

        XCTAssertTrue(app.staticTexts["You are not signed in to your Firefox Account."].exists)
        app.navigationBars.buttons[AccessibilityIdentifiers.ShareTo.HelpView.doneButton].tap()
    }

    func testShareSheetOpenAndCancel() {
        openNewShareSheet()
        app.buttons["Cancel"].tap()
        // User is back to the BrowserTab where the sharesheet was launched
        waitForExistence(app.textFields["url"])
        waitForValueContains(app.textFields["url"], value: "example.com/")
    }
}<|MERGE_RESOLUTION|>--- conflicted
+++ resolved
@@ -34,14 +34,9 @@
     func testShareOptionIsShown() {
         navigator.openURL(path(forTestPage: "test-mozilla-org.html"))
         waitUntilPageLoad()
-<<<<<<< HEAD
         navigator.goto(BrowserTabMenu)
         waitForExistence(app.tables["Context Menu"].otherElements[ImageIdentifiers.share], timeout: TIMEOUT)
         navigator.performAction(Action.ShareBrowserTabMenuOption)
-=======
-        waitForExistence(app.buttons[AccessibilityIdentifiers.Toolbar.shareButton], timeout: 10)
-        app.buttons[AccessibilityIdentifiers.Toolbar.shareButton].tap()
->>>>>>> 483cdaf8
 
         // Wait to see the Share options sheet
         waitForExistence(app.buttons["Copy"], timeout: TIMEOUT)
@@ -51,13 +46,8 @@
     func testShareOptionIsShownFromShortCut() {
         navigator.openURL(path(forTestPage: "test-mozilla-org.html"))
         waitUntilPageLoad()
-<<<<<<< HEAD
         waitForExistence(app.buttons[AccessibilityIdentifiers.Toolbar.settingsMenuButton], timeout: TIMEOUT)
         navigator.performAction(Action.ShareBrowserTabMenuOption)
-=======
-        waitForExistence(app.buttons[AccessibilityIdentifiers.Toolbar.shareButton], timeout: 10)
-        app.buttons[AccessibilityIdentifiers.Toolbar.shareButton].tap()
->>>>>>> 483cdaf8
 
         // Wait to see the Share options sheet
         if iPad() {
@@ -71,14 +61,9 @@
         // User not logged in
         navigator.openURL(path(forTestPage: "test-mozilla-org.html"))
         waitUntilPageLoad()
-<<<<<<< HEAD
         navigator.goto(BrowserTabMenu)
         navigator.performAction(Action.ShareBrowserTabMenuOption)
-=======
-        waitForExistence(app.buttons[AccessibilityIdentifiers.Toolbar.shareButton], timeout: 10)
-        app.buttons[AccessibilityIdentifiers.Toolbar.shareButton].tap()
-        waitForExistence(app.buttons["Send Link to Device"], timeout: 10)
->>>>>>> 483cdaf8
+        waitForExistence(app.buttons["Send Link to Device"], timeout: TIMEOUT)
         app.buttons["Send Link to Device"].tap()
         waitForExistence(app.buttons[AccessibilityIdentifiers.ShareTo.HelpView.doneButton])
         XCTAssertTrue(app.staticTexts["You are not signed in to your Firefox Account."].exists)
@@ -111,7 +96,6 @@
         navigator.openURL("example.com")
         waitUntilPageLoad()
         waitForNoExistence(app.staticTexts["Fennec pasted from CoreSimulatorBridge"])
-<<<<<<< HEAD
         navigator.goto(BrowserTabMenu)
         waitForExistence(app.tables["Context Menu"].otherElements[ImageIdentifiers.share], timeout: TIMEOUT)
         navigator.performAction(Action.ShareBrowserTabMenuOption)
@@ -130,17 +114,6 @@
                 fennecElement = app.collectionViews.scrollViews.cells.element(boundBy: 2)
             }
         } else {
-=======
-
-        waitForExistence(app.buttons[AccessibilityIdentifiers.Toolbar.shareButton], timeout: 10)
-        app.buttons[AccessibilityIdentifiers.Toolbar.shareButton].tap()
-
-        // This is not ideal but only way to get the element on iPhone 8
-        // for iPhone 11, that would be boundBy: 2
-        var  fennecElement = app.collectionViews.scrollViews.cells.element(boundBy: 2)
-        if iPad() {
-            waitForExistence(app.collectionViews.buttons["Copy"], timeout: 10)
->>>>>>> 483cdaf8
             fennecElement = app.collectionViews.scrollViews.cells.element(boundBy: 1)
         }
         waitForExistence(fennecElement, timeout: 5)
