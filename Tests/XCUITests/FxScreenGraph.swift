// This Source Code Form is subject to the terms of the Mozilla Public
// License, v. 2.0. If a copy of the MPL was not distributed with this
// file, You can obtain one at http://mozilla.org/MPL/2.0

import Foundation
import MappaMundi
import XCTest

let FirstRun = "OptionalFirstRun"
let TabTray = "TabTray"
let PrivateTabTray = "PrivateTabTray"
let NewTabScreen = "NewTabScreen"
let URLBarOpen = "URLBarOpen"
let URLBarLongPressMenu = "URLBarLongPressMenu"
let ReloadLongPressMenu = "ReloadLongPressMenu"
let PrivateURLBarOpen = "PrivateURLBarOpen"
let BrowserTab = "BrowserTab"
let PrivateBrowserTab = "PrivateBrowserTab"
let BrowserTabMenu = "BrowserTabMenu"
let ToolsMenu = "ToolsMenu"
let FindInPage = "FindInPage"
let SettingsScreen = "SettingsScreen"
let SyncSettings = "SyncSettings"
let FxASigninScreen = "FxASigninScreen"
let FxCreateAccount = "FxCreateAccount"
let FxAccountManagementPage = "FxAccountManagementPage"
let Intro_FxASigninEmail = "Intro_FxASigninEmail"
let HomeSettings = "HomeSettings"
let SiriSettings = "SiriSettings"
let SearchSettings = "SearchSettings"
let NewTabSettings = "NewTabSettings"
let ClearPrivateDataSettings = "ClearPrivateDataSettings"
let WebsiteDataSettings = "WebsiteDataSettings"
let WebsiteSearchDataSettings = "WebsiteSearchDataSettings"
let LoginsSettings = "LoginsSettings"
let OpenWithSettings = "OpenWithSettings"
let ShowTourInSettings = "ShowTourInSettings"
let TrackingProtectionSettings = "TrackingProtectionSettings"
let Intro_FxASignin = "Intro_FxASignin"
let WebImageContextMenu = "WebImageContextMenu"
let WebLinkContextMenu = "WebLinkContextMenu"
let CloseTabMenu = "CloseTabMenu"
let AddCustomSearchSettings = "AddCustomSearchSettings"
let TabTrayLongPressMenu = "TabTrayLongPressMenu"
let HistoryRecentlyClosed = "HistoryRecentlyClosed"
let TrackingProtectionContextMenuDetails = "TrackingProtectionContextMenuDetails"
let DisplaySettings = "DisplaySettings"
let HomePanel_Library = "HomePanel_Library"
let MobileBookmarks = "MobileBookmarks"
let MobileBookmarksEdit = "MobileBookmarksEdit"
let MobileBookmarksAdd = "MobileBookmarksAdd"
let EnterNewBookmarkTitleAndUrl = "EnterNewBookmarkTitleAndUrl"
let RequestDesktopSite = "RequestDesktopSite"
let RequestMobileSite = "RequestMobileSite"

let m1Rosetta = "rosetta"
let intel = "intel"

// These are in the exact order they appear in the settings
// screen. XCUIApplication loses them on small screens.
// This list should only be for settings screens that can be navigated to
// without changing userState. i.e. don't need conditional edges to be available
let allSettingsScreens = [
    SearchSettings,
    AddCustomSearchSettings,
    NewTabSettings,
    OpenWithSettings,
    DisplaySettings,
    ClearPrivateDataSettings,
    TrackingProtectionSettings,
]

let HistoryPanelContextMenu = "HistoryPanelContextMenu"
let TopSitesPanelContextMenu = "TopSitesPanelContextMenu"

let BasicAuthDialog = "BasicAuthDialog"
let BookmarksPanelContextMenu = "BookmarksPanelContextMenu"

let Intro_Welcome = "Intro.Welcome"
let Intro_Sync = "Intro.Sync"

let allIntroPages = [
    Intro_Welcome,
    Intro_Sync
]

let HomePanelsScreen = "HomePanels"
let PrivateHomePanelsScreen = "PrivateHomePanels"
let HomePanel_TopSites = "HomePanel.TopSites.0"
let LibraryPanel_Bookmarks = "LibraryPanel.Bookmarks.1"
let LibraryPanel_History = "LibraryPanel.History.2"
let LibraryPanel_ReadingList = "LibraryPanel.ReadingList.3"
let LibraryPanel_Downloads = "LibraryPanel.Downloads.4"

let allHomePanels = [
    LibraryPanel_Bookmarks,
    LibraryPanel_History,
    LibraryPanel_ReadingList,
    LibraryPanel_Downloads
]

let iOS_Settings = XCUIApplication(bundleIdentifier: "com.apple.Preferences")
let springboard = XCUIApplication(bundleIdentifier: "com.apple.springboard")

class Action {
    static let LoadURL = "LoadURL"
    static let LoadURLByTyping = "LoadURLByTyping"
    static let LoadURLByPasting = "LoadURLByPasting"

    static let SetURL = "SetURL"
    static let SetURLByTyping = "SetURLByTyping"
    static let SetURLByPasting = "SetURLByPasting"

    static let TrackingProtectionContextMenu = "TrackingProtectionContextMenu"
    static let TrackingProtectionperSiteToggle = "TrackingProtectionperSiteToggle"

    static let ReloadURL = "ReloadURL"

    static let OpenNewTabFromTabTray = "OpenNewTabFromTabTray"
    static let AcceptRemovingAllTabs = "AcceptRemovingAllTabs"

    static let ToggleRegularMode = "ToggleRegularMode"
    static let TogglePrivateMode = "TogglePrivateBrowing"
    static let ToggleSyncMode = "ToggleSyncMode"
    static let TogglePrivateModeFromTabBarHomePanel = "TogglePrivateModeFromTabBarHomePanel"
    static let TogglePrivateModeFromTabBarBrowserTab = "TogglePrivateModeFromTabBarBrowserTab"
    static let TogglePrivateModeFromTabBarNewTab = "TogglePrivateModeFromTabBarNewTab"

    static let ToggleRequestDesktopSite = "ToggleRequestDesktopSite"
    static let ToggleNightMode = "ToggleNightMode"
    static let ToggleTrackingProtection = "ToggleTrackingProtection"
    static let ToggleNoImageMode = "ToggleNoImageMode"

    static let Bookmark = "Bookmark"
    static let BookmarkThreeDots = "BookmarkThreeDots"

    static let OpenPrivateTabLongPressTabsButton = "OpenPrivateTabLongPressTabsButton"
    static let OpenNewTabLongPressTabsButton = "OpenNewTabLongPressTabsButton"

    static let TogglePocketInNewTab = "TogglePocketInNewTab"
    static let ToggleHistoryInNewTab = "ToggleHistoryInNewTab"

    static let SelectNewTabAsBlankPage = "SelectNewTabAsBlankPage"
    static let SelectNewTabAsFirefoxHomePage = "SelectNewTabAsFirefoxHomePage"
    static let SelectNewTabAsCustomURL = "SelectNewTabAsCustomURL"

    static let SelectHomeAsFirefoxHomePage = "SelectHomeAsFirefoxHomePage"
    static let SelectHomeAsCustomURL = "SelectHomeAsCustomURL"
    static let SelectTopSitesRows = "SelectTopSitesRows"

    static let GoToHomePage = "GoToHomePage"

    static let OpenSiriFromSettings = "OpenSiriFromSettings"

    static let AcceptClearPrivateData = "AcceptClearPrivateData"
    static let AcceptClearAllWebsiteData = "AcceptClearAllWebsiteData"
    static let TapOnFilterWebsites = "TapOnFilterWebsites"
    static let ShowMoreWebsiteDataEntries = "ShowMoreWebsiteDataEntries"

    static let ClearRecentHistory = "ClearRecentHistory"

    static let ToggleTrackingProtectionPerTabEnabled = "ToggleTrackingProtectionPerTabEnabled"
    static let OpenSettingsFromTPMenu = "OpenSettingsFromTPMenu"
    static let SwitchETP = "SwitchETP"
    static let CloseTPContextMenu = "CloseTPContextMenu"
    static let EnableStrictMode = "EnableStrictMode"
    static let EnableStandardMode = "EnableStandardMode"

    static let CloseTab = "CloseTab"
    static let CloseTabFromTabTrayLongPressMenu = "CloseTabFromTabTrayLongPressMenu"

    static let OpenEmailToSignIn = "OpenEmailToSignIn"
    static let OpenEmailToQR = "OpenEmailToQR"

    static let FxATypeEmail = "FxATypeEmail"
    static let FxATypePassword = "FxATypePassword"
    static let FxATapOnSignInButton = "FxATapOnSignInButton"
    static let FxATapOnContinueButton = "FxATapOnContinueButton"

    static let PinToTopSitesPAM = "PinToTopSitesPAM"
    static let CopyAddressPAM = "CopyAddressPAM"
    static let ShareBrowserTabMenuOption = "ShareBrowserTabMenuOption"
    static let SentToDevice = "SentToDevice"
    static let AddToReadingListBrowserTabMenu = "AddToReadingListBrowserTabMenu"

    static let SelectAutomatically = "SelectAutomatically"
    static let SelectManually = "SelectManually"
    static let SystemThemeSwitch = "SystemThemeSwitch"

    static let AddCustomSearchEngine = "AddCustomSearchEngine"
    static let RemoveCustomSearchEngine = "RemoveCustomSearchEngine"

    static let ExitMobileBookmarksFolder = "ExitMobileBookmarksFolder"
    static let CloseBookmarkPanel = "CloseBookmarkPanel"
    static let CloseReadingListPanel = "CloseReadingListPanel"
    static let CloseHistoryListPanel = "CloseHistoryListPanel"
    static let CloseDownloadsPanel = "CloseDownloadsPanel"
    static let CloseSyncedTabsPanel = "CloseSyncedTabsPanel"

    static let AddNewBookmark = "AddNewBookmark"
    static let AddNewFolder = "AddNewFolder"
    static let AddNewSeparator = "AddNewSeparator"
    static let RemoveItemMobileBookmarks = "RemoveItemMobileBookmarks"
    static let ConfirmRemoveItemMobileBookmarks = "ConfirmRemoveItemMobileBookmarks"
    static let SaveCreatedBookmark = "SaveCreatedBookmark"

    static let OpenWhatsNewPage = "OpenWhatsNewPage"
    static let OpenSearchBarFromSearchButton = "OpenSearchBarFromSearchButton"
    static let CloseURLBarOpen = "CloseURLBarOpen"

}

@objcMembers
class FxUserState: MMUserState {
    required init() {
        super.init()
        initialScreenState = FirstRun
    }

    var isPrivate = false
    var showIntro = false
    var showWhatsNew = false
    var waitForLoading = true
    var url: String?
    var requestDesktopSite = false

    var noImageMode = false
    var nightMode = false

    var pocketInNewTab = false
    var bookmarksInNewTab = true
    var historyInNewTab = true

    var fxaUsername: String?
    var fxaPassword: String?

    var numTabs: Int = 0

    var numTopSitesRows: Int = 2

    var trackingProtectionPerTabEnabled = true // TP can be shut off on a per-tab basis
    var trackingProtectionSettingOnNormalMode = true
    var trackingProtectionSettingOnPrivateMode = true

    var localeIsExpectedDifferent = false
}

private let defaultURL = "https://www.mozilla.org/en-US/book/"

func createScreenGraph(for test: XCTestCase, with app: XCUIApplication) -> MMScreenGraph<FxUserState> {
    let map = MMScreenGraph(for: test, with: FxUserState.self)

    let navigationControllerBackAction = {
        app.navigationBars.element(boundBy: 0).buttons.element(boundBy: 0).tap()
    }

    let cancelBackAction = {
        app.otherElements["PopoverDismissRegion"].tap()
    }

    let dismissContextMenuAction = {
        app.coordinate(withNormalizedOffset: CGVector(dx: 0.5, dy: 0.25)).tap()
    }

    map.addScreenState(FirstRun) { screenState in
        screenState.noop(to: BrowserTab, if: "showIntro == false && showWhatsNew == true")
        screenState.noop(to: NewTabScreen, if: "showIntro == false && showWhatsNew == false")
        screenState.noop(to: allIntroPages[0], if: "showIntro == true")
    }

    // Add the intro screens.
    var i = 0
    let introLast = allIntroPages.count - 1
    for intro in allIntroPages {
        _ = i == 0 ? nil : allIntroPages[i - 1]
        let next = i == introLast ? nil : allIntroPages[i + 1]

        map.addScreenState(intro) { screenState in
            if let next = next {
                screenState.tap(app.buttons["nextOnboardingButton"], to: next)
            } else {
                let startBrowsingButton = app.buttons["startBrowsingOnboardingButton"]
                screenState.tap(startBrowsingButton, to: BrowserTab)
            }
        }

        i += 1
    }

    // Some internally useful screen states.
    let WebPageLoading = "WebPageLoading"

    map.addScreenState(NewTabScreen) { screenState in
        screenState.noop(to: HomePanelsScreen)
        if isTablet {
            screenState.tap(app.buttons["TopTabsViewController.tabsButton"], to: TabTray)
        } else {
            screenState.gesture(to: TabTray) {
                if app.buttons["TabToolbar.tabsButton"].exists {
                    app.buttons["TabToolbar.tabsButton"].tap()
                } else {
                    app.buttons["URLBarView.tabsButton"].tap()
                }
            }
        }
        makeURLBarAvailable(screenState)
        screenState.tap(app.buttons[AccessibilityIdentifiers.Toolbar.settingsMenuButton], to: BrowserTabMenu)

        if isTablet {
            screenState.tap(app.buttons["Private Mode"], forAction: Action.TogglePrivateModeFromTabBarNewTab) { userState in
                userState.isPrivate = !userState.isPrivate
            }
        }
    }

    map.addScreenState(URLBarLongPressMenu) { screenState in
        let menu = app.tables["Context Menu"].firstMatch

        if !(processIsTranslatedStr() == m1Rosetta) {
            if #unavailable(iOS 16) {
                screenState.gesture(forAction: Action.LoadURLByPasting, Action.LoadURL) { userState in
                    UIPasteboard.general.string = userState.url ?? defaultURL
                    menu.otherElements[ImageIdentifiers.pasteAndGo].firstMatch.tap()
                }
            }
        }

        screenState.gesture(forAction: Action.SetURLByPasting) { userState in
            UIPasteboard.general.string = userState.url ?? defaultURL
            menu.cells[ImageIdentifiers.paste].firstMatch.tap()
        }

        screenState.backAction = {
            if isTablet {
                // There is no Cancel option in iPad.
                app.otherElements["PopoverDismissRegion"].tap()
            } else {
                app.buttons["PhotonMenu.close"].tap()
            }
        }
        screenState.dismissOnUse = true
    }

    map.addScreenState(TrackingProtectionContextMenuDetails) { screenState in
        screenState.gesture(forAction: Action.TrackingProtectionperSiteToggle) { userState in
            app.tables.cells["tp.add-to-safelist"].tap()
            userState.trackingProtectionPerTabEnabled = !userState.trackingProtectionPerTabEnabled
        }

        screenState.gesture(forAction: Action.OpenSettingsFromTPMenu, transitionTo: TrackingProtectionSettings) { userState in
            app.cells["settings"].tap()
        }

        screenState.gesture(forAction: Action.CloseTPContextMenu) { userState in
            if isTablet {
                // There is no Cancel option in iPad.
                app.otherElements["PopoverDismissRegion"].tap()
            } else {
                app.buttons["PhotonMenu.close"].tap()
            }
        }
    }

    // URLBarOpen is dismissOnUse, which ScreenGraph interprets as "now we've done this action, then go back to the one before it"
    // but SetURL is an action than keeps us in URLBarOpen. So let's put it here.
    map.addScreenAction(Action.SetURL, transitionTo: URLBarOpen)

    map.addScreenState(URLBarOpen) { screenState in
        // This is used for opening BrowserTab with default mozilla URL
        // For custom URL, should use Navigator.openNewURL or Navigator.openURL.
        screenState.gesture(forAction: Action.LoadURLByTyping) { userState in
            let url = userState.url ?? defaultURL
            // Workaround BB iOS13 be sure tap happens on url bar
            app.textFields.firstMatch.tap()
            app.textFields.firstMatch.tap()
            app.textFields.firstMatch.typeText(url)
            app.textFields.firstMatch.typeText("\r")
        }

        screenState.gesture(forAction: Action.SetURLByTyping, Action.SetURL) { userState in
            let url = userState.url ?? defaultURL
            // Workaround BB iOS13 be sure tap happens on url bar
            sleep(1)
            app.textFields.firstMatch.tap()
            app.textFields.firstMatch.tap()
            app.textFields.firstMatch.typeText("\(url)")
        }

        screenState.noop(to: HomePanelsScreen)
        screenState.noop(to: HomePanel_TopSites)

        screenState.backAction = {
            app.buttons["urlBar-cancel"].tap()
        }
        screenState.dismissOnUse = true
    }

    // LoadURL points to WebPageLoading, which allows us to add additional
    // onEntryWaitFor requirements, which we don't need when we're returning to BrowserTab without
    // loading a webpage.
    // We do end up at WebPageLoading however, so should lead quickly back to BrowserTab.
    map.addScreenAction(Action.LoadURL, transitionTo: WebPageLoading)
    map.addScreenState(WebPageLoading) { screenState in
        screenState.dismissOnUse = true
        // Would like to use app.otherElements.deviceStatusBars.networkLoadingIndicators.element
        // but this means exposing some of SnapshotHelper to another target.
        /*if !(app.progressIndicators.element(boundBy: 0).exists) {
            screenState.onEnterWaitFor("exists != true", element: app.progressIndicators.element(boundBy: 0), if: "waitForLoading == true")
        } else {
            screenState.onEnterWaitFor(element: app.progressIndicators.element(boundBy: 0), if: "waitForLoading == false")
        }*/

        screenState.noop(to: BrowserTab, if: "waitForLoading == true")
        screenState.noop(to: BasicAuthDialog, if: "waitForLoading == false")
    }

    map.addScreenState(BasicAuthDialog) { screenState in
        screenState.onEnterWaitFor(element: app.alerts.element(boundBy: 0))
        screenState.backAction = {
            app.alerts.element(boundBy: 0).buttons.element(boundBy: 0).tap()
        }
        screenState.dismissOnUse = true
    }

    map.addScreenState(HomePanelsScreen) { screenState in
        if isTablet {
            screenState.tap(app.buttons["Private Mode"], forAction: Action.TogglePrivateModeFromTabBarHomePanel) { userState in
                userState.isPrivate = !userState.isPrivate
            }
        }

        // Workaround to bug Bug 1417522
        if isTablet {
            screenState.tap(app.buttons["TopTabsViewController.tabsButton"], to: TabTray)
        } else {
            screenState.gesture(to: TabTray) {
                // iPhone sim tabs button is called differently when in portrait or landscape
                if XCUIDevice.shared.orientation == UIDeviceOrientation.landscapeLeft {
                    app.buttons["URLBarView.tabsButton"].tap()
                } else {
                    app.buttons["TabToolbar.tabsButton"].tap()
                }
            }
        }

        screenState.gesture(forAction: Action.CloseURLBarOpen, transitionTo: HomePanelsScreen) {_ in
            app.buttons["urlBar-cancel"].tap()
        }

    }

    map.addScreenState(LibraryPanel_Bookmarks) { screenState in

        screenState.tap(app.cells.staticTexts["Mobile Bookmarks"], to: MobileBookmarks)
        screenState.gesture(forAction: Action.CloseBookmarkPanel, transitionTo: HomePanelsScreen) { userState in
                app.buttons["Done"].tap()
        }

        screenState.press(app.tables["Bookmarks List"].cells.element(boundBy: 4), to: BookmarksPanelContextMenu)
    }

    map.addScreenState(MobileBookmarks) { screenState in
        let bookmarksMenuNavigationBar = app.navigationBars["Mobile Bookmarks"]
        let bookmarksButton = bookmarksMenuNavigationBar.buttons["Bookmarks"]
        screenState.gesture(forAction: Action.ExitMobileBookmarksFolder, transitionTo: LibraryPanel_Bookmarks) { userState in
                bookmarksButton.tap()
        }
        screenState.tap(app.buttons["Edit"], to: MobileBookmarksEdit)
    }

    map.addScreenState(MobileBookmarksEdit) { screenState in
        screenState.tap(app.buttons["Add"], to: MobileBookmarksAdd)
        screenState.gesture(forAction: Action.RemoveItemMobileBookmarks) { userState in
            app.tables["Bookmarks List"].buttons.element(boundBy: 0).tap()
        }
        screenState.gesture(forAction: Action.ConfirmRemoveItemMobileBookmarks) { userState in
            app.buttons["Delete"].tap()
        }
    }

    map.addScreenState(MobileBookmarksAdd) { screenState in
        screenState.gesture(forAction: Action.AddNewBookmark, transitionTo: EnterNewBookmarkTitleAndUrl) { userState in
            app.tables.cells[ImageIdentifiers.actionAddBookmark].tap()
        }
        screenState.gesture(forAction: Action.AddNewFolder) { userState in
            app.tables.cells["bookmarkFolder"].tap()
        }
        screenState.gesture(forAction: Action.AddNewSeparator) { userState in
            app.tables.cells["nav-menu"].tap()
        }
    }

    map.addScreenState(EnterNewBookmarkTitleAndUrl) { screenState in
        screenState.gesture(forAction: Action.SaveCreatedBookmark) { userState in
            app.buttons["Save"].tap()
        }
    }

    map.addScreenState(HomePanel_TopSites) { screenState in
        let topSites = app.cells[AccessibilityIdentifiers.FirefoxHomepage.TopSites.itemCell]
        screenState.press(topSites.cells.matching(identifier: AccessibilityIdentifiers.FirefoxHomepage.TopSites.itemCell).element(boundBy: 0), to: TopSitesPanelContextMenu)

    }

    map.addScreenState(LibraryPanel_History) { screenState in
        screenState.press(app.tables[AccessibilityIdentifiers.LibraryPanels.HistoryPanel.tableView].cells.element(boundBy: 2), to: HistoryPanelContextMenu)
        screenState.tap(app.cells[AccessibilityIdentifiers.LibraryPanels.HistoryPanel.recentlyClosedCell], to: HistoryRecentlyClosed)
        screenState.gesture(forAction: Action.ClearRecentHistory) { userState in
            app.tables[AccessibilityIdentifiers.LibraryPanels.HistoryPanel.tableView]
                .cells
                .matching(identifier: AccessibilityIdentifiers.LibraryPanels.HistoryPanel.clearHistoryCell)
                .element(boundBy: 0)
                .tap()
        }
        screenState.gesture(forAction: Action.CloseHistoryListPanel, transitionTo: HomePanelsScreen) { userState in
                app.buttons["Done"].tap()
        }
    }

    map.addScreenState(LibraryPanel_ReadingList) { screenState in
        screenState.dismissOnUse = true
        screenState.gesture(forAction: Action.CloseReadingListPanel, transitionTo: HomePanelsScreen) { userState in
                app.buttons["Done"].tap()
        }
    }

    map.addScreenState(LibraryPanel_Downloads) { screenState in
        screenState.dismissOnUse = true
        screenState.gesture(forAction: Action.CloseDownloadsPanel, transitionTo: HomePanelsScreen) { userState in
            app.buttons["Done"].tap()
        }
    }

    map.addScreenState(HistoryRecentlyClosed) { screenState in
        screenState.dismissOnUse = true
        screenState.tap(app.buttons["libraryPanelTopLeftButton"].firstMatch, to: LibraryPanel_History)
    }

    map.addScreenState(HistoryPanelContextMenu) { screenState in
        screenState.dismissOnUse = true
    }

    map.addScreenState(BookmarksPanelContextMenu) { screenState in
        screenState.dismissOnUse = true
    }
    map.addScreenState(TopSitesPanelContextMenu) { screenState in
        screenState.dismissOnUse = true
        screenState.backAction = dismissContextMenuAction
    }

    map.addScreenState(SettingsScreen) { screenState in
        let table = app.tables.element(boundBy: 0)

        screenState.tap(table.cells["Sync"], to: SyncSettings, if: "fxaUsername != nil")
        screenState.tap(table.cells["SignInToSync"], to: Intro_FxASignin, if: "fxaUsername == nil")
        screenState.tap(table.cells[AccessibilityIdentifiers.Settings.Search.searchNavigationBar], to: SearchSettings)
        screenState.tap(table.cells["NewTab"], to: NewTabSettings)
        screenState.tap(table.cells[AccessibilityIdentifiers.Settings.Homepage.homeSettings], to: HomeSettings)
        screenState.tap(table.cells["OpenWith.Setting"], to: OpenWithSettings)
        screenState.tap(table.cells["DisplayThemeOption"], to: DisplaySettings)
        screenState.tap(table.cells["SiriSettings"], to: SiriSettings)
        screenState.tap(table.cells[AccessibilityIdentifiers.Settings.Logins.loginsSettings], to: LoginsSettings)
        screenState.tap(table.cells[AccessibilityIdentifiers.Settings.ClearData.clearPrivatedata], to: ClearPrivateDataSettings)
        screenState.tap(table.cells["TrackingProtection"], to: TrackingProtectionSettings)
        screenState.tap(table.cells["ShowTour"], to: ShowTourInSettings)

        screenState.backAction = navigationControllerBackAction
    }

    map.addScreenState(DisplaySettings) { screenState in
        screenState.gesture(forAction: Action.SelectAutomatically) { userState in
            app.cells.staticTexts["Automatically"].tap()
        }
        screenState.gesture(forAction: Action.SelectManually) { userState in
            app.cells.staticTexts["Manually"].tap()
        }
        screenState.gesture(forAction: Action.SystemThemeSwitch) { userState in
            app.switches["SystemThemeSwitchValue"].tap()
        }
        screenState.backAction = navigationControllerBackAction
    }

    map.addScreenState(SearchSettings) { screenState in
        let table = app.tables.element(boundBy: 0)
        screenState.tap(table.cells[AccessibilityIdentifiers.Settings.Search.customEngineViewButton], to: AddCustomSearchSettings)
        screenState.backAction = navigationControllerBackAction
        screenState.gesture(forAction: Action.RemoveCustomSearchEngine) {userSTate in
            // Screengraph will go back to main Settings screen. Manually tap on settings
            app.tables[AccessibilityIdentifiers.Settings.tableViewController].staticTexts["Google"].tap()
            app.navigationBars[AccessibilityIdentifiers.Settings.Search.searchNavigationBar].buttons["Edit"].tap()
            app.tables.buttons[AccessibilityIdentifiers.Settings.Search.deleteMozillaEngine].tap()
            app.tables.buttons[AccessibilityIdentifiers.Settings.Search.deleteButton].tap()
        }
    }

    map.addScreenState(SiriSettings) { screenState in
        screenState.gesture(forAction: Action.OpenSiriFromSettings) { userState in
            // Tap on Open New Tab to open Siri
            app.cells["SiriSettings"].staticTexts.element(boundBy: 0).tap()
        }
        screenState.backAction = navigationControllerBackAction
    }

    map.addScreenState(SyncSettings) { screenState in
        screenState.backAction = navigationControllerBackAction
    }

    map.addScreenState(FxASigninScreen) { screenState in
        screenState.backAction = navigationControllerBackAction

        screenState.gesture(forAction: Action.FxATypeEmail) { userState in
            if isTablet {
                app.webViews.textFields.firstMatch.tap()
                app.webViews.textFields.firstMatch.typeText(userState.fxaUsername!)
            } else {
                app.textFields[AccessibilityIdentifiers.Settings.FirefoxAccount.emailTextField].tap()
                app.textFields[AccessibilityIdentifiers.Settings.FirefoxAccount.emailTextField].typeText(userState.fxaUsername!)
            }
        }
        screenState.gesture(forAction: Action.FxATypePassword) { userState in
            app.secureTextFields.element(boundBy: 0).tap()
            app.secureTextFields.element(boundBy: 0).typeText(userState.fxaPassword!)
        }
        screenState.gesture(forAction: Action.FxATapOnContinueButton) { userState in
            app.webViews.buttons[AccessibilityIdentifiers.Settings.FirefoxAccount.continueButton].tap()
        }
        screenState.gesture(forAction: Action.FxATapOnSignInButton) { userState in
            app.webViews.buttons.element(boundBy: 0).tap()
        }
        screenState.tap(app.webViews.links["Create an account"].firstMatch, to: FxCreateAccount)
    }

    map.addScreenState(FxCreateAccount) { screenState in
        screenState.backAction = navigationControllerBackAction
    }

    map.addScreenState(AddCustomSearchSettings) { screenState in
        screenState.gesture(forAction: Action.AddCustomSearchEngine) { userState in
            app.tables.textViews["customEngineTitle"].staticTexts["Search Engine"].tap()
            app.typeText("Mozilla Engine")
            app.tables.textViews["customEngineUrl"].tap()

            UIPasteboard.general.string = "https://developer.mozilla.org/search?q=%s"

            let tablesQuery = app.tables
            let customengineurlTextView = tablesQuery.textViews["customEngineUrl"]
            sleep(1)
            customengineurlTextView.press(forDuration: 1.0)
            app.staticTexts["Paste"].tap()
        }
        screenState.backAction = navigationControllerBackAction
    }

    map.addScreenState(WebsiteDataSettings) { screenState in
        screenState.gesture(forAction: Action.AcceptClearAllWebsiteData) { userState in
            app.tables.cells["ClearAllWebsiteData"].tap()
            app.alerts.buttons["OK"].tap()
        }
        // The swipeDown() is a workaround for an intermittent issue that the search filed is not always in view.
        screenState.gesture(forAction: Action.TapOnFilterWebsites) { userState in
            app.searchFields["Filter Sites"].tap()
        }
        screenState.gesture(forAction: Action.ShowMoreWebsiteDataEntries) { userState in
            app.tables.cells["ShowMoreWebsiteData"].tap()
        }
        screenState.backAction = navigationControllerBackAction
    }

    map.addScreenState(NewTabSettings) { screenState in
        let table = app.tables.element(boundBy: 0)

        screenState.gesture(forAction: Action.SelectNewTabAsBlankPage) { UserState in
            table.cells["NewTabAsBlankPage"].tap()
        }
        screenState.gesture(forAction: Action.SelectNewTabAsFirefoxHomePage) { UserState in
            table.cells["NewTabAsFirefoxHome"].tap()
        }
        screenState.gesture(forAction: Action.SelectNewTabAsCustomURL) { UserState in
            table.cells["NewTabAsCustomURL"].tap()
        }

        screenState.backAction = navigationControllerBackAction
    }

    map.addScreenState(HomeSettings) { screenState in
        screenState.gesture(forAction: Action.SelectHomeAsFirefoxHomePage) { UserState in
            app.cells["HomeAsFirefoxHome"].tap()
        }

        screenState.gesture(forAction: Action.SelectHomeAsCustomURL) { UserState in
            app.cells["HomeAsCustomURL"].tap()
        }

        screenState.gesture(forAction: Action.TogglePocketInNewTab) { userState in
            userState.pocketInNewTab = !userState.pocketInNewTab
            app.switches["ASPocketStoriesVisible"].tap()
        }

        screenState.gesture(forAction: Action.SelectTopSitesRows) { userState in
            app.tables.cells["TopSitesRows"].tap()
            select(rows: userState.numTopSitesRows)
            app.navigationBars.element(boundBy: 0).buttons.element(boundBy: 0).tap()
        }

        screenState.backAction = navigationControllerBackAction
    }

    func select(rows: Int) {
        app.staticTexts[String(rows)].firstMatch.tap()
    }

    func type(text: String) {
        text.forEach { char in
            app.keys[String(char)].tap()
        }
    }

    map.addScreenState(ClearPrivateDataSettings) { screenState in
        screenState.tap(app.cells["WebsiteData"], to: WebsiteDataSettings)
        screenState.gesture(forAction: Action.AcceptClearPrivateData) { userState in
            app.tables.cells["ClearPrivateData"].tap()
            app.alerts.buttons["OK"].tap()
        }
        screenState.backAction = navigationControllerBackAction
    }

    map.addScreenState(OpenWithSettings) { screenState in
        screenState.backAction = navigationControllerBackAction
    }

    map.addScreenState(ShowTourInSettings) { screenState in
        screenState.gesture(to: Intro_FxASignin) {
            let turnOnSyncButton = app.buttons["signInOnboardingButton"]
            turnOnSyncButton.tap()
        }
    }

    map.addScreenState(TrackingProtectionSettings) { screenState in
        screenState.backAction = navigationControllerBackAction

        screenState.tap(app.switches["prefkey.trackingprotection.normalbrowsing"], forAction: Action.SwitchETP) { userState in
            userState.trackingProtectionSettingOnNormalMode = !userState.trackingProtectionSettingOnNormalMode
        }

        screenState.tap(app.cells["Settings.TrackingProtectionOption.BlockListStrict"], forAction: Action.EnableStrictMode) { userState in
                userState.trackingProtectionPerTabEnabled = !userState.trackingProtectionPerTabEnabled
        }
    }

    map.addScreenState(Intro_FxASignin) { screenState in
        screenState.tap(app.buttons["EmailSignIn.button"], forAction: Action.OpenEmailToSignIn, transitionTo: FxASigninScreen)
        screenState.tap(app.buttons[AccessibilityIdentifiers.Settings.FirefoxAccount.qrButton], forAction: Action.OpenEmailToQR, transitionTo: Intro_FxASignin)

        screenState.tap(app.navigationBars.buttons.element(boundBy: 0), to: SettingsScreen)
        screenState.backAction = navigationControllerBackAction
    }

    map.addScreenState(TabTray) { screenState in

        // Both iPad and iPhone use the same accessibility identifiers for buttons,
        // even thought they may be in separate locations design wise.
        screenState.tap(app.buttons[AccessibilityIdentifiers.TabTray.newTabButton],
                        forAction: Action.OpenNewTabFromTabTray,
                        transitionTo: NewTabScreen)
<<<<<<< HEAD
        screenState.tap(app.toolbars.buttons[AccessibilityIdentifiers.TabTray.closeAllTabsButton], to: CloseTabMenu)
=======
        if isTablet {
            screenState.tap(app.navigationBars.buttons["closeAllTabsButtonTabTray"], to: CloseTabMenu)
        } else {
            screenState.tap(app.toolbars.buttons["closeAllTabsButtonTabTray"], to: CloseTabMenu)
        }
>>>>>>> c4b81819

        var regularModeSelector: XCUIElement
        var privateModeSelector: XCUIElement
        var syncModeSelector: XCUIElement

        if isTablet {
            regularModeSelector = app.navigationBars.segmentedControls.buttons.element(boundBy: 0)
            privateModeSelector = app.navigationBars.segmentedControls.buttons.element(boundBy: 1)
            syncModeSelector = app.navigationBars.segmentedControls.buttons.element(boundBy: 2)
        } else {
            regularModeSelector = app.toolbars["Toolbar"]
                .segmentedControls[AccessibilityIdentifiers.TabTray.navBarSegmentedControl].buttons.element(boundBy: 0)
            privateModeSelector = app.toolbars["Toolbar"]
                .segmentedControls[AccessibilityIdentifiers.TabTray.navBarSegmentedControl].buttons.element(boundBy: 1)
            syncModeSelector = app.toolbars["Toolbar"]
                .segmentedControls[AccessibilityIdentifiers.TabTray.navBarSegmentedControl].buttons.element(boundBy: 2)
        }
        screenState.tap(regularModeSelector, forAction: Action.ToggleRegularMode) { userState in
            userState.isPrivate = !userState.isPrivate
        }
        screenState.tap(privateModeSelector, forAction: Action.TogglePrivateMode) { userState in
            userState.isPrivate = !userState.isPrivate
        }
        screenState.tap(syncModeSelector, forAction: Action.ToggleSyncMode) { userState in
        }

        screenState.onEnter { userState in
            if isTablet {
                userState.numTabs = Int(app.collectionViews["Top Tabs View"].cells.count)
            } else {
                userState.numTabs = Int(app.otherElements["Tabs Tray"].cells.count)
            }
        }
    }

    // This menu is only available for iPhone, NOT for iPad, no menu when long tapping on tabs button
    if !isTablet {
        map.addScreenState(TabTrayLongPressMenu) { screenState in
            screenState.dismissOnUse = true
            screenState.tap(app.otherElements[ImageIdentifiers.newTab], forAction: Action.OpenNewTabLongPressTabsButton, transitionTo: NewTabScreen)
            screenState.tap(app.otherElements["tab_close"], forAction: Action.CloseTabFromTabTrayLongPressMenu, Action.CloseTab, transitionTo: HomePanelsScreen)
            screenState.tap(app.otherElements["nav-tabcounter"], forAction: Action.OpenPrivateTabLongPressTabsButton, transitionTo: NewTabScreen) { userState in
                userState.isPrivate = !userState.isPrivate
            }
        }
    }

    map.addScreenState(CloseTabMenu) { screenState in
        screenState.tap(app.scrollViews.buttons[AccessibilityIdentifiers.TabTray.deleteCloseAllButton], forAction: Action.AcceptRemovingAllTabs, transitionTo: HomePanelsScreen)
        screenState.backAction = cancelBackAction
    }

    func makeURLBarAvailable(_ screenState: MMScreenStateNode<FxUserState>) {
        screenState.tap(app.textFields["url"], to: URLBarOpen)
        screenState.gesture(to: URLBarLongPressMenu) {
            sleep(1)
            app.textFields["url"].press(forDuration: 1.0)
        }
    }

    func makeToolBarAvailable(_ screenState: MMScreenStateNode<FxUserState>) {
        screenState.tap(app.buttons[AccessibilityIdentifiers.Toolbar.settingsMenuButton], to: BrowserTabMenu)
        if isTablet {
            screenState.tap(app.buttons["TopTabsViewController.tabsButton"], to: TabTray)
        } else {
            screenState.gesture(to: TabTray) {
                if app.buttons["TabToolbar.tabsButton"].exists {
                    app.buttons["TabToolbar.tabsButton"].tap()
                } else {
                    app.buttons["URLBarView.tabsButton"].tap()
                }
            }
        }
    }

    map.addScreenState(BrowserTab) { screenState in
        makeURLBarAvailable(screenState)
        screenState.tap(app.buttons[AccessibilityIdentifiers.Toolbar.settingsMenuButton], to: BrowserTabMenu)

        screenState.tap(app.buttons[AccessibilityIdentifiers.Toolbar.trackingProtection], to: TrackingProtectionContextMenuDetails)

        screenState.tap(app.buttons[AccessibilityIdentifiers.Toolbar.homeButton], forAction: Action.GoToHomePage) { userState in
        }

        makeToolBarAvailable(screenState)
        let link = app.webViews.element(boundBy: 0).links.element(boundBy: 0)
        let image = app.webViews.element(boundBy: 0).images.element(boundBy: 0)

        screenState.press(link, to: WebLinkContextMenu)
        screenState.press(image, to: WebImageContextMenu)

        if !isTablet {
            let reloadButton = app.buttons[AccessibilityIdentifiers.Toolbar.reloadButton]
        screenState.press(reloadButton, to: ReloadLongPressMenu)
        screenState.tap(reloadButton, forAction: Action.ReloadURL, transitionTo: WebPageLoading) { _ in }
        } else {
            let reloadButton = app.buttons["Reload"]
        screenState.press(reloadButton, to: ReloadLongPressMenu)
        screenState.tap(reloadButton, forAction: Action.ReloadURL, transitionTo: WebPageLoading) { _ in }
        }
        // For iPad there is no long press on tabs button
        if !isTablet {
            let tabsButton = app.buttons["TabToolbar.tabsButton"]
            screenState.press(tabsButton, to: TabTrayLongPressMenu)
        }

        if isTablet {
            screenState.tap(app.buttons["TopTabsViewController.tabsButton"], to: TabTray)
        } else {
            screenState.gesture(to: TabTray) {
                if app.buttons["TabToolbar.tabsButton"].exists {
                    app.buttons["TabToolbar.tabsButton"].tap()
                } else {
                    app.buttons["URLBarView.tabsButton"].tap()
                }
            }
        }

        screenState.tap(app.buttons["TopTabsViewController.privateModeButton"], forAction: Action.TogglePrivateModeFromTabBarBrowserTab) { userState in
            userState.isPrivate = !userState.isPrivate
        }
    }

    map.addScreenState(ReloadLongPressMenu) { screenState in
        screenState.backAction = cancelBackAction
        screenState.dismissOnUse = true

        let rdsButton = app.tables["Context Menu"].cells.element(boundBy: 0)
        screenState.tap(rdsButton, forAction: Action.ToggleRequestDesktopSite) { userState in
            userState.requestDesktopSite = !userState.requestDesktopSite
        }

        let trackingProtectionButton = app.tables["Context Menu"].cells.element(boundBy: 1)

        screenState.tap(trackingProtectionButton, forAction: Action.ToggleTrackingProtectionPerTabEnabled) { userState in
            userState.trackingProtectionPerTabEnabled = !userState.trackingProtectionPerTabEnabled
        }
    }

    [WebImageContextMenu, WebLinkContextMenu].forEach { item in
        map.addScreenState(item) { screenState in
            screenState.dismissOnUse = true
            screenState.backAction = {
                let window = XCUIApplication().windows.element(boundBy: 0)
                window.coordinate(withNormalizedOffset: CGVector(dx: 0.95, dy: 0.5)).tap()
            }
        }
    }

    map.addScreenState(FxAccountManagementPage) { screenState in
        screenState.backAction = navigationControllerBackAction
    }

    map.addScreenState(FindInPage) { screenState in
        screenState.tap(app.buttons["FindInPage.close"], to: BrowserTab)
    }

    map.addScreenState(RequestDesktopSite) { _ in }

    map.addScreenState(RequestMobileSite) { _ in }

    map.addScreenState(HomePanel_Library) { screenState in
        screenState.dismissOnUse = true
        screenState.backAction = navigationControllerBackAction

        screenState.tap(app.segmentedControls["librarySegmentControl"].buttons.element(boundBy: 0), to: LibraryPanel_Bookmarks)
        screenState.tap(app.segmentedControls["librarySegmentControl"].buttons.element(boundBy: 1), to: LibraryPanel_History)
        screenState.tap(app.segmentedControls["librarySegmentControl"].buttons.element(boundBy: 2), to: LibraryPanel_Downloads)
        screenState.tap(app.segmentedControls["librarySegmentControl"].buttons.element(boundBy: 3), to: LibraryPanel_ReadingList)
    }

    map.addScreenState(LoginsSettings) { screenState in
        screenState.backAction = navigationControllerBackAction
    }

    map.addScreenState(BrowserTabMenu) { screenState in
        screenState.tap(app.tables.otherElements[ImageIdentifiers.settings], to: SettingsScreen)
        screenState.tap(app.tables.otherElements[ImageIdentifiers.sync], to: Intro_FxASignin, if: "fxaUsername == nil")
        screenState.tap(app.tables.otherElements[ImageIdentifiers.key], to: LoginsSettings)
        screenState.tap(app.tables.otherElements[ImageIdentifiers.bookmarks], to: LibraryPanel_Bookmarks)
        screenState.tap(app.tables.otherElements[ImageIdentifiers.history], to: LibraryPanel_History)
        screenState.tap(app.tables.otherElements[ImageIdentifiers.downloads], to: LibraryPanel_Downloads)
        screenState.tap(app.tables.otherElements[ImageIdentifiers.readingList], to: LibraryPanel_ReadingList)
        screenState.tap(app.tables.otherElements[ImageIdentifiers.placeholderAvatar], to: FxAccountManagementPage)

        screenState.tap(app.tables.otherElements[ImageIdentifiers.nightMode], forAction: Action.ToggleNightMode, transitionTo: BrowserTabMenu) { userState in
            userState.nightMode = !userState.nightMode
        }

        screenState.tap(app.tables.otherElements[ImageIdentifiers.whatsNew], forAction: Action.OpenWhatsNewPage) { userState in
        }
        screenState.tap(app.tables.otherElements[ImageIdentifiers.sendToDevice], forAction: Action.SentToDevice) { userState in
        }

        screenState.tap(app.tables.otherElements[ImageIdentifiers.share], forAction: Action.ShareBrowserTabMenuOption) {
            userState in
        }

        screenState.tap(app.tables.otherElements[ImageIdentifiers.requestDesktopSite], to: RequestDesktopSite)
        screenState.tap(app.tables.otherElements[ImageIdentifiers.requestMobileSite], to: RequestMobileSite)
        screenState.tap(app.tables.otherElements[ImageIdentifiers.findInPage], to: FindInPage)
        // TODO: Add new state
        // screenState.tap(app.tables["Context Menu"].otherElements[ImageIdentifiers.reportSiteIssue], to: ReportSiteIssue)

        screenState.tap(app.tables.otherElements[ImageIdentifiers.addShortcut], forAction: Action.PinToTopSitesPAM)
        screenState.tap(app.tables.otherElements[ImageIdentifiers.copyLink], forAction: Action.CopyAddressPAM)

        screenState.tap(app.tables.otherElements[ImageIdentifiers.addToBookmark], forAction: Action.BookmarkThreeDots, Action.Bookmark)
        screenState.tap(app.tables.otherElements[ImageIdentifiers.addToReadingList], forAction: Action.AddToReadingListBrowserTabMenu)

        screenState.dismissOnUse = true
        screenState.backAction = cancelBackAction
    }

    return map
}

extension MMNavigator where T == FxUserState {

    func openURL(_ urlString: String, waitForLoading: Bool = true) {
        UIPasteboard.general.string = urlString
        userState.url = urlString
        userState.waitForLoading = waitForLoading
        // Using LoadURLByTyping for Intel too on Xcode14
        if processIsTranslatedStr() == m1Rosetta {
            performAction(Action.LoadURLByTyping)
        } else if #available (iOS 16, *) {
            performAction(Action.LoadURLByTyping)
        } else {
            performAction(Action.LoadURL)
        }
    }

    // Opens a URL in a new tab.
    func openNewURL(urlString: String) {
        let app = XCUIApplication()
        if isTablet {
            waitForExistence(app.buttons["TopTabsViewController.tabsButton"], timeout: 15)
        } else {
            waitForExistence(app.buttons["TabToolbar.tabsButton"], timeout: 10)
        }
        self.goto(TabTray)
        createNewTab()
        self.openURL(urlString)
    }

    // Add a new Tab from the New Tab option in Browser Tab Menu
    func createNewTab() {
        let app = XCUIApplication()
        self.goto(TabTray)
        app.buttons[AccessibilityIdentifiers.TabTray.newTabButton].tap()
        self.nowAt(NewTabScreen)
    }

    // Add Tab(s) from the Tab Tray
    func createSeveralTabsFromTabTray(numberTabs: Int) {
        let app = XCUIApplication()
        for _ in 1...numberTabs {
            if isTablet {
                waitForExistence(app.buttons["TopTabsViewController.tabsButton"], timeout: 5)
            } else {
                waitForExistence(app.buttons["TabToolbar.tabsButton"], timeout: 5)
            }
            self.goto(TabTray)
            self.goto(HomePanelsScreen)
        }
    }
}

// Temporary code to detect the MacOS where tests are running
// and so load websites one way or the other as per the condition above
// in the openURLBar method. This is due to issue:
// https://github.com/mozilla-mobile/firefox-ios/issues/9910#issue-1120710818

let NATIVE_EXECUTION    = Int32(0)
let EMULATED_EXECUTION   = Int32(1)

func processIsTranslated() -> Int32 {
    var ret = Int32(0)
    var size = ret.bitWidth
    let result = sysctlbyname("sysctl.proc_translated", &ret, &size, nil, 0)
    if result == -1 {
        if errno == ENOENT {
          return 0
        }
        return -1
      }
    return ret
}

func processIsTranslatedStr() -> String {
    switch processIsTranslated() {
    case NATIVE_EXECUTION:
        return "native"
    case EMULATED_EXECUTION:
        return "rosetta"
    default:
        return "unkown"
    }
}

extension XCUIElement {
    /// For tables only: scroll the table downwards until
    /// the end is reached.
    /// Each time a whole screen has scrolled, the passed closure is
    /// executed with the index number of the screen.
    /// Care is taken to make sure that every cell is completely on screen
    /// at least once.
    func forEachScreen(_ eachScreen: (Int) -> Void) {
        guard self.elementType == .table else {
            return
        }

        func firstInvisibleCell(_ start: UInt) -> UInt {
            let cells = self.cells
            for i in start ..< UInt(cells.count) {
                let cell = cells.element(boundBy: Int(i))
                // if the cell's bottom is beyond the table's bottom
                // i.e. if the cell isn't completely visible.
                if self.frame.maxY <= cell.frame.maxY {
                    return i
                }
            }

            return UInt.min
        }

        var cellNum: UInt = 0
        var screenNum = 0

        while true {
            eachScreen(screenNum)

            let firstCell = self.cells.element(boundBy: Int(cellNum))
            cellNum = firstInvisibleCell(cellNum)
            if cellNum == UInt.min {
                return
            }

            let lastCell = self.cells.element(boundBy: Int(cellNum))
            let bottom: XCUICoordinate
            // If the cell is a little bit on the table.
            // We shouldn't drag from too close to the edge of the screen,
            // because Control Center gets summoned.
            if lastCell.frame.minY < self.frame.maxY * 0.95 {
                bottom = lastCell.coordinate(withNormalizedOffset: CGVector(dx: 0.5, dy: 0.0))
            } else {
                bottom = self.coordinate(withNormalizedOffset: CGVector(dx: 0.5, dy: 0.95))
            }

            let top = firstCell.coordinate(withNormalizedOffset: CGVector(dx: 0.5, dy: 0.0))
            bottom.press(forDuration: 0.1, thenDragTo: top)
            screenNum += 1
        }
    }
}<|MERGE_RESOLUTION|>--- conflicted
+++ resolved
@@ -762,15 +762,11 @@
         screenState.tap(app.buttons[AccessibilityIdentifiers.TabTray.newTabButton],
                         forAction: Action.OpenNewTabFromTabTray,
                         transitionTo: NewTabScreen)
-<<<<<<< HEAD
-        screenState.tap(app.toolbars.buttons[AccessibilityIdentifiers.TabTray.closeAllTabsButton], to: CloseTabMenu)
-=======
         if isTablet {
             screenState.tap(app.navigationBars.buttons["closeAllTabsButtonTabTray"], to: CloseTabMenu)
         } else {
             screenState.tap(app.toolbars.buttons["closeAllTabsButtonTabTray"], to: CloseTabMenu)
         }
->>>>>>> c4b81819
 
         var regularModeSelector: XCUIElement
         var privateModeSelector: XCUIElement
