--- conflicted
+++ resolved
@@ -26,10 +26,6 @@
         let functionName = String(parts[1])
         // defaults
         launchArguments = [LaunchArguments.PerformanceTest, LaunchArguments.SkipIntro, LaunchArguments.SkipWhatsNew, LaunchArguments.SkipETPCoverSheet, LaunchArguments.SkipContextualHints, LaunchArguments.DisableAnimations]
-<<<<<<< HEAD
-
-=======
->>>>>>> afaea52a
         // append specific load profiles to LaunchArguments
         if fixtures.keys.contains(functionName) {
             launchArguments.append(LaunchArguments.LoadTabsStateArchive + fixtures[functionName]!)
