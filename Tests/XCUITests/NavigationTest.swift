--- conflicted
+++ resolved
@@ -187,12 +187,8 @@
         waitForExistence(app.textFields["url"])
         app.textFields["url"].press(forDuration: 2)
 
-<<<<<<< HEAD
         app.tables.otherElements[AccessibilityIdentifiers.Photon.pasteAction].tap()
-=======
-        app.tables.otherElements[ImageIdentifiers.paste].tap()
         waitForExistence(app.buttons["Go"])
->>>>>>> a3effdc7
         app.buttons["Go"].tap()
         waitUntilPageLoad()
         waitForValueContains(app.textFields["url"], value: website_2["moreLinkLongPressInfo"]!)
