{
  "pins" : [
    {
      "identity" : "a-star",
      "kind" : "remoteSourceControl",
      "location" : "https://github.com/Dev1an/A-Star",
      "state" : {
        "revision" : "036256f9a8d1dda44085a2b92fa58199446a8339",
        "version" : "3.0.0-beta-1"
      }
    },
    {
      "identity" : "dip",
      "kind" : "remoteSourceControl",
      "location" : "https://github.com/AliSoftware/Dip.git",
      "state" : {
        "revision" : "7ec008a5c09520b67f07669ad5a753d757f05bbe"
      }
    },
    {
      "identity" : "fuzi",
      "kind" : "remoteSourceControl",
      "location" : "https://github.com/nbhasin2/Fuzi.git",
      "state" : {
        "branch" : "master",
        "revision" : "04170682baf5c013a41270963c689c87ba0d1374"
      }
    },
    {
      "identity" : "gcdwebserver",
      "kind" : "remoteSourceControl",
      "location" : "https://github.com/nbhasin2/GCDWebServer.git",
      "state" : {
        "branch" : "master",
        "revision" : "7674c93e79ee5aac17681acace324761325e7346"
      }
    },
    {
      "identity" : "glean-swift",
      "kind" : "remoteSourceControl",
      "location" : "https://github.com/mozilla/glean-swift",
      "state" : {
        "revision" : "5b810598dbe39579703af99af4afe4de92811d0c",
        "version" : "51.2.0"
      }
    },
    {
      "identity" : "ios_sdk",
      "kind" : "remoteSourceControl",
      "location" : "https://github.com/adjust/ios_sdk.git",
      "state" : {
        "revision" : "43c5bb5eb8f77c72da856637dac5c46087c27848",
        "version" : "4.29.6"
      }
    },
    {
      "identity" : "kif",
      "kind" : "remoteSourceControl",
      "location" : "https://github.com/kif-framework/KIF.git",
      "state" : {
        "revision" : "709adbc64f2d8d40d48136cdd56b0a706010904b",
        "version" : "3.8.6"
      }
    },
    {
      "identity" : "kingfisher",
      "kind" : "remoteSourceControl",
      "location" : "https://github.com/onevcat/Kingfisher.git",
      "state" : {
        "revision" : "59eb199fdb8dd47733624e8b0277822d0232579e",
        "version" : "7.2.2"
      }
    },
    {
      "identity" : "mappamundi",
      "kind" : "remoteSourceControl",
      "location" : "https://github.com/mozilla-mobile/MappaMundi.git",
      "state" : {
        "branch" : "master",
<<<<<<< HEAD
        "revision" : "7fcd2b7910550227088480490ac19ea66044b3d1"
=======
        "revision" : "ded1e15d9e3a973f723185e07d0f2573a7fe1034"
>>>>>>> 5f835223
      }
    },
    {
      "identity" : "rust-components-swift",
      "kind" : "remoteSourceControl",
      "location" : "https://github.com/mozilla/rust-components-swift.git",
      "state" : {
        "revision" : "17030432d50699c43a13ec7770dd93f8348b19c1",
        "version" : "94.1.0"
      }
    },
    {
      "identity" : "sdwebimage",
      "kind" : "remoteSourceControl",
      "location" : "https://github.com/SDWebImage/SDWebImage.git",
      "state" : {
        "revision" : "2e63d0061da449ad0ed130768d05dceb1496de44",
        "version" : "5.12.5"
      }
    },
    {
      "identity" : "sentry-cocoa",
      "kind" : "remoteSourceControl",
      "location" : "https://github.com/getsentry/sentry-cocoa.git",
      "state" : {
        "revision" : "5bc31fd9bb476539387de7c6ff32acfaf2407157",
        "version" : "7.23.0"
      }
    },
    {
      "identity" : "snapkit",
      "kind" : "remoteSourceControl",
      "location" : "https://github.com/SnapKit/SnapKit.git",
      "state" : {
        "revision" : "d458564516e5676af9c70b4f4b2a9178294f1bc6",
        "version" : "5.0.1"
      }
    },
    {
      "identity" : "swift-protobuf",
      "kind" : "remoteSourceControl",
      "location" : "https://github.com/apple/swift-protobuf.git",
      "state" : {
        "revision" : "7e2c5f3cbbeea68e004915e3a8961e20bd11d824",
        "version" : "1.18.0"
      }
    },
    {
      "identity" : "swiftyjson",
      "kind" : "remoteSourceControl",
      "location" : "https://github.com/SwiftyJSON/SwiftyJSON",
      "state" : {
        "revision" : "b3dcd7dbd0d488e1a7077cb33b00f2083e382f07",
        "version" : "5.0.1"
      }
    },
    {
      "identity" : "telemetry-ios",
      "kind" : "remoteSourceControl",
      "location" : "https://github.com/mozilla-mobile/telemetry-ios",
      "state" : {
        "revision" : "68f2d813320c9fda2fb4aee4548c64293500200a",
        "version" : "2.0.0"
      }
    },
    {
      "identity" : "xcglogger",
      "kind" : "remoteSourceControl",
      "location" : "https://github.com/DaveWoodCom/XCGLogger.git",
      "state" : {
        "revision" : "a9c4667b247928a29bdd41be2ec2c8d304215a54",
        "version" : "7.0.1"
      }
    }
  ],
  "version" : 2
}<|MERGE_RESOLUTION|>--- conflicted
+++ resolved
@@ -77,11 +77,7 @@
       "location" : "https://github.com/mozilla-mobile/MappaMundi.git",
       "state" : {
         "branch" : "master",
-<<<<<<< HEAD
-        "revision" : "7fcd2b7910550227088480490ac19ea66044b3d1"
-=======
         "revision" : "ded1e15d9e3a973f723185e07d0f2573a7fe1034"
->>>>>>> 5f835223
       }
     },
     {
