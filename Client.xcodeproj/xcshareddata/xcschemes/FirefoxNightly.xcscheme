<?xml version="1.0" encoding="UTF-8"?>
<Scheme
   LastUpgradeVersion = "0800"
   version = "1.3">
   <BuildAction
      parallelizeBuildables = "YES"
      buildImplicitDependencies = "YES">
      <BuildActionEntries>
         <BuildActionEntry
            buildForTesting = "YES"
            buildForRunning = "YES"
            buildForProfiling = "YES"
            buildForArchiving = "YES"
            buildForAnalyzing = "YES">
            <BuildableReference
               BuildableIdentifier = "primary"
               BlueprintIdentifier = "F84B21BD1A090F8100AAB793"
               BuildableName = "Client.app"
               BlueprintName = "Client"
               ReferencedContainer = "container:Client.xcodeproj">
            </BuildableReference>
         </BuildActionEntry>
      </BuildActionEntries>
   </BuildAction>
   <TestAction
      buildConfiguration = "FirefoxNightly"
      selectedDebuggerIdentifier = "Xcode.DebuggerFoundation.Debugger.LLDB"
      selectedLauncherIdentifier = "Xcode.DebuggerFoundation.Launcher.LLDB"
      shouldUseLaunchSchemeArgsEnv = "NO">
      <PreActions>
         <ExecutionAction
            ActionType = "Xcode.IDEStandardExecutionActionsCore.ExecutionActionType.ShellScriptAction">
            <ActionContent
               title = "Run Script"
               scriptText = "/usr/local/bin/carthage checkout">
            </ActionContent>
         </ExecutionAction>
      </PreActions>
      <Testables>
         <TestableReference
            skipped = "NO">
            <BuildableReference
               BuildableIdentifier = "primary"
               BlueprintIdentifier = "2FA436041ABB83B4008031D1"
               BuildableName = "AccountTests.xctest"
               BlueprintName = "AccountTests"
               ReferencedContainer = "container:Client.xcodeproj">
            </BuildableReference>
            <SkippedTests>
               <Test
                  Identifier = "SyncAuthStateTests/testLive()">
               </Test>
            </SkippedTests>
         </TestableReference>
         <TestableReference
            skipped = "NO">
            <BuildableReference
               BuildableIdentifier = "primary"
               BlueprintIdentifier = "F84B21D21A090F8100AAB793"
               BuildableName = "ClientTests.xctest"
               BlueprintName = "ClientTests"
               ReferencedContainer = "container:Client.xcodeproj">
            </BuildableReference>
         </TestableReference>
         <TestableReference
            skipped = "NO">
            <BuildableReference
               BuildableIdentifier = "primary"
               BlueprintIdentifier = "E6F9650B1B2F1CF20034B023"
               BuildableName = "SharedTests.xctest"
               BlueprintName = "SharedTests"
               ReferencedContainer = "container:Client.xcodeproj">
            </BuildableReference>
         </TestableReference>
         <TestableReference
            skipped = "YES">
            <BuildableReference
               BuildableIdentifier = "primary"
               BlueprintIdentifier = "3B43E3CF1D95C48D00BBA9DB"
               BuildableName = "StoragePerfTests.xctest"
               BlueprintName = "StoragePerfTests"
               ReferencedContainer = "container:Client.xcodeproj">
            </BuildableReference>
         </TestableReference>
         <TestableReference
            skipped = "NO">
            <BuildableReference
               BuildableIdentifier = "primary"
               BlueprintIdentifier = "2FCAE2231ABB51F800877008"
               BuildableName = "StorageTests.xctest"
               BlueprintName = "StorageTests"
               ReferencedContainer = "container:Client.xcodeproj">
            </BuildableReference>
         </TestableReference>
         <TestableReference
            skipped = "NO">
            <BuildableReference
               BuildableIdentifier = "primary"
               BlueprintIdentifier = "282731671ABC9BE700AA1954"
               BuildableName = "SyncTests.xctest"
               BlueprintName = "SyncTests"
               ReferencedContainer = "container:Client.xcodeproj">
            </BuildableReference>
            <SkippedTests>
               <Test
                  Identifier = "LiveStorageClientTests/testLive()">
               </Test>
               <Test
                  Identifier = "LiveStorageClientTests/testStateMachine()">
               </Test>
            </SkippedTests>
         </TestableReference>
         <TestableReference
            skipped = "NO">
            <BuildableReference
               BuildableIdentifier = "primary"
               BlueprintIdentifier = "E4D567211ADECE2700F1EFE7"
               BuildableName = "ReadingListTests.xctest"
               BlueprintName = "ReadingListTests"
               ReferencedContainer = "container:Client.xcodeproj">
            </BuildableReference>
         </TestableReference>
         <TestableReference
            skipped = "NO">
            <BuildableReference
               BuildableIdentifier = "primary"
               BlueprintIdentifier = "3BFE4B061D342FB800DDF53F"
               BuildableName = "XCUITests.xctest"
               BlueprintName = "XCUITests"
               ReferencedContainer = "container:Client.xcodeproj">
            </BuildableReference>
         </TestableReference>
         <TestableReference
            skipped = "NO">
            <BuildableReference
               BuildableIdentifier = "primary"
               BlueprintIdentifier = "D39FA15E1A83E0EC00EE869C"
               BuildableName = "UITests.xctest"
               BlueprintName = "UITests"
               ReferencedContainer = "container:Client.xcodeproj">
            </BuildableReference>
<<<<<<< HEAD
         </TestableReference>
         <TestableReference
            skipped = "NO">
            <BuildableReference
               BuildableIdentifier = "primary"
               BlueprintIdentifier = "E65C5BC31BEA4F6500D28BEF"
               BuildableName = "NativeRefTests.xctest"
               BlueprintName = "NativeRefTests"
               ReferencedContainer = "container:Client.xcodeproj">
            </BuildableReference>
=======
            <SkippedTests>
               <Test
                  Identifier = "BookmarkingTests">
               </Test>
               <Test
                  Identifier = "BrowserTests">
               </Test>
               <Test
                  Identifier = "ClearPrivateDataTests">
               </Test>
               <Test
                  Identifier = "DomainAutocompleteTests">
               </Test>
               <Test
                  Identifier = "FindInPageTests">
               </Test>
               <Test
                  Identifier = "HistoryTests">
               </Test>
               <Test
                  Identifier = "HomePageSettingsUITests">
               </Test>
               <Test
                  Identifier = "LoginInputTests">
               </Test>
               <Test
                  Identifier = "LoginManagerTests">
               </Test>
               <Test
                  Identifier = "NavigationTests">
               </Test>
               <Test
                  Identifier = "PrivateBrowsingTests">
               </Test>
               <Test
                  Identifier = "ReaderViewUITests">
               </Test>
               <Test
                  Identifier = "ReadingListTests">
               </Test>
               <Test
                  Identifier = "SearchSettingsUITests">
               </Test>
               <Test
                  Identifier = "SearchTests">
               </Test>
               <Test
                  Identifier = "SecurityTests">
               </Test>
               <Test
                  Identifier = "SessionRestoreTests">
               </Test>
               <Test
                  Identifier = "SettingsTests">
               </Test>
               <Test
                  Identifier = "ToolbarTests">
               </Test>
               <Test
                  Identifier = "TopTabsTests">
               </Test>
               <Test
                  Identifier = "ViewMemoryLeakTests">
               </Test>
            </SkippedTests>
>>>>>>> 17bcec82
         </TestableReference>
      </Testables>
      <MacroExpansion>
         <BuildableReference
            BuildableIdentifier = "primary"
            BlueprintIdentifier = "F84B21BD1A090F8100AAB793"
            BuildableName = "Client.app"
            BlueprintName = "Client"
            ReferencedContainer = "container:Client.xcodeproj">
         </BuildableReference>
      </MacroExpansion>
      <CommandLineArguments>
         <CommandLineArgument
            argument = "FIREFOX_CLEAR_PROFILE"
            isEnabled = "YES">
         </CommandLineArgument>
         <CommandLineArgument
            argument = "FIREFOX_TEST"
            isEnabled = "YES">
         </CommandLineArgument>
      </CommandLineArguments>
      <EnvironmentVariables>
         <EnvironmentVariable
            key = "DYLD_INSERT_LIBRARIES"
            value = "@executable_path/EarlGrey.framework/EarlGrey"
            isEnabled = "YES">
         </EnvironmentVariable>
      </EnvironmentVariables>
      <AdditionalOptions>
      </AdditionalOptions>
   </TestAction>
   <LaunchAction
      buildConfiguration = "FirefoxNightly"
      selectedDebuggerIdentifier = "Xcode.DebuggerFoundation.Debugger.LLDB"
      selectedLauncherIdentifier = "Xcode.DebuggerFoundation.Launcher.LLDB"
      launchStyle = "1"
      useCustomWorkingDirectory = "NO"
      ignoresPersistentStateOnLaunch = "NO"
      debugDocumentVersioning = "YES"
      debugServiceExtension = "internal"
      allowLocationSimulation = "NO">
      <BuildableProductRunnable
         runnableDebuggingMode = "0">
         <BuildableReference
            BuildableIdentifier = "primary"
            BlueprintIdentifier = "F84B21BD1A090F8100AAB793"
            BuildableName = "Client.app"
            BlueprintName = "Client"
            ReferencedContainer = "container:Client.xcodeproj">
         </BuildableReference>
      </BuildableProductRunnable>
      <EnvironmentVariables>
         <EnvironmentVariable
            key = "OS_ACTIVITY_MODE"
            value = "${DEBUG_ACTIVITY_MODE}"
            isEnabled = "YES">
         </EnvironmentVariable>
      </EnvironmentVariables>
      <AdditionalOptions>
      </AdditionalOptions>
   </LaunchAction>
   <ProfileAction
      buildConfiguration = "FirefoxNightly"
      shouldUseLaunchSchemeArgsEnv = "YES"
      savedToolIdentifier = ""
      useCustomWorkingDirectory = "NO"
      debugDocumentVersioning = "YES">
      <BuildableProductRunnable
         runnableDebuggingMode = "0">
         <BuildableReference
            BuildableIdentifier = "primary"
            BlueprintIdentifier = "F84B21BD1A090F8100AAB793"
            BuildableName = "Client.app"
            BlueprintName = "Client"
            ReferencedContainer = "container:Client.xcodeproj">
         </BuildableReference>
      </BuildableProductRunnable>
   </ProfileAction>
   <AnalyzeAction
      buildConfiguration = "FirefoxNightly">
   </AnalyzeAction>
   <ArchiveAction
      buildConfiguration = "FirefoxNightly"
      revealArchiveInOrganizer = "YES">
      <PreActions>
         <ExecutionAction
            ActionType = "Xcode.IDEStandardExecutionActionsCore.ExecutionActionType.ShellScriptAction">
            <ActionContent
               title = "Run Script"
               scriptText = "/usr/local/bin/carthage checkout">
            </ActionContent>
         </ExecutionAction>
      </PreActions>
   </ArchiveAction>
</Scheme><|MERGE_RESOLUTION|>--- conflicted
+++ resolved
@@ -139,18 +139,6 @@
                BlueprintName = "UITests"
                ReferencedContainer = "container:Client.xcodeproj">
             </BuildableReference>
-<<<<<<< HEAD
-         </TestableReference>
-         <TestableReference
-            skipped = "NO">
-            <BuildableReference
-               BuildableIdentifier = "primary"
-               BlueprintIdentifier = "E65C5BC31BEA4F6500D28BEF"
-               BuildableName = "NativeRefTests.xctest"
-               BlueprintName = "NativeRefTests"
-               ReferencedContainer = "container:Client.xcodeproj">
-            </BuildableReference>
-=======
             <SkippedTests>
                <Test
                   Identifier = "BookmarkingTests">
@@ -216,7 +204,6 @@
                   Identifier = "ViewMemoryLeakTests">
                </Test>
             </SkippedTests>
->>>>>>> 17bcec82
          </TestableReference>
       </Testables>
       <MacroExpansion>
