/* This Source Code Form is subject to the terms of the Mozilla Public
 * License, v. 2.0. If a copy of the MPL was not distributed with this
 * file, You can obtain one at http://mozilla.org/MPL/2.0/. */

import WebKit
import UIKit
import Account
import MozillaAppServices
import Shared

enum DismissType {
    case dismiss
    case popToRootVC
}

enum FxAPageType {
    case emailLoginFlow
    case signUpFlow
    case settingsPage
}

fileprivate enum RemoteCommand: String {
    //case canLinkAccount = "can_link_account"
    // case loaded = "fxaccounts:loaded"
    case status = "fxaccounts:fxa_status"
    case login = "fxaccounts:oauth_login"
    case changePassword = "fxaccounts:change_password"
    //case signOut = "sign_out"
    case deleteAccount = "fxaccounts:delete_account"
}

class FxAWebView: UIViewController, WKNavigationDelegate {
    private var webView: WKWebView
    var dismissType: DismissType = .dismiss
    let pageType: FxAPageType
    fileprivate var baseURL: URL?
    let settingsURL = "https://accounts.firefox.com/settings?service=sync&context=oauth_webchannel_v1"
    private var helpBrowser: WKWebView?

    init(pageType: FxAPageType) {
        self.pageType = pageType

        let contentController = WKUserContentController()
        if let path = Bundle.main.path(forResource: "FxASignIn", ofType: "js"), let source = try? String(contentsOfFile: path, encoding: .utf8) {
            let userScript = WKUserScript(source: source, injectionTime: .atDocumentStart, forMainFrameOnly: true)
            contentController.addUserScript(userScript)
        }
        let config = WKWebViewConfiguration()
        config.userContentController = contentController
        webView = WKWebView(frame: .zero, configuration: config)
        webView.allowsLinkPreview = false
        webView.accessibilityLabel = NSLocalizedString("Web content", comment: "Accessibility label for the main web content view")
        webView.scrollView.bounces = false  // Don't allow overscrolling.
        webView.customUserAgent = UserAgent.mobileUserAgent() // This is not shown full-screen, use mobile UA

        super.init(nibName: nil, bundle: nil)
        contentController.add(self, name: "accountsCommandHandler")
        webView.navigationDelegate = self
        webView.uiDelegate = self
    }

    required init?(coder aDecoder: NSCoder) {
        fatalError("not implemented")
    }

    override func viewDidLoad() {
        // If accountMigrationFailed then the app menu has a caution icon, and at this point the user has taken
        // sufficient action to clear the caution.
        RustFirefoxAccounts.shared.accountMigrationFailed = false

        super.viewDidLoad()
        webView.navigationDelegate = self
        view = webView

        if pageType == .settingsPage, let url = URL(string: settingsURL) {
            baseURL = url
            webView.load(URLRequest(url: url))
        } else {
            RustFirefoxAccounts.shared.accountManager.beginAuthentication() { [weak self] result in
                if case .success(let url) = result {
                    self?.baseURL = url
                    self?.webView.load(URLRequest(url: url))
                }
            }
        }
    }

    func webView(_ webView: WKWebView, decidePolicyFor navigationAction: WKNavigationAction, decisionHandler: @escaping (WKNavigationActionPolicy) -> Void) {

        let redirectUrl = RustFirefoxAccounts.shared.redirectURL
        if let navigationURL = navigationAction.request.url {
            let expectedRedirectURL = URL(string: redirectUrl)!
            if navigationURL.scheme == expectedRedirectURL.scheme && navigationURL.host == expectedRedirectURL.host && navigationURL.path == expectedRedirectURL.path {
                decisionHandler(.cancel)
                return
            }
        }

        decisionHandler(.allow)
    }
}

extension FxAWebView: WKScriptMessageHandler {
    // Handle a message coming from the content server.
    private func handleRemote(command rawValue: String, id: Int?, data: Any?) {
        if let command = RemoteCommand(rawValue: rawValue) {
            switch command {
            case .login, .changePassword:
                if let data = data {
                    onLogin(data: data)
                }
            case .status:
                if let id = id {
                    onSessionStatus(id: id)
                }
            case .deleteAccount:
                FxALoginHelper.sharedInstance.disconnect()
                dismiss(animated: true)
            }
        }
    }

    private func runJS(typeId: String, messageId: Int, command: String, data: String = "{}") {
        let msg = """
            var msg = {
                id: "\(typeId)",
                message: {
                    messageId: \(messageId),
                    command: "\(command)",
                    data : \(data)
                }
            };
            window.dispatchEvent(new CustomEvent('WebChannelMessageToContent', { detail: JSON.stringify(msg) }));
        """

        webView.evaluateJavaScript(msg)
    }

    private func onSessionStatus(id: Int) {
        let cmd = "fxaccounts:fxa_status"
        let typeId = "account_updates"
        let data: String
        if pageType == .settingsPage {
            let fxa = RustFirefoxAccounts.shared.accountManager
            let email = fxa.accountProfile()?.email ?? ""
            let token = (try? fxa.getSessionToken().get()) ?? ""
            data = """
            {   signedInUser: {
                    sessionToken: "\(token)",
                    email: "\(email)",
                    verified: true,
                }
            }
        """
        } else {
            data = """
                { capabilities:
                    { choose_what_to_sync: true, engines: ["bookmarks", "history", "tabs", "passwords"] },
                }
            """
        }

        runJS(typeId: typeId, messageId: id, command: cmd, data: data)
    }

    private func onLogin(data: Any) {
        guard let data = data as? [String: Any], let code = data["code"] as? String, let state = data["state"] as? String else {
            return
        }

<<<<<<< HEAD
        if let declinedSyncEngines = data["declinedSyncEngines"] as? [String] {
            // Stash the declined engines so on first sync we can disable them!
            UserDefaults.standard.set(declinedSyncEngines, forKey: "fxa.cwts.declinedSyncEngines")
        }
=======
        if let engines = data["offeredSyncEngines"] as? [String], engines.count > 0 {
            LeanPlumClient.shared.track(event: .signsUpFxa)
        } else {
            LeanPlumClient.shared.track(event: .signsInFxa)
        }
        LeanPlumClient.shared.set(attributes: [LPAttributeKey.signedInSync: true])
>>>>>>> 818e4cea

        let auth = FxaAuthData(code: code, state: state, actionQueryParam: "signin")
        RustFirefoxAccounts.shared.accountManager.finishAuthentication(authData: auth) { _ in
            // ask for push notification
            let center = UNUserNotificationCenter.current()
            center.requestAuthorization(options: [.alert, .badge, .sound]) { (granted, error) in
                guard error == nil else {
                    return
                }
                if granted {
                    NotificationCenter.default.post(name: .RegisterForPushNotifications, object: nil)
                }
            }
        }

        if dismissType == .dismiss {
            dismiss(animated: true)
        } else {
            navigationController?.popToRootViewController(animated: true)
        }
    }


    func userContentController(_ userContentController: WKUserContentController, didReceive message: WKScriptMessage) {
        guard let url = baseURL else { return }

        let origin = message.frameInfo.securityOrigin
        guard origin.`protocol` == url.scheme && origin.host == url.host && origin.port == (url.port ?? 0) else {
            print("Ignoring message - \(origin) does not match expected origin: \(url.origin ?? "nil")")
            return
        }

        guard message.name == "accountsCommandHandler" else { return }
        guard let body = message.body as? [String: Any], let detail = body["detail"] as? [String: Any],
        let msg = detail["message"] as? [String: Any], let cmd = msg["command"] as? String else {
            return
        }

        let id = Int(msg["messageId"] as? String ?? "")
        handleRemote(command: cmd, id: id, data: msg["data"])
    }
}

extension FxAWebView{
    func webView(_ webView: WKWebView, didFinish navigation: WKNavigation!) {
        let hideLongpress = "document.body.style.webkitTouchCallout='none';"
        webView.evaluateJavaScript(hideLongpress)
        guard webView !== helpBrowser else {
            let isSecure = webView.hasOnlySecureContent
            navigationItem.title = (isSecure ? "🔒 " : "") + (webView.url?.host ?? "")
            return
        }

        navigationItem.title = nil
    }
}

extension FxAWebView: WKUIDelegate {
    // Blank target links (support  links) will create a 2nd webview to browse.
    func webView(_ webView: WKWebView, createWebViewWith configuration: WKWebViewConfiguration, for navigationAction: WKNavigationAction, windowFeatures: WKWindowFeatures) -> WKWebView? {
        guard helpBrowser == nil else {
            return nil
        }
        let f = webView.frame
        let wv = WKWebView(frame: CGRect(width: f.width, height: f.height), configuration: configuration)
        helpBrowser?.load(navigationAction.request)
        webView.addSubview(wv)
        helpBrowser = wv
        helpBrowser?.navigationDelegate = self

        navigationItem.leftBarButtonItem = UIBarButtonItem(title: Strings.BackTitle, style: .plain, target: self, action: #selector(closeHelpBrowser))

        return helpBrowser
    }

    @objc func closeHelpBrowser() {
        UIView.animate(withDuration: 0.2, animations: {
            self.helpBrowser?.alpha = 0
        }, completion: {_ in
            self.helpBrowser?.removeFromSuperview()
            self.helpBrowser = nil
        })

        navigationItem.title = nil
        self.navigationItem.leftBarButtonItem = nil
        self.navigationItem.hidesBackButton = false
    }
}<|MERGE_RESOLUTION|>--- conflicted
+++ resolved
@@ -168,19 +168,17 @@
             return
         }
 
-<<<<<<< HEAD
         if let declinedSyncEngines = data["declinedSyncEngines"] as? [String] {
             // Stash the declined engines so on first sync we can disable them!
             UserDefaults.standard.set(declinedSyncEngines, forKey: "fxa.cwts.declinedSyncEngines")
         }
-=======
+
         if let engines = data["offeredSyncEngines"] as? [String], engines.count > 0 {
             LeanPlumClient.shared.track(event: .signsUpFxa)
         } else {
             LeanPlumClient.shared.track(event: .signsInFxa)
         }
         LeanPlumClient.shared.set(attributes: [LPAttributeKey.signedInSync: true])
->>>>>>> 818e4cea
 
         let auth = FxaAuthData(code: code, state: state, actionQueryParam: "signin")
         RustFirefoxAccounts.shared.accountManager.finishAuthentication(authData: auth) { _ in
