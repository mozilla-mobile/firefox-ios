--- conflicted
+++ resolved
@@ -35,13 +35,9 @@
 
 struct NewTodayEntryView : View {
     @Environment(\.widgetFamily) var family
-<<<<<<< HEAD
     static var copiedURL: URL?
     static var searchedText : String?
-    
-=======
 
->>>>>>> f5df698d
     @ViewBuilder
     var body: some View {
         VStack {
@@ -50,13 +46,8 @@
                 ImageButtonWithLabel(imageName: "smallPrivateMask", url: linkToContainingApp("?private=true"), label: String.NewPrivateTabButtonLabel, isPrivate: true)
             }
             HStack(alignment: .top, spacing: 8.0) {
-<<<<<<< HEAD
-                ImageButtonWithLabel(imageName: "copy_link_icon", url: navigateToCopiedItem(), label: "Go To Copied Link")
-                ImageButtonWithLabel(imageName: "delete", url: linkToContainingApp("?private=true", query: "close-private-tabs"), label: "Close Private Tabs", isPrivate: true)
-=======
-                ImageButtonWithLabel(imageName: "copy_link_icon", url: linkToContainingApp("?clipboard"), label: String.GoToCopiedLinkLabel)
-                ImageButtonWithLabel(imageName: "delete", url: linkToContainingApp("?private=true"), label: "Close Private Tabs", isPrivate: true)
->>>>>>> f5df698d
+                ImageButtonWithLabel(imageName: "copy_link_icon", url: navigateToCopiedItem(), label: String.GoToCopiedLinkLabelV2)
+                ImageButtonWithLabel(imageName: "delete", url: linkToContainingApp("?private=false"), label: String.closePrivateTabsButtonLabel, isPrivate: true)
             }
         }
         .padding(10.0)
@@ -67,14 +58,11 @@
         let urlString = "\(scheme)://open-url\(urlSuffix)"
         return URL(string: urlString)!
     }
-<<<<<<< HEAD
-    
+
     fileprivate func navigateToCopiedItem() -> URL {
         let urlString = "\(scheme)://open-copied"
         return URL(string: urlString)!
     }
-=======
->>>>>>> f5df698d
 }
 
 @main
@@ -82,7 +70,7 @@
     private let kind: String = "Search"
 
     public var body: some WidgetConfiguration {
-        StaticConfiguration(kind: kind, provider: Provider()) { entry in
+        StaticConfiguration(kind: kind, provider: Provider(), placeholder: NewTodayEntryView()) { entry in
             NewTodayEntryView()
         }
         .supportedFamilies([.systemMedium])
