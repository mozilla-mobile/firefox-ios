/* This Source Code Form is subject to the terms of the Mozilla Public
 * License, v. 2.0. If a copy of the MPL was not distributed with this
 * file, You can obtain one at http://mozilla.org/MPL/2.0/. */

import UIKit

class ImageButtonWithLabel: UIView {
    lazy var button = UIButton()
    lazy var label = UILabel()

    required init?(coder aDecoder: NSCoder) {
        fatalError("init(coder:) has not been implemented")
    }

    override init(frame: CGRect) {
        super.init(frame: frame)
        performLayout()
    }

    fileprivate func performLayout() {
        addSubview(button)
        addSubview(label)
<<<<<<< HEAD
        button.imageView?.contentMode = .scaleAspectFill
=======
        button.imageView?.contentMode = .scaleAspectFit
>>>>>>> dcd35466
        button.snp.makeConstraints { make in
            make.centerX.equalTo(self)
            make.top.right.left.equalToSuperview()
            make.height.equalTo(70)
        }

        label.snp.makeConstraints { make in
            make.top.equalTo(button.snp.bottom).offset(3)
            make.leading.trailing.bottom.equalTo(self)
<<<<<<< HEAD
            
        }

        label.numberOfLines = 0
        label.textAlignment = .center
        label.lineBreakMode = .byWordWrapping
=======
        }
        label.numberOfLines = 2
        label.textAlignment = .center
        label.sizeToFit()
>>>>>>> dcd35466
    }

    func addTarget(_ target: AnyObject?, action: Selector, forControlEvents events: UIControl.Event) {
        button.addTarget(target, action: action, for: events)
    }
}<|MERGE_RESOLUTION|>--- conflicted
+++ resolved
@@ -20,11 +20,7 @@
     fileprivate func performLayout() {
         addSubview(button)
         addSubview(label)
-<<<<<<< HEAD
         button.imageView?.contentMode = .scaleAspectFill
-=======
-        button.imageView?.contentMode = .scaleAspectFit
->>>>>>> dcd35466
         button.snp.makeConstraints { make in
             make.centerX.equalTo(self)
             make.top.right.left.equalToSuperview()
@@ -34,19 +30,11 @@
         label.snp.makeConstraints { make in
             make.top.equalTo(button.snp.bottom).offset(3)
             make.leading.trailing.bottom.equalTo(self)
-<<<<<<< HEAD
-            
         }
 
         label.numberOfLines = 0
         label.textAlignment = .center
         label.lineBreakMode = .byWordWrapping
-=======
-        }
-        label.numberOfLines = 2
-        label.textAlignment = .center
-        label.sizeToFit()
->>>>>>> dcd35466
     }
 
     func addTarget(_ target: AnyObject?, action: Selector, forControlEvents events: UIControl.Event) {
