--- conflicted
+++ resolved
@@ -12,31 +12,16 @@
 
 @objc (TodayViewController)
 class TodayViewController: UIViewController, NCWidgetProviding, TodayWidgetAppearanceDelegate {
-<<<<<<< HEAD
 
     let viewModel = TodayWidgetViewModel()
     let model = TodayModel()
-
-=======
-
-    let viewModel = TodayWidgetViewModel()
-    let model = TodayModel()
->>>>>>> 86bd739d
 
     fileprivate lazy var newTabButton: ImageButtonWithLabel = {
         let imageButton = ImageButtonWithLabel()
         imageButton.addTarget(self, action: #selector(onPressNewTab), forControlEvents: .touchUpInside)
         imageButton.label.text = TodayStrings.NewTabButtonLabel
         let button = imageButton.button
-<<<<<<< HEAD
         button.setImage(UIImage(named: "search-button")?.withRenderingMode(.alwaysOriginal), for: .normal)
-=======
-        button.frame = CGRect(width:60.0, height:60.0)
-        button.backgroundColor = UIColor.white
-        button.layer.cornerRadius = button.frame.size.width/2
-        button.clipsToBounds = true
-        button.setImage(UIImage(named: "search"), for: .normal)
->>>>>>> 86bd739d
         let label = imageButton.label
         label.textColor = TodayUX.labelColor
         label.tintColor = TodayUX.labelColor
@@ -50,16 +35,7 @@
         imageButton.addTarget(self, action: #selector(onPressNewPrivateTab), forControlEvents: .touchUpInside)
         imageButton.label.text = TodayStrings.NewPrivateTabButtonLabel
         let button = imageButton.button
-<<<<<<< HEAD
         button.setImage(UIImage(named: "private-search")?.withRenderingMode(.alwaysOriginal), for: .normal)
-=======
-        button.frame = CGRect(width:60.0, height:60.0)
-        button.layer.cornerRadius = button.frame.size.width/2
-        button.clipsToBounds = true
-        button.setImage(UIImage(named:"quick_action_new_private_tab")?.withRenderingMode(.alwaysTemplate), for: .normal)
-        button.tintColor = UIColor.white
-
->>>>>>> 86bd739d
         let label = imageButton.label
         label.textColor = TodayUX.labelColor
         label.tintColor = TodayUX.labelColor
@@ -75,12 +51,7 @@
         // We need to set the background image/color for .Normal, so the whole button is tappable.
         button.setBackgroundColor(UIColor.clear, forState: .normal)
         button.setBackgroundColor(TodayUX.backgroundHightlightColor, forState: .highlighted)
-<<<<<<< HEAD
         button.setImage(UIImage(named: "copy_link_icon")?.withRenderingMode(.alwaysOriginal), for: .normal)
-=======
-        button.setImage(UIImage(named:"copy_link_icon")?.withRenderingMode(.alwaysTemplate), for: .normal)
-
->>>>>>> 86bd739d
         button.label.font = UIFont.systemFont(ofSize: TodayUX.labelTextSize)
         button.subtitleLabel.font = UIFont.systemFont(ofSize: TodayUX.linkTextSize)
         button.label.textColor = TodayUX.labelColor
