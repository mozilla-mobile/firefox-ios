/* This Source Code Form is subject to the terms of the Mozilla Public
 * License, v. 2.0. If a copy of the MPL was not distributed with this
 * file, You can obtain one at http://mozilla.org/MPL/2.0/. */

import UIKit
import NotificationCenter
import Shared
import SnapKit
import XCGLogger

private let log = Logger.browserLogger

@objc (TodayViewController)
class TodayViewController: UIViewController, NCWidgetProviding, TodayWidgetAppearanceDelegate {

    let viewModel = TodayWidgetViewModel()
    let model = TodayModel()

    fileprivate lazy var newTabButton: ImageButtonWithLabel = {
        let imageButton = ImageButtonWithLabel()
        imageButton.addTarget(self, action: #selector(onPressNewTab), forControlEvents: .touchUpInside)
        imageButton.label.text = String.NewTabButtonLabel
        let button = imageButton.button
        button.setImage(UIImage(named: "search-button")?.withRenderingMode(.alwaysOriginal), for: .normal)
        button.accessibilityLabel = String.NewTabButtonLabel
        button.accessibilityTraits = .button
        let label = imageButton.label
        label.textColor = TodayUX.labelColor
        label.tintColor = TodayUX.labelColor
        label.font = UIFont.preferredFont(forTextStyle: .body)
        label.adjustsFontForContentSizeCategory = true
//        label.font = UIFontMetrics(forTextStyle: .body).scaledFont(for: UIFont.preferredFont(forTextStyle: .body).withSize(TodayUX.imageButtonTextSize))
        imageButton.sizeToFit()
        return imageButton
    }()

    fileprivate lazy var newPrivateTabButton: ImageButtonWithLabel = {
        let imageButton = ImageButtonWithLabel()
        imageButton.addTarget(self, action: #selector(onPressNewPrivateTab), forControlEvents: .touchUpInside)
        imageButton.label.text = String.NewPrivateTabButtonLabel
        let button = imageButton.button
        button.setImage(UIImage(named: "private-search")?.withRenderingMode(.alwaysOriginal), for: .normal)
        button.accessibilityLabel = String.NewPrivateTabButtonLabel
        button.accessibilityTraits = .button
        let label = imageButton.label
        label.textColor = TodayUX.labelColor
        label.tintColor = TodayUX.labelColor
        label.font = UIFont.preferredFont(forTextStyle: .body)
        label.adjustsFontForContentSizeCategory = true
//        label.font = UIFontMetrics(forTextStyle: .body).scaledFont(for: UIFont.preferredFont(forTextStyle: .body).withSize(TodayUX.imageButtonTextSize))
        imageButton.sizeToFit()
        return imageButton
    }()

    fileprivate lazy var openCopiedLinkButton: ButtonWithSublabel = {
        let button = ButtonWithSublabel()
        button.setTitle(String.GoToCopiedLinkLabel, for: .normal)
        button.addTarget(self, action: #selector(onPressOpenClibpoard), for: .touchUpInside)
        button.setBackgroundColor(UIColor.clear, forState: .normal)
        button.setBackgroundColor(TodayUX.backgroundHightlightColor, forState: .highlighted)
        button.setImage(UIImage(named: "copy_link_icon")?.withRenderingMode(.alwaysOriginal), for: .normal)
        button.label.font = UIFontMetrics(forTextStyle: .body).scaledFont(for: UIFont.preferredFont(forTextStyle: .body).withSize(TodayUX.labelTextSize))
        button.accessibilityLabel = String.GoToCopiedLinkLabel
        button.accessibilityTraits = .button
        button.label.textColor = TodayUX.labelColor
        button.label.tintColor = TodayUX.labelColor
        button.label.sizeToFit()
        button.subtitleLabel.textColor = TodayUX.subtitleLabelColor
        button.subtitleLabel.tintColor = TodayUX.subtitleLabelColor
<<<<<<< HEAD
=======

        button.label.font = UIFont.preferredFont(forTextStyle: .caption1)
        button.label.adjustsFontForContentSizeCategory = true
        button.subtitleLabel.font = UIFont.preferredFont(forTextStyle: .footnote)
        button.subtitleLabel.adjustsFontForContentSizeCategory = true
//        button.subtitleLabel.font = UIFontMetrics(forTextStyle: .body).scaledFont(for: UIFont.preferredFont(forTextStyle: .body).withSize(TodayUX.linkTextSize))
>>>>>>> f52c53e2
        button.subtitleLabel.font = UIFontMetrics(forTextStyle: .body).scaledFont(for: UIFont.preferredFont(forTextStyle: .body).withSize(TodayUX.linkTextSize))
        button.label.accessibilityLabel = String.CopiedLinkLabelFromPasteBoard
        button.accessibilityTraits = .none
        return button
    }()

    fileprivate lazy var widgetStackView: UIStackView = {
        let stackView = UIStackView()
        stackView.axis = .vertical
        stackView.alignment = .fill
        stackView.spacing = TodayUX.margin / 2
        stackView.distribution = UIStackView.Distribution.fillProportionally
        return stackView
    }()

    fileprivate lazy var buttonStackView: UIStackView = {
        let stackView = UIStackView()
        stackView.axis = .horizontal
        stackView.alignment = .center
        stackView.spacing = TodayUX.buttonStackViewSpacing
        stackView.distribution = UIStackView.Distribution.fillEqually
        return stackView
    }()

    override func viewDidLoad() {
        super.viewDidLoad()
        viewModel.setViewDelegate(todayViewDelegate: self)
        let widgetView: UIView!
        self.extensionContext?.widgetLargestAvailableDisplayMode = .compact

        let effectView: UIVisualEffectView

        if #available(iOS 13, *) {
            effectView = UIVisualEffectView(effect: UIVibrancyEffect.widgetEffect(forVibrancyStyle: .label))
        } else {
            effectView = UIVisualEffectView(effect: .none)
        }

        self.view.addSubview(effectView)
        effectView.snp.makeConstraints { make in
            make.edges.equalTo(self.view)
        }
        widgetView = effectView.contentView
        buttonStackView.addArrangedSubview(newTabButton)
        buttonStackView.addArrangedSubview(newPrivateTabButton)

        widgetStackView.addArrangedSubview(buttonStackView)
        widgetStackView.addArrangedSubview(openCopiedLinkButton)

        widgetView.addSubview(widgetStackView)
        widgetStackView.snp.makeConstraints { make in
            make.edges.equalTo(widgetView)
        }
    }

    override func viewWillAppear(_ animated: Bool) {
        super.viewWillAppear(animated)
        viewModel.updateCopiedLink()
    }

    override func viewWillTransition(to size: CGSize, with coordinator: UIViewControllerTransitionCoordinator) {
        let edge = size.width * TodayUX.buttonsHorizontalMarginPercentage
        buttonStackView.layoutMargins = UIEdgeInsets(top: 0, left: edge, bottom: 0, right: edge)
    }

    func widgetMarginInsets(forProposedMarginInsets defaultMarginInsets: UIEdgeInsets) -> UIEdgeInsets {
        return .zero
    }

    func updateCopiedLinkInView(clipboardURL: URL?) {
        guard let url = clipboardURL else {
            self.openCopiedLinkButton.isHidden = true
            self.openCopiedLinkButton.subtitleLabel.isHidden = SystemUtils.isDeviceLocked()
            return
        }
        self.openCopiedLinkButton.isHidden = false
        self.openCopiedLinkButton.subtitleLabel.isHidden = SystemUtils.isDeviceLocked()
        self.openCopiedLinkButton.subtitleLabel.text = url.absoluteDisplayString
    }

    // MARK: Button behaviour
    @objc func onPressNewTab(_ view: UIView) {
        openContainingApp("?private=false")
    }

    @objc func onPressNewPrivateTab(_ view: UIView) {
        openContainingApp("?private=true")
    }
    
    //TODO: Move it to Viewmodel
    fileprivate func openContainingApp(_ urlSuffix: String = "") {
        let urlString = "\(model.scheme)://open-url\(urlSuffix)"
        self.extensionContext?.open(URL(string: urlString)!) { success in
            log.info("Extension opened containing app: \(success)")
        }
    }

    @objc func onPressOpenClibpoard(_ view: UIView) {
        if let url = TodayModel.copiedURL,
            let encodedString = url.absoluteString.escape() {
            openContainingApp("?url=\(encodedString)")
        }
    }
}<|MERGE_RESOLUTION|>--- conflicted
+++ resolved
@@ -67,16 +67,11 @@
         button.label.sizeToFit()
         button.subtitleLabel.textColor = TodayUX.subtitleLabelColor
         button.subtitleLabel.tintColor = TodayUX.subtitleLabelColor
-<<<<<<< HEAD
-=======
-
         button.label.font = UIFont.preferredFont(forTextStyle: .caption1)
         button.label.adjustsFontForContentSizeCategory = true
         button.subtitleLabel.font = UIFont.preferredFont(forTextStyle: .footnote)
         button.subtitleLabel.adjustsFontForContentSizeCategory = true
 //        button.subtitleLabel.font = UIFontMetrics(forTextStyle: .body).scaledFont(for: UIFont.preferredFont(forTextStyle: .body).withSize(TodayUX.linkTextSize))
->>>>>>> f52c53e2
-        button.subtitleLabel.font = UIFontMetrics(forTextStyle: .body).scaledFont(for: UIFont.preferredFont(forTextStyle: .body).withSize(TodayUX.linkTextSize))
         button.label.accessibilityLabel = String.CopiedLinkLabelFromPasteBoard
         button.accessibilityTraits = .none
         return button
