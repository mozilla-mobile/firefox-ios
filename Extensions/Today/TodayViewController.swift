/* This Source Code Form is subject to the terms of the Mozilla Public
 * License, v. 2.0. If a copy of the MPL was not distributed with this
 * file, You can obtain one at http://mozilla.org/MPL/2.0/. */

import UIKit
import NotificationCenter
import Shared
import SnapKit
import XCGLogger

private let log = Logger.browserLogger

@objc (TodayViewController)
class TodayViewController: UIViewController, NCWidgetProviding, TodayWidgetAppearanceDelegate {

    let viewModel = TodayWidgetViewModel()
    let model = TodayModel()

    fileprivate lazy var newTabButton: ImageButtonWithLabel = {
        let imageButton = ImageButtonWithLabel()
        imageButton.addTarget(self, action: #selector(onPressNewTab), forControlEvents: .touchUpInside)
        imageButton.label.text = TodayStrings.NewTabButtonLabel
        let button = imageButton.button
        button.setImage(UIImage(named: "search-button")?.withRenderingMode(.alwaysOriginal), for: .normal)
        button.accessibilityLabel = TodayStrings.NewTabButtonLabel
        let label = imageButton.label
        label.textColor = TodayUX.labelColor
        label.tintColor = TodayUX.labelColor
        label.font = UIFontMetrics(forTextStyle: .body).scaledFont(for: UIFont.preferredFont(forTextStyle: .body).withSize(TodayUX.imageButtonTextSize))
        imageButton.sizeToFit()
        return imageButton
    }()

    fileprivate lazy var newPrivateTabButton: ImageButtonWithLabel = {
        let imageButton = ImageButtonWithLabel()
        imageButton.addTarget(self, action: #selector(onPressNewPrivateTab), forControlEvents: .touchUpInside)
        imageButton.label.text = TodayStrings.NewPrivateTabButtonLabel
        let button = imageButton.button
        button.setImage(UIImage(named: "private-search")?.withRenderingMode(.alwaysOriginal), for: .normal)
        button.accessibilityLabel = TodayStrings.NewPrivateTabButtonLabel
        let label = imageButton.label
        label.textColor = TodayUX.labelColor
        label.tintColor = TodayUX.labelColor
        label.font = UIFontMetrics(forTextStyle: .body).scaledFont(for: UIFont.preferredFont(forTextStyle: .body).withSize(TodayUX.imageButtonTextSize))
        imageButton.sizeToFit()
        return imageButton
    }()

    fileprivate lazy var openCopiedLinkButton: ButtonWithSublabel = {
        let button = ButtonWithSublabel()
        button.setTitle(TodayStrings.GoToCopiedLinkLabel, for: .normal)
        button.addTarget(self, action: #selector(onPressOpenClibpoard), for: .touchUpInside)
        // We need to set the background image/color for .Normal, so the whole button is tappable.
        button.setBackgroundColor(UIColor.clear, forState: .normal)
        button.setBackgroundColor(TodayUX.backgroundHightlightColor, forState: .highlighted)
        button.setImage(UIImage(named: "copy_link_icon")?.withRenderingMode(.alwaysOriginal), for: .normal)
        button.label.font = UIFontMetrics(forTextStyle: .body).scaledFont(for: UIFont.preferredFont(forTextStyle: .body).withSize(TodayUX.labelTextSize))
        button.accessibilityLabel = TodayStrings.GoToCopiedLinkLabel
        button.label.textColor = TodayUX.labelColor
        button.label.tintColor = TodayUX.labelColor
        button.label.sizeToFit()
        button.subtitleLabel.textColor = TodayUX.subtitleLabelColor
        button.subtitleLabel.tintColor = TodayUX.subtitleLabelColor
        button.subtitleLabel.font = UIFontMetrics(forTextStyle: .body).scaledFont(for: UIFont.preferredFont(forTextStyle: .body).withSize(TodayUX.linkTextSize))
        return button
    }()

    fileprivate lazy var widgetStackView: UIStackView = {
        let stackView = UIStackView()
        stackView.axis = .vertical
        stackView.alignment = .fill
        stackView.spacing = TodayUX.margin / 2
        stackView.distribution = UIStackView.Distribution.fillProportionally
        return stackView
    }()

    fileprivate lazy var buttonStackView: UIStackView = {
        let stackView = UIStackView()
        stackView.axis = .horizontal
        stackView.alignment = .center
        stackView.spacing = TodayUX.buttonStackViewSpacing
        stackView.distribution = UIStackView.Distribution.fillEqually
        return stackView
    }()

    override func viewDidLoad() {
        super.viewDidLoad()
        viewModel.setViewDelegate(todayViewDelegate: self)
        let widgetView: UIView!
        self.extensionContext?.widgetLargestAvailableDisplayMode = .compact

        let effectView: UIVisualEffectView

        if #available(iOS 13, *) {
            effectView = UIVisualEffectView(effect: UIVibrancyEffect.widgetEffect(forVibrancyStyle: .label))
        } else {
            effectView = UIVisualEffectView(effect: .none)
        }

        self.view.addSubview(effectView)
        effectView.snp.makeConstraints { make in
            make.edges.equalTo(self.view)
        }
        widgetView = effectView.contentView
        buttonStackView.addArrangedSubview(newTabButton)
        buttonStackView.addArrangedSubview(newPrivateTabButton)

        widgetStackView.addArrangedSubview(buttonStackView)
        widgetStackView.addArrangedSubview(openCopiedLinkButton)

        widgetView.addSubview(widgetStackView)
        widgetStackView.snp.makeConstraints { make in
            make.edges.equalTo(widgetView)
        }
    }

    override func viewWillAppear(_ animated: Bool) {
        super.viewWillAppear(animated)
        viewModel.updateCopiedLink()
    }

    override func viewWillTransition(to size: CGSize, with coordinator: UIViewControllerTransitionCoordinator) {
        let edge = size.width * TodayUX.buttonsHorizontalMarginPercentage
        buttonStackView.layoutMargins = UIEdgeInsets(top: 0, left: edge, bottom: 0, right: edge)
    }

    func widgetMarginInsets(forProposedMarginInsets defaultMarginInsets: UIEdgeInsets) -> UIEdgeInsets {
        return .zero
    }

    func updateCopiedLinkInView(clipboardURL: URL?) {
        if let url = clipboardURL {
            self.openCopiedLinkButton.isHidden = false
            self.openCopiedLinkButton.subtitleLabel.isHidden = SystemUtils.isDeviceLocked()
            self.openCopiedLinkButton.subtitleLabel.text = url.absoluteDisplayString
        } else {
            self.openCopiedLinkButton.isHidden = true
            self.openCopiedLinkButton.subtitleLabel.isHidden = SystemUtils.isDeviceLocked()
        }
    }

    // MARK: Button behaviour
    @objc func onPressNewTab(_ view: UIView) {
        openContainingApp("?private=false")
    }

    @objc func onPressNewPrivateTab(_ view: UIView) {
        openContainingApp("?private=true")
    }
    //TODO: Move it to model??
    fileprivate func openContainingApp(_ urlSuffix: String = "") {
        let urlString = "\(model.scheme)://open-url\(urlSuffix)"
        self.extensionContext?.open(URL(string: urlString)!) { success in
            log.info("Extension opened containing app: \(success)")
        }
    }

    @objc func onPressOpenClibpoard(_ view: UIView) {
<<<<<<< HEAD
        if let url = model.copiedURL,
=======
        if let url = TodayModel.copiedURL,
>>>>>>> ad220fc0
            let encodedString = url.absoluteString.escape() {
            openContainingApp("?url=\(encodedString)")
        }
    }
}<|MERGE_RESOLUTION|>--- conflicted
+++ resolved
@@ -156,11 +156,7 @@
     }
 
     @objc func onPressOpenClibpoard(_ view: UIView) {
-<<<<<<< HEAD
-        if let url = model.copiedURL,
-=======
         if let url = TodayModel.copiedURL,
->>>>>>> ad220fc0
             let encodedString = url.absoluteString.escape() {
             openContainingApp("?url=\(encodedString)")
         }
