--- conflicted
+++ resolved
@@ -18,14 +18,8 @@
   # - for_where
   # - force_try
   - implicit_getter
-<<<<<<< HEAD
   - inclusive_language
-=======
-  # - inclusive_language
   - invalid_swiftlint_command
-  # - large_tuple
->>>>>>> 1ee3fd96
-  # - invalid_swiftlint_command
   - large_tuple
   # - leading_whitespace
   # - legacy_cggeometry_functions
