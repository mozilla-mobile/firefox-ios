--- conflicted
+++ resolved
@@ -38,15 +38,9 @@
   - redundant_objc_attribute
   - redundant_optional_initialization
   # - redundant_string_enum_value
-<<<<<<< HEAD
-  # - redundant_void_return
-  # - return_arrow_whitespace
-  - statement_position
-=======
   - redundant_void_return
   - return_arrow_whitespace
-  # - statement_position
->>>>>>> b0ff2056
+  - statement_position
   # - switch_case_alignment
   - syntactic_sugar
   - trailing_newline
