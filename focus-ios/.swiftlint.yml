only_rules: # Only enforce these rules, ignore all others
  # - line_length
  - blanket_disable_command
  # - class_delegate_protocol
  - closure_spacing
  # - closure_parameter_position
  - colon
  - comma
  - comment_spacing
  - compiler_protocol_init
  - computed_accessors_order
  # - control_statement
<<<<<<< HEAD
  # - duplicate_conditions
  - dynamic_inline
=======
  - duplicate_conditions
  # - dynamic_inline
>>>>>>> 8b9b9511
  - empty_enum_arguments
  - empty_parameters
  - empty_parentheses_with_trailing_closure
  # - for_where
  - force_try
  - implicit_getter
  - inclusive_language
  - invalid_swiftlint_command
  - large_tuple
  # - leading_whitespace
  # - legacy_cggeometry_functions
  # - legacy_constant
  - legacy_constructor
  # - legacy_hashing
  - legacy_nsgeometry_functions
  # - mark
  - no_space_in_method_call
  - ns_number_init_as_function_reference
  - operator_whitespace
  - orphaned_doc_comment
  - private_over_fileprivate
  # - protocol_property_accessors_order
  # - redundant_discardable_let
  - redundant_objc_attribute
  - redundant_optional_initialization
  - redundant_string_enum_value
  - redundant_void_return
  - return_arrow_whitespace
  # - statement_position
  - switch_case_alignment
  - syntactic_sugar
  - trailing_newline
  - trailing_semicolon
  - trailing_whitespace
  - unavailable_condition
  - unneeded_override
  - unneeded_synthesized_initializer
  - unused_optional_binding
  - unused_setter_value
  - vertical_parameter_alignment
  - vertical_whitespace
  - void_function_in_ternary
  - void_return
  # - file_header
  - redundant_type_annotation
  # - attributes
  - closing_brace
  - closure_end_indentation
  - contains_over_filter_count
  - contains_over_filter_is_empty
  - contains_over_first_not_nil
  - contains_over_range_nil_comparison
  - empty_collection_literal
  - empty_count
  - empty_string
  - empty_xctest_method
  - explicit_init
  - first_where
  - discouraged_assert
  - duplicate_imports
  - duplicate_enum_cases
  - last_where
  - modifier_order
  - multiline_arguments
  - opening_brace
  - overridden_super_call
  - vertical_parameter_alignment_on_call
  - vertical_whitespace_closing_braces
  - vertical_whitespace_opening_braces
  - yoda_condition

# These rules were originally opted into. Disabling for now to get
# Swiftlint up and running.

  # - deployment_target
  # - discouraged_optional_collection
  # - prohibited_interface_builder
  # - prohibited_super_call
  # - protocol_property_accessors_order

# line_length:
#   warning: 125
#   ignores_urls: true
#   ignores_interpolated_strings: true

# file_header:
#   required_string: |
#                     // This Source Code Form is subject to the terms of the Mozilla Public
#                     // License, v. 2.0. If a copy of the MPL was not distributed with this
#                     // file, You can obtain one at http://mozilla.org/MPL/2.0/

analyzer_rules: # Rules run by `swiftlint analyze`
  - unused_import

excluded: # paths to ignore during linting. Takes precedence over `included`.
  - build/
  - .build/
  - firefox-ios/Client/Assets/Search/get_supported_locales.swift
  - firefox-ios/Client/Generated
  - firefox-ios/fastlane/
  - firefox-ios/FxA
  - firefox-ios/FxAClient
  - firefox-ios/Source/ExcludedFolder
  - firefox-ios/Source/ExcludedFile.swift
  - firefox-ios/Storage/ThirdParty/SwiftData.swift
  - firefox-ios/Sync/Generated/Metrics.swift
  - firefox-ios/Storage/Generated/Metrics.swift
  - firefox-ios/ThirdParty
  - focus-ios-tests/tools/Localizations
  - test-fixtures/tmp
  - firefox-ios/firefox-ios-tests/Tests/UITests/
  - l10n-screenshots-dd/
  - DerivedData/
  # Package.swift files need a custom header for swift-tools-version
  # so must be excluded due to file_header rule
  - firefox-ios/Package.swift
  - BrowserKit/Package.swift
  - BrowserKit/.build/
  - firefox-ios/Client/ContentBlocker/ContentBlockerGenerator/Package.swift
  - Package.swift
  - firefox-ios/Build/Intermediates.noindex/Client.build/Fennec-iphoneos/WidgetKitExtension.build/DerivedSources/IntentDefinitionGenerated/WidgetIntents/*
  # Temporary for Focus
  - Blockzilla/Generated/
  - /Users/vagrant/git/DerivedData/
  - /Users/vagrant/git/firefox-ios/

# reporter: "json" # reporter type (xcode, json, csv, checkstyle)
reporter: "xcode" # reporter type (xcode, json, csv, checkstyle)<|MERGE_RESOLUTION|>--- conflicted
+++ resolved
@@ -10,13 +10,8 @@
   - compiler_protocol_init
   - computed_accessors_order
   # - control_statement
-<<<<<<< HEAD
-  # - duplicate_conditions
+  - duplicate_conditions
   - dynamic_inline
-=======
-  - duplicate_conditions
-  # - dynamic_inline
->>>>>>> 8b9b9511
   - empty_enum_arguments
   - empty_parameters
   - empty_parentheses_with_trailing_closure
