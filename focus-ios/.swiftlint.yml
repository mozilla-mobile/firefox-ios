only_rules: # Only enforce these rules, ignore all others
  # - line_length
  # - blanket_disable_command
  # - class_delegate_protocol
  # - closure_spacing
  # - closure_parameter_position
  # - colon
  # - comma
  # - comment_spacing
  # - compiler_protocol_init
  # - computed_accessors_order
  # - control_statement
  # - duplicate_conditions
  # - dynamic_inline
  # - empty_enum_arguments
  # - empty_parameters
  # - empty_parentheses_with_trailing_closure
  # - for_where
  # - force_try
  # - implicit_getter
  # - inclusive_language
  # - invalid_swiftlint_command
  # - large_tuple
  # - leading_whitespace
  # - legacy_cggeometry_functions
  # - legacy_constant
  # - legacy_constructor
  # - legacy_hashing
  # - legacy_nsgeometry_functions
  # - mark
  # - no_space_in_method_call
  # - ns_number_init_as_function_reference
  # - operator_whitespace
  # - orphaned_doc_comment
  # - private_over_fileprivate
  # - protocol_property_accessors_order
  # - redundant_discardable_let
  # - redundant_objc_attribute
  # - redundant_optional_initialization
  # - redundant_string_enum_value
  # - redundant_void_return
  # - return_arrow_whitespace
  # - statement_position
  # - switch_case_alignment
  # - syntactic_sugar
  # - trailing_newline
  # - trailing_semicolon
  - trailing_whitespace
  # - unavailable_condition
  # - unneeded_override
  # - unneeded_synthesized_initializer
  # - unused_optional_binding
  # - unused_setter_value
  # - vertical_parameter_alignment
  # - vertical_whitespace
  # - void_function_in_ternary
  # - void_return
  # - file_header
  # - redundant_type_annotation
  # - attributes
  # - closing_brace
  # - closure_end_indentation
  # - contains_over_filter_count
  # - contains_over_filter_is_empty
  # - contains_over_first_not_nil
  # - contains_over_range_nil_comparison
  # - empty_collection_literal
  # - empty_count
  # - empty_string
  # - empty_xctest_method
  # - explicit_init
  # - first_where
  # - discouraged_assert
  # - duplicate_imports
  # - duplicate_enum_cases
  # - last_where
  # - modifier_order
  # - multiline_arguments
  # - opening_brace
  # - overridden_super_call
<<<<<<< HEAD
  # - vertical_parameter_alignment_on_call
  - vertical_whitespace_closing_braces
  # - vertical_whitespace_opening_braces
=======
  - vertical_parameter_alignment_on_call
  # - vertical_whitespace_closing_braces
  - vertical_whitespace_opening_braces
>>>>>>> a7546af5
  - yoda_condition

# These rules were originally opted into. Disabling for now to get
# Swiftlint up and running.

  # - deployment_target
  # - discouraged_optional_collection
  # - prohibited_interface_builder
  # - prohibited_super_call
  # - protocol_property_accessors_order

# line_length:
#   warning: 125
#   ignores_urls: true
#   ignores_interpolated_strings: true

# file_header:
#   required_string: |
#                     // This Source Code Form is subject to the terms of the Mozilla Public
#                     // License, v. 2.0. If a copy of the MPL was not distributed with this
#                     // file, You can obtain one at http://mozilla.org/MPL/2.0/

analyzer_rules: # Rules run by `swiftlint analyze`
  - unused_import

excluded: # paths to ignore during linting. Takes precedence over `included`.
  - build/
  - .build/
  - firefox-ios/Client/Assets/Search/get_supported_locales.swift
  - firefox-ios/Client/Generated
  - firefox-ios/fastlane/
  - firefox-ios/FxA
  - firefox-ios/FxAClient
  - firefox-ios/Source/ExcludedFolder
  - firefox-ios/Source/ExcludedFile.swift
  - firefox-ios/Storage/ThirdParty/SwiftData.swift
  - firefox-ios/Sync/Generated/Metrics.swift
  - firefox-ios/Storage/Generated/Metrics.swift
  - firefox-ios/ThirdParty
  - test-fixtures/tmp
  - firefox-ios/firefox-ios-tests/Tests/UITests/
  - l10n-screenshots-dd/
  - DerivedData/
  # Package.swift files need a custom header for swift-tools-version
  # so must be excluded due to file_header rule
  - firefox-ios/Package.swift
  - BrowserKit/Package.swift
  - BrowserKit/.build/
  - firefox-ios/Client/ContentBlocker/ContentBlockerGenerator/Package.swift
  - Package.swift
  - firefox-ios/Build/Intermediates.noindex/Client.build/Fennec-iphoneos/WidgetKitExtension.build/DerivedSources/IntentDefinitionGenerated/WidgetIntents/*
  # Temporary for Focus
  - Blockzilla/Generated/
  - /Users/vagrant/git/DerivedData/
  - /Users/vagrant/git/firefox-ios/

# reporter: "json" # reporter type (xcode, json, csv, checkstyle)
reporter: "xcode" # reporter type (xcode, json, csv, checkstyle)<|MERGE_RESOLUTION|>--- conflicted
+++ resolved
@@ -78,15 +78,9 @@
   # - multiline_arguments
   # - opening_brace
   # - overridden_super_call
-<<<<<<< HEAD
-  # - vertical_parameter_alignment_on_call
+  - vertical_parameter_alignment_on_call
   - vertical_whitespace_closing_braces
-  # - vertical_whitespace_opening_braces
-=======
-  - vertical_parameter_alignment_on_call
-  # - vertical_whitespace_closing_braces
   - vertical_whitespace_opening_braces
->>>>>>> a7546af5
   - yoda_condition
 
 # These rules were originally opted into. Disabling for now to get
