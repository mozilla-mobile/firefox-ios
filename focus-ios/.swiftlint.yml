only_rules: # Only enforce these rules, ignore all others
  # - line_length
  # - blanket_disable_command
  # - class_delegate_protocol
  - closure_spacing
  # - closure_parameter_position
  # - colon
  - comma
  - comment_spacing
  - compiler_protocol_init
  - computed_accessors_order
  # - control_statement
  - duplicate_conditions
  # - dynamic_inline
  - empty_enum_arguments
  - empty_parameters
  - empty_parentheses_with_trailing_closure
  # - for_where
  - force_try
  - implicit_getter
  - inclusive_language
  - invalid_swiftlint_command
  - large_tuple
  # - leading_whitespace
  # - legacy_cggeometry_functions
  # - legacy_constant
  # - legacy_constructor
  # - legacy_hashing
  # - legacy_nsgeometry_functions
  # - mark
  - no_space_in_method_call
  # - ns_number_init_as_function_reference
  # - operator_whitespace
<<<<<<< HEAD
  # - orphaned_doc_comment
  - private_over_fileprivate
=======
  - orphaned_doc_comment
  # - private_over_fileprivate
>>>>>>> 6bba6f95
  # - protocol_property_accessors_order
  # - redundant_discardable_let
  - redundant_objc_attribute
  - redundant_optional_initialization
  # - redundant_string_enum_value
  - redundant_void_return
  # - return_arrow_whitespace
  # - statement_position
  # - switch_case_alignment
  - syntactic_sugar
  - trailing_newline
  - trailing_semicolon
  - trailing_whitespace
  - unavailable_condition
  - unneeded_override
  - unneeded_synthesized_initializer
  - unused_optional_binding
  - unused_setter_value
  - vertical_parameter_alignment
  - vertical_whitespace
  - void_function_in_ternary
  - void_return
  # - file_header
  - redundant_type_annotation
  # - attributes
  - closing_brace
  - closure_end_indentation
  - contains_over_filter_count
  - contains_over_filter_is_empty
  - contains_over_first_not_nil
  - contains_over_range_nil_comparison
  - empty_collection_literal
  - empty_count
  - empty_string
  - empty_xctest_method
  - explicit_init
  - first_where
  - discouraged_assert
  - duplicate_imports
  - duplicate_enum_cases
  - last_where
  - modifier_order
  - multiline_arguments
  - opening_brace
  - overridden_super_call
  - vertical_parameter_alignment_on_call
  - vertical_whitespace_closing_braces
  - vertical_whitespace_opening_braces
  - yoda_condition

# These rules were originally opted into. Disabling for now to get
# Swiftlint up and running.

  # - deployment_target
  # - discouraged_optional_collection
  # - prohibited_interface_builder
  # - prohibited_super_call
  # - protocol_property_accessors_order

# line_length:
#   warning: 125
#   ignores_urls: true
#   ignores_interpolated_strings: true

# file_header:
#   required_string: |
#                     // This Source Code Form is subject to the terms of the Mozilla Public
#                     // License, v. 2.0. If a copy of the MPL was not distributed with this
#                     // file, You can obtain one at http://mozilla.org/MPL/2.0/

analyzer_rules: # Rules run by `swiftlint analyze`
  - unused_import

excluded: # paths to ignore during linting. Takes precedence over `included`.
  - build/
  - .build/
  - firefox-ios/Client/Assets/Search/get_supported_locales.swift
  - firefox-ios/Client/Generated
  - firefox-ios/fastlane/
  - firefox-ios/FxA
  - firefox-ios/FxAClient
  - firefox-ios/Source/ExcludedFolder
  - firefox-ios/Source/ExcludedFile.swift
  - firefox-ios/Storage/ThirdParty/SwiftData.swift
  - firefox-ios/Sync/Generated/Metrics.swift
  - firefox-ios/Storage/Generated/Metrics.swift
  - firefox-ios/ThirdParty
  - focus-ios-tests/tools/Localizations
  - test-fixtures/tmp
  - firefox-ios/firefox-ios-tests/Tests/UITests/
  - l10n-screenshots-dd/
  - DerivedData/
  # Package.swift files need a custom header for swift-tools-version
  # so must be excluded due to file_header rule
  - firefox-ios/Package.swift
  - BrowserKit/Package.swift
  - BrowserKit/.build/
  - firefox-ios/Client/ContentBlocker/ContentBlockerGenerator/Package.swift
  - Package.swift
  - firefox-ios/Build/Intermediates.noindex/Client.build/Fennec-iphoneos/WidgetKitExtension.build/DerivedSources/IntentDefinitionGenerated/WidgetIntents/*
  # Temporary for Focus
  - Blockzilla/Generated/
  - /Users/vagrant/git/DerivedData/
  - /Users/vagrant/git/firefox-ios/

# reporter: "json" # reporter type (xcode, json, csv, checkstyle)
reporter: "xcode" # reporter type (xcode, json, csv, checkstyle)<|MERGE_RESOLUTION|>--- conflicted
+++ resolved
@@ -31,13 +31,8 @@
   - no_space_in_method_call
   # - ns_number_init_as_function_reference
   # - operator_whitespace
-<<<<<<< HEAD
-  # - orphaned_doc_comment
+  - orphaned_doc_comment
   - private_over_fileprivate
-=======
-  - orphaned_doc_comment
-  # - private_over_fileprivate
->>>>>>> 6bba6f95
   # - protocol_property_accessors_order
   # - redundant_discardable_let
   - redundant_objc_attribute
