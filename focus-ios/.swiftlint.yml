--- conflicted
+++ resolved
@@ -46,13 +46,8 @@
   # - trailing_newline
   # - trailing_semicolon
   - trailing_whitespace
-<<<<<<< HEAD
-  # - unavailable_condition
+  - unavailable_condition
   - unneeded_override
-=======
-  - unavailable_condition
-  # - unneeded_override
->>>>>>> ce0abe90
   # - unneeded_synthesized_initializer
   # - unused_optional_binding
   # - unused_setter_value
