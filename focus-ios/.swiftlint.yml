only_rules: # Only enforce these rules, ignore all others
  # - line_length
  # - blanket_disable_command
  # - class_delegate_protocol
  - closure_spacing
  # - closure_parameter_position
  # - colon
  - comma
  - comment_spacing
  - compiler_protocol_init
  - computed_accessors_order
  # - control_statement
  # - duplicate_conditions
  # - dynamic_inline
  - empty_enum_arguments
  - empty_parameters
  - empty_parentheses_with_trailing_closure
  # - for_where
  - force_try
  - implicit_getter
  - inclusive_language
  - invalid_swiftlint_command
  - large_tuple
  # - leading_whitespace
  # - legacy_cggeometry_functions
  # - legacy_constant
  # - legacy_constructor
  # - legacy_hashing
  # - legacy_nsgeometry_functions
  # - mark
  - no_space_in_method_call
  # - ns_number_init_as_function_reference
  # - operator_whitespace
  # - orphaned_doc_comment
  # - private_over_fileprivate
  # - protocol_property_accessors_order
  # - redundant_discardable_let
  # - redundant_objc_attribute
<<<<<<< HEAD
  # - redundant_optional_initialization
  - redundant_string_enum_value
=======
  - redundant_optional_initialization
  # - redundant_string_enum_value
>>>>>>> 16d641c7
  # - redundant_void_return
  # - return_arrow_whitespace
  # - statement_position
  # - switch_case_alignment
  - syntactic_sugar
  - trailing_newline
  - trailing_semicolon
  - trailing_whitespace
  - unavailable_condition
  - unneeded_override
  - unneeded_synthesized_initializer
  - unused_optional_binding
  - unused_setter_value
  - vertical_parameter_alignment
  - vertical_whitespace
  - void_function_in_ternary
  - void_return
  # - file_header
  - redundant_type_annotation
  # - attributes
  - closing_brace
  - closure_end_indentation
  - contains_over_filter_count
  - contains_over_filter_is_empty
  - contains_over_first_not_nil
  - contains_over_range_nil_comparison
  - empty_collection_literal
  - empty_count
  - empty_string
  - empty_xctest_method
  - explicit_init
  - first_where
  - discouraged_assert
  - duplicate_imports
  - duplicate_enum_cases
  - last_where
  - modifier_order
  - multiline_arguments
  - opening_brace
  - overridden_super_call
  - vertical_parameter_alignment_on_call
  - vertical_whitespace_closing_braces
  - vertical_whitespace_opening_braces
  - yoda_condition

# These rules were originally opted into. Disabling for now to get
# Swiftlint up and running.

  # - deployment_target
  # - discouraged_optional_collection
  # - prohibited_interface_builder
  # - prohibited_super_call
  # - protocol_property_accessors_order

# line_length:
#   warning: 125
#   ignores_urls: true
#   ignores_interpolated_strings: true

# file_header:
#   required_string: |
#                     // This Source Code Form is subject to the terms of the Mozilla Public
#                     // License, v. 2.0. If a copy of the MPL was not distributed with this
#                     // file, You can obtain one at http://mozilla.org/MPL/2.0/

analyzer_rules: # Rules run by `swiftlint analyze`
  - unused_import

excluded: # paths to ignore during linting. Takes precedence over `included`.
  - build/
  - .build/
  - firefox-ios/Client/Assets/Search/get_supported_locales.swift
  - firefox-ios/Client/Generated
  - firefox-ios/fastlane/
  - firefox-ios/FxA
  - firefox-ios/FxAClient
  - firefox-ios/Source/ExcludedFolder
  - firefox-ios/Source/ExcludedFile.swift
  - firefox-ios/Storage/ThirdParty/SwiftData.swift
  - firefox-ios/Sync/Generated/Metrics.swift
  - firefox-ios/Storage/Generated/Metrics.swift
  - firefox-ios/ThirdParty
  - focus-ios-tests/tools/Localizations
  - test-fixtures/tmp
  - firefox-ios/firefox-ios-tests/Tests/UITests/
  - l10n-screenshots-dd/
  - DerivedData/
  # Package.swift files need a custom header for swift-tools-version
  # so must be excluded due to file_header rule
  - firefox-ios/Package.swift
  - BrowserKit/Package.swift
  - BrowserKit/.build/
  - firefox-ios/Client/ContentBlocker/ContentBlockerGenerator/Package.swift
  - Package.swift
  - firefox-ios/Build/Intermediates.noindex/Client.build/Fennec-iphoneos/WidgetKitExtension.build/DerivedSources/IntentDefinitionGenerated/WidgetIntents/*
  # Temporary for Focus
  - Blockzilla/Generated/
  - /Users/vagrant/git/DerivedData/
  - /Users/vagrant/git/firefox-ios/

# reporter: "json" # reporter type (xcode, json, csv, checkstyle)
reporter: "xcode" # reporter type (xcode, json, csv, checkstyle)<|MERGE_RESOLUTION|>--- conflicted
+++ resolved
@@ -36,13 +36,8 @@
   # - protocol_property_accessors_order
   # - redundant_discardable_let
   # - redundant_objc_attribute
-<<<<<<< HEAD
-  # - redundant_optional_initialization
+  - redundant_optional_initialization
   - redundant_string_enum_value
-=======
-  - redundant_optional_initialization
-  # - redundant_string_enum_value
->>>>>>> 16d641c7
   # - redundant_void_return
   # - return_arrow_whitespace
   # - statement_position
