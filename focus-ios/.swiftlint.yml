--- conflicted
+++ resolved
@@ -49,15 +49,9 @@
   - unavailable_condition
   - unneeded_override
   # - unneeded_synthesized_initializer
-<<<<<<< HEAD
-  # - unused_optional_binding
+  - unused_optional_binding
   - unused_setter_value
-  # - vertical_parameter_alignment
-=======
-  - unused_optional_binding
-  # - unused_setter_value
   - vertical_parameter_alignment
->>>>>>> 8b91c540
   - vertical_whitespace
   - void_function_in_ternary
   - void_return
