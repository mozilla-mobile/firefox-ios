only_rules: # Only enforce these rules, ignore all others
  # - line_length
  # - blanket_disable_command
  # - class_delegate_protocol
  # - closure_spacing
  # - closure_parameter_position
  # - colon
  # - comma
  - comment_spacing
  - compiler_protocol_init
  - computed_accessors_order
  # - control_statement
  # - duplicate_conditions
  # - dynamic_inline
  - empty_enum_arguments
  - empty_parameters
  - empty_parentheses_with_trailing_closure
  # - for_where
  - force_try
  - implicit_getter
  - inclusive_language
  - invalid_swiftlint_command
  - large_tuple
  # - leading_whitespace
  # - legacy_cggeometry_functions
  # - legacy_constant
  # - legacy_constructor
  # - legacy_hashing
  # - legacy_nsgeometry_functions
  # - mark
  - no_space_in_method_call
  # - ns_number_init_as_function_reference
  # - operator_whitespace
  # - orphaned_doc_comment
  # - private_over_fileprivate
  # - protocol_property_accessors_order
  # - redundant_discardable_let
  # - redundant_objc_attribute
  # - redundant_optional_initialization
  # - redundant_string_enum_value
  # - redundant_void_return
  # - return_arrow_whitespace
  # - statement_position
  # - switch_case_alignment
  # - syntactic_sugar
  # - trailing_newline
  # - trailing_semicolon
  - trailing_whitespace
  # - unavailable_condition
  # - unneeded_override
  # - unneeded_synthesized_initializer
  # - unused_optional_binding
  # - unused_setter_value
  # - vertical_parameter_alignment
  - vertical_whitespace
  # - void_function_in_ternary
  # - void_return
  # - file_header
  # - redundant_type_annotation
  # - attributes
  - closing_brace
  # - closure_end_indentation
<<<<<<< HEAD
  # - contains_over_filter_count
  - contains_over_filter_is_empty
=======
  - contains_over_filter_count
  # - contains_over_filter_is_empty
>>>>>>> 360edc3e
  - contains_over_first_not_nil
  - contains_over_range_nil_comparison
  - empty_collection_literal
  # - empty_count
  - empty_string
  # - empty_xctest_method
  - explicit_init
  - first_where
  # - discouraged_assert
  - duplicate_imports
  - duplicate_enum_cases
  # - last_where
  - modifier_order
  - multiline_arguments
  - opening_brace
  - overridden_super_call
  - vertical_parameter_alignment_on_call
  - vertical_whitespace_closing_braces
  - vertical_whitespace_opening_braces
  - yoda_condition

# These rules were originally opted into. Disabling for now to get
# Swiftlint up and running.

  # - deployment_target
  # - discouraged_optional_collection
  # - prohibited_interface_builder
  # - prohibited_super_call
  # - protocol_property_accessors_order

# line_length:
#   warning: 125
#   ignores_urls: true
#   ignores_interpolated_strings: true

# file_header:
#   required_string: |
#                     // This Source Code Form is subject to the terms of the Mozilla Public
#                     // License, v. 2.0. If a copy of the MPL was not distributed with this
#                     // file, You can obtain one at http://mozilla.org/MPL/2.0/

analyzer_rules: # Rules run by `swiftlint analyze`
  - unused_import

excluded: # paths to ignore during linting. Takes precedence over `included`.
  - build/
  - .build/
  - firefox-ios/Client/Assets/Search/get_supported_locales.swift
  - firefox-ios/Client/Generated
  - firefox-ios/fastlane/
  - firefox-ios/FxA
  - firefox-ios/FxAClient
  - firefox-ios/Source/ExcludedFolder
  - firefox-ios/Source/ExcludedFile.swift
  - firefox-ios/Storage/ThirdParty/SwiftData.swift
  - firefox-ios/Sync/Generated/Metrics.swift
  - firefox-ios/Storage/Generated/Metrics.swift
  - firefox-ios/ThirdParty
  - focus-ios-tests/tools/Localizations
  - test-fixtures/tmp
  - firefox-ios/firefox-ios-tests/Tests/UITests/
  - l10n-screenshots-dd/
  - DerivedData/
  # Package.swift files need a custom header for swift-tools-version
  # so must be excluded due to file_header rule
  - firefox-ios/Package.swift
  - BrowserKit/Package.swift
  - BrowserKit/.build/
  - firefox-ios/Client/ContentBlocker/ContentBlockerGenerator/Package.swift
  - Package.swift
  - firefox-ios/Build/Intermediates.noindex/Client.build/Fennec-iphoneos/WidgetKitExtension.build/DerivedSources/IntentDefinitionGenerated/WidgetIntents/*
  # Temporary for Focus
  - Blockzilla/Generated/
  - /Users/vagrant/git/DerivedData/
  - /Users/vagrant/git/firefox-ios/

# reporter: "json" # reporter type (xcode, json, csv, checkstyle)
reporter: "xcode" # reporter type (xcode, json, csv, checkstyle)<|MERGE_RESOLUTION|>--- conflicted
+++ resolved
@@ -60,13 +60,8 @@
   # - attributes
   - closing_brace
   # - closure_end_indentation
-<<<<<<< HEAD
-  # - contains_over_filter_count
+  - contains_over_filter_count
   - contains_over_filter_is_empty
-=======
-  - contains_over_filter_count
-  # - contains_over_filter_is_empty
->>>>>>> 360edc3e
   - contains_over_first_not_nil
   - contains_over_range_nil_comparison
   - empty_collection_literal
