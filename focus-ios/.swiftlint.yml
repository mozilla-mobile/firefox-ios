--- conflicted
+++ resolved
@@ -26,13 +26,8 @@
   # - legacy_constant
   - legacy_constructor
   # - legacy_hashing
-<<<<<<< HEAD
-  # - legacy_nsgeometry_functions
+  - legacy_nsgeometry_functions
   - mark
-=======
-  - legacy_nsgeometry_functions
-  # - mark
->>>>>>> 868d408e
   - no_space_in_method_call
   - ns_number_init_as_function_reference
   - operator_whitespace
