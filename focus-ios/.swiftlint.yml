only_rules: # Only enforce these rules, ignore all others
  # - line_length
  # - blanket_disable_command
  # - class_delegate_protocol
  - closure_spacing
  # - closure_parameter_position
  # - colon
  - comma
  - comment_spacing
  - compiler_protocol_init
  - computed_accessors_order
  # - control_statement
  - duplicate_conditions
  # - dynamic_inline
  - empty_enum_arguments
  - empty_parameters
  - empty_parentheses_with_trailing_closure
  # - for_where
  - force_try
  - implicit_getter
  - inclusive_language
  - invalid_swiftlint_command
  - large_tuple
  # - leading_whitespace
  # - legacy_cggeometry_functions
  # - legacy_constant
  # - legacy_constructor
  # - legacy_hashing
  # - legacy_nsgeometry_functions
  # - mark
  - no_space_in_method_call
<<<<<<< HEAD
  # - ns_number_init_as_function_reference
  # - operator_whitespace
  # - orphaned_doc_comment
  # - private_over_fileprivate
  - protocol_property_accessors_order
=======
  - ns_number_init_as_function_reference
  - operator_whitespace
  - orphaned_doc_comment
  - private_over_fileprivate
  # - protocol_property_accessors_order
>>>>>>> b0ff2056
  # - redundant_discardable_let
  - redundant_objc_attribute
  - redundant_optional_initialization
  # - redundant_string_enum_value
  - redundant_void_return
  - return_arrow_whitespace
  # - statement_position
  # - switch_case_alignment
  - syntactic_sugar
  - trailing_newline
  - trailing_semicolon
  - trailing_whitespace
  - unavailable_condition
  - unneeded_override
  - unneeded_synthesized_initializer
  - unused_optional_binding
  - unused_setter_value
  - vertical_parameter_alignment
  - vertical_whitespace
  - void_function_in_ternary
  - void_return
  # - file_header
  - redundant_type_annotation
  # - attributes
  - closing_brace
  - closure_end_indentation
  - contains_over_filter_count
  - contains_over_filter_is_empty
  - contains_over_first_not_nil
  - contains_over_range_nil_comparison
  - empty_collection_literal
  - empty_count
  - empty_string
  - empty_xctest_method
  - explicit_init
  - first_where
  - discouraged_assert
  - duplicate_imports
  - duplicate_enum_cases
  - last_where
  - modifier_order
  - multiline_arguments
  - opening_brace
  - overridden_super_call
  - vertical_parameter_alignment_on_call
  - vertical_whitespace_closing_braces
  - vertical_whitespace_opening_braces
  - yoda_condition

# These rules were originally opted into. Disabling for now to get
# Swiftlint up and running.

  # - deployment_target
  # - discouraged_optional_collection
  # - prohibited_interface_builder
  # - prohibited_super_call
  # - protocol_property_accessors_order

# line_length:
#   warning: 125
#   ignores_urls: true
#   ignores_interpolated_strings: true

# file_header:
#   required_string: |
#                     // This Source Code Form is subject to the terms of the Mozilla Public
#                     // License, v. 2.0. If a copy of the MPL was not distributed with this
#                     // file, You can obtain one at http://mozilla.org/MPL/2.0/

analyzer_rules: # Rules run by `swiftlint analyze`
  - unused_import

excluded: # paths to ignore during linting. Takes precedence over `included`.
  - build/
  - .build/
  - firefox-ios/Client/Assets/Search/get_supported_locales.swift
  - firefox-ios/Client/Generated
  - firefox-ios/fastlane/
  - firefox-ios/FxA
  - firefox-ios/FxAClient
  - firefox-ios/Source/ExcludedFolder
  - firefox-ios/Source/ExcludedFile.swift
  - firefox-ios/Storage/ThirdParty/SwiftData.swift
  - firefox-ios/Sync/Generated/Metrics.swift
  - firefox-ios/Storage/Generated/Metrics.swift
  - firefox-ios/ThirdParty
  - focus-ios-tests/tools/Localizations
  - test-fixtures/tmp
  - firefox-ios/firefox-ios-tests/Tests/UITests/
  - l10n-screenshots-dd/
  - DerivedData/
  # Package.swift files need a custom header for swift-tools-version
  # so must be excluded due to file_header rule
  - firefox-ios/Package.swift
  - BrowserKit/Package.swift
  - BrowserKit/.build/
  - firefox-ios/Client/ContentBlocker/ContentBlockerGenerator/Package.swift
  - Package.swift
  - firefox-ios/Build/Intermediates.noindex/Client.build/Fennec-iphoneos/WidgetKitExtension.build/DerivedSources/IntentDefinitionGenerated/WidgetIntents/*
  # Temporary for Focus
  - Blockzilla/Generated/
  - /Users/vagrant/git/DerivedData/
  - /Users/vagrant/git/firefox-ios/

# reporter: "json" # reporter type (xcode, json, csv, checkstyle)
reporter: "xcode" # reporter type (xcode, json, csv, checkstyle)<|MERGE_RESOLUTION|>--- conflicted
+++ resolved
@@ -29,19 +29,11 @@
   # - legacy_nsgeometry_functions
   # - mark
   - no_space_in_method_call
-<<<<<<< HEAD
-  # - ns_number_init_as_function_reference
-  # - operator_whitespace
-  # - orphaned_doc_comment
-  # - private_over_fileprivate
-  - protocol_property_accessors_order
-=======
   - ns_number_init_as_function_reference
   - operator_whitespace
   - orphaned_doc_comment
   - private_over_fileprivate
-  # - protocol_property_accessors_order
->>>>>>> b0ff2056
+  - protocol_property_accessors_order
   # - redundant_discardable_let
   - redundant_objc_attribute
   - redundant_optional_initialization
