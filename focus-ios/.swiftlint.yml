only_rules: # Only enforce these rules, ignore all others
  # - line_length
  # - blanket_disable_command
  # - class_delegate_protocol
  # - closure_spacing
  # - closure_parameter_position
  # - colon
  # - comma
  # - comment_spacing
  # - compiler_protocol_init
  # - computed_accessors_order
  # - control_statement
  # - duplicate_conditions
  # - dynamic_inline
  # - empty_enum_arguments
  # - empty_parameters
  # - empty_parentheses_with_trailing_closure
  # - for_where
  # - force_try
  - implicit_getter
  # - inclusive_language
<<<<<<< HEAD
  - invalid_swiftlint_command
  # - large_tuple
=======
  # - invalid_swiftlint_command
  - large_tuple
>>>>>>> eb7e1f34
  # - leading_whitespace
  # - legacy_cggeometry_functions
  # - legacy_constant
  # - legacy_constructor
  # - legacy_hashing
  # - legacy_nsgeometry_functions
  # - mark
  # - no_space_in_method_call
  # - ns_number_init_as_function_reference
  # - operator_whitespace
  # - orphaned_doc_comment
  # - private_over_fileprivate
  # - protocol_property_accessors_order
  # - redundant_discardable_let
  # - redundant_objc_attribute
  # - redundant_optional_initialization
  # - redundant_string_enum_value
  # - redundant_void_return
  # - return_arrow_whitespace
  # - statement_position
  # - switch_case_alignment
  # - syntactic_sugar
  # - trailing_newline
  # - trailing_semicolon
  - trailing_whitespace
  # - unavailable_condition
  # - unneeded_override
  # - unneeded_synthesized_initializer
  # - unused_optional_binding
  # - unused_setter_value
  # - vertical_parameter_alignment
  # - vertical_whitespace
  # - void_function_in_ternary
  # - void_return
  # - file_header
  # - redundant_type_annotation
  # - attributes
  # - closing_brace
  # - closure_end_indentation
  # - contains_over_filter_count
  # - contains_over_filter_is_empty
  # - contains_over_first_not_nil
  # - contains_over_range_nil_comparison
  # - empty_collection_literal
  # - empty_count
  # - empty_string
  # - empty_xctest_method
  # - explicit_init
  # - first_where
  # - discouraged_assert
  # - duplicate_imports
  # - duplicate_enum_cases
  # - last_where
  # - modifier_order
  # - multiline_arguments
  # - opening_brace
  # - overridden_super_call
  - vertical_parameter_alignment_on_call
  - vertical_whitespace_closing_braces
  - vertical_whitespace_opening_braces
  - yoda_condition

# These rules were originally opted into. Disabling for now to get
# Swiftlint up and running.

  # - deployment_target
  # - discouraged_optional_collection
  # - prohibited_interface_builder
  # - prohibited_super_call
  # - protocol_property_accessors_order

# line_length:
#   warning: 125
#   ignores_urls: true
#   ignores_interpolated_strings: true

# file_header:
#   required_string: |
#                     // This Source Code Form is subject to the terms of the Mozilla Public
#                     // License, v. 2.0. If a copy of the MPL was not distributed with this
#                     // file, You can obtain one at http://mozilla.org/MPL/2.0/

analyzer_rules: # Rules run by `swiftlint analyze`
  - unused_import

excluded: # paths to ignore during linting. Takes precedence over `included`.
  - build/
  - .build/
  - firefox-ios/Client/Assets/Search/get_supported_locales.swift
  - firefox-ios/Client/Generated
  - firefox-ios/fastlane/
  - firefox-ios/FxA
  - firefox-ios/FxAClient
  - firefox-ios/Source/ExcludedFolder
  - firefox-ios/Source/ExcludedFile.swift
  - firefox-ios/Storage/ThirdParty/SwiftData.swift
  - firefox-ios/Sync/Generated/Metrics.swift
  - firefox-ios/Storage/Generated/Metrics.swift
  - firefox-ios/ThirdParty
  - test-fixtures/tmp
  - firefox-ios/firefox-ios-tests/Tests/UITests/
  - l10n-screenshots-dd/
  - DerivedData/
  # Package.swift files need a custom header for swift-tools-version
  # so must be excluded due to file_header rule
  - firefox-ios/Package.swift
  - BrowserKit/Package.swift
  - BrowserKit/.build/
  - firefox-ios/Client/ContentBlocker/ContentBlockerGenerator/Package.swift
  - Package.swift
  - firefox-ios/Build/Intermediates.noindex/Client.build/Fennec-iphoneos/WidgetKitExtension.build/DerivedSources/IntentDefinitionGenerated/WidgetIntents/*
  # Temporary for Focus
  - Blockzilla/Generated/
  - /Users/vagrant/git/DerivedData/
  - /Users/vagrant/git/firefox-ios/

# reporter: "json" # reporter type (xcode, json, csv, checkstyle)
reporter: "xcode" # reporter type (xcode, json, csv, checkstyle)<|MERGE_RESOLUTION|>--- conflicted
+++ resolved
@@ -19,13 +19,10 @@
   # - force_try
   - implicit_getter
   # - inclusive_language
-<<<<<<< HEAD
   - invalid_swiftlint_command
   # - large_tuple
-=======
   # - invalid_swiftlint_command
   - large_tuple
->>>>>>> eb7e1f34
   # - leading_whitespace
   # - legacy_cggeometry_functions
   # - legacy_constant
