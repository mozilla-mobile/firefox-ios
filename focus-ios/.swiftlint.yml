only_rules: # Only enforce these rules, ignore all others
  # - line_length
  # - blanket_disable_command
  # - class_delegate_protocol
  # - closure_spacing
  # - closure_parameter_position
  # - colon
  - comma
  - comment_spacing
  - compiler_protocol_init
  - computed_accessors_order
  # - control_statement
  # - duplicate_conditions
  # - dynamic_inline
  - empty_enum_arguments
  - empty_parameters
  - empty_parentheses_with_trailing_closure
  # - for_where
  - force_try
  - implicit_getter
  - inclusive_language
  - invalid_swiftlint_command
  - large_tuple
  # - leading_whitespace
  # - legacy_cggeometry_functions
  # - legacy_constant
  # - legacy_constructor
  # - legacy_hashing
  # - legacy_nsgeometry_functions
  # - mark
  - no_space_in_method_call
  # - ns_number_init_as_function_reference
  # - operator_whitespace
  # - orphaned_doc_comment
  # - private_over_fileprivate
  # - protocol_property_accessors_order
  # - redundant_discardable_let
  # - redundant_objc_attribute
  # - redundant_optional_initialization
  # - redundant_string_enum_value
  # - redundant_void_return
  # - return_arrow_whitespace
  # - statement_position
  # - switch_case_alignment
<<<<<<< HEAD
  # - syntactic_sugar
  - trailing_newline
  # - trailing_semicolon
=======
  - syntactic_sugar
  # - trailing_newline
  - trailing_semicolon
>>>>>>> 8b91c540
  - trailing_whitespace
  - unavailable_condition
  - unneeded_override
  # - unneeded_synthesized_initializer
  - unused_optional_binding
  # - unused_setter_value
  - vertical_parameter_alignment
  - vertical_whitespace
  - void_function_in_ternary
  - void_return
  # - file_header
  - redundant_type_annotation
  # - attributes
  - closing_brace
  - closure_end_indentation
  - contains_over_filter_count
  - contains_over_filter_is_empty
  - contains_over_first_not_nil
  - contains_over_range_nil_comparison
  - empty_collection_literal
  - empty_count
  - empty_string
  - empty_xctest_method
  - explicit_init
  - first_where
  - discouraged_assert
  - duplicate_imports
  - duplicate_enum_cases
  - last_where
  - modifier_order
  - multiline_arguments
  - opening_brace
  - overridden_super_call
  - vertical_parameter_alignment_on_call
  - vertical_whitespace_closing_braces
  - vertical_whitespace_opening_braces
  - yoda_condition

# These rules were originally opted into. Disabling for now to get
# Swiftlint up and running.

  # - deployment_target
  # - discouraged_optional_collection
  # - prohibited_interface_builder
  # - prohibited_super_call
  # - protocol_property_accessors_order

# line_length:
#   warning: 125
#   ignores_urls: true
#   ignores_interpolated_strings: true

# file_header:
#   required_string: |
#                     // This Source Code Form is subject to the terms of the Mozilla Public
#                     // License, v. 2.0. If a copy of the MPL was not distributed with this
#                     // file, You can obtain one at http://mozilla.org/MPL/2.0/

analyzer_rules: # Rules run by `swiftlint analyze`
  - unused_import

excluded: # paths to ignore during linting. Takes precedence over `included`.
  - build/
  - .build/
  - firefox-ios/Client/Assets/Search/get_supported_locales.swift
  - firefox-ios/Client/Generated
  - firefox-ios/fastlane/
  - firefox-ios/FxA
  - firefox-ios/FxAClient
  - firefox-ios/Source/ExcludedFolder
  - firefox-ios/Source/ExcludedFile.swift
  - firefox-ios/Storage/ThirdParty/SwiftData.swift
  - firefox-ios/Sync/Generated/Metrics.swift
  - firefox-ios/Storage/Generated/Metrics.swift
  - firefox-ios/ThirdParty
  - focus-ios-tests/tools/Localizations
  - test-fixtures/tmp
  - firefox-ios/firefox-ios-tests/Tests/UITests/
  - l10n-screenshots-dd/
  - DerivedData/
  # Package.swift files need a custom header for swift-tools-version
  # so must be excluded due to file_header rule
  - firefox-ios/Package.swift
  - BrowserKit/Package.swift
  - BrowserKit/.build/
  - firefox-ios/Client/ContentBlocker/ContentBlockerGenerator/Package.swift
  - Package.swift
  - firefox-ios/Build/Intermediates.noindex/Client.build/Fennec-iphoneos/WidgetKitExtension.build/DerivedSources/IntentDefinitionGenerated/WidgetIntents/*
  # Temporary for Focus
  - Blockzilla/Generated/
  - /Users/vagrant/git/DerivedData/
  - /Users/vagrant/git/firefox-ios/

# reporter: "json" # reporter type (xcode, json, csv, checkstyle)
reporter: "xcode" # reporter type (xcode, json, csv, checkstyle)<|MERGE_RESOLUTION|>--- conflicted
+++ resolved
@@ -42,15 +42,9 @@
   # - return_arrow_whitespace
   # - statement_position
   # - switch_case_alignment
-<<<<<<< HEAD
-  # - syntactic_sugar
+  - syntactic_sugar
   - trailing_newline
-  # - trailing_semicolon
-=======
-  - syntactic_sugar
-  # - trailing_newline
   - trailing_semicolon
->>>>>>> 8b91c540
   - trailing_whitespace
   - unavailable_condition
   - unneeded_override
