--- conflicted
+++ resolved
@@ -63,13 +63,8 @@
   # - contains_over_filter_count
   # - contains_over_filter_is_empty
   # - contains_over_first_not_nil
-<<<<<<< HEAD
-  # - contains_over_range_nil_comparison
+  - contains_over_range_nil_comparison
   - empty_collection_literal
-=======
-  - contains_over_range_nil_comparison
-  # - empty_collection_literal
->>>>>>> 1408c206
   # - empty_count
   - empty_string
   # - empty_xctest_method
