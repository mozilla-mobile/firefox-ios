--- conflicted
+++ resolved
@@ -53,13 +53,8 @@
   # - unused_setter_value
   - vertical_parameter_alignment
   - vertical_whitespace
-<<<<<<< HEAD
   - void_function_in_ternary
-  # - void_return
-=======
-  # - void_function_in_ternary
   - void_return
->>>>>>> c6dba15a
   # - file_header
   - redundant_type_annotation
   # - attributes
