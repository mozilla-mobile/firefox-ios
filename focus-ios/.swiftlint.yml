--- conflicted
+++ resolved
@@ -24,13 +24,8 @@
   # - leading_whitespace
   # - legacy_cggeometry_functions
   # - legacy_constant
-<<<<<<< HEAD
-  # - legacy_constructor
+  - legacy_constructor
   - legacy_hashing
-=======
-  - legacy_constructor
-  # - legacy_hashing
->>>>>>> 876aab42
   # - legacy_nsgeometry_functions
   # - mark
   - no_space_in_method_call
