only_rules: # Only enforce these rules, ignore all others
  # - line_length
  - blanket_disable_command
  # - class_delegate_protocol
  - closure_spacing
  # - closure_parameter_position
  - colon
  - comma
  - comment_spacing
  - compiler_protocol_init
  - computed_accessors_order
  # - control_statement
  - duplicate_conditions
  - dynamic_inline
  - empty_enum_arguments
  - empty_parameters
  - empty_parentheses_with_trailing_closure
  # - for_where
  - force_try
  - implicit_getter
  - inclusive_language
  - invalid_swiftlint_command
  - large_tuple
  # - leading_whitespace
  # - legacy_cggeometry_functions
  # - legacy_constant
  - legacy_constructor
  # - legacy_hashing
  - legacy_nsgeometry_functions
  # - mark
  - no_space_in_method_call
  - ns_number_init_as_function_reference
  - operator_whitespace
  - orphaned_doc_comment
  - private_over_fileprivate
<<<<<<< HEAD
  - protocol_property_accessors_order
  # - redundant_discardable_let
=======
  # - protocol_property_accessors_order
  - redundant_discardable_let
>>>>>>> b5ed9c3d
  - redundant_objc_attribute
  - redundant_optional_initialization
  - redundant_string_enum_value
  - redundant_void_return
  - return_arrow_whitespace
  # - statement_position
  - switch_case_alignment
  - syntactic_sugar
  - trailing_newline
  - trailing_semicolon
  - trailing_whitespace
  - unavailable_condition
  - unneeded_override
  - unneeded_synthesized_initializer
  - unused_optional_binding
  - unused_setter_value
  - vertical_parameter_alignment
  - vertical_whitespace
  - void_function_in_ternary
  - void_return
  # - file_header
  - redundant_type_annotation
  # - attributes
  - closing_brace
  - closure_end_indentation
  - contains_over_filter_count
  - contains_over_filter_is_empty
  - contains_over_first_not_nil
  - contains_over_range_nil_comparison
  - empty_collection_literal
  - empty_count
  - empty_string
  - empty_xctest_method
  - explicit_init
  - first_where
  - discouraged_assert
  - duplicate_imports
  - duplicate_enum_cases
  - last_where
  - modifier_order
  - multiline_arguments
  - opening_brace
  - overridden_super_call
  - vertical_parameter_alignment_on_call
  - vertical_whitespace_closing_braces
  - vertical_whitespace_opening_braces
  - yoda_condition

# These rules were originally opted into. Disabling for now to get
# Swiftlint up and running.

  # - deployment_target
  # - discouraged_optional_collection
  # - prohibited_interface_builder
  # - prohibited_super_call
  # - protocol_property_accessors_order

# line_length:
#   warning: 125
#   ignores_urls: true
#   ignores_interpolated_strings: true

# file_header:
#   required_string: |
#                     // This Source Code Form is subject to the terms of the Mozilla Public
#                     // License, v. 2.0. If a copy of the MPL was not distributed with this
#                     // file, You can obtain one at http://mozilla.org/MPL/2.0/

analyzer_rules: # Rules run by `swiftlint analyze`
  - unused_import

excluded: # paths to ignore during linting. Takes precedence over `included`.
  - build/
  - .build/
  - firefox-ios/Client/Assets/Search/get_supported_locales.swift
  - firefox-ios/Client/Generated
  - firefox-ios/fastlane/
  - firefox-ios/FxA
  - firefox-ios/FxAClient
  - firefox-ios/Source/ExcludedFolder
  - firefox-ios/Source/ExcludedFile.swift
  - firefox-ios/Storage/ThirdParty/SwiftData.swift
  - firefox-ios/Sync/Generated/Metrics.swift
  - firefox-ios/Storage/Generated/Metrics.swift
  - firefox-ios/ThirdParty
  - focus-ios-tests/tools/Localizations
  - test-fixtures/tmp
  - firefox-ios/firefox-ios-tests/Tests/UITests/
  - l10n-screenshots-dd/
  - DerivedData/
  # Package.swift files need a custom header for swift-tools-version
  # so must be excluded due to file_header rule
  - firefox-ios/Package.swift
  - BrowserKit/Package.swift
  - BrowserKit/.build/
  - firefox-ios/Client/ContentBlocker/ContentBlockerGenerator/Package.swift
  - Package.swift
  - firefox-ios/Build/Intermediates.noindex/Client.build/Fennec-iphoneos/WidgetKitExtension.build/DerivedSources/IntentDefinitionGenerated/WidgetIntents/*
  # Temporary for Focus
  - Blockzilla/Generated/
  - /Users/vagrant/git/DerivedData/
  - /Users/vagrant/git/firefox-ios/

# reporter: "json" # reporter type (xcode, json, csv, checkstyle)
reporter: "xcode" # reporter type (xcode, json, csv, checkstyle)<|MERGE_RESOLUTION|>--- conflicted
+++ resolved
@@ -33,13 +33,8 @@
   - operator_whitespace
   - orphaned_doc_comment
   - private_over_fileprivate
-<<<<<<< HEAD
   - protocol_property_accessors_order
-  # - redundant_discardable_let
-=======
-  # - protocol_property_accessors_order
   - redundant_discardable_let
->>>>>>> b5ed9c3d
   - redundant_objc_attribute
   - redundant_optional_initialization
   - redundant_string_enum_value
