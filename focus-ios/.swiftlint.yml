only_rules: # Only enforce these rules, ignore all others
  # - line_length
  # - blanket_disable_command
  # - class_delegate_protocol
  - closure_spacing
  # - closure_parameter_position
<<<<<<< HEAD
  - colon
  # - comma
=======
  # - colon
  - comma
>>>>>>> 9c2f1ac7
  - comment_spacing
  - compiler_protocol_init
  - computed_accessors_order
  # - control_statement
  - duplicate_conditions
  # - dynamic_inline
  - empty_enum_arguments
  - empty_parameters
  - empty_parentheses_with_trailing_closure
  # - for_where
  - force_try
  - implicit_getter
  - inclusive_language
  - invalid_swiftlint_command
  - large_tuple
  # - leading_whitespace
  # - legacy_cggeometry_functions
  # - legacy_constant
  # - legacy_constructor
  # - legacy_hashing
  # - legacy_nsgeometry_functions
  # - mark
  - no_space_in_method_call
  # - ns_number_init_as_function_reference
  # - operator_whitespace
  - orphaned_doc_comment
  # - private_over_fileprivate
  # - protocol_property_accessors_order
  # - redundant_discardable_let
  # - redundant_objc_attribute
  - redundant_optional_initialization
  # - redundant_string_enum_value
  - redundant_void_return
  # - return_arrow_whitespace
  # - statement_position
  # - switch_case_alignment
  - syntactic_sugar
  - trailing_newline
  - trailing_semicolon
  - trailing_whitespace
  - unavailable_condition
  - unneeded_override
  - unneeded_synthesized_initializer
  - unused_optional_binding
  - unused_setter_value
  - vertical_parameter_alignment
  - vertical_whitespace
  - void_function_in_ternary
  - void_return
  # - file_header
  - redundant_type_annotation
  # - attributes
  - closing_brace
  - closure_end_indentation
  - contains_over_filter_count
  - contains_over_filter_is_empty
  - contains_over_first_not_nil
  - contains_over_range_nil_comparison
  - empty_collection_literal
  - empty_count
  - empty_string
  - empty_xctest_method
  - explicit_init
  - first_where
  - discouraged_assert
  - duplicate_imports
  - duplicate_enum_cases
  - last_where
  - modifier_order
  - multiline_arguments
  - opening_brace
  - overridden_super_call
  - vertical_parameter_alignment_on_call
  - vertical_whitespace_closing_braces
  - vertical_whitespace_opening_braces
  - yoda_condition

# These rules were originally opted into. Disabling for now to get
# Swiftlint up and running.

  # - deployment_target
  # - discouraged_optional_collection
  # - prohibited_interface_builder
  # - prohibited_super_call
  # - protocol_property_accessors_order

# line_length:
#   warning: 125
#   ignores_urls: true
#   ignores_interpolated_strings: true

# file_header:
#   required_string: |
#                     // This Source Code Form is subject to the terms of the Mozilla Public
#                     // License, v. 2.0. If a copy of the MPL was not distributed with this
#                     // file, You can obtain one at http://mozilla.org/MPL/2.0/

analyzer_rules: # Rules run by `swiftlint analyze`
  - unused_import

excluded: # paths to ignore during linting. Takes precedence over `included`.
  - build/
  - .build/
  - firefox-ios/Client/Assets/Search/get_supported_locales.swift
  - firefox-ios/Client/Generated
  - firefox-ios/fastlane/
  - firefox-ios/FxA
  - firefox-ios/FxAClient
  - firefox-ios/Source/ExcludedFolder
  - firefox-ios/Source/ExcludedFile.swift
  - firefox-ios/Storage/ThirdParty/SwiftData.swift
  - firefox-ios/Sync/Generated/Metrics.swift
  - firefox-ios/Storage/Generated/Metrics.swift
  - firefox-ios/ThirdParty
  - focus-ios-tests/tools/Localizations
  - test-fixtures/tmp
  - firefox-ios/firefox-ios-tests/Tests/UITests/
  - l10n-screenshots-dd/
  - DerivedData/
  # Package.swift files need a custom header for swift-tools-version
  # so must be excluded due to file_header rule
  - firefox-ios/Package.swift
  - BrowserKit/Package.swift
  - BrowserKit/.build/
  - firefox-ios/Client/ContentBlocker/ContentBlockerGenerator/Package.swift
  - Package.swift
  - firefox-ios/Build/Intermediates.noindex/Client.build/Fennec-iphoneos/WidgetKitExtension.build/DerivedSources/IntentDefinitionGenerated/WidgetIntents/*
  # Temporary for Focus
  - Blockzilla/Generated/
  - /Users/vagrant/git/DerivedData/
  - /Users/vagrant/git/firefox-ios/

# reporter: "json" # reporter type (xcode, json, csv, checkstyle)
reporter: "xcode" # reporter type (xcode, json, csv, checkstyle)<|MERGE_RESOLUTION|>--- conflicted
+++ resolved
@@ -4,13 +4,8 @@
   # - class_delegate_protocol
   - closure_spacing
   # - closure_parameter_position
-<<<<<<< HEAD
   - colon
-  # - comma
-=======
-  # - colon
   - comma
->>>>>>> 9c2f1ac7
   - comment_spacing
   - compiler_protocol_init
   - computed_accessors_order
