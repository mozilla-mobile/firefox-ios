only_rules: # Only enforce these rules, ignore all others
  # - line_length
  # - blanket_disable_command
  # - class_delegate_protocol
  # - closure_spacing
  # - closure_parameter_position
  # - colon
  # - comma
  # - comment_spacing
  # - compiler_protocol_init
  - computed_accessors_order
  # - control_statement
  # - duplicate_conditions
  # - dynamic_inline
<<<<<<< HEAD
  # - empty_enum_arguments
  - empty_parameters
=======
  - empty_enum_arguments
  # - empty_parameters
>>>>>>> 486ff204
  # - empty_parentheses_with_trailing_closure
  # - for_where
  - force_try
  - implicit_getter
  - inclusive_language
  - invalid_swiftlint_command
  - large_tuple
  # - leading_whitespace
  # - legacy_cggeometry_functions
  # - legacy_constant
  # - legacy_constructor
  # - legacy_hashing
  # - legacy_nsgeometry_functions
  # - mark
  # - no_space_in_method_call
  # - ns_number_init_as_function_reference
  # - operator_whitespace
  # - orphaned_doc_comment
  # - private_over_fileprivate
  # - protocol_property_accessors_order
  # - redundant_discardable_let
  # - redundant_objc_attribute
  # - redundant_optional_initialization
  # - redundant_string_enum_value
  # - redundant_void_return
  # - return_arrow_whitespace
  # - statement_position
  # - switch_case_alignment
  # - syntactic_sugar
  # - trailing_newline
  # - trailing_semicolon
  - trailing_whitespace
  # - unavailable_condition
  # - unneeded_override
  # - unneeded_synthesized_initializer
  # - unused_optional_binding
  # - unused_setter_value
  # - vertical_parameter_alignment
  # - vertical_whitespace
  # - void_function_in_ternary
  # - void_return
  # - file_header
  # - redundant_type_annotation
  # - attributes
  # - closing_brace
  # - closure_end_indentation
  # - contains_over_filter_count
  # - contains_over_filter_is_empty
  # - contains_over_first_not_nil
  # - contains_over_range_nil_comparison
  # - empty_collection_literal
  # - empty_count
  # - empty_string
  # - empty_xctest_method
  # - explicit_init
  # - first_where
  # - discouraged_assert
  # - duplicate_imports
  # - duplicate_enum_cases
  # - last_where
  # - modifier_order
  # - multiline_arguments
  # - opening_brace
  # - overridden_super_call
  - vertical_parameter_alignment_on_call
  - vertical_whitespace_closing_braces
  - vertical_whitespace_opening_braces
  - yoda_condition

# These rules were originally opted into. Disabling for now to get
# Swiftlint up and running.

  # - deployment_target
  # - discouraged_optional_collection
  # - prohibited_interface_builder
  # - prohibited_super_call
  # - protocol_property_accessors_order

# line_length:
#   warning: 125
#   ignores_urls: true
#   ignores_interpolated_strings: true

# file_header:
#   required_string: |
#                     // This Source Code Form is subject to the terms of the Mozilla Public
#                     // License, v. 2.0. If a copy of the MPL was not distributed with this
#                     // file, You can obtain one at http://mozilla.org/MPL/2.0/

analyzer_rules: # Rules run by `swiftlint analyze`
  - unused_import

excluded: # paths to ignore during linting. Takes precedence over `included`.
  - build/
  - .build/
  - firefox-ios/Client/Assets/Search/get_supported_locales.swift
  - firefox-ios/Client/Generated
  - firefox-ios/fastlane/
  - firefox-ios/FxA
  - firefox-ios/FxAClient
  - firefox-ios/Source/ExcludedFolder
  - firefox-ios/Source/ExcludedFile.swift
  - firefox-ios/Storage/ThirdParty/SwiftData.swift
  - firefox-ios/Sync/Generated/Metrics.swift
  - firefox-ios/Storage/Generated/Metrics.swift
  - firefox-ios/ThirdParty
  - test-fixtures/tmp
  - firefox-ios/firefox-ios-tests/Tests/UITests/
  - l10n-screenshots-dd/
  - DerivedData/
  # Package.swift files need a custom header for swift-tools-version
  # so must be excluded due to file_header rule
  - firefox-ios/Package.swift
  - BrowserKit/Package.swift
  - BrowserKit/.build/
  - firefox-ios/Client/ContentBlocker/ContentBlockerGenerator/Package.swift
  - Package.swift
  - firefox-ios/Build/Intermediates.noindex/Client.build/Fennec-iphoneos/WidgetKitExtension.build/DerivedSources/IntentDefinitionGenerated/WidgetIntents/*
  # Temporary for Focus
  - Blockzilla/Generated/
  - /Users/vagrant/git/DerivedData/
  - /Users/vagrant/git/firefox-ios/

# reporter: "json" # reporter type (xcode, json, csv, checkstyle)
reporter: "xcode" # reporter type (xcode, json, csv, checkstyle)<|MERGE_RESOLUTION|>--- conflicted
+++ resolved
@@ -12,13 +12,8 @@
   # - control_statement
   # - duplicate_conditions
   # - dynamic_inline
-<<<<<<< HEAD
-  # - empty_enum_arguments
+  - empty_enum_arguments
   - empty_parameters
-=======
-  - empty_enum_arguments
-  # - empty_parameters
->>>>>>> 486ff204
   # - empty_parentheses_with_trailing_closure
   # - for_where
   - force_try
