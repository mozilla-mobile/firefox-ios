--- conflicted
+++ resolved
@@ -21,13 +21,8 @@
   - inclusive_language
   - invalid_swiftlint_command
   - large_tuple
-<<<<<<< HEAD
   - leading_whitespace
-  # - legacy_cggeometry_functions
-=======
-  # - leading_whitespace
   - legacy_cggeometry_functions
->>>>>>> d7eeb878
   # - legacy_constant
   - legacy_constructor
   # - legacy_hashing
