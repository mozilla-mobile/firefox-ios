only_rules: # Only enforce these rules, ignore all others
  # - line_length
  # - blanket_disable_command
  # - class_delegate_protocol
  # - closure_spacing
  # - closure_parameter_position
  # - colon
  # - comma
  - comment_spacing
  - compiler_protocol_init
  - computed_accessors_order
  # - control_statement
  # - duplicate_conditions
  # - dynamic_inline
<<<<<<< HEAD
  # - empty_enum_arguments
  # - empty_parameters
  - empty_parentheses_with_trailing_closure
=======
  - empty_enum_arguments
  - empty_parameters
  # - empty_parentheses_with_trailing_closure
>>>>>>> 74d5578a
  # - for_where
  - force_try
  - implicit_getter
  - inclusive_language
  - invalid_swiftlint_command
  - large_tuple
  # - leading_whitespace
  # - legacy_cggeometry_functions
  # - legacy_constant
  # - legacy_constructor
  # - legacy_hashing
  # - legacy_nsgeometry_functions
  # - mark
  # - no_space_in_method_call
  # - ns_number_init_as_function_reference
  # - operator_whitespace
  # - orphaned_doc_comment
  # - private_over_fileprivate
  # - protocol_property_accessors_order
  # - redundant_discardable_let
  # - redundant_objc_attribute
  # - redundant_optional_initialization
  # - redundant_string_enum_value
  # - redundant_void_return
  # - return_arrow_whitespace
  # - statement_position
  # - switch_case_alignment
  # - syntactic_sugar
  # - trailing_newline
  # - trailing_semicolon
  - trailing_whitespace
  # - unavailable_condition
  # - unneeded_override
  # - unneeded_synthesized_initializer
  # - unused_optional_binding
  # - unused_setter_value
  # - vertical_parameter_alignment
  - vertical_whitespace
  # - void_function_in_ternary
  # - void_return
  # - file_header
  # - redundant_type_annotation
  # - attributes
  # - closing_brace
  # - closure_end_indentation
  # - contains_over_filter_count
  # - contains_over_filter_is_empty
  # - contains_over_first_not_nil
  # - contains_over_range_nil_comparison
  # - empty_collection_literal
  # - empty_count
  - empty_string
  # - empty_xctest_method
  - explicit_init
  # - first_where
  # - discouraged_assert
  - duplicate_imports
  - duplicate_enum_cases
  # - last_where
  # - modifier_order
  # - multiline_arguments
  - opening_brace
  - overridden_super_call
  - vertical_parameter_alignment_on_call
  - vertical_whitespace_closing_braces
  - vertical_whitespace_opening_braces
  - yoda_condition

# These rules were originally opted into. Disabling for now to get
# Swiftlint up and running.

  # - deployment_target
  # - discouraged_optional_collection
  # - prohibited_interface_builder
  # - prohibited_super_call
  # - protocol_property_accessors_order

# line_length:
#   warning: 125
#   ignores_urls: true
#   ignores_interpolated_strings: true

# file_header:
#   required_string: |
#                     // This Source Code Form is subject to the terms of the Mozilla Public
#                     // License, v. 2.0. If a copy of the MPL was not distributed with this
#                     // file, You can obtain one at http://mozilla.org/MPL/2.0/

analyzer_rules: # Rules run by `swiftlint analyze`
  - unused_import

excluded: # paths to ignore during linting. Takes precedence over `included`.
  - build/
  - .build/
  - firefox-ios/Client/Assets/Search/get_supported_locales.swift
  - firefox-ios/Client/Generated
  - firefox-ios/fastlane/
  - firefox-ios/FxA
  - firefox-ios/FxAClient
  - firefox-ios/Source/ExcludedFolder
  - firefox-ios/Source/ExcludedFile.swift
  - firefox-ios/Storage/ThirdParty/SwiftData.swift
  - firefox-ios/Sync/Generated/Metrics.swift
  - firefox-ios/Storage/Generated/Metrics.swift
  - firefox-ios/ThirdParty
  - focus-ios-tests/tools/Localizations
  - test-fixtures/tmp
  - firefox-ios/firefox-ios-tests/Tests/UITests/
  - l10n-screenshots-dd/
  - DerivedData/
  # Package.swift files need a custom header for swift-tools-version
  # so must be excluded due to file_header rule
  - firefox-ios/Package.swift
  - BrowserKit/Package.swift
  - BrowserKit/.build/
  - firefox-ios/Client/ContentBlocker/ContentBlockerGenerator/Package.swift
  - Package.swift
  - firefox-ios/Build/Intermediates.noindex/Client.build/Fennec-iphoneos/WidgetKitExtension.build/DerivedSources/IntentDefinitionGenerated/WidgetIntents/*
  # Temporary for Focus
  - Blockzilla/Generated/
  - /Users/vagrant/git/DerivedData/
  - /Users/vagrant/git/firefox-ios/

# reporter: "json" # reporter type (xcode, json, csv, checkstyle)
reporter: "xcode" # reporter type (xcode, json, csv, checkstyle)<|MERGE_RESOLUTION|>--- conflicted
+++ resolved
@@ -12,15 +12,9 @@
   # - control_statement
   # - duplicate_conditions
   # - dynamic_inline
-<<<<<<< HEAD
-  # - empty_enum_arguments
-  # - empty_parameters
-  - empty_parentheses_with_trailing_closure
-=======
   - empty_enum_arguments
   - empty_parameters
-  # - empty_parentheses_with_trailing_closure
->>>>>>> 74d5578a
+  - empty_parentheses_with_trailing_closure
   # - for_where
   - force_try
   - implicit_getter
