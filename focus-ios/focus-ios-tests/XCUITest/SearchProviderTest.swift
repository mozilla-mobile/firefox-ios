/* This Source Code Form is subject to the terms of the Mozilla Public
* License, v. 2.0. If a copy of the MPL was not distributed with this
* file, You can obtain one at http://mozilla.org/MPL/2.0/. */

import XCTest

class SearchProviderTest: BaseTestCase {
    // https://testrail.stage.mozaws.net/index.php?/cases/view/1707743
    func testGoogleSearchProvider() {
        searchProviderTestHelper(provider: "Google")
    }

    // https://testrail.stage.mozaws.net/index.php?/cases/view/2512720
    func testDuckDuckGoSearchProvider() {
        searchProviderTestHelper(provider: "DuckDuckGo")
    }

    // https://testrail.stage.mozaws.net/index.php?/cases/view/2512721
    func testWikipediaSearchProvider() {
        searchProviderTestHelper(provider: "Wikipedia")
    }

<<<<<<< HEAD
=======
    // https://testrail.stage.mozaws.net/index.php?/cases/view/2512722
    func testAmazonSearchProvider() throws {
        guard #available(iOS 17, *) else {
            throw XCTSkip("Amazon search not working in iOS 16")
        }
        searchProviderTestHelper(provider: "Amazon.com")
    }

>>>>>>> a0cec4ce
    // https://testrail.stage.mozaws.net/index.php?/cases/view/2524588
    func testSearchQuery() {
        searchQuery("test", provider: "Google")
        dismissKeyboardFocusMenuSettings()
        searchQuery("test", provider: "DuckDuckGo")
    }

    private func dismissKeyboardFocusMenuSettings() {
        if !app.buttons["HomeView.settingsButton"].isHittable {
            dismissURLBarFocused()
        }
    }

    func searchProviderTestHelper(provider: String) {
        changeSearchProvider(provider: provider)
        doSearch(searchWord: "mozilla", provider: provider)
        waitForWebPageLoad()

        waitForExistence(app.buttons["URLBar.deleteButton"], timeout: 5)
        app.buttons["URLBar.deleteButton"].tap()
        if !iPad() {
            waitForExistence(app.buttons["URLBar.cancelButton"], timeout: 5)
            app.buttons["URLBar.cancelButton"].tap()
        }
        checkForHomeScreen()
	}

    func searchQuery(_ query: String, provider: String) {
        let urlbarUrltextTextField = app.textFields["URLBar.urlText"]
        changeSearchProvider(provider: provider)

        urlbarUrltextTextField.tap()
        urlbarUrltextTextField.typeText(query)
        app.buttons["OverlayView.searchButton"].firstMatch.tap()
        waitForWebPageLoad()

        urlbarUrltextTextField.tap()
        waitForValueContains(urlbarUrltextTextField, value: query)
        if iPad() {
            app.buttons["icon delete"].tap()
        } else {
            app.buttons["icon cancel"].tap()
        }
    }

    // https://testrail.stage.mozaws.net/index.php?/cases/view/1707744
    func testAddRemoveCustomSearchProvider() {
        dismissURLBarFocused()
        waitForExistence(app.buttons["HomeView.settingsButton"], timeout: 10)
        // Set search engine to Google
        app.buttons["HomeView.settingsButton"].tap()

        let settingsButton = app.settingsButton
        waitForExistence(settingsButton, timeout: 10)
        settingsButton.tap()

        waitForExistence(app.tables.cells["SettingsViewController.searchCell"])
        app.tables.cells["SettingsViewController.searchCell"].tap()
        app.tables.cells["addSearchEngine"].tap()
        app.textFields["nameInput"].tap()
        app.textFields["nameInput"].typeText("MDN")
        app.textViews["templateInput"].tap()
        app.textViews["templateInput"].typeText("https://developer.mozilla.org/en-US/search?q=%s")
        app.navigationBars.buttons["save"].tap()

        let toast = app.staticTexts["Toast.label"]
        waitForNoExistence(toast)

        waitForExistence(app.tables.cells["MDN"])
        app.tables.cells["Wikipedia"].tap()

        waitForExistence(app.tables.cells["SettingsViewController.searchCell"])
        app.tables.cells["SettingsViewController.searchCell"].tap()

        // enter edit mode
        app.navigationBars.buttons["edit"].tap()
        if #available(iOS 17, *) {
            waitForExistence(app.tables.cells["MDN"].buttons["Remove MDN"])
            app.tables.cells["MDN"].buttons["Remove MDN"].tap()
        } else {
            waitForExistence(app.tables.cells["MDN"].buttons["Delete MDN"])
            app.tables.cells["MDN"].buttons["Delete MDN"].tap()
        }
        waitForExistence(app.tables.cells["MDN"].buttons["Delete"])
        app.tables.cells["MDN"].buttons["Delete"].tap()

        // leave edit mode
        app.navigationBars.buttons["edit"].tap()
    }

    // https://testrail.stage.mozaws.net/index.php?/cases/view/1707745
    func testPreventionOfRemovingDefaultSearchProvider() {
        dismissURLBarFocused()
        waitForExistence(app.buttons["HomeView.settingsButton"], timeout: 10)
        // Set search engine to Google
        app.buttons["HomeView.settingsButton"].tap()
        let settingsButton = app.settingsButton
        waitForExistence(settingsButton, timeout: 10)
        settingsButton.tap()
        waitForExistence(app.tables.cells["SettingsViewController.searchCell"], timeout: 5)
        let defaultEngineName = app.tables.cells["SettingsViewController.searchCell"].staticTexts.element(boundBy: 1).label
        app.tables.cells["SettingsViewController.searchCell"].tap()

        XCTAssertTrue(app.tables.cells["restoreDefaults"].exists)

        // enter edit mode
        app.navigationBars.buttons["edit"].tap()
        XCTAssertFalse(app.tables.cells["restoreDefaults"].exists)

        XCTAssertFalse(app.tables.cells["defaultEngineName"].buttons["Delete \(defaultEngineName)"].exists)
    }

	private func changeSearchProvider(provider: String) {
        waitForExistence(app.buttons["HomeView.settingsButton"], timeout: 10)
        // Set search engine to Google
        app.buttons["HomeView.settingsButton"].tap()

        let settingsButton = app.settingsButton
        waitForExistence(settingsButton, timeout: 10)
        settingsButton.tap()
        waitForExistence(app.tables.cells["SettingsViewController.searchCell"], timeout: 5)
		app.tables.cells["SettingsViewController.searchCell"].tap()
        waitForExistence(app.tables.staticTexts[provider], timeout: 5)
		app.tables.staticTexts[provider].tap()
        app.buttons["Done"].tap()
	}

	private func doSearch(searchWord: String, provider: String) {
		let urlbarUrltextTextField = app.textFields["URLBar.urlText"]
        let cancelButton = app.buttons["URLBar.cancelButton"]
		urlbarUrltextTextField.tap()
		urlbarUrltextTextField.typeText(searchWord)
        app.buttons["SearchSuggestionsPromptView.enableButton"].tap()
        app.buttons["OverlayView.searchButton"].firstMatch.tap()
        waitForWebPageLoad()

		// Check the correct site is reached
		switch provider {
			case "Google":
                waitForValueContains(urlbarUrltextTextField, value: "google.com")
                if app.webViews.textFields["Search"].exists {
                    waitForValueContains(app.webViews.textFields["Search"], value: searchWord)
                } else if app.webViews.otherElements["Search"].exists {
                    waitForValueContains(app.webViews.otherElements["Search"], value: searchWord)
                }
           case "DuckDuckGo":
				waitForValueContains(urlbarUrltextTextField, value: "duckduckgo.com")
				waitForExistence(app.otherElements["mozilla at DuckDuckGo"])
			case "Wikipedia":
				waitForValueContains(urlbarUrltextTextField, value: "wikipedia.org")
			default:
				XCTFail("Invalid Search Provider")
		}
	}
}<|MERGE_RESOLUTION|>--- conflicted
+++ resolved
@@ -20,17 +20,6 @@
         searchProviderTestHelper(provider: "Wikipedia")
     }
 
-<<<<<<< HEAD
-=======
-    // https://testrail.stage.mozaws.net/index.php?/cases/view/2512722
-    func testAmazonSearchProvider() throws {
-        guard #available(iOS 17, *) else {
-            throw XCTSkip("Amazon search not working in iOS 16")
-        }
-        searchProviderTestHelper(provider: "Amazon.com")
-    }
-
->>>>>>> a0cec4ce
     // https://testrail.stage.mozaws.net/index.php?/cases/view/2524588
     func testSearchQuery() {
         searchQuery("test", provider: "Google")
