/* This Source Code Form is subject to the terms of the Mozilla Public
 * License, v. 2.0. If a copy of the MPL was not distributed with this
 * file, You can obtain one at http://mozilla.org/MPL/2.0/. */

import Foundation

public typealias AutoCompleteSuggestions = [String]

public protocol AutocompleteSource {
    var enabled: Bool { get }
    func getSuggestions() -> AutoCompleteSuggestions
}

public enum CompletionSourceError: Error {
    case invalidUrl
    case duplicateDomain
    case indexOutOfRange
}

public typealias CustomCompletionResult = Result<Void, CompletionSourceError>

public protocol CustomAutocompleteSource: AutocompleteSource {
    func add(suggestion: String) -> CustomCompletionResult
    func add(suggestion: String, atIndex: Int) -> CustomCompletionResult
    func remove(at index: Int) -> CustomCompletionResult
}

public class CustomCompletionSource: CustomAutocompleteSource {
<<<<<<< HEAD
    private lazy var regex: NSRegularExpression = {
        do {
            let regex = try NSRegularExpression(pattern: "^(\\s+)?(?:https?:\\/\\/)?(?:www\\.)?", options: [.caseInsensitive])
            return regex
        } catch {
            fatalError("Error initializing regular expression: \(error)")
        }
    }()
=======
    private lazy var regex = getRegex()
>>>>>>> 486ff204
    var enableCustomDomainAutocomplete: () -> Bool
    var getCustomDomainSetting: () -> AutoCompleteSuggestions
    var setCustomDomainSetting: ([String]) -> Void

    public init(
        enableCustomDomainAutocomplete: @escaping () -> Bool,
        getCustomDomainSetting: @escaping () -> AutoCompleteSuggestions,
        setCustomDomainSetting: @escaping ([String]) -> Void
    ) {
        self.enableCustomDomainAutocomplete = enableCustomDomainAutocomplete
        self.getCustomDomainSetting = getCustomDomainSetting
        self.setCustomDomainSetting = setCustomDomainSetting
    }

    private func getRegex() -> NSRegularExpression {
        do {
            return try NSRegularExpression(pattern: "^(\\s+)?(?:https?:\\/\\/)?(?:www\\.)?", options: [.caseInsensitive])
        } catch {
            fatalError("Invalid regex pattern")
        }
    }

    public var enabled: Bool { return enableCustomDomainAutocomplete() }

    public func getSuggestions() -> AutoCompleteSuggestions {
        return getCustomDomainSetting()
    }

    public func add(suggestion: String) -> CustomCompletionResult {
        var sanitizedSuggestion = regex.stringByReplacingMatches(in: suggestion, options: [], range: NSRange(location: 0, length: suggestion.count), withTemplate: "")

        guard !sanitizedSuggestion.isEmpty else { return .failure(.invalidUrl) }

        guard sanitizedSuggestion.contains(".") else { return .failure(.invalidUrl) }

        // Drop trailing slash, otherwise URLs will end with two when added from quick add URL menu action
        if sanitizedSuggestion.suffix(1) == "/" {
            sanitizedSuggestion = String(sanitizedSuggestion.dropLast())
        }

        var domains = getSuggestions()
        guard !domains.contains(where: { domain in
            domain.compare(sanitizedSuggestion, options: .caseInsensitive) == .orderedSame
        }) else { return .failure(.duplicateDomain) }

        domains.append(sanitizedSuggestion)
        setCustomDomainSetting(domains)

        return .success(())
    }

    public func add(suggestion: String, atIndex: Int) -> CustomCompletionResult {
        let sanitizedSuggestion = regex.stringByReplacingMatches(in: suggestion, options: [], range: NSRange(location: 0, length: suggestion.count), withTemplate: "")

        guard !sanitizedSuggestion.isEmpty else { return .failure(.invalidUrl) }

        var domains = getSuggestions()
        guard !domains.contains(sanitizedSuggestion) else { return .failure(.duplicateDomain) }

        domains.insert(sanitizedSuggestion, at: atIndex)
        setCustomDomainSetting(domains)

        return .success(())
    }

    public func remove(at index: Int) -> CustomCompletionResult {
        var domains = getSuggestions()

        guard domains.count > index else { return .failure(.indexOutOfRange) }
        domains.remove(at: index)
        setCustomDomainSetting(domains)

        return .success(())
    }
}

class TopDomainsCompletionSource: AutocompleteSource {
    var enableDomainAutocomplete: () -> Bool

    init(
        enableDomainAutocomplete: @escaping () -> Bool
    ) {
        self.enableDomainAutocomplete = enableDomainAutocomplete
    }
    var enabled: Bool { return  enableDomainAutocomplete() }

    private lazy var topDomains: [String] = {
<<<<<<< HEAD
        guard let filePath = Bundle.main.path(forResource: "topdomains", ofType: "txt") else {
            fatalError("Failed to locate file 'topdomains.txt'")
        }
        do {
            let fileContent = try String(contentsOfFile: filePath)
            return fileContent.components(separatedBy: "\n")
        } catch {
            fatalError("Error reading file 'topdomains.txt': \(error)")
=======
        let filePath = Bundle.main.path(forResource: "topdomains", ofType: "txt")
        do {
            return try String(contentsOfFile: filePath!).components(separatedBy: "\n")
        } catch {
            fatalError("Invalid content in \(filePath!)")
>>>>>>> 486ff204
        }
    }()

    func getSuggestions() -> AutoCompleteSuggestions {
        return topDomains
    }
}

class DomainCompletion: AutocompleteTextFieldCompletionSource {
    private var completionSources: [AutocompleteSource]

    init(completionSources: [AutocompleteSource]) {
        self.completionSources = completionSources
    }

    func autocompleteTextFieldCompletionSource(_ autocompleteTextField: AutocompleteTextField, forText text: String) -> String? {
        guard !text.isEmpty else { return nil }

        let domains = completionSources.lazy
            .filter({ $0.enabled }) // Only include domain sources that are enabled in settings
            .flatMap({ $0.getSuggestions() }) // Flatten all sources into a [String]

        for domain in domains {
            if let completion = self.completion(forDomain: domain, withText: text) {
                return completion
            }
        }

        return nil
    }

    private func completion(forDomain domain: String, withText text: String) -> String? {
        let domainWithDotPrefix: String = ".www.\(domain)"
        if let range = domainWithDotPrefix.range(of: ".\(text)", options: .caseInsensitive, range: nil, locale: nil) {
            // We don't actually want to match the top-level domain ("com", "org", etc.) by itself, so
            // so make sure the result includes at least one ".".
            let range = domainWithDotPrefix.index(range.lowerBound, offsetBy: 1)
            let matchedDomain = domainWithDotPrefix[range...]

            if matchedDomain.contains(".") {
                if matchedDomain.contains("/") {
                    return String(matchedDomain)
                }
                return matchedDomain + "/"
            }
        }

        return nil
    }
}<|MERGE_RESOLUTION|>--- conflicted
+++ resolved
@@ -26,7 +26,6 @@
 }
 
 public class CustomCompletionSource: CustomAutocompleteSource {
-<<<<<<< HEAD
     private lazy var regex: NSRegularExpression = {
         do {
             let regex = try NSRegularExpression(pattern: "^(\\s+)?(?:https?:\\/\\/)?(?:www\\.)?", options: [.caseInsensitive])
@@ -35,9 +34,6 @@
             fatalError("Error initializing regular expression: \(error)")
         }
     }()
-=======
-    private lazy var regex = getRegex()
->>>>>>> 486ff204
     var enableCustomDomainAutocomplete: () -> Bool
     var getCustomDomainSetting: () -> AutoCompleteSuggestions
     var setCustomDomainSetting: ([String]) -> Void
@@ -125,7 +121,6 @@
     var enabled: Bool { return  enableDomainAutocomplete() }
 
     private lazy var topDomains: [String] = {
-<<<<<<< HEAD
         guard let filePath = Bundle.main.path(forResource: "topdomains", ofType: "txt") else {
             fatalError("Failed to locate file 'topdomains.txt'")
         }
@@ -134,13 +129,6 @@
             return fileContent.components(separatedBy: "\n")
         } catch {
             fatalError("Error reading file 'topdomains.txt': \(error)")
-=======
-        let filePath = Bundle.main.path(forResource: "topdomains", ofType: "txt")
-        do {
-            return try String(contentsOfFile: filePath!).components(separatedBy: "\n")
-        } catch {
-            fatalError("Invalid content in \(filePath!)")
->>>>>>> 486ff204
         }
     }()
 
