--- conflicted
+++ resolved
@@ -357,15 +357,10 @@
                 Glean.shared.handleCustomUrl(url: url)
             }
         }
-<<<<<<< HEAD
-        
+
         GleanMetrics.Pings.shared.usageDeletionRequest.setEnabled(enabled: true)
-        
-        if Settings.getToggle(.sendAnonymousUsageData) {
-=======
 
         if TelemetryManager.shared.isGleanEnabled {
->>>>>>> 1d9a5501
             UsageProfileManager.checkAndSetUsageProfileId()
         } else {
             UsageProfileManager.unsetUsageProfileId()
@@ -378,6 +373,7 @@
             channel: channel,
             pingSchedule: ["baseline": ["usage-reporting"]]
         )
+
         Glean.shared.initialize(
             uploadEnabled: TelemetryManager.shared.isGleanEnabled,
             configuration: configuration,
