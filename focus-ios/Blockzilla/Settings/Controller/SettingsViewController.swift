/* This Source Code Form is subject to the terms of the Mozilla Public
 * License, v. 2.0. If a copy of the MPL was not distributed with this
 * file, You can obtain one at http://mozilla.org/MPL/2.0/. */

import UIKit
import Intents
import IntentsUI
import Glean
import SwiftUI
import Onboarding
import Combine
import Licenses
import DesignSystem

class SettingsViewController: UIViewController, UITableViewDataSource, UITableViewDelegate {
    enum Section: String {
        case defaultBrowser, general, privacy, usageData, studies, search, siri, integration, mozilla, secret

        var headerText: String? {
            switch self {
            case .defaultBrowser: return nil
            case .general: return UIConstants.strings.general
            case .privacy: return UIConstants.strings.toggleSectionPrivacy
            case .usageData: return nil
            case .studies: return nil
            case .search: return UIConstants.strings.settingsSearchTitle
            case .siri: return UIConstants.strings.siriShortcutsTitle
            case .integration: return UIConstants.strings.toggleSectionSafari
            case .mozilla: return UIConstants.strings.toggleSectionMozilla
            case .secret: return nil
            }
        }

        static func getSections() -> [Section] {
            var sections = [.defaultBrowser, .general, .privacy, .usageData, .studies, .search, .siri, integration, .mozilla]
            if Settings.getToggle(.displaySecretMenu) {
                sections.append(.secret)
            }
            return sections
        }
    }

    private let dismissScreenCompletion: (() -> Void)

    private lazy var tableView: UITableView = {
        let tableView = UITableView(frame: .zero, style: .insetGrouped)
        tableView.dataSource = self
        tableView.delegate = self
        tableView.separatorStyle = .singleLine
        tableView.allowsSelection = true
        tableView.estimatedRowHeight = UITableView.automaticDimension
        tableView.translatesAutoresizingMaskIntoConstraints = false
        return tableView
    }()

    private lazy var doneButton: UIBarButtonItem = {
        let doneButton = UIBarButtonItem(title: UIConstants.strings.done, style: .plain, target: self, action: #selector(dismissSettings))
        doneButton.tintColor = .accent
        doneButton.accessibilityIdentifier = "SettingsViewController.doneButton"
        return doneButton
    }()

    private var onboardingEventsHandler: OnboardingEventsHandling
    private var themeManager: ThemeManager
    // Hold a strong reference to the block detector so it isn't deallocated
    // in the middle of its detection.
    private let detector = BlockerEnabledDetector()
    private let authenticationManager: AuthenticationManager
    private var isSafariEnabled = false
    private let searchEngineManager: SearchEngineManager
    private lazy var sections = {
        Section.getSections()
    }()

    private var toggles = [Int: [Int: BlockerToggle]]()

    private var labelTextForCurrentTheme: String {
        var themeName = ""
        switch themeManager.selectedTheme {
        case .unspecified:
            themeName = UIConstants.strings.systemTheme
        case .light:
            themeName = UIConstants.strings.light
        case .dark:
            themeName = UIConstants.strings.dark
        @unknown default:
            break
        }
        return themeName
    }

    private lazy var tableViewConstraints = [
        tableView.topAnchor.constraint(equalTo: view.topAnchor),
        tableView.bottomAnchor.constraint(equalTo: view.bottomAnchor),
        tableView.leadingAnchor.constraint(equalTo: view.leadingAnchor),
        tableView.trailingAnchor.constraint(equalTo: view.trailingAnchor)
    ]

    private func getSectionIndex(_ section: Section) -> Int? {
        return Section.getSections().firstIndex(where: { $0 == section })
    }

    private func initializeToggles() {
        let blockFontsToggle = BlockerToggle(label: UIConstants.strings.labelBlockFonts, setting: SettingsToggle.blockFonts)
        let studiesSubtitle = String(format: UIConstants.strings.detailTextStudies, AppInfo.productName)
        let studiesToggle = BlockerToggle(label: UIConstants.strings.labelStudies, setting: SettingsToggle.studies, subtitle: studiesSubtitle)
        let usageDataSubtitle = String(format: UIConstants.strings.detailTextSendUsageData, AppInfo.productName)
        let usageDataToggle = BlockerToggle(label: UIConstants.strings.labelSendAnonymousUsageData, setting: SettingsToggle.sendAnonymousUsageData, subtitle: usageDataSubtitle)
        let searchSuggestionSubtitle = String(format: UIConstants.strings.detailTextSearchSuggestion, AppInfo.productName)
        let searchSuggestionToggle = BlockerToggle(label: UIConstants.strings.settingsSearchSuggestions, setting: SettingsToggle.enableSearchSuggestions, subtitle: searchSuggestionSubtitle)
        let safariToggle = BlockerToggle(label: UIConstants.strings.toggleSafari, setting: SettingsToggle.safari)
        let homeScreenTipsToggle = BlockerToggle(label: UIConstants.strings.toggleHomeScreenTips, setting: SettingsToggle.showHomeScreenTips)

        if let privacyIndex = getSectionIndex(Section.privacy) {
            if let biometricToggle = createBiometricLoginToggleIfAvailable() {
                toggles[privacyIndex] =  [1: blockFontsToggle, 2: biometricToggle]
            } else {
                toggles[privacyIndex] = [1: blockFontsToggle]
            }
        }
        if let usageDataIndex = getSectionIndex(Section.usageData) {
            toggles[usageDataIndex] = [0: usageDataToggle]
        }
        if let studiesIndex = getSectionIndex(Section.studies) {
            toggles[studiesIndex] = [0: studiesToggle]
        }
        if let searchIndex = getSectionIndex(Section.search) {
            toggles[searchIndex] = [2: searchSuggestionToggle]
        }
        if let integrationIndex = getSectionIndex(Section.integration) {
            toggles[integrationIndex] = [0: safariToggle]
        }
        if let mozillaIndex = getSectionIndex(Section.mozilla) {
            toggles[mozillaIndex] = [0: homeScreenTipsToggle]
        }
    }

    private var shouldScrollToSiri: Bool

    init(
        searchEngineManager: SearchEngineManager,
        authenticationManager: AuthenticationManager,
        onboardingEventsHandler: OnboardingEventsHandling,
        themeManager: ThemeManager,
        dismissScreenCompletion: @escaping (() -> Void),
        shouldScrollToSiri: Bool = false
    ) {
        self.searchEngineManager = searchEngineManager
        self.shouldScrollToSiri = shouldScrollToSiri
        self.authenticationManager = authenticationManager
        self.onboardingEventsHandler = onboardingEventsHandler
        self.themeManager = themeManager
        self.dismissScreenCompletion =  dismissScreenCompletion
        super.init(nibName: nil, bundle: nil)

        tableView.register(SettingsTableViewAccessoryCell.self, forCellReuseIdentifier: "accessoryCell")
    }

    required init?(coder aDecoder: NSCoder) {
        fatalError("init(coder:) has not been implemented")
    }

    override func viewDidLoad() {
        super.viewDidLoad()
        title = UIConstants.strings.settingsTitle

        let navigationBar = navigationController!.navigationBar
        navigationBar.isTranslucent = false
        navigationBar.setBackgroundImage(UIImage(), for: .default)
        navigationBar.shadowImage = UIImage()
        navigationBar.layoutIfNeeded()
        navigationBar.titleTextAttributes = [.foregroundColor: UIColor.primaryText]
        navigationItem.rightBarButtonItem = doneButton

        view.addSubview(tableView)

        NSLayoutConstraint.activate(tableViewConstraints)

        initializeToggles()
        for (sectionIndex, toggleArray) in toggles {
            for (cellIndex, blockerToggle) in toggleArray {
                let toggle = blockerToggle.toggle
                toggle.onTintColor = .accent
                toggle.tintColor = .darkGray
                toggle.addTarget(self, action: #selector(toggleSwitched(_:)), for: .valueChanged)
                toggle.isOn = Settings.getToggle(blockerToggle.setting)
                toggles[sectionIndex]?[cellIndex] = blockerToggle
            }
        }

        NotificationCenter.default.addObserver(self, selector: #selector(applicationDidBecomeActive), name: UIApplication.didBecomeActiveNotification, object: nil)
    }

    override func viewWillAppear(_ animated: Bool) {
        super.viewWillAppear(animated)
        updateSafariEnabledState()
        tableView.reloadData()
        if shouldScrollToSiri {
            guard let siriSection = getSectionIndex(Section.siri) else {
                shouldScrollToSiri = false
                return
            }
            let siriIndexPath = IndexPath(row: 0, section: siriSection)
            tableView.scrollToRow(at: siriIndexPath, at: .none, animated: false)
            shouldScrollToSiri = false
        }
    }

    override func viewWillTransition(to size: CGSize, with coordinator: UIViewControllerTransitionCoordinator) {
        tableView.removeConstraints(tableViewConstraints)
        NSLayoutConstraint.activate(tableViewConstraints)
        DispatchQueue.main.async { [weak self] in
            self?.tableView.reloadData()
        }
    }

    @objc
    private func applicationDidBecomeActive() {
        // On iOS 9, we detect the blocker status by loading an invisible SafariViewController
        // in the current view. We can only run the detector if the view is visible; otherwise,
        // the detection callback won't fire and the detector won't be cleaned up.
        if isViewLoaded && view.window != nil {
            updateSafariEnabledState()
        }
    }

    override func traitCollectionDidChange(_ previousTraitCollection: UITraitCollection?) {
        super.traitCollectionDidChange(previousTraitCollection)
        guard themeManager.selectedTheme == .unspecified  else { return }
        themeManager.set(.device)
    }

    private func createBiometricLoginToggleIfAvailable() -> BlockerToggle? {
        guard authenticationManager.canEvaluatePolicy else { return nil }

        let label: String
        let subtitle: String

        switch authenticationManager.biometricType {
            case .faceID:
                label = UIConstants.strings.labelFaceIDLogin
                subtitle = String(format: UIConstants.strings.labelFaceIDLoginDescription, AppInfo.productName)
            case .touchID:
                label = UIConstants.strings.labelTouchIDLogin
                subtitle = String(format: UIConstants.strings.labelTouchIDLoginDescription, AppInfo.productName)
            default:
                // Unknown biometric type
                return nil
        }

        let toggle = BlockerToggle(label: label, setting: SettingsToggle.biometricLogin, subtitle: subtitle)
        toggle.toggle.isEnabled = authenticationManager.canEvaluatePolicy
        return toggle
    }

    private func toggleForIndexPath(_ indexPath: IndexPath) -> BlockerToggle {
        guard let toggle = toggles[indexPath.section]?[indexPath.row]
            else { return BlockerToggle(label: "Error", setting: SettingsToggle.blockAds)}
        return toggle
    }

    private func setupToggleCell(indexPath: IndexPath, navigationController: UINavigationController?) -> SettingsTableViewToggleCell {
        let toggle = toggleForIndexPath(indexPath)
        let cell = SettingsTableViewToggleCell(style: .subtitle, reuseIdentifier: "toggleCell", toggle: toggle)
        cell.navigationController = navigationController
        return cell
    }

    func tableView(_ tableView: UITableView, cellForRowAt indexPath: IndexPath) -> UITableViewCell {
        var cell: UITableViewCell
        switch sections[indexPath.section] {
        case .defaultBrowser:
            let defaultBrowserCell = SettingsTableViewCell(style: .subtitle, reuseIdentifier: "defaultBrowserCell")
            defaultBrowserCell.textLabel?.text = String(format: UIConstants.strings.setAsDefaultBrowserLabel)
            defaultBrowserCell.accessibilityIdentifier = "settingsViewController.defaultBrowserCell"
            cell = defaultBrowserCell
        case .general:
            let themeCell = SettingsTableViewAccessoryCell(style: .value1, reuseIdentifier: "themeCell")
            themeCell.labelText = String(format: UIConstants.strings.theme)
            themeCell.accessibilityIdentifier = "settingsViewController.themeCell"
            themeCell.accessoryLabelText = labelTextForCurrentTheme
            cell = themeCell
        case .privacy:
            if indexPath.row == 0 {
                let trackingCell = SettingsTableViewAccessoryCell(style: .value1, reuseIdentifier: "trackingCell")
                trackingCell.labelText = String(format: UIConstants.strings.trackingProtectionLabel)
                trackingCell.accessibilityIdentifier = "settingsViewController.trackingCell"
                trackingCell.accessoryLabelText = Settings.getToggle(.trackingProtection) ?
                    UIConstants.strings.settingsTrackingProtectionOn :
                    UIConstants.strings.settingsTrackingProtectionOff
                cell = trackingCell
            } else {
                cell = setupToggleCell(indexPath: indexPath, navigationController: navigationController)
            }
        case .usageData:
            cell = setupToggleCell(indexPath: indexPath, navigationController: navigationController)
        case .studies:
            cell = setupToggleCell(indexPath: indexPath, navigationController: navigationController)
        case .search:
            if indexPath.row < 2 {
                let searchCell = SettingsTableViewAccessoryCell(style: .value1, reuseIdentifier: "accessoryCell")
                let autocompleteLabel = Settings.getToggle(.enableDomainAutocomplete) || Settings.getToggle(.enableCustomDomainAutocomplete) ? UIConstants.strings.autocompleteCustomEnabled : UIConstants.strings.autocompleteCustomDisabled
                let (label, accessoryLabel, identifier) = indexPath.row == 0 ?
                    (UIConstants.strings.settingsSearchLabel, searchEngineManager.activeEngine.name, "SettingsViewController.searchCell")
                    : (UIConstants.strings.settingsAutocompleteSection, autocompleteLabel, "SettingsViewController.autocompleteCell")

                searchCell.accessoryLabelText = accessoryLabel
                searchCell.labelText = label
                searchCell.accessibilityIdentifier = identifier
                cell = searchCell
            } else {
                cell = setupToggleCell(indexPath: indexPath, navigationController: navigationController)
            }
        case .siri:
            let siriCell = SettingsTableViewAccessoryCell(style: .value1, reuseIdentifier: "accessoryCell")
            if indexPath.row == 0 {
                siriCell.labelText = UIConstants.strings.eraseSiri
                siriCell.accessibilityIdentifier = "settingsViewController.siriEraseCell"
                SiriShortcuts().hasAddedActivity(type: .erase) { (result: Bool) in
                    siriCell.accessoryLabelText = result ? UIConstants.strings.Edit : UIConstants.strings.addToSiri
                }
            } else if indexPath.row == 1 {
                siriCell.labelText = UIConstants.strings.eraseAndOpenSiri
                siriCell.accessibilityIdentifier = "settingsViewController.siriEraseAndOpenCell"
                SiriShortcuts().hasAddedActivity(type: .eraseAndOpen) { (result: Bool) in
                    siriCell.accessoryLabelText = result ? UIConstants.strings.Edit : UIConstants.strings.addToSiri
                }
            } else {
                siriCell.labelText = UIConstants.strings.openUrlSiri
                siriCell.accessibilityIdentifier = "settingsViewController.siriOpenURLCell"
                SiriShortcuts().hasAddedActivity(type: .openURL) { (result: Bool) in
                    siriCell.accessoryLabelText = result ? UIConstants.strings.Edit : UIConstants.strings.add
                }
            }
            cell = siriCell
        case .integration:
            cell = setupToggleCell(indexPath: indexPath, navigationController: navigationController)
        case .mozilla:
            if indexPath.row == 0 {
                cell = SettingsTableViewCell(style: .subtitle, reuseIdentifier: "aboutCell")
                cell.textLabel?.text = String(format: UIConstants.strings.aboutTitle, AppInfo.productName)
                cell.accessibilityIdentifier = "settingsViewController.about"
            } else if indexPath.row == 1 {
                cell = SettingsTableViewCell(style: .subtitle, reuseIdentifier: "ratingCell")
                cell.textLabel?.text = String(format: UIConstants.strings.ratingSetting, AppInfo.productName)
                cell.accessibilityIdentifier = "settingsViewController.rateFocus"
            } else {
                cell = SettingsTableViewCell(style: .subtitle, reuseIdentifier: "licensesCell")
                cell.textLabel?.text = UIConstants.strings.licenses
                cell.accessibilityIdentifier = "settingsViewController.licenses"
            }
        case .secret:
            cell = SettingsTableViewCell(style: .subtitle, reuseIdentifier: "secretSettingsCell")
            cell.textLabel?.text = "Internal Settings"
        }

        cell.textLabel?.textColor = .primaryText
        cell.layoutMargins = UIEdgeInsets.zero
        cell.detailTextLabel?.textColor = .secondaryText

        return cell
    }

    func numberOfRows(for section: Section) -> Int {
        switch section {
        case .defaultBrowser: return 1
        case .general: return 1
        case .privacy:
            if authenticationManager.canEvaluatePolicy { return 3 }
            return 2
        case .usageData: return 1
        case .studies: return 1
        case .search: return 3
        case .siri: return 3
        case .integration: return 1
        case .mozilla: return 3
        case .secret: return 1
        }
    }

    func tableView(_ tableView: UITableView, numberOfRowsInSection section: Int) -> Int {
        numberOfRows(for: sections[section])
    }

    func numberOfSections(in tableView: UITableView) -> Int {
        return sections.count
    }

    func tableView(_ tableView: UITableView, titleForHeaderInSection section: Int) -> String? {
        return sections[section].headerText
    }

    func tableView(_ tableView: UITableView, viewForFooterInSection section: Int) -> UIView? {
        if let text = toggles[section]?.first?.value.subtitle {
            let footer = ActionFooterView(frame: .zero)
            footer.textLabel.text = text

            if section == getSectionIndex(.usageData) || section == getSectionIndex(.studies) || section == getSectionIndex(.search) {
                var selector: Selector?
                if section == getSectionIndex(.usageData) {
                    selector = #selector(tappedLearnMoreFooter)
                } else if section == getSectionIndex(.search) {
                    selector =  #selector(tappedLearnMoreSearchSuggestionsFooter)
                } else if section == getSectionIndex(.studies) {
                    selector = #selector(tappedLearnMoreStudies)
                }

                let tapGesture = UITapGestureRecognizer(target: self, action: selector)
                footer.detailTextButton.setTitle(UIConstants.strings.learnMore, for: .normal)
                footer.detailTextButton.addGestureRecognizer(tapGesture)
            }
            return footer
        } else if section == getSectionIndex(.defaultBrowser) {
            let footer = ActionFooterView(frame: .zero)
            footer.textLabel.text = String(format: UIConstants.strings.setAsDefaultBrowserDescriptionLabel, AppInfo.productName)
            return footer
        } else {
            return nil
        }
    }

    func tableView(_ tableView: UITableView, heightForHeaderInSection section: Int) -> CGFloat {
        return sections[section] == .privacy ? 50 : 30
    }

    func tableView(_ tableView: UITableView, didSelectRowAt indexPath: IndexPath) {
        tableView.deselectRow(at: indexPath, animated: true)
        switch sections[indexPath.section] {
        case .defaultBrowser:
            GleanMetrics.SettingsScreen.setAsDefaultBrowserPressed.add()
            UIApplication.shared.open(URL(string: UIApplication.openSettingsURLString, invalidCharacters: false)!,
                                      options: [:])
        case .general:
            let themeVC = ThemeViewController(themeManager: themeManager)
            navigationController?.pushViewController(themeVC, animated: true)
        case .privacy:
            if indexPath.row == 0 {
                let trackingProtectionVC = TrackingProtectionViewController(state: .settings, onboardingEventsHandler: onboardingEventsHandler)
                trackingProtectionVC.delegate = presentingViewController as? BrowserViewController
                navigationController?.pushViewController(trackingProtectionVC, animated: true)
            }
        case .search:
            if indexPath.row == 0 {
                let searchSettingsViewController = SearchSettingsViewController(searchEngineManager: searchEngineManager)
                searchSettingsViewController.delegate = self
                navigationController?.pushViewController(searchSettingsViewController, animated: true)
            } else if indexPath.row == 1 {
                let autcompleteSettingViewController = AutocompleteSettingViewController()
                navigationController?.pushViewController(autcompleteSettingViewController, animated: true)
            }
        case .siri:
            if indexPath.row == 0 {
                SiriShortcuts().manageSiri(for: SiriShortcuts.activityType.erase, in: self)
                TipManager.siriEraseTip = false
            } else if indexPath.row == 1 {
                SiriShortcuts().manageSiri(for: SiriShortcuts.activityType.eraseAndOpen, in: self)
                TipManager.siriEraseTip = false
            } else {
                let siriFavoriteVC = SiriFavoriteViewController()
                navigationController?.pushViewController(siriFavoriteVC, animated: true)
            }
        case .mozilla:
            if indexPath.row == 0 {
                aboutClicked()
            } else if indexPath.row == 1 {
                let appId = AppInfo.config.appId
                if let reviewURL = URL(string: "https://itunes.apple.com/app/id\(appId)?action=write-review",
                                       invalidCharacters: false),
                    UIApplication.shared.canOpenURL(reviewURL) {
                    UIApplication.shared.open(reviewURL, options: [:], completionHandler: nil)
                }
            } else {
                navigationController?.pushViewController(UIHostingController(rootView: LicenseListView().navigationBarTitle(UIConstants.strings.licenses)), animated: true)
            }
        case .secret:
            if indexPath.row == 0 {
                let hostingController = UIHostingController(rootView: InternalSettingsView())
                hostingController.title = "Internal Settings"
                navigationController?.pushViewController(hostingController, animated: true)
            }
        default: break
        }
    }

    private func updateSafariEnabledState() {
        guard let index = getSectionIndex(Section.integration),
            let safariToggle = toggles[index]?[0]?.toggle else { return }
        safariToggle.isEnabled = false

        detector.detectEnabled(view) { [weak self] enabled in
            safariToggle.isOn = enabled && Settings.getToggle(.safari)
            safariToggle.isEnabled = true
            self?.isSafariEnabled = enabled
        }
    }

    private func tappedFooter(forSupportTopic topic: SupportTopic) {
        let contentViewController = SettingsContentViewController(url: URL(forSupportTopic: topic))
        navigationController?.navigationBar.tintColor = .accent
        navigationController?.pushViewController(contentViewController, animated: true)
    }

    @objc
    func tappedLearnMoreFooter(gestureRecognizer: UIGestureRecognizer) {
        tappedFooter(forSupportTopic: .usageData)
    }

    @objc
    func tappedLearnMoreSearchSuggestionsFooter(gestureRecognizer: UIGestureRecognizer) {
        tappedFooter(forSupportTopic: .searchSuggestions)
    }

    @objc
    func tappedLearnMoreStudies(gestureRecognizer: UIGestureRecognizer) {
        tappedFooter(forSupportTopic: .studies)
    }

    @objc
    private func dismissSettings() {
        #if DEBUG
        if let browserViewController = presentingViewController as? BrowserViewController {
            browserViewController.refreshTipsDisplay()
        }
        #endif
        self.dismiss(animated: true, completion: dismissScreenCompletion)
    }

    @objc
    private func aboutClicked() {
        navigationController!.pushViewController(AboutViewController(), animated: true)
    }

<<<<<<< HEAD
    @objc
    private func toggleSwitched(_ sender: UISwitch) {
        let toggle = toggles.values.filter { $0.values.filter { $0.toggle == sender }.isEmpty == false }[0].values.filter { $0.toggle == sender }[0]
=======
    @objc private func toggleSwitched(_ sender: UISwitch) {
        let toggle = toggles.values.filter { $0.values.contains(where: { $0.toggle == sender }) }[0].values.filter { $0.toggle == sender }[0]
>>>>>>> 38c9b5a1

        func updateSetting() {
            Settings.set(sender.isOn, forToggle: toggle.setting)
            ContentBlockerHelper.shared.reload()
            Utils.reloadSafariContentBlocker()
        }

        // The following settings are special and need to be in effect immediately.

        if toggle.setting == .sendAnonymousUsageData {
            Glean.shared.setUploadEnabled(sender.isOn)
            if !sender.isOn {
                NimbusWrapper.shared.nimbus.resetTelemetryIdentifiers()
            }
        } else if toggle.setting == .studies {
            NimbusWrapper.shared.nimbus.globalUserParticipation = sender.isOn
        } else if toggle.setting == .biometricLogin {
            TipManager.biometricTip = false
        }

        switch toggle.setting {
        case .safari where sender.isOn && !isSafariEnabled:
            let instructionsViewController = SafariInstructionsViewController()
            navigationController!.pushViewController(instructionsViewController, animated: true)
            updateSetting()
        case .enableSearchSuggestions:
            UserDefaults.standard.set(true, forKey: SearchSuggestionsPromptView.respondedToSearchSuggestionsPrompt)
            updateSetting()
            GleanMetrics
                .ShowSearchSuggestions
                .changedFromSettings
                .record(
                    GleanMetrics
                        .ShowSearchSuggestions
                        .ChangedFromSettingsExtra(isEnabled: sender.isOn)
                )
        case .showHomeScreenTips:
            updateSetting()
            // This update must occur after the setting has been updated to properly take effect.
            if let browserViewController = presentingViewController as? BrowserViewController {
                browserViewController.refreshTipsDisplay()
            }
        default:
            updateSetting()
        }
    }
}

extension SettingsViewController: SearchSettingsViewControllerDelegate {
    func searchSettingsViewController(_ searchSettingsViewController: SearchSettingsViewController, didSelectEngine engine: SearchEngine) {
        (tableView.cellForRow(at: IndexPath(row: 0, section: 0)) as? SettingsTableViewAccessoryCell)?.accessoryLabelText = engine.name
    }
}

extension SettingsViewController: INUIAddVoiceShortcutViewControllerDelegate {
    func addVoiceShortcutViewController(_ controller: INUIAddVoiceShortcutViewController, didFinishWith voiceShortcut: INVoiceShortcut?, error: Error?) {
        controller.dismiss(animated: true, completion: nil)
    }

    func addVoiceShortcutViewControllerDidCancel(_ controller: INUIAddVoiceShortcutViewController) {
        controller.dismiss(animated: true, completion: nil)
    }
}

extension SettingsViewController: INUIEditVoiceShortcutViewControllerDelegate {
    func editVoiceShortcutViewController(_ controller: INUIEditVoiceShortcutViewController, didUpdate voiceShortcut: INVoiceShortcut?, error: Error?) {
        controller.dismiss(animated: true, completion: nil)
    }

    func editVoiceShortcutViewController(_ controller: INUIEditVoiceShortcutViewController, didDeleteVoiceShortcutWithIdentifier deletedVoiceShortcutIdentifier: UUID) {
        controller.dismiss(animated: true, completion: nil)
    }

    func editVoiceShortcutViewControllerDidCancel(_ controller: INUIEditVoiceShortcutViewController) {
        controller.dismiss(animated: true, completion: nil)
    }
}<|MERGE_RESOLUTION|>--- conflicted
+++ resolved
@@ -530,14 +530,9 @@
         navigationController!.pushViewController(AboutViewController(), animated: true)
     }
 
-<<<<<<< HEAD
     @objc
     private func toggleSwitched(_ sender: UISwitch) {
-        let toggle = toggles.values.filter { $0.values.filter { $0.toggle == sender }.isEmpty == false }[0].values.filter { $0.toggle == sender }[0]
-=======
-    @objc private func toggleSwitched(_ sender: UISwitch) {
         let toggle = toggles.values.filter { $0.values.contains(where: { $0.toggle == sender }) }[0].values.filter { $0.toggle == sender }[0]
->>>>>>> 38c9b5a1
 
         func updateSetting() {
             Settings.set(sender.isOn, forToggle: toggle.setting)
