--- conflicted
+++ resolved
@@ -46,15 +46,10 @@
 		3AEC0B3E267DE30A007B7850 /* URIFixupTests.swift in Sources */ = {isa = PBXBuildFile; fileRef = 3AEC0B3D267DE30A007B7850 /* URIFixupTests.swift */; };
 		4351A09928FCB8750087C1AF /* InfoPlist.strings in Resources */ = {isa = PBXBuildFile; fileRef = 4351A09728FCB8750087C1AF /* InfoPlist.strings */; };
 		4351A09C28FCB8750087C1AF /* Localizable.strings in Resources */ = {isa = PBXBuildFile; fileRef = 4351A09A28FCB8750087C1AF /* Localizable.strings */; };
-<<<<<<< HEAD
-		45E8FFE72828DE4A0027A8F5 /* FocusAppServices in Frameworks */ = {isa = PBXBuildFile; productRef = 45E8FFE62828DE4A0027A8F5 /* FocusAppServices */; };
 		4F1284861FC5E242001A775B /* TrackingProtectionTest.swift in Sources */ = {isa = PBXBuildFile; fileRef = 4F1284851FC5E242001A775B /* TrackingProtectionTest.swift */; };
-=======
 		451B81BF2BA4DB9F00CF3C50 /* RustMozillaAppServices.framework in Frameworks */ = {isa = PBXBuildFile; fileRef = 451B81B92BA4DB9F00CF3C50 /* RustMozillaAppServices.framework */; };
 		451B81C02BA4DB9F00CF3C50 /* RustMozillaAppServices.framework in Embed Frameworks */ = {isa = PBXBuildFile; fileRef = 451B81B92BA4DB9F00CF3C50 /* RustMozillaAppServices.framework */; settings = {ATTRIBUTES = (CodeSignOnCopy, RemoveHeadersOnCopy, ); }; };
 		451B81C92BA4DBB700CF3C50 /* FocusAppServices in Frameworks */ = {isa = PBXBuildFile; productRef = 451B81C82BA4DBB700CF3C50 /* FocusAppServices */; };
-		4F1284861FC5E242001A775B /* TPSettingsTest.swift in Sources */ = {isa = PBXBuildFile; fileRef = 4F1284851FC5E242001A775B /* TPSettingsTest.swift */; };
->>>>>>> 221f04a1
 		4F582F7B1F44A10F006C744B /* OpenInFocusTest.swift in Sources */ = {isa = PBXBuildFile; fileRef = 4F582F7A1F44A10F006C744B /* OpenInFocusTest.swift */; };
 		58408BA5265FC524003C4E4F /* BasicBrowsing.swift in Sources */ = {isa = PBXBuildFile; fileRef = 58408BA4265FC524003C4E4F /* BasicBrowsing.swift */; };
 		6028814027B2C6BB00CAF588 /* OnboardingConstants.swift in Sources */ = {isa = PBXBuildFile; fileRef = 6028813F27B2C6BB00CAF588 /* OnboardingConstants.swift */; };
@@ -507,12 +502,8 @@
 		43FC456828FCB95900A44605 /* it */ = {isa = PBXFileReference; lastKnownFileType = text.plist.strings; name = it; path = it.lproj/InfoPlist.strings; sourceTree = "<group>"; };
 		43FC456928FCB95900A44605 /* it */ = {isa = PBXFileReference; lastKnownFileType = text.plist.strings; name = it; path = it.lproj/Localizable.strings; sourceTree = "<group>"; };
 		43FEAB7B28FCB9B500D6465F /* pa-IN */ = {isa = PBXFileReference; lastKnownFileType = text.plist.strings; name = "pa-IN"; path = "pa-IN.lproj/Localizable.strings"; sourceTree = "<group>"; };
-<<<<<<< HEAD
 		4F1284851FC5E242001A775B /* TrackingProtectionTest.swift */ = {isa = PBXFileReference; lastKnownFileType = sourcecode.swift; path = TrackingProtectionTest.swift; sourceTree = "<group>"; };
-=======
 		451B81B92BA4DB9F00CF3C50 /* RustMozillaAppServices.framework */ = {isa = PBXFileReference; explicitFileType = wrapper.framework; includeInIndex = 0; path = RustMozillaAppServices.framework; sourceTree = BUILT_PRODUCTS_DIR; };
-		4F1284851FC5E242001A775B /* TPSettingsTest.swift */ = {isa = PBXFileReference; lastKnownFileType = sourcecode.swift; path = TPSettingsTest.swift; sourceTree = "<group>"; };
->>>>>>> 221f04a1
 		4F582F7A1F44A10F006C744B /* OpenInFocusTest.swift */ = {isa = PBXFileReference; fileEncoding = 4; lastKnownFileType = sourcecode.swift; path = OpenInFocusTest.swift; sourceTree = "<group>"; };
 		58408BA4265FC524003C4E4F /* BasicBrowsing.swift */ = {isa = PBXFileReference; lastKnownFileType = sourcecode.swift; path = BasicBrowsing.swift; sourceTree = "<group>"; };
 		6028813F27B2C6BB00CAF588 /* OnboardingConstants.swift */ = {isa = PBXFileReference; lastKnownFileType = sourcecode.swift; path = OnboardingConstants.swift; sourceTree = "<group>"; };
