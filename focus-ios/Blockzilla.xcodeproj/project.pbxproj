--- conflicted
+++ resolved
@@ -2541,11 +2541,6 @@
 				58408BA5265FC524003C4E4F /* BrowsingTest.swift in Sources */,
 				1DD317E120BF1B3000DFA44E /* OnboardingTest.swift in Sources */,
 				F8DEC61526C6A33200C5F26B /* AppConfig.swift in Sources */,
-<<<<<<< HEAD
-				0B70C1631DE6128900CEF7E0 /* WebsiteMemoryTest.swift in Sources */,
-=======
-				166E4BFB212F7DEC0029E2A5 /* UserAgentTest.swift in Sources */,
->>>>>>> f0d8d641
 				4F582F7B1F44A10F006C744B /* OpenInFocusTest.swift in Sources */,
 				0BC928CE1E366A6E004AC581 /* AsianLocaleTest.swift in Sources */,
 				C847E956274BB7CC000F6D20 /* XCUIApplication+Buttons.swift in Sources */,
