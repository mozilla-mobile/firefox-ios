--- conflicted
+++ resolved
@@ -34,7 +34,7 @@
     private var isTranslucent = false {
         didSet {
             // We need to call applyTheme to ensure the colors are updated in sync whenever the translucency changes.
-            guard let theme, isVersion1Layout != oldValue else { return }
+            guard let theme, isVersionLayout != oldValue else { return }
             applyTheme(theme: theme)
         }
     }
@@ -54,12 +54,8 @@
         toolbarDelegate: BrowserNavigationToolbarDelegate
     ) {
         self.toolbarDelegate = toolbarDelegate
-<<<<<<< HEAD
-        self.isVersion1Layout = isVersion1Layout
+        self.isVersionLayout = isVersionLayout
         self.isTranslucent = config.isTranslucencyEnabled
-=======
-        self.isVersionLayout = isVersionLayout
->>>>>>> efad6c34
         updateActionStack(toolbarElements: config.actions)
 
         // Update border
@@ -117,14 +113,10 @@
 
     // MARK: - ThemeApplicable
     public func applyTheme(theme: Theme) {
-<<<<<<< HEAD
-        let version1BackgroundColor = isTranslucent ? .clear : theme.colors.layer3
+        let versionBackgroundColor = isTranslucent ? .clear : theme.colors.layer3
         let baselineBackgroundColor = isTranslucent ? .clear : theme.colors.layer1
 
-        backgroundColor = isVersion1Layout ? version1BackgroundColor : baselineBackgroundColor
-=======
-        backgroundColor = isVersionLayout ? theme.colors.layer3 : theme.colors.layer1
->>>>>>> efad6c34
+        backgroundColor = isVersionLayout ? versionBackgroundColor : baselineBackgroundColor
         toolbarBorderView.backgroundColor = theme.colors.borderPrimary
 
         actionStack.arrangedSubviews.forEach { element in
