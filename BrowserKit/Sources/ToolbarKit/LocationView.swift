// This Source Code Form is subject to the terms of the Mozilla Public
// License, v. 2.0. If a copy of the MPL was not distributed with this
// file, You can obtain one at http://mozilla.org/MPL/2.0/

import UIKit
import Common

/// `LocationViewDelegate` protocol defines the delegate methods that respond
/// to user interactions with a location view.
protocol LocationViewDelegate: AnyObject {
    /// Called when the user enters text into the location view.
    ///
    /// - Parameter text: The text that was entered.
    func locationViewDidEnterText(_ text: String)
    /// Called when the user begins editing text in the location view.
    ///
    /// - Parameter text: The initial text in the location view when the user began editing.
    func locationViewDidBeginEditing(_ text: String)
    /// Called when the location view should perform a search based on the entered text.
    ///
    /// - Parameter text: The text for which the location view should search.
    func locationViewShouldSearchFor(_ text: String)

    /// Called to determine the display text for a given URL in the location view.
    ///
    /// - Parameter url: The URL for which to determine the display text.
    /// - Returns: The display text as an optional String. If the URL is nil
    ///  or cannot be converted to a display text, returns nil.
    func locationViewDisplayTextForURL(_ url: URL?) -> String?
}

public struct LocationViewState {
    public let accessibilityIdentifier: String
    public let accessibilityHint: String
    public let accessibilityLabel: String
    public let urlTextFieldPlaceholder: String
    public let searchEngineImageName: String
    public let url: String?

    public init(
        accessibilityIdentifier: String,
        accessibilityHint: String,
        accessibilityLabel: String,
        urlTextFieldPlaceholder: String,
        searchEngineImageName: String,
        url: String?
    ) {
        self.accessibilityIdentifier = accessibilityIdentifier
        self.accessibilityHint = accessibilityHint
        self.accessibilityLabel = accessibilityLabel
        self.urlTextFieldPlaceholder = urlTextFieldPlaceholder
        self.searchEngineImageName = searchEngineImageName
        self.url = url
    }
}

class LocationView: UIView, UITextFieldDelegate, ThemeApplicable {
    // MARK: - Properties
    private enum UX {
        static let horizontalSpace: CGFloat = 8
        static let gradientViewVerticalPadding: CGFloat = 8
        static let gradientViewWidth: CGFloat = 40
        static let leftRightSubviewsWidthAndHeight: CGFloat = 40
        static let searchEngineImageViewCornerRadius: CGFloat = 4
        static let searchEngineImageViewPadding: CGFloat = 8
        static let transitionDuration: TimeInterval = 0.3
    }

    private var urlAbsolutePath: String?
    private var notifyTextChanged: (() -> Void)?
    private var locationViewDelegate: LocationViewDelegate?

    private lazy var urlTextFieldSubdomainColor: UIColor = .clear
    private lazy var gradientLayer = CAGradientLayer()
    private lazy var gradientView: UIView = .build()

    private var clearButtonWidthConstraint: NSLayoutConstraint?
    private var searchEngineContentViewWidthConstraint: NSLayoutConstraint?
    private var gradientViewWidthConstraint: NSLayoutConstraint?
    private var urlTextFieldLeadingConstraint: NSLayoutConstraint?
    private var urlTextFieldTrailingConstraint: NSLayoutConstraint?

    private lazy var clearButton: UIButton = .build { button in
        button.setImage(
            UIImage(named: StandardImageIdentifiers.Large.crossCircleFill)?.withRenderingMode(.alwaysTemplate),
            for: .normal
        )
        button.addTarget(self, action: #selector(self.clearURLText), for: .touchUpInside)
    }

    private lazy var searchEngineContentView: UIView = .build()

    private lazy var searchEngineImageView: UIImageView = .build { imageView in
        imageView.layer.cornerRadius = UX.searchEngineImageViewCornerRadius
    }

    private lazy var urlTextField: UITextField = .build { [self] urlTextField in
        urlTextField.accessibilityIdentifier = "url"
        urlTextField.backgroundColor = .clear
        urlTextField.font = UIFont.preferredFont(forTextStyle: .body)
        urlTextField.adjustsFontForContentSizeCategory = true
        urlTextField.leftView = isRightToLeft ? clearButton : searchEngineContentView
        urlTextField.rightView = isRightToLeft ? searchEngineContentView : clearButton
        urlTextField.leftViewMode = isRightToLeft ? .whileEditing : .always
        urlTextField.rightViewMode = isRightToLeft ? .always : .whileEditing
        urlTextField.delegate = self
    }

    private var isRightToLeft: Bool {
        Locale.characterDirection(
            forLanguage: Locale.preferredLanguages.first ?? ""
        ) == .rightToLeft
    }

    // MARK: - Init
    override init(frame: CGRect) {
        super.init(frame: .zero)
        setupLayout()
        setupGradientLayer()

        urlTextField.addTarget(self, action: #selector(LocationView.textDidChange), for: .editingChanged)
        notifyTextChanged = { [self] in
            guard urlTextField.isEditing else { return }

            if urlTextField.text?.isEmpty == true {
                hideClearButton()
            } else {
                showClearButton()
            }

            urlTextField.text = urlTextField.text?.lowercased()
            urlAbsolutePath = urlTextField.text
            locationViewDelegate?.locationViewDidEnterText(urlTextField.text ?? "")
        }
    }

    required init?(coder: NSCoder) {
        fatalError("init(coder:) has not been implemented")
    }

    override func becomeFirstResponder() -> Bool {
        super.becomeFirstResponder()
        return urlTextField.becomeFirstResponder()
    }

    override func resignFirstResponder() -> Bool {
        super.resignFirstResponder()
        return urlTextField.resignFirstResponder()
    }

    func configure(_ state: LocationViewState, delegate: LocationViewDelegate) {
        searchEngineImageView.image = UIImage(named: state.searchEngineImageName)
        configureURLTextField(state)
        configureA11yForClearButton(state)
        formatAndTruncateURLTextField()
        locationViewDelegate = delegate
    }

    // MARK: - Layout
    override func traitCollectionDidChange(_ previousTraitCollection: UITraitCollection?) {
        super.traitCollectionDidChange(previousTraitCollection)
        DispatchQueue.main.async { [self] in
            formatAndTruncateURLTextField()
            performURLTextFieldAnimationIfPossible()
        }
    }

    override func layoutSubviews() {
        super.layoutSubviews()
        updateGradientLayerFrame()
        performURLTextFieldAnimationIfPossible()
    }

    private func setupLayout() {
        addSubviews(urlTextField, gradientView, clearButton, searchEngineContentView)
        searchEngineContentView.addSubview(searchEngineImageView)

        urlTextFieldTrailingConstraint = urlTextField.trailingAnchor.constraint(
            equalTo: trailingAnchor,
            constant: UX.horizontalSpace
        )
        urlTextFieldTrailingConstraint?.isActive = true

        urlTextFieldLeadingConstraint = urlTextField.leadingAnchor.constraint(
            equalTo: leadingAnchor,
            constant: UX.horizontalSpace
        )
        urlTextFieldLeadingConstraint?.isActive = true

        NSLayoutConstraint.activate(
            [
                gradientView.topAnchor.constraint(
                    equalTo: urlTextField.topAnchor,
                    constant: UX.gradientViewVerticalPadding
                ),
                gradientView.bottomAnchor.constraint(
                    equalTo: urlTextField.bottomAnchor,
                    constant: -UX.gradientViewVerticalPadding
                ),
                gradientView.leadingAnchor.constraint(equalTo: urlTextField.leadingAnchor),
                gradientView.centerYAnchor.constraint(equalTo: urlTextField.centerYAnchor),

                urlTextField.topAnchor.constraint(equalTo: topAnchor),
                urlTextField.bottomAnchor.constraint(equalTo: bottomAnchor),

                clearButton.heightAnchor.constraint(equalToConstant: UX.leftRightSubviewsWidthAndHeight),
                searchEngineContentView.heightAnchor.constraint(equalToConstant: UX.leftRightSubviewsWidthAndHeight),

                searchEngineImageView.leadingAnchor.constraint(
                    equalTo: searchEngineContentView.leadingAnchor,
                    constant: UX.searchEngineImageViewPadding
                ),
                searchEngineImageView.trailingAnchor.constraint(
                    equalTo: searchEngineContentView.trailingAnchor,
                    constant: -UX.searchEngineImageViewPadding
                ),
                searchEngineImageView.topAnchor.constraint(
                    equalTo: searchEngineContentView.topAnchor,
                    constant: UX.searchEngineImageViewPadding
                ),
                searchEngineImageView.bottomAnchor.constraint(
                    equalTo: searchEngineContentView.bottomAnchor,
                    constant: -UX.searchEngineImageViewPadding
                )
            ]
        )
    }

    private func setupGradientLayer() {
        gradientLayer.locations = [0, 1]
        gradientLayer.startPoint = CGPoint(x: 0.0, y: 0.5)
        gradientLayer.endPoint = CGPoint(x: 1.0, y: 0.5)
        gradientView.layer.addSublayer(gradientLayer)
    }

    private var doesURLTextFieldExceedViewWidth: Bool {
        guard let text = urlTextField.text, let font = urlTextField.font else {
            return false
        }
        let locationViewWidth = frame.width - (UX.horizontalSpace * 2)
        let fontAttributes = [NSAttributedString.Key.font: font]
        let urlTextFieldWidth = text.size(withAttributes: fontAttributes).width
        return urlTextFieldWidth >= locationViewWidth
    }

    private func updateGradientLayerFrame() {
        let showGradientForLongURL = doesURLTextFieldExceedViewWidth && !urlTextField.isFirstResponder
        gradientLayer.frame = if showGradientForLongURL { gradientView.bounds } else { CGRect() }
    }

    private func updateClearButtonWidthConstraint(to widthConstant: CGFloat) {
        clearButtonWidthConstraint?.isActive = false
        clearButtonWidthConstraint = clearButton.widthAnchor.constraint(equalToConstant: widthConstant)
        clearButtonWidthConstraint?.isActive = true
    }

    private func updateGradientViewWidthConstraint(to widthConstant: CGFloat) {
        gradientViewWidthConstraint?.isActive = false
        gradientViewWidthConstraint = gradientView.widthAnchor.constraint(equalToConstant: widthConstant)
        gradientViewWidthConstraint?.isActive = true
    }

    private func updateWidthConstraint(
        _ constraint: inout NSLayoutConstraint?,
        for view: UIView,
        to widthConstant: CGFloat
    ) {
        constraint?.isActive = false
        constraint = view.widthAnchor.constraint(equalToConstant: widthConstant)
        constraint?.isActive = true
    }

    private func showSearchEngineButton() {
        searchEngineImageView.isHidden = false
        updateWidthConstraint(
            &searchEngineContentViewWidthConstraint,
            for: searchEngineContentView,
            to: UX.leftRightSubviewsWidthAndHeight
        )
    }

    private func hideSearchEngineButton() {
        searchEngineImageView.isHidden = true
        updateWidthConstraint(
            &searchEngineContentViewWidthConstraint,
            for: searchEngineContentView,
            to: 0
        )
    }

    private func showClearButton() {
        clearButton.isHidden = false
        updateWidthConstraint(&clearButtonWidthConstraint, for: clearButton, to: UX.leftRightSubviewsWidthAndHeight)
        updateWidthConstraint(&gradientViewWidthConstraint, for: gradientView, to: 0)
    }

    private func hideClearButton() {
        clearButton.isHidden = true
        updateWidthConstraint(&clearButtonWidthConstraint, for: clearButton, to: 0)
        updateWidthConstraint(&gradientViewWidthConstraint, for: gradientView, to: UX.gradientViewWidth)
    }

    // MARK: - `urlTextField` Configuration
    private func configureURLTextField(_ state: LocationViewState) {
        urlTextField.text = state.url
        urlTextField.placeholder = state.urlTextFieldPlaceholder
        urlAbsolutePath = urlTextField.text
    }

    private func formatAndTruncateURLTextField() {
        let paragraphStyle = NSMutableParagraphStyle()
        paragraphStyle.lineBreakMode = .byTruncatingHead

        let urlString = urlAbsolutePath ?? ""
        let (subdomain, normalizedHost) = URL.getSubdomainAndHost(from: urlString)

        let attributedString = NSMutableAttributedString(string: normalizedHost)

        if let subdomain {
            let range = NSRange(location: 0, length: subdomain.count)
            attributedString.addAttribute(.foregroundColor, value: urlTextFieldSubdomainColor, range: range)
        }
        attributedString.addAttribute(
            .paragraphStyle,
            value: paragraphStyle,
            range: NSRange(
                location: 0,
                length: attributedString.length
            )
        )
        urlTextField.attributedText = attributedString
    }

    private func animateURLText(
        _ textField: UITextField,
        options: UIView.AnimationOptions,
        textAlignment: NSTextAlignment,
        completion: (() -> Void)? = nil
    ) {
        UIView.transition(
            with: textField,
            duration: UX.transitionDuration,
            options: options) {
            textField.textAlignment = textAlignment
        } completion: { _ in
            completion?()
        }
    }

    private func performURLTextFieldAnimationIfPossible() {
        if !doesURLTextFieldExceedViewWidth, !urlTextField.isFirstResponder, urlAbsolutePath?.isEmpty == false {
            animateURLText(urlTextField, options: .transitionFlipFromLeft, textAlignment: .center)
        }
    }

    // MARK: - Selectors
    @objc
    private func clearURLText() {
        urlTextField.text = ""
        notifyTextChanged?()
    }

    @objc
    func textDidChange(_ textField: UITextField) {
        notifyTextChanged?()
    }

    // MARK: - UITextFieldDelegate
    public func textFieldDidBeginEditing(_ textField: UITextField) {
        urlTextFieldLeadingConstraint?.constant = 0
        if urlTextField.rightView != nil {
            urlTextFieldTrailingConstraint?.constant = 0
        } else {
            urlTextFieldTrailingConstraint?.constant = -UX.horizontalSpace
        }

<<<<<<< HEAD
        let url = URL(string: textField.text ?? "")
        let queryText = locationViewDelegate?.locationViewDisplayTextForURL(url)

        updateGradientLayerFrame()
        DispatchQueue.main.async { [self] in
=======
        if textField.text?.isEmpty == false {
            showClearButton()
            animateURLText(textField, options: .transitionFlipFromRight, textAlignment: .natural) {
                textField.textAlignment = .natural
            }
        } else {
            hideClearButton()
        }
        showSearchEngineButton()
        updateGradientLayerFrame()

        DispatchQueue.main.async {
>>>>>>> 3e2f45e5
            // `attributedText` property is set to nil to remove all formatting and truncation set before.
            textField.attributedText = nil
            textField.text = (queryText != nil) ? queryText : urlAbsolutePath
            textField.selectAll(nil)
        }
<<<<<<< HEAD

        animateURLText(textField, options: .transitionFlipFromRight, textAlignment: .natural) {
            textField.textAlignment = .natural
        }
        locationViewDelegate?.locationViewDidBeginEditing(textField.text ?? "")
=======
        locationViewDelegate?.locationViewDidBeginEditing(textField.text?.lowercased() ?? "")
>>>>>>> 3e2f45e5
    }

    public func textFieldDidEndEditing(_ textField: UITextField) {
        urlTextFieldTrailingConstraint?.constant = isRightToLeft ? 0 : -UX.horizontalSpace
        hideClearButton()
        if textField.text?.isEmpty == false { hideSearchEngineButton() }
    }

    public func textFieldShouldReturn(_ textField: UITextField) -> Bool {
        guard let searchText = textField.text?.lowercased(), !searchText.isEmpty else { return false }

        locationViewDelegate?.locationViewShouldSearchFor(searchText)
        textField.resignFirstResponder()
        return true
    }

    // MARK: - Accessibility
    private func configureA11yForClearButton(_ state: LocationViewState) {
        clearButton.accessibilityIdentifier = state.accessibilityIdentifier
        clearButton.accessibilityHint = state.accessibilityHint
        clearButton.accessibilityLabel = state.accessibilityLabel
    }

    // MARK: - ThemeApplicable
    func applyTheme(theme: any Common.Theme) {
        let colors = theme.colors
        urlTextField.textColor = colors.textPrimary
        urlTextFieldSubdomainColor = colors.textSecondary
        gradientLayer.colors = colors.layerGradientURL.cgColors.reversed()
        clearButton.tintColor = colors.iconPrimary
        searchEngineImageView.backgroundColor = colors.iconPrimary
    }
}<|MERGE_RESOLUTION|>--- conflicted
+++ resolved
@@ -374,13 +374,6 @@
             urlTextFieldTrailingConstraint?.constant = -UX.horizontalSpace
         }
 
-<<<<<<< HEAD
-        let url = URL(string: textField.text ?? "")
-        let queryText = locationViewDelegate?.locationViewDisplayTextForURL(url)
-
-        updateGradientLayerFrame()
-        DispatchQueue.main.async { [self] in
-=======
         if textField.text?.isEmpty == false {
             showClearButton()
             animateURLText(textField, options: .transitionFlipFromRight, textAlignment: .natural) {
@@ -392,22 +385,16 @@
         showSearchEngineButton()
         updateGradientLayerFrame()
 
-        DispatchQueue.main.async {
->>>>>>> 3e2f45e5
+        let url = URL(string: textField.text ?? "")
+        let queryText = locationViewDelegate?.locationViewDisplayTextForURL(url)
+
+        DispatchQueue.main.async { [self] in
             // `attributedText` property is set to nil to remove all formatting and truncation set before.
             textField.attributedText = nil
             textField.text = (queryText != nil) ? queryText : urlAbsolutePath
             textField.selectAll(nil)
         }
-<<<<<<< HEAD
-
-        animateURLText(textField, options: .transitionFlipFromRight, textAlignment: .natural) {
-            textField.textAlignment = .natural
-        }
         locationViewDelegate?.locationViewDidBeginEditing(textField.text ?? "")
-=======
-        locationViewDelegate?.locationViewDidBeginEditing(textField.text?.lowercased() ?? "")
->>>>>>> 3e2f45e5
     }
 
     public func textFieldDidEndEditing(_ textField: UITextField) {
