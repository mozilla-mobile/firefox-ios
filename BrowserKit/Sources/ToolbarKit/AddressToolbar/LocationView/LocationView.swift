--- conflicted
+++ resolved
@@ -20,13 +20,8 @@
     private var onLongPress: (() -> Void)?
     private weak var delegate: LocationViewDelegate?
     private var isUnifiedSearchEnabled = false
-<<<<<<< HEAD
-    private var safeListedURLImageName: String?
-    private var lockIconImageName: String?
-=======
     private var lockIconImageName: String?
     private var safeListedURLImageName: String?
->>>>>>> 82163a79
 
     private var isEditing = false
     private var isURLTextFieldEmpty: Bool {
