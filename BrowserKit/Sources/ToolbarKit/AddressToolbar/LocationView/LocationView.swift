// This Source Code Form is subject to the terms of the Mozilla Public
// License, v. 2.0. If a copy of the MPL was not distributed with this
// file, You can obtain one at http://mozilla.org/MPL/2.0/

import UIKit
import Common

final class LocationView: UIView,
                          LocationTextFieldDelegate,
                          ThemeApplicable,
                          AccessibilityActionsSource,
                          MenuHelperURLBarInterface {
    // MARK: - Properties
    private enum UX {
        static let horizontalSpace: CGFloat = 8
        static let gradientViewWidth: CGFloat = 40
        static let safeOffset: CGFloat = 40
        static let lockIconImageViewSize = CGSize(width: 40, height: 24)
        static let shieldImageViewSize = CGSize(width: 24, height: 24)
        static let iconContainerNoLockLeadingSpace: CGFloat = 16
        static let iconAnimationTime: CGFloat = 0.1
        static let iconAnimationDelay: CGFloat = 0.03
        static let bottomAddressBarYoffset: CGFloat = -16
        static let bottomAddressBarYoffsetForHomeButton: CGFloat = -28
        static let bottomAddressBarYoffsetForDefaultScale: CGFloat = -10
        static let topAddressBarYoffset: CGFloat = 26
        static let smallScale: CGFloat = 0.7
        static let identityResetAnimationDuration: TimeInterval = 0.2
        static let effectViewCornerRadius: CGFloat = 24
        static let effectViewLeadingPadding: CGFloat = -12
        static let effectViewTrailingPadding: CGFloat = 18
    }

    private var urlAbsolutePath: String?
    private var searchTerm: String?
    private var onTapLockIcon: (@MainActor (UIButton) -> Void)?
    private var onLongPress: (@MainActor () -> Void)?
    private weak var delegate: LocationViewDelegate?
    private var theme: Theme?
    private var isUnifiedSearchEnabled = false
    private var lockIconImageName: String?
    private var lockIconNeedsTheming = false
    private var safeListedURLImageName: String?
    private var scrollAlpha: CGFloat = 1
    private var hasAlternativeLocationColor = false
    private var config: LocationViewConfiguration?

    private var isEditing = false
    private var isURLTextFieldEmpty: Bool {
        urlTextField.text?.isEmpty == true
    }
    private var hasHomeIndicator: Bool {
        guard let windowScene = UIApplication.shared.connectedScenes.first as? UIWindowScene,
              let window = windowScene.windows.first else { return false }
        return window.safeAreaInsets.bottom > 0
    }

    private var tapGestureRecognizer: UITapGestureRecognizer?
    private var longPressGestureRecognizer: UILongPressGestureRecognizer?

    /// Determines if the URL text field's content is wider than the visible area, accounting for a safe offset.
    /// An additional offset (default is 0) used when reader mode is available,
    /// to ensure the text does not overlap the icon when the view is constrained to its superview.
    private func isURLTextFieldWiderThanVisibleArea(safeOffset offset: CGFloat = 0) -> Bool {
        guard let text = urlTextField.text, let font = urlTextField.font, !scrollAlpha.isZero else {
            return false
        }
        let locationViewVisibleWidth = frame.width - iconContainerStackView.frame.width - UX.horizontalSpace - offset
        let urlTextFieldWidth = text.size(withAttributes: [.font: font]).width

        return urlTextFieldWidth >= locationViewVisibleWidth
    }

    private var dotWidth: CGFloat {
        guard let font = urlTextField.font else { return 0 }
        let fontAttributes = [NSAttributedString.Key.font: font]
        let width = "...".size(withAttributes: fontAttributes).width
        return CGFloat(width)
    }

    private lazy var urlTextFieldColor: UIColor = .label
    private lazy var urlTextFieldSubdomainColor: UIColor = .clear
    private lazy var lockIconImageColor: UIColor = .clear
    private lazy var safeListedURLImageColor: UIColor = .clear
    private lazy var gradientLayer = CAGradientLayer()
    private lazy var gradientView: UIView = .build()
    private lazy var containerView: UIView = .build()

    private var containerViewConstraints: [NSLayoutConstraint] = []
    private var urlTextFieldLeadingConstraint: NSLayoutConstraint?
    private var urlTextFieldTrailingConstraint: NSLayoutConstraint?
    private var iconContainerStackViewLeadingConstraint: NSLayoutConstraint?
    private var lockIconWidthAnchor: NSLayoutConstraint?

    // MARK: - Search Engine / Lock Image
    private lazy var iconContainerStackView: UIStackView = .build { view in
        view.alignment = .center
    }

    // TODO FXIOS-10210 Once the Unified Search experiment is complete, we will only need to use `DropDownSearchEngineView`
    // and we can remove `PlainSearchEngineView` from the project.
    private lazy var plainSearchEngineView: PlainSearchEngineView = .build()
    private lazy var dropDownSearchEngineView: DropDownSearchEngineView = .build()
    private lazy var searchEngineContentView: SearchEngineView = plainSearchEngineView
    private lazy var lockIconButton: UIButton = .build { button in
        button.contentMode = .scaleAspectFit
        button.addTarget(self, action: #selector(self.didTapLockIcon), for: .touchUpInside)
    }

    private lazy var glassEffect: UIVisualEffect? = if #available(iOS 26.0, *) { UIGlassEffect() } else { nil }
    private lazy var effectView: UIVisualEffectView = .build {
        $0.layer.cornerRadius = UX.effectViewCornerRadius
    }

    // MARK: - URL Text Field
    private lazy var urlTextField: LocationTextField = .build { [self] urlTextField in
        urlTextField.backgroundColor = .clear
        urlTextField.font = FXFontStyles.Regular.body.scaledFont()
        urlTextField.adjustsFontForContentSizeCategory = true
        urlTextField.autocompleteDelegate = self
        urlTextField.accessibilityActionsSource = self
        // Update the `textAlignment` property only when the entire layout direction is RTL or LTR,
        // similar to Apple's handling in Safari, ensuring that `textAlignment` remains in sync with the layout constraints.
        let layoutDirection = UIView.userInterfaceLayoutDirection(for: semanticContentAttribute)
        urlTextField.textAlignment = layoutDirection == .rightToLeft ? .right : .left
    }

    private var isURLTextFieldCentered = false {
        didSet {
            // We need to call applyTheme to ensure the colors are updated in sync whenever the layout changes.
            guard let theme, isURLTextFieldCentered != oldValue else { return }
            applyTheme(theme: theme)
        }
    }

    // MARK: - Init
    override init(frame: CGRect) {
        super.init(frame: .zero)
        setupLayout()
        setupGradientLayer()
        addLongPressGestureRecognizer()
    }

    required init?(coder: NSCoder) {
        fatalError("init(coder:) has not been implemented")
    }

    override func becomeFirstResponder() -> Bool {
        super.becomeFirstResponder()
        return urlTextField.becomeFirstResponder()
    }

    override func resignFirstResponder() -> Bool {
        super.resignFirstResponder()
        return urlTextField.resignFirstResponder()
    }

    func configure(_ config: LocationViewConfiguration,
                   delegate: LocationViewDelegate,
                   isUnifiedSearchEnabled: Bool,
                   uxConfig: AddressToolbarUXConfiguration,
                   addressBarPosition: AddressToolbarPosition) {
        self.config = config
        isURLTextFieldCentered = uxConfig.isLocationTextCentered
        hasAlternativeLocationColor = uxConfig.hasAlternativeLocationColor

        // TODO FXIOS-10210 Once the Unified Search experiment is complete, we won't need this extra layout logic and can
        // simply use the `.build` method on `DropDownSearchEngineView` on `LocationView`'s init.
        searchEngineContentView = isUnifiedSearchEnabled
                                  ? dropDownSearchEngineView
                                  : plainSearchEngineView

        searchEngineContentView.configure(
            config,
            isLocationTextCentered: uxConfig.isLocationTextCentered,
            delegate: delegate
        )

        applyToolbarAlphaIfNeeded(
            alpha: uxConfig.scrollAlpha,
            barPosition: addressBarPosition
        )
        configureLockIconButton(config)
        configureURLTextField(config)
        configureA11y(config)
        formatAndTruncateURLTextField()
        updateIconContainer(iconContainerCornerRadius: uxConfig.toolbarCornerRadius,
                            isURLTextFieldCentered: isURLTextFieldCentered,
                            locationTextFieldTrailingPadding: uxConfig.locationTextFieldTrailingPadding)
        handleGesture(&tapGestureRecognizer, type: UITapGestureRecognizer.self, action: #selector(becomeFirstResponder))
        handleGesture(
            &longPressGestureRecognizer,
            type: UILongPressGestureRecognizer.self,
            action: #selector(handleLongPress)
        )
        self.delegate = delegate
        self.isUnifiedSearchEnabled = isUnifiedSearchEnabled
        searchTerm = config.searchTerm
        onLongPress = config.onLongPress

        layoutContainerView(isEditing: config.isEditing, isURLTextFieldCentered: isURLTextFieldCentered)

        guard let theme else { return }
        applyTheme(theme: theme)
    }

    private func layoutContainerView(isEditing: Bool, isURLTextFieldCentered: Bool) {
        var newConstraints: [NSLayoutConstraint] = []
        if isEditing || !isURLTextFieldCentered || isURLTextFieldWiderThanVisibleArea() {
            // leading alignment configuration
            newConstraints = [
                containerView.leadingAnchor.constraint(equalTo: leadingAnchor),
                containerView.trailingAnchor.constraint(equalTo: trailingAnchor),
            ]
        } else if isURLTextFieldWiderThanVisibleArea(safeOffset: UX.safeOffset) {
            newConstraints = [
                containerView.leadingAnchor.constraint(greaterThanOrEqualTo: leadingAnchor),
                containerView.trailingAnchor.constraint(lessThanOrEqualTo: trailingAnchor),
                containerView.centerXAnchor.constraint(equalTo: centerXAnchor)
            ]
        } else if let superview, !isURLTextFieldWiderThanVisibleArea(safeOffset: UX.safeOffset) {
            newConstraints = [
                containerView.leadingAnchor.constraint(greaterThanOrEqualTo: superview.leadingAnchor),
                containerView.trailingAnchor.constraint(lessThanOrEqualTo: superview.trailingAnchor),
                containerView.centerXAnchor.constraint(equalTo: superview.centerXAnchor)
            ]
        }

        // Only update the constraints if necessary
        guard !newConstraints.isEmpty else { return }

        NSLayoutConstraint.deactivate(containerViewConstraints)
        containerViewConstraints = newConstraints
        NSLayoutConstraint.activate(containerViewConstraints)
    }

    func setAutocompleteSuggestion(_ suggestion: String?) {
        urlTextField.setAutocompleteSuggestion(suggestion)
    }

    // MARK: - Layout
    override func traitCollectionDidChange(_ previousTraitCollection: UITraitCollection?) {
        super.traitCollectionDidChange(previousTraitCollection)
        DispatchQueue.main.async { [self] in
            formatAndTruncateURLTextField()
        }
    }

    override func layoutSubviews() {
        super.layoutSubviews()

        layoutContainerView(isEditing: isEditing, isURLTextFieldCentered: isURLTextFieldCentered)
        updateGradient()
        // Updates the URL text field's leading constraint to ensure it reflects the current layout state
        // during layout passes, such as on screen size or orientation changes.
        updateURLTextFieldLeadingConstraintBasedOnState()
    }

    private func setupLayout() {
        if #available(iOS 26.0, *) {
            addSubview(effectView)
            effectView.contentView.addSubview(containerView)
        } else {
            addSubview(containerView)
        }
        containerView.addSubviews(urlTextField, iconContainerStackView, gradientView)
        if #available(iOS 26.0, *) {
            NSLayoutConstraint.activate([
                effectView.topAnchor.constraint(equalTo: urlTextField.topAnchor),
                effectView.leadingAnchor.constraint(equalTo: iconContainerStackView.leadingAnchor,
                                                    constant: UX.effectViewLeadingPadding),
                effectView.trailingAnchor.constraint(equalTo: urlTextField.trailingAnchor,
                                                     constant: UX.effectViewTrailingPadding),
                effectView.bottomAnchor.constraint(equalTo: urlTextField.bottomAnchor)
            ])
        }
        iconContainerStackView.addArrangedSubview(searchEngineContentView)

        urlTextFieldLeadingConstraint = urlTextField.leadingAnchor.constraint(equalTo: iconContainerStackView.trailingAnchor)
        urlTextFieldLeadingConstraint?.isActive = true

        urlTextFieldTrailingConstraint = urlTextField.trailingAnchor.constraint(equalTo: containerView.trailingAnchor)
        urlTextFieldTrailingConstraint?.isActive = true

        iconContainerStackViewLeadingConstraint = iconContainerStackView.leadingAnchor.constraint(
            equalTo: containerView.leadingAnchor
        )
        iconContainerStackViewLeadingConstraint?.isActive = true

        containerViewConstraints = [
            containerView.leadingAnchor.constraint(equalTo: leadingAnchor),
            containerView.trailingAnchor.constraint(equalTo: trailingAnchor)
        ]

        NSLayoutConstraint.activate(containerViewConstraints)
        NSLayoutConstraint.activate([
            gradientView.topAnchor.constraint(equalTo: urlTextField.topAnchor),
            gradientView.bottomAnchor.constraint(equalTo: urlTextField.bottomAnchor),
            gradientView.leadingAnchor.constraint(equalTo: iconContainerStackView.trailingAnchor),
            gradientView.widthAnchor.constraint(equalToConstant: UX.gradientViewWidth),

            urlTextField.topAnchor.constraint(equalTo: containerView.topAnchor),
            urlTextField.bottomAnchor.constraint(equalTo: containerView.bottomAnchor),

            iconContainerStackView.topAnchor.constraint(equalTo: containerView.topAnchor),
            iconContainerStackView.bottomAnchor.constraint(equalTo: containerView.bottomAnchor),

            containerView.topAnchor.constraint(equalTo: topAnchor),
            containerView.bottomAnchor.constraint(equalTo: bottomAnchor),
        ])
    }

    private func setupGradientLayer() {
        gradientLayer.locations = [0, 1]
        gradientLayer.startPoint = CGPoint(x: 0.0, y: 0.5)
        gradientLayer.endPoint = CGPoint(x: 1.0, y: 0.5)
        gradientView.layer.addSublayer(gradientLayer)
    }

    private func updateGradient() {
        let showGradientForLongURL = isURLTextFieldWiderThanVisibleArea() && !isEditing
        gradientView.isHidden = !showGradientForLongURL
        // Use the containerView height since gradient's view height could be still not updated here
        // This can avoid to call containerView.layoutIfNeeded() which is an expensive call.
        let gradientLayerSize = CGSize(width: gradientView.bounds.width, height: containerView.frame.height)
        gradientLayer.frame = CGRect(origin: gradientView.bounds.origin, size: gradientLayerSize)
    }

    private func updateURLTextFieldLeadingConstraintBasedOnState() {
        let shouldAdjustForOverflow = isURLTextFieldWiderThanVisibleArea() && !isEditing
        let shouldAdjustForNonEmpty = !isURLTextFieldEmpty && !isEditing

        func handleOverflowAdjustment() {
            // Hide the leading "..." by moving them behind the lock icon.
            updateURLTextFieldLeadingConstraint(constant: -dotWidth)
            if lockIconImageName == nil {
                // This is the case when we are in reader mode and the lock icon is not visible.
                updateWidthForLockIcon(UX.lockIconImageViewSize.width)
                iconContainerStackViewLeadingConstraint?.constant = 0
            }
        }

        if shouldAdjustForOverflow {
            handleOverflowAdjustment()
        } else if shouldAdjustForNonEmpty {
            updateURLTextFieldLeadingConstraint()
        } else {
            updateURLTextFieldLeadingConstraint(constant: UX.horizontalSpace)
        }
    }

    private func updateURLTextFieldLeadingConstraint(constant: CGFloat = 0) {
        urlTextFieldLeadingConstraint?.constant = constant
    }

    private func removeContainerIcons() {
        iconContainerStackView.removeAllArrangedViews()
    }

    private func updateIconContainer(iconContainerCornerRadius: CGFloat,
                                     isURLTextFieldCentered: Bool,
                                     locationTextFieldTrailingPadding: CGFloat) {
        guard !isEditing else {
            updateUIForSearchEngineDisplay(isURLTextFieldCentered: isURLTextFieldCentered)
            urlTextFieldTrailingConstraint?.constant = 0
            animateIconAppearance()
            return
        }

        if isURLTextFieldEmpty {
            updateUIForSearchEngineDisplay(isURLTextFieldCentered: isURLTextFieldCentered)
        } else {
            updateUIForLockIconDisplay()
        }
        animateIconAppearance()
        urlTextFieldTrailingConstraint?.constant = -locationTextFieldTrailingPadding
    }

    private func animateIconAppearance() {
        let shouldShowLockIcon: Bool
        if isEditing {
            lockIconButton.alpha = 0
            shouldShowLockIcon = false
        } else if isURLTextFieldEmpty {
            shouldShowLockIcon = false
        } else if lockIconImageName == nil {
            shouldShowLockIcon = false
        } else {
            shouldShowLockIcon = true
        }

        let isAnimationEnabled = !UIAccessibility.isReduceMotionEnabled
        if isAnimationEnabled {
            UIView.animate(withDuration: UX.iconAnimationTime, delay: UX.iconAnimationDelay) {
                self.searchEngineContentView.alpha = shouldShowLockIcon ? 0 : 1
                self.lockIconButton.alpha = shouldShowLockIcon ? 1 : 0
            }
        } else {
            searchEngineContentView.alpha = shouldShowLockIcon ? 0 : 1
            lockIconButton.alpha = shouldShowLockIcon ? 1 : 0
        }
    }

    private func updateUIForSearchEngineDisplay(isURLTextFieldCentered: Bool) {
        removeContainerIcons()
        if !isURLTextFieldCentered || isEditing {
            iconContainerStackView.addArrangedSubview(searchEngineContentView)
        }
        updateURLTextFieldLeadingConstraint(constant: UX.horizontalSpace)
        iconContainerStackViewLeadingConstraint?.constant = UX.horizontalSpace
        updateGradient()
    }

    private func updateUIForLockIconDisplay() {
        guard !isEditing else { return }
        removeContainerIcons()
        iconContainerStackView.addArrangedSubview(lockIconButton)
        updateURLTextFieldLeadingConstraintBasedOnState()

        let leadingConstraint = lockIconImageName == nil ? UX.iconContainerNoLockLeadingSpace : 0.0

        iconContainerStackViewLeadingConstraint?.constant = leadingConstraint
        updateGradient()
    }

    private func updateWidthForLockIcon(_ width: CGFloat) {
        lockIconWidthAnchor?.isActive = false
        lockIconWidthAnchor = lockIconButton.widthAnchor.constraint(equalToConstant: width)
        lockIconWidthAnchor?.isActive = true
    }

    // MARK: - LocationView Scaling
    private func shrinkLocationView(barPosition: AddressToolbarPosition) {
        let isiPad = UIDevice.current.userInterfaceIdiom == .pad
        let bottomAddressBarYoffset = if #available(iOS 26.0, *) {
            UX.bottomAddressBarYoffset
        } else {
            hasHomeIndicator ? UX.bottomAddressBarYoffset : UX.bottomAddressBarYoffsetForHomeButton
        }
        let yOffset: CGFloat = (barPosition == .bottom && !isiPad) ? bottomAddressBarYoffset : UX.topAddressBarYoffset
        let scaledTransformation = CGAffineTransform(scaleX: UX.smallScale, y: UX.smallScale).translatedBy(x: 0, y: yOffset)
        transform = scaledTransformation
        urlTextField.isUserInteractionEnabled = false
    }

    private func restoreLocationViewSize() {
        UIView.animate(
            withDuration: UX.identityResetAnimationDuration,
            delay: 0,
            options: [.curveEaseInOut],
            animations: { [unowned self] in
                transform = .identity
            },
            completion: { [unowned self] _ in
                urlTextField.isUserInteractionEnabled = true
            }
        )
    }

    private func applyToolbarAlphaIfNeeded(alpha: CGFloat, barPosition: AddressToolbarPosition) {
        guard scrollAlpha != alpha else { return }
        scrollAlpha = alpha
        if scrollAlpha.isZero {
<<<<<<< HEAD
            shrinkLocationView(barPosition: barPosition)
=======
            shrinkLocationView(barPosition: barPosition, isKeyboardVisible: isKeyboardVisible)
            if #available(iOS 26.0, *) {
                let shouldSetGlassEffect = barPosition == .bottom && !isKeyboardVisible
                effectView.effect = shouldSetGlassEffect ? glassEffect : nil
            }
>>>>>>> 7ec5972a
        } else {
            restoreLocationViewSize()
            effectView.effect = nil
        }
        if let theme { applyTheme(theme: theme) }
    }

    // MARK: - `urlTextField` Configuration
    private func configureURLTextField(_ config: LocationViewConfiguration) {
        let configurationIsEditing = config.isEditing
        isEditing = configurationIsEditing

        if !isEditing && config.url != nil {
            // allow proper centering of the urlTextField removing placeholder size.
            urlTextField.placeholder = nil
        } else {
            urlTextField.placeholder = config.urlTextFieldPlaceholder
        }
        urlAbsolutePath = config.url?.absoluteString

        let shouldShowKeyboard = configurationIsEditing && config.shouldShowKeyboard
        _ = shouldShowKeyboard ? becomeFirstResponder() : resignFirstResponder()

        // Remove the default drop interaction from the URL text field so that our
        // custom drop interaction on the BVC can accept dropped URLs.
        if let dropInteraction = urlTextField.textDropInteraction {
            urlTextField.removeInteraction(dropInteraction)
        }

        if configurationIsEditing {
            let isAnimationEnabled = !UIAccessibility.isReduceMotionEnabled
            if isAnimationEnabled {
                UIView.animate(withDuration: UX.iconAnimationTime, delay: UX.iconAnimationDelay) {
                    self.urlTextField.clearButton?.alpha = 1
                }
            } else {
                urlTextField.clearButton?.alpha = 1
            }
        } else {
            urlTextField.clearButton?.alpha = 0
        }

        // Once the user started typing we should not update the text anymore as that interferes with
        // setting the autocomplete suggestions which is done using a delegate method.
        guard !config.didStartTyping else { return }
        let shouldShowSearchTerm = (config.searchTerm != nil) && configurationIsEditing
        let text = shouldShowSearchTerm ? config.searchTerm : config.url?.absoluteString
        urlTextField.text = text

        // Start overlay mode & select text when in edit mode with a search term
        if shouldShowKeyboard, config.shouldSelectSearchTerm {
            DispatchQueue.main.async {
                self.urlTextField.text = text
                self.urlTextField.selectAll(nil)
            }
        }
    }

    private func formatAndTruncateURLTextField() {
        guard !isEditing else { return }

        let paragraphStyle = NSMutableParagraphStyle()
        paragraphStyle.lineBreakMode = .byTruncatingHead

        let urlString = urlAbsolutePath ?? ""
        let (subdomain, normalizedHost) = URL.getSubdomainAndHost(from: urlString)

        let attributedString = NSMutableAttributedString(
            string: normalizedHost,
            attributes: [.foregroundColor: urlTextFieldColor])

        if let subdomain {
            let range = NSRange(location: 0, length: subdomain.count)
            attributedString.addAttribute(.foregroundColor, value: urlTextFieldSubdomainColor, range: range)
        }
        attributedString.addAttribute(
            .paragraphStyle,
            value: paragraphStyle,
            range: NSRange(
                location: 0,
                length: attributedString.length
            )
        )
        urlTextField.attributedText = attributedString
    }

    // MARK: - `lockIconButton` Configuration
    private func configureLockIconButton(_ config: LocationViewConfiguration) {
        lockIconButton.isUserInteractionEnabled = isURLTextFieldCentered ? false : true
        lockIconImageName = config.lockIconImageName
        lockIconNeedsTheming = config.lockIconNeedsTheming
        safeListedURLImageName = config.safeListedURLImageName
        guard lockIconImageName != nil else {
            updateWidthForLockIcon(0)
            return
        }
        if isURLTextFieldCentered {
            updateWidthForLockIcon(UX.shieldImageViewSize.width)
        } else {
            updateWidthForLockIcon(UX.lockIconImageViewSize.width)
        }
        onTapLockIcon = config.onTapLockIcon

        setLockIconImage()
    }

    private func setLockIconImage() {
        guard let lockIconImageName, !lockIconImageName.isEmpty else { return }
        var lockImage: UIImage?

        if let safeListedURLImageName {
            lockImage = UIImage(named: lockIconImageName)

            if lockIconNeedsTheming {
                lockImage = lockImage?.withTintColor(lockIconImageColor)
            }

            if let dotImage = UIImage(named: safeListedURLImageName)?.withTintColor(safeListedURLImageColor) {
                let origin = isURLTextFieldCentered ? CGPoint(x: 10, y: 10) : CGPoint(x: 13.5, y: 13)
                let image = lockImage?.overlayWith(image: dotImage, modifier: 0.4, origin: origin)
                lockIconButton.setImage(image, for: .normal)
            }
        } else {
            lockImage = UIImage(named: lockIconImageName)

            if lockIconNeedsTheming {
                lockImage = lockImage?.withRenderingMode(.alwaysTemplate)
            }

            lockIconButton.setImage(lockImage, for: .normal)
        }
    }

    // MARK: - Gesture Recognizers
    private func addLongPressGestureRecognizer() {
        let gestureRecognizer = UILongPressGestureRecognizer(target: self, action: #selector(LocationView.handleLongPress))
        urlTextField.addGestureRecognizer(gestureRecognizer)
    }

    private func handleGesture<T: UIGestureRecognizer>(
        _ gesture: inout T?,
        type: T.Type,
        action: Selector
    ) {
        if isURLTextFieldCentered {
            if gesture == nil {
                let newGesture = type.init(target: self, action: action)
                addGestureRecognizer(newGesture)
                gesture = newGesture
            }
        } else if let existingGesture = gesture {
            removeGestureRecognizer(existingGesture)
            gesture = nil
        }
    }

    // MARK: - Selectors
    @objc
    private func didTapLockIcon() {
        onTapLockIcon?(lockIconButton)
    }

    @objc
    private func handleLongPress(_ recognizer: UILongPressGestureRecognizer) {
        if recognizer.state == .began {
            onLongPress?()
        }
    }

    // MARK: - MenuHelperURLBarInterface
    override func canPerformAction(_ action: Selector, withSender sender: Any?) -> Bool {
        if action == MenuHelperURLBarModel.selectorPasteAndGo {
            return UIPasteboard.general.hasStrings
        }

        return super.canPerformAction(action, withSender: sender)
    }

    func menuHelperPasteAndGo() {
        ensureMainThread {
            guard let pasteboardContents = UIPasteboard.general.string else { return }
            self.delegate?.locationViewDidSubmitText(pasteboardContents)
            self.urlTextField.text = pasteboardContents
        }
    }

    // MARK: - LocationTextFieldDelegate
    func locationTextField(_ textField: LocationTextField, didEnterText text: String) {
        delegate?.locationViewDidEnterText(text)
    }

    func locationTextFieldShouldReturn(_ textField: LocationTextField) -> Bool {
        guard let text = textField.text else { return true }
        if !text.trimmingCharacters(in: .whitespaces).isEmpty {
            delegate?.locationViewDidSubmitText(text)
            _ = textField.resignFirstResponder()
            return true
        } else {
            return false
        }
    }

    func locationTextFieldShouldClear(_ textField: LocationTextField) -> Bool {
        delegate?.locationViewDidClearText()
        return true
    }

    func locationTextFieldDidBeginEditing(_ textField: UITextField) {
        guard !isEditing else { return }
        updateUIForSearchEngineDisplay(isURLTextFieldCentered: isURLTextFieldCentered)
        let searchText = searchTerm != nil ? searchTerm : urlAbsolutePath

        // `attributedText` property is set to nil to remove all formatting and truncation set before.
        textField.attributedText = nil
        textField.text = searchText

        delegate?.locationViewDidBeginEditing(searchText ?? "", shouldShowSuggestions: searchTerm != nil)
    }

    func locationTextFieldDidEndEditing(_ textField: UITextField) {
        formatAndTruncateURLTextField()
        if isURLTextFieldEmpty {
            updateGradient()
        } else {
            updateUIForLockIconDisplay()
        }
    }

    func locationTextFieldNeedsSearchReset(_ textField: UITextField) {
        delegate?.locationTextFieldNeedsSearchReset()
    }

    // MARK: - Accessibility
    private func configureA11y(_ config: LocationViewConfiguration) {
        lockIconButton.accessibilityIdentifier = config.lockIconButtonA11yId
        lockIconButton.accessibilityLabel = config.lockIconButtonA11yLabel

        urlTextField.accessibilityIdentifier = config.urlTextFieldA11yId
        accessibilityElements = [iconContainerStackView, urlTextField]
    }

    func accessibilityCustomActionsForView(_ view: UIView) -> [UIAccessibilityCustomAction]? {
        guard view === urlTextField else { return nil }
        return delegate?.locationViewAccessibilityActions()
    }

    // MARK: - ThemeApplicable
    func applyTheme(theme: Theme) {
        self.theme = theme
        let colors = theme.colors

        let mainBackgroundColor = hasAlternativeLocationColor ? colors.layerSurfaceMediumAlt : colors.layerSurfaceMedium
        if #available(iOS 26.0, *), scrollAlpha.isZero, config?.shouldShowKeyboard == false {
            // We want to use system colors when the location view is fully transparent
            // To make sure it blends well with the background when using glass effect.
            urlTextFieldColor =  .label
            urlTextFieldSubdomainColor = .systemGray
            lockIconButton.tintColor = .systemGray
        } else {
            urlTextFieldColor = colors.textPrimary
            urlTextFieldSubdomainColor = colors.textSecondary
            lockIconButton.tintColor = colors.textSecondary
        }
        gradientLayer.colors = Gradient(
            colors: [
                mainBackgroundColor.withAlphaComponent(1),
                mainBackgroundColor.withAlphaComponent(0)
            ]
        ).cgColors
        searchEngineContentView.applyTheme(theme: theme)
        lockIconButton.backgroundColor = scrollAlpha.isZero ? nil : mainBackgroundColor
        urlTextField.applyTheme(theme: theme)
        urlTextField.attributedPlaceholder = NSAttributedString(
            string: urlTextField.placeholder ?? "",
            attributes: [.foregroundColor: colors.textPrimary]
        )

        safeListedURLImageColor = colors.iconAccentBlue
        lockIconButton.tintColor = colors.textSecondary
        lockIconImageColor = colors.textSecondary

        setLockIconImage()
        // Applying the theme to urlTextField can cause the url formatting to get removed
        // so we apply it again
        formatAndTruncateURLTextField()
    }

    // MARK: - UIGestureRecognizerDelegate
    func gestureRecognizer(
        _ gestureRecognizer: UIGestureRecognizer,
        shouldRecognizeSimultaneouslyWith otherGestureRecognizer: UIGestureRecognizer
    ) -> Bool {
        // When long pressing a button make sure the textfield's long press gesture is not triggered
        return !(otherGestureRecognizer.view is UIButton)
    }
}

fileprivate extension UIImage {
    func overlayWith(image: UIImage,
                     modifier: CGFloat = 0.35,
                     origin: CGPoint = CGPoint(x: 15, y: 16)) -> UIImage {
        let newSize = CGSize(width: size.width, height: size.height)
        UIGraphicsBeginImageContextWithOptions(newSize, false, 0.0)
        draw(in: CGRect(origin: CGPoint.zero, size: newSize))
        image.draw(in: CGRect(origin: origin,
                              size: CGSize(width: size.width * modifier,
                                           height: size.height * modifier)))
        let newImage = UIGraphicsGetImageFromCurrentImageContext()!
        UIGraphicsEndImageContext()

        return newImage
    }
}<|MERGE_RESOLUTION|>--- conflicted
+++ resolved
@@ -461,15 +461,8 @@
         guard scrollAlpha != alpha else { return }
         scrollAlpha = alpha
         if scrollAlpha.isZero {
-<<<<<<< HEAD
             shrinkLocationView(barPosition: barPosition)
-=======
-            shrinkLocationView(barPosition: barPosition, isKeyboardVisible: isKeyboardVisible)
-            if #available(iOS 26.0, *) {
-                let shouldSetGlassEffect = barPosition == .bottom && !isKeyboardVisible
-                effectView.effect = shouldSetGlassEffect ? glassEffect : nil
-            }
->>>>>>> 7ec5972a
+            if #available(iOS 26.0, *) { effectView.effect = barPosition == .bottom ? glassEffect : nil }
         } else {
             restoreLocationViewSize()
             effectView.effect = nil
