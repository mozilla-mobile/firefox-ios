--- conflicted
+++ resolved
@@ -47,15 +47,11 @@
     }
 
     func locationContainerBackgroundColor(theme: any Theme) -> UIColor {
-<<<<<<< HEAD
-        var backgroundColor = isLocationTextCentered ? theme.colors.layer2 : theme.colors.layerSearch
+        var backgroundColor = isLocationTextCentered ? theme.colors.layerSurfaceMedium : theme.colors.layerSearch
         if shouldBlur {
             backgroundColor = backgroundColor.withAlphaComponent(backgroundAlpha)
         }
 
         return backgroundColor
-=======
-        return isLocationTextCentered ? theme.colors.layerSurfaceMedium : theme.colors.layerSearch
->>>>>>> d29cb5b1
     }
 }