--- conflicted
+++ resolved
@@ -9,23 +9,7 @@
     let toolbarCornerRadius: CGFloat
     let browserActionsAddressBarDividerWidth: CGFloat
     let isLocationTextCentered: Bool
-<<<<<<< HEAD
     let locationTextFieldTrailingPadding: CGFloat
-
-    public static let experiment = AddressToolbarUXConfiguration(
-        toolbarCornerRadius: 12.0,
-        browserActionsAddressBarDividerWidth: 0.0,
-        isLocationTextCentered: true,
-        locationTextFieldTrailingPadding: 0
-    )
-
-    public static let `default` = AddressToolbarUXConfiguration(
-        toolbarCornerRadius: 8.0,
-        browserActionsAddressBarDividerWidth: 4.0,
-        isLocationTextCentered: false,
-        locationTextFieldTrailingPadding: 8.0
-    )
-=======
     let shouldBlur: Bool
     let backgroundAlpha: CGFloat
 
@@ -34,6 +18,7 @@
             toolbarCornerRadius: 12.0,
             browserActionsAddressBarDividerWidth: 0.0,
             isLocationTextCentered: true,
+            locationTextFieldTrailingPadding: 0,
             shouldBlur: true,
             backgroundAlpha: backgroundAlpha
         )
@@ -44,11 +29,11 @@
             toolbarCornerRadius: 8.0,
             browserActionsAddressBarDividerWidth: 4.0,
             isLocationTextCentered: false,
+            locationTextFieldTrailingPadding: 8.0,
             shouldBlur: false,
             backgroundAlpha: backgroundAlpha
         )
     }
->>>>>>> 140ffdc0
 
     func addressToolbarBackgroundColor(theme: any Theme) -> UIColor {
         let blurBackgroundColor = theme.colors.layer3.withAlphaComponent(backgroundAlpha)
