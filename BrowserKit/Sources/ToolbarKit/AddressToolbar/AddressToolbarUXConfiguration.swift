// This Source Code Form is subject to the terms of the Mozilla Public
// License, v. 2.0. If a copy of the MPL was not distributed with this
// file, You can obtain one at http://mozilla.org/MPL/2.0/

import Common
import UIKit

public struct AddressToolbarUXConfiguration {
    let toolbarCornerRadius: CGFloat
    let browserActionsAddressBarDividerWidth: CGFloat
    let isLocationTextCentered: Bool
    let locationTextFieldTrailingPadding: CGFloat
    let shouldBlur: Bool
    let backgroundAlpha: CGFloat
    let alpha: CGFloat

    public static func experiment(backgroundAlpha: CGFloat = 1.0,
                                  alpha: CGFloat = 1.0,
                                  shouldBlur: Bool = false) -> AddressToolbarUXConfiguration {
        AddressToolbarUXConfiguration(
            toolbarCornerRadius: 12.0,
            browserActionsAddressBarDividerWidth: 0.0,
            isLocationTextCentered: true,
            locationTextFieldTrailingPadding: 0,
            shouldBlur: shouldBlur,
            backgroundAlpha: backgroundAlpha,
            alpha: alpha
        )
    }

    public static func `default`(backgroundAlpha: CGFloat = 1.0,
                                 alpha: CGFloat = 1.0,
                                 shouldBlur: Bool = false) -> AddressToolbarUXConfiguration {
        AddressToolbarUXConfiguration(
            toolbarCornerRadius: 8.0,
            browserActionsAddressBarDividerWidth: 4.0,
            isLocationTextCentered: false,
            locationTextFieldTrailingPadding: 8.0,
            shouldBlur: shouldBlur,
            backgroundAlpha: backgroundAlpha,
            alpha: alpha
        )
    }

    func addressToolbarBackgroundColor(theme: any Theme) -> UIColor {
        let backgroundColor = isLocationTextCentered ? theme.colors.layerSurfaceLow : theme.colors.layer1
        if shouldBlur {
            return backgroundColor.withAlphaComponent(backgroundAlpha)
        }

        return backgroundColor
    }

    func locationContainerBackgroundColor(theme: any Theme) -> UIColor {
<<<<<<< HEAD
        let backgroundColor = isLocationTextCentered ? theme.colors.layerSurfaceMedium : theme.colors.layerSearch
        if alpha == 0 {
            return backgroundColor.withAlphaComponent(alpha)
        }
        if shouldBlur {
            backgroundColor.withAlphaComponent(backgroundAlpha)
        }

        return backgroundColor
=======
        return isLocationTextCentered ? theme.colors.layerSurfaceMedium : theme.colors.layerSearch
>>>>>>> a9f95439
    }

    public func locationViewVerticalPaddings(addressBarPosition: AddressToolbarPosition) -> (top: CGFloat, bottom: CGFloat) {
        return switch addressBarPosition {
        case .top:
            (top: 8, bottom: 8)
        case .bottom:
            (top: 8, bottom: 4)
        }
    }
}<|MERGE_RESOLUTION|>--- conflicted
+++ resolved
@@ -52,19 +52,9 @@
     }
 
     func locationContainerBackgroundColor(theme: any Theme) -> UIColor {
-<<<<<<< HEAD
         let backgroundColor = isLocationTextCentered ? theme.colors.layerSurfaceMedium : theme.colors.layerSearch
-        if alpha == 0 {
-            return backgroundColor.withAlphaComponent(alpha)
-        }
-        if shouldBlur {
-            backgroundColor.withAlphaComponent(backgroundAlpha)
-        }
-
+        if alpha == 0 { return backgroundColor.withAlphaComponent(alpha) }
         return backgroundColor
-=======
-        return isLocationTextCentered ? theme.colors.layerSurfaceMedium : theme.colors.layerSearch
->>>>>>> a9f95439
     }
 
     public func locationViewVerticalPaddings(addressBarPosition: AddressToolbarPosition) -> (top: CGFloat, bottom: CGFloat) {
