// This Source Code Form is subject to the terms of the Mozilla Public
// License, v. 2.0. If a copy of the MPL was not distributed with this
// file, You can obtain one at http://mozilla.org/MPL/2.0/

import Common
import UIKit

public enum ToolbarButtonGesture {
    case tap
    case longPress
}

class ToolbarButton: UIButton, ThemeApplicable {
<<<<<<< HEAD
    private struct UX {
        static let verticalInset: CGFloat = 8
        static let horizontalInset: CGFloat = 8
        static let badgeImageViewBorderWidth: CGFloat = 1
        static let badgeImageViewCornerRadius: CGFloat = 10
        static let badgeIconSize = CGSize(width: 20, height: 20)
    }

    private var foregroundColorNormal: UIColor = .clear
    private var foregroundColorHighlighted: UIColor = .clear
    private var foregroundColorDisabled: UIColor = .clear
    private var backgroundColorNormal: UIColor = .clear

    private var badgeImageView: UIImageView?
=======
    struct UX {
        static let verticalInset: CGFloat = 8
        static let horizontalInset: CGFloat = 8
    }

    var foregroundColorNormal: UIColor = .clear
    var foregroundColorHighlighted: UIColor = .clear
    var foregroundColorDisabled: UIColor = .clear
    var backgroundColorNormal: UIColor = .clear
    private var shouldDisplayAsHighlighted = false
>>>>>>> ad22e604

    private var onLongPress: (() -> Void)?

    override init(frame: CGRect) {
        super.init(frame: frame)

        configuration = UIButton.Configuration.plain()
        configuration?.contentInsets = NSDirectionalEdgeInsets(top: UX.verticalInset,
                                                               leading: UX.horizontalInset,
                                                               bottom: UX.verticalInset,
                                                               trailing: UX.horizontalInset)
    }

    open func configure(element: ToolbarElement) {
        guard var config = configuration else {
            return
        }
        removeAllGestureRecognizers()
        configureLongPressGestureRecognizerIfNeeded(for: element)
        shouldDisplayAsHighlighted = element.shouldDisplayAsHighlighted

        let image = UIImage(named: element.iconName)?.withRenderingMode(.alwaysTemplate)
        let action = UIAction(title: element.a11yLabel,
                              image: image,
                              handler: { _ in
            element.onSelected?()
        })

        config.image = image
        isEnabled = element.isEnabled
        accessibilityIdentifier = element.a11yId
        accessibilityLabel = element.a11yLabel
        addAction(action, for: .touchUpInside)

        showsLargeContentViewer = true
        largeContentTitle = element.a11yLabel
        largeContentImage = image

        configuration = config
        if let badgeName = element.badgeImageName {
            addBadgeIcon(imageName: badgeName)
        }
        layoutIfNeeded()
    }

    public required init?(coder aDecoder: NSCoder) {
        fatalError("init(coder:) has not been implemented")
    }

    override public func updateConfiguration() {
        guard var updatedConfiguration = configuration else {
            return
        }

        switch state {
        case .highlighted:
            updatedConfiguration.baseForegroundColor = foregroundColorHighlighted
        case .disabled:
            updatedConfiguration.baseForegroundColor = foregroundColorDisabled
        default:
            updatedConfiguration.baseForegroundColor = shouldDisplayAsHighlighted ?
                                                       foregroundColorHighlighted :
                                                       foregroundColorNormal
        }

        updatedConfiguration.background.backgroundColor = backgroundColorNormal
        configuration = updatedConfiguration
    }

    private func addBadgeIcon(imageName: String) {
        badgeImageView = UIImageView(image: UIImage(named: imageName))
        guard let badgeImageView, configuration?.image != nil else { return }

        badgeImageView.layer.borderWidth = UX.badgeImageViewBorderWidth
        badgeImageView.layer.cornerRadius = UX.badgeImageViewCornerRadius
        badgeImageView.clipsToBounds = true
        badgeImageView.translatesAutoresizingMaskIntoConstraints = false

        imageView?.addSubview(badgeImageView)
        NSLayoutConstraint.activate([
            badgeImageView.widthAnchor.constraint(equalToConstant: UX.badgeIconSize.width),
            badgeImageView.heightAnchor.constraint(equalToConstant: UX.badgeIconSize.height),
            badgeImageView.leadingAnchor.constraint(equalTo: centerXAnchor),
            badgeImageView.bottomAnchor.constraint(equalTo: centerYAnchor)
        ])
    }

    private func configureLongPressGestureRecognizerIfNeeded(for element: ToolbarElement) {
        guard element.onLongPress != nil else { return }
        onLongPress = element.onLongPress
        let longPressRecognizer = UILongPressGestureRecognizer(
            target: self,
            action: #selector(handleLongPress)
        )
        addGestureRecognizer(longPressRecognizer)
    }

    private func removeAllGestureRecognizers() {
        guard let gestureRecognizers else { return }
            for recognizer in gestureRecognizers {
                removeGestureRecognizer(recognizer)
            }
    }

    // MARK: - Selectors
    @objc
    private func handleLongPress(_ gestureRecognizer: UILongPressGestureRecognizer) {
        if gestureRecognizer.state == .began {
            let generator = UIImpactFeedbackGenerator(style: .light)
            generator.impactOccurred()
            onLongPress?()
        }
    }

    // MARK: - ThemeApplicable
    public func applyTheme(theme: Theme) {
        foregroundColorNormal = theme.colors.iconPrimary
        foregroundColorHighlighted = theme.colors.actionPrimary
        foregroundColorDisabled = theme.colors.iconDisabled
        badgeImageView?.layer.borderColor = theme.colors.layer3.cgColor
        badgeImageView?.backgroundColor = theme.colors.layer1
        backgroundColorNormal = .clear
        setNeedsUpdateConfiguration()
    }
}<|MERGE_RESOLUTION|>--- conflicted
+++ resolved
@@ -11,7 +11,6 @@
 }
 
 class ToolbarButton: UIButton, ThemeApplicable {
-<<<<<<< HEAD
     private struct UX {
         static let verticalInset: CGFloat = 8
         static let horizontalInset: CGFloat = 8
@@ -20,24 +19,13 @@
         static let badgeIconSize = CGSize(width: 20, height: 20)
     }
 
-    private var foregroundColorNormal: UIColor = .clear
-    private var foregroundColorHighlighted: UIColor = .clear
-    private var foregroundColorDisabled: UIColor = .clear
-    private var backgroundColorNormal: UIColor = .clear
+    private(set) var foregroundColorNormal: UIColor = .clear
+    private(set) var foregroundColorHighlighted: UIColor = .clear
+    private(set) var foregroundColorDisabled: UIColor = .clear
+    private(set) var backgroundColorNormal: UIColor = .clear
 
     private var badgeImageView: UIImageView?
-=======
-    struct UX {
-        static let verticalInset: CGFloat = 8
-        static let horizontalInset: CGFloat = 8
-    }
-
-    var foregroundColorNormal: UIColor = .clear
-    var foregroundColorHighlighted: UIColor = .clear
-    var foregroundColorDisabled: UIColor = .clear
-    var backgroundColorNormal: UIColor = .clear
     private var shouldDisplayAsHighlighted = false
->>>>>>> ad22e604
 
     private var onLongPress: (() -> Void)?
 
