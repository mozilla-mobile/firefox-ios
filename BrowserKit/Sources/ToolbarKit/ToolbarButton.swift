--- conflicted
+++ resolved
@@ -41,9 +41,6 @@
         configureLongPressGestureRecognizerIfNeeded(for: element)
 
         let image = UIImage(named: element.iconName)?.withRenderingMode(.alwaysTemplate)
-        if let badgeName = element.badgeImageName {
-            addBadgeIcon(imageName: badgeName)
-        }
         let action = UIAction(title: element.a11yLabel,
                               image: image,
                               handler: { _ in
@@ -61,6 +58,9 @@
         largeContentImage = image
 
         configuration = config
+        if let badgeName = element.badgeImageName {
+            addBadgeIcon(imageName: badgeName)
+        }
         layoutIfNeeded()
     }
 
@@ -86,17 +86,16 @@
         configuration = updatedConfiguration
     }
 
-<<<<<<< HEAD
     private func addBadgeIcon(imageName: String) {
         badgeImageView = UIImageView(image: UIImage(named: imageName))
-        guard let badgeImageView else { return }
+        guard let badgeImageView, configuration?.image != nil else { return }
+
         badgeImageView.layer.borderWidth = UX.badgeImageViewBorderWidth
-        badgeImageView.layer.borderColor = UIColor.white.cgColor
         badgeImageView.layer.cornerRadius = UX.badgeImageViewCornerRadius
         badgeImageView.clipsToBounds = true
         badgeImageView.translatesAutoresizingMaskIntoConstraints = false
 
-        addSubview(badgeImageView)
+        imageView?.addSubview(badgeImageView)
         NSLayoutConstraint.activate([
             badgeImageView.widthAnchor.constraint(equalToConstant: UX.badgeIconSize.width),
             badgeImageView.heightAnchor.constraint(equalToConstant: UX.badgeIconSize.height),
@@ -105,8 +104,6 @@
         ])
     }
 
-    // MARK: ThemeApplicable
-=======
     private func configureLongPressGestureRecognizerIfNeeded(for element: ToolbarElement) {
         guard element.onLongPress != nil else { return }
         onLongPress = element.onLongPress
@@ -118,11 +115,10 @@
     }
 
     private func removeAllGestureRecognizers() {
-        if let gestureRecognizers = gestureRecognizers {
+        guard let gestureRecognizers else { return }
             for recognizer in gestureRecognizers {
                 removeGestureRecognizer(recognizer)
             }
-        }
     }
 
     // MARK: - Selectors
@@ -136,12 +132,12 @@
     }
 
     // MARK: - ThemeApplicable
->>>>>>> 90b6a03c
     public func applyTheme(theme: Theme) {
         foregroundColorNormal = theme.colors.iconPrimary
         foregroundColorHighlighted = theme.colors.iconPrimary
         foregroundColorDisabled = theme.colors.iconDisabled
         badgeImageView?.layer.borderColor = theme.colors.borderPrimary.cgColor
+        badgeImageView?.backgroundColor = theme.colors.layer1
         backgroundColorNormal = .clear
         setNeedsUpdateConfiguration()
     }
