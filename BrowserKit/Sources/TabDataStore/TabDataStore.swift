--- conflicted
+++ resolved
@@ -5,7 +5,6 @@
 import Foundation
 import Common
 
-<<<<<<< HEAD
 // MARK: Protocol
 protocol TabDataStore {
     func fetchWindowData() async -> WindowData
@@ -47,8 +46,7 @@
         do {
             let windowData = try await decodeWindowData(from: profileURL)
             return windowData
-        }
-        catch {
+        } catch {
             return nil
         }
     }
@@ -154,22 +152,4 @@
                        category: .tabs)
         }
     }
-=======
-public protocol TabDataStore {
-    func fetchTabData() async -> WindowData?
-    func saveTabData(window: WindowData) async
-    func clearAllTabData() async
-}
-
-public actor DefaultTabDataStore: TabDataStore {
-    public init() {}
-
-    public func fetchTabData() async -> WindowData? {
-        return WindowData(id: UUID(), isPrimary: true, activeTabId: UUID(), tabData: [])
-    }
-
-    public func saveTabData(window: WindowData) async {}
-
-    public func clearAllTabData() async {}
->>>>>>> 30e611bc
 }