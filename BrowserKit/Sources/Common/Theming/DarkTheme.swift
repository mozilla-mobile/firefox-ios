// This Source Code Form is subject to the terms of the Mozilla Public
// License, v. 2.0. If a copy of the MPL was not distributed with this
// file, You can obtain one at http://mozilla.org/MPL/2.0/

import UIKit

public struct DarkTheme: Theme {
    public var type: ThemeType = .dark
    public var colors: ThemeColourPalette = DarkColourPalette()

    public init() {}
}

/// `NightModeTheme` is the same as `DarkTheme` but with a different `type`. This
/// is because we want to be able to change theme types even when night mode
/// is on, so, we have do differentiate between night mode's dark theme
/// and a regular dark theme.
public struct NightModeTheme: Theme {
    public var type: ThemeType = .nightMode
    public var colors: ThemeColourPalette = DarkColourPalette()

    public init() {}
}

private struct DarkColourPalette: ThemeColourPalette {
    // MARK: - Layers
    var layer1: UIColor = FXColors.DarkGrey60
    var layer2: UIColor = FXColors.DarkGrey30
    var layer3: UIColor = FXColors.DarkGrey80
    var layer4: UIColor = FXColors.DarkGrey20.withAlphaComponent(0.7)
    var layer5: UIColor = FXColors.DarkGrey40
    var layer5Hover: UIColor = FXColors.DarkGrey20
    var layerScrim: UIColor = FXColors.DarkGrey90.withAlphaComponent(0.95)
    var layerGradient = Gradient(colors: [FXColors.Violet70, FXColors.Violet60])
    var layerGradientOverlay = Gradient(colors: [FXColors.DarkGrey40.withAlphaComponent(0),
                                                 FXColors.DarkGrey40.withAlphaComponent(0.4)])
    var layerAccentNonOpaque: UIColor = FXColors.Blue20.withAlphaComponent(0.2)
    var layerAccentPrivate: UIColor = FXColors.Purple60
    var layerAccentPrivateNonOpaque: UIColor = FXColors.Purple60.withAlphaComponent(0.3)
    var layerSepia: UIColor = FXColors.Orange05
    var layerHomepage = Gradient(colors: [
        FXColors.DarkGrey60.withAlphaComponent(1),
        FXColors.DarkGrey60.withAlphaComponent(1),
        FXColors.DarkGrey60.withAlphaComponent(1)
    ])
    var layerInformation: UIColor = FXColors.Blue50
    var layerSuccess: UIColor = FXColors.Green80
    var layerWarning: UIColor = FXColors.Yellow70.withAlphaComponent(0.77)
    var layerCritical: UIColor = FXColors.Pink80
    var layerSelectedText: UIColor = FXColors.Blue40
    var layerAutofillText: UIColor = FXColors.LightGrey05.withAlphaComponent(0.34)
    var layerSearch: UIColor = FXColors.DarkGrey80
    var layerGradientURL = Gradient(colors: [
        FXColors.DarkGrey80.withAlphaComponent(0),
        FXColors.DarkGrey80.withAlphaComponent(1)
    ])
    var layerSurfaceLow = FXColors.DarkGrey60
    var layerSurfaceMedium = FXColors.DarkGrey80
    var layerSummary = Gradient(colors: [
        FXColors.Red70,
        FXColors.Orange50
    ])

    // MARK: - Ratings
    var layerRatingA: UIColor = FXColors.Green20
    var layerRatingASubdued: UIColor = FXColors.Green05.withAlphaComponent(0.7)
    var layerRatingB: UIColor = FXColors.Blue10
    var layerRatingBSubdued: UIColor = FXColors.Blue05.withAlphaComponent(0.4)
    var layerRatingC: UIColor = FXColors.Yellow20
    var layerRatingCSubdued: UIColor = FXColors.Yellow05.withAlphaComponent(0.7)
    var layerRatingD: UIColor = FXColors.Orange20
    var layerRatingDSubdued: UIColor = FXColors.Orange05.withAlphaComponent(0.7)
    var layerRatingF: UIColor = FXColors.Red30
    var layerRatingFSubdued: UIColor = FXColors.Red05.withAlphaComponent(0.6)

    // MARK: - Actions
    var actionPrimary: UIColor = FXColors.Blue30
    var actionPrimaryHover: UIColor = FXColors.Blue20
    var actionPrimaryDisabled: UIColor = FXColors.Blue30.withAlphaComponent(0.5)
    var actionSecondary: UIColor = FXColors.DarkGrey05
    var actionSecondaryHover: UIColor = FXColors.LightGrey90
    var formSurfaceOff: UIColor = FXColors.DarkGrey05
    var formKnob: UIColor = FXColors.White
    var indicatorActive: UIColor = FXColors.LightGrey90
    var indicatorInactive: UIColor = FXColors.DarkGrey05
    var actionSuccess: UIColor = FXColors.Green70
    var actionWarning: UIColor = FXColors.Yellow40.withAlphaComponent(0.41)
    var actionCritical: UIColor = FXColors.Pink70.withAlphaComponent(0.69)
    var actionInformation: UIColor = FXColors.Blue60
    var actionTabActive: UIColor = FXColors.DarkGrey30
    var actionTabInactive: UIColor = FXColors.DarkGrey80
    var actionCloseButton: UIColor = FXColors.DarkGrey30

    // MARK: - Text
    var textPrimary: UIColor = FXColors.LightGrey05
    var textSecondary: UIColor = FXColors.LightGrey40
    var textDisabled: UIColor = FXColors.LightGrey05.withAlphaComponent(0.4)
    var textCritical: UIColor = FXColors.Red20
    var textAccent: UIColor = FXColors.Blue30
    var textOnDark: UIColor = FXColors.LightGrey05
    var textOnLight: UIColor = FXColors.DarkGrey90
    var textInverted: UIColor = FXColors.DarkGrey90
    var textInvertedDisabled: UIColor = FXColors.DarkGrey90.withAlphaComponent(0.7)

    // MARK: - Icons
    var iconPrimary: UIColor = FXColors.LightGrey05
    var iconSecondary: UIColor = FXColors.LightGrey40
    var iconDisabled: UIColor = FXColors.LightGrey05.withAlphaComponent(0.4)
    var iconAccent: UIColor = FXColors.Blue30
    var iconOnColor: UIColor = FXColors.LightGrey05
    var iconCritical: UIColor = FXColors.Red20
    var iconSpinner: UIColor = FXColors.White
    var iconAccentViolet: UIColor = FXColors.Violet20
    var iconAccentBlue: UIColor = FXColors.Blue30
    var iconAccentPink: UIColor = FXColors.Pink20
    var iconAccentGreen: UIColor = FXColors.Green20
    var iconAccentYellow: UIColor = FXColors.Yellow20
    var iconRatingNeutral: UIColor = FXColors.LightGrey05.withAlphaComponent(0.3)

    // MARK: - Border
    var borderPrimary: UIColor = FXColors.DarkGrey05
    var borderAccent: UIColor = FXColors.Blue30
    var borderAccentNonOpaque: UIColor = FXColors.Blue20.withAlphaComponent(0.2)
    var borderAccentPrivate: UIColor = FXColors.Purple60
    var borderInverted: UIColor = FXColors.DarkGrey90
    var borderToolbarDivider: UIColor = FXColors.DarkGrey60

    // MARK: - Shadow
    var shadowSubtle: UIColor = FXColors.DarkGrey80.withAlphaComponent(0.10)
    var shadowDefault: UIColor = FXColors.DarkGrey80.withAlphaComponent(0.12)
    var shadowStrong: UIColor = FXColors.DarkGrey80.withAlphaComponent(0.16)
<<<<<<< HEAD

    // MARK: - Gradient
    var gradientOnboardingStop1: UIColor = FXColors.Yellow50
    var gradientOnboardingStop2: UIColor = FXColors.Blue50
    var gradientOnboardingStop3: UIColor = FXColors.Red60
    var gradientOnboardingStop4: UIColor = FXColors.Orange50
=======
    var shadowBorder: UIColor = FXColors.DarkGrey50.withAlphaComponent(0.50)
>>>>>>> cd38d1aa
}<|MERGE_RESOLUTION|>--- conflicted
+++ resolved
@@ -129,14 +129,12 @@
     var shadowSubtle: UIColor = FXColors.DarkGrey80.withAlphaComponent(0.10)
     var shadowDefault: UIColor = FXColors.DarkGrey80.withAlphaComponent(0.12)
     var shadowStrong: UIColor = FXColors.DarkGrey80.withAlphaComponent(0.16)
-<<<<<<< HEAD
 
     // MARK: - Gradient
     var gradientOnboardingStop1: UIColor = FXColors.Yellow50
     var gradientOnboardingStop2: UIColor = FXColors.Blue50
     var gradientOnboardingStop3: UIColor = FXColors.Red60
     var gradientOnboardingStop4: UIColor = FXColors.Orange50
-=======
+
     var shadowBorder: UIColor = FXColors.DarkGrey50.withAlphaComponent(0.50)
->>>>>>> cd38d1aa
 }