--- conflicted
+++ resolved
@@ -139,11 +139,7 @@
     // MARK: - Theme
 
     public func applyTheme() {
-<<<<<<< HEAD
-        contentView.backgroundColor = themeManager.getCurrentTheme(for: viewModel.windowUUID).colors.layer1
-=======
         contentView.backgroundColor = themeManager.getCurrentTheme(for: windowUUID).colors.layer1
->>>>>>> dfa256c8
         sheetView.layer.shadowOpacity = viewModel.shadowOpacity
 
         if useDimmedBackground {
