--- conflicted
+++ resolved
@@ -196,19 +196,9 @@
         let effectView = UIVisualEffectView()
 
         #if canImport(FoundationModels)
-<<<<<<< HEAD
         let glassEffect = UIGlassEffect()
         glassEffect.isInteractive = true
         effectView.effect = glassEffect
-=======
-        if #available(iOS 26, *) {
-            let glassEffect = UIGlassEffect()
-            glassEffect.isInteractive = true
-            effectView.effect = glassEffect
-        } else {
-            effectView.effect = UIBlurEffect(style: .systemUltraThinMaterial)
-        }
->>>>>>> 08dbd9d6
         #else
         effectView.effect = UIBlurEffect(style: .systemUltraThinMaterial)
         #endif
