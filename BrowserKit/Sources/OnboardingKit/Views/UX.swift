// This Source Code Form is subject to the terms of the Mozilla Public
// License, v. 2.0. If a copy of the MPL was not distributed with this
// file, You can obtain one at http://mozilla.org/MPL/2.0/

import Foundation
import SwiftUI
import Common

enum UX {
    enum CardView {
        // Base metrics for a standard device (e.g., iPhone 11)
        static let baseWidth: CGFloat = 375
        static let baseHeight: CGFloat = 812

        static let cardHeightRatio: CGFloat = 0.7
        static let spacing: CGFloat = 24
        static let horizontalPadding: CGFloat = 24
        static let verticalPadding: CGFloat = 24
        static let imageHeight: CGFloat = 150
        static let cornerRadius: CGFloat = 20
        static let secondaryButtonTopPadding: CGFloat = 8
        static let secondaryButtonBottomPadding: CGFloat = 24

        // Font sizes for base metrics
        static let titleFontSize: CGFloat = 28
        static let bodyFontSize: CGFloat = 16

<<<<<<< HEAD
        static let titleFont: Font = .title
        static let bodyFont: Font = .subheadline
        static let primaryActionFont: Font = .callout.bold()
        static let secondaryActionFont: Font = .callout.bold()
=======
        static let titleFont = Font(FXFontStyles.Regular.title1.scaledFont())
        static let bodyFont = Font(FXFontStyles.Regular.subheadline.scaledFont())
        static let primaryActionFont = Font(FXFontStyles.Bold.callout.scaledFont())
        static let secondaryActionFont = Font(FXFontStyles.Bold.callout.scaledFont())
>>>>>>> ec95b56c
    }

    enum SegmentedControl {
        static let outerVStackSpacing: CGFloat = 24
        static let innerVStackSpacing: CGFloat = 6
        static let imageHeight: CGFloat = 150
        static let verticalPadding: CGFloat = 10
        static let checkmarkFontSize: CGFloat = 20

        static let radioButtonSelectedImage = "radioButtonSelected"
        static let radioButtonNotSelectedImage = "radioButtonNotSelected"
    }
}<|MERGE_RESOLUTION|>--- conflicted
+++ resolved
@@ -25,17 +25,10 @@
         static let titleFontSize: CGFloat = 28
         static let bodyFontSize: CGFloat = 16
 
-<<<<<<< HEAD
-        static let titleFont: Font = .title
-        static let bodyFont: Font = .subheadline
-        static let primaryActionFont: Font = .callout.bold()
-        static let secondaryActionFont: Font = .callout.bold()
-=======
         static let titleFont = Font(FXFontStyles.Regular.title1.scaledFont())
         static let bodyFont = Font(FXFontStyles.Regular.subheadline.scaledFont())
         static let primaryActionFont = Font(FXFontStyles.Bold.callout.scaledFont())
         static let secondaryActionFont = Font(FXFontStyles.Bold.callout.scaledFont())
->>>>>>> ec95b56c
     }
 
     enum SegmentedControl {
