--- conflicted
+++ resolved
@@ -15,22 +15,14 @@
     let windowUUID: WindowUUID
     var themeManager: ThemeManager
     public let viewModel: VM
-<<<<<<< HEAD
-    public let onBottomButtonAction: (VM.OnboardingActionType, String, Bool) -> Void
-=======
     public let onBottomButtonAction: (VM.OnboardingActionType, String) -> Void
->>>>>>> ec95b56c
     public let onLinkTap: (String) -> Void
 
     public init(
         viewModel: VM,
         windowUUID: WindowUUID,
         themeManager: ThemeManager,
-<<<<<<< HEAD
-        onBottomButtonAction: @escaping (VM.OnboardingActionType, String, Bool) -> Void,
-=======
         onBottomButtonAction: @escaping (VM.OnboardingActionType, String) -> Void,
->>>>>>> ec95b56c
         onLinkTap: @escaping (String) -> Void
     ) {
         self.viewModel = viewModel
@@ -128,12 +120,7 @@
             action: {
                 onBottomButtonAction(
                     viewModel.buttons.primary.action,
-<<<<<<< HEAD
-                    viewModel.name,
-                    true
-=======
                     viewModel.name
->>>>>>> ec95b56c
                 )
             }
         )
@@ -150,12 +137,7 @@
                 action: {
                     onBottomButtonAction(
                         secondary.action,
-<<<<<<< HEAD
-                        viewModel.name,
-                        false
-=======
                         viewModel.name
->>>>>>> ec95b56c
                     )
                 })
             .font(UX.CardView.secondaryActionFont)
