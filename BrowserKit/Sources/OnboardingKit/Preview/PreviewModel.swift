// This Source Code Form is subject to the terms of the Mozilla Public
// License, v. 2.0. If a copy of the MPL was not distributed with this
// file, You can obtain one at http://mozilla.org/MPL/2.0/

#if DEBUG
import SwiftUI
import Common

private struct PreviewModel: OnboardingCardInfoModelProtocol {
    var image: UIImage? { UIImage(named: imageID, in: Bundle.module, compatibleWith: nil) }
    var cardType: OnboardingCardType
    var name, title, body, a11yIdRoot, imageID: String
    var order: Int
    var instructionsPopup: OnboardingInstructionsPopupInfoModel<OnboardingInstructionsPopupActions>?
    var link: OnboardingLinkInfoModel?
    var buttons: OnboardingButtons<OnboardingActions>
    var multipleChoiceButtons: [OnboardingMultipleChoiceButtonModel<OnboardingMultipleChoiceAction>]
    var onboardingType: OnboardingType

    init(
        cardType: OnboardingCardType,
        name: String,
        order: Int,
        title: String,
        body: String,
        link: OnboardingLinkInfoModel? = nil,
        buttons: OnboardingButtons<OnboardingActions>,
        multipleChoiceButtons: [OnboardingMultipleChoiceButtonModel<OnboardingMultipleChoiceAction>] = [],
        onboardingType: OnboardingType = .freshInstall,
        a11yIdRoot: String,
        imageID: String,
        instructionsPopup: OnboardingInstructionsPopupInfoModel<OnboardingInstructionsPopupActions>? = nil
    ) {
        self.cardType = cardType; self.name = name; self.order = order; self.title = title; self.body = body
        self.link = link; self.buttons = buttons; self.multipleChoiceButtons = multipleChoiceButtons
        self.onboardingType = onboardingType; self.a11yIdRoot = a11yIdRoot; self.imageID = imageID
        self.instructionsPopup = instructionsPopup
    }
}

public enum OnboardingType: String, Codable {
    case freshInstall = "fresh-install"
    case upgrade
}

public enum OnboardingMultipleChoiceAction: String, CaseIterable, Codable {
    case themeDark = "theme-dark"
    case themeLight = "theme-light"
    case themeSystemDefault = "theme-system-default"
    case toolbarBottom = "toolbar-bottom"
    case toolbarTop = "toolbar-top"

    var id: String { rawValue }
    var displayName: String {
        switch self {
        case .themeDark:
            return "Dark"
        case .themeLight:
            return "Light"
        case .themeSystemDefault:
            return "System Default"
        case .toolbarBottom:
            return "Bottom"
        case .toolbarTop:
            return "Top"
        }
    }
}

public enum OnboardingInstructionsPopupActions: String, CaseIterable, Codable {
    case dismiss
    case dismissAndNextCard = "dismiss-and-next-card"
    case openIosFxSettings = "open-ios-fx-settings"

    var displayName: String { rawValue }
    var id: String { rawValue }
}

public enum OnboardingActions: String, CaseIterable, Codable {
    case endOnboarding = "end-onboarding"
    case forwardOneCard = "forward-one-card"
    case forwardTwoCard = "forward-two-card"
    case forwardThreeCard = "forward-three-card"
    case openInstructionsPopup = "open-instructions-popup"
    case openIosFxSettings = "open-ios-fx-settings"
    case readPrivacyPolicy = "read-privacy-policy"
    case requestNotifications = "request-notifications"
    case setDefaultBrowser = "set-default-browser"
    case syncSignIn = "sync-sign-in"

    var displayName: String { rawValue }
    var id: String { rawValue }
}

extension PreviewModel {
    static let welcome = PreviewModel(
        cardType: .basic,
        name: "welcome",
        order: 10,
        title: "Get automatic protection from trackers",
        body: "One tap helps stop companies spying on your clicks.",
        link: nil,
        buttons: .init(
            primary: .init(title: "Get Started", action: OnboardingActions.forwardOneCard),
            secondary: .init(title: "Not Now", action: OnboardingActions.forwardOneCard)
        ),
        multipleChoiceButtons: [],
        onboardingType: .freshInstall,
        a11yIdRoot: "onboarding_welcome",
        imageID: "trackers",
        instructionsPopup: OnboardingInstructionsPopupInfoModel(
            title: "Set as Default Browser",
            instructionSteps: [
                "Open Settings",
                "Find Default Apps",
                "Select Firefox"
            ],
            buttonTitle: "Open Settings",
            buttonAction: OnboardingInstructionsPopupActions.openIosFxSettings,
            a11yIdRoot: "onboarding_welcomeInstructionsPopup"
        )
    )

    static let signToSync = PreviewModel(
        cardType: .basic,
        name: "signToSync",
        order: 20,
        title: "Sync everywhere you use Firefox",
        body: "Get bookmarks, tabs, and passwords on any device. All protected with encryption.",
        link: nil,
        buttons: .init(
            primary: .init(title: "Sign In", action: OnboardingActions.syncSignIn),
            secondary: .init(title: "Skip", action: OnboardingActions.forwardOneCard)
        ),
        multipleChoiceButtons: [],
        onboardingType: .freshInstall,
        a11yIdRoot: "onboarding_signToSync",
        imageID: "syncWithIcons",
        instructionsPopup: nil
    )

    static let customizationToolbar = PreviewModel(
        cardType: .multipleChoice,
        name: "customizationToolbar",
        order: 41,
        title: "Toolbar Position",
        body: "Where should the toolbar appear?",
        link: nil,
        buttons: .init(
            primary: .init(title: "Continue", action: OnboardingActions.forwardOneCard),
            secondary: nil
        ),
        multipleChoiceButtons: [
            .init(title: "Top", action: OnboardingMultipleChoiceAction.toolbarTop, imageID: "toolbarTop"),
            .init(title: "Bottom", action: OnboardingMultipleChoiceAction.toolbarBottom, imageID: "toolbarBottom")
        ],
        onboardingType: .freshInstall,
        a11yIdRoot: "onboarding_customizationToolbar",
        imageID: "toolbar",
        instructionsPopup: nil
    )
}

extension PreviewModel {
    /// All of the built-in preview cards
    static let all: [PreviewModel] = [
        .welcome,
        .customizationToolbar,
        .signToSync
    ]
}

#Preview("Onboarding Card") {
    ZStack {
        MilkyWayMetalView()
            .edgesIgnoringSafeArea(.all)
        OnboardingBasicCardView(
            viewModel: PreviewModel.welcome,
            windowUUID: .DefaultUITestingUUID,
            themeManager: DefaultThemeManager(sharedContainerIdentifier: ""),
<<<<<<< HEAD
            onBottomButtonAction: { _, _, _ in },
=======
            onBottomButtonAction: { _, _ in },
>>>>>>> ec95b56c
            onLinkTap: { _ in }
        )
    }
}

#Preview("Multiple Choice Onboarding Card") {
    ZStack {
        MilkyWayMetalView()
            .edgesIgnoringSafeArea(.all)
        OnboardingMultipleChoiceCardView(
            viewModel: PreviewModel.customizationToolbar,
            windowUUID: .DefaultUITestingUUID,
            themeManager: DefaultThemeManager(sharedContainerIdentifier: ""),
<<<<<<< HEAD
            onBottomButtonAction: { _, _, _ in },
=======
            onBottomButtonAction: { _, _ in },
>>>>>>> ec95b56c
            onMultipleChoiceAction: { _, _ in },
            onLinkTap: { _ in }
        )
    }
}

#Preview("Onboarding Flow") {
    OnboardingView<PreviewModel>(
        windowUUID: .DefaultUITestingUUID,
        themeManager: DefaultThemeManager(sharedContainerIdentifier: ""),
        viewModel: OnboardingFlowViewModel(
            onboardingCards: PreviewModel.all,
<<<<<<< HEAD
            onComplete: {
                print("onComplete() called – advancing or finishing onboarding")
            }
=======
            onComplete: { }
>>>>>>> ec95b56c
        )
    )
}

#endif<|MERGE_RESOLUTION|>--- conflicted
+++ resolved
@@ -178,11 +178,7 @@
             viewModel: PreviewModel.welcome,
             windowUUID: .DefaultUITestingUUID,
             themeManager: DefaultThemeManager(sharedContainerIdentifier: ""),
-<<<<<<< HEAD
-            onBottomButtonAction: { _, _, _ in },
-=======
             onBottomButtonAction: { _, _ in },
->>>>>>> ec95b56c
             onLinkTap: { _ in }
         )
     }
@@ -196,11 +192,7 @@
             viewModel: PreviewModel.customizationToolbar,
             windowUUID: .DefaultUITestingUUID,
             themeManager: DefaultThemeManager(sharedContainerIdentifier: ""),
-<<<<<<< HEAD
-            onBottomButtonAction: { _, _, _ in },
-=======
             onBottomButtonAction: { _, _ in },
->>>>>>> ec95b56c
             onMultipleChoiceAction: { _, _ in },
             onLinkTap: { _ in }
         )
@@ -213,13 +205,7 @@
         themeManager: DefaultThemeManager(sharedContainerIdentifier: ""),
         viewModel: OnboardingFlowViewModel(
             onboardingCards: PreviewModel.all,
-<<<<<<< HEAD
-            onComplete: {
-                print("onComplete() called – advancing or finishing onboarding")
-            }
-=======
             onComplete: { }
->>>>>>> ec95b56c
         )
     )
 }
