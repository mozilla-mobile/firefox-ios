--- conflicted
+++ resolved
@@ -598,16 +598,7 @@
             closeButton.configuration?.baseBackgroundColor = theme.colors.actionTabActive
         }
         closeButton.configuration?.baseForegroundColor = theme.colors.textPrimary
-<<<<<<< HEAD
-<<<<<<< HEAD
-        backgroundGradient.colors = theme.colors.layerSummary.cgColors
-=======
         backgroundGradient.colors = theme.colors.layerGradientSummary.cgColors
->>>>>>> 40c370ac
-        gradient.applyTheme(theme: theme)
-=======
-        backgroundGradient.colors = theme.colors.layerGradientSummary.cgColors
->>>>>>> 1bddbec66 (Remove FXIOS-13178 [Shake to Summarize] old gradient code (#28824))
         errorView.applyTheme(theme: theme)
     }
 }