// This Source Code Form is subject to the terms of the Mozilla Public
// License, v. 2.0. If a copy of the MPL was not distributed with this
// file, You can obtain one at http://mozilla.org/MPL/2.0/

// FXIOS-12832 We shouldn't need `@preconcurrency` on to suppress warnings
@preconcurrency import WebKit
import Common

public protocol WKUIHandler: WKUIDelegate {
    var delegate: EngineSessionDelegate? { get set }
    /// Wether the session attacched to this handler is active or not.
    var isActive: Bool { get set }

    func webView(_ webView: WKWebView,
                 createWebViewWith configuration: WKWebViewConfiguration,
                 for navigationAction: WKNavigationAction,
                 windowFeatures: WKWindowFeatures) -> WKWebView?

    func webView(
        _ webView: WKWebView,
        runJavaScriptAlertPanelWithMessage message: String,
        initiatedByFrame frame: WKFrameInfo,
        completionHandler: @escaping @MainActor () -> Void
    )

    func webView(
        _ webView: WKWebView,
        runJavaScriptConfirmPanelWithMessage message: String,
        initiatedByFrame frame: WKFrameInfo,
        completionHandler: @escaping @MainActor (Bool) -> Void
    )

    func webView(
        _ webView: WKWebView,
        runJavaScriptTextInputPanelWithPrompt prompt: String,
        defaultText: String?,
        initiatedByFrame frame: WKFrameInfo,
        completionHandler: @escaping @MainActor (String?) -> Void
    )

    func webViewDidClose(_ webView: WKWebView)

    func webView(
        _ webView: WKWebView,
        contextMenuConfigurationForElement elementInfo: WKContextMenuElementInfo,
        completionHandler: @escaping @MainActor (UIContextMenuConfiguration?) -> Void
    )

    func webView(
        _ webView: WKWebView,
        requestMediaCapturePermissionFor origin: WKSecurityOrigin,
        initiatedByFrame frame: WKFrameInfo,
        type: WKMediaCaptureType,
        decisionHandler: @escaping @MainActor (WKPermissionDecision) -> Void
    )
}

public class AlertPresenter {
    weak var presenter: UIViewController?

    public init(presenter: UIViewController?) {
        self.presenter = presenter
    }

    @MainActor
    func present(_ alert: UIAlertController) {
        presenter?.present(alert, animated: true)
    }

    func canPresent() -> Bool {
        return presenter?.presentedViewController == nil
    }
}

public class DefaultUIHandler: NSObject, WKUIHandler, WKJavaScriptPromptAlertControllerDelegate {
    public weak var delegate: EngineSessionDelegate?
    private var sessionCreator: SessionCreator?

    public var isActive = false
    private let sessionDependencies: EngineSessionDependencies
    private let application: Application
    private let policyDecider: WKPolicyDecider
    private let alertPresenter: AlertPresenter
    private let store: WKJavscriptAlertStore
    private let popupThrottler: WKPopupThrottler

    // TODO: FXIOS-13670 With Swift 6 we can use default params in the init
    @MainActor
    public static func factory(
        sessionDependencies: EngineSessionDependencies,
        sessionCreator: SessionCreator? = nil
    ) -> DefaultUIHandler {
        let sessionCreator = sessionCreator ?? WKSessionCreator(dependencies: sessionDependencies)
        let policyDecider = WKPolicyDeciderFactory()
        let application = UIApplication.shared
        return DefaultUIHandler(
            sessionDependencies: sessionDependencies,
            sessionCreator: sessionCreator,
            application: application,
            policyDecider: policyDecider
        )
    }

    init(sessionDependencies: EngineSessionDependencies,
<<<<<<< HEAD
         alertPresenter: AlertPresenter,
         sessionCreator: SessionCreator? = nil,
         application: Application = UIApplication.shared,
         policyDecider: WKPolicyDecider = WKPolicyDeciderFactory()) {
        self.sessionCreator = sessionCreator ?? WKSessionCreator(dependencies: sessionDependencies)
=======
         sessionCreator: SessionCreator,
         application: Application,
         policyDecider: WKPolicyDecider) {
        self.sessionCreator = sessionCreator
>>>>>>> 72e76cc8
        self.sessionDependencies = sessionDependencies
        self.policyDecider = policyDecider
        self.application = application
        self.alertPresenter = alertPresenter
        self.store = DefaultJavscriptAlertStore()
        self.popupThrottler = DefaultPopupThrottler()
        super.init()

        (self.sessionCreator as? WKSessionCreator)?.onNewSessionCreated = { [weak self] in
            self?.delegate?.onRequestOpenNewSession($0)
        }
    }

<<<<<<< HEAD
    public convenience init(sessionCreator: SessionCreator?, alertPresenter: AlertPresenter) {
        self.init(
            sessionDependencies: .empty(),
            alertPresenter: alertPresenter,
            sessionCreator: sessionCreator
        )
    }

=======
>>>>>>> 72e76cc8
    public func webView(_ webView: WKWebView,
                        createWebViewWith configuration: WKWebViewConfiguration,
                        for navigationAction: WKNavigationAction,
                        windowFeatures: WKWindowFeatures) -> WKWebView? {
        let policy = policyDecider.policyForPopupNavigation(action: navigationAction)
        switch policy {
        case .cancel:
            return nil
        case .allow:
            let url = navigationAction.request.url
            let urlString = url?.absoluteString ?? ""
            let webView = sessionCreator?.createPopupSession(configuration: configuration, parent: webView)
            guard let webView else { return nil }

            if url == nil || urlString.isEmpty,
               let blank = URL(string: EngineConstants.aboutBlank),
               let url = BrowserURL(browsingContext: BrowsingContext(type: .internalNavigation,
                                                                     url: blank)) {
                webView.load(URLRequest(url: url.url))
            }
            return webView
        case .launchExternalApp:
            guard let url = navigationAction.request.url, application.canOpen(url: url) else { return nil }
            application.open(url: url)
            return nil
        }
    }

    let logger = DefaultLogger.shared

    public func webView(
        _ webView: WKWebView,
        runJavaScriptAlertPanelWithMessage message: String,
        initiatedByFrame frame: WKFrameInfo,
        completionHandler: @escaping @MainActor () -> Void
    ) {
        let alert = MessageAlert(message: message, frame: frame, completionHandler: completionHandler)
        guard popupThrottler.canShowAlert(type: .alert) else {
            DispatchQueue.main.asyncAfter(deadline: .now() + 5) {
                completionHandler()
            }
            return
        }
        if alertPresenter.canPresent() {
            let controller = alert.alertController()
            controller.delegate = self
            logger.log("Presenting alert controller", level: .fatal, category: .webview)
            alertPresenter.present(controller)
        } else {
            logger.log("storing alert controller", level: .fatal, category: .webview)
            store.add(alert)
        }
    }

    public func webView(
        _ webView: WKWebView,
        runJavaScriptConfirmPanelWithMessage message: String,
        initiatedByFrame frame: WKFrameInfo,
        completionHandler: @escaping @MainActor (Bool) -> Void
    ) {
        // TODO: FXIOS-8244 - Handle Javascript panel messages in WebEngine (epic part 3)
    }

    // TODO: FXIOS-8244 - Handle Javascript panel messages in WebEngine (epic part 3)
    public func webView(
        _ webView: WKWebView,
        runJavaScriptTextInputPanelWithPrompt prompt: String,
        defaultText: String?,
        initiatedByFrame frame: WKFrameInfo,
        completionHandler: @escaping @MainActor (String?) -> Void
    ) {
    }

    public func webViewDidClose(_ webView: WKWebView) {
        // TODO: FXIOS-8245 - Handle webViewDidClose in WebEngine (epic part 3)
    }

    public func webView(
        _ webView: WKWebView,
        contextMenuConfigurationForElement elementInfo: WKContextMenuElementInfo,
        completionHandler: @escaping @MainActor (UIContextMenuConfiguration?) -> Void
    ) {
        completionHandler(delegate?.onProvideContextualMenu(linkURL: elementInfo.linkURL))
    }

    public func webView(_ webView: WKWebView,
                        requestMediaCapturePermissionFor origin: WKSecurityOrigin,
                        initiatedByFrame frame: WKFrameInfo,
                        type: WKMediaCaptureType,
                        decisionHandler: @escaping @MainActor (WKPermissionDecision) -> Void) {
        guard isActive && (delegate?.requestMediaCapturePermission() ?? false) else {
            decisionHandler(.deny)
            return
        }
        decisionHandler(.prompt)
    }

    // MARK: - WKJavaScriptPromptAlertControllerDelegate
    func promptAlertControllerDidDismiss(_ alertController: WKJavaScriptPromptAlertController) {
        guard let alert = store.popFirst(), alertPresenter.canPresent() else { return }
        alertPresenter.present(alert.alertController())
    }
}<|MERGE_RESOLUTION|>--- conflicted
+++ resolved
@@ -102,18 +102,10 @@
     }
 
     init(sessionDependencies: EngineSessionDependencies,
-<<<<<<< HEAD
-         alertPresenter: AlertPresenter,
-         sessionCreator: SessionCreator? = nil,
-         application: Application = UIApplication.shared,
-         policyDecider: WKPolicyDecider = WKPolicyDeciderFactory()) {
-        self.sessionCreator = sessionCreator ?? WKSessionCreator(dependencies: sessionDependencies)
-=======
          sessionCreator: SessionCreator,
          application: Application,
          policyDecider: WKPolicyDecider) {
         self.sessionCreator = sessionCreator
->>>>>>> 72e76cc8
         self.sessionDependencies = sessionDependencies
         self.policyDecider = policyDecider
         self.application = application
@@ -127,7 +119,6 @@
         }
     }
 
-<<<<<<< HEAD
     public convenience init(sessionCreator: SessionCreator?, alertPresenter: AlertPresenter) {
         self.init(
             sessionDependencies: .empty(),
@@ -136,8 +127,6 @@
         )
     }
 
-=======
->>>>>>> 72e76cc8
     public func webView(_ webView: WKWebView,
                         createWebViewWith configuration: WKWebViewConfiguration,
                         for navigationAction: WKNavigationAction,
