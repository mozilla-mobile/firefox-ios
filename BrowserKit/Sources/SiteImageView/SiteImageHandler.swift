// This Source Code Form is subject to the terms of the Mozilla Public
// License, v. 2.0. If a copy of the MPL was not distributed with this
// file, You can obtain one at http://mozilla.org/MPL/2.0/

import UIKit
import Common

public protocol SiteImageHandler {
    func getImage(model: SiteImageModel) async -> UIImage
    func cacheFaviconURL(siteURL: URL, faviconURL: URL)
    func clearAllCaches()
}

public class DefaultSiteImageHandler: SiteImageHandler {
    private let urlHandler: FaviconURLHandler
    private let imageHandler: ImageHandler

<<<<<<< HEAD
    private let serialQueue = DispatchQueue(label: "com.mozilla.DefaultSiteImageHandler")
    private var _currentInFlightRequest: URL?
    private var currentInFlightRequest: URL? {
        get { return serialQueue.sync { _currentInFlightRequest } }
        set { serialQueue.sync { _currentInFlightRequest = newValue } }
    }
=======
    /// Right now, multiple `SiteImageView`s each have their own `DefaultSiteImageHandler`. Ideally they'd all share a
    /// reference to the same `DefaultSiteImageHandler` so we could properly queue and throttle requests to get favicon
    /// URLs, download images, etc. Since that's a large architectural change, for now lets use a static queue so we can
    /// prevent too many duplicate calls to remotely fetching URLs and images. (FXIOS-9830, revised FXIOS-9427 bugfix)
    private(set) static var requestQueue: [String: Task<UIImage, Never>] = [:]
>>>>>>> 4e3b813d

    public static func factory() -> DefaultSiteImageHandler {
        return DefaultSiteImageHandler()
    }

    init(urlHandler: FaviconURLHandler = DefaultFaviconURLHandler(),
         imageHandler: ImageHandler = DefaultImageHandler()) {
        self.urlHandler = urlHandler
        self.imageHandler = imageHandler
    }

    public func getImage(model: SiteImageModel) async -> UIImage {
        switch model.imageType {
        case .heroImage:
            do {
                return try await getHeroImage(imageModel: model)
            } catch {
                // If hero image fails, we return a favicon image
                return await getFaviconImage(imageModel: model)
            }
        case .favicon:
            return await getFaviconImage(imageModel: model)
        }
    }

    public func cacheFaviconURL(siteURL: URL, faviconURL: URL) {
        let cacheKey = SiteImageModel.generateCacheKey(siteURL: siteURL, type: .favicon)
        urlHandler.cacheFaviconURL(cacheKey: cacheKey, faviconURL: faviconURL)
    }

    public func clearAllCaches() {
        urlHandler.clearCache()
        imageHandler.clearCache()
    }

    // MARK: - Private

    private func getHeroImage(imageModel: SiteImageModel) async throws -> UIImage {
        do {
            return try await imageHandler.fetchHeroImage(imageModel: imageModel)
        } catch {
            throw error
        }
    }

    // Note: Must be synchronized on an actor to avoid crashes (managing the activeRequest queue).
    @MainActor
    private func getFaviconImage(imageModel: SiteImageModel) async -> UIImage {
<<<<<<< HEAD
        while let currentSiteRequest = currentInFlightRequest,
              imageModel.siteURL == currentSiteRequest {
            // We are already processing a favicon request for this site
            // Sleep this task until the previous request is completed
            try? await Task.sleep(nanoseconds: 50_000_000) // 50ms
        }

        currentInFlightRequest = imageModel.siteURL
        var faviconImageModel = imageModel

        if imageModel.resourceURL == nil {
            // Try to obtain the favicon URL if needed (ideally from cache, otherwise scrape the webpage)
            faviconImageModel.resourceURL = try? await urlHandler.getFaviconURL(model: imageModel)
        }

        // Try to load the favicon image from the cache, or make a request to the favicon URL if it's not in the cache
        // If the resourceURL (e.g. favicon URL) is not set, this will generate a letter favicon
        let icon = await imageHandler.fetchFavicon(imageModel: faviconImageModel)
        currentInFlightRequest = nil
        return icon
=======
        // Check if we're already awaiting a request to get the favicon image for this cacheKey.
        // If so, simply await that request rather than begin a new one.
        let requestKey = imageModel.cacheKey
        if let activeRequest = DefaultSiteImageHandler.requestQueue[requestKey] {
            return await activeRequest.value
        }

        let requestHandle = Task {
            var faviconImageModel = imageModel

            do {
                if faviconImageModel.faviconURL == nil {
                    // Try to obtain the favicon URL if needed (ideally from cache, otherwise scrape the webpage)
                    faviconImageModel = try await urlHandler.getFaviconURL(site: imageModel)
                }

                // Try to load the favicon image from the cache, or make a request to the favicon URL
                // if it's not in the cache
                let icon = await imageHandler.fetchFavicon(site: faviconImageModel)
                return icon
            } catch {
                // If no favicon URL, generate favicon without it
                let letter = await imageHandler.fetchFavicon(site: imageModel)
                return letter
            }
        }

        DefaultSiteImageHandler.requestQueue[requestKey] = requestHandle
        let image = await requestHandle.value
        DefaultSiteImageHandler.requestQueue[requestKey] = nil
        return image
>>>>>>> 4e3b813d
    }

    private func generateDomainURL(siteURL: URL) -> ImageDomain {
        let bundleDomains = BundleDomainBuilder().buildDomains(for: siteURL)
        return ImageDomain(bundleDomains: bundleDomains)
    }
}<|MERGE_RESOLUTION|>--- conflicted
+++ resolved
@@ -15,20 +15,11 @@
     private let urlHandler: FaviconURLHandler
     private let imageHandler: ImageHandler
 
-<<<<<<< HEAD
-    private let serialQueue = DispatchQueue(label: "com.mozilla.DefaultSiteImageHandler")
-    private var _currentInFlightRequest: URL?
-    private var currentInFlightRequest: URL? {
-        get { return serialQueue.sync { _currentInFlightRequest } }
-        set { serialQueue.sync { _currentInFlightRequest = newValue } }
-    }
-=======
     /// Right now, multiple `SiteImageView`s each have their own `DefaultSiteImageHandler`. Ideally they'd all share a
     /// reference to the same `DefaultSiteImageHandler` so we could properly queue and throttle requests to get favicon
     /// URLs, download images, etc. Since that's a large architectural change, for now lets use a static queue so we can
     /// prevent too many duplicate calls to remotely fetching URLs and images. (FXIOS-9830, revised FXIOS-9427 bugfix)
     private(set) static var requestQueue: [String: Task<UIImage, Never>] = [:]
->>>>>>> 4e3b813d
 
     public static func factory() -> DefaultSiteImageHandler {
         return DefaultSiteImageHandler()
@@ -77,28 +68,6 @@
     // Note: Must be synchronized on an actor to avoid crashes (managing the activeRequest queue).
     @MainActor
     private func getFaviconImage(imageModel: SiteImageModel) async -> UIImage {
-<<<<<<< HEAD
-        while let currentSiteRequest = currentInFlightRequest,
-              imageModel.siteURL == currentSiteRequest {
-            // We are already processing a favicon request for this site
-            // Sleep this task until the previous request is completed
-            try? await Task.sleep(nanoseconds: 50_000_000) // 50ms
-        }
-
-        currentInFlightRequest = imageModel.siteURL
-        var faviconImageModel = imageModel
-
-        if imageModel.resourceURL == nil {
-            // Try to obtain the favicon URL if needed (ideally from cache, otherwise scrape the webpage)
-            faviconImageModel.resourceURL = try? await urlHandler.getFaviconURL(model: imageModel)
-        }
-
-        // Try to load the favicon image from the cache, or make a request to the favicon URL if it's not in the cache
-        // If the resourceURL (e.g. favicon URL) is not set, this will generate a letter favicon
-        let icon = await imageHandler.fetchFavicon(imageModel: faviconImageModel)
-        currentInFlightRequest = nil
-        return icon
-=======
         // Check if we're already awaiting a request to get the favicon image for this cacheKey.
         // If so, simply await that request rather than begin a new one.
         let requestKey = imageModel.cacheKey
@@ -109,28 +78,20 @@
         let requestHandle = Task {
             var faviconImageModel = imageModel
 
-            do {
-                if faviconImageModel.faviconURL == nil {
-                    // Try to obtain the favicon URL if needed (ideally from cache, otherwise scrape the webpage)
-                    faviconImageModel = try await urlHandler.getFaviconURL(site: imageModel)
-                }
+            if faviconImageModel.resourceURL == nil {
+                // Try to obtain the favicon URL if needed (ideally from cache, otherwise scrape the webpage)
+                faviconImageModel.resourceURL = try? await urlHandler.getFaviconURL(model: imageModel)
+            }
 
-                // Try to load the favicon image from the cache, or make a request to the favicon URL
-                // if it's not in the cache
-                let icon = await imageHandler.fetchFavicon(site: faviconImageModel)
-                return icon
-            } catch {
-                // If no favicon URL, generate favicon without it
-                let letter = await imageHandler.fetchFavicon(site: imageModel)
-                return letter
-            }
+            // Try to load the favicon image from the cache, or make a request to the favicon URL if it's not in the cache
+            let icon = await imageHandler.fetchFavicon(imageModel: faviconImageModel)
+            return icon
         }
 
         DefaultSiteImageHandler.requestQueue[requestKey] = requestHandle
         let image = await requestHandle.value
         DefaultSiteImageHandler.requestQueue[requestKey] = nil
         return image
->>>>>>> 4e3b813d
     }
 
     private func generateDomainURL(siteURL: URL) -> ImageDomain {
