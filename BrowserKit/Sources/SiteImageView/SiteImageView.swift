--- conflicted
+++ resolved
@@ -28,25 +28,13 @@
         return currentURLString != siteURLString
     }
 
-<<<<<<< HEAD
     func updateImage(model: SiteImageModel) {
-        Task {
-            let image = await imageFetcher.getImage(model: model)
+        Task { [weak self] in
+            let image = await self?.imageFetcher.getImage(model: model)
 
             await MainActor.run { [weak self] in
-                guard let self, uniqueID == model.id else {
-                    return
-                }
+                guard let self, let image, uniqueID == model.id else { return }
                 setImage(image: image)
-=======
-    func updateImage(site: SiteImageModel) {
-        Task { [weak self] in
-            let imageModel = await self?.imageFetcher.getImage(site: site)
-
-            DispatchQueue.main.async { [weak self] in
-                guard let self, let imageModel, uniqueID == imageModel.id else { return }
-                setImage(imageModel: imageModel)
->>>>>>> 4e3b813d
             }
         }
     }
