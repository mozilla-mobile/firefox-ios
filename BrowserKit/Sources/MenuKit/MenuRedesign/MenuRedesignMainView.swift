// This Source Code Form is subject to the terms of the Mozilla Public
// License, v. 2.0. If a copy of the MPL was not distributed with this
// file, You can obtain one at http://mozilla.org/MPL/2.0/

import Common
import UIKit
import ComponentLibrary

public final class MenuRedesignMainView: UIView,
                                         ThemeApplicable {
    private struct UX {
        static let headerTopMargin: CGFloat = 24
        static let horizontalMargin: CGFloat = 16
        static let closeButtonSize: CGFloat = 30
        static let headerTopMarginWithButton: CGFloat = 8
    }

    public var closeButtonCallback: (() -> Void)?
    public var onCalculatedHeight: ((CGFloat, _ isExpanded: Bool) -> Void)?

    // MARK: - UI Elements
    private var tableView: MenuRedesignTableView = .build()
    private lazy var closeButton: CloseButton = .build { button in
        button.addTarget(self, action: #selector(self.closeTapped), for: .touchUpInside)
    }
    public var headerBanner: HeaderBanner = .build()

    public var siteProtectionHeader: MenuSiteProtectionsHeader = .build()

    private var viewConstraints: [NSLayoutConstraint] = []

    // MARK: - Properties
    private var isMenuDefaultBrowserBanner = false
<<<<<<< HEAD
    private var menuData: [MenuSection] = []
=======
    private var isBrowserDefault = false
    private var bannerShown = false
>>>>>>> 0c525a3a

    // MARK: - UI Setup
    override public func layoutSubviews() {
        super.layoutSubviews()
        updateMenuHeight(for: menuData)
    }

    private func setupView(with data: [MenuSection], isHeaderBanner: Bool = true) {
        self.removeConstraints(viewConstraints)
        viewConstraints.removeAll()
        self.addSubview(tableView)
        if let section = data.first(where: { $0.isHomepage }), section.isHomepage {
            self.siteProtectionHeader.removeFromSuperview()
            self.addSubview(closeButton)
            viewConstraints.append(contentsOf: [
                closeButton.topAnchor.constraint(equalTo: self.topAnchor, constant: UX.headerTopMargin),
                closeButton.trailingAnchor.constraint(equalTo: self.trailingAnchor, constant: -UX.horizontalMargin),
                closeButton.widthAnchor.constraint(equalToConstant: UX.closeButtonSize),
                closeButton.heightAnchor.constraint(equalToConstant: UX.closeButtonSize),
            ])

            if isHeaderBanner, isMenuDefaultBrowserBanner, !isBrowserDefault, !bannerShown {
                self.addSubview(headerBanner)
                viewConstraints.append(contentsOf: [
                    headerBanner.topAnchor.constraint(equalTo: closeButton.bottomAnchor, constant: UX.headerTopMargin),
                    headerBanner.leadingAnchor.constraint(equalTo: self.leadingAnchor),
                    headerBanner.trailingAnchor.constraint(equalTo: self.trailingAnchor),

                    tableView.topAnchor.constraint(equalTo: headerBanner.bottomAnchor,
                                                   constant: UX.headerTopMarginWithButton),
                    tableView.bottomAnchor.constraint(equalTo: self.bottomAnchor),
                    tableView.leadingAnchor.constraint(equalTo: self.leadingAnchor),
                    tableView.trailingAnchor.constraint(equalTo: self.trailingAnchor)
                ])
            } else {
                headerBanner.removeFromSuperview()
                viewConstraints.append(contentsOf: [
                    tableView.topAnchor.constraint(equalTo: closeButton.bottomAnchor,
                                                   constant: UX.headerTopMarginWithButton),
                    tableView.bottomAnchor.constraint(equalTo: self.bottomAnchor),
                    tableView.leadingAnchor.constraint(equalTo: self.leadingAnchor),
                    tableView.trailingAnchor.constraint(equalTo: self.trailingAnchor)
                ])
            }
        } else if !data.isEmpty {
            self.closeButton.removeFromSuperview()
            self.addSubview(siteProtectionHeader)
            viewConstraints.append(contentsOf: [
                siteProtectionHeader.topAnchor.constraint(equalTo: self.topAnchor, constant: UX.headerTopMargin),
                siteProtectionHeader.leadingAnchor.constraint(equalTo: self.leadingAnchor),
                siteProtectionHeader.trailingAnchor.constraint(equalTo: self.trailingAnchor),

                tableView.topAnchor.constraint(equalTo: siteProtectionHeader.bottomAnchor,
                                               constant: UX.headerTopMarginWithButton),
                tableView.bottomAnchor.constraint(equalTo: self.bottomAnchor),
                tableView.leadingAnchor.constraint(equalTo: self.leadingAnchor),
                tableView.trailingAnchor.constraint(equalTo: self.trailingAnchor)
            ])
        }
        NSLayoutConstraint.activate(viewConstraints)
    }

    public func setupAccessibilityIdentifiers(menuA11yId: String,
                                              menuA11yLabel: String,
                                              closeButtonA11yLabel: String,
                                              closeButtonA11yIdentifier: String,
                                              siteProtectionHeaderIdentifier: String) {
        let closeButtonViewModel = CloseButtonViewModel(a11yLabel: closeButtonA11yLabel,
                                                        a11yIdentifier: closeButtonA11yIdentifier)
        closeButton.configure(viewModel: closeButtonViewModel)
        headerBanner.setupAccessibility(closeButtonA11yLabel: closeButtonA11yLabel,
                                        closeButtonA11yId: closeButtonA11yIdentifier)
        siteProtectionHeader.setupAccessibility(closeButtonA11yLabel: closeButtonA11yLabel,
                                                closeButtonA11yId: closeButtonA11yIdentifier)
        siteProtectionHeader.accessibilityIdentifier = siteProtectionHeaderIdentifier
    }

    public func setupDetails(title: String,
                             subtitle: String,
                             image: UIImage?,
                             isBannerFlagEnabled: Bool,
                             isBrowserDefault: Bool) {
        headerBanner.setupDetails(title: title, subtitle: subtitle, image: image)
        isMenuDefaultBrowserBanner = isBannerFlagEnabled
        self.isBrowserDefault = isBrowserDefault
    }

    // MARK: - Interface
    public func reloadDataView(with data: [MenuSection]) {
        setupView(with: data)
        tableView.reloadTableView(with: data)
        handleBannerCallback(with: data)
        menuData = data
    }

    private func updateMenuHeight(for data: [MenuSection]) {
        let expandedSection = data.first(where: { $0.isExpanded ?? false })
        let isExpanded = expandedSection?.isExpanded ?? false

        // To avoid a glitch when expand the menu, we should not handle this action under DispatchQueue.main.async
        if isExpanded {
            let height = tableView.tableViewContentSize + UX.headerTopMargin
            onCalculatedHeight?(height + siteProtectionHeader.frame.height, isExpanded)
            layoutIfNeeded()
        } else {
            DispatchQueue.main.async { [weak self] in
                guard let self else { return }
                let height = tableView.tableViewContentSize + UX.headerTopMargin
                if let section = data.first(where: { $0.isHomepage }), section.isHomepage {
                    self.setHeightForHomepageMenu(height: height, isExpanded: isExpanded)
                } else {
                    onCalculatedHeight?(height + siteProtectionHeader.frame.height, isExpanded)
                }
                layoutIfNeeded()
            }
        }
    }

    private func setHeightForHomepageMenu(height: CGFloat, isExpanded: Bool) {
        if isMenuDefaultBrowserBanner {
            let headerBannerHeight = headerBanner.frame.height
            self.onCalculatedHeight?(height +
                                     UX.closeButtonSize +
                                     UX.headerTopMarginWithButton +
                                     headerBannerHeight +
                                     UX.headerTopMargin,
                                     isExpanded)
        } else {
            self.onCalculatedHeight?(height + UX.closeButtonSize + UX.headerTopMarginWithButton, isExpanded)
        }
    }

    private func handleBannerCallback(with data: [MenuSection]) {
        headerBanner.closeButtonCallback = { [weak self] in
            self?.setupView(with: data, isHeaderBanner: false)
            self?.bannerShown = true
        }
    }

    // MARK: - Callbacks
    @objc
    private func closeTapped() {
        closeButtonCallback?()
    }

    // MARK: - ThemeApplicable
    public func applyTheme(theme: Theme) {
        backgroundColor = .clear
        tableView.applyTheme(theme: theme)
        siteProtectionHeader.applyTheme(theme: theme)
        headerBanner.applyTheme(theme: theme)
    }
}<|MERGE_RESOLUTION|>--- conflicted
+++ resolved
@@ -31,12 +31,9 @@
 
     // MARK: - Properties
     private var isMenuDefaultBrowserBanner = false
-<<<<<<< HEAD
     private var menuData: [MenuSection] = []
-=======
     private var isBrowserDefault = false
     private var bannerShown = false
->>>>>>> 0c525a3a
 
     // MARK: - UI Setup
     override public func layoutSubviews() {
