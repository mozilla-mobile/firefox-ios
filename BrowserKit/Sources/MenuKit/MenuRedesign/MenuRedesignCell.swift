// This Source Code Form is subject to the terms of the Mozilla Public
// License, v. 2.0. If a copy of the MPL was not distributed with this
// file, You can obtain one at http://mozilla.org/MPL/2.0/

import Foundation
import Common
import UIKit

final class MenuRedesignCell: UITableViewCell, ReusableCell, ThemeApplicable {
    private struct UX {
        static let contentMargin: CGFloat = 16
        static let infoLabelHorizontalMargin: CGFloat = 8
        static let infoLabelVerticalPadding: CGFloat = 7
        static let infoLabelHorizontalPadding: CGFloat = 14
        static let iconSize: CGFloat = 24
        static let largeIconSize: CGFloat = 48
        static let contentSpacing: CGFloat = 3
        static let noDescriptionContentSpacing: CGFloat = 0
    }

    // MARK: - UI Elements
    private var titleLabel: UILabel = .build { label in
        label.font = FXFontStyles.Regular.body.scaledFont()
        label.numberOfLines = 0
    }

    private var descriptionLabel: UILabel = .build { label in
        label.font = FXFontStyles.Regular.caption1.scaledFont()
    }

    private var contentStackView: UIStackView = .build { stackView in
        stackView.axis = .vertical
        stackView.distribution = .fillProportionally
    }

    private var iconImageView: UIImageView = .build()

    private var infoLabelView: MenuPaddedLabel = .build { label in
        label.textAlignment = .center
        label.layer.masksToBounds = true
        label.font = FXFontStyles.Regular.subheadline.scaledFont()
        label.textInsets = UIEdgeInsets(
            top: UX.infoLabelVerticalPadding,
            left: UX.infoLabelHorizontalPadding,
            bottom: UX.infoLabelVerticalPadding,
            right: UX.infoLabelHorizontalPadding
        )
    }

    // MARK: - Properties
    var model: MenuElement?

    var shouldConfigureImageView: Bool {
        return model?.iconImage != nil && (model?.needsReAuth == nil || model?.needsReAuth == false)
    }

    // MARK: - Initializers
    override init(style: UITableViewCell.CellStyle, reuseIdentifier: String?) {
        super.init(style: style, reuseIdentifier: reuseIdentifier)
    }

    required init?(coder: NSCoder) {
        fatalError("init(coder:) has not been implemented")
    }

<<<<<<< HEAD
    override func layoutSubviews() {
        super.layoutSubviews()
        if shouldConfigureImageView {
            iconImageView.layer.cornerRadius = iconImageView.frame.size.width / 2
        } else {
            self.iconImageView.layer.cornerRadius = 0
        }
        iconImageView.clipsToBounds = shouldConfigureImageView
    }

    func configureCellWith(model: MenuElement, theme: Theme) {
=======
    override func prepareForReuse() {
        super.prepareForReuse()
        infoLabelView.text = nil
        iconImageView.image = nil
    }

    override func layoutSubviews() {
        super.layoutSubviews()
        infoLabelView.layer.cornerRadius = infoLabelView.frame.height / 2
    }

    func configureCellWith(model: MenuElement) {
>>>>>>> 51dc31e3
        self.model = model
        self.titleLabel.text = model.title
        self.descriptionLabel.text = model.description
        self.contentStackView.spacing = model.description != nil ? UX.contentSpacing : UX.noDescriptionContentSpacing
<<<<<<< HEAD
        if let needsReAuth = model.needsReAuth, needsReAuth {
            typealias Icons = StandardImageIdentifiers.Large
            if theme.type == .light {
                self.iconImageView.image = UIImage(named: Icons.avatarWarningCircleFillMulticolorLargeLight)
            } else {
                self.iconImageView.image = UIImage(named: Icons.avatarWarningCircleFillMulticolorLargeDark)
            }
        } else if let iconImage = model.iconImage {
            self.iconImageView.image = iconImage
=======
        if let infoTitle = model.infoTitle {
            infoLabelView.text = infoTitle
>>>>>>> 51dc31e3
        } else {
            self.iconImageView.image = UIImage(named: model.iconName)?.withRenderingMode(.alwaysTemplate)
        }
        self.isAccessibilityElement = true
        self.isUserInteractionEnabled = !model.isEnabled ? false : true
        self.accessibilityIdentifier = model.a11yId
        self.accessibilityLabel = model.a11yLabel
        self.accessibilityHint = model.a11yHint
        self.accessibilityTraits = .button
        self.separatorInset = .zero
        setupView(hasInfoTitle: model.infoTitle != nil)
    }

    private func setupView(hasInfoTitle: Bool) {
        self.addSubview(contentStackView)
        self.addSubview(hasInfoTitle ? infoLabelView : iconImageView)
        contentStackView.addArrangedSubview(titleLabel)
        contentStackView.addArrangedSubview(descriptionLabel)
        NSLayoutConstraint.activate([
            contentStackView.leadingAnchor.constraint(equalTo: leadingAnchor, constant: UX.contentMargin),
            contentStackView.topAnchor.constraint(equalTo: topAnchor, constant: UX.contentMargin),
            contentStackView.bottomAnchor.constraint(equalTo: bottomAnchor, constant: -UX.contentMargin)
        ])

        if hasInfoTitle {
            NSLayoutConstraint.activate([
                contentStackView.trailingAnchor.constraint(
                    equalTo: infoLabelView.leadingAnchor,
                    constant: -UX.infoLabelHorizontalMargin
                ),
                infoLabelView.trailingAnchor.constraint(equalTo: trailingAnchor, constant: -UX.infoLabelHorizontalMargin),
                infoLabelView.centerYAnchor.constraint(equalTo: centerYAnchor)
            ])
            infoLabelView.setContentCompressionResistancePriority(.required, for: .horizontal)
            infoLabelView.setContentHuggingPriority(.required, for: .horizontal)

            contentStackView.setContentCompressionResistancePriority(.defaultLow, for: .horizontal)
            contentStackView.setContentHuggingPriority(.defaultLow, for: .horizontal)
        } else {
            NSLayoutConstraint.activate([
                iconImageView.leadingAnchor.constraint(equalTo: contentStackView.trailingAnchor,
                                                       constant: UX.contentMargin),
                iconImageView.trailingAnchor.constraint(equalTo: trailingAnchor, constant: -UX.contentMargin),
                iconImageView.centerYAnchor.constraint(equalTo: centerYAnchor),
                iconImageView.widthAnchor.constraint(equalToConstant: UX.iconSize),
                iconImageView.heightAnchor.constraint(equalToConstant: UX.iconSize)
            ])
        }
        adjustLayout(isAccessibilityCategory: UIApplication.shared.preferredContentSizeCategory.isAccessibilityCategory)
    }

    private func adjustLayout(isAccessibilityCategory: Bool) {
        let iconSize = isAccessibilityCategory ? UX.largeIconSize : UX.iconSize
        iconImageView.widthAnchor.constraint(equalToConstant: iconSize).isActive = true
        iconImageView.heightAnchor.constraint(equalToConstant: iconSize).isActive = true
    }

    // MARK: - Theme Applicable
    func applyTheme(theme: Theme) {
        guard let model else { return }
        backgroundColor = theme.colors.layer2
<<<<<<< HEAD
        if let needsReAuth = model.needsReAuth, needsReAuth {
            descriptionLabel.textColor = theme.colors.textCritical
=======
        if model.infoTitle != nil {
            infoLabelView.textColor = theme.colors.textPrimary
            infoLabelView.backgroundColor = model.isActive ? theme.colors.layerInformation : theme.colors.layer3
            titleLabel.textColor = model.isActive ? theme.colors.textAccent : theme.colors.textPrimary
>>>>>>> 51dc31e3
        } else if model.isActive {
            titleLabel.textColor = theme.colors.textAccent
            descriptionLabel.textColor = theme.colors.textSecondary
            iconImageView.tintColor = theme.colors.iconAccentBlue
        } else if !model.isEnabled {
            titleLabel.textColor = theme.colors.textDisabled
            descriptionLabel.textColor = theme.colors.textDisabled
            iconImageView.tintColor = theme.colors.iconDisabled
        } else {
            titleLabel.textColor = theme.colors.textPrimary
            descriptionLabel.textColor = theme.colors.textSecondary
            iconImageView.tintColor = theme.colors.iconPrimary
        }
    }
}<|MERGE_RESOLUTION|>--- conflicted
+++ resolved
@@ -9,9 +9,6 @@
 final class MenuRedesignCell: UITableViewCell, ReusableCell, ThemeApplicable {
     private struct UX {
         static let contentMargin: CGFloat = 16
-        static let infoLabelHorizontalMargin: CGFloat = 8
-        static let infoLabelVerticalPadding: CGFloat = 7
-        static let infoLabelHorizontalPadding: CGFloat = 14
         static let iconSize: CGFloat = 24
         static let largeIconSize: CGFloat = 48
         static let contentSpacing: CGFloat = 3
@@ -35,24 +32,8 @@
 
     private var iconImageView: UIImageView = .build()
 
-    private var infoLabelView: MenuPaddedLabel = .build { label in
-        label.textAlignment = .center
-        label.layer.masksToBounds = true
-        label.font = FXFontStyles.Regular.subheadline.scaledFont()
-        label.textInsets = UIEdgeInsets(
-            top: UX.infoLabelVerticalPadding,
-            left: UX.infoLabelHorizontalPadding,
-            bottom: UX.infoLabelVerticalPadding,
-            right: UX.infoLabelHorizontalPadding
-        )
-    }
-
     // MARK: - Properties
     var model: MenuElement?
-
-    var shouldConfigureImageView: Bool {
-        return model?.iconImage != nil && (model?.needsReAuth == nil || model?.needsReAuth == false)
-    }
 
     // MARK: - Initializers
     override init(style: UITableViewCell.CellStyle, reuseIdentifier: String?) {
@@ -63,53 +44,17 @@
         fatalError("init(coder:) has not been implemented")
     }
 
-<<<<<<< HEAD
-    override func layoutSubviews() {
-        super.layoutSubviews()
-        if shouldConfigureImageView {
-            iconImageView.layer.cornerRadius = iconImageView.frame.size.width / 2
-        } else {
-            self.iconImageView.layer.cornerRadius = 0
-        }
-        iconImageView.clipsToBounds = shouldConfigureImageView
+    override func prepareForReuse() {
+        super.prepareForReuse()
+        iconImageView.image = nil
     }
 
     func configureCellWith(model: MenuElement, theme: Theme) {
-=======
-    override func prepareForReuse() {
-        super.prepareForReuse()
-        infoLabelView.text = nil
-        iconImageView.image = nil
-    }
-
-    override func layoutSubviews() {
-        super.layoutSubviews()
-        infoLabelView.layer.cornerRadius = infoLabelView.frame.height / 2
-    }
-
-    func configureCellWith(model: MenuElement) {
->>>>>>> 51dc31e3
         self.model = model
         self.titleLabel.text = model.title
         self.descriptionLabel.text = model.description
         self.contentStackView.spacing = model.description != nil ? UX.contentSpacing : UX.noDescriptionContentSpacing
-<<<<<<< HEAD
-        if let needsReAuth = model.needsReAuth, needsReAuth {
-            typealias Icons = StandardImageIdentifiers.Large
-            if theme.type == .light {
-                self.iconImageView.image = UIImage(named: Icons.avatarWarningCircleFillMulticolorLargeLight)
-            } else {
-                self.iconImageView.image = UIImage(named: Icons.avatarWarningCircleFillMulticolorLargeDark)
-            }
-        } else if let iconImage = model.iconImage {
-            self.iconImageView.image = iconImage
-=======
-        if let infoTitle = model.infoTitle {
-            infoLabelView.text = infoTitle
->>>>>>> 51dc31e3
-        } else {
-            self.iconImageView.image = UIImage(named: model.iconName)?.withRenderingMode(.alwaysTemplate)
-        }
+        self.iconImageView.image = UIImage(named: model.iconName)?.withRenderingMode(.alwaysTemplate)
         self.isAccessibilityElement = true
         self.isUserInteractionEnabled = !model.isEnabled ? false : true
         self.accessibilityIdentifier = model.a11yId
@@ -117,44 +62,26 @@
         self.accessibilityHint = model.a11yHint
         self.accessibilityTraits = .button
         self.separatorInset = .zero
-        setupView(hasInfoTitle: model.infoTitle != nil)
+        setupView()
     }
 
-    private func setupView(hasInfoTitle: Bool) {
+    private func setupView() {
         self.addSubview(contentStackView)
-        self.addSubview(hasInfoTitle ? infoLabelView : iconImageView)
+        self.addSubview(iconImageView)
         contentStackView.addArrangedSubview(titleLabel)
         contentStackView.addArrangedSubview(descriptionLabel)
         NSLayoutConstraint.activate([
             contentStackView.leadingAnchor.constraint(equalTo: leadingAnchor, constant: UX.contentMargin),
             contentStackView.topAnchor.constraint(equalTo: topAnchor, constant: UX.contentMargin),
-            contentStackView.bottomAnchor.constraint(equalTo: bottomAnchor, constant: -UX.contentMargin)
+            contentStackView.bottomAnchor.constraint(equalTo: bottomAnchor, constant: -UX.contentMargin),
+
+            iconImageView.leadingAnchor.constraint(equalTo: contentStackView.trailingAnchor,
+                                                   constant: UX.contentMargin),
+            iconImageView.trailingAnchor.constraint(equalTo: trailingAnchor, constant: -UX.contentMargin),
+            iconImageView.centerYAnchor.constraint(equalTo: centerYAnchor),
+            iconImageView.widthAnchor.constraint(equalToConstant: UX.iconSize),
+            iconImageView.heightAnchor.constraint(equalToConstant: UX.iconSize)
         ])
-
-        if hasInfoTitle {
-            NSLayoutConstraint.activate([
-                contentStackView.trailingAnchor.constraint(
-                    equalTo: infoLabelView.leadingAnchor,
-                    constant: -UX.infoLabelHorizontalMargin
-                ),
-                infoLabelView.trailingAnchor.constraint(equalTo: trailingAnchor, constant: -UX.infoLabelHorizontalMargin),
-                infoLabelView.centerYAnchor.constraint(equalTo: centerYAnchor)
-            ])
-            infoLabelView.setContentCompressionResistancePriority(.required, for: .horizontal)
-            infoLabelView.setContentHuggingPriority(.required, for: .horizontal)
-
-            contentStackView.setContentCompressionResistancePriority(.defaultLow, for: .horizontal)
-            contentStackView.setContentHuggingPriority(.defaultLow, for: .horizontal)
-        } else {
-            NSLayoutConstraint.activate([
-                iconImageView.leadingAnchor.constraint(equalTo: contentStackView.trailingAnchor,
-                                                       constant: UX.contentMargin),
-                iconImageView.trailingAnchor.constraint(equalTo: trailingAnchor, constant: -UX.contentMargin),
-                iconImageView.centerYAnchor.constraint(equalTo: centerYAnchor),
-                iconImageView.widthAnchor.constraint(equalToConstant: UX.iconSize),
-                iconImageView.heightAnchor.constraint(equalToConstant: UX.iconSize)
-            ])
-        }
         adjustLayout(isAccessibilityCategory: UIApplication.shared.preferredContentSizeCategory.isAccessibilityCategory)
     }
 
@@ -168,16 +95,7 @@
     func applyTheme(theme: Theme) {
         guard let model else { return }
         backgroundColor = theme.colors.layer2
-<<<<<<< HEAD
-        if let needsReAuth = model.needsReAuth, needsReAuth {
-            descriptionLabel.textColor = theme.colors.textCritical
-=======
-        if model.infoTitle != nil {
-            infoLabelView.textColor = theme.colors.textPrimary
-            infoLabelView.backgroundColor = model.isActive ? theme.colors.layerInformation : theme.colors.layer3
-            titleLabel.textColor = model.isActive ? theme.colors.textAccent : theme.colors.textPrimary
->>>>>>> 51dc31e3
-        } else if model.isActive {
+        if model.isActive {
             titleLabel.textColor = theme.colors.textAccent
             descriptionLabel.textColor = theme.colors.textSecondary
             iconImageView.tintColor = theme.colors.iconAccentBlue
