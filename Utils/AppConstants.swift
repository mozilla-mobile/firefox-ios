/* This Source Code Form is subject to the terms of the Mozilla Public
 * License, v. 2.0. If a copy of the MPL was not distributed with this
 * file, You can obtain one at http://mozilla.org/MPL/2.0/. */

import UIKit

public enum AppBuildChannel {
    case Release
    case Beta
    case Nightly
    case Developer
    case Aurora
}

public struct AppConstants {
    public static let IsRunningTest = NSClassFromString("XCTestCase") != nil || NSProcessInfo.processInfo().arguments.contains(LaunchArguments.Test)

    public static let SkipIntro = NSProcessInfo.processInfo().arguments.contains(LaunchArguments.SkipIntro)
    public static let ClearProfile = NSProcessInfo.processInfo().arguments.contains(LaunchArguments.ClearProfile)

    /// Build Channel.
    public static let BuildChannel: AppBuildChannel = {
        #if MOZ_CHANNEL_RELEASE
            return AppBuildChannel.Release
        #elseif MOZ_CHANNEL_BETA
            return AppBuildChannel.Beta
        #elseif MOZ_CHANNEL_NIGHTLY
            return AppBuildChannel.Nightly
        #elseif MOZ_CHANNEL_FENNEC
            return AppBuildChannel.Developer
        #elseif MOZ_CHANNEL_AURORA
            return AppBuildChannel.Aurora
        #endif
    }()

    /// Whether we just mirror (false) or actively merge and upload (true).
    public static var shouldMergeBookmarks = false

    /// Flag indiciating if we are running in Debug mode or not.
    public static let isDebug: Bool = {
        #if MOZ_CHANNEL_FENNEC
            return true
        #else
            return false
        #endif
    }()


    ///  Enables/disables the notification bar that appears on the status bar area
    public static let MOZ_STATUS_BAR_NOTIFICATION: Bool = {
        #if MOZ_CHANNEL_RELEASE
            return false
        #elseif MOZ_CHANNEL_BETA
            return true
        #elseif MOZ_CHANNEL_NIGHTLY
            return true
        #elseif MOZ_CHANNEL_FENNEC
            return true
        #elseif MOZ_CHANNEL_AURORA
            return true
        #else
            return true
        #endif
    }()

    
    /// Enables/disables the availability of No Image Mode.
    public static let MOZ_NO_IMAGE_MODE: Bool = {
        #if MOZ_CHANNEL_RELEASE
            return false
        #elseif MOZ_CHANNEL_BETA
            return false
        #elseif MOZ_CHANNEL_NIGHTLY
            return true
        #elseif MOZ_CHANNEL_FENNEC
            return true
        #elseif MOZ_CHANNEL_AURORA
            return true
        #else
            return true
        #endif
    }()

    /// Enables/disables the availability of Night Mode.
    public static let MOZ_NIGHT_MODE: Bool = {
        #if MOZ_CHANNEL_RELEASE
            return false
        #elseif MOZ_CHANNEL_BETA
            return false
        #elseif MOZ_CHANNEL_NIGHTLY
            return true
        #elseif MOZ_CHANNEL_FENNEC
            return true
        #elseif MOZ_CHANNEL_AURORA
            return true
        #else
            return true
        #endif
    }()
    
    ///  Enables/disables the top tabs for iPad
    public static let MOZ_TOP_TABS: Bool = {
        #if MOZ_CHANNEL_RELEASE
            return false
        #elseif MOZ_CHANNEL_BETA
            return false
        #elseif MOZ_CHANNEL_NIGHTLY
            return true
        #elseif MOZ_CHANNEL_FENNEC
            return true
        #elseif MOZ_CHANNEL_AURORA
            return true
        #else
            return true
        #endif
    }()

    /// Toggles the ability to reorder tabs in the tab tray
    public static let MOZ_REORDER_TAB_TRAY: Bool = {
        #if MOZ_CHANNEL_RELEASE
            return false
        #elseif MOZ_CHANNEL_BETA
            return false
        #elseif MOZ_CHANNEL_NIGHTLY
            return true
        #elseif MOZ_CHANNEL_FENNEC
            return true
        #elseif MOZ_CHANNEL_AURORA
            return true
        #else
            return true
        #endif
    }()

    /// Enables the injection of the experimental page-metadata-parser into the WKWebView for
    /// extracting metadata content from web pages
    public static let MOZ_CONTENT_METADATA_PARSING: Bool = {
        #if MOZ_CHANNEL_RELEASE
            return false
        #elseif MOZ_CHANNEL_BETA
            return false
        #elseif MOZ_CHANNEL_NIGHTLY
            return false
        #elseif MOZ_CHANNEL_FENNEC
            return false
        #elseif MOZ_CHANNEL_AURORA
            return false
        #else
            return false
        #endif
    }()

    ///  Enables/disables the activity stream for iPhone
    public static let MOZ_AS_PANEL: Bool = {
        #if MOZ_CHANNEL_RELEASE
            return false
        #elseif MOZ_CHANNEL_BETA
            return false
        #elseif MOZ_CHANNEL_NIGHTLY
            return true
        #elseif MOZ_CHANNEL_FENNEC
            return true
        #elseif MOZ_CHANNEL_AURORA
            return true
        #else
            return true
        #endif
    }()
<<<<<<< HEAD

    /// Enables support for International Domain Names (IDN)
    /// Disabled because of https://bugzilla.mozilla.org/show_bug.cgi?id=1312294
    public static let MOZ_PUNYCODE: Bool = {
=======
    
    ///  Enables/disables deep linking form fill for FxA
    public static let MOZ_FXA_DEEP_LINK_FORM_FILL: Bool = {
>>>>>>> 9fb8dfcf
        #if MOZ_CHANNEL_RELEASE
            return false
        #elseif MOZ_CHANNEL_BETA
            return false
        #elseif MOZ_CHANNEL_NIGHTLY
            return true
        #elseif MOZ_CHANNEL_FENNEC
            return true
        #elseif MOZ_CHANNEL_AURORA
            return true
        #else
            return true
        #endif
    }()
}<|MERGE_RESOLUTION|>--- conflicted
+++ resolved
@@ -166,16 +166,27 @@
             return true
         #endif
     }()
-<<<<<<< HEAD
 
     /// Enables support for International Domain Names (IDN)
     /// Disabled because of https://bugzilla.mozilla.org/show_bug.cgi?id=1312294
     public static let MOZ_PUNYCODE: Bool = {
-=======
+        #if MOZ_CHANNEL_RELEASE
+            return false
+        #elseif MOZ_CHANNEL_BETA
+            return false
+        #elseif MOZ_CHANNEL_NIGHTLY
+            return true
+        #elseif MOZ_CHANNEL_FENNEC
+            return true
+        #elseif MOZ_CHANNEL_AURORA
+            return true
+        #else
+            return true
+        #endif
+    }()
     
     ///  Enables/disables deep linking form fill for FxA
     public static let MOZ_FXA_DEEP_LINK_FORM_FILL: Bool = {
->>>>>>> 9fb8dfcf
         #if MOZ_CHANNEL_RELEASE
             return false
         #elseif MOZ_CHANNEL_BETA
