--- conflicted
+++ resolved
@@ -37,23 +37,6 @@
         case sponsor = "sponsor"
     }
 
-<<<<<<< HEAD
-struct Shim: Codable, Equatable {
-    let click: String
-    let impression: String
-    let delete: String
-    let save: String
-}
-
-struct Caps: Codable, Equatable {
-    let lifetime: Int
-    let campaign: Limit
-    let flight: Limit
-
-    struct Limit: Codable, Equatable {
-        let count: Int
-        let period: Int
-=======
     struct Shim: Codable {
         let click: String
         let impression: String
@@ -70,7 +53,6 @@
             let count: Int
             let period: Int
         }
->>>>>>> a20770cd
     }
 }
 
