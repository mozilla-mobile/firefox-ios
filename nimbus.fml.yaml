--- conflicted
+++ resolved
@@ -12,730 +12,6 @@
   - developer
   - beta
   - release
-<<<<<<< HEAD
-features:
-  general-app-features:
-    description: The feature that contains feature flags for the entire application
-    variables:
-      pull-to-refresh:
-        description: "This property defines whether or not the feature is enabled"
-        type: GeneralFeature
-        default:
-          {
-            "status": true
-          }
-      report-site-issue:
-        description: "This property defines whether or not the feature is enabled"
-        type: GeneralFeature
-        default:
-          {
-            "status": false
-          }
-      shake-to-restore:
-        description: "This property defines whether or not the feature is enabled"
-        type: GeneralFeature
-        default:
-          {
-            "status": false
-          }
-    defaults:
-      - channel: beta
-        value: {
-          "pull-to-refresh": {
-            "status": true
-          },
-          "report-site-issue": {
-            "status": true
-          },
-          "shake-to-restore": {
-            "status": true
-          }
-        }
-      - channel: developer
-        value: {
-          "pull-to-refresh": {
-            "status": true
-          },
-          "report-site-issue": {
-            "status": true
-          },
-          "shake-to-restore": {
-            "status": true
-          }
-        }
-  start-at-home-feature:
-    description: The controls for Start at Home feature
-    variables:
-      setting:
-        description: "This property provides a default setting for the startAtHomeFeature"
-        type: StartAtHome
-        default: after-four-hours
-    defaults:
-      - channel: beta
-        value: {
-          "setting": after-four-hours
-        }
-      - channel: developer
-        value: {
-          "setting": after-four-hours
-        }
-  onboarding-feature:
-    description: The feature that controls whether to show or not Upgrade onboarding
-    variables:
-      upgrade-flow:
-        description: >
-          If true, we show the Upgrade onboarding screen when the user upgrades the version.
-        type: Boolean
-        default: false
-      first-run-flow:
-        description: >
-          If true, we show the new Onboarding screen when the user for v106 version.
-        type: Boolean
-        default: true
-      notification-card-is-before-sync:
-        description: >
-          If true, we show the notification card before the sync card otherwise after.
-        type: Boolean
-        default: false
-    defaults:
-      - channel: beta
-        value: {
-          "upgrade-flow": false,
-          "first-run-flow": true,
-          "notification-card-is-before-sync": false
-        }
-      - channel: developer
-        value: {
-          "upgrade-flow": false,
-          "first-run-flow": true,
-          "notification-card-is-before-sync": false	
-        }
-  spotlight-search:
-    description: Add pages as items findable with Spotlight.
-    variables:
-      enabled:
-        description: If this is true, then on each page load adds a new item to Spotlight.
-        type: Boolean
-        default: false
-      searchable-content:
-        type: Option<PageContent>
-        default: text-excerpt
-        description: >
-          The text content that is made searchable.
-          If this is `null` then no additional content is used, and only the title and URL will be used.
-      icon-type:
-        type: Option<IconType>
-        default: letter
-        description: >
-          The icon that is displayed next to the item in the search results.
-          If this is `null`, then no icon is displayed.
-      keep-for-days:
-        type: Option<Int>
-        default: null
-        description: >
-          Number of days to keep the item before automatic deletion.
-          If this is left `null`, then it is left to iOS's default.
-    defaults:
-      - value:
-          enabled: false
-      - channel: developer
-        value:
-          enabled: true
-          icon-type: screenshot
-
-  search:
-    description: >
-      Configuring the functionality to do with search.
-      This will be separated into smaller sub-features in later releases.
-    variables:
-      awesome-bar:
-        type: AwesomeBar
-        description: Configuring the awesome bar.
-        default: {}
-    defaults:
-      - value:
-          awesome-bar:
-            use-page-content: false
-            search-highlights: false
-            position:
-              is-position-feature-enabled: true
-              is-bottom: true
-              is-toolbar-cfr-on: true
-      - channel: developer
-        value:
-          awesome-bar:
-            search-highlights: false
-            position:
-              is-position-feature-enabled: true
-              is-bottom: false
-              is-toolbar-cfr-on: true
-      - channel: beta
-        value:
-          awesome-bar:
-            search-highlights: false
-            position:
-              is-position-feature-enabled: true
-              is-bottom: false
-              is-toolbar-cfr-on: true
-  homescreenFeature:
-    description: The homescreen that the user goes to when they press home or new tab.
-    variables:
-      sections-enabled:
-        description: >
-          This property provides a lookup table of whether or not the given section should be enabled.
-          If the section is enabled, it should be toggleable in the settings screen, and on by default.
-        type: Map<HomeScreenSection, Boolean>
-        default:
-          {
-            "top-sites": true,
-            "jump-back-in": true,
-            "recently-saved": true,
-            "recent-explorations": true,
-            "pocket": true
-          }
-      sponsored-tiles:
-        description: >
-          This property defines the sponsored tile feature on the
-          homepage, which is not a section therein.
-        type: SponsoredTiles
-        default:
-          {
-            "status": true,
-            "max-number-of-tiles": 2
-          }
-      pocket-sponsored-stories:
-        description: >
-          This property defines whether pocket sponsored
-          stories appear on the homepage.
-        type: Boolean
-        default: false
-      jump-back-in-synced-tab:
-        description: >
-          This property defines whether the synced tab card
-          appears on the homepage in the jump back in section.
-        type: Boolean
-        default: true
-    defaults:
-      - channel: developer
-        value: {
-          "sections-enabled": {
-            "top-sites": true,
-            "jump-back-in": true,
-            "recently-saved": true,
-            "recent-explorations": true,
-            "pocket": true
-          },
-          "sponsored-tiles": {
-            "status": true,
-            "max-number-of-tiles": 2
-          },
-          "wallpaper-feature": {
-            "status": true
-          },
-          "pocket-sponsored-stories": true,
-          "jump-back-in-synced-tab": true
-        }
-      - channel: beta
-        value: {
-          "sections-enabled": {
-            "top-sites": true,
-            "jump-back-in": true,
-            "recently-saved": true,
-            "recent-explorations": true,
-            "pocket": true
-          },
-          "sponsored-tiles": {
-            "status": true,
-            "max-number-of-tiles": 1
-          },
-          "wallpaper-feature": {
-            "status": true
-          },
-          "pocket-sponsored-stories": false,
-          "jump-back-in-synced-tab": true
-        }
-  search-term-groups-feature:
-    description: The feature that controls whether or not search term groups are enabled.
-    variables:
-      grouping-enabled:
-        description: "This property provides a lookup table of whether or not the given grouping should be enabled."
-        type: Map<SearchTermGroups, Boolean>
-        default:
-          {
-            "history-groups": true,
-            "tab-tray-groups": false,
-          }
-    defaults:
-      - channel: beta
-        value: {
-          "grouping-enabled": {
-            "history-groups": true,
-            "tab-tray-groups": true,
-          }
-        }
-      - channel: developer
-        value: {
-          "grouping-enabled": {
-            "history-groups": true,
-            "tab-tray-groups": true,
-          }
-        }
-  tabTrayFeature:
-    description: The tab tray screen that the user goes to when they open the tab tray.
-    variables:
-      sections-enabled:
-        description: "This property provides a lookup table of whether or not the given section should be enabled.
-          If the section is enabled, it should be toggleable in the settings screen, and on by default."
-        type: Map<TabTraySection, Boolean>
-        default:
-          {
-            "inactive-tabs": true,
-          }
-  contextual-hint-feature:
-    description: This set holds all features pertaining to contextual hints.
-    variables:
-      features-enabled:
-        description: This property provides a lookup table of whether specific contextual hints are enabled.
-        type: Map<ContextualHint, Boolean>
-        default:
-        {
-          "jump-back-in-synced-tab-contextual-hint": true,
-          "toolbar-hint": false
-        }
-    defaults:
-      - channel: developer
-        value: {
-          "features-enabled": {
-            "jump-back-in-synced-tab-contextual-hint": true,
-            "toolbar-hint": true
-          }
-        }
-      - channel: beta
-        value: {
-          "features-enabled": {
-            "jump-back-in-synced-tab-contextual-hint": true,
-            "toolbar-hint": true
-          }
-        }
-
-  messaging:
-    description: >
-      Configuration for the messaging system.
-
-      In practice this is a set of growable lookup tables for the
-      message controller to piece together.
-
-    variables:
-      message-under-experiment:
-        description: Id or prefix of the message under experiment.
-        type: Option<String>
-        default: null
-
-      messages:
-        description: A growable collection of messages, where the Key is the message identifier and the value is its associated MessageData.
-        type: Map<String, MessageData>
-        default: {}
-
-      triggers:
-        description: >
-          A collection of out the box trigger
-          expressions. Each entry maps to a
-          valid JEXL expression.
-        type: Map<String, String>
-        default: {}
-      styles:
-        description: >
-          A map of styles to configure message
-          appearance.
-        type: Map<String, StyleData>
-        default: {}
-
-      actions:
-        type: Map<String, String>
-        description: A growable map of action URLs.
-        default: {}
-      on-control:
-        type: ControlMessageBehavior
-        description: What should be displayed when a control message is selected.
-        default: show-next-message
-    defaults:
-      - value:
-          triggers:
-            NOT_INSTALLED_TODAY:      days_since_install > 0
-            NOT_LAUNCHED_YESTERDAY:   app_cycle.foreground|eventLastSeen('Days', 1) > 1
-            AFTER_THREE_LAUNCHES_THIS_WEEK: app_cycle.foreground|eventSum('Weeks', 1, 0) >= 3
-            USER_RECENTLY_INSTALLED:  days_since_install < 7
-            USER_RECENTLY_UPDATED:    days_since_update < 7 && days_since_install != days_since_update
-            USER_TIER_ONE_COUNTRY:    ('US' in locale || 'GB' in locale || 'CA' in locale || 'DE' in locale || 'FR' in locale)
-            USER_EN_SPEAKER:          "'en' in locale"
-            USER_DE_SPEAKER:          "'de' in locale"
-            USER_FR_SPEAKER:          "'fr' in locale"
-            DEVICE_ANDROID:           os == 'Android'
-            DEVICE_IOS:               os == 'iOS'
-            I_AM_DEFAULT_BROWSER:     "is_default_browser"
-            I_AM_NOT_DEFAULT_BROWSER: "is_default_browser == false"
-            SUPPORTS_DEFAULT_BROWSER: os_version|versionCompare('14.!') >= 0
-            ALWAYS:                   "true"
-            NEVER:                    "false"
-          actions:
-            OPEN_SETTINGS:                      ://deep-link?url=settings/general
-            OPEN_SETTINGS_NEW_TAB:              ://deep-link?url=settings/newtab
-            OPEN_SETTINGS_HOMESCREEN:           ://deep-link?url=settings/homepage
-            OPEN_SETTINGS_WALLPAPERS:           ://deep-link?url=settings/wallpaper
-            OPEN_SETTINGS_EMAIL:                ://deep-link?url=settings/mailto
-            OPEN_SETTINGS_SEARCH_ENGINE:        ://deep-link?url=settings/search
-            OPEN_SETTINGS_PRIVACY:              ://deep-link?url=settings/clear-private-data
-            OPEN_SETTINGS_FXA:                  ://deep-link?url=settings/fxa
-            OPEN_SETTINGS_THEME:                ://deep-link?url=settings/theme
-            VIEW_BOOKMARKS:                     ://deep-link?url=homepanel/bookmarks
-            VIEW_TOP_SITES:                     ://deep-link?url=homepanel/top-sites
-            VIEW_READING_LIST:                  ://deep-link?url=homepanel/reading-list
-            VIEW_HISTORY:                       ://deep-link?url=homepanel/history
-            VIEW_DOWNLOADS:                     ://deep-link?url=homepanel/downloads
-            ENABLE_PRIVATE_BROWSING:            ://deep-link?url=homepanel/new-private-tab
-            MAKE_DEFAULT_BROWSER:               ://deep-link?url=default-browser/system-settings
-            MAKE_DEFAULT_BROWSER_WITH_TUTORIAL: ://deep-link?url=default-browser/tutorial
-          styles:
-            FALLBACK:
-              priority: 40
-              max-display-count: 20
-            DEFAULT:
-              priority: 50
-              max-display-count: 5
-            PERSISTENT:
-              priority: 50
-              max-display-count: 20
-            SURVEY:
-              priority: 55
-              max-display-count: 10
-            WARNING:
-              priority: 60
-              max-display-count: 10
-            URGENT:
-              priority: 100
-              max-display-count: 10
-          messages:
-            default-browser:
-              title: Default Browser/DefaultBrowserCard.Title
-              text: Default Browser/DefaultBrowserCard.Description
-              action: "MAKE_DEFAULT_BROWSER_WITH_TUTORIAL"
-              trigger: ["I_AM_NOT_DEFAULT_BROWSER", "SUPPORTS_DEFAULT_BROWSER"]
-              style: "FALLBACK"
-              button-label: Default Browser/DefaultBrowserCard.Button.v2
-
-  wallpaper-feature:
-    description: This property defines the configuration for the wallpaper feature
-    variables:
-      configuration:
-        description: This property defines the configuration for the wallpaper feature
-        type: WallpaperConfiguration
-        default:
-          {
-            "status": true,
-            "version": v1,
-          }
-      onboarding-sheet:
-        description: This property defines whether the wallpaper onboarding is shown or not
-        type: Boolean
-        default: true
-    defaults:
-      - channel: beta
-        value: {
-          "configuration": {
-            "status": true,
-            "version": v1,
-          },
-          "onboarding-sheet": true
-        }
-      - channel: developer
-        value: {
-          "configuration": {
-            "status": true,
-            "version": v1,
-          },
-          "onboarding-sheet": true
-        }
-  share-sheet:
-    description: This feature define the redesign of the share sheet
-    variables:
-      move-actions:
-        description: If true copy and send to device are moved to share sheet
-        type: Boolean
-        default: false
-      toolbar-changes:
-        description: If true share option is shown on the toolbar
-        type: Boolean
-        default: false
-    defaults:
-      - channel: developer
-        value: {
-            "move-actions": true,
-            "toolbar-changes": true
-        }
-      - channel: beta
-        value: {
-            "move-actions": true,
-            "toolbar-changes": true
-        }
-  credit-card-autofill:
-    description: This property defines the credit card autofill feature
-    variables:
-      credit-card-autofill-status:
-        description: If true, we will allow user to use the credit autofill feature
-        type: Boolean
-        default: false
-    defaults:
-      - channel: developer
-        value: {
-            "credit-card-autofill-status": true
-        }
-      - channel: beta
-        value: {
-            "credit-card-autofill-status": true
-        }
-
-
-        
-
-types:
-  objects:
-    GeneralFeature:
-      description: "The configuration for the a feature that can be enabled or disabled"
-      fields:
-        status:
-          type: Boolean
-          description: Whether or not the feature is enabled
-          default: false
-
-    AwesomeBar:
-      description: A configuration option for the awesome bar. Part of the `search` feature.
-      fields:
-        min-search-term:
-          description: The minimum number of characters that the user types before searching in the page.
-          type: Int
-          default: 3
-        use-page-content:
-          description: Search in the open tab's text content when typing.
-          type: Boolean
-          default: false
-        search-highlights:
-          description: "Whether or not search highlights are enabled"
-          type: Boolean
-          default: false
-        position:
-          description: >
-            This property defines whether or not the feature is
-            enabled, and the position of the search bar
-          type: SearchBarPositionFeature
-          default:
-            is-position-feature-enabled: true
-            is-bottom: true
-            is-toolbar-cfr-on: true
-    SearchBarPositionFeature:
-      description: "The configuration for the bottom search bar on the homescreen"
-      fields:
-        is-position-feature-enabled:
-          type: Boolean
-          description: Whether or not the feature is enabled
-          default: true
-        is-bottom:
-          type: Boolean
-          description: Whether or not the default position is at the bottom
-          default: true
-        is-toolbar-cfr-on:
-          type: Boolean
-          description: Whether or not the toolbar CFR shows. This is a temporary hack for Nimbus
-          default: true
-
-    SponsoredTiles:
-      description: "The configuration for the sponsored tile on the homescreen"
-      fields:
-        status:
-          type: Boolean
-          description: Whether or not the feature is enabled
-          default: false
-        max-number-of-tiles:
-          type: Int
-          description: The maximum number of sponsored tiles a user can see
-          default: 2
-
-    MessageData:
-      description: >
-        An object to describe a message. It uses human
-        readable strings to describe the triggers, action and
-        style of the message as well as the text of the message
-        and call to action.
-      fields:
-        action:
-          type: String
-          description: >
-            A URL of a page or a deeplink.
-            This may have substitution variables in.
-          # This should never be defaulted.
-          default: ""
-        title:
-          type: Option<Text>
-          description: "The title text displayed to the user"
-          default: null
-        text:
-          type: Text
-          description: "The message text displayed to the user"
-          # This should never be defaulted.
-          default: ""
-        is-control:
-          type: Boolean
-          description: "Indicates if this message is the control message, if true shouldn't be displayed"
-          default: false
-        button-label:
-          type: Option<Text>
-          description: >
-            The text on the button. If no text
-            is present, the whole message is clickable.
-          default: null
-        style:
-          type: String
-          description: >
-            The style as described in a
-            `StyleData` from the styles table.
-          default: DEFAULT
-        trigger:
-          type: List<String>
-          description: >
-            A list of strings corresponding to
-            targeting expressions. The message will be
-            shown if all expressions `true`.
-          default: []
-        surface:
-          type: MessageSurfaceId
-          description: Each message will tell us the surface it is targeting with this.
-          # To start, we default to the new-tab-card
-          default: new-tab-card
-
-    StyleData:
-      description: >
-        A group of properities (predominantly visual) to
-        the describe style of the message.
-      fields:
-        priority:
-          type: Int
-          description: >
-            The importance of this message.
-            0 is not very important, 100 is very important.
-          default: 50
-        max-display-count:
-          type: Int
-          description: >
-            How many sessions will this message be shown to the user
-            before it is expired.
-          default: 5
-
-    WallpaperConfiguration:
-      description: "The configuration for the a feature that can be enabled or disabled"
-      fields:
-        status:
-          type: Boolean
-          description: Whether or not the feature is enabled
-          default: false
-        version:
-          type: WallpaperVariantVersion
-          description: Which version of the wallpaper sytem to use
-          default: legacy
-
-  enums:
-    IconType:
-      description: The icon that will be added to the item in the device's search engine.
-      variants:
-        screenshot:
-          description: A screenshot of the page at load time.
-        favicon:
-          description: The favicon of the page
-        letter:
-          description: An icon generated from the first letter of the base domain.
-
-    PageContent:
-      description: The page content that will be added as an item in the device's search engine.
-      variants:
-        text-excerpt:
-          description: Only use the first paragraph
-        text-content:
-          description: Use all the page as text
-        html-content:
-          description: Use all the page as HTML
-
-    MessageSurfaceId:
-      description: >
-        For messaging, we would like to have a message tell us which surface its associated with.
-        This is a label that matches across both Android and iOS.
-      variants:
-        new-tab-card:
-          description: This is the card that appears at the top on the Firefox Home Page.
-        survey:
-          description: This is a full-page that appears providing a survey to the user.
-        Unknown:
-          description: A message has NOT declared its target surface.
-
-    StartAtHome:
-      description: The identifiers for the different types of options for StartAtHome
-      variants:
-        disabled:
-          description: App always opens to the last tab the user was on.
-        after-four-hours:
-          description: App opens to a new homepage tab after four hours of inactivity
-        always:
-          description: App opens to a new homepage tab after five minutes of inactiviny
-
-    HomeScreenSection:
-      description: The identifiers for the sections of the homescreen.
-      variants:
-        top-sites:
-          description: The frecency and pinned sites.
-        recently-saved:
-          description: The sites the user has bookmarked recently.
-        jump-back-in:
-          description: The tabs the user was looking immediately before being interrupted.
-        recent-explorations:
-          description: The tab groups
-        pocket:
-          description: The pocket section. This should only be available in the US.
-
-    TabTraySection:
-      description: The identifiers for the sections of the tab tray.
-      variants:
-        inactive-tabs:
-          description: Tabs that have been automatically closed for the user.
-
-    ContextualHint:
-      description: The identifiers for a individual contextual hints.
-      variants:
-        jump-back-in-synced-tab-contextual-hint:
-          description: The contextual hint bubble that appears to indicate a synced tab has appeared within the Jump Back In section.
-        toolbar-hint:
-          description: The contextual hint bubble that appears to provide a hint about the toolbar.
-
-    SearchTermGroups:
-      description: The identifiers for the different types of search term groups.
-      variants:
-        history-groups:
-          description: Grouping for items in History and RecentlyVisited
-        tab-tray-groups:
-          description: Grouping for items in the Tab Tray and in JumpBackIn
-
-    ControlMessageBehavior:
-      description: An enum to influence what should be displayed when a control message is selected.
-      variants:
-        show-next-message:
-          description: The next eligible message should be shown.
-        show-none:
-          description: The surface should show no message.
-
-    WallpaperVariantVersion:
-      description: An enum to identify which version of the wallpaper system to use
-      variants:
-        legacy:
-          description: The legacy wallpaper version
-        v1:
-          description: The 2022 MR version
-=======
 include:
   - nimbus-features/contextualHintFeature.yaml
   - nimbus-features/creditCardAutofillFeature.yaml
@@ -749,5 +25,4 @@
   - nimbus-features/spotlightSearchFeature.yaml
   - nimbus-features/startAtHomeFeature.yaml
   - nimbus-features/tabTrayFeature.yaml
-  - nimbus-features/wallpaperFeature.yaml
->>>>>>> b827000c
+  - nimbus-features/wallpaperFeature.yaml