--- conflicted
+++ resolved
@@ -15,12 +15,8 @@
 github "Leanplum/Leanplum-iOS-SDK"          ~> 2.6.0
 github "mozilla-services/shavar-prod-lists" "72.0"
 # Use release version of application-services
-<<<<<<< HEAD
-github "mozilla/application-services"      "v0.57.0"
+github "mozilla/application-services"      "v0.58.0"
 github "mozilla/glean" "v29.0.0"
-=======
-github "mozilla/application-services"      "v0.58.0"
->>>>>>> cc1a6641
 
 # Use interim binary version of application-services
 # binary "https://circleci.com/api/v1.1/project/github/mozilla/application-services/2862/artifacts/0/dist/mozilla.app-services.json" ~> 0.0.1-snapshot # mozilla/application-services@fb5c540e99133980911216055425688f22a27be2