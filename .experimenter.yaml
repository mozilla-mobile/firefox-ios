--- conflicted
+++ resolved
@@ -89,11 +89,8 @@
       type: string
       description: This property provides a default setting for the startAtHomeFeature
       enum:
-<<<<<<< HEAD
         - always
         - after-four-hours
-=======
->>>>>>> 3f4351e5
         - disabled
         - always
         - after-four-hours
