---
general-app-features:
  description: The feature that contains feature flags for the entire application
  hasExposure: true
  exposureDescription: ""
  variables:
    pull-to-refresh:
      type: json
      description: This property defines whether or not the feature is enabled
    report-site-issue:
      type: json
      description: This property defines whether or not the feature is enabled
    search-bar-position:
      type: json
      description: "This property defines whether or not the feature is enabled, and the position of the search bar"
    shake-to-restore:
      type: json
      description: This property defines whether or not the feature is enabled
homescreenFeature:
  description: The homescreen that the user goes to when they press home or new tab.
  hasExposure: true
  exposureDescription: ""
  variables:
    sections-enabled:
      type: json
      description: "This property provides a lookup table of whether or not the given section should be enabled. If the section is enabled, it should be toggleable in the settings screen, and on by default."
    sponsored-tiles:
      type: json
      description: "This property defines the sponsored tile feature on the homepage, which is not a section therein."
    wallpaper-feature:
      type: json
      description: "This property defines the wallpaper feature on the homepage, which is not a section therein."
messaging:
  description: "Configuration for the messaging system.\n\nIn practice this is a set of growable lookup tables for the\nmessage controller to piece together.\n"
  hasExposure: true
  exposureDescription: ""
  variables:
    actions:
      type: json
      description: A growable map of action URLs.
    message-under-experiment:
      type: string
      description: Id or prefix of the message under experiment.
    messages:
      type: json
      description: "A growable collection of messages, where the Key is the message identifier and the value is its associated MessageData."
    on-control:
      type: string
      description: What should be displayed when a control message is selected.
      enum:
        - show-none
        - show-next-message
    styles:
      type: json
      description: "A map of styles to configure message appearance.\n"
    triggers:
      type: json
      description: "A collection of out the box trigger expressions. Each entry maps to a valid JEXL expression.\n"
nimbus-validation:
  description: A feature that does not correspond to an application feature suitable for showing that Nimbus is working.
  hasExposure: true
  exposureDescription: ""
  variables:
    settings-icon:
      type: string
      description: The drawable displayed in the app menu for Settings
    settings-title:
      type: string
      description: The title of displayed in the Settings screen and app menu.
    settings-title-punctuation:
      type: string
      description: The emoji displayed in the Settings screen title.
search:
  description: The search feature
  hasExposure: true
  exposureDescription: ""
  variables:
    awesome-bar:
      type: json
      description: This property is covers the properties related to the awesome-bar
    spotlight:
      type: json
      description: This property is covers the properties related to the spotlight
search-term-groups-feature:
  description: The feature that controls whether or not search term groups are enabled.
  hasExposure: true
  exposureDescription: ""
  variables:
    grouping-enabled:
      type: json
      description: This property provides a lookup table of whether or not the given grouping should be enabled.
start-at-home-feature:
  description: The controls for Start at Home feature
  hasExposure: true
  exposureDescription: ""
  variables:
    setting:
      type: string
      description: This property provides a default setting for the startAtHomeFeature
      enum:
<<<<<<< HEAD
        - after-four-hours
        - disabled
        - always
=======
        - always
        - disabled
        - after-four-hours
>>>>>>> dd9324ce
tabTrayFeature:
  description: The tab tray screen that the user goes to when they open the tab tray.
  hasExposure: true
  exposureDescription: ""
  variables:
    sections-enabled:
      type: json
      description: "This property provides a lookup table of whether or not the given section should be enabled. If the section is enabled, it should be toggleable in the settings screen, and on by default."<|MERGE_RESOLUTION|>--- conflicted
+++ resolved
@@ -98,15 +98,9 @@
       type: string
       description: This property provides a default setting for the startAtHomeFeature
       enum:
-<<<<<<< HEAD
-        - after-four-hours
-        - disabled
-        - always
-=======
         - always
         - disabled
         - after-four-hours
->>>>>>> dd9324ce
 tabTrayFeature:
   description: The tab tray screen that the user goes to when they open the tab tray.
   hasExposure: true
