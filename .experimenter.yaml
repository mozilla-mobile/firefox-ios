---
contextual-hint-feature:
  description: This set holds all features pertaining to contextual hints.
  hasExposure: true
  exposureDescription: ""
  variables:
    features-enabled:
      type: json
      description: "This property provides a lookup table of whether specific contextual hints are enabled.\n"
credential-autofill-coordinator-refactor:
  description: "This feature manages the roll out of the credential autofill coordinator as part of the coordinator refactor.\n"
  hasExposure: true
  exposureDescription: ""
  variables:
    enabled:
      type: boolean
      description: "Enables the feature\n"
credit-card-autofill:
  description: This property defines the credit card autofill feature
  hasExposure: true
  exposureDescription: ""
  variables:
    credit-card-autofill-status:
      type: boolean
      description: "If true, we will allow user to use the credit autofill feature"
firefox-suggest-feature:
  description: Configuration for the Firefox Suggest feature.
  hasExposure: true
  exposureDescription: ""
  variables:
    status:
      type: boolean
      description: "Whether the feature is enabled. When Firefox Suggest is enabled, Firefox will download and store new search suggestions in the background, and show additional Search settings to control which suggestions appear in the awesomebar. When Firefox Suggest is disabled, Firefox will not download new suggestions, and hide the additional Search settings.\n"
general-app-features:
  description: The feature that contains feature flags for the entire application
  hasExposure: true
  exposureDescription: ""
  variables:
    report-site-issue:
      type: json
      description: This property defines whether or not the feature is enabled
homescreenFeature:
  description: The homescreen that the user goes to when they press home or new tab.
  hasExposure: true
  exposureDescription: ""
  variables:
    pocket-sponsored-stories:
      type: boolean
      description: "This property defines whether pocket sponsored stories appear on the homepage.\n"
    sections-enabled:
      type: json
      description: "This property provides a lookup table of whether or not the given section should be enabled. If the section is enabled, it should be toggleable in the settings screen, and on by default.\n"
library-coordinator-refactor:
  description: "This feature is for managing the roll out of the library coordinator code as part of the changes on the navigation in the app\n"
  hasExposure: true
  exposureDescription: ""
  variables:
    enabled:
      type: boolean
      description: "Enables the feature\n"
messaging:
  description: "The in-app messaging system\n"
  hasExposure: true
  exposureDescription: ""
  variables:
    actions:
      type: json
      description: A growable map of action URLs.
    message-under-experiment:
      type: string
      description: "Deprecated. Please use \"experiment\": \"{experiment}\" instead."
    messages:
      type: json
      description: "A growable collection of messages, where the Key is the message identifier and the value is its associated MessageData.\n"
    on-control:
      type: string
      description: What should be displayed when a control message is selected.
      enum:
        - show-next-message
        - show-none
    styles:
      type: json
      description: "A map of styles to configure message appearance.\n"
    triggers:
      type: json
      description: "A collection of out the box trigger expressions. Each entry maps to a valid JEXL expression.\n"
onboarding-framework-feature:
  description: "The new onboarding framework feature that will allow onboarding to be experimentable through initial experiments.\n"
  hasExposure: true
  exposureDescription: ""
  variables:
    cards:
      type: json
      description: "The list of available cards for onboarding.\n"
    conditions:
      type: json
      description: "A collection of out the box conditional expressions to be used in determining whether a card should show or not. Each entry maps to a valid JEXL expression.\n"
    dismissable:
      type: boolean
      description: "Whether or not the entire onboarding is dismissable by pressing an X at the top right corner of the screen.\n"
private-browsing:
  description: Private Browsing Mode
  hasExposure: true
  exposureDescription: ""
  variables:
    felt-privacy-enabled:
      type: boolean
      description: "If true, enable felt privacy related UI"
qr-code-coordinator-refactor:
  description: "The feature for managing the roll out of the qrCode coordinator.\n"
  hasExposure: true
  exposureDescription: ""
  variables:
    enabled:
      type: boolean
      description: "Enables the feature\n"
redux-integration-feature:
  description: "This feature is for managing the roll out of the Redux integration feature\n"
  hasExposure: true
  exposureDescription: ""
  variables:
    enabled:
      type: boolean
      description: "Enables the feature\n"
search:
  description: "Configuring the functionality to do with search. This will be separated into smaller sub-features in later releases.\n"
  hasExposure: true
  exposureDescription: ""
  variables:
    awesome-bar:
      type: json
      description: Configuring the awesome bar.
search-term-groups-feature:
  description: The feature that controls whether or not search term groups are enabled.
  hasExposure: true
  exposureDescription: ""
  variables:
    grouping-enabled:
      type: json
      description: This property provides a lookup table of whether or not the given grouping should be enabled.
share-extension-coordinator-refactor:
  description: "This feature is for managing the roll out of the share extension coordinator as part of the changes to the navigation in the app\n"
  hasExposure: true
  exposureDescription: ""
  variables:
    enabled:
      type: boolean
      description: "Enables the feature\n"
share-sheet:
  description: This feature define the redesign of the share sheet
  hasExposure: true
  exposureDescription: ""
  variables:
    move-actions:
      type: boolean
      description: If true copy and send to device are moved to share sheet
    toolbar-changes:
      type: boolean
      description: If true share option is shown on the toolbar
shopping2023:
  description: "The configuration setting for the status of the Fakespot feature\n"
  hasExposure: true
  exposureDescription: ""
  variables:
    config:
      type: json
      description: "A Map of website configurations\n"
<<<<<<< HEAD
    product-recommendations:
      type: boolean
      description: "If true, recommended products feature is enabled\n to be shown to the user based on their preference.\n"
=======
    relay:
      type: string
      description: "Configurable relay URL for production environment\n"
>>>>>>> c646dcab
    status:
      type: boolean
      description: "Whether the Fakespot feature is enabled or disabled\n"
spotlight-search:
  description: Add pages as items findable with Spotlight.
  hasExposure: true
  exposureDescription: ""
  variables:
    enabled:
      type: boolean
      description: "If this is true, then on each page load adds a new item to Spotlight."
    icon-type:
      type: string
      description: "The icon that is displayed next to the item in the search results. If this is `null`, then no icon is displayed.\n"
    keep-for-days:
      type: int
      description: "Number of days to keep the item before automatic deletion. If this is left `null`, then it is left to iOS's default.\n"
    searchable-content:
      type: string
      description: "The text content that is made searchable. If this is `null` then no additional content is used, and only the title and URL will be used.\n"
tab-tray-refactor-feature:
  description: "This feature is for managing the roll out of the Tab Tray refactor feature\n"
  hasExposure: true
  exposureDescription: ""
  variables:
    enabled:
      type: boolean
      description: "Enables the feature\n"
tabTrayFeature:
  description: The tab tray screen that the user goes to when they open the tab tray.
  hasExposure: true
  exposureDescription: ""
  variables:
    sections-enabled:
      type: json
      description: "This property provides a lookup table of whether or not the given section should be enabled. If the section is enabled, it should be toggleable in the settings screen, and on by default."
wallpaper-feature:
  description: This property defines the configuration for the wallpaper feature
  hasExposure: true
  exposureDescription: ""
  variables:
    configuration:
      type: json
      description: This property defines the configuration for the wallpaper feature
    onboarding-sheet:
      type: boolean
      description: This property defines whether the wallpaper onboarding is shown or not
zoom-feature:
  description: "The configuration for the status of the zoom feature\n"
  hasExposure: true
  exposureDescription: ""
  variables:
    status:
      type: boolean
      description: "Whether the page zoom feature is enabled or not\n"<|MERGE_RESOLUTION|>--- conflicted
+++ resolved
@@ -165,15 +165,12 @@
     config:
       type: json
       description: "A Map of website configurations\n"
-<<<<<<< HEAD
     product-recommendations:
       type: boolean
       description: "If true, recommended products feature is enabled\n to be shown to the user based on their preference.\n"
-=======
     relay:
       type: string
       description: "Configurable relay URL for production environment\n"
->>>>>>> c646dcab
     status:
       type: boolean
       description: "Whether the Fakespot feature is enabled or disabled\n"
