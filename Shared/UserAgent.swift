--- conflicted
+++ resolved
@@ -40,21 +40,13 @@
     }
     
     public static func desktopUserAgent() -> String {
-<<<<<<< HEAD
         return UserAgentBuilder.defaultDesktopUserAgent().userAgent()
     }
 
     public static func mobileUserAgent() -> String {
         return UserAgentBuilder.defaultMobileUserAgent().userAgent()
-=======
-        return "Mozilla/5.0 (Macintosh; Intel Mac OS X 10.15) AppleWebKit/605.1.15 (KHTML, like Gecko) \(uaBitFx) \(uaBitSafari)"
     }
-
-    public static func mobileUserAgent() -> String {
-        return "Mozilla/5.0 (\(UIDevice.current.model); CPU OS \(UIDevice.current.systemVersion.replacingOccurrences(of: ".", with: "_")) like Mac OS X) AppleWebKit/605.1.15 (KHTML, like Gecko) \(uaBitFx)  \(uaBitMobile) \(uaBitSafari)"
->>>>>>> db758a66
-    }
-
+  
     public static func oppositeUserAgent(domain: String) -> String {
         let isDefaultUADesktop = UserAgent.isDesktop(ua: UserAgent.getUserAgent(domain: domain))
         if isDefaultUADesktop {
