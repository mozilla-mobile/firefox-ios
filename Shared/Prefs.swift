/* This Source Code Form is subject to the terms of the Mozilla Public
 * License, v. 2.0. If a copy of the MPL was not distributed with this
 * file, You can obtain one at http://mozilla.org/MPL/2.0/. */

import Foundation

public struct PrefsKeys {
    // When this pref is set (by the user) it overrides default behaviour which is just based on app locale.
    public static let KeyEnableChinaSyncService = "useChinaSyncService"
    public static let KeyLastRemoteTabSyncTime = "lastRemoteTabSyncTime"
    public static let KeyLastSyncFinishTime = "lastSyncFinishTime"
    public static let KeyDefaultHomePageURL = "KeyDefaultHomePageURL"
    public static let KeyNoImageModeStatus = "NoImageModeStatus"
    public static let KeyNightModeButtonIsInMenu = "NightModeButtonIsInMenuPrefKey"
    public static let KeyNightModeStatus = "NightModeStatus"
    public static let KeyNightModeEnabledDarkTheme = "NightModeEnabledDarkTheme"
    public static let KeyMailToOption = "MailToOption"
    public static let KeyLastVersionNumber = "KeyLastVersionNumber"
    public static let HasFocusInstalled = "HasFocusInstalled"
    public static let HasPocketInstalled = "HasPocketInstalled"
    public static let IntroSeen = "IntroViewControllerSeen"
    public static let HomePageTab = "HomePageTab"
    public static let HomeButtonHomePageURL = "HomeButtonHomepageURL"
    public static let NumberOfTopSiteRows = "NumberOfTopSiteRows"
    public static let LoginsSaveEnabled = "saveLogins"
    public static let LoginsShowShortcutMenuItem = "showLoginsInAppMenu"
    public static let KeyInstallSession = "installSessionNumber"
    public static let KeyETPCoverSheetShowType = "etpCoverSheetShowType"
    public static let KeyDefaultBrowserCardShowType = "defaultBrowserCardShowType"
    public static let KeyDidShowDefaultBrowserOnboarding = "didShowDefaultBrowserOnboarding"
    public static let ShowNewTabToolbarButton = "newTabToolbarButton"
    public static let ContextMenuShowLinkPreviews = "showLinkPreviews"
    public static let NewTabCustomUrlPrefKey = "HomePageURLPref"
    public static let ChronTabsPrefKey = "chronTabsPrefKey"
<<<<<<< HEAD
    public static let GoogleTopSiteAddedKey = "googleTopSiteAddedKey"
    public static let GoogleTopSiteHideKey = "googleTopSiteHideKey"
=======
    public static let SessionCount = "sessionCount"
>>>>>>> a99e58f7
    
    //Activity Stream
    public static let KeyTopSitesCacheIsValid = "topSitesCacheIsValid"
    public static let KeyTopSitesCacheSize = "topSitesCacheSize"
    public static let KeyNewTab = "NewTabPrefKey"
    public static let ASPocketStoriesVisible = "ASPocketStoriesVisible"
    public static let ASRecentHighlightsVisible = "ASRecentHighlightsVisible"
    public static let ASBookmarkHighlightsVisible = "ASBookmarkHighlightsVisible"
    public static let ASLastInvalidation = "ASLastInvalidation"
    public static let KeyUseCustomSyncTokenServerOverride = "useCustomSyncTokenServerOverride"
    public static let KeyCustomSyncTokenServerOverride = "customSyncTokenServerOverride"
    public static let KeyUseCustomFxAContentServer = "useCustomFxAContentServer"
    public static let KeyCustomFxAContentServer = "customFxAContentServer"
    public static let UseStageServer = "useStageSyncService"
    public static let KeyFxALastCommandIndex = "FxALastCommandIndex"
    public static let KeyFxAHandledCommands = "FxAHandledCommands"
    public static let AppExtensionTelemetryOpenUrl = "AppExtensionTelemetryOpenUrl"
    public static let AppExtensionTelemetryEventArray = "AppExtensionTelemetryEvents"
    public static let KeyBlockPopups = "blockPopups"
    
    // Widgetkit Key
    public static let WidgetKitSimpleTabKey = "WidgetKitSimpleTabKey"
    public static let WidgetKitSimpleTopTab = "WidgetKitSimpleTopTab"
}

public struct PrefsDefaults {
    public static let ChineseHomePageURL = "https://mobile.firefoxchina.cn/?ios"
    public static let ChineseNewTabDefault = "HomePage"
}

public protocol Prefs {
    func getBranchPrefix() -> String
    func branch(_ branch: String) -> Prefs
    func setTimestamp(_ value: Timestamp, forKey defaultName: String)
    func setLong(_ value: UInt64, forKey defaultName: String)
    func setLong(_ value: Int64, forKey defaultName: String)
    func setInt(_ value: Int32, forKey defaultName: String)
    func setString(_ value: String, forKey defaultName: String)
    func setBool(_ value: Bool, forKey defaultName: String)
    func setObject(_ value: Any?, forKey defaultName: String)
    func stringForKey(_ defaultName: String) -> String?
    func objectForKey<T: Any>(_ defaultName: String) -> T?
    func boolForKey(_ defaultName: String) -> Bool?
    func intForKey(_ defaultName: String) -> Int32?
    func timestampForKey(_ defaultName: String) -> Timestamp?
    func longForKey(_ defaultName: String) -> Int64?
    func unsignedLongForKey(_ defaultName: String) -> UInt64?
    func stringArrayForKey(_ defaultName: String) -> [String]?
    func arrayForKey(_ defaultName: String) -> [Any]?
    func dictionaryForKey(_ defaultName: String) -> [String: Any]?
    func removeObjectForKey(_ defaultName: String)
    func clearAll()
}

open class MockProfilePrefs: Prefs {
    let prefix: String

    open func getBranchPrefix() -> String {
        return self.prefix
    }

    // Public for testing.
    open var things = NSMutableDictionary()

    public init(things: NSMutableDictionary, prefix: String) {
        self.things = things
        self.prefix = prefix
    }

    public init() {
        self.prefix = ""
    }

    open func branch(_ branch: String) -> Prefs {
        return MockProfilePrefs(things: self.things, prefix: self.prefix + branch + ".")
    }

    private func name(_ name: String) -> String {
        return self.prefix + name
    }

    open func setTimestamp(_ value: Timestamp, forKey defaultName: String) {
        self.setLong(value, forKey: defaultName)
    }

    open func setLong(_ value: UInt64, forKey defaultName: String) {
        setObject(NSNumber(value: value as UInt64), forKey: defaultName)
    }

    open func setLong(_ value: Int64, forKey defaultName: String) {
        setObject(NSNumber(value: value as Int64), forKey: defaultName)
    }

    open func setInt(_ value: Int32, forKey defaultName: String) {
        things[name(defaultName)] = NSNumber(value: value as Int32)
    }

    open func setString(_ value: String, forKey defaultName: String) {
        things[name(defaultName)] = value
    }

    open func setBool(_ value: Bool, forKey defaultName: String) {
        things[name(defaultName)] = value
    }

    open func setObject(_ value: Any?, forKey defaultName: String) {
        things[name(defaultName)] = value
    }

    open func stringForKey(_ defaultName: String) -> String? {
        return things[name(defaultName)] as? String
    }

    open func boolForKey(_ defaultName: String) -> Bool? {
        return things[name(defaultName)] as? Bool
    }

    open func objectForKey<T: Any>(_ defaultName: String) -> T? {
        return things[name(defaultName)] as? T
    }

    open func timestampForKey(_ defaultName: String) -> Timestamp? {
        return unsignedLongForKey(defaultName)
    }

    open func unsignedLongForKey(_ defaultName: String) -> UInt64? {
        return things[name(defaultName)] as? UInt64
    }

    open func longForKey(_ defaultName: String) -> Int64? {
        return things[name(defaultName)] as? Int64
    }

    open func intForKey(_ defaultName: String) -> Int32? {
        return things[name(defaultName)] as? Int32
    }

    open func stringArrayForKey(_ defaultName: String) -> [String]? {
        if let arr = self.arrayForKey(defaultName) {
            if let arr = arr as? [String] {
                return arr
            }
        }
        return nil
    }

    open func arrayForKey(_ defaultName: String) -> [Any]? {
        let r: Any? = things.object(forKey: name(defaultName)) as Any?
        if r == nil {
            return nil
        }
        if let arr = r as? [Any] {
            return arr
        }
        return nil
    }

    open func dictionaryForKey(_ defaultName: String) -> [String: Any]? {
        return things.object(forKey: name(defaultName)) as? [String: Any]
    }

    open func removeObjectForKey(_ defaultName: String) {
        self.things.removeObject(forKey: name(defaultName))
    }

    open func clearAll() {
        let dictionary = things as! [String: Any]
        let keysToDelete: [String] = dictionary.keys.filter { $0.hasPrefix(self.prefix) }
        things.removeObjects(forKeys: keysToDelete)
    }
}<|MERGE_RESOLUTION|>--- conflicted
+++ resolved
@@ -32,12 +32,9 @@
     public static let ContextMenuShowLinkPreviews = "showLinkPreviews"
     public static let NewTabCustomUrlPrefKey = "HomePageURLPref"
     public static let ChronTabsPrefKey = "chronTabsPrefKey"
-<<<<<<< HEAD
     public static let GoogleTopSiteAddedKey = "googleTopSiteAddedKey"
     public static let GoogleTopSiteHideKey = "googleTopSiteHideKey"
-=======
     public static let SessionCount = "sessionCount"
->>>>>>> a99e58f7
     
     //Activity Stream
     public static let KeyTopSitesCacheIsValid = "topSitesCacheIsValid"
