--- conflicted
+++ resolved
@@ -21,13 +21,9 @@
     var layer6: UIColor = FXColors.DarkGrey60
     var layer5Hover: UIColor = FXColors.DarkGrey20
     var layerScrim: UIColor = FXColors.DarkGrey90.withAlphaComponent(0.95)
-<<<<<<< HEAD
-    var layerGradient: Gradient = Gradient(colors: [FXColors.Violet40, FXColors.Violet70])
-    var layerGradientOverlay: Gradient = Gradient(colors: [FXColors.LightGrey40.withAlphaComponent(0),
-                                                           FXColors.LightGrey40.withAlphaComponent(0.4)])
-=======
     var layerGradient = Gradient(colors: [FXColors.Violet40, FXColors.Violet70])
->>>>>>> 9bff9750
+    var layerGradientOverlay = Gradient(colors: [FXColors.LightGrey40.withAlphaComponent(0),
+                                                 FXColors.LightGrey40.withAlphaComponent(0.4)])
     var layerAccentNonOpaque: UIColor = FXColors.Blue20.withAlphaComponent(0.2)
     var layerAccentPrivate: UIColor = FXColors.Purple60
     var layerAccentPrivateNonOpaque: UIColor = FXColors.Purple60.withAlphaComponent(0.3)
