--- conflicted
+++ resolved
@@ -21,13 +21,8 @@
         navigator.openNewURL(urlString: websiteWithBlockedElements)
         Base.helper.waitUntilPageLoad()
         navigator.goto(TrackingProtectionContextMenuDetails)
-<<<<<<< HEAD
-        if (Base.app.cells.staticTexts["Disabled for this site"].exists) {
-            Base.app.cells.staticTexts["Disabled for this site"].tap()
-=======
-        if (app.cells.staticTexts["Enhanced Tracking Protection is OFF for this site"].exists) {
-            app.cells.staticTexts["Enhanced Tracking Protection is OFF for this site"].tap()
->>>>>>> f6d08f12
+        if (Base.app.cells.staticTexts["Enhanced Tracking Protection is OFF for this site"].exists) {
+            Base.app.cells.staticTexts["Enhanced Tracking Protection is OFF for this site"].tap()
         }
     }
 
@@ -71,23 +66,14 @@
     }
 
     private func checkTrackingProtectionDisabledForSite() {
-<<<<<<< HEAD
         Base.app.buttons["TabLocationView.trackingProtectionButton"].tap()
-        Base.helper.waitForExistence(Base.app.cells.staticTexts["Disabled for this site"], timeout: 5)
-=======
-        app.buttons["TabLocationView.trackingProtectionButton"].tap()
-        waitForExistence(app.cells.staticTexts["Enhanced Tracking Protection is OFF for this site."], timeout: 5)
->>>>>>> f6d08f12
+        Base.helper.waitForExistence(Base.app.cells.staticTexts["Enhanced Tracking Protection is OFF for this site."], timeout: 5)
         navigator.nowAt(TrackingProtectionContextMenuDetails)
     }
 
     private func checkTrackingProtectionEnabledForSite() {
         navigator.goto(TrackingProtectionContextMenuDetails)
-<<<<<<< HEAD
-        Base.helper.waitForExistence(Base.app.cells.staticTexts["Enabled for this site"])
-=======
-        waitForExistence(app.cells.staticTexts["Enhanced Tracking Protection is ON for this site."])
->>>>>>> f6d08f12
+        Base.helper.waitForExistence(Base.app.cells.staticTexts["Enhanced Tracking Protection is ON for this site."])
     }
 
     func testMenuWhenThereAreBlockedElements() {
