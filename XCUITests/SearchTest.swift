/* This Source Code Form is subject to the terms of the Mozilla Public
 * License, v. 2.0. If a copy of the MPL was not distributed with this
 * file, You can obtain one at http://mozilla.org/MPL/2.0/. */

import XCTest

private let LabelPrompt: String = "Turn on search suggestions?"
private let SuggestedSite: String = "foobar meaning"
private let SuggestedSite2: String = "foobar2000"
private let SuggestedSite3: String = "foobar2000 mac"

private let SuggestedSite4: String = "foo bar baz"
private let SuggestedSite5: String = "foo bar baz qux"
private let SuggestedSite6: String = "foobar bit perfect"



class SearchTests: BaseTestCase {
    private func typeOnSearchBar(text: String) {
        Base.helper.waitForExistence(Base.app.textFields.firstMatch, timeout: 10)
        Base.app.textFields.firstMatch.tap()
        Base.app.textFields.firstMatch.tap()
        Base.app.textFields.firstMatch.typeText(text)
    }

    private func suggestionsOnOff() {
        navigator.goto(SearchSettings)
        Base.app.tables.switches["Show Search Suggestions"].tap()
        Base.app.navigationBars["Search"].buttons["Settings"].tap()
        Base.app.navigationBars["Settings"].buttons["AppSettingsTableViewController.navigationItem.leftBarButtonItem"].tap()
    }

    func testPromptPresence() {
        // Suggestion is on by default (starting on Oct 24th 2017), so the prompt should not appear
        navigator.goto(URLBarOpen)
        typeOnSearchBar(text: "foobar")
        Base.helper.waitForNoExistence(Base.app.staticTexts[LabelPrompt])

        // Suggestions should be shown
        Base.helper.waitForExistence(Base.app.tables["SiteTable"].buttons[SuggestedSite])

        // Disable Search suggestion
        Base.app.buttons["urlBar-cancel"].tap()
        navigator.nowAt(HomePanelsScreen)
        suggestionsOnOff()

        // Suggestions should not be shown
        Base.helper.waitForNoExistence(Base.app.tables["SiteTable"].buttons[SuggestedSite])
        navigator.nowAt(BrowserTab)
        navigator.goto(URLBarOpen)
        typeOnSearchBar(text: "foobar")
        Base.helper.waitForNoExistence(Base.app.tables["SiteTable"].buttons[SuggestedSite])

        // Verify that previous choice is remembered
        Base.app.buttons["urlBar-cancel"].tap()
        navigator.nowAt(HomePanelsScreen)
        navigator.goto(URLBarOpen)
        typeOnSearchBar(text: "foobar")
        Base.helper.waitForNoExistence(Base.app.tables["SiteTable"].buttons[SuggestedSite])
        Base.app.buttons["urlBar-cancel"].tap()
        navigator.nowAt(HomePanelsScreen)

        // Reset suggestion button, set it to on
        suggestionsOnOff()
        navigator.nowAt(HomePanelsScreen)
        navigator.goto(URLBarOpen)

        // Suggestions prompt should appear
        typeOnSearchBar(text: "foobar")
        Base.helper.waitForExistence(Base.app.tables["SiteTable"].buttons[SuggestedSite])
    }

    // Promt does not appear once Search has been enabled by default, see bug: 1411184
    func testDismissPromptPresence() {
        navigator.goto(URLBarOpen)
        typeOnSearchBar(text: "foobar")
        Base.helper.waitForExistence(Base.app.staticTexts[LabelPrompt])

        Base.app.buttons["No"].tap()
        Base.helper.waitForNoExistence(Base.app.tables["SiteTable"].buttons[SuggestedSite])
        Base.app.buttons["Go"].tap()
        navigator.nowAt(BrowserTab)
        // Verify that it is possible to enable suggestions after selecting No
        suggestionsOnOff()
        navigator.nowAt(BrowserTab)
        navigator.goto(URLBarOpen)
        typeOnSearchBar(text: "foobar")
        Base.helper.waitForExistence(Base.app.tables["SiteTable"].buttons[SuggestedSite])
    }

    func testDoNotShowSuggestionsWhenEnteringURL() {
        // According to bug 1192155 if a string contains /, do not show suggestions, if there a space an a string,
        // the suggestions are shown again
        navigator.goto(URLBarOpen)
        typeOnSearchBar(text: "foobar")
        Base.helper.waitForNoExistence(Base.app.staticTexts[LabelPrompt])

        // Suggestions should be shown
        Base.helper.waitForExistence(Base.app.tables["SiteTable"])
        if !(Base.app.tables["SiteTable"].buttons[SuggestedSite].exists) {
            if !(Base.app.tables["SiteTable"].buttons[SuggestedSite2].exists) {
                Base.helper.waitForExistence(Base.app.tables["SiteTable"].buttons[SuggestedSite3])
            }
        }

        // Typing / should stop showing suggestions
        Base.app.textFields["address"].typeText("/")
        Base.helper.waitForNoExistence(Base.app.tables["SiteTable"].buttons[SuggestedSite])

        // Typing space and char after / should show suggestions again
        Base.app.textFields["address"].typeText(" b")
        Base.helper.waitForExistence(Base.app.tables["SiteTable"])
        if !(Base.app.tables["SiteTable"].buttons[SuggestedSite4].exists) {
            if !(Base.app.tables["SiteTable"].buttons[SuggestedSite5].exists) {
                Base.helper.waitForExistence(Base.app.tables["SiteTable"].buttons[SuggestedSite6])
            }
        }
    }
    /* Disabled due to issue 5581
    func testCopyPasteComplete() {
        // Copy, Paste and Go to url
        navigator.goto(URLBarOpen)
        typeOnSearchBar(text: "www.mozilla.org")
        Base.app.textFields["address"].press(forDuration: 5)
        Base.app.menuItems["Select All"].tap()
        Base.app.menuItems["Copy"].tap()
        Base.helper.waitForExistence(Base.app.buttons["urlBar-cancel"])
        Base.app.buttons["urlBar-cancel"].tap()

        navigator.nowAt(HomePanelsScreen)
        navigator.goto(URLBarOpen)
        Base.app.textFields["address"].tap()
        Base.helper.waitForExistence(Base.app.menuItems["Paste"])
        Base.app.menuItems["Paste"].tap()

        // Verify that the Paste shows the search controller with prompt
        Base.helper.waitForNoExistence(Base.app.staticTexts[LabelPrompt])
        Base.app.typeText("\r")

        // Check that the website is loaded
        Base.helper.waitForValueContains(Base.app.textFields["url"], value: "www.mozilla.org")

        // Go back, write part of moz, check the autocompletion
        if iPad() {
            Base.app.buttons["URLBarView.backButton"].tap()
        } else {
            Base.app.buttons["TabToolbar.backButton"].tap()
        }
        navigator.nowAt(HomePanelsScreen)
        navigator.goto(URLBarOpen)
        typeOnSearchBar(text: "moz")
        Base.helper.waitForValueContains(Base.app.textFields["address"], value: "mozilla.org")
        let value = Base.app.textFields["address"].value
        XCTAssertEqual(value as? String, "mozilla.org")
    }*/

    private func changeSearchEngine(searchEngine: String) {
        navigator.goto(SearchSettings)
        // Open the list of default search engines and select the desired
        Base.app.tables.cells.element(boundBy: 0).tap()
        let tablesQuery2 = Base.app.tables
        tablesQuery2.staticTexts[searchEngine].tap()

        navigator.openURL("foo")
        // Workaroud needed after xcode 11.3 update Issue 5937
        Base.helper.waitForExistence(Base.app.webViews.firstMatch, timeout: 3)
        // Base.helper.waitForValueContains(Base.app.textFields["url"], value: searchEngine.lowercased())
        }

    // Smoketest
    func testSearchEngine() {
        // Change to the each search engine and verify the search uses it
        changeSearchEngine(searchEngine: "Bing")
        // Lets keep only one search engine test, xcode 11.3 update Issue 5937
        // changeSearchEngine(searchEngine: "DuckDuckGo")
        // Temporary disabled due to intermittent issue on BB
        // changeSearchEngine(searchEngine: "Google")
        // changeSearchEngine(searchEngine: "Twitter")
        // changeSearchEngine(searchEngine: "Wikipedia")
        // changeSearchEngine(searchEngine: "Amazon.com")
    }

    func testDefaultSearchEngine() {
        navigator.goto(SearchSettings)
        XCTAssert(Base.app.tables.staticTexts["Google"].exists)
    }

    func testSearchWithFirefoxOption() {
        navigator.openURL(Base.helper.path(forTestPage: "test-mozilla-book.html"))
        Base.helper.waitUntilPageLoad()
        Base.helper.waitForExistence(Base.app.webViews.staticTexts["cloud"], timeout: 10)
        // Select some text and long press to find the option
<<<<<<< HEAD
        Base.app.webViews.staticTexts["cloud"].press(forDuration: 1)
        if !Base.helper.iPad() {
            Base.helper.waitForExistence(Base.app.menus.children(matching: .menuItem).element(boundBy: 3))
            Base.app.menus.children(matching: .menuItem).element(boundBy: 3).tap()
=======
        app.webViews.staticTexts["cloud"].press(forDuration: 1)
        if !iPad() {
            waitForExistence(app.menuItems["show.next.items.menu.button"], timeout: 5)
            app.menuItems["show.next.items.menu.button"].tap()
>>>>>>> 324fc94a
        }
        Base.helper.waitForExistence(Base.app.menuItems["Search with Firefox"])
        Base.app.menuItems["Search with Firefox"].tap()
        Base.helper.waitUntilPageLoad()
        Base.helper.waitForValueContains(Base.app.textFields["url"], value: "google")
        // Now there should be two tabs open
        let numTab = Base.app.buttons["Show Tabs"].value as? String
        XCTAssertEqual("2", numTab)
    }
    // Bug https://bugzilla.mozilla.org/show_bug.cgi?id=1541832 scenario 4
    func testSearchStartAfterTypingTwoWords() {
        navigator.goto(URLBarOpen)
        Base.helper.waitForExistence(Base.app.textFields["url"], timeout: 10)
        Base.app.typeText("foo bar")
        Base.app.typeText(XCUIKeyboardKey.return.rawValue)
        Base.helper.waitForExistence(Base.app.textFields["url"], timeout: 20)
        Base.helper.waitForValueContains(Base.app.textFields["url"], value: "google")
    }
}<|MERGE_RESOLUTION|>--- conflicted
+++ resolved
@@ -190,17 +190,10 @@
         Base.helper.waitUntilPageLoad()
         Base.helper.waitForExistence(Base.app.webViews.staticTexts["cloud"], timeout: 10)
         // Select some text and long press to find the option
-<<<<<<< HEAD
         Base.app.webViews.staticTexts["cloud"].press(forDuration: 1)
         if !Base.helper.iPad() {
-            Base.helper.waitForExistence(Base.app.menus.children(matching: .menuItem).element(boundBy: 3))
-            Base.app.menus.children(matching: .menuItem).element(boundBy: 3).tap()
-=======
-        app.webViews.staticTexts["cloud"].press(forDuration: 1)
-        if !iPad() {
-            waitForExistence(app.menuItems["show.next.items.menu.button"], timeout: 5)
-            app.menuItems["show.next.items.menu.button"].tap()
->>>>>>> 324fc94a
+            Base.helper.waitForExistence(Base.app.menuItems["show.next.items.menu.button"], timeout: 5)
+            Base.app.menuItems["show.next.items.menu.button"].tap()
         }
         Base.helper.waitForExistence(Base.app.menuItems["Search with Firefox"])
         Base.app.menuItems["Search with Firefox"].tap()
