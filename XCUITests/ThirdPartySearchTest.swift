--- conflicted
+++ resolved
@@ -119,12 +119,8 @@
         let customengineurlTextView = tablesQuery.textViews["customEngineUrl"]
         customengineurlTextView.staticTexts["URL (Replace Query with %s)"].tap()
         customengineurlTextView.press(forDuration: 1.0)
-<<<<<<< HEAD
+        Base.helper.waitForExistence(Base.app.staticTexts["Paste"], timeout: 5)
         Base.app.staticTexts["Paste"].tap()
-=======
-        waitForExistence(app.staticTexts["Paste"], timeout: 5)
-        app.staticTexts["Paste"].tap()
->>>>>>> 5c4090b1
         sleep(2)
         Base.app.navigationBars.buttons["customEngineSaveButton"].tap()
 
