--- conflicted
+++ resolved
@@ -196,11 +196,7 @@
         enterWebPageAsHomepage(text: websiteUrl1)
         Base.helper.waitForValueContains(Base.app.textFields["HomeAsCustomURLTextField"], value: "mozilla")
         navigator.goto(SettingsScreen)
-<<<<<<< HEAD
-        XCTAssertEqual(Base.app.tables.cells["Home"].label, "Home, Firefox Home")
-=======
-        XCTAssertEqual(app.tables.cells["Home"].label, "Home, Homepage")
->>>>>>> 5c4090b1
+        XCTAssertEqual(Base.app.tables.cells["Home"].label, "Home, Homepage")
         //Switch to FXHome and check label
         navigator.performAction(Action.SelectHomeAsFirefoxHomePage)
         navigator.nowAt(HomeSettings)
