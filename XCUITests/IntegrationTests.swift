/* This Source Code Form is subject to the terms of the Mozilla Public
 * License, v. 2.0. If a copy of the MPL was not distributed with this
 * file, You can obtain one at http://mozilla.org/MPL/2.0/. */

import XCTest

private let testingURL = "example.com"
private let userName = "iosmztest"
private let userPassword = "test15mz"
private let historyItemSavedOnDesktop = "http://www.example.com/"
private let loginEntry = "https://accounts.google.com"
private let tabOpenInDesktop = "http://example.com/"

class IntegrationTests: BaseTestCase {

    let testWithDB = ["testFxASyncHistory", "testFxASyncBookmark"]

    // This DB contains 1 entry example.com
    let historyDB = "exampleURLHistoryBookmark.db"

    override func setUp() {
     // Test name looks like: "[Class testFunc]", parse out the function name
     let parts = name.replacingOccurrences(of: "]", with: "").split(separator: " ")
     let key = String(parts[1])
     if testWithDB.contains(key) {
     // for the current test name, add the db fixture used
     launchArguments = [LaunchArguments.SkipIntro, LaunchArguments.StageServer, LaunchArguments.SkipWhatsNew, LaunchArguments.SkipETPCoverSheet, LaunchArguments.LoadDatabasePrefix + historyDB]
     }
     super.setUp()
     }

    func allowNotifications () {
        addUIInterruptionMonitor(withDescription: "notifications") { (alert) -> Bool in
            alert.buttons["Allow"].tap()
            return true
        }
        Base.app.swipeDown()
    }

    private func signInFxAccounts() {
        navigator.goto(FxASigninScreen)
        sleep(5)
<<<<<<< HEAD
        Base.helper.waitForExistence(Base.app.navigationBars["Client.FxAContentView"], timeout: 20)
=======
        waitForExistence(app.navigationBars["Client.FxAWebView"], timeout: 20)
>>>>>>> 324fc94a
        userState.fxaUsername = ProcessInfo.processInfo.environment["FXA_EMAIL"]!
        userState.fxaPassword = ProcessInfo.processInfo.environment["FXA_PASSWORD"]!
        navigator.performAction(Action.FxATypeEmail)
        navigator.performAction(Action.FxATapOnContinueButton)
        navigator.performAction(Action.FxATypePassword)
        navigator.performAction(Action.FxATapOnSignInButton)
        sleep(3)
        allowNotifications()
    }

    private func waitForInitialSyncComplete() {
        navigator.nowAt(BrowserTab)
        navigator.goto(SettingsScreen)
        Base.helper.waitForExistence(Base.app.tables.staticTexts["Sync Now"], timeout: 15)
    }

    func testFxASyncHistory () {
        // History is generated using the DB so go directly to Sign in
        // Sign into Firefox Accounts
        navigator.goto(BrowserTabMenu)
        signInFxAccounts()

        // Wait for initial sync to complete
        waitForInitialSyncComplete()
    }

    func testFxASyncBookmark () {
        // Bookmark is added by the DB
        // Sign into Firefox Accounts
        signInFxAccounts()

        // Wait for initial sync to complete
        waitForInitialSyncComplete()
    }

    func testFxASyncBookmarkDesktop () {
        // Sign into Firefox Accounts
        signInFxAccounts()

        // Wait for initial sync to complete
        waitForInitialSyncComplete()
        navigator.goto(LibraryPanel_Bookmarks)
        Base.helper.waitForExistence(Base.app.tables["Bookmarks List"].cells.staticTexts["Example Domain"], timeout: 5)
    }

    func testFxASyncTabs () {
        navigator.openURL(testingURL)
        Base.helper.waitUntilPageLoad()
        navigator.goto(BrowserTabMenu)
        signInFxAccounts()

        // Wait for initial sync to complete
        navigator.nowAt(BrowserTab)
        // This is only to check that the device's name changed
        navigator.goto(SettingsScreen)
        Base.app.tables.cells.element(boundBy: 0).tap()
        Base.helper.waitForExistence(Base.app.cells["DeviceNameSetting"].textFields["DeviceNameSettingTextField"], timeout: 10)
        XCTAssertEqual(Base.app.cells["DeviceNameSetting"].textFields["DeviceNameSettingTextField"].value! as! String, "Fennec (synctesting) on iOS")

        // Sync again just to make sure to sync after new name is shown
        Base.app.buttons["Settings"].tap()
        Base.app.tables.cells.element(boundBy: 1).tap()
        Base.helper.waitForExistence(Base.app.tables.staticTexts["Sync Now"], timeout: 15)
    }

    func testFxASyncLogins () {
        navigator.openURL("gmail.com")
        Base.helper.waitUntilPageLoad()

        // Log in in order to save it
        Base.helper.waitForExistence(Base.app.webViews.textFields["Email or phone"])
        Base.app.webViews.textFields["Email or phone"].tap()
        Base.app.webViews.textFields["Email or phone"].typeText(userName)
        Base.app.webViews.buttons["Next"].tap()
        Base.helper.waitForExistence(Base.app.webViews.secureTextFields["Password"])
        Base.app.webViews.secureTextFields["Password"].tap()
        Base.app.webViews.secureTextFields["Password"].typeText(userPassword)

        Base.app.webViews.buttons["Sign in"].tap()

        // Save the login
        Base.helper.waitForExistence(Base.app.buttons["SaveLoginPrompt.saveLoginButton"])
        Base.app.buttons["SaveLoginPrompt.saveLoginButton"].tap()

        // Sign in with FxAccount
        signInFxAccounts()
        // Wait for initial sync to complete
        waitForInitialSyncComplete()
    }

    func testFxASyncHistoryDesktop () {
        // Sign into Firefox Accounts
        signInFxAccounts()

        // Wait for initial sync to complete
        waitForInitialSyncComplete()

        // Check synced History
        navigator.goto(LibraryPanel_History)
        Base.helper.waitForExistence(Base.app.tables.cells.staticTexts[historyItemSavedOnDesktop], timeout: 5)
    }

    func testFxASyncPasswordDesktop () {
        // Sign into Firefox Accounts
        signInFxAccounts()

        // Wait for initial sync to complete
        waitForInitialSyncComplete()

        // Check synced Logins
        navigator.nowAt(SettingsScreen)
        navigator.goto(LoginsSettings)
        Base.helper.waitForExistence(Base.app.tables["Login List"], timeout: 5)
        XCTAssertTrue(Base.app.tables.cells.staticTexts[loginEntry].exists, "The login saved on desktop is not synced")
    }

    func testFxASyncTabsDesktop () {
        // Sign into Firefox Accounts
        signInFxAccounts()

        // Wait for initial sync to complete
        waitForInitialSyncComplete()

        // Check synced Tabs
        navigator.goto(LibraryPanel_SyncedTabs)

        // Need to swipe to get the data on the screen on focus
        Base.app.swipeDown()
        Base.helper.waitForExistence(Base.app.tables.otherElements["profile1"], timeout: 10)
        XCTAssertTrue(Base.app.tables.staticTexts[tabOpenInDesktop].exists, "The tab is not synced")
    }
}<|MERGE_RESOLUTION|>--- conflicted
+++ resolved
@@ -40,11 +40,7 @@
     private func signInFxAccounts() {
         navigator.goto(FxASigninScreen)
         sleep(5)
-<<<<<<< HEAD
-        Base.helper.waitForExistence(Base.app.navigationBars["Client.FxAContentView"], timeout: 20)
-=======
-        waitForExistence(app.navigationBars["Client.FxAWebView"], timeout: 20)
->>>>>>> 324fc94a
+        Base.helper.waitForExistence(Base.app.navigationBars["Client.FxAWebView"], timeout: 20)
         userState.fxaUsername = ProcessInfo.processInfo.environment["FXA_EMAIL"]!
         userState.fxaPassword = ProcessInfo.processInfo.environment["FXA_PASSWORD"]!
         navigator.performAction(Action.FxATypeEmail)
