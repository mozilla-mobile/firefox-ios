--- conflicted
+++ resolved
@@ -39,19 +39,6 @@
     }
 
     private func verifyFxASigninScreen() {
-<<<<<<< HEAD
-        // Workaround BB iOS13
-        waitForExistence(app.navigationBars["Client.FxAContentView"], timeout: 60)
-        waitForExistence(app.webViews.textFields["Email"], timeout: 60)
-        XCTAssertTrue(app.navigationBars["Client.FxAContentView"].exists)
-        XCTAssertTrue(app.webViews.textFields["Email"].exists)
-
-        // Verify the placeholdervalues here for the textFields
-        let mailPlaceholder = "Email"
-        let defaultMailPlaceholder = app.webViews.textFields["Email"].placeholderValue!
-        XCTAssertEqual(mailPlaceholder, defaultMailPlaceholder, "The mail placeholder does not show the correct value")
-        XCTAssertTrue(app.webViews.buttons["Continue"].exists)
-=======
         // Disable check, page load issues on iOS13.3 sims, issue #5937
         waitForExistence(app.webViews.firstMatch, timeout: 20)
         // Workaround BB iOS13
@@ -65,7 +52,6 @@
 //        let defaultMailPlaceholder = app.webViews.textFields["Email"].placeholderValue!
 //        XCTAssertEqual(mailPlaceholder, defaultMailPlaceholder, "The mail placeholder does not show the correct value")
 //        XCTAssertTrue(app.webViews.buttons["Continue"].exists)
->>>>>>> 4eb54428
     }
     // Disabling, xcode 11.3 update Issue 5937
     /*
@@ -101,14 +87,6 @@
 
     func testCreateAnAccountLink() {
         navigator.goto(FxASigninScreen)
-<<<<<<< HEAD
-        waitForExistence(app.navigationBars["Client.FxAContentView"], timeout: 60)
-        waitForExistence(app.webViews.textFields["Email"], timeout: 40)
-        userState.fxaUsername = "valid@gmail.com"
-        navigator.performAction(Action.FxATypeEmail)
-        navigator.performAction(Action.FxATapOnContinueButton)
-        waitForExistence(app.webViews.buttons["Create account"])
-=======
         // Disable check, page load issues on iOS13.3 sims, issue #5937
         waitForExistence(app.webViews.firstMatch, timeout: 20)
 //      waitForExistence(app.navigationBars["Client.FxAContentView"], timeout: 60)
@@ -117,7 +95,6 @@
 //        navigator.performAction(Action.FxATypeEmail)
 //        navigator.performAction(Action.FxATapOnContinueButton)
 //        waitForExistence(app.webViews.buttons["Create account"])
->>>>>>> 4eb54428
     }
     // Disabling, xcode 11.3 update Issue 5937
     /*
