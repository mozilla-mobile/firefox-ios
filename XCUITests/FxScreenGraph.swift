/* This Source Code Form is subject to the terms of the Mozilla Public
 * License, v. 2.0. If a copy of the MPL was not distributed with this
 * file, You can obtain one at http://mozilla.org/MPL/2.0/. */

import Foundation
import XCTest

let FirstRun = "OptionalFirstRun"
let TabTray = "TabTray"
let PrivateTabTray = "PrivateTabTray"
let NewTabScreen = "NewTabScreen"
let URLBarOpen = "URLBarOpen"
let URLBarLongPressMenu = "URLBarLongPressMenu"
let ReloadLongPressMenu = "ReloadLongPressMenu"
let PrivateURLBarOpen = "PrivateURLBarOpen"
let BrowserTab = "BrowserTab"
let PrivateBrowserTab = "PrivateBrowserTab"
let BrowserTabMenu = "BrowserTabMenu"
let PageOptionsMenu = "PageOptionsMenu"
let FindInPage = "FindInPage"
let SettingsScreen = "SettingsScreen"
let SyncSettings = "SyncSettings"
let HomePageSettings = "HomePageSettings"
let PasscodeSettings = "PasscodeSettings"
let PasscodeIntervalSettings = "PasscodeIntervalSettings"
let SearchSettings = "SearchSettings"
let NewTabSettings = "NewTabSettings"
let ClearPrivateDataSettings = "ClearPrivateDataSettings"
let LoginsSettings = "LoginsSettings"
let OpenWithSettings = "OpenWithSettings"
let ShowTourInSettings = "ShowTourInSettings"
let TrackingProtectionSettings = "TrackingProtectionSettings"
let Intro_FxASignin = "Intro_FxASignin"
let WebImageContextMenu = "WebImageContextMenu"
let WebLinkContextMenu = "WebLinkContextMenu"
let CloseTabMenu = "CloseTabMenu"
let AddCustomSearchSettings = "AddCustomSearchSettings"
let NewTabChoiceSettings = "NewTabChoiceSettings"

// These are in the exact order they appear in the settings
// screen. XCUIApplication loses them on small screens.
// This list should only be for settings screens that can be navigated to
// without changing userState. i.e. don't need conditional edges to be available
let allSettingsScreens = [
    SearchSettings,
    AddCustomSearchSettings,
    NewTabSettings,
    NewTabChoiceSettings,
    HomePageSettings,
    OpenWithSettings,

    LoginsSettings,
    PasscodeSettings,
    ClearPrivateDataSettings,
    TrackingProtectionSettings,
]

let HistoryPanelContextMenu = "HistoryPanelContextMenu"
let TopSitesPanelContextMenu = "TopSitesPanelContextMenu"

let BasicAuthDialog = "BasicAuthDialog"
let BookmarksPanelContextMenu = "BookmarksPanelContextMenu"
let SetPasscodeScreen = "SetPasscodeScreen"

let Intro_Welcome = "Intro.Welcome"
let Intro_Search = "Intro.Search"
let Intro_Private = "Intro.Private"
let Intro_Mail = "Intro.Mail"
let Intro_Sync = "Intro.Sync"

let allIntroPages = [
    Intro_Welcome,
    Intro_Search,
    Intro_Private,
    Intro_Mail,
    Intro_Sync
]

let HomePanelsScreen = "HomePanels"
let PrivateHomePanelsScreen = "PrivateHomePanels"
let HomePanel_TopSites = "HomePanel.TopSites.0"
let HomePanel_Bookmarks = "HomePanel.Bookmarks.1"
let HomePanel_History = "HomePanel.History.2"
let HomePanel_ReadingList = "HomePanel.ReadingList.3"
let P_HomePanel_TopSites = "P_HomePanel.TopSites.0"
let P_HomePanel_Bookmarks = "P_HomePanel.Bookmarks.1"
let P_HomePanel_History = "P_HomePanel.History.2"
let P_HomePanel_ReadingList = "P_HomePanel.ReadingList.3"

let allHomePanels = [
    HomePanel_Bookmarks,
    HomePanel_TopSites,
    HomePanel_History,
    HomePanel_ReadingList
]
let allPrivateHomePanels = [
    P_HomePanel_Bookmarks,
    P_HomePanel_TopSites,
    P_HomePanel_History,
    P_HomePanel_ReadingList
]

class Action {
    static let LoadURL = "LoadURL"
    static let LoadURLByTyping = "LoadURLByTyping"
    static let LoadURLByPasting = "LoadURLByPasting"

    static let SetURL = "SetURL"
    static let SetURLByTyping = "SetURLByTyping"
    static let SetURLByPasting = "SetURLByPasting"

    static let ReloadURL = "ReloadURL"

    static let TogglePrivateMode = "TogglePrivateBrowing"
    static let ToggleRequestDesktopSite = "ToggleRequestDesktopSite"
    static let ToggleNightMode = "ToggleNightMode"
    static let ToggleNoImageMode = "ToggleNoImageMode"

    static let Bookmark = "Bookmark"
    static let BookmarkThreeDots = "BookmarkThreeDots"

    static let SetPasscode = "SetPasscode"
    static let SetPasscodeTypeOnce = "SetPasscodeTypeOnce"

    static let TogglePocketInNewTab = "TogglePocketInNewTab"

<<<<<<< HEAD
    static let ToggleTrackingProtectionPerTabEnabled = "ToggleTrackingProtectionPerTabEnabled"
    static let ToggleTrackingProtectionSettingAlwaysOn = "ToggleTrackingProtectionSettingAlwaysOn"
    static let ToggleTrackingProtectionSettingPrivateOnly = "ToggleTrackingProtectionSettingPrivateOnly"
    static let ToggleTrackingProtectionSettingOff = "ToggleTrackingProtectionSettingOff"
=======
    static let AcceptClearPrivateData = "AcceptClearPrivateData"
>>>>>>> 8f47543b
}

private var isTablet: Bool {
    // There is more value in a variable having the same name,
    // so it can be used in both predicates and in code
    // than avoiding the duplication of one line of code.
    return UIDevice.current.userInterfaceIdiom == .pad
}

class FxUserState: UserState {
    required init() {
        super.init()
        initialScreenState = FirstRun
    }

    var isTablet: Bool {
        return UIDevice.current.userInterfaceIdiom == .pad
    }

    var isPrivate = false
    var showIntro = false
    var showWhatsNew = false
    var waitForLoading = true
    var url: String? = nil
    var requestDesktopSite = false

    var passcode: String? = nil
    var newPasscode: String = "111111"

    var noImageMode = false
    var nightMode = false

    var pocketInNewTab = false

    var fxaUsername: String? = nil
    var fxaPassword: String? = nil

    var numTabs: Int = 0

    var trackingProtectionPerTabEnabled = true // TP can be shut off on a per-tab basis
    enum TrackingProtectionSetting : Int { case alwaysOn; case privateOnly; case off }
    var trackingProtectionSetting = TrackingProtectionSetting.privateOnly.rawValue // NSPredicate doesn't work with enum
    // Construct an NSPredicate with this condition to use it.
    static let trackingProtectionIsOnCondition = "trackingProtectionSetting == \(FxUserState.TrackingProtectionSetting.alwaysOn.rawValue) || (trackingProtectionSetting == \(FxUserState.TrackingProtectionSetting.privateOnly.rawValue) && isPrivate == YES)"
}

fileprivate let defaultURL = "https://www.mozilla.org/en-US/book/"

func createScreenGraph(for test: XCTestCase, with app: XCUIApplication) -> ScreenGraph<FxUserState> {
    let map = ScreenGraph(for: test, with: FxUserState.self)

    let navigationControllerBackAction = {
        app.navigationBars.element(boundBy: 0).buttons.element(boundBy: 0).tap()
    }

    let cancelBackAction = {
        if isTablet {
            // There is no Cancel option in iPad.
            app/*@START_MENU_TOKEN@*/.otherElements["PopoverDismissRegion"]/*[[".otherElements[\"dismiss popup\"]",".otherElements[\"PopoverDismissRegion\"]"],[[[-1,1],[-1,0]]],[0]]@END_MENU_TOKEN@*/.tap()
        } else {
            app.buttons["PhotonMenu.cancel"].tap()
        }
    }

    let dismissContextMenuAction = {
        app.coordinate(withNormalizedOffset: CGVector(dx: 0.5, dy: 0.25)).tap()
    }

    let introScrollView = app.scrollViews["IntroViewController.scrollView"]
    map.addScreenState(FirstRun) { screenState in
        screenState.noop(to: BrowserTab, if: "showIntro == false && showWhatsNew == true")
        screenState.noop(to: NewTabScreen, if: "showIntro == false && showWhatsNew == false")
        screenState.noop(to: allIntroPages[0], if: "showIntro == true")
    }

    // Add the intro screens.
    var i = 0
    let introLast = allIntroPages.count - 1
    let introPager = app.scrollViews["IntroViewController.scrollView"]
    for intro in allIntroPages {
        let prev = i == 0 ? nil : allIntroPages[i - 1]
        let next = i == introLast ? nil : allIntroPages[i + 1]

        map.addScreenState(intro) { screenState in
            if let prev = prev {
                screenState.swipeRight(introPager, to: prev)
            }

            if let next = next {
                screenState.swipeLeft(introPager, to: next)
            }

            if i > 0 {
                let startBrowsingButton = app.buttons["IntroViewController.startBrowsingButton"]
                screenState.tap(startBrowsingButton, to: BrowserTab)
            }
        }

        i += 1
    }

    let noopAction = {}

    // Some internally useful screen states.
    let WebPageLoading = "WebPageLoading"

    map.addScreenState(NewTabScreen) { screenState in
        screenState.noop(to: HomePanelsScreen)
        makeURLBarAvailable(screenState)
        screenState.tap(app.buttons["TabToolbar.menuButton"], to: BrowserTabMenu)
    }

    map.addScreenState(URLBarLongPressMenu) { screenState in
        let menu = app.sheets.element(boundBy: 0)
        screenState.onEnterWaitFor(element: menu)

        screenState.gesture(forAction: Action.LoadURLByPasting, Action.LoadURL) { userState in
            UIPasteboard.general.string = userState.url ?? defaultURL
            menu.buttons.element(boundBy: 0).tap()
        }

        screenState.gesture(forAction: Action.SetURLByPasting) { userState in
            UIPasteboard.general.string = userState.url ?? defaultURL
            menu.buttons.element(boundBy: 1).tap()
        }

        screenState.backAction = {
            let buttons = menu.buttons
            buttons.element(boundBy: buttons.count - 1).tap()
        }

        screenState.dismissOnUse = true
    }

    // URLBarOpen is dismissOnUse, which ScreenGraph interprets as "now we've done this action, then go back to the one before it"
    // but SetURL is an action than keeps us in URLBarOpen. So let's put it here.
    map.addScreenAction(Action.SetURL, transitionTo: URLBarOpen)

    map.addScreenState(URLBarOpen) { screenState in
        // This is used for opening BrowserTab with default mozilla URL
        // For custom URL, should use Navigator.openNewURL or Navigator.openURL.
        screenState.gesture(forAction: Action.LoadURLByTyping, Action.LoadURL) { userState in
            let url = userState.url ?? defaultURL
            app.textFields["address"].typeText("\(url)\r")
        }

        screenState.gesture(forAction: Action.SetURLByTyping, Action.SetURL) { userState in
            let url = userState.url ?? defaultURL
            app.textFields["address"].typeText("\(url)")
        }

        screenState.noop(to: HomePanelsScreen)

        screenState.backAction = {
            app.buttons["urlBar-cancel"].tap()
        }
        screenState.dismissOnUse = true
    }

    // LoadURL points to WebPageLoading, which allows us to add additional
    // onEntryWaitFor requirements, which we don't need when we're returning to BrowserTab without
    // loading a webpage.
    // We do end up at WebPageLoading however, so should lead quickly back to BrowserTab.
    map.addScreenAction(Action.LoadURL, transitionTo: WebPageLoading)
    map.addScreenState(WebPageLoading) { screenState in
        screenState.dismissOnUse = true
        // Would like to use app.otherElements.deviceStatusBars.networkLoadingIndicators.element
        // but this means exposing some of SnapshotHelper to another target.
        screenState.onEnterWaitFor("exists != true",
                                   element: app.progressIndicators.element(boundBy: 0),
                                   if: "waitForLoading == true")

        screenState.noop(to: BrowserTab, if: "waitForLoading == true")
        screenState.noop(to: BasicAuthDialog, if: "waitForLoading == false")
    }

    map.addScreenState(BasicAuthDialog) { screenState in
        screenState.onEnterWaitFor(element: app.alerts.element(boundBy: 0))
        screenState.backAction = {
            app.alerts.element(boundBy: 0).buttons.element(boundBy: 0).tap()
        }
        screenState.dismissOnUse = true
    }

    map.addScreenState(HomePanelsScreen) { screenState in
        screenState.tap(app.buttons["HomePanels.TopSites"], to: HomePanel_TopSites)
        screenState.tap(app.buttons["HomePanels.Bookmarks"], to: HomePanel_Bookmarks)
        screenState.tap(app.buttons["HomePanels.History"], to: HomePanel_History)
        screenState.tap(app.buttons["HomePanels.ReadingList"], to: HomePanel_ReadingList)

        // Workaround to bug Bug 1417522
        if isTablet {
            screenState.tap(app.buttons["TopTabsViewController.tabsButton"], to: TabTray)
        } else {
            screenState.gesture(to: TabTray) {
                if (app.buttons["TabToolbar.tabsButton"].exists) {
                    app.buttons["TabToolbar.tabsButton"].tap()
                } else {
                    app.buttons["URLBarView.tabsButton"].tap()
                }
            }
        }
    }

    map.addScreenState(HomePanel_Bookmarks) { screenState in
        let bookmarkCell = app.tables["Bookmarks List"].cells.element(boundBy: 0)
        screenState.press(bookmarkCell, to: BookmarksPanelContextMenu)
        screenState.noop(to: HomePanelsScreen)
    }

    map.addScreenState(HomePanel_TopSites) { screenState in
        let topSites = app.cells["TopSitesCell"]
        screenState.press(topSites.cells.matching(identifier: "TopSite").element(boundBy: 0), to: TopSitesPanelContextMenu)
        screenState.noop(to: HomePanelsScreen)
    }

    map.addScreenState(HomePanel_History) { screenState in
        screenState.press(app.tables["History List"].cells.element(boundBy: 2), to: HistoryPanelContextMenu)
        screenState.noop(to: HomePanelsScreen)
    }

    map.addScreenState(HomePanel_ReadingList) { screenState in
        screenState.noop(to: HomePanelsScreen)
    }

    map.addScreenState(HistoryPanelContextMenu) { screenState in
        screenState.dismissOnUse = true
        screenState.backAction = dismissContextMenuAction
    }

    map.addScreenState(TopSitesPanelContextMenu) { screenState in
        screenState.dismissOnUse = true
        screenState.backAction = dismissContextMenuAction
    }

    map.addScreenState(BookmarksPanelContextMenu) { screenState in
        screenState.dismissOnUse = true
        screenState.backAction = dismissContextMenuAction
    }

    map.addScreenState(SettingsScreen) { screenState in
        let table = app.tables.element(boundBy: 0)

        screenState.tap(table.cells["Sync"], to: SyncSettings, if: "fxaUsername != nil")
        screenState.tap(table.cells["Search"], to: SearchSettings)
        screenState.tap(table.cells["NewTab"], to: NewTabSettings)
        screenState.tap(table.cells["Homepage"], to: HomePageSettings)
        screenState.tap(table.cells["OpenWith.Setting"], to: OpenWithSettings)
        screenState.tap(table.cells["TouchIDPasscode"], to: PasscodeSettings)
        screenState.tap(table.cells["Logins"], to: LoginsSettings)
        screenState.tap(table.cells["ClearPrivateData"], to: ClearPrivateDataSettings)
        screenState.tap(table.cells["TrackingProtection"], to: TrackingProtectionSettings)
        screenState.tap(table.cells["ShowTour"], to: ShowTourInSettings)

        screenState.backAction = navigationControllerBackAction
    }

    map.addScreenState(SearchSettings) { screenState in
        let table = app.tables.element(boundBy: 0)
        screenState.tap(table.cells["customEngineViewButton"], to: AddCustomSearchSettings)
        screenState.backAction = navigationControllerBackAction
    }

    map.addScreenState(SyncSettings) { screenState in
        screenState.backAction = navigationControllerBackAction
    }

    map.addScreenState(AddCustomSearchSettings) { screenState in
        screenState.backAction = navigationControllerBackAction
    }

    map.addScreenState(NewTabSettings) { screenState in
        let table = app.tables.element(boundBy: 0)
        screenState.tap(table.cells["NewTabOption"], to: NewTabChoiceSettings)
        screenState.gesture(forAction: Action.TogglePocketInNewTab) { userState in
            userState.pocketInNewTab = !userState.pocketInNewTab
            table.switches["ASPocketStoriesVisible"].tap()
        }
        screenState.backAction = navigationControllerBackAction
    }

    map.addScreenState(NewTabChoiceSettings) { screenState in
        let table = app.tables.element(boundBy: 0)
        screenState.backAction = navigationControllerBackAction
    }

    map.addScreenState(HomePageSettings) { screenState in
        screenState.backAction = navigationControllerBackAction
    }

    map.addScreenState(PasscodeSettings) { screenState in
        screenState.backAction = navigationControllerBackAction
        let table = app.tables.element(boundBy: 0)
        screenState.tap(table.cells["TurnOnPasscode"], to: SetPasscodeScreen, if: "passcode == nil")
        screenState.tap(table.cells["PasscodeInterval"], to: PasscodeIntervalSettings, if: "passcode != nil")
    }

    func typePasscode(_ passCode: String) {
        passCode.forEach { char in
            app.keys["\(char)"].tap()
        }
    }

    map.addScreenState(SetPasscodeScreen) { screenState in
        screenState.gesture(forAction: Action.SetPasscode, transitionTo: PasscodeSettings) { userState in
            typePasscode(userState.newPasscode)
            typePasscode(userState.newPasscode)
            userState.passcode = userState.newPasscode
        }

        screenState.gesture(forAction: Action.SetPasscodeTypeOnce) { userState in
            typePasscode(userState.newPasscode)
        }
    }

    map.addScreenState(PasscodeIntervalSettings) { screenState in
        screenState.onEnter { userState in
            if let passcode = userState.passcode {
                typePasscode(passcode)
            }
        }
        screenState.backAction = navigationControllerBackAction
    }

    map.addScreenState(LoginsSettings) { screenState in
        screenState.backAction = navigationControllerBackAction
    }

    map.addScreenState(ClearPrivateDataSettings) { screenState in
        screenState.gesture(forAction: Action.AcceptClearPrivateData) { userState in
            app.tables.cells["ClearPrivateData"].tap()
            app.alerts.buttons["OK"].tap()
        }
        screenState.backAction = navigationControllerBackAction
    }

    map.addScreenState(OpenWithSettings) { screenState in
        screenState.backAction = navigationControllerBackAction
    }

    map.addScreenState(ShowTourInSettings) { screenState in
        screenState.gesture(to: Intro_FxASignin) {
            let introScrollView = app.scrollViews["IntroViewController.scrollView"]
            for _ in 1...4 {
                introScrollView.swipeLeft()
            }
            app.buttons["Sign in to Firefox"].tap()
        }
        screenState.backAction = {
            introScrollView.swipeLeft()
            let startBrowsingButton = app.buttons["IntroViewController.startBrowsingButton"]
            startBrowsingButton.tap()
        }
    }

    map.addScreenState(TrackingProtectionSettings) { screenState in
        screenState.backAction = navigationControllerBackAction

        screenState.tap(app.cells["Settings.TrackingProtectionOption.OnLabel"], forAction: Action.ToggleTrackingProtectionSettingAlwaysOn) { userState in
            userState.trackingProtectionSetting = FxUserState.TrackingProtectionSetting.alwaysOn.rawValue
        }

        screenState.tap(app.cells["Settings.TrackingProtectionOption.OnInPrivateBrowsingLabel"], forAction: Action.ToggleTrackingProtectionSettingPrivateOnly) { userState in
            userState.trackingProtectionSetting = FxUserState.TrackingProtectionSetting.privateOnly.rawValue
        }

        screenState.tap(app.cells["Settings.TrackingProtectionOption.OffLabel"], forAction: Action.ToggleTrackingProtectionSettingOff) { userState in
            userState.trackingProtectionSetting = FxUserState.TrackingProtectionSetting.off.rawValue
        }
    }

    map.addScreenState(Intro_FxASignin) { screenState in
       screenState.tap(app.navigationBars["Client.FxAContentView"].buttons.element(boundBy: 0), to: HomePanelsScreen)
    }

    map.addScreenState(TabTray) { screenState in
        screenState.tap(app.buttons["TabTrayController.addTabButton"], to: NewTabScreen)
        screenState.tap(app.buttons["TabTrayController.maskButton"], forAction: Action.TogglePrivateMode) { userState in
            userState.isPrivate = !userState.isPrivate
        }
        screenState.tap(app.buttons["TabTrayController.removeTabsButton"], to: CloseTabMenu)

        screenState.onEnter { userState in
            userState.numTabs = Int(app.collectionViews.cells.count)
        }
    }

    map.addScreenState(CloseTabMenu) { screenState in
        screenState.backAction = cancelBackAction
    }

    let lastButtonIsCancel = {
        let lastIndex = app.sheets.element(boundBy: 0).buttons.count - 1
        app.sheets.element(boundBy: 0).buttons.element(boundBy: lastIndex).tap()
    }

    func makeURLBarAvailable(_ screenState: ScreenStateNode<FxUserState>) {

        screenState.tap(app.textFields["url"], to: URLBarOpen)
        screenState.gesture(to: URLBarLongPressMenu) {
            app.textFields["url"].press(forDuration: 1.0)
        }
    }

    func makeToolBarAvailable(_ screenState: ScreenStateNode<FxUserState>) {
        screenState.tap(app.buttons["TabToolbar.menuButton"], to: BrowserTabMenu)
        if isTablet {
            screenState.tap(app.buttons["TopTabsViewController.tabsButton"], to: TabTray)
        } else {
            screenState.gesture(to: TabTray) {
                if (app.buttons["TabToolbar.tabsButton"].exists) {
                    app.buttons["TabToolbar.tabsButton"].tap()
                } else {
                    app.buttons["URLBarView.tabsButton"].tap()
                }
            }
        }
    }

    map.addScreenState(BrowserTab) { screenState in
        makeURLBarAvailable(screenState)
        screenState.tap(app.buttons["TabLocationView.pageOptionsButton"], to: PageOptionsMenu)

        makeToolBarAvailable(screenState)
        let link = app.webViews.element(boundBy: 0).links.element(boundBy: 0)
        let image = app.webViews.element(boundBy: 0).images.element(boundBy: 0)

        screenState.press(link, to: WebLinkContextMenu)
        screenState.press(image, to: WebImageContextMenu)

        let reloadButton = app.buttons["TabToolbar.stopReloadButton"]
        screenState.press(reloadButton, to: ReloadLongPressMenu)
        screenState.tap(reloadButton, forAction: Action.ReloadURL, transitionTo: WebPageLoading) { _ in }
    }

    map.addScreenState(ReloadLongPressMenu) { screenState in
        screenState.backAction = lastButtonIsCancel
        screenState.dismissOnUse = true

        let rdsButton = app.sheets.element(boundBy: 0).buttons.element(boundBy: 0)
        screenState.tap(rdsButton, forAction: Action.ToggleRequestDesktopSite) { userState in
            userState.requestDesktopSite = !userState.requestDesktopSite
        }

        let trackingProtectionButton = app.sheets.element(boundBy: 0).buttons.element(boundBy: 1)

        screenState.tap(trackingProtectionButton, forAction: Action.ToggleTrackingProtectionPerTabEnabled, if: FxUserState.trackingProtectionIsOnCondition) { userState in
            userState.trackingProtectionPerTabEnabled = !userState.trackingProtectionPerTabEnabled
        }
    }

    map.addScreenState(WebImageContextMenu) { screenState in
        screenState.dismissOnUse = true
        screenState.backAction = lastButtonIsCancel
    }

    map.addScreenState(WebLinkContextMenu) { screenState in
        screenState.dismissOnUse = true
        screenState.backAction = lastButtonIsCancel
    }

    // make sure after the menu action, navigator.nowAt() is used to set the current state
    map.addScreenState(PageOptionsMenu) {screenState in
        screenState.tap(app.tables["Context Menu"].cells["menu-FindInPage"], to: FindInPage)
        screenState.tap(app.tables["Context Menu"].cells["menu-Bookmark"], forAction: Action.BookmarkThreeDots, Action.Bookmark)
        screenState.backAction = cancelBackAction
        screenState.dismissOnUse = true
    }

    map.addScreenState(FindInPage) { screenState in
        screenState.tap(app.buttons["FindInPage.close"], to: BrowserTab)
    }

    map.addScreenState(BrowserTabMenu) { screenState in
        screenState.tap(app.tables.cells["menu-Settings"], to: SettingsScreen)

        screenState.tap(app.tables.cells["menu-panel-TopSites"], to: HomePanel_TopSites)
        screenState.tap(app.tables.cells["menu-panel-Bookmarks"], to: HomePanel_Bookmarks)
        screenState.tap(app.tables.cells["menu-panel-History"], to: HomePanel_History)
        screenState.tap(app.tables.cells["menu-panel-ReadingList"], to: HomePanel_ReadingList)

        screenState.tap(app.tables.cells["menu-NoImageMode"], forAction: Action.ToggleNoImageMode) { userState in
            userState.noImageMode = !userState.noImageMode
        }

        screenState.tap(app.tables.cells["menu-NightMode"], forAction: Action.ToggleNightMode) { userState in
            userState.nightMode = !userState.nightMode
        }

        screenState.dismissOnUse = true
        screenState.backAction = cancelBackAction
    }

    return map
}

extension Navigator where T == FxUserState {

    // Open a URL. Will use/re-use the first BrowserTab or NewTabScreen it comes to.
    @available(*, deprecated, message: "use openURL(_ urlString) instead")
    func openURL(urlString: String) {
        openURL(urlString)
    }

    func openURL(_ urlString: String, waitForLoading: Bool = true) {
        userState.url = urlString
        userState.waitForLoading = waitForLoading
        performAction(Action.LoadURL)
    }

    // Opens a URL in a new tab.
    func openNewURL(urlString: String) {
        self.goto(TabTray)
        createNewTab()
        self.openURL(urlString: urlString)
    }

    // Closes all Tabs from the option in TabTrayMenu
    func closeAllTabs() {
        let app = XCUIApplication()
        app.buttons["TabTrayController.removeTabsButton"].tap()
        app.sheets.buttons["Close All Tabs"].tap()
        self.nowAt(HomePanelsScreen)
    }

    // Add a new Tab from the New Tab option in Browser Tab Menu
    func createNewTab() {
        let app = XCUIApplication()
        self.goto(TabTray)
        app.buttons["TabTrayController.addTabButton"].tap()
        self.nowAt(NewTabScreen)
    }

    // Add Tab(s) from the Tab Tray
    func createSeveralTabsFromTabTray(numberTabs: Int) {
        for _ in 1...numberTabs {
            self.goto(TabTray)
            self.goto(HomePanelsScreen)

        }
    }

    func browserPerformAction(_ view: BrowserPerformAction) {
        let PageMenuOptions = [.toggleBookmarkOption, .addReadingListOption, .copyURLOption, .findInPageOption, .toggleDesktopOption, .pinToTopSitesOption, .sendToDeviceOption, BrowserPerformAction.shareOption]
        let BrowserMenuOptions = [.openTopSitesOption, .openBookMarksOption, .openHistoryOption, .openReadingListOption, .toggleHideImages, .toggleNightMode, BrowserPerformAction.openSettingsOption]

        let app = XCUIApplication()

        if PageMenuOptions.contains(view) {
            self.goto(PageOptionsMenu)
            app.tables["Context Menu"].cells[view.rawValue].tap()
        } else if BrowserMenuOptions.contains(view) {
            self.goto(BrowserTabMenu)
            app.tables["Context Menu"].cells[view.rawValue].tap()
        }
    }
}
enum BrowserPerformAction: String {
    // Page Menu
    case toggleBookmarkOption  = "menu-Bookmark"
    case addReadingListOption = "addToReadingList"
    case copyURLOption = "menu-Copy-Link"
    case findInPageOption = "menu-FindInPage"
    case toggleDesktopOption = "menu-RequestDesktopSite"
    case pinToTopSitesOption = "action_pin"
    case sendToDeviceOption = "menu-Send-to-Device"
    case shareOption = "action_share"

    // Tab Menu
    case openTopSitesOption = "menu-panel-TopSites"
    case openBookMarksOption = "menu-panel-Bookmarks"
    case openHistoryOption = "menu-panel-History"
    case openReadingListOption = "menu-panel-ReadingList"
    case toggleHideImages = "menu-NoImageMode"
    case toggleNightMode = "menu-NightMode"
    case openSettingsOption = "menu-Settings"
}

extension XCUIElement {
    /// For tables only: scroll the table downwards until
    /// the end is reached.
    /// Each time a whole screen has scrolled, the passed closure is
    /// executed with the index number of the screen.
    /// Care is taken to make sure that every cell is completely on screen
    /// at least once.
    func forEachScreen(_ eachScreen: (Int) -> ()) {
        guard self.elementType == .table else {
            return
        }

        func firstInvisibleCell(_ start: UInt) -> UInt {
            let cells = self.cells
            for i in start ..< cells.count {
                let cell = cells.element(boundBy: i)
                // if the cell's bottom is beyond the table's bottom
                // i.e. if the cell isn't completely visible.
                if self.frame.maxY <= cell.frame.maxY  {
                    return i
                }
            }

            return UInt.min
        }

        var cellNum: UInt = 0
        var screenNum = 0

        while true {
            eachScreen(screenNum)
            let firstCell = self.cells.element(boundBy: cellNum)
            cellNum = firstInvisibleCell(cellNum)
            if cellNum == UInt.min {
                return
            }

            let lastCell = self.cells.element(boundBy: cellNum)
            let bottom: XCUICoordinate
            // If the cell is a little bit on the table.
            // We shouldn't drag from too close to the edge of the screen,
            // because Control Center gets summoned.
            if lastCell.frame.minY < self.frame.maxY * 0.95 {
                bottom = lastCell.coordinate(withNormalizedOffset: CGVector(dx: 0.5, dy: 0.0))
            } else {
                bottom = self.coordinate(withNormalizedOffset: CGVector(dx: 0.5, dy: 0.95))
            }

            let top = firstCell.coordinate(withNormalizedOffset: CGVector(dx: 0.5, dy: 0.0))
            bottom.press(forDuration: 0.1, thenDragTo: top)
            screenNum += 1
        }
    }
}<|MERGE_RESOLUTION|>--- conflicted
+++ resolved
@@ -124,14 +124,12 @@
 
     static let TogglePocketInNewTab = "TogglePocketInNewTab"
 
-<<<<<<< HEAD
+    static let AcceptClearPrivateData = "AcceptClearPrivateData"
+
     static let ToggleTrackingProtectionPerTabEnabled = "ToggleTrackingProtectionPerTabEnabled"
     static let ToggleTrackingProtectionSettingAlwaysOn = "ToggleTrackingProtectionSettingAlwaysOn"
     static let ToggleTrackingProtectionSettingPrivateOnly = "ToggleTrackingProtectionSettingPrivateOnly"
     static let ToggleTrackingProtectionSettingOff = "ToggleTrackingProtectionSettingOff"
-=======
-    static let AcceptClearPrivateData = "AcceptClearPrivateData"
->>>>>>> 8f47543b
 }
 
 private var isTablet: Bool {
