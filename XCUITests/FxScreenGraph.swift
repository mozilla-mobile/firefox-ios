/* This Source Code Form is subject to the terms of the Mozilla Public
 * License, v. 2.0. If a copy of the MPL was not distributed with this
 * file, You can obtain one at http://mozilla.org/MPL/2.0/. */

import Foundation
import MappaMundi
import XCTest

let FirstRun = "OptionalFirstRun"
let TabTray = "TabTray"
let PrivateTabTray = "PrivateTabTray"
let NewTabScreen = "NewTabScreen"
let URLBarOpen = "URLBarOpen"
let URLBarLongPressMenu = "URLBarLongPressMenu"
let ReloadLongPressMenu = "ReloadLongPressMenu"
let PrivateURLBarOpen = "PrivateURLBarOpen"
let BrowserTab = "BrowserTab"
let PrivateBrowserTab = "PrivateBrowserTab"
let BrowserTabMenu = "BrowserTabMenu"
let PageOptionsMenu = "PageOptionsMenu"
let ToolsMenu = "ToolsMenu"
let FindInPage = "FindInPage"
let SettingsScreen = "SettingsScreen"
let SyncSettings = "SyncSettings"
let FxASigninScreen = "FxASigninScreen"
let FxCreateAccount = "FxCreateAccount"
let FxAccountManagementPage = "FxAccountManagementPage"
let HomeSettings = "HomeSettings"
let SiriSettings = "SiriSettings"
let PasscodeSettings = "PasscodeSettings"
let PasscodeIntervalSettings = "PasscodeIntervalSettings"
let SearchSettings = "SearchSettings"
let NewTabSettings = "NewTabSettings"
let ClearPrivateDataSettings = "ClearPrivateDataSettings"
let WebsiteDataSettings = "WebsiteDataSettings"
let WebsiteSearchDataSettings = "WebsiteSearchDataSettings"
let LoginsSettings = "LoginsSettings"
let OpenWithSettings = "OpenWithSettings"
let ShowTourInSettings = "ShowTourInSettings"
let TrackingProtectionSettings = "TrackingProtectionSettings"
let Intro_FxASignin = "Intro_FxASignin"
let WebImageContextMenu = "WebImageContextMenu"
let WebLinkContextMenu = "WebLinkContextMenu"
let CloseTabMenu = "CloseTabMenu"
let AddCustomSearchSettings = "AddCustomSearchSettings"
let DisablePasscodeSettings = "DisablePasscodeSettings"
let ChangePasscodeSettings = "ChangePasscodeSettings"
let LockedLoginsSettings = "LockedLoginsSettings"
let TabTrayLongPressMenu = "TabTrayLongPressMenu"
let HistoryRecentlyClosed = "HistoryRecentlyClosed"
let TrackingProtectionContextMenuDetails = "TrackingProtectionContextMenuDetails"
let DisplaySettings = "DisplaySettings"
let TranslationSettings = "TranslationSettings"
let HomePanel_Library = "HomePanel_Library"
let TranslatePageMenu = "TranslatePageMenu"
let DontTranslatePageMenu = "DontTranslatePageMenu"
let MobileBookmarks = "MobileBookmarks"
let MobileBookmarksEdit = "MobileBookmarksEdit"
let MobileBookmarksAdd = "MobileBookmarksAdd"
let EnterNewBookmarkTitleAndUrl = "EnterNewBookmarkTitleAndUrl"
let RequestDesktopSite = "RequestDesktopSite"
let RequestMobileSite = "RequestMobileSite"

// These are in the exact order they appear in the settings
// screen. XCUIApplication loses them on small screens.
// This list should only be for settings screens that can be navigated to
// without changing userState. i.e. don't need conditional edges to be available
let allSettingsScreens = [
    SearchSettings,
    AddCustomSearchSettings,
    NewTabSettings,
    OpenWithSettings,
    DisplaySettings,
    TranslationSettings,

    LoginsSettings,
    PasscodeSettings,
    ClearPrivateDataSettings,
    TrackingProtectionSettings,
]

let HistoryPanelContextMenu = "HistoryPanelContextMenu"
let TopSitesPanelContextMenu = "TopSitesPanelContextMenu"

let BasicAuthDialog = "BasicAuthDialog"
let BookmarksPanelContextMenu = "BookmarksPanelContextMenu"
let SetPasscodeScreen = "SetPasscodeScreen"

let Intro_Welcome = "Intro.Welcome"
let Intro_Sync = "Intro.Sync"

let allIntroPages = [
    Intro_Welcome,
    Intro_Sync
]

let HomePanelsScreen = "HomePanels"
let PrivateHomePanelsScreen = "PrivateHomePanels"
let HomePanel_TopSites = "HomePanel.TopSites.0"
let LibraryPanel_Bookmarks = "LibraryPanel.Bookmarks.1"
let LibraryPanel_History = "LibraryPanel.History.2"
let LibraryPanel_ReadingList = "LibraryPanel.ReadingList.3"
let LibraryPanel_Downloads = "LibraryPanel.Downloads.4"
let LibraryPanel_SyncedTabs = "LibraryPanel.SyncedTabs.5"

let allHomePanels = [
    LibraryPanel_Bookmarks,
    LibraryPanel_History,
    LibraryPanel_ReadingList,
    LibraryPanel_Downloads,
    LibraryPanel_SyncedTabs
]

class Action {
    static let LoadURL = "LoadURL"
    static let LoadURLByTyping = "LoadURLByTyping"
    static let LoadURLByPasting = "LoadURLByPasting"

    static let SetURL = "SetURL"
    static let SetURLByTyping = "SetURLByTyping"
    static let SetURLByPasting = "SetURLByPasting"

    static let TrackingProtectionContextMenu = "TrackingProtectionContextMenu"
    static let TrackingProtectionperSiteToggle = "TrackingProtectionperSiteToggle"

    static let ReloadURL = "ReloadURL"

    static let OpenNewTabFromTabTray = "OpenNewTabFromTabTray"
    static let AcceptRemovingAllTabs = "AcceptRemovingAllTabs"

    static let TogglePrivateMode = "TogglePrivateBrowing"
    static let TogglePrivateModeFromTabBarHomePanel = "TogglePrivateModeFromTabBarHomePanel"
    static let TogglePrivateModeFromTabBarBrowserTab = "TogglePrivateModeFromTabBarBrowserTab"
    static let TogglePrivateModeFromTabBarNewTab = "TogglePrivateModeFromTabBarNewTab"

    static let ToggleRequestDesktopSite = "ToggleRequestDesktopSite"
    static let ToggleNightMode = "ToggleNightMode"
    static let ToggleTrackingProtection = "ToggleTrackingProtection"
    static let ToggleNoImageMode = "ToggleNoImageMode"

    static let Bookmark = "Bookmark"
    static let BookmarkThreeDots = "BookmarkThreeDots"

    static let OpenPrivateTabLongPressTabsButton = "OpenPrivateTabLongPressTabsButton"
    static let OpenNewTabLongPressTabsButton = "OpenNewTabLongPressTabsButton"

    static let SetPasscode = "SetPasscode"
    static let SetPasscodeTypeOnce = "SetPasscodeTypeOnce"
    static let DisablePasscode = "DisablePasscode"
    static let LoginPasscodeTypeIncorrectOne = "LoginPasscodeTypeIncorrectOne"
    static let ChangePasscode = "ChangePasscode"
    static let ChangePasscodeTypeOnce = "ChangePasscodeTypeOnce"
    static let ConfirmPasscodeToChangePasscode = "ConfirmPasscodeToChangePasscode"
    static let UnlockLoginsSettings = "UnlockLoginsSettings"
    static let DisablePasscodeTypeIncorrectPasscode = "DisablePasscodeTypeIncorrectPasscode"

    static let TogglePocketInNewTab = "TogglePocketInNewTab"
    static let ToggleHistoryInNewTab = "ToggleHistoryInNewTab"

    static let SelectNewTabAsBlankPage = "SelectNewTabAsBlankPage"
    static let SelectNewTabAsFirefoxHomePage = "SelectNewTabAsFirefoxHomePage"
    static let SelectNewTabAsCustomURL = "SelectNewTabAsCustomURL"

    static let SelectHomeAsFirefoxHomePage = "SelectHomeAsFirefoxHomePage"
    static let SelectHomeAsCustomURL = "SelectHomeAsCustomURL"
    static let SelectTopSitesRows = "SelectTopSitesRows"

    static let GoToHomePage = "GoToHomePage"
    static let GotoHomePage = "BookmarkAll"

    static let OpenSiriFromSettings = "OpenSiriFromSettings"

    static let AcceptClearPrivateData = "AcceptClearPrivateData"
    static let AcceptClearAllWebsiteData = "AcceptClearAllWebsiteData"
    static let TapOnFilterWebsites = "TapOnFilterWebsites"
    static let ShowMoreWebsiteDataEntries = "ShowMoreWebsiteDataEntries"
    
    static let ClearRecentHistory = "ClearRecentHistory"

    static let ToggleTrackingProtectionPerTabEnabled = "ToggleTrackingProtectionPerTabEnabled"
    static let OpenSettingsFromTPMenu = "OpenSettingsFromTPMenu"
    static let SwitchETP = "SwitchETP"
    static let CloseTPContextMenu = "CloseTPContextMenu"

    static let CloseTab = "CloseTab"
    static let CloseTabFromTabTrayLongPressMenu = "CloseTabFromTabTrayLongPressMenu"

    static let FxATypeEmail = "FxATypeEmail"
    static let FxATypePassword = "FxATypePassword"
    static let FxATapOnSignInButton = "FxATapOnSignInButton"
    static let FxATapOnContinueButton = "FxATapOnContinueButton"

    static let PinToTopSitesPAM = "PinToTopSitesPAM"
    static let CopyAddressPAM = "CopyAddressPAM"

    static let SelectAutomatically = "SelectAutomatically"
    static let SelectManually = "SelectManually"
    static let SystemThemeSwitch = "SystemThemeSwitch"

    static let SelectTranslateThisPage = "SelectTranslateThisPage"
    static let SelectDontTranslateThisPage = "SelectDontTranslateThisPage"
    
    static let EnableTranslation = "EnableTranlation"
    static let DisableTranslation = "DisableTranlation"
    static let SelectGoogle = "SelectGoogle"
    static let SelectBing = "SelectBing"
    
    static let AddCustomSearchEngine = "AddCustomSearchEngine"
    static let RemoveCustomSearchEngine = "RemoveCustomSearchEngine"

    static let ExitMobileBookmarksFolder = "ExitMobileBookmarksFolder"
    static let CloseBookmarkPanel = "CloseBookmarkPanel"
    static let CloseReadingListPanel = "CloseReadingListPanel"
    static let CloseHistoryListPanel = "CloseHistoryListPanel"
    static let CloseDownloadsPanel = "CloseDownloadsPanel"
    static let CloseSyncedTabsPanel = "CloseSyncedTabsPanel"

    static let AddNewBookmark = "AddNewBookmark"
    static let AddNewFolder = "AddNewFolder"
    static let AddNewSeparator = "AddNewSeparator"
    static let RemoveItemMobileBookmarks = "RemoveItemMobileBookmarks"
    static let ConfirmRemoveItemMobileBookmarks = "ConfirmRemoveItemMobileBookmarks"
    static let SaveCreatedBookmark = "SaveCreatedBookmark"

    static let OpenWhatsNewPage = "OpenWhatsNewPage"
}

@objcMembers
class FxUserState: MMUserState {
    required init() {
        super.init()
        initialScreenState = FirstRun
    }

    var isPrivate = false
    var showIntro = false
    var showWhatsNew = false
    var waitForLoading = true
    var url: String? = nil
    var requestDesktopSite = false

    var passcode: String? = nil
    var newPasscode: String = "111111"
    var wrongPasscode: String = "111112"

    var noImageMode = false
    var nightMode = false

    var pocketInNewTab = false
    var bookmarksInNewTab = true
    var historyInNewTab = true

    var fxaUsername: String? = nil
    var fxaPassword: String? = nil

    var numTabs: Int = 0

    var numTopSitesRows: Int = 2

    var trackingProtectionPerTabEnabled = true // TP can be shut off on a per-tab basis
    var trackingProtectionSettingOnNormalMode = true
    var trackingProtectionSettingOnPrivateMode = true

    var localeIsExpectedDifferent = false
}

fileprivate let defaultURL = "https://www.mozilla.org/en-US/book/"

func createScreenGraph(for test: XCTestCase, with app: XCUIApplication) -> MMScreenGraph<FxUserState> {
    let map = MMScreenGraph(for: test, with: FxUserState.self)

    let navigationControllerBackAction = {
        app.navigationBars.element(boundBy: 0).buttons.element(boundBy: 0).tap()
    }

    let cancelBackAction = {
        if isTablet {
            // There is no Cancel option in iPad.
            app.otherElements["PopoverDismissRegion"].tap()
        } else {
            app.buttons["PhotonMenu.close"].tap()
        }
    }

    let cancelTypePasscode = {
        if isTablet {
            if (app.buttons["Cancel"].exists){
                app.buttons["Cancel"].tap()
            } else {
                app.navigationBars.element(boundBy: 0).buttons.element(boundBy: 0).tap()
            }
        } else {
            app.navigationBars.element(boundBy: 0).buttons.element(boundBy: 0).tap()
        }
    }

    let dismissContextMenuAction = {
        app.coordinate(withNormalizedOffset: CGVector(dx: 0.5, dy: 0.25)).tap()
    }

    map.addScreenState(FirstRun) { screenState in
        screenState.noop(to: BrowserTab, if: "showIntro == false && showWhatsNew == true")
        screenState.noop(to: NewTabScreen, if: "showIntro == false && showWhatsNew == false")
        screenState.noop(to: allIntroPages[0], if: "showIntro == true")
    }

    // Add the intro screens.
    var i = 0
    let introLast = allIntroPages.count - 1
    for intro in allIntroPages {
        let prev = i == 0 ? nil : allIntroPages[i - 1]
        let next = i == introLast ? nil : allIntroPages[i + 1]

        map.addScreenState(intro) { screenState in
            if let next = next {
                screenState.tap(app.buttons["nextOnboardingButton"], to: next)
            }  else {
                let startBrowsingButton = app.buttons["startBrowsingOnboardingButton"]
                screenState.tap(startBrowsingButton, to: BrowserTab)
            }
        }

        i += 1
    }

    let noopAction = {}

    // Some internally useful screen states.
    let WebPageLoading = "WebPageLoading"

    map.addScreenState(NewTabScreen) { screenState in
        screenState.noop(to: HomePanelsScreen)
        if isTablet {
            screenState.tap(app.buttons["TopTabsViewController.tabsButton"], to: TabTray)
        } else {
            screenState.gesture(to: TabTray) {
                if (app.buttons["TabToolbar.tabsButton"].exists) {
                    app.buttons["TabToolbar.tabsButton"].tap()
                } else {
                    app.buttons["URLBarView.tabsButton"].tap()
                }
            }
        }
        makeURLBarAvailable(screenState)
        screenState.tap(app.buttons["TabToolbar.menuButton"], to: BrowserTabMenu)

        if isTablet {
            screenState.tap(app.buttons["Private Mode"], forAction: Action.TogglePrivateModeFromTabBarNewTab) { userState in
                userState.isPrivate = !userState.isPrivate
            }
        }
    }

    map.addScreenState(URLBarLongPressMenu) { screenState in
        let menu = app.tables["Context Menu"].firstMatch

        screenState.gesture(forAction: Action.LoadURLByPasting, Action.LoadURL) { userState in
            UIPasteboard.general.string = userState.url ?? defaultURL
            menu.cells["menu-PasteAndGo"].firstMatch.tap()
        }

        screenState.gesture(forAction: Action.SetURLByPasting) { userState in
            UIPasteboard.general.string = userState.url ?? defaultURL
            menu.cells["menu-Paste"].firstMatch.tap()
        }

        screenState.backAction = {
            if isTablet {
                // There is no Cancel option in iPad.
                app.otherElements["PopoverDismissRegion"].tap()
            } else {
                app.buttons["PhotonMenu.close"].tap()
            }
        }
        screenState.dismissOnUse = true
    }

    map.addScreenState(TrackingProtectionContextMenuDetails) { screenState in
        screenState.gesture(forAction: Action.TrackingProtectionperSiteToggle) { userState in
            app.tables.cells["tp.add-to-whitelist"].tap()
            userState.trackingProtectionPerTabEnabled = !userState.trackingProtectionPerTabEnabled
        }

        screenState.gesture(forAction: Action.OpenSettingsFromTPMenu) { userState in
            app.cells["settings"].tap()
        }

        screenState.gesture(forAction: Action.CloseTPContextMenu) { userState in
            if isTablet {
                // There is no Cancel option in iPad.
                app.otherElements["PopoverDismissRegion"].tap()
            } else {
                app.buttons["PhotonMenu.close"].tap()
            }
        }

        screenState.backAction = {
            if isTablet {
                // There is no Cancel option in iPad.
                app.otherElements["PopoverDismissRegion"].tap()
            } else {
                app.buttons["PhotonMenu.close"].tap()
            }
        }
    }

    // URLBarOpen is dismissOnUse, which ScreenGraph interprets as "now we've done this action, then go back to the one before it"
    // but SetURL is an action than keeps us in URLBarOpen. So let's put it here.
    map.addScreenAction(Action.SetURL, transitionTo: URLBarOpen)

    map.addScreenState(URLBarOpen) { screenState in
        // This is used for opening BrowserTab with default mozilla URL
        // For custom URL, should use Navigator.openNewURL or Navigator.openURL.
        screenState.gesture(forAction: Action.LoadURLByTyping) { userState in
            let url = userState.url ?? defaultURL
            // Workaround BB iOS13 be sure tap happens on url bar
            app.textFields.firstMatch.tap()
            app.textFields.firstMatch.tap()
            app.textFields.firstMatch.typeText(url)
            app.textFields.firstMatch.typeText("\r")
        }

        screenState.gesture(forAction: Action.SetURLByTyping, Action.SetURL) { userState in
            let url = userState.url ?? defaultURL
            // Workaround BB iOS13 be sure tap happens on url bar
            sleep(1)
            app.textFields.firstMatch.tap()
            app.textFields.firstMatch.tap()
            app.textFields.firstMatch.typeText("\(url)")
        }

        screenState.noop(to: HomePanelsScreen)
        screenState.noop(to: HomePanel_TopSites)

        screenState.backAction = {
            app.buttons["urlBar-cancel"].tap()
        }
        screenState.dismissOnUse = true
    }

    // LoadURL points to WebPageLoading, which allows us to add additional
    // onEntryWaitFor requirements, which we don't need when we're returning to BrowserTab without
    // loading a webpage.
    // We do end up at WebPageLoading however, so should lead quickly back to BrowserTab.
    map.addScreenAction(Action.LoadURL, transitionTo: WebPageLoading)
    map.addScreenState(WebPageLoading) { screenState in
        screenState.dismissOnUse = true
        // Would like to use app.otherElements.deviceStatusBars.networkLoadingIndicators.element
        // but this means exposing some of SnapshotHelper to another target.
        /*if !(app.progressIndicators.element(boundBy: 0).exists) {
            screenState.onEnterWaitFor("exists != true", element: app.progressIndicators.element(boundBy: 0), if: "waitForLoading == true")
        } else {
            screenState.onEnterWaitFor(element: app.progressIndicators.element(boundBy: 0), if: "waitForLoading == false")
        }*/

        screenState.noop(to: BrowserTab, if: "waitForLoading == true")
        screenState.noop(to: BasicAuthDialog, if: "waitForLoading == false")
    }

    map.addScreenState(BasicAuthDialog) { screenState in
        screenState.onEnterWaitFor(element: app.alerts.element(boundBy: 0))
        screenState.backAction = {
            app.alerts.element(boundBy: 0).buttons.element(boundBy: 0).tap()
        }
        screenState.dismissOnUse = true
    }

    map.addScreenState(HomePanelsScreen) { screenState in
        if isTablet {
            screenState.tap(app.buttons["Private Mode"], forAction: Action.TogglePrivateModeFromTabBarHomePanel) { userState in
                userState.isPrivate = !userState.isPrivate
            }
        }

        // Workaround to bug Bug 1417522
        if isTablet {
            screenState.tap(app.buttons["TopTabsViewController.tabsButton"], to: TabTray)
        } else {
            screenState.gesture(to: TabTray) {
                // iPhone sim tabs button is called differently when in portrait or landscape
                if (XCUIDevice.shared.orientation == UIDeviceOrientation.landscapeLeft) {
                    app.buttons["URLBarView.tabsButton"].tap()
                } else {
                    app.buttons["TabToolbar.tabsButton"].tap()
                }
            }
        }
    }

    map.addScreenState(LibraryPanel_Bookmarks) { screenState in
        let bookmarkCell = app.tables["Bookmarks List"].cells.element(boundBy: 0)
        let bookmarksElement = app.navigationBars["Bookmarks"].staticTexts["Bookmarks"]
        screenState.tap(app.cells.staticTexts["Mobile Bookmarks"], to: MobileBookmarks)
        screenState.gesture(forAction: Action.CloseBookmarkPanel, transitionTo: HomePanelsScreen) { userState in
            if isTablet {
                app.buttons["TabToolbar.libraryButton"].tap()
            } else {
                bookmarksElement.press(forDuration: 2, thenDragTo: app.buttons["LibraryPanels.Bookmarks"])
            }
        }

        screenState.press(app.tables["Bookmarks List"].cells.element(boundBy: 4), to: BookmarksPanelContextMenu)
    }

    map.addScreenState(MobileBookmarks) { screenState in
        let bookmarksMenuNavigationBar = app.navigationBars["Mobile Bookmarks"]
        let bookmarksButton = bookmarksMenuNavigationBar.buttons["Bookmarks"]
        screenState.gesture(forAction: Action.ExitMobileBookmarksFolder, transitionTo: LibraryPanel_Bookmarks) { userState in
                bookmarksButton.tap()
        }
        screenState.tap(app.buttons["Edit"], to: MobileBookmarksEdit)
    }

    map.addScreenState(MobileBookmarksEdit) { screenState in
        screenState.tap(app.buttons["Add"], to: MobileBookmarksAdd)
        screenState.gesture(forAction: Action.RemoveItemMobileBookmarks) { userState in
            app.tables["Bookmarks List"].buttons.element(boundBy: 0).tap()
        }
        screenState.gesture(forAction: Action.ConfirmRemoveItemMobileBookmarks) { userState in
            app.buttons["Delete"].tap()
        }
    }

    map.addScreenState(MobileBookmarksAdd) { screenState in
        screenState.gesture(forAction: Action.AddNewBookmark, transitionTo: EnterNewBookmarkTitleAndUrl) { userState in
            app.tables.cells["action_bookmark"].tap()
        }
        screenState.gesture(forAction: Action.AddNewFolder) { userState in
            app.tables.cells["bookmarkFolder"].tap()
        }
        screenState.gesture(forAction: Action.AddNewSeparator) { userState in
            app.tables.cells["nav-menu"].tap()
        }
    }

    map.addScreenState(EnterNewBookmarkTitleAndUrl) { screenState in
        screenState.gesture(forAction: Action.SaveCreatedBookmark) { userState in
            app.buttons["Save"].tap()
        }
    }

    map.addScreenState(HomePanel_TopSites) { screenState in
        let topSites = app.cells["TopSitesCell"]
        screenState.press(topSites.cells.matching(identifier: "TopSite").element(boundBy: 0), to: TopSitesPanelContextMenu)

    }

    map.addScreenState(LibraryPanel_History) { screenState in
        screenState.press(app.tables["History List"].cells.element(boundBy: 2), to: HistoryPanelContextMenu)
        screenState.tap(app.cells["HistoryPanel.recentlyClosedCell"], to: HistoryRecentlyClosed)
        screenState.gesture(forAction: Action.ClearRecentHistory) { userState in
            app.tables["History List"].cells.matching(identifier: "HistoryPanel.clearHistory").element(boundBy: 0).tap()
        }
        let historyListElement = app.navigationBars["History"]
        screenState.gesture(forAction: Action.CloseHistoryListPanel, transitionTo: HomePanelsScreen) { userState in
            if isTablet {
                app.buttons["TabToolbar.libraryButton"].tap()
            } else {
                historyListElement.press(forDuration: 2, thenDragTo: app.buttons["LibraryPanels.History"])
            }
        }
    }

    map.addScreenState(LibraryPanel_SyncedTabs) { screenState in
        screenState.dismissOnUse = true
        let syncedTabsElement = app.navigationBars["Synced Tabs"]
        screenState.gesture(forAction: Action.CloseSyncedTabsPanel, transitionTo: HomePanelsScreen) { userState in
            if isTablet {
                app.buttons["TabToolbar.libraryButton"].tap()
            } else {
                syncedTabsElement.press(forDuration: 2, thenDragTo: app.buttons["LibraryPanels.SyncedTabs"])
            }
        }
    }

    map.addScreenState(LibraryPanel_ReadingList) { screenState in
        screenState.dismissOnUse = true
        let readingListElement = app.navigationBars["Reading list"]
        screenState.gesture(forAction: Action.CloseReadingListPanel, transitionTo: HomePanelsScreen) { userState in
            if isTablet {
                app.buttons["TabToolbar.libraryButton"].tap()
            } else {
                readingListElement.press(forDuration: 2, thenDragTo: app.buttons["LibraryPanels.ReadingList"])
            }
        }
    }

    map.addScreenState(LibraryPanel_Downloads) { screenState in
        screenState.dismissOnUse = true
        let downloadsElement = app.navigationBars["Downloads"]
        screenState.gesture(forAction: Action.CloseDownloadsPanel, transitionTo: HomePanelsScreen) { userState in
            if isTablet {
                app.buttons["TabToolbar.libraryButton"].tap()
            } else {
                downloadsElement.press(forDuration: 2, thenDragTo: app.buttons["LibraryPanels.Downloads"])
            }
        }
    }

    map.addScreenState(HistoryRecentlyClosed) { screenState in
        screenState.dismissOnUse = true
        screenState.tap(app.buttons["History"].firstMatch, to: LibraryPanel_History)
    }

    map.addScreenState(HistoryPanelContextMenu) { screenState in
        screenState.dismissOnUse = true
    }
    
    map.addScreenState(BookmarksPanelContextMenu) { screenState in
        screenState.dismissOnUse = true
    }
    map.addScreenState(TopSitesPanelContextMenu) { screenState in
        screenState.dismissOnUse = true
        screenState.backAction = dismissContextMenuAction
    }

    map.addScreenState(SettingsScreen) { screenState in
        let table = app.tables.element(boundBy: 0)

        screenState.tap(table.cells["Sync"], to: SyncSettings, if: "fxaUsername != nil")
        screenState.tap(table.cells["SignInToSync"], to: FxASigninScreen, if: "fxaUsername == nil")
        screenState.tap(table.cells["Search"], to: SearchSettings)
        screenState.tap(table.cells["NewTab"], to: NewTabSettings)
        screenState.tap(table.cells["Home"], to: HomeSettings)
        screenState.tap(table.cells["OpenWith.Setting"], to: OpenWithSettings)
        screenState.tap(table.cells["DisplayThemeOption"], to: DisplaySettings)
        screenState.tap(table.cells["TranslationOption"], to: TranslationSettings)
        screenState.tap(table.cells["SiriSettings"], to: SiriSettings)
        screenState.tap(table.cells["TouchIDPasscode"], to: PasscodeSettings)
        screenState.tap(table.cells["Logins"], to: LoginsSettings, if: "passcode == nil")
        screenState.tap(table.cells["Logins"], to: LockedLoginsSettings, if: "passcode != nil")
        screenState.tap(table.cells["ClearPrivateData"], to: ClearPrivateDataSettings)
        screenState.tap(table.cells["TrackingProtection"], to: TrackingProtectionSettings)
        screenState.tap(table.cells["ShowTour"], to: ShowTourInSettings)

        screenState.backAction = navigationControllerBackAction
    }

    map.addScreenState(DisplaySettings) { screenState in
        screenState.gesture(forAction: Action.SelectAutomatically) { userState in
            app.cells.staticTexts["Automatically"].tap()
        }
        screenState.gesture(forAction: Action.SelectManually) { userState in
            app.cells.staticTexts["Manually"].tap()
        }
        screenState.gesture(forAction: Action.SystemThemeSwitch) { userState in
            app.switches["SystemThemeSwitchValue"].tap()
        }
        screenState.backAction = navigationControllerBackAction
    }

    map.addScreenState(TranslationSettings) { screenState in
        screenState.gesture(forAction: Action.DisableTranslation) { userState in
                app.switches["TranslateSwitchValue"].tap()
        }
        screenState.gesture(forAction: Action.EnableTranslation) { userState in
            app.switches["TranslateSwitchValue"].tap()
        }
        screenState.gesture(forAction: Action.SelectGoogle) { userstate in
            app.tables.cells.element(boundBy:1).tap()
        }
        screenState.gesture(forAction: Action.SelectBing) { userstate in
                app.tables.cells.element(boundBy:2).tap()
        }
        screenState.backAction = navigationControllerBackAction
    }

    map.addScreenState(SearchSettings) { screenState in
        let table = app.tables.element(boundBy: 0)
        screenState.tap(table.cells["customEngineViewButton"], to: AddCustomSearchSettings)
        screenState.backAction = navigationControllerBackAction
        screenState.gesture(forAction: Action.RemoveCustomSearchEngine) {userSTate in
            // Screengraph will go back to main Settings screen. Manually tap on settings
            app.tables["AppSettingsTableViewController.tableView"].staticTexts["Google"].tap()
            app.navigationBars["Search"].buttons["Edit"].tap()
            app.tables.buttons["Delete Mozilla Engine"].tap()
            app.tables.buttons["Delete"].tap()
        }
    }

    map.addScreenState(SiriSettings) { screenState in
        screenState.gesture(forAction: Action.OpenSiriFromSettings) { userState in
            // Tap on Open New Tab to open Siri
            app.cells["SiriSettings"].staticTexts.element(boundBy: 0).tap()
        }
        screenState.backAction = navigationControllerBackAction
    }

    map.addScreenState(SyncSettings) { screenState in
        screenState.backAction = navigationControllerBackAction
    }

    map.addScreenState(FxASigninScreen) { screenState in
        screenState.backAction = navigationControllerBackAction

        screenState.gesture(forAction: Action.FxATypeEmail) { userState in
            if isTablet {
                app.webViews.textFields.element(boundBy: 0).tap()
                app.webViews.textFields.element(boundBy: 0).typeText(userState.fxaUsername!)
            } else {
                app.textFields.element(boundBy: 0).tap()
                app.textFields.element(boundBy: 0).typeText(userState.fxaUsername!)
            }
        }
        screenState.gesture(forAction: Action.FxATypePassword) { userState in
            app.secureTextFields.element(boundBy: 0).tap()
            app.secureTextFields.element(boundBy: 0).typeText(userState.fxaPassword!)
        }
        screenState.gesture(forAction: Action.FxATapOnContinueButton) { userState in
            app.webViews.buttons["Continue"].tap()
        }
        screenState.gesture(forAction: Action.FxATapOnSignInButton) { userState in
            app.webViews.buttons.element(boundBy: 0).tap()
        }
        screenState.tap(app.webViews.links["Create an account"].firstMatch, to: FxCreateAccount)
    }

    map.addScreenState(FxCreateAccount) { screenState in
        screenState.backAction = navigationControllerBackAction
    }

    map.addScreenState(AddCustomSearchSettings) { screenState in
        screenState.gesture(forAction: Action.AddCustomSearchEngine) { userState in
            app.tables.textViews["customEngineTitle"].staticTexts["Search Engine"].tap()
            app.typeText("Mozilla Engine")
            app.tables.textViews["customEngineUrl"].tap()
            
            UIPasteboard.general.string = "https://developer.mozilla.org/search?q=%s"
            
            let tablesQuery = app.tables
            let customengineurlTextView = tablesQuery.textViews["customEngineUrl"]
            sleep(1)
            customengineurlTextView.press(forDuration: 1.0)
            app.staticTexts["Paste"].tap()
        }
        screenState.backAction = navigationControllerBackAction
    }

    map.addScreenState(WebsiteDataSettings) { screenState in
        screenState.gesture(forAction: Action.AcceptClearAllWebsiteData) { userState in
            app.tables.cells["ClearAllWebsiteData"].tap()
            app.alerts.buttons["OK"].tap()
        }
        // The swipeDown() is a workaround for an intermitent issue that the search filed is not always in view.
        screenState.gesture(forAction: Action.TapOnFilterWebsites) { userState in
            app.searchFields["Filter Sites"].tap()
        }
        screenState.gesture(forAction: Action.ShowMoreWebsiteDataEntries) { userState in
            app.tables.cells["ShowMoreWebsiteData"].tap()
        }
        screenState.backAction = navigationControllerBackAction
    }
    
    map.addScreenState(NewTabSettings) { screenState in
        let table = app.tables.element(boundBy: 0)

        screenState.gesture(forAction: Action.SelectNewTabAsBlankPage) { UserState in
            table.cells["NewTabAsBlankPage"].tap()
        }
        screenState.gesture(forAction: Action.SelectNewTabAsFirefoxHomePage) { UserState in
            table.cells["NewTabAsFirefoxHome"].tap()
        }
        screenState.gesture(forAction: Action.SelectNewTabAsCustomURL) { UserState in
            table.cells["NewTabAsCustomURL"].tap()
        }

        screenState.backAction = navigationControllerBackAction
    }

    map.addScreenState(HomeSettings) { screenState in
        screenState.gesture(forAction: Action.SelectHomeAsFirefoxHomePage) { UserState in
            app.cells["HomeAsFirefoxHome"].tap()
        }

        screenState.gesture(forAction: Action.SelectHomeAsCustomURL) { UserState in
            app.cells["HomeAsCustomURL"].tap()
        }

        screenState.gesture(forAction: Action.TogglePocketInNewTab) { userState in
            userState.pocketInNewTab = !userState.pocketInNewTab
            app.switches["ASPocketStoriesVisible"].tap()
        }

        screenState.gesture(forAction: Action.SelectTopSitesRows) { userState in
            app.tables.cells["TopSitesRows"].tap()
            select(rows: userState.numTopSitesRows)
            app.navigationBars.element(boundBy: 0).buttons.element(boundBy: 0).tap()
        }

        screenState.backAction = navigationControllerBackAction
    }

    func select(rows: Int) {
        app.staticTexts[String(rows)].firstMatch.tap()
    }

    map.addScreenState(PasscodeSettings) { screenState in
        screenState.backAction = navigationControllerBackAction
        let table = app.tables.element(boundBy: 0)
        screenState.tap(table.cells["TurnOnPasscode"], to: SetPasscodeScreen, if: "passcode == nil")
        screenState.tap(table.cells["TurnOffPasscode"], to: DisablePasscodeSettings, if: "passcode != nil")
        screenState.tap(table.cells["PasscodeInterval"], to: PasscodeIntervalSettings, if: "passcode != nil")
        screenState.tap(table.cells["ChangePasscode"], to: ChangePasscodeSettings, if: "passcode != nil")
    }

    func type(text: String) {
        text.forEach { char in
            app.keys[String(char)].tap()
        }
    }

    map.addScreenState(SetPasscodeScreen) { screenState in
        screenState.gesture(forAction: Action.SetPasscode, transitionTo: PasscodeSettings) { userState in
            type(text: userState.newPasscode)
            type(text: userState.newPasscode)
            userState.passcode = userState.newPasscode
        }

        screenState.gesture(forAction: Action.SetPasscodeTypeOnce) { userState in
            type(text: userState.newPasscode)
        }
        screenState.backAction = navigationControllerBackAction
    }

    map.addScreenState(DisablePasscodeSettings) { screenState in
        screenState.gesture(forAction: Action.DisablePasscode, transitionTo: PasscodeSettings) { userState in
            if let passcode = userState.passcode {
                type(text: passcode)
            }
        }

        screenState.gesture(forAction: Action.DisablePasscodeTypeIncorrectPasscode) { userState in
            type(text: userState.wrongPasscode)
        }
        screenState.backAction = navigationControllerBackAction
    }

    map.addScreenState(PasscodeIntervalSettings) { screenState in
        screenState.onEnter { userState in
            if let passcode = userState.passcode {
                type(text: passcode)
            }
        }
        screenState.backAction = navigationControllerBackAction
    }

    map.addScreenState(ChangePasscodeSettings) { screenState in
        screenState.gesture(forAction: Action.ChangePasscode, transitionTo: PasscodeSettings) { userState in
            if let passcode = userState.passcode {
                type(text: passcode)
                type(text: userState.newPasscode)
                type(text: userState.newPasscode)
                userState.passcode = userState.newPasscode
            }
        }

        screenState.gesture(forAction: Action.ConfirmPasscodeToChangePasscode) { userState in
            if let passcode = userState.passcode {
                type(text: passcode)
            }
        }
        screenState.gesture(forAction: Action.ChangePasscodeTypeOnce) { userState in
            type(text: userState.newPasscode)
        }
        screenState.backAction = navigationControllerBackAction
    }

    map.addScreenState(LoginsSettings) { screenState in
        screenState.backAction = navigationControllerBackAction
    }

    map.addScreenState(LockedLoginsSettings) { screenState in
        screenState.backAction = cancelTypePasscode
        screenState.dismissOnUse = true

        screenState.gesture(forAction: Action.LoginPasscodeTypeIncorrectOne) { userState in
            type(text: userState.wrongPasscode)
        }

        // Gesture to get to the protected screen.
        screenState.gesture(forAction: Action.UnlockLoginsSettings, transitionTo: LoginsSettings) { userState in
            if let passcode = userState.passcode {
                type(text: passcode)
            }
        }
    }

    map.addScreenState(ClearPrivateDataSettings) { screenState in
        let table = app.tables.element(boundBy: 0)
        screenState.tap(app.cells["WebsiteData"], to: WebsiteDataSettings)
        screenState.gesture(forAction: Action.AcceptClearPrivateData) { userState in
            app.tables.cells["ClearPrivateData"].tap()
            app.alerts.buttons["OK"].tap()
        }
        screenState.backAction = navigationControllerBackAction
    }

    map.addScreenState(OpenWithSettings) { screenState in
        screenState.backAction = navigationControllerBackAction
    }

    map.addScreenState(ShowTourInSettings) { screenState in
        screenState.gesture(to: Intro_FxASignin) {
            let turnOnSyncButton = app.buttons["signInOnboardingButton"]
            turnOnSyncButton.tap()
        }
    }

    map.addScreenState(TrackingProtectionSettings) { screenState in
        screenState.backAction = navigationControllerBackAction

        screenState.tap(app.switches["prefkey.trackingprotection.normalbrowsing"], forAction: Action.SwitchETP) { userState in
            userState.trackingProtectionSettingOnNormalMode = !userState.trackingProtectionSettingOnNormalMode
        }
    }

    map.addScreenState(Intro_FxASignin) { screenState in
        screenState.tap(app.navigationBars["Client.FxAContentView"].buttons.element(boundBy: 0), to: HomePanelsScreen)
    }

    map.addScreenState(TabTray) { screenState in
        screenState.tap(app.buttons["TabTrayController.addTabButton"], forAction: Action.OpenNewTabFromTabTray, transitionTo: NewTabScreen)
        screenState.tap(app.buttons["TabTrayController.maskButton"], forAction: Action.TogglePrivateMode) { userState in
            userState.isPrivate = !userState.isPrivate
        }
        screenState.tap(app.buttons["TabTrayController.removeTabsButton"], to: CloseTabMenu)

        screenState.onEnter { userState in
            userState.numTabs = Int(app.collectionViews.cells.count)
        }
    }

    // This menu is only available for iPhone, NOT for iPad, no menu when long tapping on tabs button
    if !isTablet {
        map.addScreenState(TabTrayLongPressMenu) { screenState in
            screenState.dismissOnUse = true
            screenState.tap(app.cells["quick_action_new_tab"], forAction: Action.OpenNewTabLongPressTabsButton, transitionTo: NewTabScreen)
            screenState.tap(app.cells["tab_close"], forAction: Action.CloseTabFromTabTrayLongPressMenu, Action.CloseTab, transitionTo: HomePanelsScreen)
            screenState.tap(app.cells["nav-tabcounter"], forAction: Action.OpenPrivateTabLongPressTabsButton, transitionTo: NewTabScreen) { userState in
                userState.isPrivate = !userState.isPrivate
            }
        }
    }

    map.addScreenState(CloseTabMenu) { screenState in
        screenState.tap(app.sheets.buttons["TabTrayController.deleteButton.closeAll"], forAction: Action.AcceptRemovingAllTabs, transitionTo: HomePanelsScreen)
        screenState.backAction = cancelBackAction
    }

    func makeURLBarAvailable(_ screenState: MMScreenStateNode<FxUserState>) {
        screenState.tap(app.textFields["url"], to: URLBarOpen)
        screenState.gesture(to: URLBarLongPressMenu) {
            sleep(1)
            app.textFields["url"].press(forDuration: 1.0)
        }
    }

    func makeToolBarAvailable(_ screenState: MMScreenStateNode<FxUserState>) {
        screenState.tap(app.buttons["TabToolbar.menuButton"], to: BrowserTabMenu)
        if isTablet {
            screenState.tap(app.buttons["TopTabsViewController.tabsButton"], to: TabTray)
        } else {
            screenState.gesture(to: TabTray) {
                if (app.buttons["TabToolbar.tabsButton"].exists) {
                    app.buttons["TabToolbar.tabsButton"].tap()
                } else {
                    app.buttons["URLBarView.tabsButton"].tap()
                }
            }
        }
    }

    map.addScreenState(BrowserTab) { screenState in
        makeURLBarAvailable(screenState)
        screenState.tap(app.buttons["TabLocationView.pageOptionsButton"], to: PageOptionsMenu)
        screenState.tap(app.buttons["TabToolbar.menuButton"], to: BrowserTabMenu)

        screenState.tap(app.buttons["TabLocationView.trackingProtectionButton"], to: TrackingProtectionContextMenuDetails)

        makeToolBarAvailable(screenState)
        let link = app.webViews.element(boundBy: 0).links.element(boundBy: 0)
        let image = app.webViews.element(boundBy: 0).images.element(boundBy: 0)

        screenState.press(link, to: WebLinkContextMenu)
        screenState.press(image, to: WebImageContextMenu)
        
        if !isTablet {
            let reloadButton = app.buttons["TabToolbar.stopReloadButton"]
        screenState.press(reloadButton, to: ReloadLongPressMenu)
        screenState.tap(reloadButton, forAction: Action.ReloadURL, transitionTo: WebPageLoading) { _ in }
        } else {
            let reloadButton = app.buttons["Reload"]
        screenState.press(reloadButton, to: ReloadLongPressMenu)
        screenState.tap(reloadButton, forAction: Action.ReloadURL, transitionTo: WebPageLoading) { _ in }
        }
        // For iPad there is no long press on tabs button
        if !isTablet {
            let tabsButton = app.buttons["TabToolbar.tabsButton"]
            screenState.press(tabsButton, to: TabTrayLongPressMenu)
        }

        if isTablet {
            screenState.tap(app.buttons["TopTabsViewController.tabsButton"], to: TabTray)
        } else {
            screenState.gesture(to: TabTray) {
                if (app.buttons["TabToolbar.tabsButton"].exists) {
                    app.buttons["TabToolbar.tabsButton"].tap()
                } else {
                    app.buttons["URLBarView.tabsButton"].tap()
                }
            }
        }

        screenState.tap(app.buttons["Private Mode"], forAction: Action.TogglePrivateModeFromTabBarBrowserTab) { userState in
            userState.isPrivate = !userState.isPrivate
        }

        screenState.noop(to: TranslatePageMenu, if: "localeIsExpectedDifferent == true")
    }

    map.addScreenState(TranslatePageMenu) { screenState in
        screenState.onEnterWaitFor(element: app.buttons["TranslationPrompt.doTranslate"])

        screenState.tap(app.buttons["TranslationPrompt.dontTranslate"], forAction: Action.SelectDontTranslateThisPage)

        screenState.tap(app.buttons["TranslationPrompt.doTranslate"], forAction: Action.SelectTranslateThisPage, transitionTo: WebPageLoading)
        screenState.dismissOnUse = true
    }

    map.addScreenState(ReloadLongPressMenu) { screenState in
        screenState.backAction = cancelBackAction
        screenState.dismissOnUse = true

        let rdsButton = app.tables["Context Menu"].cells.element(boundBy: 0)
        screenState.tap(rdsButton, forAction: Action.ToggleRequestDesktopSite) { userState in
            userState.requestDesktopSite = !userState.requestDesktopSite
        }

        let trackingProtectionButton = app.tables["Context Menu"].cells.element(boundBy: 1)

        screenState.tap(trackingProtectionButton, forAction: Action.ToggleTrackingProtectionPerTabEnabled) { userState in
            userState.trackingProtectionPerTabEnabled = !userState.trackingProtectionPerTabEnabled
        }
    }

    [WebImageContextMenu, WebLinkContextMenu].forEach { item in
        map.addScreenState(item) { screenState in
            screenState.dismissOnUse = true
            screenState.backAction = {
                let window = XCUIApplication().windows.element(boundBy: 0)
                window.coordinate(withNormalizedOffset: CGVector(dx: 0.95, dy: 0.5)).tap()
            }
        }
    }

    // make sure after the menu action, navigator.nowAt() is used to set the current state
    map.addScreenState(PageOptionsMenu) {screenState in
        screenState.tap(app.tables["Context Menu"].cells["menu-RequestDesktopSite"], to: RequestDesktopSite)
        screenState.tap(app.tables["Context Menu"].cells["menu-FindInPage"], to: FindInPage)
        screenState.tap(app.tables["Context Menu"].cells["menu-Bookmark"], forAction: Action.BookmarkThreeDots, Action.Bookmark)
        screenState.tap(app.tables.cells["action_pin"], forAction: Action.PinToTopSitesPAM)
        screenState.tap(app.tables.cells["menu-Copy-Link"], forAction: Action.CopyAddressPAM)
        screenState.backAction = cancelBackAction
        screenState.dismissOnUse = true
    }

    map.addScreenState(FxAccountManagementPage) { screenState in
        screenState.backAction = navigationControllerBackAction
    }
    
    map.addScreenState(FindInPage) { screenState in
        screenState.tap(app.buttons["FindInPage.close"], to: BrowserTab)
    }

    map.addScreenState(RequestDesktopSite) { _ in }

    map.addScreenState(HomePanel_Library) { screenState in
        screenState.dismissOnUse = true
        screenState.backAction = navigationControllerBackAction

        screenState.tap(app.buttons["LibraryPanels.Bookmarks"], to: LibraryPanel_Bookmarks)
        screenState.tap(app.buttons["LibraryPanels.History"], to: LibraryPanel_History)
        screenState.tap(app.buttons["LibraryPanels.ReadingList"], to: LibraryPanel_ReadingList)
        screenState.tap(app.buttons["LibraryPanels.Downloads"], to: LibraryPanel_Downloads)
        screenState.tap(app.buttons["LibraryPanels.SyncedTabs"], to: LibraryPanel_SyncedTabs)
    }

    map.addScreenState(BrowserTabMenu) { screenState in
        screenState.tap(app.tables.cells["menu-Settings"], to: SettingsScreen)
        screenState.tap(app.tables.cells["menu-sync"], to: FxASigninScreen, if: "fxaUsername == nil")
        screenState.tap(app.tables.cells["key"], to: LoginsSettings)
        screenState.tap(app.tables.cells["menu-library"], to: HomePanel_Library)
        screenState.tap(app.tables.cells["placeholder-avatar"], to: FxAccountManagementPage)

        screenState.tap(app.tables.cells["menu-NoImageMode"], forAction: Action.ToggleNoImageMode, transitionTo: BrowserTabMenu) { userState in
            userState.noImageMode = !userState.noImageMode
        }

        screenState.tap(app.tables.cells["menu-NightMode"], forAction: Action.ToggleNightMode, transitionTo: BrowserTabMenu) { userState in
            userState.nightMode = !userState.nightMode
        }

        screenState.tap(app.tables.cells["menu-Home"], forAction: Action.GoToHomePage) { userState in
        }
<<<<<<< HEAD
        screenState.tap(app.tables.cells["menu-Bookmark"], forAction: Action.BookmarkAll) { userState in
=======
        screenState.tap(app.tables.cells["whatsnew"], forAction: Action.OpenWhatsNewPage) { userState in
>>>>>>> a07e1a67
        }

        screenState.dismissOnUse = true
        screenState.backAction = cancelBackAction
    }

    return map
}

extension MMNavigator where T == FxUserState {

    func openURL(_ urlString: String, waitForLoading: Bool = true) {
        UIPasteboard.general.string = urlString
        userState.url = urlString
        userState.waitForLoading = waitForLoading
        performAction(Action.LoadURL)
    }

    // Opens a URL in a new tab.
    func openNewURL(urlString: String) {
        let app = XCUIApplication()
        if isTablet {
            waitForExistence(app.buttons["TopTabsViewController.tabsButton"], timeout: 15)
        } else {
            waitForExistence(app.buttons["TabToolbar.tabsButton"], timeout: 10)
        }
        self.goto(TabTray)
        createNewTab()
        self.openURL(urlString)
    }

    // Add a new Tab from the New Tab option in Browser Tab Menu
    func createNewTab() {
        let app = XCUIApplication()
        self.goto(TabTray)
        app.buttons["TabTrayController.addTabButton"].tap()
        self.nowAt(NewTabScreen)
    }

    // Add Tab(s) from the Tab Tray
    func createSeveralTabsFromTabTray(numberTabs: Int) {
        let app = XCUIApplication()
        for _ in 1...numberTabs {
            if isTablet {
                waitForExistence(app.buttons["TopTabsViewController.tabsButton"], timeout: 5)
            } else {
                waitForExistence(app.buttons["TabToolbar.tabsButton"], timeout: 5)
            }
            self.goto(TabTray)
            self.goto(HomePanelsScreen)
        }
    }

    func browserPerformAction(_ view: BrowserPerformAction) {
        let PageMenuOptions = [.shareOption, .toggleBookmarkOption, .addReadingListOption, .findInPageOption, .sendToDeviceOption, .toggleDesktopOption, BrowserPerformAction.copyURLOption]
        let BrowserMenuOptions = [.openTopSitesOption, .toggleHideImages, .toggleNightMode, BrowserPerformAction.openSettingsOption]

        let app = XCUIApplication()

        if PageMenuOptions.contains(view) {
            self.goto(PageOptionsMenu)
            app.tables["Context Menu"].cells[view.rawValue].tap()
        } else if BrowserMenuOptions.contains(view) {
            waitForExistence(app.buttons["TabToolbar.menuButton"], timeout: 5)
            self.goto(BrowserTabMenu)
            app.tables["Context Menu"].cells[view.rawValue].tap()
        }
    }
}
enum BrowserPerformAction: String {
    // Page Menu
    case toggleBookmarkOption  = "menu-Bookmark"
    case addReadingListOption = "addToReadingList"
    case copyURLOption = "menu-Copy-Link"
    case findInPageOption = "menu-FindInPage"
    case toggleDesktopOption = "menu-RequestDesktopSite"
    case pinToTopSitesOption = "action_pin"
    case sendToDeviceOption = "menu-Send-to-Device"
    case shareOption = "action_share"

    // Tab Menu
    case openTopSitesOption = "menu-panel-TopSites"
    case openBookMarksOption = "menu-panel-Bookmarks"
    case openHistoryOption = "menu-panel-History"
    case openReadingListOption = "menu-panel-ReadingList"
    case toggleHideImages = "menu-NoImageMode"
    case toggleNightMode = "menu-NightMode"
    case openSettingsOption = "menu-Settings"
}

extension XCUIElement {
    /// For tables only: scroll the table downwards until
    /// the end is reached.
    /// Each time a whole screen has scrolled, the passed closure is
    /// executed with the index number of the screen.
    /// Care is taken to make sure that every cell is completely on screen
    /// at least once.
    func forEachScreen(_ eachScreen: (Int) -> ()) {
        guard self.elementType == .table else {
            return
        }

        func firstInvisibleCell(_ start: UInt) -> UInt {
            let cells = self.cells
            for i in start ..< UInt(cells.count) {
                let cell = cells.element(boundBy: Int(i))
                // if the cell's bottom is beyond the table's bottom
                // i.e. if the cell isn't completely visible.
                if self.frame.maxY <= cell.frame.maxY  {
                    return i
                }
            }

            return UInt.min
        }

        var cellNum: UInt = 0
        var screenNum = 0

        while true {
            eachScreen(screenNum)

            let firstCell = self.cells.element(boundBy: Int(cellNum))
            cellNum = firstInvisibleCell(cellNum)
            if cellNum == UInt.min {
                return
            }

            let lastCell = self.cells.element(boundBy: Int(cellNum))
            let bottom: XCUICoordinate
            // If the cell is a little bit on the table.
            // We shouldn't drag from too close to the edge of the screen,
            // because Control Center gets summoned.
            if lastCell.frame.minY < self.frame.maxY * 0.95 {
                bottom = lastCell.coordinate(withNormalizedOffset: CGVector(dx: 0.5, dy: 0.0))
            } else {
                bottom = self.coordinate(withNormalizedOffset: CGVector(dx: 0.5, dy: 0.95))
            }

            let top = firstCell.coordinate(withNormalizedOffset: CGVector(dx: 0.5, dy: 0.0))
            bottom.press(forDuration: 0.1, thenDragTo: top)
            screenNum += 1
        }
    }
}<|MERGE_RESOLUTION|>--- conflicted
+++ resolved
@@ -1102,11 +1102,10 @@
 
         screenState.tap(app.tables.cells["menu-Home"], forAction: Action.GoToHomePage) { userState in
         }
-<<<<<<< HEAD
+
         screenState.tap(app.tables.cells["menu-Bookmark"], forAction: Action.BookmarkAll) { userState in
-=======
+        }                                                                               
         screenState.tap(app.tables.cells["whatsnew"], forAction: Action.OpenWhatsNewPage) { userState in
->>>>>>> a07e1a67
         }
 
         screenState.dismissOnUse = true
