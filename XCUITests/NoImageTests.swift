--- conflicted
+++ resolved
@@ -24,43 +24,27 @@
 
     private func showImages() {
         navigator.goto(BrowserTabMenu)
-<<<<<<< HEAD
-        app.tables.cells[NoImageTests.NoImageButtonIdentifier].tap()
-=======
         app.tables["Context Menu"].cells["menu-NoImageMode"].tap()
->>>>>>> fc2dd19d
         navigator.nowAt(BrowserTab)
     }
 
     private func hideImages() {
         navigator.goto(BrowserTabMenu)
-<<<<<<< HEAD
-        app.tables.cells[NoImageTests.NoImageButtonIdentifier].tap()
-=======
         app.tables["Context Menu"].cells["menu-NoImageMode"].tap()
->>>>>>> fc2dd19d
         navigator.nowAt(BrowserTab)
     }
 
     private func checkShowImages() {
         navigator.goto(BrowserTabMenu)
-<<<<<<< HEAD
-        waitforExistence(app.tables.cells[NoImageTests.NoImageButtonIdentifier])
-=======
         waitforExistence(app.tables["Context Menu"].cells["menu-NoImageMode"])
         XCTAssertTrue(app.tables["Context Menu"].cells["menu-NoImageMode"].staticTexts["Show Images"].exists)
->>>>>>> fc2dd19d
         navigator.goto(BrowserTab)
     }
 
     private func checkHideImages() {
         navigator.goto(BrowserTabMenu)
-<<<<<<< HEAD
-        waitforExistence(app.tables.cells[NoImageTests.NoImageButtonIdentifier])
-=======
         waitforExistence(app.tables["Context Menu"].cells["menu-NoImageMode"])
         XCTAssertTrue(app.tables["Context Menu"].cells["menu-NoImageMode"].staticTexts["Hide Images"].exists)
->>>>>>> fc2dd19d
         navigator.goto(BrowserTab)
     }
 
