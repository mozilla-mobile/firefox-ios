--- conflicted
+++ resolved
@@ -99,16 +99,6 @@
     
     // Beacuse the Settings menu does not stretch tot the top we need a different function to check if the Firefox Sync screen is shown
     private func checkFirefoxSyncScreenShownViaSettings() {
-<<<<<<< HEAD
-        waitForExistence(app.navigationBars["Client.FxAContentView"], timeout: 50)
-        waitForExistence(app.webViews.textFields.element(boundBy: 0), timeout:50)
-        let email = app.webViews.textFields.element(boundBy: 0)
-        // Verify the placeholdervalues here for the textFields
-        let mailPlaceholder = "Email"
-        let defaultMailPlaceholder = email.placeholderValue!
-        XCTAssertEqual(mailPlaceholder, defaultMailPlaceholder, "The mail placeholder does not show the correct value")
-        }
-=======
         // Disable check, page load issues on iOS13.3 sims, issue #5937
         waitForExistence(app.webViews.firstMatch, timeout: 20)
 //        waitForExistence(app.navigationBars["Client.FxAContentView"], timeout: 50)
@@ -119,7 +109,6 @@
 //        let defaultMailPlaceholder = email.placeholderValue!
 //        XCTAssertEqual(mailPlaceholder, defaultMailPlaceholder, "The mail placeholder does not show the correct value")
     }
->>>>>>> 4eb54428
 
     func testTapSignInShowsFxAFromRemoteTabPanel() {
         // Open FxAccount from remote tab panel and check the Sign in to Firefox scren
@@ -133,26 +122,6 @@
     }
 
     private func checkFirefoxSyncScreenShown() {
-<<<<<<< HEAD
-        // Workaround BB iOS13
-        waitForExistence(app.navigationBars["Client.FxAContentView"], timeout: 60)
-        if isTablet {
-            waitForExistence(app.webViews.textFields.element(boundBy: 0), timeout: 40)
-            let email = app.webViews.textFields.element(boundBy: 0)
-            // Verify the placeholdervalues here for the textFields
-            let mailPlaceholder = "Email"
-            let defaultMailPlaceholder = email.placeholderValue!
-            XCTAssertEqual(mailPlaceholder, defaultMailPlaceholder, "The mail placeholder does not show the correct value")
-        } else {
-            waitForExistence(app.textFields.element(boundBy: 0), timeout: 40)
-            let email = app.textFields.element(boundBy: 0)
-            XCTAssertTrue(email.exists) // the email field
-            // Verify the placeholdervalues here for the textFields
-            let mailPlaceholder = "Email"
-            let defaultMailPlaceholder = email.placeholderValue!
-            XCTAssertEqual(mailPlaceholder, defaultMailPlaceholder, "The mail placeholder does not show the correct value")
-        }
-=======
         // Disable check, page load issues on iOS13.3 sims, issue #5937
         waitForExistence(app.webViews.firstMatch, timeout: 20)
         // Workaround BB iOS13
@@ -173,7 +142,6 @@
 //            let defaultMailPlaceholder = email.placeholderValue!
 //            XCTAssertEqual(mailPlaceholder, defaultMailPlaceholder, "The mail placeholder does not show the correct value")
 //        }
->>>>>>> 4eb54428
     }
 
     func testScrollsToTopWithMultipleTabs() {
