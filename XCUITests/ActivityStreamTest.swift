// This Source Code Form is subject to the terms of the Mozilla Public
// License, v. 2.0. If a copy of the MPL was not distributed with this
// file, You can obtain one at http://mozilla.org/MPL/2.0

import XCTest

let defaultTopSite = ["topSiteLabel": "Wikipedia", "bookmarkLabel": "Wikipedia"]
let newTopSite = ["url": "www.mozilla.org", "topSiteLabel": "mozilla", "bookmarkLabel": "Internet for people, not profit — Mozilla"]
let allDefaultTopSites = ["Facebook", "YouTube", "Amazon", "Wikipedia", "Twitter"]

class ActivityStreamTest: BaseTestCase {
    let TopSiteCellgroup = XCUIApplication().cells[AccessibilityIdentifiers.FirefoxHomepage.TopSites.section]

    let testWithDB = ["testActivityStreamPages","testTopSites2Add", "testTopSitesOpenInNewPrivateTab", "testContextMenuInLandscape", "testTopSitesRemoveAllExceptDefaultClearPrivateData"]

    // Using the DDDBBs created for these tests containing enough entries for the tests that used them listed above
    let pagesVisitediPad = "browserActivityStreamPagesiPad.db"
    let pagesVisitediPhone = "browserActivityStreamPagesiPhone.db"

    override func setUp() {
        // Test name looks like: "[Class testFunc]", parse out the function name
        let parts = name.replacingOccurrences(of: "]", with: "").split(separator: " ")
        let key = String(parts[1])
        if testWithDB.contains(key) {
            // for the current test name, add the db fixture used
            if iPad() {
                launchArguments = [LaunchArguments.SkipIntro,
                                   LaunchArguments.SkipWhatsNew,
                                   LaunchArguments.SkipETPCoverSheet,
                                   LaunchArguments.LoadDatabasePrefix + pagesVisitediPad,
                                   LaunchArguments.SkipContextualHints,
                                   LaunchArguments.SkipSponsoredShortcuts]
            } else {
                launchArguments = [LaunchArguments.SkipIntro,
                                   LaunchArguments.SkipWhatsNew,
                                   LaunchArguments.SkipETPCoverSheet,
                                   LaunchArguments.LoadDatabasePrefix + pagesVisitediPhone,
                                   LaunchArguments.SkipContextualHints,
                                   LaunchArguments.SkipSponsoredShortcuts]
            }
        }
        launchArguments.append(LaunchArguments.SkipAddingGoogleTopSite)
        super.setUp()
    }

    override func tearDown() {
        XCUIDevice.shared.orientation = .portrait
        super.tearDown()
    }

    // Smoketest
    func testDefaultSites() {
        waitForExistence(TopSiteCellgroup, timeout: 10)
        // There should be 5 top sites by default
        checkNumberOfExpectedTopSites(numberOfExpectedTopSites: 5)
        // Check their names so that test is added to Smoketest
        XCTAssertTrue(TopSiteCellgroup.cells["Twitter"].exists)
        XCTAssertTrue(TopSiteCellgroup.cells["Amazon"].exists)
        XCTAssertTrue(TopSiteCellgroup.cells["Wikipedia"].exists)
        XCTAssertTrue(TopSiteCellgroup.cells["YouTube"].exists)
        XCTAssertTrue(TopSiteCellgroup.cells["Facebook"].exists)
    }

    func testTopSites2Add() {
        waitForExistence(app.buttons["urlBar-cancel"], timeout: 10)
        navigator.performAction(Action.CloseURLBarOpen)
        if iPad() {
            checkNumberOfExpectedTopSites(numberOfExpectedTopSites: 12)
        } else {
            checkNumberOfExpectedTopSites(numberOfExpectedTopSites: 8)
        }
    }

    func testTopSites3RemoveDefaultTopSite() {
        TopSiteCellgroup.cells[defaultTopSite["topSiteLabel"]!].press(forDuration: 1)

        // Tap on Remove and check that now there should be only 4 default top sites
        selectOptionFromContextMenu(option: "Remove")
        checkNumberOfExpectedTopSites(numberOfExpectedTopSites: 4)
    }

    func testTopSitesRemoveAllExceptDefaultClearPrivateData() {
        waitForExistence(app.cells.staticTexts["mozilla"])
        XCTAssertTrue(app.cells.staticTexts["mozilla"].exists)
        // A new site has been added to the top sites
        checkNumberOfExpectedTopSites(numberOfExpectedTopSites: 8)

        navigator.goto(ClearPrivateDataSettings)
        navigator.performAction(Action.AcceptClearPrivateData)
        navigator.goto(HomePanelsScreen)
        checkNumberOfExpectedTopSites(numberOfExpectedTopSites: 5)
        XCTAssertFalse(app.cells.staticTexts["mozilla"].exists)
    }

    func testTopSitesRemoveAllExceptPinnedClearPrivateData() {
        waitForExistence(app.cells[AccessibilityIdentifiers.FirefoxHomepage.TopSites.section].cells.element(boundBy: 0), timeout: 10)
        if iPad() {
            navigator.performAction(Action.CloseURLBarOpen)
            app.textFields.element(boundBy: 0).tap()
            app.typeText("mozilla.org\n")
        } else {
            navigator.openURL("mozilla.org")
        }
        waitUntilPageLoad()
        
        app.buttons[AccessibilityIdentifiers.Toolbar.settingsMenuButton].tap()
        app.otherElements[ImageIdentifiers.addShortcut].tap()
        // Workaround to have visited website in top sites
        navigator.performAction(Action.AcceptRemovingAllTabs)
        navigator.performAction(Action.CloseURLBarOpen)
        navigator.performAction(Action.OpenNewTabFromTabTray)

        waitForExistence(app.collectionViews.cells[newTopSite["topSiteLabel"]!])
        XCTAssertTrue(app.collectionViews.cells[newTopSite["topSiteLabel"]!].exists)
        checkNumberOfExpectedTopSites(numberOfExpectedTopSites: 6)

        navigator.performAction(Action.CloseURLBarOpen)
        navigator.nowAt(NewTabScreen)
        navigator.goto(SettingsScreen)
        navigator.goto(ClearPrivateDataSettings)
        navigator.performAction(Action.AcceptClearPrivateData)
        navigator.goto(HomePanelsScreen)
        waitForExistence(app.collectionViews.cells[newTopSite["topSiteLabel"]!])
        XCTAssertTrue(app.collectionViews.cells[newTopSite["topSiteLabel"]!].exists)
        checkNumberOfExpectedTopSites(numberOfExpectedTopSites: 6)
    }

    func testTopSitesShiftAfterRemovingOne() {
        // Check top site in first and second cell
        let topSiteFirstCell = app.collectionViews.cells.collectionViews.cells.element(boundBy: 0).label
        let topSiteSecondCell = app.collectionViews.cells.collectionViews.cells.element(boundBy: 1).label

        XCTAssertTrue(topSiteFirstCell == allDefaultTopSites[0])
        XCTAssertTrue(topSiteSecondCell == allDefaultTopSites[1])

        // Remove facebook top sites, first cell
        waitForExistence(app.cells[AccessibilityIdentifiers.FirefoxHomepage.TopSites.section].cells.element(boundBy: 0), timeout: 3)
        app.cells[AccessibilityIdentifiers.FirefoxHomepage.TopSites.section].cells.element(boundBy: 0).press(forDuration:1)
        selectOptionFromContextMenu(option: "Remove")

        // Check top site in first cell now
        waitForExistence(app.collectionViews.cells.collectionViews.cells.element(boundBy: 0))
        let topSiteCells = TopSiteCellgroup.cells
        let topSiteFirstCellAfter = app.collectionViews.cells.collectionViews.cells.element(boundBy: 0).label
        XCTAssertTrue(topSiteFirstCellAfter == topSiteCells["youtube"].label, "First top site does not match")
    }

<<<<<<< HEAD
=======
    func testTopSites4OpenInNewTab() {
        navigator.goto(HomePanelsScreen)
        waitForExistence(TopSiteCellgroup.cells["Apple"], timeout: 5)
        TopSiteCellgroup.cells["Apple"].press(forDuration: 1)
        app.tables["Context Menu"].otherElements["Open in New Tab"].tap()
        // The new tab is open but curren screen is still Homescreen
        XCTAssert(TopSiteCellgroup.exists)

        navigator.performAction(Action.CloseURLBarOpen)
        navigator.goto(TabTray)
        waitForExistence(app.cells.staticTexts["Homepage"].firstMatch, timeout: 5)
        app.cells.staticTexts["Homepage"].firstMatch.tap()
        waitForExistence(TopSiteCellgroup.cells["Apple"], timeout: 10)
        navigator.nowAt(HomePanelsScreen)
        navigator.performAction(Action.CloseURLBarOpen)
        navigator.nowAt(NewTabScreen)
        navigator.goto(TabTray)
        if iPad() {
            waitForExistence(app.cells.staticTexts["Apple"])
            XCTAssertTrue(app.cells.staticTexts["Apple"].exists, "A new Tab has not been open")
        } else {
            waitForExistence(app.cells.staticTexts["Apple"])
            XCTAssertTrue(app.cells.staticTexts["Apple"].exists, "A new Tab has not been open")
        }
    }

    // Smoketest
    func testTopSitesOpenInNewTabDefaultTopSite() {
        waitForExistence(app.buttons["urlBar-cancel"], timeout: 5)
        navigator.performAction(Action.CloseURLBarOpen)
        waitForExistence(app.buttons[AccessibilityIdentifiers.Toolbar.settingsMenuButton], timeout: 5)
        // Open one of the sites from Topsites and wait until page is loaded
        waitForExistence(app.cells[AccessibilityIdentifiers.FirefoxHomepage.TopSites.section].cells.element(boundBy: 3), timeout: 3)
        app.cells[AccessibilityIdentifiers.FirefoxHomepage.TopSites.section].cells.element(boundBy: 3).press(forDuration:1)
        selectOptionFromContextMenu(option: "Open in New Tab")
        // Check that two tabs are open and one of them is the default top site one
        // Needed for BB to work after iOS 13.3 update
        sleep(1)
        waitForNoExistence(app.tables["Context Menu"], timeoutValue: 15)
        navigator.nowAt(HomePanelsScreen)
        navigator.goto(TabTray)
        var numTabsOpen: Int
        if iPad() {
            waitForExistence(app.cells.staticTexts["Wikipedia"], timeout: 5)
            numTabsOpen = app.collectionViews.element(boundBy: 2).cells.count
        } else {
            waitForExistence(app.collectionViews.cells.staticTexts["Wikipedia"], timeout: 5)
            numTabsOpen = app.collectionViews.element(boundBy: 1).cells.count
        }
        XCTAssertEqual(numTabsOpen, 2, "New tab not open")
    }

>>>>>>> beaa8a8c
    // Smoketest
    func testTopSitesOpenInNewPrivateTab() {
        waitForExistence(app.buttons["urlBar-cancel"], timeout: 5)
        navigator.performAction(Action.CloseURLBarOpen)
        waitForExistence(app.buttons[AccessibilityIdentifiers.Toolbar.settingsMenuButton], timeout: 5)
        // Long tap on apple top site, second cell
        waitForExistence(app.cells[AccessibilityIdentifiers.FirefoxHomepage.TopSites.section].cells["Apple"], timeout: 3)
        app.cells[AccessibilityIdentifiers.FirefoxHomepage.TopSites.section].cells["Apple"].press(forDuration:1)
        app.tables["Context Menu"].cells.otherElements["Open in New Private Tab"].tap()

        XCTAssert(TopSiteCellgroup.exists)
        XCTAssertFalse(app.staticTexts["apple"].exists)

        navigator.toggleOn(userState.isPrivate, withAction: Action.TogglePrivateMode)
        navigator.goto(TabTray)
        waitForExistence(app.cells.staticTexts.element(boundBy: 0))
        if !app.collectionViews["Apple"].exists {
            app.cells.staticTexts.element(boundBy: 0).tap()
            waitForValueContains(app.textFields["url"], value: "apple")
            app.buttons["Show Tabs"].tap()
        }
        navigator.nowAt(TabTray)
        waitForExistence(app.collectionViews.cells.staticTexts["Apple"], timeout: 5)
        app.cells.staticTexts["Apple"].firstMatch.tap()

        // The website is open
        XCTAssertFalse(TopSiteCellgroup.exists)
        XCTAssertTrue(app.textFields["url"].exists)
        waitForValueContains(app.textFields["url"], value: "apple.com")
    }

    // Smoketest
    func testTopSitesOpenInNewPrivateTabDefaultTopSite() {
        waitForExistence(app.buttons["urlBar-cancel"], timeout: 5)
        navigator.performAction(Action.CloseURLBarOpen)
        waitForExistence(app.buttons[AccessibilityIdentifiers.Toolbar.settingsMenuButton], timeout: 5)
        navigator.nowAt(NewTabScreen)
        // Open one of the sites from Topsites and wait until page is loaded
        // Long tap on apple top site, second cell
        waitForExistence(app.cells[AccessibilityIdentifiers.FirefoxHomepage.TopSites.section].cells.element(boundBy: 3), timeout: 3)
        app.cells[AccessibilityIdentifiers.FirefoxHomepage.TopSites.section].cells.element(boundBy: 3).press(forDuration:1)
        selectOptionFromContextMenu(option: "Open in New Private Tab")

        // Check that two tabs are open and one of them is the default top site one
        // Workaroud needed after xcode 11.3 update Issue 5937
        sleep(3)
        navigator.nowAt(HomePanelsScreen)
        waitForTabsButton()

        navigator.toggleOn(userState.isPrivate, withAction: Action.TogglePrivateMode)

        waitForExistence(app.cells.staticTexts[defaultTopSite["bookmarkLabel"]!])
        var numTabsOpen = app.collectionViews.element(boundBy: 0).cells.count
        if iPad() {
            navigator.goto(TabTray)
            numTabsOpen = app.collectionViews.element(boundBy: 1).cells.count
        }
        XCTAssertEqual(numTabsOpen, 1, "New tab not open")
    }

    private func selectOptionFromContextMenu(option: String) {
        XCTAssertTrue(app.tables["Context Menu"].cells.otherElements[option].exists)
        app.tables["Context Menu"].cells.otherElements[option].tap()
    }

    private func checkNumberOfExpectedTopSites(numberOfExpectedTopSites: Int) {
        waitForExistence(app.cells[AccessibilityIdentifiers.FirefoxHomepage.TopSites.section])
        XCTAssertTrue(app.cells[AccessibilityIdentifiers.FirefoxHomepage.TopSites.section].exists)
        let numberOfTopSites = TopSiteCellgroup.cells.matching(identifier: AccessibilityIdentifiers.FirefoxHomepage.TopSites.itemCell).count
        XCTAssertEqual(numberOfTopSites, numberOfExpectedTopSites, "The number of Top Sites is not correct")
    }

    func testContextMenuInLandscape() {
        // For iPhone test is failing to find top sites in landscape
        // can't scroll only to that area. Needs investigation
        if iPad() {
            XCUIDevice.shared.orientation = .landscapeLeft
            waitForExistence(app.buttons["urlBar-cancel"], timeout: 5)
            navigator.performAction(Action.CloseURLBarOpen)

            waitForExistence(TopSiteCellgroup.cells["Apple"], timeout: 5)
            TopSiteCellgroup.cells["Apple"].press(forDuration: 1)

            let contextMenuHeight = app.tables["Context Menu"].frame.size.height
            let parentViewHeight = app.otherElements["Action Sheet"].frame.size.height

            XCTAssertLessThanOrEqual(contextMenuHeight, parentViewHeight)

            // Go back to portrait mode
            XCUIDevice.shared.orientation = .portrait
        }
    }
}<|MERGE_RESOLUTION|>--- conflicted
+++ resolved
@@ -145,61 +145,6 @@
         XCTAssertTrue(topSiteFirstCellAfter == topSiteCells["youtube"].label, "First top site does not match")
     }
 
-<<<<<<< HEAD
-=======
-    func testTopSites4OpenInNewTab() {
-        navigator.goto(HomePanelsScreen)
-        waitForExistence(TopSiteCellgroup.cells["Apple"], timeout: 5)
-        TopSiteCellgroup.cells["Apple"].press(forDuration: 1)
-        app.tables["Context Menu"].otherElements["Open in New Tab"].tap()
-        // The new tab is open but curren screen is still Homescreen
-        XCTAssert(TopSiteCellgroup.exists)
-
-        navigator.performAction(Action.CloseURLBarOpen)
-        navigator.goto(TabTray)
-        waitForExistence(app.cells.staticTexts["Homepage"].firstMatch, timeout: 5)
-        app.cells.staticTexts["Homepage"].firstMatch.tap()
-        waitForExistence(TopSiteCellgroup.cells["Apple"], timeout: 10)
-        navigator.nowAt(HomePanelsScreen)
-        navigator.performAction(Action.CloseURLBarOpen)
-        navigator.nowAt(NewTabScreen)
-        navigator.goto(TabTray)
-        if iPad() {
-            waitForExistence(app.cells.staticTexts["Apple"])
-            XCTAssertTrue(app.cells.staticTexts["Apple"].exists, "A new Tab has not been open")
-        } else {
-            waitForExistence(app.cells.staticTexts["Apple"])
-            XCTAssertTrue(app.cells.staticTexts["Apple"].exists, "A new Tab has not been open")
-        }
-    }
-
-    // Smoketest
-    func testTopSitesOpenInNewTabDefaultTopSite() {
-        waitForExistence(app.buttons["urlBar-cancel"], timeout: 5)
-        navigator.performAction(Action.CloseURLBarOpen)
-        waitForExistence(app.buttons[AccessibilityIdentifiers.Toolbar.settingsMenuButton], timeout: 5)
-        // Open one of the sites from Topsites and wait until page is loaded
-        waitForExistence(app.cells[AccessibilityIdentifiers.FirefoxHomepage.TopSites.section].cells.element(boundBy: 3), timeout: 3)
-        app.cells[AccessibilityIdentifiers.FirefoxHomepage.TopSites.section].cells.element(boundBy: 3).press(forDuration:1)
-        selectOptionFromContextMenu(option: "Open in New Tab")
-        // Check that two tabs are open and one of them is the default top site one
-        // Needed for BB to work after iOS 13.3 update
-        sleep(1)
-        waitForNoExistence(app.tables["Context Menu"], timeoutValue: 15)
-        navigator.nowAt(HomePanelsScreen)
-        navigator.goto(TabTray)
-        var numTabsOpen: Int
-        if iPad() {
-            waitForExistence(app.cells.staticTexts["Wikipedia"], timeout: 5)
-            numTabsOpen = app.collectionViews.element(boundBy: 2).cells.count
-        } else {
-            waitForExistence(app.collectionViews.cells.staticTexts["Wikipedia"], timeout: 5)
-            numTabsOpen = app.collectionViews.element(boundBy: 1).cells.count
-        }
-        XCTAssertEqual(numTabsOpen, 2, "New tab not open")
-    }
-
->>>>>>> beaa8a8c
     // Smoketest
     func testTopSitesOpenInNewPrivateTab() {
         waitForExistence(app.buttons["urlBar-cancel"], timeout: 5)
