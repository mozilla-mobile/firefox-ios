/* This Source Code Form is subject to the terms of the Mozilla Public
 * License, v. 2.0. If a copy of the MPL was not distributed with this
 * file, You can obtain one at http://mozilla.org/MPL/2.0/. */

import XCTest

class TranslationSnackBarTest: BaseTestCase {

    // This test checks to the correct functionalty of the Translation prompt and Translation is done corrrectly using Google
    func testSnackBarDisplayed() {
        userState.localeIsExpectedDifferent = true
        navigator.openURL(Base.helper.path(forTestPage: "manifesto-zh-CN.html"))
        Base.helper.waitUntilPageLoad()
        Base.helper.waitForExistence(Base.app.buttons["TranslationPrompt.doTranslate"])
        navigator.performAction(Action.SelectDontTranslateThisPage)
        XCTAssertFalse(Base.app.buttons["TranslationPrompt.dontTranslate"].exists)
        navigator.performAction(Action.ReloadURL)
        Base.helper.waitForExistence(Base.app.buttons["TranslationPrompt.doTranslate"])
        navigator.performAction(Action.SelectTranslateThisPage)
        Base.helper.waitForValueContains(Base.app.textFields["url"], value: "translate.google")
    }

    // This test checks to see if Translation is enabled by default from the Settings menu and can be correctly disabled
    func testTranslationDisabled() {
        navigator.goto(TranslationSettings)
        let translationSwitch = Base.app.switches["TranslateSwitchValue"]
        XCTAssertTrue(translationSwitch.isEnabled)
        navigator.performAction(Action.DisableTranslation)
        navigator.openURL(Base.helper.path(forTestPage: "manifesto-zh-CN.html"))
        Base.helper.waitUntilPageLoad()
        XCTAssertFalse(Base.app.buttons["TranslationPrompt.dontTranslate"].exists)
    }
    
    // This test checks to see if Translation is correctly done when using Bing
    func testTranslateBing() {
        userState.localeIsExpectedDifferent = true
        navigator.goto(TranslationSettings)
        navigator.performAction(Action.SelectBing)
        navigator.openURL(Base.helper.path(forTestPage: "manifesto-zh-CN.html"))
        Base.helper.waitUntilPageLoad()
        navigator.performAction(Action.SelectTranslateThisPage)
<<<<<<< HEAD
        Base.helper.waitForValueContains(Base.app.textFields["url"], value: "translatetheweb")
    }*/
=======
        waitForValueContains(app.textFields["url"], value: "translatetheweb")
    }
>>>>>>> 324fc94a
}<|MERGE_RESOLUTION|>--- conflicted
+++ resolved
@@ -39,11 +39,6 @@
         navigator.openURL(Base.helper.path(forTestPage: "manifesto-zh-CN.html"))
         Base.helper.waitUntilPageLoad()
         navigator.performAction(Action.SelectTranslateThisPage)
-<<<<<<< HEAD
         Base.helper.waitForValueContains(Base.app.textFields["url"], value: "translatetheweb")
-    }*/
-=======
-        waitForValueContains(app.textFields["url"], value: "translatetheweb")
     }
->>>>>>> 324fc94a
 }