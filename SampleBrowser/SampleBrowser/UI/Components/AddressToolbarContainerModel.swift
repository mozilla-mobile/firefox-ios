// This Source Code Form is subject to the terms of the Mozilla Public
// License, v. 2.0. If a copy of the MPL was not distributed with this
// file, You can obtain one at http://mozilla.org/MPL/2.0/

import Common
import Foundation
import ToolbarKit

struct AddressToolbarContainerModel {
    let toolbarPosition: AddressToolbarPosition
    let scrollY: CGFloat
    let isPrivate: Bool
    let locationViewConfiguration: LocationViewConfiguration
    let navigationActions: [ToolbarElement]
    let leadingPageActions: [ToolbarElement]
    let trailingPageActions: [ToolbarElement]
    let browserActions: [ToolbarElement]
    var manager: ToolbarManager = DefaultToolbarManager()

    var state: AddressToolbarConfiguration {
        return AddressToolbarConfiguration(
            locationViewConfiguration: locationViewConfiguration,
            navigationActions: navigationActions,
<<<<<<< HEAD
            leadingPageActions: pageActions,
            trailingPageActions: browserActions,
=======
            leadingPageActions: leadingPageActions,
            trailingPageActions: trailingPageActions,
>>>>>>> 5cfab197
            browserActions: browserActions,
            borderPosition: borderPosition,
            uxConfiguration: AddressToolbarUXConfiguration.default,
            shouldAnimate: false)
    }

    private var borderPosition: AddressToolbarBorderPosition? {
        manager.getAddressBorderPosition(for: .top, isPrivate: false, scrollY: scrollY)
    }
}<|MERGE_RESOLUTION|>--- conflicted
+++ resolved
@@ -21,13 +21,8 @@
         return AddressToolbarConfiguration(
             locationViewConfiguration: locationViewConfiguration,
             navigationActions: navigationActions,
-<<<<<<< HEAD
-            leadingPageActions: pageActions,
-            trailingPageActions: browserActions,
-=======
             leadingPageActions: leadingPageActions,
             trailingPageActions: trailingPageActions,
->>>>>>> 5cfab197
             browserActions: browserActions,
             borderPosition: borderPosition,
             uxConfiguration: AddressToolbarUXConfiguration.default,
