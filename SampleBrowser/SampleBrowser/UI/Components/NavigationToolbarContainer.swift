--- conflicted
+++ resolved
@@ -61,11 +61,7 @@
     }
 
     func configure(_ model: NavigationToolbarContainerModel) {
-<<<<<<< HEAD
-        toolbar.configure(config: model.state, isVersion1Layout: false, toolbarDelegate: self)
-=======
         toolbar.configure(config: model.state, isVersion1Layout: true, toolbarDelegate: self)
->>>>>>> 5cfab197
     }
 
     private func setupLayout() {
