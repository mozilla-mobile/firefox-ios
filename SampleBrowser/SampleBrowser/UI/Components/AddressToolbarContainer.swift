--- conflicted
+++ resolved
@@ -27,11 +27,7 @@
                    toolbarDelegate: AddressToolbarDelegate) {
         compactToolbar.configure(
             config: model.state,
-<<<<<<< HEAD
-            toolbarPosition: model.toolbarPosition,
-=======
             toolbarPosition: .top,
->>>>>>> 5cfab197
             toolbarDelegate: toolbarDelegate,
             leadingSpace: 0,
             trailingSpace: 0,
@@ -40,11 +36,7 @@
         )
         regularToolbar.configure(
             config: model.state,
-<<<<<<< HEAD
-            toolbarPosition: model.toolbarPosition,
-=======
             toolbarPosition: .top,
->>>>>>> 5cfab197
             toolbarDelegate: toolbarDelegate,
             leadingSpace: 0,
             trailingSpace: 0,
