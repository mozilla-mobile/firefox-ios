--- conflicted
+++ resolved
@@ -11,24 +11,8 @@
     private(set) var session: EngineSession
     private(set) var view: EngineView
 
-<<<<<<< HEAD
-    init?(
-        engine: Engine = WKEngine.factory(
-            engineDependencies: EngineDependencies(
-                readerModeConfiguration: ReaderModeConfiguration(
-                    loadingText: "",
-                    loadingFailedText: "",
-                    loadOriginalText: "",
-                    readerModeErrorText: ""
-                )
-            )
-        ),
-        sessionDependencies: EngineSessionDependencies
-    ) {
-=======
     init?(engine: Engine,
           sessionDependencies: EngineSessionDependencies) {
->>>>>>> 5cfab197
         self.engine = engine
 
         do {
