// This Source Code Form is subject to the terms of the Mozilla Public
// License, v. 2.0. If a copy of the MPL was not distributed with this
// file, You can obtain one at http://mozilla.org/MPL/2.0/

import Common
import UIKit
import WebEngine

@main
class AppDelegate: UIResponder, UIApplicationDelegate, Notifiable {
    var notificationCenter: NotificationProtocol = NotificationCenter.default

    lazy var themeManager: ThemeManager = DefaultThemeManager(
        sharedContainerIdentifier: DependencyHelper.baseBundleIdentifier
    )

    lazy var engineProvider: EngineProvider = {
<<<<<<< HEAD
        let parameters = WKWebViewParameters(
            blockPopups: false,
            isPrivate: false,
            pullRefreshType: PullRefreshView.self
        )
        let dependencies = EngineSessionDependencies(webviewParameters: parameters,
                                                     telemetryProxy: TelemetryHandler())
        return EngineProvider(sessionDependencies: dependencies)!
=======
        let parameters = WKWebviewParameters(blockPopups: false,
                                             isPrivate: false,
                                             autoPlay: .all,
                                             schemeHandler: WKInternalSchemeHandler())
        let sessionDependencies = EngineSessionDependencies(webviewParameters: parameters,
                                                            telemetryProxy: TelemetryHandler())

        let readerModeConfig = ReaderModeConfiguration(loadingText: "Loading",
                                                       loadingFailedText: "Loading failed",
                                                       loadOriginalText: "Loading",
                                                       readerModeErrorText: "Error")
        let engineDependencies = EngineDependencies(readerModeConfiguration: readerModeConfig)
        let engine = WKEngine.factory(engineDependencies: engineDependencies)
        return EngineProvider(engine: engine, sessionDependencies: sessionDependencies)!
>>>>>>> 5cfab197
    }()

    func application(
        _ application: UIApplication,
        willFinishLaunchingWithOptions launchOptions: [UIApplication.LaunchOptionsKey: Any]? = nil
    ) -> Bool {
        engineProvider.warmEngine()

        return true
    }

    func application(
        _ application: UIApplication,
        didFinishLaunchingWithOptions launchOptions: [UIApplication.LaunchOptionsKey: Any]?
    ) -> Bool {
        DependencyHelper().bootstrapDependencies()
        AppLaunchUtil().setUpPreLaunchDependencies()
        addObservers()
        // Override point for customization after application launch.
        return true
    }

    func applicationDidEnterBackground(_ application: UIApplication) {
        engineProvider.idleEngine()
    }

    func applicationDidBecomeActive(_ application: UIApplication) {
        engineProvider.warmEngine()
    }

    // MARK: UISceneSession Lifecycle

    func application(_ application: UIApplication,
                     configurationForConnecting connectingSceneSession: UISceneSession,
                     options: UIScene.ConnectionOptions
    ) -> UISceneConfiguration {
        // Called when a new scene session is being created.
        // Use this method to select a configuration to create the new scene with.
        return UISceneConfiguration(name: "Default Configuration", sessionRole: connectingSceneSession.role)
    }

    // MARK: Notifications

    private func addObservers() {
        setupNotifications(forObserver: self, observing: [UIApplication.didBecomeActiveNotification,
                                                          UIApplication.didEnterBackgroundNotification])
    }

    /// When migrated to Scenes, these methods aren't called so using the same as in Firefox iOS application.
    func handleNotifications(_ notification: Notification) {
        switch notification.name {
        case UIApplication.didBecomeActiveNotification:
            applicationDidBecomeActive(UIApplication.shared)
        case UIApplication.didEnterBackgroundNotification:
            applicationDidEnterBackground(UIApplication.shared)

        default: break
        }
    }
}<|MERGE_RESOLUTION|>--- conflicted
+++ resolved
@@ -15,16 +15,6 @@
     )
 
     lazy var engineProvider: EngineProvider = {
-<<<<<<< HEAD
-        let parameters = WKWebViewParameters(
-            blockPopups: false,
-            isPrivate: false,
-            pullRefreshType: PullRefreshView.self
-        )
-        let dependencies = EngineSessionDependencies(webviewParameters: parameters,
-                                                     telemetryProxy: TelemetryHandler())
-        return EngineProvider(sessionDependencies: dependencies)!
-=======
         let parameters = WKWebviewParameters(blockPopups: false,
                                              isPrivate: false,
                                              autoPlay: .all,
@@ -39,7 +29,6 @@
         let engineDependencies = EngineDependencies(readerModeConfiguration: readerModeConfig)
         let engine = WKEngine.factory(engineDependencies: engineDependencies)
         return EngineProvider(engine: engine, sessionDependencies: sessionDependencies)!
->>>>>>> 5cfab197
     }()
 
     func application(
