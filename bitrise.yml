format_version: '8'
default_step_lib_source: 'https://github.com/bitrise-io/bitrise-steplib.git'
project_type: ios
pipelines:
  pipeline_multiple_shards:
    stages:
    - stage_1: {}
    - stage_2: {}
stages:
  stage_1:
    workflows:
    - configure_build_fennec: {}
  stage_2:
    workflows:
    - build_and_test_1_SmokeTest2: {}
    - build_and_test_2_SmokeTest: {}
    - build_and_test_3_SmokeTest3: {}
    - build_and_test_4_SmokeTest4: {}
workflows:
  configure_build_fennec:
    before_run:
    - 0_detect_standalone_build
    - 1_git_clone_and_post_clone
    - 2_certificate_and_profile
    - 3_provisioning_and_npm_installation
    - Decision_to_run_UI_Tests
    steps:
    - activate-ssh-key@4:
        run_if: '{{getenv "SSH_RSA_PRIVATE_KEY" | ne ""}}'
    - restore-spm-cache@1:
        is_always_run: true
    - script@1.1:
        title: Build for Testing
        inputs:
        - content: |
            set -euxo pipefail
            echo "-- build-for-testing --"
            mkdir DerivedData

            xcodebuild -resolvePackageDependencies -onlyUsePackageVersionsFromResolvedFile
            xcodebuild "-project" "/Users/vagrant/git/firefox-ios/Client.xcodeproj" "-scheme" "Fennec" -configuration "Fennec" "CODE_SIGNING_ALLOWED=NO" -sdk "iphonesimulator" "-destination" "platform=iOS Simulator,name=iPhone 15,OS=17.2" "COMPILER_INDEX_STORE_ENABLE=NO" "build-for-testing" "CODE_SIGN_IDENTITY=" "CODE_SIGNING_REQUIRED=NO" "CODE_SIGNING_ALLOWED=NO" -derivedDataPath "/Users/vagrant/git/DerivedData" | xcpretty | tee xcodebuild_fennec.log

            ls /Users/vagrant/git/DerivedData/Build/Products
            ls /Users/vagrant/git/DerivedData
    - xcode-test-without-building@0:
        run_if: '{{getenv "RUN_UI_TESTS" | eq "Run_UI_Tests"}}'
        timeout: 600
        inputs:
        - destination: platform=iOS Simulator,name=iPhone 15,OS=17.2
        - xcodebuild_options: '"COMPILER_INDEX_STORE_ENABLE=NO"
            "CODE_SIGN_IDENTITY=" "CODE_SIGNING_REQUIRED=NO" "CODE_SIGNING_ALLOWED=NO"'
        - xctestrun: "/Users/vagrant/git/DerivedData/Build/Products/Fennec_UnitTest_iphonesimulator17.2-arm64.xctestrun"
        - maximum_test_repetitions: 2
    - save-spm-cache@1:
        is_always_run: true
    - script@1.1:
        run_if: '{{getenv "RUN_UI_TESTS" | eq "Run_UI_Tests"}}'
        title: Compress Derived Data
        is_always_run: true
        inputs:
        - content: |
            set -euxo pipefail
            ls /Users/vagrant/git/DerivedData
            ls /Users/vagrant/git/DerivedData/Build/Products

            echo "-- compress --"

            exec zip -0 -qr "${BITRISE_SOURCE_DIR}/DerivedData.zip" \
            "$BITRISE_SOURCE_DIR/DerivedData/Build/Products/Fennec-iphonesimulator/Client.app" \
            "$BITRISE_SOURCE_DIR/DerivedData/Build/Products/Fennec-iphonesimulator/XCUITests-Runner.app" \
            "$BITRISE_SOURCE_DIR/firefox-ios/Client.xcodeproj" \
            "$BITRISE_SOURCE_DIR/firefox-ios/firefox-ios-tests/Tests/SmokeXCUITests.xctestplan" \
            "$BITRISE_SOURCE_DIR/firefox-ios/firefox-ios-tests/Tests/Smoketest2.xctestplan" \
            "$BITRISE_SOURCE_DIR/firefox-ios/firefox-ios-tests/Tests/Smoketest3.xctestplan" \
            "$BITRISE_SOURCE_DIR/firefox-ios/firefox-ios-tests/Tests/Smoketest4.xctestplan" \
            "$BITRISE_SOURCE_DIR/xcodebuild.log" \
            "$BITRISE_SOURCE_DIR/DerivedData/Build/Products/Fennec_SmokeXCUITests_iphonesimulator17.2-arm64.xctestrun" \
            "$BITRISE_SOURCE_DIR/DerivedData/Build/Products/Fennec_Smoketest2_iphonesimulator17.2-arm64.xctestrun" \
            "$BITRISE_SOURCE_DIR/DerivedData/Build/Products/Fennec_Smoketest3_iphonesimulator17.2-arm64.xctestrun" \
            "$BITRISE_SOURCE_DIR/DerivedData/Build/Products/Fennec_Smoketest4_iphonesimulator17.2-arm64.xctestrun" \
            "$BITRISE_SOURCE_DIR/DerivedData/Build/Products/Fennec-iphonesimulator/" \
            "$BITRISE_SOURCE_DIR/firefox-ios/firefox-ios-tests/Tests/UnitTest.xctestplan" \
            "$BITRISE_SOURCE_DIR/firefox-ios/Client/" \
            "$BITRISE_SOURCE_DIR/firefox-ios/firefox-ios-tests/Tests/XCUITests"
    - deploy-to-bitrise-io@2:
        run_if: '{{getenv "RUN_UI_TESTS" | eq "Run_UI_Tests"}}'
        inputs:
        - deploy_path: "${BITRISE_SOURCE_DIR}/DerivedData.zip"
        - pipeline_intermediate_files: "$BITRISE_XCRESULT_PATH:BITRISE_XCRESULT_PATH"
    - script@1.1:
        run_if: '{{getenv "RUN_UI_TESTS" | eq "Run_UI_Tests"}}'
        title: Run Danger 2
        timeout: 180
        inputs:
        - content: |
            #!/usr/bin/env bash
            # Fail if any command fails
            set -e
            echo "Run danger"
            swift run danger-swift ci
    - cache-push@2.7.1:
        is_always_run: true
    - script@1.1:
        title: Detect number of warnings
        is_always_run: true
        inputs:
        - content: |
            set -e
            set -x

            echo "bitrise_xcode"
            COUNT_XCUI=$(./test-fixtures/generate-metrics.sh /Users/vagrant/git/xcodebuild_fennec.log all)
            
            envman add --key SHOW_WARNING_IN_SLACK --value Show_Warnings
            envman add --key SHOW_WARNING_COUNT_XCUI --value "$COUNT_XCUI"

            STR=$COUNT_XCUI
            SUB='greater'
            if [[ "$STR" == *"$SUB"* ]]; then
                echo "Failure, the number of warnings increased"
                exit 1
            fi
    - slack@3.1:
        is_always_run: true
        inputs:
        - title: ''
        - author_name: ''
        - webhook_url: "$WEBHOOK_SLACK_TOKEN"
        - footer_icon: https://emoji.slack-edge.com/T027LFU12/testops-notify/d350cecb43e9e630.png
        - footer: Created by Mobile Test Engineering
        - pretext_on_error: "*Firefox-iOS* :firefox: *Build/XCUITests* :x:"
        - pretext: "*Firefox-iOS* :firefox: *Build/XCUITests* :white_check_mark:"
        - timestamp: 'no'
        - fields: |
            Task | ${BITRISE_BUILD_URL}
            Owner | ${GIT_CLONE_COMMIT_AUTHOR_NAME}
            Commit | ${GIT_CLONE_COMMIT_MESSAGE_SUBJECT}
            Source-Workflow | ${BITRISE_TRIGGERED_WORKFLOW_TITLE}
            Branch | ${BITRISE_GIT_BRANCH}
            Warnings-in-code-test | ${SHOW_WARNING_COUNT_XCUI}
        - buttons: |
            App|${BITRISE_APP_URL}
            #mobile-testeng|https://mozilla.slack.com/archives/C02KDDS9QM9
            Mana|https://mana.mozilla.org/wiki/display/MTE/Mobile+Test+Engineering
    - slack@3.1:
        is_always_run: true
        run_if: '{{getenv "NEW_RC_VERSION" | eq "New_RC_Version" | and .IsBuildFailed}}'
        inputs:
        - channel: "#firefox-ios"
        - text: Build status using latest Rust-Component
        - webhook_url: $WEBHOOK_SLACK_TOKEN_2
    meta:
      bitrise.io:
        stack: osx-xcode-15.2.x
        machine_type_id: g2-m1.8core
  build_and_test_1_SmokeTest2:
    before_run:
    - 0_detect_standalone_build
    - 1_git_clone_and_post_clone
    - Decision_to_run_UI_Tests
    steps:
    - git::https://github.com/bitrise-steplib/bitrise-step-artifact-pull.git@main:
        run_if: '{{getenv "RUN_UI_TESTS" | eq "Run_UI_Tests"}}'
        title: Pull artifacts
        inputs:
        - verbose: true
        - artifact_sources: stage_1.configure_build_fennec
    - script@1.1:
        run_if: '{{getenv "RUN_UI_TESTS" | eq "Run_UI_Tests"}}'
        title: Unzip
        inputs:
        - content: |
            set -euxo pipefail
            echo "$BITRISE_ARTIFACT_PATHS"

            derived_data=${BITRISE_ARTIFACT_PATHS##*|}
            echo "$derived_data"

            echo "-- unzip -- "
            exec unzip "$derived_data"
    - xcode-test-without-building@0:
        run_if: '{{getenv "RUN_UI_TESTS" | eq "Run_UI_Tests"}}'
        timeout: 1200
        title: UI Smoketest2
        inputs:
        - destination: platform=iOS Simulator,name=iPhone 15,OS=17.2
        - xcodebuild_options: '"-derivedDataPath" "/Users/vagrant/git/DerivedData"
            "COMPILER_INDEX_STORE_ENABLE=NO" "CODE_SIGN_IDENTITY=" 
            "CODE_SIGNING_REQUIRED=NO" "CODE_SIGNING_ALLOWED=NO"'
        - xctestrun: "Users/vagrant/git/DerivedData/Build/Products/Fennec_Smoketest2_iphonesimulator17.2-arm64.xctestrun"
    - deploy-to-bitrise-io@2.1.1:
        run_if: '{{getenv "RUN_UI_TESTS" | eq "Run_UI_Tests"}}'
        inputs:
        - pipeline_intermediate_files: '$BITRISE_XCRESULT_PATH:BITRISE_UITESTS_2_XCRESULT_PATH'
    meta:
      bitrise.io:
        stack: osx-xcode-15.2.x
        machine_type_id: g2-m1.8core
  build_and_test_2_SmokeTest:
    before_run:
    - 0_detect_standalone_build
    - 1_git_clone_and_post_clone
    - Decision_to_run_UI_Tests
    steps:
    - git::https://github.com/bitrise-steplib/bitrise-step-artifact-pull.git@main:
        run_if: '{{getenv "RUN_UI_TESTS" | eq "Run_UI_Tests"}}'
        title: Pull artifacts
        inputs:
        - verbose: true
        - artifact_sources: stage_1.configure_build_fennec
    - script@1.1:
        run_if: '{{getenv "RUN_UI_TESTS" | eq "Run_UI_Tests"}}'
        title: Unzip
        inputs:
        - content: |
            set -euxo pipefail

            echo "$BITRISE_ARTIFACT_PATHS"

            derived_data=${BITRISE_ARTIFACT_PATHS##*|}
            echo "$derived_data"

            echo "-- unzip -- "
            exec unzip "$derived_data"
            echo "show dir"
            ls
    - xcode-test-without-building@0:
        run_if: '{{getenv "RUN_UI_TESTS" | eq "Run_UI_Tests"}}'
        timeout: 1200
        title: UI Smoketest
        inputs:
        - destination: platform=iOS Simulator,name=iPhone 15,OS=17.2
        - xcodebuild_options: '"-derivedDataPath" "/Users/vagrant/git/DerivedData"
            "COMPILER_INDEX_STORE_ENABLE=NO" "CODE_SIGN_IDENTITY=" 
            "CODE_SIGNING_REQUIRED=NO" "CODE_SIGNING_ALLOWED=NO"'
        - xctestrun: "Users/vagrant/git/DerivedData/Build/Products/Fennec_SmokeXCUITests_iphonesimulator17.2-arm64.xctestrun"
    - deploy-to-bitrise-io@2.1.1:
        run_if: '{{getenv "RUN_UI_TESTS" | eq "Run_UI_Tests"}}'
        inputs:
        - pipeline_intermediate_files: '$BITRISE_XCRESULT_PATH:BITRISE_UITESTS_XCRESULT_PATH'
    meta:
      bitrise.io:
        stack: osx-xcode-15.2.x
        machine_type_id: g2-m1.8core
  build_and_test_3_SmokeTest3:
    before_run:
    - 0_detect_standalone_build
    - 1_git_clone_and_post_clone
    - Decision_to_run_UI_Tests
    steps:
    - git::https://github.com/bitrise-steplib/bitrise-step-artifact-pull.git@main:
        run_if: '{{getenv "RUN_UI_TESTS" | eq "Run_UI_Tests"}}'
        title: Pull artifacts
        inputs:
        - verbose: true
        - artifact_sources: stage_1.configure_build_fennec
    - script@1.1:
        run_if: '{{getenv "RUN_UI_TESTS" | eq "Run_UI_Tests"}}'
        title: Unzip
        inputs:
        - content: |
            set -euxo pipefail

            echo "$BITRISE_ARTIFACT_PATHS"

            derived_data=${BITRISE_ARTIFACT_PATHS##*|}
            echo "$derived_data"

            echo "-- unzip -- "
            exec unzip "$derived_data"
            echo "show dir"
            ls
    - xcode-test-without-building@0:
        run_if: '{{getenv "RUN_UI_TESTS" | eq "Run_UI_Tests"}}'
        timeout: 1200
        title: UI Smoketest3
        inputs:
        - destination: platform=iOS Simulator,name=iPhone 15,OS=17.2
        - xcodebuild_options: '"-derivedDataPath" "/Users/vagrant/git/DerivedData"
            "COMPILER_INDEX_STORE_ENABLE=NO" "CODE_SIGN_IDENTITY=" 
            "CODE_SIGNING_REQUIRED=NO" "CODE_SIGNING_ALLOWED=NO"'
        - xctestrun: "Users/vagrant/git/DerivedData/Build/Products/Fennec_Smoketest3_iphonesimulator17.2-arm64.xctestrun"
    - deploy-to-bitrise-io@2.1.1:
        run_if: '{{getenv "RUN_UI_TESTS" | eq "Run_UI_Tests"}}'
        inputs:
        - pipeline_intermediate_files: '$BITRISE_XCRESULT_PATH:BITRISE_UITESTS_3_XCRESULT_PATH'
    meta:
      bitrise.io:
        stack: osx-xcode-15.2.x
        machine_type_id: g2-m1.8core
  build_and_test_4_SmokeTest4:
    before_run:
    - 0_detect_standalone_build
    - 1_git_clone_and_post_clone
    - Decision_to_run_UI_Tests
    steps:
    - git::https://github.com/bitrise-steplib/bitrise-step-artifact-pull.git@main:
        run_if: '{{getenv "RUN_UI_TESTS" | eq "Run_UI_Tests"}}'
        title: Pull artifacts
        inputs:
        - verbose: true
        - artifact_sources: stage_1.configure_build_fennec
    - script@1.1:
        run_if: '{{getenv "RUN_UI_TESTS" | eq "Run_UI_Tests"}}'
        title: Unzip
        inputs:
        - content: |
            set -euxo pipefail

            echo "$BITRISE_ARTIFACT_PATHS"

            derived_data=${BITRISE_ARTIFACT_PATHS##*|}
            echo "$derived_data"

            echo "-- unzip -- "
            exec unzip "$derived_data"
            echo "show dir"
            ls
    - xcode-test-without-building@0:
        run_if: '{{getenv "RUN_UI_TESTS" | eq "Run_UI_Tests"}}'
        timeout: 1200
        title: UI Smoketest4
        inputs:
        - destination: platform=iOS Simulator,name=iPhone 15,OS=17.2
        - xcodebuild_options: '"-derivedDataPath" "/Users/vagrant/git/DerivedData"
            "COMPILER_INDEX_STORE_ENABLE=NO" "CODE_SIGN_IDENTITY=" 
            "CODE_SIGNING_REQUIRED=NO" "CODE_SIGNING_ALLOWED=NO"'
        - xctestrun: "Users/vagrant/git/DerivedData/Build/Products/Fennec_Smoketest4_iphonesimulator17.2-arm64.xctestrun"
    - deploy-to-bitrise-io@2.1.1:
        run_if: '{{getenv "RUN_UI_TESTS" | eq "Run_UI_Tests"}}'
        inputs:
        - pipeline_intermediate_files: '$BITRISE_XCRESULT_PATH:BITRISE_UITESTS_4_XCRESULT_PATH'
    meta:
      bitrise.io:
        stack: osx-xcode-15.2.x
        machine_type_id: g2-m1.8core
  send_slack_notification:
    steps:
    - slack@3.1:
        #run_if: '{{getenv "SHOW_WARNING_IN_SLACK" | eq "Show_Warnings" }}'
        inputs:
        - title: ''
        - author_name: ''
        - webhook_url: "$WEBHOOK_SLACK_TOKEN"
        - footer_icon: https://emoji.slack-edge.com/T027LFU12/testops-notify/d350cecb43e9e630.png
        - footer: Created by Mobile Test Engineering
        - pretext_on_error: "*Firefox-iOS* :firefox: *Build/XCUITests* :x:"
        - pretext: "*Firefox-iOS* :firefox: *Build/XCUITests* :white_check_mark:"
        - timestamp: 'no'
        - fields: |
            Task | ${BITRISE_BUILD_URL}
            Owner | ${GIT_CLONE_COMMIT_AUTHOR_NAME}
            Commit | ${GIT_CLONE_COMMIT_MESSAGE_SUBJECT}
            Source-Workflow | ${BITRISE_TRIGGERED_WORKFLOW_TITLE}
            Branch | ${BITRISE_GIT_BRANCH}
            Warnings-in-code | ${SHOW_WARNING_COUNT}
            Warnings-in-code-test | ${SHOW_WARNING_COUNT_XCUI}
        - buttons: |
            App|${BITRISE_APP_URL}
            #mobile-testeng|https://mozilla.slack.com/archives/C02KDDS9QM9
            Mana|https://mana.mozilla.org/wiki/display/MTE/Mobile+Test+Engineering
  0_detect_standalone_build:
    steps:
    - script@1:
        inputs:
        - content: |-
            #!/usr/bin/env bash
            set -e

            # ANSI color codes
            RED='\033[31;1m'
            CYAN='\033[36;1m'
            GREEN='\033[32;1m'
            NC='\033[0m'        # No Color (resets color to default)

            # Check if $BITRISEIO_PIPELINE_ID is unset or empty
            # If so, this is a standalone build and we need to fail it
            if [ -z "$BITRISEIO_PIPELINE_ID" ]; then
                printf "\n${RED}Error: BITRISEIO_PIPELINE_ID is not set.${NC}\n\
                This means you have triggered a build stage or workflow individually, instead of the entire pipeline.\n\n\
                The current build workflow is: ${RED}$BITRISE_TRIGGERED_WORKFLOW_TITLE${NC}, but needs to be run in ${RED}pipeline_multiple_shards${NC}.\n\n\
                To trigger a pipeline rebuild in its entirety, please do the following:\n\n\
                    ${CYAN}1. Select your last failed build for 'pipeline_multiple_shards'.\n\
                    ${CYAN}2. Click the 'Rebuild' button dropdown icon located in the top right of the page.\n\
                    ${CYAN}3. From the dropdown menu, select 'Rebuild entire Pipeline'.\n\
                    ${CYAN}4. If no dropdown menu is present, you are looking at a standalone build\n\
                       ${CYAN}and need to select the initial Github pipeline triggered by the PR.${NC}\n\n\
                If you are still having issues, please contact ${GREEN}#mobile-testeng${NC} on Slack.\n"
                exit 1  # Exit with a failure status
            else
                echo "BITRISEIO_PIPELINE_ID is set to $BITRISEIO_PIPELINE_ID"
            fi
        title: Detect standalone build
  1_git_clone_and_post_clone:
    steps:
    - activate-ssh-key@4:
        run_if: '{{getenv "SSH_RSA_PRIVATE_KEY" | ne ""}}'
    - git-clone@6.2: {}
    - script@1.1:
        inputs:
        - content: |-
            #!/usr/bin/env bash
            set -e
            set -x
            BRANCH=$BITRISE_GIT_BRANCH

            if [[ $BRANCH == update-spm-new-rust-component-tag-* ]]
            then
                echo "Building with new Rust-Component version"
                envman add --key NEW_RC_VERSION --value New_RC_Version
            fi
        title: Save Branch Name
    - script@1:
        title: Add default web browser entitlement for Fennec
        inputs:
        - content: |-
            #/usr/bin/env bash
            set -x

            echo "Adding com.apple.developer.web-browser to entitlements"

            /usr/libexec/PlistBuddy -c "Add :com.apple.developer.web-browser bool true" firefox-ios/Client/Entitlements/FennecApplication.entitlements
    - cache-pull@2.1: {}
  2_certificate_and_profile:
    steps:
    - certificate-and-profile-installer@1.10: {}
    - script@1:
        inputs:
        - content: |-
             #!/usr/bin/env bash
             set -e
             set -x
             cd firefox-ios/Client.xcodeproj
             sed -i '' 's/CODE_SIGN_IDENTITY = "iPhone Developer"/CODE_SIGN_IDENTITY = "iPhone Developer"/' project.pbxproj
             cd -
        title: Set xcodeproj code_sign_identity to iPhone Developer
    - script@1:
        inputs:
        - content: |-
            #!/usr/bin/env bash
            # fail if any commands fails
            set -e
            # debug log
            set -x

            echo 'EXCLUDED_ARCHS__EFFECTIVE_PLATFORM_SUFFIX_simulator__NATIVE_ARCH_64_BIT_x86_64=arm64 arm64e armv7 armv7s armv6 armv8' > /tmp/tmp.xcconfig
            echo 'EXCLUDED_ARCHS=$(inherited) $(EXCLUDED_ARCHS__EFFECTIVE_PLATFORM_SUFFIX_$(EFFECTIVE_PLATFORM_SUFFIX)__NATIVE_ARCH_64_BIT_$(NATIVE_ARCH_64_BIT))' >> /tmp/tmp.xcconfig
            echo 'IPHONEOS_DEPLOYMENT_TARGET=11.4' >> /tmp/tmp.xcconfig
            echo 'SWIFT_TREAT_WARNINGS_AS_ERRORS=NO' >> /tmp/tmp.xcconfig
            echo 'GCC_TREAT_WARNINGS_AS_ERRORS=NO' >> /tmp/tmp.xcconfig
            export XCODE_XCCONFIG_FILE=/tmp/tmp.xcconfig
            envman add --key XCODE_XCCONFIG_FILE --value /tmp/tmp.xcconfig
        title: Workaround carthage lipo
    - script@1.1:
        title: Bypass Bitrise Mirror for Swiftlint Upgrade
        inputs:
        - content: |-
            #!/usr/bin/env bash
            set -ex

            echo "Swiftlint version before mirror swap"
            swiftlint version
            cd "$(brew --repository)/Library/Taps/homebrew/homebrew-core"
            # Bypass Bitrise mirror that lags 1 week to 1 month behind homebrew-core versions
            git remote set-url origin https://github.com/Homebrew/homebrew-core.git
            brew upgrade swiftlint
            echo "Swiftlint version after mirror swap"
            swiftlint version
    - script@1:
        inputs:
        - content: |-
            ./bootstrap.sh
        title: Run bootstrap
    - swiftlint-extended@1:
        inputs:
        - linting_path: "$BITRISE_SOURCE_DIR"
    - deploy-to-bitrise-io@2.2: {}
    - script@1:
        inputs:
        - content: |-
            set -e
            echo "$SWIFTLINT_REPORT"
            if [ ! -z "$SWIFTLINT_REPORT" ] ;then
            # The file is not-empty.
                echo "Failing build since there are swiftlint errors"
                exit 1
            fi
        title: Fail build if swiftlint fails
    - script@1:
        inputs:
        - content: |-
            #!/usr/bin/env bash
            set -e
            set -x

            rm /tmp/tmp.xcconfig
            envman add --key XCODE_XCCONFIG_FILE --value ''
        title: Remove carthage lipo workaround
  3_provisioning_and_npm_installation:
    steps:
    - script@1.1:
        title: NPM install and build
        inputs:
        - content: |-
            #!/usr/bin/env bash
            # fail if any commands fails
            set -e
            # debug log
            set -x

            npm install
            npm run build
  Detect_warnings:
    steps:
    - script@1.1:
        title: Detect number of warnings
        inputs:
        - content: |-
            #!/usr/bin/env bash
            # fail if any commands fails
            set -e
            # debug log
            set -x

            TEST_LOG_PATH=$BITRISE_XCODEBUILD_TEST_LOG_PATH

            COUNT_XCUI=$(./test-fixtures/generate-metrics.sh $TEST_LOG_PATH all)
            envman add --key SHOW_WARNING_COUNT_XCUI --value "$COUNT_XCUI"

            envman add --key SHOW_WARNING_IN_SLACK --value Show_Warnings

            STR=$COUNT_XCUI
            SUB='greater'
            if [[ "$STR" == *"$SUB"* ]]; then
                echo "Failure, the number of warnings increased"
                exit 1
            fi
        is_always_run: true
  Decision_to_run_UI_Tests:
    steps:
    - script@1:
        title: Files changed in commit
        inputs:
        - content: |-
            #!/usr/bin/env bash
            set -ex

            # We need to check both PRs and MERGEs for release and epic branches so an error isn't
            # created when trying to find a diff on a commit that doesn't exist on origin/main
            # First check destination branch for PRs and then check $BITRISE_GIT_BRANCH for
            # merges to origin/main since the destination branch changes back to origin/main
            if [[ $BITRISEIO_GIT_BRANCH_DEST = release* ]] || [[ $BITRISEIO_GIT_BRANCH_DEST = epic* ]]; then
                FILES_CHANGED=$(git diff --name-only $BITRISEIO_GIT_BRANCH_DEST..."$BITRISE_GIT_COMMIT")
            elif [[ $BITRISE_GIT_BRANCH = release* ]] || [[ $BITRISE_GIT_BRANCH = epic* ]]; then
                echo "Skipping Blacklist check for Merging into $BITRISE_BIT_BRANCH..."
                exit 0
                FILES_CHANGED=$(git diff --name-only $BITRISE_GIT_BRANCH..."$BITRISE_GIT_COMMIT")
            else
                FILES_CHANGED=$(git diff --name-only origin/main..."$BITRISE_GIT_COMMIT")
            fi

            # Manual triggers leave empty commits. 
            # Check for empty commit/PR and exit blacklist check if found to avoid erroring out.
            echo "Files changed in commit/PR: $FILES_CHANGED"
            if [[ -z "$FILES_CHANGED" ]]; then
                echo "No files changed in commit/PR. Skipping Blacklist check..."
                envman add --key RUN_UI_TESTS --value Run_UI_Tests
                exit 0
            fi
            
            # Match on file names in all directories and subdirectories
            #
            # Project Configs
            #   .*[^bitrise]\.y[^/]*$ -> matches all files not named bitrise whose file extension begins with a 'y'
            #   .*\.sh$ -> matches all files whose file extension begins with 'sh'
            #   .*\.md$ -> matches all files whose file extension begins with 'md'
            #   .*\.lproj/.* -> matches all files whose parent directory begins with 'lproj'
            #   fastlane/* -> matches all files in the fastlane directory
            #   taskcluster/* -> matches all files in the taskcluster directory
            #
            # Features tested outside bitrise
            #   Sync*/* -> matches all files in the Sync, SyncTelemetry
            #   firefox-ios/firefox-ios-tests/Tests/Sync*/* -> matches all files in SyncIntegrationTests directories
            #   firefox-ios/firefox-ios-tests/Tests/L10nSnapshotTests/* -> matches all files in the L10nSnapshotTests directory
            #
            # Test Helpers
            #   test-fixtures/.py$ -> matches all files whose file extension begin with 'py'

            DO_NOT_RUN_TESTS='^(.*[^bitrise]\.y[^/]*$|.*\.sh$|.*\.md$|.*\.lproj/.*|Sync*/*|firefox-ios/firefox-ios-tests/Tests/Sync*/*|fastlane/*|taskcluster/*|firefox-ios/firefox-ios-tests/Tests/L10nSnapshotTests/*|test-fixtures/.*.py$)'

            # Pass the FILES_CHANGED to grep to find any matches for the regex DO_NOT_RUN_TESTS
            # -v inverts the filtered results, returning any files not filtered by the regex
            if grep -v -E "${DO_NOT_RUN_TESTS}" <<< "${FILES_CHANGED}" && [ -n "$FILES_CHANGED" ];
            then
                echo "Running UI Tests"
                envman add --key RUN_UI_TESTS --value Run_UI_Tests
            else
                echo "Not Running UI Tests"
            fi
    - share-pipeline-variable@1:
        inputs:
        - variables: RUN_UI_TESTS
  NewXcodeVersions:
    steps:
    - script@1:
        inputs:
        - content: |-
            #!/usr/bin/env bash
            # fail if any commands fails
            set -e
            # debug log
            set -x

            YESTERDAY=`date -v -1d '+%Y-%m-%d'`

            brew install jq

            resp=$(curl -X GET -s -H 'Accept: application/vnd.github.v3+json' -H "authorization: Bearer ${GITHUB_ACCESS_TOKEN}" https://api.github.com/repos/mozilla-mobile/firefox-ios/commits\?sha\=main\&since\=$YESTERDAY | jq -r '.[].commit.message | select(contains("Auto Update Bitrise.YML"))')
            echo $resp
            if [ -z "$resp" ]
            then
                echo "There is not any new commit, stop building"
            else
                echo "There is a new commit, continue building"
                envman add --key NEW_XCODE_VERSION --value New_Version_Found
            fi

            if [[ $BITRISE_GIT_MESSAGE == BuildAndRun* ]]
            then
                echo "Scheduled build to run the rest of steps once xcode version has been updated"
                envman add --key RUN_ALL_STEPS --value Run_All_Steps
            fi

        title: Check main branch for recent activity before continuing
    - activate-ssh-key@4.0:
        run_if: '{{getenv "SSH_RSA_PRIVATE_KEY" | ne ""}}'
    - git-clone@6.2: {}
    - cache-pull@2.4: {}
    - certificate-and-profile-installer@1.10: {}
    - script@1:
        run_if: '{{getenv "NEW_XCODE_VERSION" | eq "New_Version_Found" | or (getenv "RUN_ALL_STEPS" | eq "Run_All_Steps")}}'
        inputs:
        - content: |-
            #!/usr/bin/env bash
            set -e
            set -x

            echo 'EXCLUDED_ARCHS__EFFECTIVE_PLATFORM_SUFFIX_simulator__NATIVE_ARCH_64_BIT_x86_64=arm64 arm64e armv7 armv7s armv6 armv8' > /tmp/tmp.xcconfig
            echo 'EXCLUDED_ARCHS=$(inherited) $(EXCLUDED_ARCHS__EFFECTIVE_PLATFORM_SUFFIX_$(EFFECTIVE_PLATFORM_SUFFIX)__NATIVE_ARCH_64_BIT_$(NATIVE_ARCH_64_BIT))' >> /tmp/tmp.xcconfig
            echo 'IPHONEOS_DEPLOYMENT_TARGET=11.4' >> /tmp/tmp.xcconfig
            echo 'SWIFT_TREAT_WARNINGS_AS_ERRORS=NO' >> /tmp/tmp.xcconfig
            echo 'GCC_TREAT_WARNINGS_AS_ERRORS=NO' >> /tmp/tmp.xcconfig
            export XCODE_XCCONFIG_FILE=/tmp/tmp.xcconfig
            envman add --key XCODE_XCCONFIG_FILE --value /tmp/tmp.xcconfig
        title: Workaround carthage lipo bug
    - script@1:
        run_if: '{{getenv "NEW_XCODE_VERSION" | eq "New_Version_Found" | or (getenv "RUN_ALL_STEPS" | eq "Run_All_Steps")}}'
        inputs:
        - content: |-
            ./bootstrap.sh
        title: Run bootstrap
    - script@1:
        run_if: '{{getenv "NEW_XCODE_VERSION" | eq "New_Version_Found" | or (getenv "RUN_ALL_STEPS" | eq "Run_All_Steps")}}'
        inputs:
        - content: |-
            #!/usr/bin/env bash
            set -e
            set -x

            rm /tmp/tmp.xcconfig
            envman add --key XCODE_XCCONFIG_FILE --value ''
        title: Remove carthage lipo workaround
    - script@1:
        run_if: '{{getenv "NEW_XCODE_VERSION" | eq "New_Version_Found" | or (getenv "RUN_ALL_STEPS" | eq "Run_All_Steps")}}'
        inputs:
        - content: |-
            #!/usr/bin/env bash
            set -e
            set -x

            cd firefox-ios/Client.xcodeproj
            sed -i '' 's/"Fennec Development"/"Bitrise Firefox iOS Dev"/' project.pbxproj
            sed -i '' 's/Fennec ShareTo Development/Bitrise Firefox iOS Dev - Share To/' project.pbxproj
            sed -i '' 's/Fennec WidgetKit Development/Bitrise Firefox iOS Dev - WidgetKit/' project.pbxproj
            sed -i '' 's/"XCUITests"/"Bitrise Firefox iOS Dev - XCUI Tests"/' project.pbxproj
            sed -i '' 's/Fennec NotificationService Development/Bitrise Firefox iOS Dev - Notification Service/' project.pbxproj
            sed -i '' 's/CODE_SIGN_IDENTITY = "iPhone Developer"/CODE_SIGN_IDENTITY = "iPhone Distribution"/' project.pbxproj
            cd -
        title: Set provisioning to Bitrise in xcodeproj
    - script@1.1:
        run_if: '{{getenv "NEW_XCODE_VERSION" | eq "New_Version_Found" | or (getenv "RUN_ALL_STEPS" | eq "Run_All_Steps")}}'
        title: NPM install and build
        inputs:
        - content: |-
            #!/usr/bin/env bash
            # fail if any commands fails
            set -e
            # debug log
            set -x

            npm install
            npm run build
    - xcode-build-for-simulator@0.12:
        run_if: '{{getenv "NEW_XCODE_VERSION" | eq "New_Version_Found" | or (getenv "RUN_ALL_STEPS" | eq "Run_All_Steps")}}'
        inputs:
        - xcodebuild_options: CODE_SIGN_IDENTITY="" CODE_SIGNING_REQUIRED=NO CODE_SIGNING_ALLOWED=NO
        - scheme: Fennec
        - simulator_device: iPhone 15
    - xcode-test@4.5:
        run_if: '{{getenv "NEW_XCODE_VERSION" | eq "New_Version_Found" | or (getenv "RUN_ALL_STEPS" | eq "Run_All_Steps")}}'
        inputs:
        - scheme: Fennec
        - destination: platform=iOS Simulator,name=iPhone 15,OS=17.2
    - deploy-to-bitrise-io@2.2: {}
    - cache-push@2.4: {}
    - slack@3.1:
        run_if: '{{getenv "NEW_XCODE_VERSION" | eq "New_Version_Found" | or (getenv "RUN_ALL_STEPS" | eq "Run_All_Steps")}}'
        inputs:
        - channel: "#firefox-ios"
        - text: Build status using latest Xcode detected
        - message: "The build run info: $BITRISE_GIT_MESSAGE"
        - webhook_url: "$WEBHOOK_SLACK_TOKEN"
    description: This Workflow is to build the app using latest xcode available in Bitrise
    meta:
      bitrise.io:
        stack: osx-xcode-15.2.x
        machine_type_id: g2-m1.8core

  L10nBuild:
    steps:
    - activate-ssh-key@4:
        run_if: '{{getenv "SSH_RSA_PRIVATE_KEY" | ne ""}}'
    - git-clone@6.2: {}
    - cache-pull@2.1: {}
    - certificate-and-profile-installer@1.10: {}
    - script@1:
        inputs:
        - content: >-
            #!/usr/bin/env bash

            # fail if any commands fails

            set -e

            # debug log

            set -x


            echo
            'EXCLUDED_ARCHS__EFFECTIVE_PLATFORM_SUFFIX_simulator__NATIVE_ARCH_64_BIT_x86_64=arm64
            arm64e armv7 armv7s armv6 armv8' > /tmp/tmp.xcconfig

            echo 'EXCLUDED_ARCHS=$(inherited)
            $(EXCLUDED_ARCHS__EFFECTIVE_PLATFORM_SUFFIX_$(EFFECTIVE_PLATFORM_SUFFIX)__NATIVE_ARCH_64_BIT_$(NATIVE_ARCH_64_BIT))'
            >> /tmp/tmp.xcconfig

            echo 'IPHONEOS_DEPLOYMENT_TARGET=11.4' >> /tmp/tmp.xcconfig

            echo 'SWIFT_TREAT_WARNINGS_AS_ERRORS=NO' >> /tmp/tmp.xcconfig

            echo 'GCC_TREAT_WARNINGS_AS_ERRORS=NO' >> /tmp/tmp.xcconfig

            export XCODE_XCCONFIG_FILE=/tmp/tmp.xcconfig

            envman add --key XCODE_XCCONFIG_FILE --value /tmp/tmp.xcconfig
        title: Workaround carthage lipo
    - script@1:
        inputs:
        - content: |-
            ./bootstrap.sh
        title: Run bootstrap
    - script@1:
        inputs:
        - content: |-
            #!/usr/bin/env bash
            # fail if any commands fails
            set -e
            # debug log
            set -x

            rm /tmp/tmp.xcconfig
            envman add --key XCODE_XCCONFIG_FILE --value ''
        title: Remove carthage lip
    - script@1.1:
        title: NPM install and build
        inputs:
        - content: |-
            #!/usr/bin/env bash
            # fail if any commands fails
            set -e
            # debug log
            set -x

            npm install
            npm run build
    - script@1.1:
        inputs:
        - content: |-
            #!/usr/bin/env bash
            # fail if any commands fails
            set -e
            # debug log
            set -x
            gem install fastlane -v 2.216.0
            fastlane -version

            ./firefox-ios/l10n-screenshots.sh en-US
        title: Generate screenshots
    - deploy-to-bitrise-io@1.10:
        inputs:
        - deploy_path: l10n-screenshots-dd/
        - is_compress: 'true'
    - deploy-to-bitrise-io@1.10:
        inputs:
        - deploy_path: l10n-screenshots/en-US/en-US
        - is_compress: 'true'
    - cache-push@2.3: {}
    envs:
    - opts:
        is_expand: false
      BITRISE_SCHEME: L10nSnapshotTest
    description: >-
      This Workflow is to run L10n tests in one locale and then share the bundle with the rest of the builds
    meta:
      bitrise.io:
        stack: osx-xcode-15.2.x
        machine_type_id: g2-m1.8core

  L10nScreenshotsTests:
    steps:
    - activate-ssh-key@4:
        run_if: '{{getenv "SSH_RSA_PRIVATE_KEY" | ne ""}}'
    - git-clone@6.2: {}
    - certificate-and-profile-installer@1.10: {}
    - script@1:
        inputs:
        - content: >-
            #!/usr/bin/env bash

            # fail if any commands fails

            set -e

            # debug log

            set -x

            curl --location --retry 5 --output l10n-screenshots-dd.zip
            "$MOZ_DERIVED_DATA_PATH"

            mkdir l10n-screenshots-dd

            unzip l10n-screenshots-dd.zip -d l10n-screenshots-dd

            rm l10n-screenshots-dd.zip
        title: Download derived data path
    - script@1.1:
        inputs:
        - content: |-
            #!/usr/bin/env bash
            # fail if any commands fails
            set -e
            # debug log
            set -x
            # workaround until 2.187 version is installed. Error with 2.186
            # fastlane update_fastlane
            gem install fastlane -v 2.216.0
            fastlane -version
            ./firefox-ios/l10n-screenshots.sh --test-without-building $MOZ_LOCALES

            mkdir -p artifacts

            for locale in $(echo $MOZ_LOCALES); do
              zip -9 -j "$locale.zip" "l10n-screenshots/$locale/$locale/"*
              mv "$locale.zip" artifacts/
            done
        title: Generate screenshots
    - deploy-to-bitrise-io@1.10:
        inputs:
        - deploy_path: artifacts/
    envs:
    - opts:
        is_expand: false
      BITRISE_SCHEME: L10nSnapshotTest
    description: >-
      This Workflow is to run L10n tests for all locales
    meta:
      bitrise.io:
        stack: osx-xcode-15.2.x
        machine_type_id: g2-m1.8core
  SPM_Deploy_Prod_Beta:
    steps:
    - activate-ssh-key@4.1:
        run_if: '{{getenv "SSH_RSA_PRIVATE_KEY" | ne ""}}'
    - git-clone@6.2: {}
    - certificate-and-profile-installer@1.10: {}
    - script@1:
        inputs:
        - content: |-
            #!/usr/bin/env bash
            set -e
            set -x

            cd firefox-ios/Client.xcodeproj
            sed -i '' 's/CODE_SIGN_IDENTITY = "iPhone Developer"/CODE_SIGN_IDENTITY = "iPhone Distribution"/' project.pbxproj
            cd -
        title: Set xcodeproj code_sign_identity
    - script@1.1:
        title: NPM, ContentBlockerGen
        inputs:
        - content: |-
            #!/usr/bin/env bash
            # fail if any commands fails
            set -e
            # debug log
            set -x

            ./bootstrap.sh
    - set-xcode-build-number@1:
        inputs:
        - build_short_version_string: "$BITRISE_RELEASE_VERSION"
        - plist_path: firefox-ios/Client/Info.plist
    - set-xcode-build-number@1:
        inputs:
        - build_short_version_string: "$BITRISE_RELEASE_VERSION"
        - plist_path: firefox-ios/Extensions/NotificationService/Info.plist
    - set-xcode-build-number@1:
        inputs:
        - build_short_version_string: "$BITRISE_RELEASE_VERSION"
        - plist_path: firefox-ios/Extensions/ShareTo/Info.plist
    - set-xcode-build-number@1:
        inputs:
        - build_short_version_string: "$BITRISE_RELEASE_VERSION"
        - plist_path: firefox-ios/WidgetKit/Info.plist
    - set-xcode-build-number@1:
        inputs:
        - build_short_version_string: "$BITRISE_RELEASE_VERSION"
        - plist_path: firefox-ios/CredentialProvider/Info.plist
    - script@1:
        inputs:
        - content: |-
            #!/usr/bin/env bash
            # fail if any commands fails
            set -e
            # debug log
            set -x

            # write your script here

            echo "Setting Nimbus variables"
            /usr/libexec/PlistBuddy -c "Set NimbusURL $NIMBUS_URL" "firefox-ios/Client/Info.plist"
        title: Nimbus Variable Setup
    - xcode-archive@4.0:
        inputs:
        - project_path: firefox-ios/Client.xcodeproj
        - compile_bitcode: 'no'
        - upload_bitcode: 'no'
        - team_id: 43AQ936H96
        - export_method: app-store
        - output_tool: xcodebuild
        - distribution_method: app-store
        - export_development_team: 43AQ936H96
        - configuration: "$BITRISE_SCHEME"
    - deploy-to-bitrise-io@2.0: {}
    - deploy-to-itunesconnect-application-loader@1.3:
        inputs:
        - app_password: "$APPLE_ACCOUNT_PW"
        - password: "$APPLE_ACCOUNT_PW"
        - connection: 'off'
        - itunescon_user: "$APPLE_ACCOUNT_ID"
    - script@1:
        title: Upload Firefox Prod Beta Symbols
        inputs:
        - content: |-
            #!/usr/bin/env bash
            set -x
            firefox-ios/ThirdParty/sentry-cli --auth-token "$SENTRY_AUTH_TOKEN" upload-dif \
              --org mozilla --project firefox-ios "$BITRISE_DSYM_DIR_PATH"
    - script@1:
        inputs:
        - content: |-
            #!/usr/bin/env bash
            set -e
            set -x
            # sleep 9999
        is_always_run: true
        title: debug-sleep
    - slack@3.2:
        inputs:
        - webhook_url: "$WEBHOOK_SLACK_TOKEN"
    - xcode-archive@4.0:
        inputs:
        - project_path: firefox-ios/Client.xcodeproj
        - compile_bitcode: 'no'
        - upload_bitcode: 'no'
        - team_id: 43AQ936H96
        - export_method: app-store
        - output_tool: xcodebuild
        - scheme: FirefoxBeta
        - export_development_team: 43AQ936H96
        - distribution_method: app-store
        - configuration: FirefoxBeta
        title: 'FirefoxBeta: Xcode Archive & Export for iOS'
    - deploy-to-itunesconnect-application-loader@1.3:
        inputs:
        - app_password: "$APPLE_ACCOUNT_PW"
        - connection: 'off'
        - itunescon_user: "$APPLE_ACCOUNT_ID"
        title: 'FirefoxBeta: Deploy to iTunes Connect'
    envs:
    - opts:
        is_expand: false
      BITRISE_SCHEME: Firefox
    description: This step is to build, archive and upload Firefox Release and Beta
    meta:
      bitrise.io:
        stack: osx-xcode-15.2.x
        machine_type_id: g2-m1.8core
  SPM_Deploy_Beta_Only:
    steps:
    - activate-ssh-key@4.1:
        run_if: '{{getenv "SSH_RSA_PRIVATE_KEY" | ne ""}}'
    - git-clone@6.2: {}
    - certificate-and-profile-installer@1.10: {}
    - script@1:
        inputs:
        - content: |-
            #!/usr/bin/env bash
            set -e
            set -x

            cd firefox-ios/Client.xcodeproj
            sed -i '' 's/CODE_SIGN_IDENTITY = "iPhone Developer"/CODE_SIGN_IDENTITY = "iPhone Distribution"/' project.pbxproj
            cd -
        title: Set xcodeproj code_sign_identity
    - script@1.1:
        title: NPM, ContentBlockerGen
        inputs:
        - content: |-
            #!/usr/bin/env bash
            # fail if any commands fails
            set -e
            # debug log
            set -x

            ./bootstrap.sh
    - set-xcode-build-number@1:
        inputs:
        - build_short_version_string: "$BITRISE_BETA_VERSION"
        - plist_path: firefox-ios/Client/Info.plist
    - set-xcode-build-number@1:
        inputs:
        - build_short_version_string: "$BITRISE_BETA_VERSION"
        - plist_path: firefox-ios/Extensions/NotificationService/Info.plist
    - set-xcode-build-number@1:
        inputs:
        - build_short_version_string: "$BITRISE_BETA_VERSION"
        - plist_path: firefox-ios/Extensions/ShareTo/Info.plist
    - set-xcode-build-number@1:
        inputs:
        - build_short_version_string: "$BITRISE_BETA_VERSION"
        - plist_path: firefox-ios/WidgetKit/Info.plist
    - set-xcode-build-number@1:
        inputs:
        - build_short_version_string: "$BITRISE_BETA_VERSION"
        - plist_path: firefox-ios/CredentialProvider/Info.plist
    - script@1:
        inputs:
        - content: |-
            #!/usr/bin/env bash
            # fail if any commands fails
            set -e
            # debug log
            set -x

            # write your script here

            echo "Setting Nimbus variables"
            /usr/libexec/PlistBuddy -c "Set NimbusURL $NIMBUS_URL" "firefox-ios/Client/Info.plist"
        title: Nimbus Variable Setup
    - xcode-archive@4.0:
        inputs:
        - project_path: firefox-ios/Client.xcodeproj
        - compile_bitcode: 'no'
        - upload_bitcode: 'no'
        - team_id: 43AQ936H96
        - export_method: app-store
        - output_tool: xcodebuild
        - scheme: FirefoxBeta
        - export_development_team: 43AQ936H96
        - distribution_method: app-store
        - configuration: FirefoxBeta
        title: 'FirefoxBeta: Xcode Archive & Export for iOS'
    - deploy-to-itunesconnect-application-loader@1.3:
        inputs:
        - app_password: "$APPLE_ACCOUNT_PW"
        - connection: 'off'
        - itunescon_user: "$APPLE_ACCOUNT_ID"
        title: 'FirefoxBeta: Xcode Archive & Export for iOS'
    - script@1:
        title: Upload Firefox Beta Symbols
        inputs:
        - content: |-
            #!/usr/bin/env bash
            set -x
            firefox-ios/ThirdParty/sentry-cli --auth-token "$SENTRY_AUTH_TOKEN" upload-dif \
              --org mozilla --project firefox-ios "$BITRISE_DSYM_DIR_PATH"
    envs:
    - opts:
        is_expand: false
      BITRISE_SCHEME: Firefox
    description: This step is to build, archive and upload Firefox Release and Beta
    meta:
      bitrise.io:
        stack: osx-xcode-15.2.x
        machine_type_id: g2-m1.8core
  SPM_Nightly_Beta_Only:
    steps:
    - activate-ssh-key@4.1:
        run_if: '{{getenv "SSH_RSA_PRIVATE_KEY" | ne ""}}'
    - git-clone@6.2: {}
    - certificate-and-profile-installer@1.10: {}
    - script@1:
        inputs:
        - content: |-
            #!/usr/bin/env bash
            set -e
            set -x

            cd firefox-ios/Client.xcodeproj
            sed -i '' 's/CODE_SIGN_IDENTITY = "iPhone Developer"/CODE_SIGN_IDENTITY = "iPhone Distribution"/' project.pbxproj
            cd -
        title: Set xcodeproj code_sign_identity
    - script@1.1:
        title: NPM, ContentBlockerGen
        inputs:
        - content: |-
            #!/usr/bin/env bash
            # fail if any commands fails
            set -e
            # debug log
            set -x

            ./bootstrap.sh
    - set-xcode-build-number@1:
        inputs:
        - build_short_version_string: "$BITRISE_NIGHTLY_VERSION"
        - plist_path: firefox-ios/Client/Info.plist
    - set-xcode-build-number@1:
        inputs:
        - build_short_version_string: "$BITRISE_NIGHTLY_VERSION"
        - plist_path: firefox-ios/Extensions/NotificationService/Info.plist
    - set-xcode-build-number@1:
        inputs:
        - build_short_version_string: "$BITRISE_NIGHTLY_VERSION"
        - plist_path: firefox-ios/Extensions/ShareTo/Info.plist
    - set-xcode-build-number@1:
        inputs:
        - build_short_version_string: "$BITRISE_NIGHTLY_VERSION"
        - plist_path: firefox-ios/WidgetKit/Info.plist
    - set-xcode-build-number@1:
        inputs:
        - build_short_version_string: "$BITRISE_NIGHTLY_VERSION"
        - plist_path: firefox-ios/CredentialProvider/Info.plist
    - script@1:
        inputs:
        - content: |-
            #!/usr/bin/env bash
            # fail if any commands fails
            set -e
            # debug log
            set -x

            # write your script here

            echo "Setting Nimbus variables"
            /usr/libexec/PlistBuddy -c "Set NimbusURL $NIMBUS_URL" "firefox-ios/Client/Info.plist"
        title: Nimbus Variable Setup
    - xcode-archive@4.0:
        inputs:
        - project_path: firefox-ios/Client.xcodeproj
        - compile_bitcode: 'no'
        - upload_bitcode: 'no'
        - team_id: 43AQ936H96
        - export_method: app-store
        - output_tool: xcodebuild
        - scheme: FirefoxBeta
        - export_development_team: 43AQ936H96
        - distribution_method: app-store
        - configuration: FirefoxBeta
        title: 'FirefoxBeta: Xcode Archive & Export for iOS'
    - deploy-to-bitrise-io@2: {}
    - deploy-to-itunesconnect-application-loader@1.3:
        inputs:
        - app_password: "$APPLE_ACCOUNT_PW"
        - connection: 'off'
        - itunescon_user: "$APPLE_ACCOUNT_ID"
        title: 'Nightly FirefoxBeta: Xcode Archive & Export for iOS'
    - script@1:
        title: Upload NightlyBeta Symbols
        inputs:
        - content: |-
            #!/usr/bin/env bash
            set -x
            firefox-ios/ThirdParty/sentry-cli --auth-token "$SENTRY_AUTH_TOKEN" upload-dif \
              --org mozilla --project firefox-ios "$BITRISE_DSYM_DIR_PATH"
    envs:
    - opts:
        is_expand: false
      BITRISE_SCHEME: Firefox
    description: This step is to build, archive and upload Firefox Release and Beta
    meta:
      bitrise.io:
        stack: osx-xcode-15.2.x
        machine_type_id: g2-m1.8core
  Bitrise_Performance_Test:
    steps:
    - cache-pull@2.1:
        is_always_run: true
    - xcode-test@4.5:
        inputs:
        - project_path: firefox-ios/Client.xcodeproj
        - scheme: Fennec
        - destination: platform=iOS Simulator,name=iPhone 15,OS=17.2
        - test_plan: PerformanceTestPlan   
    - script@1.1:
        is_always_run: true
        title: Create perfherder data object
        inputs:
        - content: |-
            #!/usr/bin/env bash
            # fail if any commands fails
            set -e
            # debug log
            set -x
            # get dependency
            cd ./test-fixtures && git clone https://github.com/isabelrios/xcresult_extract.git
            
            echo $BITRISE_XCRESULT_PATH
            ls
            ls $BITRISE_XCRESULT_PATH

            cp -r $BITRISE_XCRESULT_PATH /Users/vagrant/Library/Developer/Xcode/DerivedData/**/Logs/Test/
            echo "DerivedData/Client/Log/Tests"
            ls /Users/vagrant/Library/Developer/Xcode/DerivedData
            CLIENT_PATH=$(ls /Users/vagrant/Library/Developer/Xcode/DerivedData | grep 'Client-')
            mv /Users/vagrant/Library/Developer/Xcode/DerivedData/$CLIENT_PATH/Logs/Test/Test-Fennec.xcresult /Users/vagrant/Library/Developer/Xcode/DerivedData/$CLIENT_PATH/Logs/Test/Test-Fennec-test.xcresult

            ls /Users/vagrant/Library/Developer/Xcode/DerivedData/$CLIENT_PATH/Logs/Test

            xcrun xcresulttool graph --path $BITRISE_XCRESULT_PATH
            ls ..
            python3 xcresult_extract/xcresult_extract.py -project ../Client.xcodeproj -scheme Fennec
            cat data.txt
            sed 's/.*=//;s/'\''/"/g' data.txt > test.json
            cat test.json
            python3 perfTestTransform.py
    - deploy-to-bitrise-io@1.9: {}
    meta:
      bitrise.io:
        stack: osx-xcode-15.2.x
        machine_type_id: g2-m1.8core
    before_run:
    - 1_git_clone_and_post_clone
    - 2_certificate_and_profile
    - 3_provisioning_and_npm_installation
  Archive_and_Run_Robo_Test:
    before_run:
    - 1_git_clone_and_post_clone
    - 2_certificate_and_profile
    - 3_provisioning_and_npm_installation
    steps:
    - xcode-archive@4.7.2:
        inputs:
        - project_path: firefox-ios/Client.xcodeproj
        - compile_bitcode: 'no'
        - upload_bitcode: 'no'
        - team_id: 9G8J6YA743
        - export_method: development
        - distribution_method: development
        - export_development_team: 9G8J6YA743
        - output_tool: xcodebuild
        - scheme: Fennec_Enterprise
        - configuration: Fennec_Enterprise
        - project_path: "$BITRISE_PROJECT_PATH"
    - deploy-to-bitrise-io@2: {}
    - cache-pull@2.7.2:
        inputs:
        - cache_paths: "$HOME/sdk/google-cloud-sdk"
    - script@1:
        title: Install Google Cloud SDK
        inputs:
        - content: |-
            #!/usr/bin/env bash
            set -ex
             
            if [ -e $HOME/sdk/google-cloud-sdk ]; then
              echo "Google Cloud SDK found, skipping installation..."
            else
              echo "Google Cloud SDK not found, installing..."
              curl https://sdk.cloud.google.com > install.sh
              bash install.sh --disable-prompts --install-dir=$HOME/sdk
              source $HOME/sdk/google-cloud-sdk/path.bash.inc
              gcloud components install beta --quiet
            fi
    - cache-push@2.7.1:
        inputs:
        - cache_paths: "$HOME/sdk/google-cloud-sdk"
        - ignore_check_on_paths: "!/Users/vagrant/Library/Developer/Xcode/DerivedData/**"
        - compress_archive: "true"
    - script@1:
        title: Firebase Test Lab Execution
        inputs:
        - content: |-
            #!/usr/bin/env bash
            set -ex
            set -o pipefail

            curl -o /tmp/key-file.json $BITRISEIO_GOOGLE_APPLICATION_CREDENTIALS_URL 
            $HOME/sdk/google-cloud-sdk/bin/gcloud version
            $HOME/sdk/google-cloud-sdk/bin/gcloud auth activate-service-account -q --key-file /tmp/key-file.json
            $HOME/sdk/google-cloud-sdk/bin/gcloud config set project "$GOOGLE_CLOUD_PROJECT"
            GCLOUD_OUTPUT=$($HOME/sdk/google-cloud-sdk/bin/gcloud beta firebase test ios run \
                --type robo \
                --app "$BITRISE_IPA_PATH" \
                --device=model=iphone13pro,version=15.7 \
                --device=model=iphone8,version=16.6 \
                --results-bucket=firefox_ios_test_artifacts \
                --no-record-video \
                --client-details=matrixLabel="Bitrise" \
<<<<<<< HEAD
                --quiet)
            
            GCLOUD_OUTPUT = $? # this will get the right-most command from the gcloud subshell
            echo "GCLOUD_OUTPUT: $GCLOUD_OUTPUT"
            
            # There is a chance the gcloud cli returns a custom array of exit codes, so we will need
            #    to parse the output to get the exit codes and potentially trigger our own failure
            # In the case of an Inconclusive Test, we still haven't confirmed what stand-in exit code
            #   is returned, so we will need to update this script once we know what it is.
            # We also don't know what order the exit codes will be returned in, so we will need to
            #   parse the output to get the exit codes and then assign them to variables.
=======
                --verbosity=debug \
                --quiet)
            
            GCLOUD_EXITCODE=$?
>>>>>>> 0761fd94

            envman add --key GCLOUD_EXIT_CODE --value "$GCLOUD_EXITCODE"
            MATRIX_WEBLINK=$(echo "$GCLOUD_OUTPUT" | grep 'https://console.firebase.google.com/project' | awk -F '[][]' '{print $2}' | head -n 1)
            envman add --key MATRIX_WEBLINK --value "$MATRIX_WEBLINK"
    - script@1:
        title: Modify Slack Message Based on GCLOUD_EXIT_CODE
        inputs:
        - content: |-
            #!/usr/bin/env bash
            # unpack GLCOUD_EXIT_CODE from string to int, if gcloud returns string instead of int for exit code
            if [ $((GCLOUD_EXIT_CODE)) -ne 0 ]; then
                SLACK_MESSAGE_PRETEXT="*Firefox-iOS* :firefox: *Archive/Robo Test* :x:"
            else 
                SLACK_MESSAGE_PRETEXT="*Firefox-iOS* :firefox: *Archive/Robo Test* :white_check_mark:"
            fi
            envman add --key SLACK_MESSAGE_PRETEXT --value "$SLACK_MESSAGE_PRETEXT"
    - slack@3.5.0:
        is_always_run: true
        inputs:
        - title: ''
        - author_name: ''
        - webhook_url: "$WEBHOOK_SLACK_TOKEN"
        - footer_icon: https://emoji.slack-edge.com/T027LFU12/testops-notify/d350cecb43e9e630.png
        - footer: Created by Mobile Test Engineering
        - pretext_on_error: "${SLACK_MESSAGE_PRETEXT}"
        - pretext: "${SLACK_MESSAGE_PRETEXT}"
        - timestamp: 'no'
        - fields: |
            Task | ${BITRISE_BUILD_URL}
            Commit | ${GIT_CLONE_COMMIT_MESSAGE_SUBJECT}
            Source-Workflow | ${BITRISE_TRIGGERED_WORKFLOW_TITLE}
            Branch | ${BITRISE_GIT_BRANCH}
            Result | ${MATRIX_WEBLINK}
        - buttons: |
            App|${BITRISE_APP_URL}
            #mobile-testeng|https://mozilla.slack.com/archives/C02KDDS9QM9
            Mana|https://mana.mozilla.org/wiki/display/MTE/Mobile+Test+Engineering
  Firebase_Performance_Test:
    before_run:
    - 1_git_clone_and_post_clone
    - 2_certificate_and_profile
    - 3_provisioning_and_npm_installation
    steps:
    - xcode-archive@4.7.2:
        inputs:
        - project_path: firefox-ios/Client.xcodeproj
        - compile_bitcode: 'no'
        - upload_bitcode: 'no'
        - team_id: 9G8J6YA743
        - export_method: development
        - distribution_method: development
        - export_development_team: 9G8J6YA743
        - output_tool: xcodebuild
        - scheme: Fennec_Enterprise
        - configuration: Fennec_Enterprise
        - project_path: "$BITRISE_PROJECT_PATH"
    - deploy-to-bitrise-io@2: {}
    - script@1.1:
        title: Firebase Build for Testing Physical Devices
        inputs:
        - content: |
            #!/usr/bin/env bash
            set -euxo pipefail

            DERIVED_DATA_DIR="/Users/vagrant/git/DerivedData"
            PROJECT="/Users/vagrant/git/firefox-ios/Client.xcodeproj"
            SCHEME="Fennec_Enterprise"
            SDK="iphoneos"
            DESTINATION="generic/platform=iOS"
            PRODUCTS_DIR="${DERIVED_DATA_DIR}/Build/Products"
            TEST_PLAN="${SCHEME}_PerformanceTestPlan"

            echo "-- build-for-testing --"
            mkdir DerivedData
            xcodebuild -resolvePackageDependencies -onlyUsePackageVersionsFromResolvedFile -project firefox-ios/Client.xcodeproj
            xcodebuild build-for-testing -project "$PROJECT" \
                -scheme "$SCHEME" \
                -sdk "$SDK" \
                -destination "$DESTINATION" \
                -derivedDataPath "${DERIVED_DATA_DIR}"

            echo "-- verify build artifacts --"

            if [[ ! -d "$PRODUCTS_DIR" ]]; then
                echo "Error: $PRODUCTS_DIR was not created. Check your build steps and try again."
                exit 1
            fi

            if [[ -z $(find "$PRODUCTS_DIR" -type f -name "${TEST_PLAN}*.xctestrun") ]]; then
                echo "Error: Missing $TEST_PLAN. Check your scheme and ensure the Test Plan is added."
                echo "The files in $PRODUCTS_DIR are:"
                ls -l "$PRODUCTS_DIR"
                echo "The available test plans for this scheme, $SCHEME, are:"
                awk '/<TestPlanReference/,/<\/TestPlanReference>/' \
                    "${PROJECT}/xcshareddata/xcschemes/${SCHEME}.xcscheme" | \
                    grep "reference" | \
                    cut -d '"' -f 2 | \
                    sed -n 's|container:Tests/\(.*\).xctestplan|\1|p'
                exit 1
            fi

            if [[ ! -d "${PRODUCTS_DIR}/${SCHEME}-${SDK}" ]]; then
                echo "Error: Missing sdk for iPhone OS. Check your build sdk argument and try again."
                echo "The files in $PRODUCTS_DIR are:"
                ls -l "$PRODUCTS_DIR"
                echo "The available sdks in this environment are:"
                xcodebuild -showsdks | grep -E 'iphoneos|iphonesimulator'
                exit 1
            fi
    - script@1.1:
        title: Create .zip artifact for Firebase Testing
        inputs:
        - content: |
            #!/usr/bin/env bash
            set -euxo pipefail

            PRODUCTS_DIR="/Users/vagrant/git/DerivedData/Build/Products"
            SCHEME="Fennec_Enterprise"
            SDK="iphoneos"
            TEST_PLAN="${SCHEME}_PerformanceTestPlan"
            TARGET_ARCHIVE="/Users/vagrant/git/Fennec_Enterprise.zip"

            echo "-- create .zip artifact --"
            # do not double-quote $TEST_PLAN, as it is a wildcard and we need it to expand
            ( cd "$PRODUCTS_DIR" && zip -r "${SCHEME}.zip" "${SCHEME}-${SDK}" ${TEST_PLAN}*.xctestrun )
            mv "${PRODUCTS_DIR}/${SCHEME}.zip" "$TARGET_ARCHIVE"
    - cache-pull@2.7.2:
        inputs:
        - cache_paths: "$HOME/google-cloud-sdk"
    - script@1:
        title: Install Google Cloud SDK
        inputs:
        - content: |-
            #!/usr/bin/env bash
            set -e
             
            if [ -e $HOME/google-cloud-sdk ]; then
              echo "Google Cloud SDK found, skipping installation..."
            else
              echo "Google Cloud SDK not found, installing..."
              curl https://sdk.cloud.google.com > install.sh
              bash install.sh --disable-prompts
              source $HOME/google-cloud-sdk/path.bash.inc
            fi
    - cache-push@2.7.1:
        inputs:
        - cache_paths: "$HOME/google-cloud-sdk"
        - ignore_check_on_paths: "!/Users/vagrant/Library/Developer/Xcode/DerivedData/**"
        - compress_archive: "true"
    - script@1:
        title: Run Performance Tests in Firebase Test Lab
        inputs:
        - content: |-
            #!/usr/bin/env bash
            set -ex

            TIMESTAMP=$(date "+%Y%m%d%H%M%S")
            RESULTS_DIR="firefox_ios_performance_tests_${TIMESTAMP}"
            GOOGLE_CLOUD_BUCKET="firefox_ios_test_artifacts"
            DEVICE_MODEL="iphone14pro" # if updating device model and version, also update firebase-performance.kind
            DEVICE_VERSION="16.6"
            XCRESULT_PATH="gs://${GOOGLE_CLOUD_BUCKET}/${RESULTS_DIR}/${DEVICE_MODEL}-${DEVICE_VERSION}-en-portrait/TestLogs/"
            TARGET_ARCHIVE="/Users/vagrant/git/Fennec_Enterprise.zip" # this should be the same as the artifact created in the previous step

            curl -o /tmp/key-file.json "$BITRISEIO_GOOGLE_APPLICATION_CREDENTIALS_URL"
            $HOME/google-cloud-sdk/bin/gcloud version
            $HOME/google-cloud-sdk/bin/gcloud auth activate-service-account -q --key-file /tmp/key-file.json
            $HOME/google-cloud-sdk/bin/gcloud config set project "$GOOGLE_CLOUD_PROJECT"

            FIREBASE_TEST_RESULT=$($HOME/google-cloud-sdk/bin/gcloud firebase test ios run \
                --test "$TARGET_ARCHIVE" \
                --device model="$DEVICE_MODEL",version="$DEVICE_VERSION" \
                --client-details=matrixLabel="Bitrise" \
                --num-flaky-test-attempts=2 \
                --results-bucket="$GOOGLE_CLOUD_BUCKET" \
                --results-dir="$RESULTS_DIR")

            FIREBASE_XCRESULT_PATH=$("${HOME}/google-cloud-sdk/bin/gsutil" ls "$XCRESULT_PATH" | grep ".xcresult")
            envman add --key FIREBASE_XCRESULT_PATH --value "$FIREBASE_XCRESULT_PATH"
    - script@1.1:
        is_always_run: true
        title: Create Perfherder Data Object from Firebase
        inputs:
        - content: |-
            #!/usr/bin/env bash
            # fail if any commands fails
            set -ex

            # get dependency
            cd ./test-fixtures && git clone https://github.com/isabelrios/xcresult_extract.git

            # pull firebase xcresult and rename it to extract measurement data
            mkdir test_firebase_xcresult

            $HOME/google-cloud-sdk/bin/gsutil -m cp -r "$FIREBASE_XCRESULT_PATH" ./test_firebase_xcresult &

            # Get the process ID of the backgrounded gsutil command
            PID=$!

            TIMEOUT=60
            CHECK_INTERVAL=5
            ITERATIONS=$((TIMEOUT / CHECK_INTERVAL))

            for ((i = 0; i < ITERATIONS; i++)); do
                echo "Waiting for gsutil to complete..."
                sleep $CHECK_INTERVAL
                if ! ps -p $PID > /dev/null; then
                    break
                fi
            done

            # if gsutil is still running after 60s, it is hanging and needs to be killed
            if ps -p $PID > /dev/null; then
                echo "The gsutil command exceeded the timeout. Stopping and removing contents..."
                kill -9 $PID

                rm -rf ./test_firebase_xcresult
                mkdir ./test_firebase_xcresult
                echo "Retrying xcresult copy without multi-processing..."
                $HOME/google-cloud-sdk/bin/gsutil cp -r "$FIREBASE_XCRESULT_PATH" ./test_firebase_xcresult
            fi

            mv ./test_firebase_xcresult/*.xcresult ./test_firebase_xcresult/Test-Fennec-test.xcresult

            # firebase xcresult needs to be in the Test dir created during earlier build-for-testing step
            FIREBASE_XCRESULT="./test_firebase_xcresult/Test-Fennec-test.xcresult"
            CLIENT_PATH=$(ls /Users/vagrant/Library/Developer/Xcode/DerivedData | grep 'Client-')
            BITRISE_XCRESULT="/Users/vagrant/Library/Developer/Xcode/DerivedData/${CLIENT_PATH}/Logs/Test/Test-Fennec-test.xcresult"
            mv "$FIREBASE_XCRESULT" "$BITRISE_XCRESULT"

            # create and print perf data object for perfherder ingest via taskcluster log output
            xcrun xcresulttool graph --path "$BITRISE_XCRESULT"
            ls ..
            # If this ever breaks, check the xcresult_extract.py function find_xcresult_path 
            # and figure out exactly what it is doing because we are using Fennec as the scheme
            # and it works for both Fennec and Fennec_Enterprise, but I don't know why.
            # I would change it here but I am too afraid to break it.
            python3 xcresult_extract/xcresult_extract.py -project ../Client.xcodeproj -scheme Fennec
            cat data.txt
            sed 's/.*=//;s/'\''/"/g' data.txt > test.json
            cat test.json
            python3 perfTestTransform.py

app:
  envs:
  - opts:
      is_expand: false
    BITRISE_PROJECT_PATH: Client.xcodeproj
  - opts:
      is_expand: false
    BITRISE_EXPORT_METHOD: development
  - opts:
      is_expand: false
    BITRISE_NIGHTLY_VERSION: '9000'
  - opts:
      is_expand: false
    BITRISE_RELEASE_VERSION: '123.0'
  - opts:
      is_expand: false
    BITRISE_BETA_VERSION: '123.0'

meta:
  bitrise.io:
    stack: osx-xcode-15.2.x
    machine_type_id: g2-m1.8core

trigger_map:
- push_branch: main
  pipeline: pipeline_multiple_shards
- push_branch: epic-branch/*
  pipeline: pipeline_multiple_shards
- push_branch: release/v123
  pipeline: pipeline_multiple_shards
- pull_request_target_branch: main
  pipeline: pipeline_multiple_shards
- pull_request_target_branch: epic-branch/*
  pipeline: pipeline_multiple_shards
- pull_request_target_branch: release/v*
  pipeline: pipeline_multiple_shards<|MERGE_RESOLUTION|>--- conflicted
+++ resolved
@@ -1329,7 +1329,6 @@
                 --results-bucket=firefox_ios_test_artifacts \
                 --no-record-video \
                 --client-details=matrixLabel="Bitrise" \
-<<<<<<< HEAD
                 --quiet)
             
             GCLOUD_OUTPUT = $? # this will get the right-most command from the gcloud subshell
@@ -1341,12 +1340,6 @@
             #   is returned, so we will need to update this script once we know what it is.
             # We also don't know what order the exit codes will be returned in, so we will need to
             #   parse the output to get the exit codes and then assign them to variables.
-=======
-                --verbosity=debug \
-                --quiet)
-            
-            GCLOUD_EXITCODE=$?
->>>>>>> 0761fd94
 
             envman add --key GCLOUD_EXIT_CODE --value "$GCLOUD_EXITCODE"
             MATRIX_WEBLINK=$(echo "$GCLOUD_OUTPUT" | grep 'https://console.firebase.google.com/project' | awk -F '[][]' '{print $2}' | head -n 1)
