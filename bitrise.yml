--- conflicted
+++ resolved
@@ -531,8 +531,6 @@
             cd -
         title: Set xcodeproj code_sign_identity to iPhone Developer
     - script@1.2.1:
-<<<<<<< HEAD
-=======
         title: Pin swiftlint version to 0.61.0 (Workaround)
         inputs:
         - content: |-
@@ -544,7 +542,6 @@
             which swiftlint
             swiftlint version
     - script@1.2.1:
->>>>>>> bed5b490
         inputs:
         - content: |-
             ./bootstrap.sh
