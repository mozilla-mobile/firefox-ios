--- conflicted
+++ resolved
@@ -746,13 +746,8 @@
         run_if: '{{getenv "NEW_XCODE_VERSION" | eq "New_Version_Found" | or (getenv "RUN_ALL_STEPS" | eq "Run_All_Steps")}}'
         inputs:
         - scheme: Fennec
-<<<<<<< HEAD
         - destination: platform=iOS Simulator,name=iPhone 14,OS=16.4
-    - deploy-to-bitrise-io@1.9: {}
-=======
-        - destination: platform=iOS Simulator,name=iPhone 14,OS=latest
     - deploy-to-bitrise-io@2.2: {}
->>>>>>> 85306cd2
     - cache-push@2.4: {}
     - slack@3.1:
         run_if: '{{getenv "NEW_XCODE_VERSION" | eq "New_Version_Found" | or (getenv "RUN_ALL_STEPS" | eq "Run_All_Steps")}}'
