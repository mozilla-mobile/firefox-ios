format_version: '8'
default_step_lib_source: 'https://github.com/bitrise-io/bitrise-steplib.git'
project_type: ios
pipelines:
  pipeline_build_and_test:
    workflows:
        determine_apps_affected: {}
        firefox_configure_build:
            run_if:
              expression: '{{ enveq "BUILD_FIREFOX_IOS" "true" }}'
            depends_on:
            - determine_apps_affected
        focus_configure_build:
            run_if:
              expression: '{{ enveq "BUILD_FOCUS_IOS" "true" }}'
            depends_on:
            - determine_apps_affected
        klar_configure_build:
            run_if:
              expression: '{{ enveq "BUILD_FOCUS_IOS" "true" }}'
            depends_on:
            - determine_apps_affected
        run_firefox_ui_tests:
            run_if:
              expression: '{{ enveq "RUN_UI_TESTS" "Run_UI_Tests" }}'
            depends_on:
            - firefox_configure_build
            parallel: 5
        focus_ui_test:
            run_if:
              expression: '{{ enveq "BUILD_FOCUS_IOS" "true" }}'
            depends_on:
            - focus_configure_build
            parallel: 1

workflows:
  firefox_accessibility_test:
    before_run:
    - 1_git_clone_and_post_clone
    - 2_certificate_and_profile
    - 3_provisioning_and_npm_installation
    steps:
    - activate-ssh-key@4:
        run_if: '{{getenv "SSH_RSA_PRIVATE_KEY" | ne ""}}'
    - restore-spm-cache@1:
        is_always_run: true
    - script@1.1:
        title: Build for Testing
        inputs:
        - content: |
            set -euxo pipefail
            echo "-- build-for-testing --"
            mkdir DerivedData

            xcodebuild -resolvePackageDependencies -onlyUsePackageVersionsFromResolvedFile
            xcodebuild "-project" "/Users/vagrant/git/firefox-ios/Client.xcodeproj" "-scheme" "Fennec" -configuration "Fennec_Testing" "CODE_SIGNING_ALLOWED=NO" -sdk "iphonesimulator" "-destination" "platform=iOS Simulator,name=iPhone 16,OS=18.2" "COMPILER_INDEX_STORE_ENABLE=NO" "build-for-testing" "CODE_SIGN_IDENTITY=" "CODE_SIGNING_REQUIRED=NO" "CODE_SIGNING_ALLOWED=NO" -derivedDataPath "/Users/vagrant/git/DerivedData" | xcpretty | tee xcodebuild_fennec.log

            ls /Users/vagrant/git/DerivedData/Build/Products
            ls /Users/vagrant/git/DerivedData

    - xcode-test-without-building@0:
        continue_on_fail: true
        timeout: 1200
        inputs:
        - destination: platform=iOS Simulator,name=iPhone 16,OS=18.2
        - xcodebuild_options: '"COMPILER_INDEX_STORE_ENABLE=NO" "CODE_SIGN_IDENTITY=" "CODE_SIGNING_REQUIRED=NO" "CODE_SIGNING_ALLOWED=NO"'
        - xctestrun: "/Users/vagrant/git/DerivedData/Build/Products/Fennec_AccessibilityTestPlan_iphonesimulator18.2-arm64.xctestrun"
        - maximum_test_repetitions: 2

    - script@1.2.1:
        title: Count failed tests
        is_always_run: true
        inputs:
        - content: |
            echo "Analyzing test results from: $BITRISE_XCRESULT_PATH"
            xcrun xcresulttool get --path "$BITRISE_XCRESULT_PATH" --format json > result.json --legacy

            echo "Search for failed tests..."
            FAILED_COUNT=$(jq -r '.metrics.testsFailedCount._value' result.json)

            echo "Total number of failures: $FAILED_COUNT"

            envman add --key ACCESSIBILITY_FAILED_TEST_COUNT --value "$FAILED_COUNT"

    - script@1.2.1:
        title: Collect All Accessibility Report Files
        is_always_run: true
        inputs:
        - content: |
            echo "🔍 Search reports inside the device sandbox..."

            mkdir -p "$BITRISE_DEPLOY_DIR"

            find ~/Library/Developer/CoreSimulator/Devices -type f -name "AccessibilityReport*.txt" -exec cp {} "$BITRISE_DEPLOY_DIR" \;
            find ~/Library/Developer/CoreSimulator/Devices -type f -name "AccessibilityReport*.csv" -exec cp {} "$BITRISE_DEPLOY_DIR" \;

            echo "Files copied to $BITRISE_DEPLOY_DIR:"
            ls -lh "$BITRISE_DEPLOY_DIR"

    - deploy-to-bitrise-io@2.9.2:
        is_always_run: true

    - slack@4.2.1:
        is_always_run: true
        inputs:
        - title: ''
        - author_name: ''
        - webhook_url: "$WEBHOOK_SLACK_TOKEN"
        - footer_icon: https://emoji.slack-edge.com/T027LFU12/testops-notify/d350cecb43e9e630.png
        - footer: Created by Mobile Test Engineering
        - pretext_on_error: "*Firefox-iOS* :firefox: *Accessibility Tests* :x:"
        - pretext: "*Firefox-iOS* :firefox: *Accessibility Tests* :white_check_mark:"
        - timestamp: 'no'
        - fields: |
            Task | ${BITRISE_BUILD_URL}
            Number of A11y Failures | ${ACCESSIBILITY_FAILED_TEST_COUNT}
            Failures Report | ${BITRISE_BUILD_URL}
            Accessibility Reports | ${BITRISE_BUILD_URL}?tab=artifacts
        - buttons: |
            App|${BITRISE_APP_URL}
            #mobile-testeng|https://mozilla.slack.com/archives/C02KDDS9QM9
            Mana|https://mana.mozilla.org/wiki/display/MTE/Mobile+Test+Engineering

  firefox_configure_build:
    before_run:
    - 0_detect_standalone_build
    - 1_git_clone_and_post_clone
    - 2_certificate_and_profile
    - 3_provisioning_and_npm_installation
    - decision_to_run_UI_Tests
    steps:
    - activate-ssh-key@4.1.1:
        run_if: '{{getenv "SSH_RSA_PRIVATE_KEY" | ne ""}}'
    - restore-spm-cache@2.1.1:
        is_always_run: true
    - xcode-build-for-test@3:
        inputs:
        - scheme: Fennec
        - configuration: Fennec_Testing
        - project_path: /Users/vagrant/git/firefox-ios/Client.xcodeproj
        - xcodebuild_options: '"COMPILER_INDEX_STORE_ENABLE=NO" "CODE_SIGN_IDENTITY=" "CODE_SIGNING_REQUIRED=NO" "CODE_SIGNING_ALLOWED=NO"'
        - destination: platform=iOS Simulator,name=iPhone 16,OS=18.2
    - script@1.2.1:
        title: Detect number of warnings
        is_always_run: true
        inputs:
        - content: |
            set -e
            set -x

            echo "bitrise_xcode"
            COUNT_XCUI=$(./test-fixtures/generate-metrics.sh $BITRISE_XCODE_RAW_RESULT_TEXT_PATH all)

            envman add --key SHOW_WARNING_IN_SLACK --value Show_Warnings
            envman add --key SHOW_WARNING_COUNT_XCUI --value "$COUNT_XCUI"

            STR=$COUNT_XCUI
            SUB='greater'
            if [[ "$STR" == *"$SUB"* ]]; then
                echo "Failure, the number of warnings increased"
                exit 1
            fi
    - script@1.2.1:
        title: Override xctestrun file to UnitTests
        inputs:
        - content: |-
            #!/usr/bin/env bash
            set -euxo pipefail

            # Point to the Unit tests plan instead of Accessibility
            UNIT_TESTS_XCTESTRUN="$BITRISE_TEST_BUNDLE_PATH/Fennec_UnitTest_iphonesimulator18.2-arm64.xctestrun"
            SMOKE_UI_XCTESTRUN="$BITRISE_TEST_BUNDLE_PATH/Fennec_Smoketest_iphonesimulator18.2-arm64.xctestrun"

            if [ ! -f "$UNIT_TESTS_XCTESTRUN" ]; then
              echo "ERROR: .xctestrun file not found: $UNIT_TESTS_XCTESTRUN"
              exit 1
            fi

            echo "Found UnitTest .xctestrun: $UNIT_TESTS_XCTESTRUN"
            envman add --key BITRISE_XCTESTRUN_UNIT_TEST_FILE_PATH --value "$UNIT_TESTS_XCTESTRUN"
            envman add --key BITRISE_XCTESTRUN_SMOKE_TEST_FILE_PATH --value "$SMOKE_UI_XCTESTRUN"

    - xcode-test-without-building@0.4.0:
        timeout: 1200
        inputs:
        - destination: platform=iOS Simulator,name=iPhone 16,OS=18.2
        - xcodebuild_options: '"COMPILER_INDEX_STORE_ENABLE=NO" "CODE_SIGN_IDENTITY=" "CODE_SIGNING_REQUIRED=NO" "CODE_SIGNING_ALLOWED=NO"'
        - xctestrun: $BITRISE_TEST_BUNDLE_PATH/Fennec_UnitTest_iphonesimulator18.2-arm64.xctestrun
        - maximum_test_repetitions: 2
    - xcode-test-shard-calculation@0:
        run_if: '{{enveq "BITRISE_TEST_BUNDLE_PATH" "" | not}}'
        inputs:
        - product_path: $BITRISE_XCTESTRUN_SMOKE_TEST_FILE_PATH
        - shard_count: 5
        - destination: $BITRISE_DESTINATION
        outputs:
        - BITRISE_TEST_SHARDS_PATH: BITRISE_TEST_SHARDS_PATH_FIREFOX
        is_always_run: true
    - save-spm-cache@1.3.1:
        is_always_run: true
    - script@1.1.1:
        title: Clean before deploying
        timeout: 360
        inputs:
        - content: |
            #!/usr/bin/env bash
            set -euo pipefail

            echo "Removing raw-xcodebuild-output.log to reduce artifact size"
            rm -f "$BITRISE_DEPLOY_DIR/raw-xcodebuild-output.log"

            echo "Keeping only one swiftlint report file"
            # Remove one format or duplicate copies
            rm -f "$BITRISE_DEPLOY_DIR/swiftlint_report.txt" || true

            echo "Removing unit test xcresult"
            rm -f "$BITRISE_DEPLOY_DIR/Test-Fennec_UnitTest_iphonesimulator18.2-arm64.xcresult.zip"
    - deploy-to-bitrise-io@2.10.0:
        run_if: '{{enveq "BITRISE_TEST_BUNDLE_PATH" "" | not}}'
        inputs:
        - pipeline_intermediate_files: |-
            BITRISE_TEST_SHARDS_PATH_FIREFOX
            BITRISE_TEST_BUNDLE_PATH
            BITRISE_XCTESTRUN_SMOKE_TEST_FILE_PATH
        is_always_run: true
    - script@1.1.1:
        title: Run Danger 2
        timeout: 360
        inputs:
        - content: |
            #!/usr/bin/env bash
            # Fail if any command fails
            set -e
            # Extract .xcresult using xcrun xccov
            echo "Generating coverage.json from xcresult..."
            xcrun xccov view --report --json "$BITRISE_XCRESULT_PATH" > coverage.json
            echo "coverage.json created successfully"

            # Define a cleanup function to remove the file
            function cleanup_coverage {
              if [ -f coverage.json ]; then
                echo "Removing coverage.json"
                rm coverage.json
              fi
            }
            # Register it to run on script exit
            trap cleanup_coverage EXIT

            echo "Running Danger"
            swift run danger-swift ci

    - cache-push@2.7.1:
        is_always_run: true
    - slack@4.2.1:
        is_always_run: true
        inputs:
        - title: ''
        - author_name: ''
        - webhook_url: "$WEBHOOK_SLACK_TOKEN"
        - footer_icon: https://emoji.slack-edge.com/T027LFU12/testops-notify/d350cecb43e9e630.png
        - footer: Created by Mobile Test Engineering
        - pretext_on_error: "*Firefox-iOS* :firefox: *Build/XCUITests* :x:"
        - pretext: "*Firefox-iOS* :firefox: *Build/XCUITests* :white_check_mark:"
        - timestamp: 'no'
        - fields: |
            Task | ${BITRISE_BUILD_URL}
            Owner | ${GIT_CLONE_COMMIT_AUTHOR_NAME}
            Commit | ${GIT_CLONE_COMMIT_MESSAGE_SUBJECT}
            Source-Workflow | ${BITRISE_TRIGGERED_WORKFLOW_TITLE}
            Branch | ${BITRISE_GIT_BRANCH}
            Warnings-in-code-test | ${SHOW_WARNING_COUNT_XCUI}
        - buttons: |
            App|${BITRISE_APP_URL}
            #mobile-testeng|https://mozilla.slack.com/archives/C02KDDS9QM9
            Mana|https://mana.mozilla.org/wiki/display/MTE/Mobile+Test+Engineering
    - slack@4.2.1:
        is_always_run: true
        run_if: '{{getenv "NEW_RC_VERSION" | eq "New_RC_Version" | and .IsBuildFailed}}'
        inputs:
        - channel: "#firefox-ios"
        - text: Build status using latest Rust-Component
        - webhook_url: $WEBHOOK_SLACK_TOKEN_2

  run_firefox_ui_tests:
    before_run:
    - 1_git_clone_and_post_clone
    steps:
    - pull-intermediate-files@1: {}
    - xcode-test-without-building@0.4.2:
        timeout: 1200
        inputs:
        - only_testing: $BITRISE_TEST_SHARDS_PATH_FIREFOX/$BITRISE_IO_PARALLEL_INDEX
        - destination: platform=iOS Simulator,name=iPhone 16,OS=18.2
        - xcodebuild_options: '"COMPILER_INDEX_STORE_ENABLE=NO" "CODE_SIGN_IDENTITY=" "CODE_SIGNING_REQUIRED=NO" "CODE_SIGNING_ALLOWED=NO"'
        - xctestrun: $BITRISE_TEST_BUNDLE_PATH/Fennec_Smoketest_iphonesimulator18.2-arm64.xctestrun
    - deploy-to-bitrise-io@2.10.0: {}
    meta:
      bitrise.io:
        stack: osx-xcode-16.2.x
        machine_type_id: g2.mac.4x-large
  determine_apps_affected:
    steps:
    - git-clone@6.2: {}
    - script@1.2.1:
        title: Determine which application to base configuration
        inputs:
        - content: |-
            #!/usr/bin/env bash
            set -e

            # Determine which application to base configuration while comparing against branch destination:
            # Bitrise: https://devcenter.bitrise.io/en/references/available-environment-variables.html
            #
            # BITRISEIO_GIT_BRANCH_DEST is used only on pull requests and is set to destination/branch (i.e, release/v123 )
            # BITRISE_GIT_BRANCH is the git branch that is built by Bitrise (i.e, release/v123 )
            # BITRISE_GIT_COMMIT is the git commit hash that is built by Bitrise
            #
            # If the destination branch is a release or epic branch, we need to compare changes against that destination branch
            # If the branch built by Bitrise is a release or epic branch, we need to compare changes against that branch
            # Otherwise, we need to compare changes against origin/main

            if [[ $BITRISEIO_GIT_BRANCH_DEST = release* ]] || [[ $BITRISEIO_GIT_BRANCH_DEST = epic* ]]; then
                BASE_BRANCH="$BITRISEIO_GIT_BRANCH_DEST"
                echo $BASE_BRANCH
            elif [[ $BITRISE_GIT_BRANCH = release* ]] || [[ $BITRISE_GIT_BRANCH = epic* ]]; then
                BASE_BRANCH="$BITRISE_GIT_BRANCH"
                echo $BASE_BRANCH
            else
                BASE_BRANCH="origin/main"
                echo $BASE_BRANCH
            fi

            # Determine apps affected by the changes introduced in the commit/PR
            APPS_AFFECTED=$(git diff --name-only $BASE_BRANCH..."$BITRISE_GIT_COMMIT" | xargs -n1 dirname | sort | uniq)

            echo "These are the files changed:"
            echo $APPS_AFFECTED

            # Initialize all application flags as "false" by default
            BUILD_FIREFOX_IOS="false"
            BUILD_FOCUS_IOS="false"
            BUILD_SAMPLE_BROWSER_IOS="false"

            # Manual triggers leave empty commits.
            # Check for empty commit/PR and exit blacklist check if found to avoid erroring out.
            echo "Files changed in commit/PR: $APPS_AFFECTED"
            if [[ -z "$APPS_AFFECTED" ]]; then
                echo "No files changed in commit/PR. Skipping Blacklist check..."
                # Set environment variables
                envman add --key BUILD_FIREFOX_IOS --value "true"
                envman add --key BUILD_FOCUS_IOS --value "true"
                exit 0
            fi

            # Skip building on only markdown and/or LICENSE file changes
            TOTAL_CHANGED_FILES_COUNT=$(git diff --name-only $BASE_BRANCH..."$BITRISE_GIT_COMMIT" | wc -l | xargs)
            MD_AND_LICENSE_FILE_COUNT=$(git diff --name-only $BASE_BRANCH..."$BITRISE_GIT_COMMIT" | grep -Eci '(\.md$|^LICENSE$)' | xargs)

            if [ "$TOTAL_CHANGED_FILES_COUNT" -eq "$MD_AND_LICENSE_FILE_COUNT" ] && [ "$MD_AND_LICENSE_FILE_COUNT" -ne 0 ]; then
                echo "Only Markdown and/or LICENSE files have been changed. No build will be triggered."
                exit 0
            fi

            # Check for specific applications and set flags accordingly
            # Add more specific conditions for directories as needed; otherwise see default case
            # Pattern matches (*) on directory names and reacts to subdirectory changes as well
            for app in $APPS_AFFECTED; do
                # Check for root directory changes
                if [[ "$app" == "." ]]; then
                    CHANGED_FILES=$(git diff --name-only $BASE_BRANCH..."$BITRISE_GIT_COMMIT")
                    echo "Project root changes detected: $CHANGED_FILES"
                    ROOT_SPECIFIC_FILES=$(echo "$CHANGED_FILES" | grep -E '^(bootstrap\.sh|content_blocker_update\.sh|Dangerfile|Dangerfile\.swift|Info\.plist|iOSNimbusFeatureUtility\.sh|package\.lock|Package\.json|Package\.resolved|Package\.swift|rust_components_local\.sh|setup_build_tools\.sh|update_version\.sh|\.swiftlint\.yml)$' || true)
                    echo "Root specific files: $ROOT_SPECIFIC_FILES"
                    if [ ! -z "$ROOT_SPECIFIC_FILES" ]; then
                        BUILD_FIREFOX_IOS="true"
                    fi
                fi

                case "$app" in
                    firefox-ios*)
                        BUILD_FIREFOX_IOS="true"
                        ;;
                    focus-ios*)
                        BUILD_FOCUS_IOS="true"
                        ;;
                    SampleBrowser*)
                        BUILD_SAMPLE_BROWSER_IOS="true"
                        ;;
                    BrowserKit*|taskcluster*|test-fixtures*)
                        # Explicitly directory changes - build all applications
                        BUILD_FIREFOX_IOS="true"
                        BUILD_FOCUS_IOS="true"
                        ;;
                    ".")
                        # Root directory changes - build all applications
                        BUILD_FIREFOX_IOS="true"
                        BUILD_FOCUS_IOS="true"
                        BUILD_SAMPLE_BROWSER_IOS="true"
                        ;;
                    *)
                        # Default case - build all applications (e.g, BrowserKit)
                        BUILD_FIREFOX_IOS="true"
                        BUILD_FOCUS_IOS="true"
                        BUILD_SAMPLE_BROWSER_IOS="true"
                        ;;
                esac
            done

            # Set environment variables
            envman add --key BUILD_FIREFOX_IOS --value "$BUILD_FIREFOX_IOS"
            envman add --key BUILD_FOCUS_IOS --value "$BUILD_FOCUS_IOS"
            envman add --key BUILD_SAMPLE_BROWSER_IOS --value "$BUILD_SAMPLE_BROWSER_IOS"

            echo "BUILD_FIREFOX_IOS: $BUILD_FIREFOX_IOS"
            echo "BUILD_FOCUS_IOS: $BUILD_FOCUS_IOS"
            echo "BUILD_SAMPLE_BROWSER_IOS: $BUILD_SAMPLE_BROWSER_IOS"

    - share-pipeline-variable@1:
        inputs:
        - variables: |-
            BUILD_FIREFOX_IOS
            BUILD_FOCUS_IOS
            BUILD_SAMPLE_BROWSER_IOS
    - script@1.2.1:
        title: Echo applications set
        inputs:
        - content: |-
            #!/usr/bin/env bash
            set -ex

            echo "BUILD_FIREFOX_IOS: $BUILD_FIREFOX_IOS"
            echo "BUILD_FOCUS_IOS: $BUILD_FOCUS_IOS"
            echo "BUILD_SAMPLE_BROWSER_IOS: $BUILD_SAMPLE_BROWSER_IOS"

  send_slack_notification:
    steps:
    - slack@4.2.1:
        inputs:
        - title: ''
        - author_name: ''
        - webhook_url: "$WEBHOOK_SLACK_TOKEN"
        - footer_icon: https://emoji.slack-edge.com/T027LFU12/testops-notify/d350cecb43e9e630.png
        - footer: Created by Mobile Test Engineering
        - pretext_on_error: "*Firefox-iOS* :firefox: *Build/XCUITests* :x:"
        - pretext: "*Firefox-iOS* :firefox: *Build/XCUITests* :white_check_mark:"
        - timestamp: 'no'
        - fields: |
            Task | ${BITRISE_BUILD_URL}
            Owner | ${GIT_CLONE_COMMIT_AUTHOR_NAME}
            Commit | ${GIT_CLONE_COMMIT_MESSAGE_SUBJECT}
            Source-Workflow | ${BITRISE_TRIGGERED_WORKFLOW_TITLE}
            Branch | ${BITRISE_GIT_BRANCH}
            Warnings-in-code | ${SHOW_WARNING_COUNT}
            Warnings-in-code-test | ${SHOW_WARNING_COUNT_XCUI}
        - buttons: |
            App|${BITRISE_APP_URL}
            #mobile-testeng|https://mozilla.slack.com/archives/C02KDDS9QM9
            Mana|https://mana.mozilla.org/wiki/display/MTE/Mobile+Test+Engineering
  0_detect_standalone_build:
    steps:
    - script@1.2.1:
        inputs:
        - content: |-
            #!/usr/bin/env bash
            set -e

            # ANSI color codes
            RED='\033[31;1m'
            CYAN='\033[36;1m'
            GREEN='\033[32;1m'
            NC='\033[0m'        # No Color (resets color to default)

            # Check if $BITRISEIO_PIPELINE_ID is unset or empty
            # If so, this is a standalone build and we need to fail it
            if [ -z "$BITRISEIO_PIPELINE_ID" ]; then
                printf "\n${RED}Error: BITRISEIO_PIPELINE_ID is not set.${NC}\n\
                This means you have triggered a build stage or workflow individually, instead of the entire pipeline.\n\n\
                The current build workflow is: ${RED}$BITRISE_TRIGGERED_WORKFLOW_TITLE${NC}, but needs to be run in ${RED}pipeline_build_and_test${NC}.\n\n\
                To trigger a pipeline rebuild in its entirety, please do the following:\n\n\
                    ${CYAN}1. Select your last failed build for 'pipeline_build_and_test'.\n\
                    ${CYAN}2. Click the 'Rebuild' button dropdown icon located in the top right of the page.\n\
                    ${CYAN}3. From the dropdown menu, select 'Rebuild entire Pipeline'.\n\
                    ${CYAN}4. If no dropdown menu is present, you are looking at a standalone build\n\
                       ${CYAN}and need to select the initial Github pipeline triggered by the PR.${NC}\n\n\
                If you are still having issues, please contact ${GREEN}#mobile-testeng${NC} on Slack.\n"
                exit 1  # Exit with a failure status
            else
                echo "BITRISEIO_PIPELINE_ID is set to $BITRISEIO_PIPELINE_ID"
            fi
        title: Detect standalone build
  1_git_clone_and_post_clone:
    steps:
    - activate-ssh-key@4.1.1:
        run_if: '{{getenv "SSH_RSA_PRIVATE_KEY" | ne ""}}'
    - git-clone@6.2: {}
    - script@1.2.1:
        inputs:
        - content: |-
            #!/usr/bin/env bash
            set -e
            set -x
            BRANCH=$BITRISE_GIT_BRANCH

            if [[ $BRANCH == update-spm-new-rust-component-tag-* ]]
            then
                echo "Building with new Rust-Component version"
                envman add --key NEW_RC_VERSION --value New_RC_Version
            fi
        title: Save Branch Name
    - cache-pull@2.7.2: {}
  2_certificate_and_profile:
    steps:
    - certificate-and-profile-installer@1.11.4: {}
    - script@1.2.1:
        inputs:
        - content: |-
            #!/usr/bin/env bash
            set -e
            set -x
            cd firefox-ios/Client.xcodeproj
            sed -i '' 's/CODE_SIGN_IDENTITY = "iPhone Developer"/CODE_SIGN_IDENTITY = "iPhone Developer"/' project.pbxproj
            cd -
        title: Set xcodeproj code_sign_identity to iPhone Developer
<<<<<<< HEAD
    # Skip for now to fix release branches built different swiftlint and xcode versions
    - script@1.1:
        title: Bypass Bitrise Mirror for Swiftlint Upgrade
=======
    - script@1.2.1:
        inputs:
        - content: |-
            #!/usr/bin/env bash
            # fail if any commands fails
            set -e
            # debug log
            set -x

            echo 'EXCLUDED_ARCHS__EFFECTIVE_PLATFORM_SUFFIX_simulator__NATIVE_ARCH_64_BIT_x86_64=arm64 arm64e armv7 armv7s armv6 armv8' > /tmp/tmp.xcconfig
            echo 'EXCLUDED_ARCHS=$(inherited) $(EXCLUDED_ARCHS__EFFECTIVE_PLATFORM_SUFFIX_$(EFFECTIVE_PLATFORM_SUFFIX)__NATIVE_ARCH_64_BIT_$(NATIVE_ARCH_64_BIT))' >> /tmp/tmp.xcconfig
            echo 'IPHONEOS_DEPLOYMENT_TARGET=11.4' >> /tmp/tmp.xcconfig
            echo 'SWIFT_TREAT_WARNINGS_AS_ERRORS=NO' >> /tmp/tmp.xcconfig
            echo 'GCC_TREAT_WARNINGS_AS_ERRORS=NO' >> /tmp/tmp.xcconfig
            export XCODE_XCCONFIG_FILE=/tmp/tmp.xcconfig
            envman add --key XCODE_XCCONFIG_FILE --value /tmp/tmp.xcconfig
        title: Workaround carthage lipo
    - script@1.2.1:
        title: Pin swiftlint version to 0.59.1 (Workaround)
>>>>>>> f7df09c2
        inputs:
        - content: |-
            OLD_SWIFTLINT_PATH=`which swiftlint`
            curl -L -o swiftlint.zip https://github.com/realm/SwiftLint/releases/download/0.59.1/portable_swiftlint.zip
            unzip swiftlint.zip -d swiftlint_bin
            chmod +x swiftlint_bin/swiftlint
            sudo mv swiftlint_bin/swiftlint $OLD_SWIFTLINT_PATH
            which swiftlint
            swiftlint version
    - script@1.2.1:
        inputs:
        - content: |-
            ./bootstrap.sh
        title: Run bootstrap
    - swiftlint-extended@1.0.0:
        inputs:
        - linting_path: "$BITRISE_SOURCE_DIR"
        - lint_config_file: ""  # Don't pass a config file to make use of nested configurations
    - deploy-to-bitrise-io@2.10.0: {}
    - script@1.2.1:
        inputs:
        - content: |-
            set -e
            echo "$SWIFTLINT_REPORT"
            if [ ! -z "$SWIFTLINT_REPORT" ] ;then
            # The file is not-empty.
                echo "Failing build since there are swiftlint errors"
                exit 1
            fi
        title: Fail build if swiftlint fails
  3_provisioning_and_npm_installation:
    steps:
    - script@1.2.1:
        title: NPM install and build
        inputs:
        - content: |-
            #!/usr/bin/env bash
            # fail if any commands fails
            set -e
            set -x

            npm install
            npm run build
  Detect_warnings:
    steps:
    - script@1.2.1:
        title: Detect number of warnings
        inputs:
        - content: |-
            #!/usr/bin/env bash
            # fail if any commands fails
            set -e
            # debug log
            set -x

            TEST_LOG_PATH=$BITRISE_XCODEBUILD_TEST_LOG_PATH

            COUNT_XCUI=$(./test-fixtures/generate-metrics.sh $TEST_LOG_PATH all)
            envman add --key SHOW_WARNING_COUNT_XCUI --value "$COUNT_XCUI"

            envman add --key SHOW_WARNING_IN_SLACK --value Show_Warnings

            STR=$COUNT_XCUI
            SUB='greater'
            if [[ "$STR" == *"$SUB"* ]]; then
                echo "Failure, the number of warnings increased"
                exit 1
            fi
        is_always_run: true
  decision_to_run_UI_Tests:
    steps:
    - script@1.2.1:
        title: Files changed in commit
        inputs:
        - content: |-
            #!/usr/bin/env bash
            set -ex

            # We need to check both PRs and MERGEs for release and epic branches so an error isn't
            # created when trying to find a diff on a commit that doesn't exist on origin/main
            # First check destination branch for PRs and then check $BITRISE_GIT_BRANCH for
            # merges to origin/main since the destination branch changes back to origin/main
            if [[ $BITRISEIO_GIT_BRANCH_DEST = release* ]] || [[ $BITRISEIO_GIT_BRANCH_DEST = epic* ]]; then
                FILES_CHANGED=$(git diff --name-only $BITRISEIO_GIT_BRANCH_DEST..."$BITRISE_GIT_COMMIT")
            elif [[ $BITRISE_GIT_BRANCH = release* ]] || [[ $BITRISE_GIT_BRANCH = epic* ]]; then
                echo "Skipping Blacklist check for Merging into $BITRISE_GIT_BRANCH..."
                exit 0
                FILES_CHANGED=$(git diff --name-only $BITRISE_GIT_BRANCH..."$BITRISE_GIT_COMMIT")
            else
                FILES_CHANGED=$(git diff --name-only origin/main..."$BITRISE_GIT_COMMIT")
            fi

            # Manual triggers leave empty commits.
            # Check for empty commit/PR and exit blacklist check if found to avoid erroring out.
            echo "Files changed in commit/PR: $FILES_CHANGED"
            if [[ -z "$FILES_CHANGED" ]]; then
                echo "No files changed in commit/PR. Skipping Blacklist check..."
                envman add --key RUN_UI_TESTS --value Run_UI_Tests
                exit 0
            fi

            # Match on file names in all directories and subdirectories
            #
            # Project Configs
            #   .*[^bitrise]\.y[^/]*$ -> matches all files not named bitrise whose file extension begins with a 'y'
            #   .*\.sh$ -> matches all files whose file extension begins with 'sh'
            #   .*\.md$ -> matches all files whose file extension begins with 'md'
            #   .*\.lproj/.* -> matches all files whose parent directory begins with 'lproj'
            #   fastlane/* -> matches all files in the fastlane directory
            #   taskcluster/* -> matches all files in the taskcluster directory
            #
            # Features tested outside bitrise
            #   Sync*/* -> matches all files in the Sync, SyncTelemetry
            #   firefox-ios/firefox-ios-tests/Tests/Sync*/* -> matches all files in SyncIntegrationTests directories
            #   firefox-ios/firefox-ios-tests/Tests/L10nSnapshotTests/* -> matches all files in the L10nSnapshotTests directory
            #
            # Test Helpers
            #   test-fixtures/.py$ -> matches all files whose file extension begin with 'py'

            DO_NOT_RUN_TESTS='^(.*[^bitrise]\.y[^/]*$|.*\.sh$|.*\.md$|.*\.lproj/.*|Sync*/*|firefox-ios/firefox-ios-tests/Tests/Sync*/*|fastlane/*|taskcluster/*|firefox-ios/firefox-ios-tests/Tests/L10nSnapshotTests/*|test-fixtures/.*.py$)'

            # Pass the FILES_CHANGED to grep to find any matches for the regex DO_NOT_RUN_TESTS
            # -v inverts the filtered results, returning any files not filtered by the regex
            if grep -v -E "${DO_NOT_RUN_TESTS}" <<< "${FILES_CHANGED}" && [ -n "$FILES_CHANGED" ];
            then
                echo "Running UI Tests"
                envman add --key RUN_UI_TESTS --value Run_UI_Tests
            else
                echo "Not Running UI Tests"
            fi
    - share-pipeline-variable@1.1.1:
        inputs:
        - variables: RUN_UI_TESTS
  NewXcodeVersions:
    steps:
    - script@1.2.1:
        inputs:
        - content: |-
            #!/usr/bin/env bash
            # fail if any commands fails
            set -e
            # debug log
            set -x

            YESTERDAY=`date -v -1d '+%Y-%m-%d'`

            brew install jq

            resp=$(curl -X GET -s -H 'Accept: application/vnd.github.v3+json' https://api.github.com/repos/mozilla-mobile/firefox-ios/commits\?sha\=main\&since\=$YESTERDAY | jq -r '.[].commit.message | select(contains("Auto Update Bitrise.YML"))')
            echo $resp
            if [ -z "$resp" ]
            then
                echo "There is not any new commit, stop building"
            else
                echo "There is a new commit, continue building"
                envman add --key NEW_XCODE_VERSION --value New_Version_Found
            fi

            if [[ $BITRISE_GIT_MESSAGE == BuildAndRun* ]]
            then
                echo "Scheduled build to run the rest of steps once xcode version has been updated"
                envman add --key RUN_ALL_STEPS --value Run_All_Steps
            fi

        title: Check main branch for recent activity before continuing
    - activate-ssh-key@4.1.1:
        run_if: '{{getenv "SSH_RSA_PRIVATE_KEY" | ne ""}}'
    - git-clone@6.2: {}
    - cache-pull@2.7.2: {}
    - certificate-and-profile-installer@1.11.4: {}
    - script@1.2.1:
        run_if: '{{getenv "NEW_XCODE_VERSION" | eq "New_Version_Found" | or (getenv "RUN_ALL_STEPS" | eq "Run_All_Steps")}}'
        inputs:
        - content: |-
            ./bootstrap.sh
        title: Run bootstrap
    - script@1.2.1:
        run_if: '{{getenv "NEW_XCODE_VERSION" | eq "New_Version_Found" | or (getenv "RUN_ALL_STEPS" | eq "Run_All_Steps")}}'
        inputs:
        - content: |-
            #!/usr/bin/env bash
            set -e
            set -x

            cd firefox-ios/Client.xcodeproj
            sed -i '' 's/"Fennec Development"/"Bitrise Firefox iOS Dev"/' project.pbxproj
            sed -i '' 's/Fennec ShareTo Development/Bitrise Firefox iOS Dev - Share To/' project.pbxproj
            sed -i '' 's/Fennec WidgetKit Development/Bitrise Firefox iOS Dev - WidgetKit/' project.pbxproj
            sed -i '' 's/"XCUITests"/"Bitrise Firefox iOS Dev - XCUI Tests"/' project.pbxproj
            sed -i '' 's/Fennec NotificationService Development/Bitrise Firefox iOS Dev - Notification Service/' project.pbxproj
            sed -i '' 's/CODE_SIGN_IDENTITY = "iPhone Developer"/CODE_SIGN_IDENTITY = "iPhone Distribution"/' project.pbxproj
            cd -
        title: Set provisioning to Bitrise in xcodeproj
    - script@1.2.1:
        run_if: '{{getenv "NEW_XCODE_VERSION" | eq "New_Version_Found" | or (getenv "RUN_ALL_STEPS" | eq "Run_All_Steps")}}'
        title: NPM install and build
        inputs:
        - content: |-
            #!/usr/bin/env bash
            # fail if any commands fails
            set -e
            set -x

            npm install
            npm run build
    - xcode-build-for-simulator@3.0.0:
        run_if: '{{getenv "NEW_XCODE_VERSION" | eq "New_Version_Found" | or (getenv "RUN_ALL_STEPS" | eq "Run_All_Steps")}}'
        inputs:
        - xcodebuild_options: CODE_SIGN_IDENTITY="" CODE_SIGNING_REQUIRED=NO CODE_SIGNING_ALLOWED=NO
        - scheme: Fennec
        - simulator_device: iPhone 16
    - xcode-test@6.0.0:
        run_if: '{{getenv "NEW_XCODE_VERSION" | eq "New_Version_Found" | or (getenv "RUN_ALL_STEPS" | eq "Run_All_Steps")}}'
        inputs:
        - scheme: Fennec
        - destination: platform=iOS Simulator,name=iPhone 16,OS=18.2
    - deploy-to-bitrise-io@2.10.0: {}
    - cache-push@2.7.1: {}
    - slack@4.2.1:
        run_if: '{{getenv "NEW_XCODE_VERSION" | eq "New_Version_Found" | or (getenv "RUN_ALL_STEPS" | eq "Run_All_Steps")}}'
        inputs:
        - channel: "#firefox-ios"
        - text: Build status using latest Xcode detected
        - message: "The build run info: $BITRISE_GIT_MESSAGE"
        - webhook_url: "$WEBHOOK_SLACK_TOKEN"
    description: This Workflow is to build the app using latest xcode available in Bitrise
    meta:
      bitrise.io:
        stack: osx-xcode-16.2.x
        machine_type_id: g2.mac.large
  L10nBuild:
    steps:
    - activate-ssh-key@4.1.1:
        run_if: '{{getenv "SSH_RSA_PRIVATE_KEY" | ne ""}}'
    - git-clone@6.2: {}
    - cache-pull@2.7.2: {}
    - certificate-and-profile-installer@1.11.4: {}
    - script@1.2.1:
        inputs:
        - content: >-
            #!/usr/bin/env bash
            # fail if any commands fails
            set -e
            # debug log
            set -x

            echo
            'EXCLUDED_ARCHS__EFFECTIVE_PLATFORM_SUFFIX_simulator__NATIVE_ARCH_64_BIT_x86_64=arm64
            arm64e armv7 armv7s armv6 armv8' > /tmp/tmp.xcconfig

            echo 'EXCLUDED_ARCHS=$(inherited)
            $(EXCLUDED_ARCHS__EFFECTIVE_PLATFORM_SUFFIX_$(EFFECTIVE_PLATFORM_SUFFIX)__NATIVE_ARCH_64_BIT_$(NATIVE_ARCH_64_BIT))'
            >> /tmp/tmp.xcconfig

            echo 'IPHONEOS_DEPLOYMENT_TARGET=11.4' >> /tmp/tmp.xcconfig

            echo 'SWIFT_TREAT_WARNINGS_AS_ERRORS=NO' >> /tmp/tmp.xcconfig

            echo 'GCC_TREAT_WARNINGS_AS_ERRORS=NO' >> /tmp/tmp.xcconfig

            export XCODE_XCCONFIG_FILE=/tmp/tmp.xcconfig

            envman add --key XCODE_XCCONFIG_FILE --value /tmp/tmp.xcconfig
        title: Workaround carthage lipo
    - script@1.2.1:
        inputs:
        - content: |-
            ./bootstrap.sh
        title: Run bootstrap
    - script@1.2.1:
        inputs:
        - content: |-
            #!/usr/bin/env bash
            set -e
            set -x

            rm /tmp/tmp.xcconfig
            envman add --key XCODE_XCCONFIG_FILE --value ''
        title: Remove carthage lip
    - script@1.2.1:
        title: NPM install and build
        inputs:
        - content: |-
            #!/usr/bin/env bash
            # fail if any commands fails
            set -e
            # debug log
            set -x

            npm install
            npm run build
    - script@1.2.1:
        inputs:
        - content: |-
            #!/usr/bin/env bash
            # fail if any commands fails
            set -e
            # debug log
            set -x
            gem install fastlane -v 2.226.0
            fastlane -version
            xcodebuild -version

            ./firefox-ios/l10n-screenshots.sh en-US
        title: Generate screenshots
    - save-cache@1.4.0:
        inputs:
        - key: l10n-screenshots-dd-$GIT_CLONE_COMMIT_HASH
        - paths: l10n-screenshots-dd
    - deploy-to-bitrise-io@2.10.0:
        inputs:
        - deploy_path: l10n-screenshots/en-US/en-US
        - is_compress: 'true'
    - cache-push@2.7.1: {}
    envs:
    - opts:
        is_expand: false
      BITRISE_SCHEME: L10nSnapshotTest
    description: >-
      This Workflow is to run L10n tests in one locale and then share the bundle with
      the rest of the builds
    meta:
      bitrise.io:
        stack: osx-xcode-16.2.x
        machine_type_id: g2.mac.large
  L10nScreenshotsTests:
    steps:
    - activate-ssh-key@4.1.1:
        run_if: '{{getenv "SSH_RSA_PRIVATE_KEY" | ne ""}}'
    - git-clone@6.2: {}
    - certificate-and-profile-installer@1.11.4: {}
    - restore-cache@2.5.0:
        inputs:
        - key: |-
            l10n-screenshots-dd-$GIT_CLONE_COMMIT_HASH
            l10n-screenshots-dd-
        - paths: l10n-screenshots-dd
        title: Download derived data path
    - script@1.2.1:
        inputs:
        - content: |-
            #!/usr/bin/env bash
            # fail if any commands fails
            set -e
            # debug log
            set -x
            gem install fastlane -v 2.226.0
            fastlane -version
            ./firefox-ios/l10n-screenshots.sh --test-without-building $MOZ_LOCALES

            mkdir -p artifacts

            for locale in $(echo $MOZ_LOCALES); do
              zip -9 -j "$locale.zip" "l10n-screenshots/$locale/$locale/"*
              mv "$locale.zip" artifacts/
            done
        title: Generate screenshots
    - deploy-to-bitrise-io@2.10.0:
        inputs:
        - deploy_path: artifacts/
    envs:
    - opts:
        is_expand: false
      BITRISE_SCHEME: L10nSnapshotTest
    description: >-
      This Workflow is to run L10n tests for all locales
    meta:
      bitrise.io:
        stack: osx-xcode-16.2.x
        machine_type_id: g2.mac.large
  SPM_Deploy_Prod_Beta:
    before_run:
    - SPM_Common_Steps
    steps:
    - script@1.2.1:
        inputs:
        - content: |-
            #!/usr/bin/env bash
            set -e
            set -x

            cd firefox-ios/Client.xcodeproj
            sed -i '' 's/CODE_SIGN_IDENTITY = "iPhone Developer"/CODE_SIGN_IDENTITY = "iPhone Distribution"/' project.pbxproj
            cd -
        title: Set xcodeproj code_sign_identity
    - script@1.2.1:
        title: NPM, ContentBlockerGen
        inputs:
        - content: |-
            #!/usr/bin/env bash
            # fail if any commands fails
            set -e
            # debug log
            set -x

            ./bootstrap.sh
    - set-xcode-build-number@1:
        inputs:
        - build_short_version_string: "$BITRISE_RELEASE_VERSION"
        - plist_path: firefox-ios/Client/Info.plist
    - set-xcode-build-number@1:
        inputs:
        - build_short_version_string: "$BITRISE_RELEASE_VERSION"
        - plist_path: firefox-ios/Extensions/NotificationService/Info.plist
    - set-xcode-build-number@1:
        inputs:
        - build_short_version_string: "$BITRISE_RELEASE_VERSION"
        - plist_path: firefox-ios/Extensions/ShareTo/Info.plist
    - set-xcode-build-number@1:
        inputs:
        - build_short_version_string: "$BITRISE_RELEASE_VERSION"
        - plist_path: firefox-ios/WidgetKit/Info.plist
    - set-xcode-build-number@1:
        inputs:
        - build_short_version_string: "$BITRISE_RELEASE_VERSION"
        - plist_path: firefox-ios/CredentialProvider/Info.plist
    - set-xcode-build-number@1:
        inputs:
        - build_short_version_string: "$BITRISE_RELEASE_VERSION"
        - plist_path: firefox-ios/sticker/Info.plist
    - script@1.2.1:
        inputs:
        - content: |-
            #!/usr/bin/env bash
            # fail if any commands fails
            set -e
            # debug log
            set -x

            # write your script here

            echo "Setting Nimbus variables"
            /usr/libexec/PlistBuddy -c "Set NimbusURL $NIMBUS_URL" "firefox-ios/Client/Info.plist"
        title: Nimbus Variable Setup
    - xcode-archive@4.0:
        inputs:
        - project_path: firefox-ios/Client.xcodeproj
        - compile_bitcode: 'no'
        - upload_bitcode: 'no'
        - team_id: 43AQ936H96
        - export_method: app-store
        - output_tool: xcodebuild
        - distribution_method: app-store
        - export_development_team: 43AQ936H96
        - configuration: "$BITRISE_SCHEME"
    - deploy-to-bitrise-io@2.9.2: {}
    - deploy-to-itunesconnect-application-loader@1.3:
        inputs:
        - app_password: "$APPLE_ACCOUNT_PW"
        - password: "$APPLE_ACCOUNT_PW"
        - connection: 'off'
        - itunescon_user: "$APPLE_ACCOUNT_ID"
    - script@1.2.1:
        title: Upload Firefox Prod Beta Symbols
        inputs:
        - content: |-
            #!/usr/bin/env bash
            set -x
            firefox-ios/ThirdParty/sentry-cli --auth-token "$SENTRY_AUTH_TOKEN_FIREFOX" upload-dif \
              --org mozilla --project firefox-ios "$BITRISE_DSYM_DIR_PATH"
    - script@1.2.1:
        inputs:
        - content: |-
            #!/usr/bin/env bash
            set -e
            set -x
            # sleep 9999
        is_always_run: true
        title: debug-sleep
    - slack@3.2:
        inputs:
        - webhook_url: "$WEBHOOK_SLACK_TOKEN"
    - xcode-archive@4.0:
        inputs:
        - project_path: firefox-ios/Client.xcodeproj
        - compile_bitcode: 'no'
        - upload_bitcode: 'no'
        - team_id: 43AQ936H96
        - export_method: app-store
        - output_tool: xcodebuild
        - scheme: FirefoxBeta
        - export_development_team: 43AQ936H96
        - distribution_method: app-store
        - configuration: FirefoxBeta
        title: 'FirefoxBeta: Xcode Archive & Export for iOS'
    - deploy-to-itunesconnect-application-loader@1.3:
        inputs:
        - app_password: "$APPLE_ACCOUNT_PW"
        - connection: 'off'
        - itunescon_user: "$APPLE_ACCOUNT_ID"
        title: 'FirefoxBeta: Deploy to iTunes Connect'
    envs:
    - opts:
        is_expand: false
      BITRISE_SCHEME: Firefox
    description: This step is to build, archive and upload Firefox Release and Beta
  SPM_Deploy_Beta_Only:
    before_run:
    - SPM_Common_Steps
    steps:
    - script@1.2.1:
        inputs:
        - content: |-
            #!/usr/bin/env bash
            set -e
            set -x

            cd firefox-ios/Client.xcodeproj
            sed -i '' 's/CODE_SIGN_IDENTITY = "iPhone Developer"/CODE_SIGN_IDENTITY = "iPhone Distribution"/' project.pbxproj
            cd -
        title: Set xcodeproj code_sign_identity
    - script@1.2.1:
        title: NPM, ContentBlockerGen
        inputs:
        - content: |-
            #!/usr/bin/env bash
            set -e
            set -x

            ./bootstrap.sh
    - set-xcode-build-number@1:
        inputs:
        - build_short_version_string: "$BITRISE_BETA_VERSION"
        - plist_path: firefox-ios/Client/Info.plist
    - set-xcode-build-number@1:
        inputs:
        - build_short_version_string: "$BITRISE_BETA_VERSION"
        - plist_path: firefox-ios/Extensions/NotificationService/Info.plist
    - set-xcode-build-number@1:
        inputs:
        - build_short_version_string: "$BITRISE_BETA_VERSION"
        - plist_path: firefox-ios/Extensions/ShareTo/Info.plist
    - set-xcode-build-number@1:
        inputs:
        - build_short_version_string: "$BITRISE_BETA_VERSION"
        - plist_path: firefox-ios/WidgetKit/Info.plist
    - set-xcode-build-number@1:
        inputs:
        - build_short_version_string: "$BITRISE_BETA_VERSION"
        - plist_path: firefox-ios/CredentialProvider/Info.plist
    - set-xcode-build-number@1:
        inputs:
        - build_short_version_string: "$BITRISE_BETA_VERSION"
        - plist_path: firefox-ios/sticker/Info.plist
    - script@1.2.1:
        inputs:
        - content: |-
            #!/usr/bin/env bash
            # fail if any commands fails
            set -e
            # debug log
            set -x

            # write your script here
            echo "Setting Nimbus variables"
            /usr/libexec/PlistBuddy -c "Set NimbusURL $NIMBUS_URL" "firefox-ios/Client/Info.plist"
        title: Nimbus Variable Setup
    - xcode-archive@4.0:
        inputs:
        - project_path: firefox-ios/Client.xcodeproj
        - compile_bitcode: 'no'
        - upload_bitcode: 'no'
        - team_id: 43AQ936H96
        - export_method: app-store
        - output_tool: xcodebuild
        - scheme: FirefoxBeta
        - export_development_team: 43AQ936H96
        - distribution_method: app-store
        - configuration: FirefoxBeta
        title: 'FirefoxBeta: Xcode Archive & Export for iOS'
    - deploy-to-itunesconnect-application-loader@1.3:
        inputs:
        - app_password: "$APPLE_ACCOUNT_PW"
        - connection: 'off'
        - itunescon_user: "$APPLE_ACCOUNT_ID"
        title: 'FirefoxBeta: Xcode Archive & Export for iOS'
    - script@1.2.1:
        title: Upload Firefox Beta Symbols
        inputs:
        - content: |-
            #!/usr/bin/env bash
            set -x
            firefox-ios/ThirdParty/sentry-cli --auth-token "$SENTRY_AUTH_TOKEN_FIREFOX" upload-dif \
              --org mozilla --project firefox-ios "$BITRISE_DSYM_DIR_PATH"
    envs:
    - opts:
        is_expand: false
      BITRISE_SCHEME: Firefox
    description: This step is to build, archive and upload Firefox Release and Beta
  SPM_Nightly_Beta_Only:
    steps:
    - activate-ssh-key@4.1.1:
        run_if: '{{getenv "SSH_RSA_PRIVATE_KEY" | ne ""}}'
    - git-clone@6.2: {}
    - certificate-and-profile-installer@1.11.4: {}
    - script@1.2.1:
        inputs:
        - content: |-
            #!/usr/bin/env bash
            set -e
            set -x

            cd firefox-ios/Client.xcodeproj
            sed -i '' 's/CODE_SIGN_IDENTITY = "iPhone Developer"/CODE_SIGN_IDENTITY = "iPhone Distribution"/' project.pbxproj
            cd -
        title: Set xcodeproj code_sign_identity
    - script@1.2.1:
        title: NPM, ContentBlockerGen
        inputs:
        - content: |-
            #!/usr/bin/env bash
            # fail if any commands fails
            set -e
            # debug log
            set -x

            ./bootstrap.sh
    - set-xcode-build-number@1:
        inputs:
        - build_short_version_string: "$BITRISE_NIGHTLY_VERSION"
        - plist_path: firefox-ios/Client/Info.plist
    - set-xcode-build-number@1:
        inputs:
        - build_short_version_string: "$BITRISE_NIGHTLY_VERSION"
        - plist_path: firefox-ios/Extensions/NotificationService/Info.plist
    - set-xcode-build-number@1:
        inputs:
        - build_short_version_string: "$BITRISE_NIGHTLY_VERSION"
        - plist_path: firefox-ios/Extensions/ShareTo/Info.plist
    - set-xcode-build-number@1:
        inputs:
        - build_short_version_string: "$BITRISE_NIGHTLY_VERSION"
        - plist_path: firefox-ios/WidgetKit/Info.plist
    - set-xcode-build-number@1:
        inputs:
        - build_short_version_string: "$BITRISE_NIGHTLY_VERSION"
        - plist_path: firefox-ios/CredentialProvider/Info.plist
    - set-xcode-build-number@1:
        inputs:
        - build_short_version_string: "$BITRISE_NIGHTLY_VERSION"
        - plist_path: firefox-ios/sticker/Info.plist
    - script@1.2.1:
        inputs:
        - content: |-
            #!/usr/bin/env bash
            # fail if any commands fails
            set -e
            # debug log
            set -x

            # write your script here

            echo "Setting Nimbus variables"
            /usr/libexec/PlistBuddy -c "Set NimbusURL $NIMBUS_URL" "firefox-ios/Client/Info.plist"
        title: Nimbus Variable Setup
    - xcode-archive@4.0:
        inputs:
        - project_path: firefox-ios/Client.xcodeproj
        - compile_bitcode: 'no'
        - upload_bitcode: 'no'
        - team_id: 43AQ936H96
        - export_method: app-store
        - output_tool: xcodebuild
        - scheme: FirefoxBeta
        - export_development_team: 43AQ936H96
        - distribution_method: app-store
        - configuration: FirefoxBeta
        title: 'FirefoxBeta: Xcode Archive & Export for iOS'
    - deploy-to-bitrise-io@2.9.2: {}
    - deploy-to-itunesconnect-application-loader@1.3:
        inputs:
        - app_password: "$APPLE_ACCOUNT_PW"
        - connection: 'off'
        - itunescon_user: "$APPLE_ACCOUNT_ID"
        title: 'Nightly FirefoxBeta: Xcode Archive & Export for iOS'
    - script@1.2.1:
        title: Upload NightlyBeta Symbols
        inputs:
        - content: |-
            #!/usr/bin/env bash
            set -x
            firefox-ios/ThirdParty/sentry-cli --auth-token "$SENTRY_AUTH_TOKEN_FIREFOX" upload-dif \
              --org mozilla --project firefox-ios "$BITRISE_DSYM_DIR_PATH"
    envs:
    - opts:
        is_expand: false
      BITRISE_SCHEME: Firefox
    description: This step is to build, archive and upload Firefox Release and Beta

  SPM_Common_Steps:
    steps:
    - activate-ssh-key@4.1.1:
        run_if: '{{getenv "SSH_RSA_PRIVATE_KEY" | ne ""}}'
    - git-clone@6.2: {}
    - certificate-and-profile-installer@1.11.4: {}
    - script@1.2.1:
        is_always_run: true
        title: Read version from version.txt file
        inputs:
        - content: |-
            #!/usr/bin/env bash
            pwd
            ls
            # Read and trim version string
            full_version=$(tr -d '[:space:]' < /Users/vagrant/git/version.txt)
            version=$(echo "$full_version" | sed -E 's/^([0-9]+(\.[0-9]+)*).*/\1/')
            echo "Version: $version"
            # Save version in BITRISE_RELEASE_VERSION
            envman add --key BITRISE_RELEASE_VERSION --value "$version"
            envman add --key BITRISE_BETA_VERSION --value "$version"

  Bitrise_Performance_Test:
    steps:
    - cache-pull@2.7.2:
        is_always_run: true
    - xcode-test@6.0.0:
        inputs:
        - project_path: firefox-ios/Client.xcodeproj
        - scheme: Fennec
        - destination: platform=iOS Simulator,name=iPhone 16,OS=18.2
        - test_plan: PerformanceTestPlan
    - script@1.2.1:
        is_always_run: true
        title: Create perfherder data object
        inputs:
        - content: |-
            #!/usr/bin/env bash
            # fail if any commands fails
            set -e
            # debug log
            set -x
            # get dependency
            cd ./test-fixtures && git clone https://github.com/clarmso/xcresult_extract.git

            echo $BITRISE_XCRESULT_PATH
            ls
            ls $BITRISE_XCRESULT_PATH

            cp -r $BITRISE_XCRESULT_PATH /Users/vagrant/Library/Developer/Xcode/DerivedData/**/Logs/Test/
            echo "DerivedData/Client/Log/Tests"
            ls /Users/vagrant/Library/Developer/Xcode/DerivedData
            CLIENT_PATH=$(ls /Users/vagrant/Library/Developer/Xcode/DerivedData | grep 'Client-')
            mv /Users/vagrant/Library/Developer/Xcode/DerivedData/$CLIENT_PATH/Logs/Test/Test-Fennec.xcresult /Users/vagrant/Library/Developer/Xcode/DerivedData/$CLIENT_PATH/Logs/Test/Test-Fennec-test.xcresult

            ls /Users/vagrant/Library/Developer/Xcode/DerivedData/$CLIENT_PATH/Logs/Test

            xcrun xcresulttool graph --path $BITRISE_XCRESULT_PATH --legacy
            ls ..
            python3 xcresult_extract/xcresult_extract.py -project ../Client.xcodeproj -scheme Fennec
            cat data.txt
            sed 's/.*=//;s/'\''/"/g' data.txt > test.json
            cat test.json
            python3 perfTestTransform.py
    - deploy-to-bitrise-io@2.10.0: {}
    before_run:
    - 1_git_clone_and_post_clone
    - 2_certificate_and_profile
    - 3_provisioning_and_npm_installation
  Archive_and_Run_Robo_Test:
    before_run:
    - 1_git_clone_and_post_clone
    - 2_certificate_and_profile
    - 3_provisioning_and_npm_installation
    steps:
    - xcode-archive@5.4.0:
        inputs:
        - project_path: firefox-ios/Client.xcodeproj
        - compile_bitcode: 'no'
        - upload_bitcode: 'no'
        - team_id: 9G8J6YA743
        - export_method: development
        - distribution_method: development
        - export_development_team: 9G8J6YA743
        - output_tool: xcodebuild
        - scheme: Fennec_Enterprise
        - configuration: Fennec_Enterprise
    - deploy-to-bitrise-io@2.10.0: {}
    - cache-pull@2.7.2:
        inputs:
        - cache_paths: "$HOME/sdk/google-cloud-sdk"
    - script@1.2.1:
        title: Install Google Cloud SDK
        inputs:
        - content: |-
            #!/usr/bin/env bash
            set -ex

            if [ -e $HOME/sdk/google-cloud-sdk ]; then
              echo "Google Cloud SDK found, skipping installation..."
            else
              echo "Google Cloud SDK not found, installing..."
              curl https://sdk.cloud.google.com > install.sh
              bash install.sh --disable-prompts --install-dir=$HOME/sdk
              source $HOME/sdk/google-cloud-sdk/path.bash.inc
              gcloud components install beta --quiet
            fi
    - cache-push@2.7.1:
        inputs:
        - cache_paths: "$HOME/sdk/google-cloud-sdk"
        - ignore_check_on_paths: "!/Users/vagrant/Library/Developer/Xcode/DerivedData/**"
        - compress_archive: "true"
    - script@1.2.1:
        title: Firebase Test Lab Execution
        inputs:
        - content: |-
            #!/usr/bin/env bash
            set -ex
            set -o pipefail

            curl -o /tmp/key-file.json $BITRISEIO_GOOGLE_APPLICATION_CREDENTIALS_URL
            $HOME/sdk/google-cloud-sdk/bin/gcloud version
            $HOME/sdk/google-cloud-sdk/bin/gcloud auth activate-service-account -q --key-file /tmp/key-file.json
            $HOME/sdk/google-cloud-sdk/bin/gcloud config set project "$GOOGLE_CLOUD_PROJECT"
            GCLOUD_OUTPUT=$($HOME/sdk/google-cloud-sdk/bin/gcloud beta firebase test ios run \
                --type robo \
                --app "$BITRISE_IPA_PATH" \
                --device=model=iphone15pro,version=18.0 \
                --device=model=iphone8,version=16.6 \
                --results-bucket=firefox_ios_test_artifacts \
                --no-record-video \
                --client-details=matrixLabel="Bitrise" \
                --quiet 2>&1)

            GCLOUD_EXITCODE=$? # this will get the right-most command from the gcloud subshell
            echo "GCLOUD_EXITCODE: $GCLOUD_EXITCODE"

            # There is a chance the gcloud cli returns a custom array of exit codes, so we will need
            #    to parse the output to get the exit codes and potentially trigger our own failure
            # In the case of an Inconclusive Test, we still haven't confirmed what stand-in exit code
            #   is returned, so we will need to update this script once we know what it is.
            # We also don't know what order the exit codes will be returned in, so we will need to
            #   parse the output to get the exit codes and then assign them to variables.

            envman add --key GCLOUD_EXIT_CODE --value "$GCLOUD_EXITCODE"
            MATRIX_WEBLINK=$(echo "$GCLOUD_OUTPUT" | grep 'https://console.firebase.google.com/project' | awk -F '[][]' '{print $2}' | head -n 1)
            envman add --key MATRIX_WEBLINK --value "$MATRIX_WEBLINK"
    - script@1.2.1:
        title: Modify Slack Message Based on GCLOUD_EXIT_CODE
        inputs:
        - content: |-
            #!/usr/bin/env bash
            # unpack GLCOUD_EXIT_CODE from string to int, if gcloud returns string instead of int for exit code
            if [ $((GCLOUD_EXIT_CODE)) -ne 0 ]; then
                SLACK_MESSAGE_PRETEXT="*Firefox-iOS* :firefox: *Archive/Robo Test* :x:"
            else
                SLACK_MESSAGE_PRETEXT="*Firefox-iOS* :firefox: *Archive/Robo Test* :white_check_mark:"
            fi
            envman add --key SLACK_MESSAGE_PRETEXT --value "$SLACK_MESSAGE_PRETEXT"
    - slack@4.2.1:
        is_always_run: true
        inputs:
        - title: ''
        - author_name: ''
        - webhook_url: "$WEBHOOK_SLACK_TOKEN"
        - footer_icon: https://emoji.slack-edge.com/T027LFU12/testops-notify/d350cecb43e9e630.png
        - footer: Created by Mobile Test Engineering
        - pretext_on_error: "${SLACK_MESSAGE_PRETEXT}"
        - pretext: "${SLACK_MESSAGE_PRETEXT}"
        - timestamp: 'no'
        - fields: |
            Task | ${BITRISE_BUILD_URL}
            Commit | ${GIT_CLONE_COMMIT_MESSAGE_SUBJECT}
            Source-Workflow | ${BITRISE_TRIGGERED_WORKFLOW_TITLE}
            Branch | ${BITRISE_GIT_BRANCH}
            Result | ${MATRIX_WEBLINK}
        - buttons: |
            App|${BITRISE_APP_URL}
            #mobile-testeng|https://mozilla.slack.com/archives/C02KDDS9QM9
            Mana|https://mana.mozilla.org/wiki/display/MTE/Mobile+Test+Engineering
  Firebase_Performance_Test:
    before_run:
    - 1_git_clone_and_post_clone
    - 2_certificate_and_profile
    - 3_provisioning_and_npm_installation
    steps:
    - xcode-archive@5.4.0:
        inputs:
        - project_path: firefox-ios/Client.xcodeproj
        - compile_bitcode: 'no'
        - upload_bitcode: 'no'
        - team_id: 9G8J6YA743
        - export_method: development
        - distribution_method: development
        - export_development_team: 9G8J6YA743
        - output_tool: xcodebuild
        - scheme: Fennec_Enterprise
        - configuration: Fennec_Enterprise
        - xcconfig_content: ENABLE_DEBUG_DYLIB=NO
    - deploy-to-bitrise-io@2.10.0: {}
    - script@1.2.1:
        title: Firebase Build for Testing Physical Devices
        inputs:
        - content: |
            #!/usr/bin/env bash
            set -euxo pipefail

            DERIVED_DATA_DIR="/Users/vagrant/git/DerivedData"
            PROJECT="/Users/vagrant/git/firefox-ios/Client.xcodeproj"
            SCHEME="Fennec_Enterprise"
            SDK="iphoneos"
            IOS_VERSION="18.2"
            DESTINATION="generic/platform=iOS"
            PRODUCTS_DIR="${DERIVED_DATA_DIR}/Build/Products"
            TEST_PLAN="${SCHEME}_PerformanceTestPlan"

            echo "-- build-for-testing --"
            mkdir DerivedData
            xcodebuild -resolvePackageDependencies -onlyUsePackageVersionsFromResolvedFile -project firefox-ios/Client.xcodeproj
            xcodebuild build-for-testing -project "$PROJECT" \
                -scheme "$SCHEME" \
                -sdk "$SDK$IOS_VERSION" \
                -destination "$DESTINATION" \
                -derivedDataPath "${DERIVED_DATA_DIR}" \
                ENABLE_DEBUG_DYLIB=NO

            echo "-- verify build artifacts --"

            if [[ ! -d "$PRODUCTS_DIR" ]]; then
                echo "Error: $PRODUCTS_DIR was not created. Check your build steps and try again."
                exit 1
            fi

            if [[ -z $(find "$PRODUCTS_DIR" -type f -name "${TEST_PLAN}*.xctestrun") ]]; then
                echo "Error: Missing $TEST_PLAN. Check your scheme and ensure the Test Plan is added."
                echo "The files in $PRODUCTS_DIR are:"
                ls -l "$PRODUCTS_DIR"
                echo "The available test plans for this scheme, $SCHEME, are:"
                awk '/<TestPlanReference/,/<\/TestPlanReference>/' \
                    "${PROJECT}/xcshareddata/xcschemes/${SCHEME}.xcscheme" | \
                    grep "reference" | \
                    cut -d '"' -f 2 | \
                    sed -n 's|container:Tests/\(.*\).xctestplan|\1|p'
                exit 1
            fi

            if [[ ! -d "${PRODUCTS_DIR}/${SCHEME}-${SDK}" ]]; then
                echo "Error: Missing sdk for iPhone OS. Check your build sdk argument and try again."
                echo "The files in $PRODUCTS_DIR are:"
                ls -l "$PRODUCTS_DIR"
                echo "The available sdks in this environment are:"
                xcodebuild -showsdks | grep -E 'iphoneos|iphonesimulator'
                exit 1
            fi
    - script@1.2.1:
        title: Create .zip artifact for Firebase Testing
        inputs:
        - content: |
            #!/usr/bin/env bash
            set -euxo pipefail

            PRODUCTS_DIR="/Users/vagrant/git/DerivedData/Build/Products"
            SCHEME="Fennec_Enterprise"
            SDK="iphoneos"
            TEST_PLAN="${SCHEME}_PerformanceTestPlan"
            TARGET_ARCHIVE="/Users/vagrant/git/Fennec_Enterprise.zip"

            echo "-- create .zip artifact --"
            # do not double-quote $TEST_PLAN, as it is a wildcard and we need it to expand
            ( cd "$PRODUCTS_DIR" && zip -r "${SCHEME}.zip" "${SCHEME}-${SDK}" ${TEST_PLAN}*.xctestrun )
            mv "${PRODUCTS_DIR}/${SCHEME}.zip" "$TARGET_ARCHIVE"
    - cache-pull@2.7.2:
        inputs:
        - cache_paths: "$HOME/google-cloud-sdk"
    - script@1.2.1:
        title: Install Google Cloud SDK
        inputs:
        - content: |-
            #!/usr/bin/env bash
            set -e

            if [ -e $HOME/google-cloud-sdk ]; then
              echo "Google Cloud SDK found, skipping installation..."
            else
              echo "Google Cloud SDK not found, installing..."
              curl https://sdk.cloud.google.com > install.sh
              bash install.sh --disable-prompts
              source $HOME/google-cloud-sdk/path.bash.inc
            fi
    - script@1.2.1:
        title: Pin Python version
        inputs:
        - content: |-
            brew unlink python@3.12
            brew unlink python@3.11
            brew link --force python@3.11
    - cache-push@2.7.1:
        inputs:
        - cache_paths: "$HOME/google-cloud-sdk"
        - ignore_check_on_paths: "!/Users/vagrant/Library/Developer/Xcode/DerivedData/**"
        - compress_archive: "true"
    - script@1.2.1:
        title: Run Performance Tests in Firebase Test Lab
        inputs:
        - content: |-
            #!/usr/bin/env bash
            set -ex

            TIMESTAMP=$(date "+%Y%m%d%H%M%S")
            RESULTS_DIR="firefox_ios_performance_tests_${TIMESTAMP}"
            GOOGLE_CLOUD_BUCKET="firefox_ios_test_artifacts"
            DEVICE_MODEL="iphone15pro" # if updating device model and version, also update firebase-performance.kind
            DEVICE_VERSION="18.0"
            XCRESULT_PATH="gs://${GOOGLE_CLOUD_BUCKET}/${RESULTS_DIR}/${DEVICE_MODEL}-${DEVICE_VERSION}-en-portrait/TestLogs/"
            TARGET_ARCHIVE="/Users/vagrant/git/Fennec_Enterprise.zip" # this should be the same as the artifact created in the previous step

            curl -o /tmp/key-file.json "$BITRISEIO_GOOGLE_APPLICATION_CREDENTIALS_URL"
            $HOME/google-cloud-sdk/bin/gcloud version
            $HOME/google-cloud-sdk/bin/gcloud auth activate-service-account -q --key-file /tmp/key-file.json
            $HOME/google-cloud-sdk/bin/gcloud config set project "$GOOGLE_CLOUD_PROJECT"

            FIREBASE_TEST_RESULT=$($HOME/google-cloud-sdk/bin/gcloud firebase test ios run \
                --test "$TARGET_ARCHIVE" \
                --xcode-version=16.2 \
                --device model="$DEVICE_MODEL",version="$DEVICE_VERSION" \
                --client-details=matrixLabel="Bitrise" \
                --num-flaky-test-attempts=2 \
                --results-bucket="$GOOGLE_CLOUD_BUCKET" \
                --results-dir="$RESULTS_DIR")

            FIREBASE_XCRESULT_PATH=$("${HOME}/google-cloud-sdk/bin/gsutil" ls "$XCRESULT_PATH" | grep ".xcresult")
            envman add --key FIREBASE_XCRESULT_PATH --value "$FIREBASE_XCRESULT_PATH"
    - script@1.2.1:
        is_always_run: true
        title: Create Perfherder Data Object from Firebase
        inputs:
        - content: |-
            #!/usr/bin/env bash
            # fail if any commands fails
            set -ex

            # get dependency
            cd ./test-fixtures && git clone https://github.com/clarmso/xcresult_extract.git

            # pull firebase xcresult and rename it to extract measurement data
            mkdir test_firebase_xcresult

            $HOME/google-cloud-sdk/bin/gsutil -m cp -r "$FIREBASE_XCRESULT_PATH" ./test_firebase_xcresult &

            # Get the process ID of the backgrounded gsutil command
            PID=$!

            TIMEOUT=60
            CHECK_INTERVAL=5
            ITERATIONS=$((TIMEOUT / CHECK_INTERVAL))

            for ((i = 0; i < ITERATIONS; i++)); do
                echo "Waiting for gsutil to complete..."
                sleep $CHECK_INTERVAL
                if ! ps -p $PID > /dev/null; then
                    break
                fi
            done

            # if gsutil is still running after 60s, it is hanging and needs to be killed
            if ps -p $PID > /dev/null; then
                echo "The gsutil command exceeded the timeout. Stopping and removing contents..."
                kill -9 $PID

                rm -rf ./test_firebase_xcresult
                mkdir ./test_firebase_xcresult
                echo "Retrying xcresult copy without multi-processing..."
                $HOME/google-cloud-sdk/bin/gsutil cp -r "$FIREBASE_XCRESULT_PATH" ./test_firebase_xcresult
            fi

            mv ./test_firebase_xcresult/*.xcresult ./test_firebase_xcresult/Test-Fennec-test.xcresult

            # firebase xcresult needs to be in the Test dir created during earlier build-for-testing step
            FIREBASE_XCRESULT="./test_firebase_xcresult/Test-Fennec-test.xcresult"
            CLIENT_PATH=$(ls /Users/vagrant/Library/Developer/Xcode/DerivedData | grep 'Client-')
            BITRISE_XCRESULT="/Users/vagrant/Library/Developer/Xcode/DerivedData/${CLIENT_PATH}/Logs/Test/Test-Fennec-test.xcresult"
            mv "$FIREBASE_XCRESULT" "$BITRISE_XCRESULT"

            # create and print perf data object for perfherder ingest via taskcluster log output
            xcrun xcresulttool graph --path "$BITRISE_XCRESULT" --legacy
            ls ..
            # If this ever breaks, check the xcresult_extract.py function find_xcresult_path
            # and figure out exactly what it is doing because we are using Fennec as the scheme
            # and it works for both Fennec and Fennec_Enterprise, but I don't know why.
            # I would change it here but I am too afraid to break it.
            python3 xcresult_extract/xcresult_extract.py -project ../Client.xcodeproj -scheme Fennec
            cat data.txt
            sed 's/.*=//;s/'\''/"/g' data.txt > test.json
            cat test.json
            python3 perfTestTransform.py

  Firefox_Unit_Tests:
    before_run:
    - 1_git_clone_and_post_clone
    - 2_certificate_and_profile
    - 3_provisioning_and_npm_installation
    steps:
    - xcode-test@6.0.1:
        timeout: 3000
        inputs:
        - project_path: firefox-ios/Client.xcodeproj
        - scheme: Fennec
        - configuration: Fennec_Testing
        - destination: platform=iOS Simulator,name=iPhone 16,OS=26.0
        - test_plan: UnitTest
        - test_repetition_mode: until_failure
        - maximum_test_repetitions: 10
        - xcodebuild_options: '"COMPILER_INDEX_STORE_ENABLE=NO" "CODE_SIGN_IDENTITY=" "CODE_SIGNING_REQUIRED=NO" "CODE_SIGNING_ALLOWED=NO" "-parallel-testing-enabled" "YES" "-parallel-testing-worker-count" "2"'
    - deploy-to-bitrise-io@2.10.0: {}
    meta:
      bitrise.io:
        stack: osx-xcode-26.0.x-edge
        machine_type_id: g2.mac.large
  #
  # *****%*****%***** FOCUS WORKFLOWS *****%*****%*****
  #
  focus_configure_build:
    before_run:
    - focus-clone-and-build-dependencies
    steps:
    - cache-pull@2.7.2: {}
    #- swiftlint-extended@1:
    #    inputs:
    #    - linting_path: "$BITRISE_SOURCE_DIR"
    - script@1.2.1:
        title: Set Default Web Browser Entitlement
        inputs:
        - content: |-
            #!/usr/bin/env bash
            set -x
            /usr/libexec/PlistBuddy -c "Add :com.apple.developer.web-browser bool true" Klar.entitlements
    - xcode-build-for-test@3:
        inputs:
        - scheme: Focus
        - configuration: FocusDebug
        - project_path: /Users/vagrant/git/focus-ios/Blockzilla.xcodeproj
        - xcodebuild_options: '"COMPILER_INDEX_STORE_ENABLE=NO" "CODE_SIGN_IDENTITY=" "CODE_SIGNING_REQUIRED=NO" "CODE_SIGNING_ALLOWED=NO"'
        - destination: platform=iOS Simulator,name=iPhone 16,OS=18.2
    - script@1.2.1:
        title: Override xctestrun Focus env variables
        inputs:
        - content: |-
            #!/usr/bin/env bash
            set -euxo pipefail
            # Point to the Unit tests plan instead of Accessibility
            FOCUS_UI_XCTESTRUN="$BITRISE_TEST_BUNDLE_PATH/Focus_SmokeTest_iphonesimulator18.2-arm64.xctestrun"

            echo "Found UITest .xctestrun: $FOCUS_UI_XCTESTRUN"
            envman add --key BITRISE_XCTESTRUN_FOCUS_UI_TEST_FILE_PATH --value "$FOCUS_UI_XCTESTRUN"
    - xcode-test-without-building@0.4.2:
        timeout: 1200
        inputs:
        - destination: platform=iOS Simulator,name=iPhone 16,OS=18.2
        - xcodebuild_options: '"COMPILER_INDEX_STORE_ENABLE=NO" "CODE_SIGN_IDENTITY=" "CODE_SIGNING_REQUIRED=NO" "CODE_SIGNING_ALLOWED=NO"'
        - xctestrun: $BITRISE_TEST_BUNDLE_PATH/Focus_UnitTests_iphonesimulator18.2-arm64.xctestrun
    - xcode-test-shard-calculation@0:
        inputs:
        - product_path: $BITRISE_XCTESTRUN_FOCUS_UI_TEST_FILE_PATH
        - shard_count: 1
        - destination: $BITRISE_DESTINATION
    - deploy-to-bitrise-io@2.10.0:
        inputs:
        - pipeline_intermediate_files: |-
            BITRISE_TEST_BUNDLE_PATH
            BITRISE_TEST_SHARDS_PATH
            BITRISE_XCTESTRUN_FOCUS_UI_TEST_FILE_PATH
    - slack@4.2.1:
        run_if: ".IsBuildFailed"
        inputs:
        - channel: "#mobile-alerts-ios"
        - message: "The build failed to build"
        - webhook_url: "$SLACK_WEBHOOK"

  klar_configure_build:
    before_run:
    - focus-clone-and-build-dependencies
    steps:
    - cache-pull@2.7.2: {}
    #- swiftlint-extended@1:
    #    inputs:
    #    - linting_path: "$BITRISE_SOURCE_DIR"
    - script@1.2.1:
        title: Set Default Web Browser Entitlement
        inputs:
        - content: |-
            #!/usr/bin/env bash
            set -x
            /usr/libexec/PlistBuddy -c "Add :com.apple.developer.web-browser bool true" Klar.entitlements
    - xcode-build-for-test@3:
        inputs:
        - scheme: Klar
        - configuration: KlarDebug
        - project_path: /Users/vagrant/git/focus-ios/Blockzilla.xcodeproj
        - xcodebuild_options: '"COMPILER_INDEX_STORE_ENABLE=NO" "CODE_SIGN_IDENTITY=" "CODE_SIGNING_REQUIRED=NO" "CODE_SIGNING_ALLOWED=NO"'
        - destination: platform=iOS Simulator,name=iPhone 16,OS=18.2
    - xcode-test-without-building@0.4.2:
        timeout: 1200
        inputs:
        - destination: platform=iOS Simulator,name=iPhone 16,OS=18.2
        - xcodebuild_options: '"COMPILER_INDEX_STORE_ENABLE=NO" "CODE_SIGN_IDENTITY=" "CODE_SIGNING_REQUIRED=NO" "CODE_SIGNING_ALLOWED=NO"'
        - xctestrun: $BITRISE_TEST_BUNDLE_PATH/Klar_UnitTests_iphonesimulator18.2-arm64.xctestrun
    - deploy-to-bitrise-io@2.10.0: {}
    - slack@4.2.1:
        run_if: ".IsBuildFailed"
        inputs:
        - channel: "#mobile-alerts-ios"
        - message: "The build run the Klar testPlan: UnitTests"
        - webhook_url: "$SLACK_WEBHOOK"
  focus_ui_test:
    steps:
    - script@1.2.1:
        inputs:
        - content: |-
            #!/usr/bin/env bash
            # fail if any commands fails
            set -e
            # debug log
            set -x
            # Check if it is a scheduled or regular build
            # to select the testPlan to run

            if [[ $BITRISE_GIT_MESSAGE == Schedule* ]]
            then
                echo "Scheduled build, running Full Functional Tests"
                envman add --key TEST_PLAN_NAME --value FullFunctionalTests
            else
                echo "Regular build, running Smoke Test"
                envman add --key TEST_PLAN_NAME --value SmokeTest
            fi
        - title: Check if build is scheduled or regular to set the test plan
    - pull-intermediate-files@1: {}
    - xcode-test-without-building@0.4.2:
        timeout: 1200
        inputs:
        - only_testing: $BITRISE_TEST_SHARDS_PATH/$BITRISE_IO_PARALLEL_INDEX
        - destination: platform=iOS Simulator,name=iPhone 16,OS=18.2
        - xcodebuild_options: '"COMPILER_INDEX_STORE_ENABLE=NO" "CODE_SIGN_IDENTITY=" "CODE_SIGNING_REQUIRED=NO" "CODE_SIGNING_ALLOWED=NO"'
        - xctestrun: $BITRISE_TEST_BUNDLE_PATH/Focus_SmokeTest_iphonesimulator18.2-arm64.xctestrun
    - deploy-to-bitrise-io@2.10.0: {}
    - github-status@3.0.1:
        inputs:
        - status_identifier: "Focus-build"
    - slack@4.2.1:
        run_if: ".IsBuildFailed"
        inputs:
        - channel: "#mobile-alerts-ios"
        - message: "The build run the Focus testPlan: $TEST_PLAN_NAME"
        - webhook_url: "$SLACK_WEBHOOK"

  # # FOCUS UTILITIES WORKFLOWS
  focus-clone-and-build-dependencies:
    description: Clones the repo and builds dependencies
    before_run:
    - SPM_Common_Steps
    steps:
    - script@1.2.1:
        inputs:
        - content: |-
            #!/usr/bin/env bash
            ./checkout.sh
        title: ContentBlockerGen

  focus-set-project-version:
    steps:
    - set-xcode-build-number@1:
        inputs:
        - build_short_version_string: "$BITRISE_RELEASE_VERSION"
        - plist_path: focus-ios/Blockzilla/Info.plist
        title: Set Blockzilla version numbers
    - set-xcode-build-number@1:
        inputs:
        - build_short_version_string: "$BITRISE_RELEASE_VERSION"
        - plist_path: focus-ios/ContentBlocker/Info.plist
        title: Set ContentBlocker version numbers
    - set-xcode-build-number@1:
        inputs:
        - build_short_version_string: "$BITRISE_RELEASE_VERSION"
        - plist_path: focus-ios/FocusIntentExtension/Info.plist
        title: Set FocusIntentExtension version numbers
    - set-xcode-build-number@1:
        inputs:
        - build_short_version_string: "$BITRISE_RELEASE_VERSION"
        - plist_path: focus-ios/OpenInFocus/Info.plist
        title: Set OpenInFocus version numbers

  focus-configure-nimbus:
    steps:
    - script@1.2.1:
        title: Configure Nimbus
        inputs:
        - content: |-
            #!/usr/bin/env bash
            set -x
            /usr/libexec/PlistBuddy -c "Add :NimbusServerURL string ${NIMBUS_SERVER_URL}" focus-ios/Blockzilla/Info.plist
            /usr/libexec/PlistBuddy -c "Add :NimbusStagingServerURL string ${NIMBUS_STAGING_SERVER_URL}" focus-ios/Blockzilla/Info.plist
            /usr/libexec/PlistBuddy -c "Set :NimbusAppName ${NIMBUS_APP_NAME}" focus-ios/Blockzilla/Info.plist
            /usr/libexec/PlistBuddy -c "Set :NimbusAppChannel ${NIMBUS_APP_CHANNEL}" focus-ios/Blockzilla/Info.plist

  focus-configure-sentry:
    steps:
    - script@1.2.1:
        title: Configure Sentry
        inputs:
        - content: |-
            #!/usr/bin/env bash
            set -x
            /usr/libexec/PlistBuddy -c "Add :SentryDSN string ${SENTRY_DSN_FOCUS}" focus-ios/Blockzilla/Info.plist

  focus-set-default-browser-entitlement:
    steps:
    - script@1.2.1:
        title: Set Default Web Browser Entitlement
        inputs:
        - content: |-
            #!/usr/bin/env bash
            set -x
            /usr/libexec/PlistBuddy -c "Add :com.apple.developer.web-browser bool true" focus-ios/Focus.entitlements
            /usr/libexec/PlistBuddy -c "Add :com.apple.developer.web-browser bool true" focus-ios/Klar.entitlements

  # # Update the name change in Taskcluster files
  # focus_l10n_build:
  #   before_run:
  #   - focus-clone-and-build-dependencies
  #   steps:
  #   - script@1:
  #       title: Set Default Web Browser Entitlement
  #       inputs:
  #       - content: |-
  #           #!/usr/bin/env bash
  #           set -x
  #           /usr/libexec/PlistBuddy -c "Add :com.apple.developer.web-browser bool true" focus-ios/Focus.entitlements
  #           /usr/libexec/PlistBuddy -c "Add :com.apple.developer.web-browser bool true" focus-ios/Klar.entitlements
  #   - script@1:
  #       title: Generate screenshots
  #       inputs:
  #       - content: |-
  #           #!/usr/bin/env bash
  #           set -x
  #           # workaround until 2.187 version is installed. Error with 2.186
  #           ./focus-ios/focus-ios-tests/l10n-screenshots.sh en-US
  #   - deploy-to-bitrise-io@1.10:
  #       inputs:
  #       - deploy_path: l10n-screenshots-dd/
  #       - is_compress: 'true'
  #   - deploy-to-bitrise-io@1.10:
  #       inputs:
  #       - deploy_path: l10n-screenshots/en-US/en-US
  #       - is_compress: 'true'

  # focus_l10n_screenshots_tests:
  #   steps:
  #   - activate-ssh-key@4:
  #       run_if: '{{getenv "SSH_RSA_PRIVATE_KEY" | ne ""}}'
  #   - git-clone@6.2: {}
  #   - cache-pull@2: {}
  #   - certificate-and-profile-installer@1: {}
  #   - script@1:
  #       title: Set Default Web Browser Entitlement
  #       inputs:
  #       - content: |-
  #           #!/usr/bin/env bash
  #           set -x
  #           /usr/libexec/PlistBuddy -c "Add :com.apple.developer.web-browser bool true" focus-ios/Focus.entitlements
  #           /usr/libexec/PlistBuddy -c "Add :com.apple.developer.web-browser bool true" focus-ios/Klar.entitlements
  #   - script@1:
  #       inputs:
  #       - content: >-
  #           #!/usr/bin/env bash
  #           # fail if any commands fails
  #           set -e

  #           # debug log
  #           set -x

  #           echo "curl to Download derived data"
  #           curl --location --retry 5 --output l10n-screenshots-dd.zip "$MOZ_DERIVED_DATA_PATH"
  #           mkdir l10n-screenshots-dd
  #           unzip l10n-screenshots-dd.zip -d l10n-screenshots-dd
  #           rm l10n-screenshots-dd.zip
  #       title: Download derived data path
  #   - script@1:
  #       title: Generate screenshots
  #       inputs:
  #       - content: |-
  #           #!/usr/bin/env bash
  #           # fail if any commands fails
  #           set -e
  #           # debug log
  #           set -x
  #           # workaround until 2.187 version is installed. Error with 2.186
  #           ./focus-ios/focus-ios-tests/l10n-screenshots.sh --test-without-building $MOZ_LOCALES
  #           mkdir -p artifacts

  #           for locale in $(echo $MOZ_LOCALES); do
  #             # Only Focus for now
  #             zip -9 -j "$locale.zip" "l10n-screenshots/$locale/$locale/"*
  #             mv "$locale.zip" artifacts/
  #           done
  #   - deploy-to-bitrise-io@1.10:
  #       inputs:
  #       - deploy_path: artifacts/

  # # FOCUS RELEASE WORKFLOWS
  focus_SPM_Beta:
    before_run:
    - focus-clone-and-build-dependencies
    - focus-set-default-browser-entitlement
    - focus-configure-nimbus
    - focus-configure-sentry
    steps:
    - set-xcode-build-number@1:
        inputs:
        - build_short_version_string: "$BITRISE_BETA_VERSION"
        - plist_path: focus-ios/Blockzilla/Info.plist
        title: Set Blockzilla version numbers
    - set-xcode-build-number@1:
        inputs:
        - build_short_version_string: "$BITRISE_BETA_VERSION"
        - plist_path: focus-ios/ContentBlocker/Info.plist
        title: Set ContentBlocker version numbers
    - set-xcode-build-number@1:
        inputs:
        - build_short_version_string: "$BITRISE_BETA_VERSION"
        - plist_path: focus-ios/FocusIntentExtension/Info.plist
        title: Set FocusIntentExtension version numbers
    - set-xcode-build-number@1:
        inputs:
        - build_short_version_string: "$BITRISE_BETA_VERSION"
        - plist_path: focus-ios/OpenInFocus/Info.plist
        title: Set OpenInFocus version numbers
    - certificate-and-profile-installer@1: {}
    - xcode-archive@3:
        inputs:
        - project_path: focus-ios/Blockzilla.xcodeproj
        - scheme: Focus
        - team_id: 43AQ936H96
        - export_method: app-store
        title: Build Focus
    - deploy-to-itunesconnect-application-loader@1:
        inputs:
        - connection: 'off'
        - app_password: "$APPLE_ACCOUNT_PW"
        - itunescon_user: "$APPLE_ACCOUNT_ID"
    - script@1.2.1:
        title: Upload Focus Symbols
        inputs:
        - content: |-
            #!/usr/bin/env bash
            set -x
            focus-ios/focus-ios-tests/tools/sentry-cli --auth-token "$SENTRY_AUTH_TOKEN" upload-dif \
              --org mozilla --project focus-ios "$BITRISE_DSYM_DIR_PATH"
    - xcode-archive@3:
        inputs:
        - project_path: focus-ios/Blockzilla.xcodeproj
        - scheme: Klar
        - export_method: app-store
        title: Build Klar
    - deploy-to-itunesconnect-application-loader@1:
        inputs:
        - connection: 'off'
        - app_password: "$APPLE_ACCOUNT_PW"
        - itunescon_user: "$APPLE_ACCOUNT_ID"
    - script@1.2.1:
        title: Upload Klar Symbols
        inputs:
        - content: |-
            #!/usr/bin/env bash
            set -x
            focus-ios/focus-ios-tests/tools/sentry-cli --auth-token "$SENTRY_AUTH_TOKEN" upload-dif \
              --org mozilla --project klar-ios "$BITRISE_DSYM_DIR_PATH"

  focus_SPM_Nightly:
    before_run:
    - focus-clone-and-build-dependencies
    - focus-set-default-browser-entitlement
    - focus-configure-nimbus
    - focus-configure-sentry
    steps:
    - set-xcode-build-number@1:
        inputs:
        - build_short_version_string: "$BITRISE_NIGHTLY_VERSION"
        - plist_path: focus-ios/Blockzilla/Info.plist
        title: Set Blockzilla version numbers
    - set-xcode-build-number@1:
        inputs:
        - build_short_version_string: "$BITRISE_NIGHTLY_VERSION"
        - plist_path: focus-ios/ContentBlocker/Info.plist
        title: Set ContentBlocker version numbers
    - set-xcode-build-number@1:
        inputs:
        - build_short_version_string: "$BITRISE_NIGHTLY_VERSION"
        - plist_path: focus-ios/FocusIntentExtension/Info.plist
        title: Set FocusIntentExtension version numbers
    - set-xcode-build-number@1:
        inputs:
        - build_short_version_string: "$BITRISE_NIGHTLY_VERSION"
        - plist_path: focus-ios/OpenInFocus/Info.plist
        title: Set OpenInFocus version numbers
    - certificate-and-profile-installer@1.11.4: {}
    - xcode-archive@3:
        inputs:
        - project_path: focus-ios/Blockzilla.xcodeproj
        - scheme: Focus
        - team_id: 43AQ936H96
        - export_method: app-store
        title: Build Focus
    - deploy-to-itunesconnect-application-loader@1:
        inputs:
        - connection: 'off'
        - app_password: "$APPLE_ACCOUNT_PW"
        - itunescon_user: "$APPLE_ACCOUNT_ID"
    - script@1.2.1:
        title: Upload Focus Symbols
        inputs:
        - content: |-
            #!/usr/bin/env bash
            set -x
            focus-ios/focus-ios-tests/tools/sentry-cli --auth-token "$SENTRY_AUTH_TOKEN" upload-dif \
              --org mozilla --project focus-ios "$BITRISE_DSYM_DIR_PATH"
    - xcode-archive@3:
        inputs:
        - project_path: focus-ios/Blockzilla.xcodeproj
        - scheme: Klar
        - export_method: app-store
        title: Build Klar
    - deploy-to-itunesconnect-application-loader@1:
        inputs:
        - connection: 'off'
        - app_password: "$APPLE_ACCOUNT_PW"
        - itunescon_user: "$APPLE_ACCOUNT_ID"
    - script@1.2.1:
        title: Upload Klar Symbols
        inputs:
        - content: |-
            #!/usr/bin/env bash
            set -x
            focus-ios/focus-ios-tests/tools/sentry-cli --auth-token "$SENTRY_AUTH_TOKEN" upload-dif \
              --org mozilla --project klar-ios "$BITRISE_DSYM_DIR_PATH"

  focus_release:
    before_run:
    - focus-clone-and-build-dependencies
    - focus-set-project-version
    - focus-set-default-browser-entitlement
    - focus-configure-nimbus
    - focus-configure-sentry
    steps:
    - certificate-and-profile-installer@1: {}
    - xcode-archive@3:
        inputs:
        - project_path: focus-ios/Blockzilla.xcodeproj
        - scheme: Focus
        - team_id: 43AQ936H96
        - export_method: app-store
        title: Build Focus
    - deploy-to-itunesconnect-application-loader@1:
        inputs:
        - connection: 'off'
        - app_password: "$APPLE_ACCOUNT_PW"
        - itunescon_user: "$APPLE_ACCOUNT_ID"
    - script@1.2.1:
        title: Upload Focus Symbols
        inputs:
        - content: |-
            #!/usr/bin/env bash
            set -x
            focus-ios/focus-ios-tests/tools/sentry-cli --auth-token "$SENTRY_AUTH_TOKEN" upload-dif \
              --org mozilla --project focus-ios "$BITRISE_DSYM_DIR_PATH"
    - xcode-archive@3:
        inputs:
        - project_path: focus-ios/Blockzilla.xcodeproj
        - scheme: Klar
        - export_method: app-store
        title: Build Klar
    - deploy-to-itunesconnect-application-loader@1:
        inputs:
        - connection: 'off'
        - app_password: "$APPLE_ACCOUNT_PW"
        - itunescon_user: "$APPLE_ACCOUNT_ID"
    - script@1.2.1:
        title: Upload Klar Symbols
        inputs:
        - content: |-
            #!/usr/bin/env bash
            set -x
            focus-ios/focus-ios-tests/tools/sentry-cli --auth-token "$SENTRY_AUTH_TOKEN" upload-dif \
              --org mozilla --project klar-ios "$BITRISE_DSYM_DIR_PATH"

# RelPro workflows
  release_promotion_promote:
    before_run:
    - SPM_Common_Steps
    steps:
    - script@1.2.1:
        title: Override default bitrise scheme
        inputs:
        - content: |-
            #!/usr/bin/env bash
            set -ex

            if [[ ! -z "${API_BITRISE_SCHEME}" ]]; then
              envman add --key BITRISE_SCHEME --value "${API_BITRISE_SCHEME}"
            fi
    - script@1.2.1:
        # If the current bitrise application is `staging-firefox-ios`, then
        # this is a test release made from the staging repository.
        # Ignore the value passed by release promotion for `BITRISE_SCHEME` and
        # force it to `FirefoxStaging`, which makes it use non production
        # certs/profiles. Also override the export method since the scheme is
        # using a developer ID, not a distribution one
        title: Set staging environment variables
        inputs:
        - content: |-
            #!/usr/bin/env bash
            set -ex
            envman add --key BITRISE_SCHEME --value FirefoxStaging
            envman add --key EXPORT_METHOD --value development
        run_if: |-
          {{enveq "BITRISE_APP_TITLE" "staging-firefox-ios"}}
    - script@1.2.1:
        inputs:
        - content: |-
            #!/usr/bin/env bash
            set -xe

            cd firefox-ios/Client.xcodeproj
            sed -i '' 's/CODE_SIGN_IDENTITY = "iPhone Developer"/CODE_SIGN_IDENTITY = "iPhone Distribution"/' project.pbxproj
            cd -
        title: Set xcodeproj code_sign_identity
        run_if: |-
          {{enveq "BITRISE_APP_TITLE" "firefox-ios"}}
    - script@1.2.1:
        title: NPM, ContentBlockerGen
        inputs:
        - content: |-
            #!/usr/bin/env bash
            set -xe

            ./bootstrap.sh
    - set-xcode-build-number@1:
        inputs:
        - build_short_version_string: "$BITRISE_RELEASE_VERSION"
        - plist_path: firefox-ios/Client/Info.plist
    - set-xcode-build-number@1:
        inputs:
        - build_short_version_string: "$BITRISE_RELEASE_VERSION"
        - plist_path: firefox-ios/Extensions/NotificationService/Info.plist
    - set-xcode-build-number@1:
        inputs:
        - build_short_version_string: "$BITRISE_RELEASE_VERSION"
        - plist_path: firefox-ios/Extensions/ShareTo/Info.plist
    - set-xcode-build-number@1:
        inputs:
        - build_short_version_string: "$BITRISE_RELEASE_VERSION"
        - plist_path: firefox-ios/WidgetKit/Info.plist
    - set-xcode-build-number@1:
        inputs:
        - build_short_version_string: "$BITRISE_RELEASE_VERSION"
        - plist_path: firefox-ios/CredentialProvider/Info.plist
    - set-xcode-build-number@1:
        inputs:
        - build_short_version_string: "$BITRISE_RELEASE_VERSION"
        - plist_path: firefox-ios/sticker/Info.plist
    - script@1.2.1:
        inputs:
        - content: |-
            #!/usr/bin/env bash
            set -xe

            echo "Setting Nimbus variables"
            /usr/libexec/PlistBuddy -c "Set NimbusURL $NIMBUS_URL" "firefox-ios/Client/Info.plist"
        title: Nimbus Variable Setup
    - xcode-archive@4.0:
        inputs:
        - project_path: firefox-ios/Client.xcodeproj
        - compile_bitcode: 'no'
        - upload_bitcode: 'no'
        - team_id: 43AQ936H96
        - export_method: "$EXPORT_METHOD"
        - output_tool: xcodebuild
        - distribution_method: "$EXPORT_METHOD"
        - export_development_team: 43AQ936H96
        - configuration: "$BITRISE_SCHEME"
    - deploy-to-bitrise-io@2.9.2: {}
    envs:
    - opts:
        is_expand: false
      EXPORT_METHOD: app-store
    description: This step is used during release promotion to build a firefox release

  AddNightlyGroupToTestFlightBeta:
    description: This step is used to add the Nightly group to the Beta build in TestFlight.
    before_run:
    - SPM_Common_Steps
    steps:
    - script@1.2.1:
        title: Add Nightly Group to Beta Build
        inputs:
        - content: |-
            #!/usr/bin/env bash
            python3 -m pip install --upgrade pip pyjwt cryptography requests
            python3 scripts/nightly_testflight_add_group.py

  release_promotion_push:
    before_run:
    - SPM_Common_Steps
    envs:
    - IPA_PATH: /tmp/Client.ipa
    - DSYM_PATH: /tmp/symbols.zip
    steps:
    - file-downloader@1:
        title: Download Artifact
        inputs:
        - destination: $IPA_PATH
        - source: https://firefox-ci-tc.services.mozilla.com/api/queue/v1/task/$BUILD_TASK_ID/artifacts/public%2Frelease_promotion_promote%2FClient.ipa
    - file-downloader@1:
        title: Download symbols
        inputs:
        - destination: $DSYM_PATH
        - source: https://firefox-ci-tc.services.mozilla.com/api/queue/v1/task/$BUILD_TASK_ID/artifacts/public%2Frelease_promotion_promote%2FClient.dSYM.zip
    - script@1.2.1:
        title: Check if IPA was downloaded
        inputs:
        - content: |-
            #!/usr/bin/env bash
            set -xe
            echo "$IPA_PATH"
            file "$IPA_PATH"
    - script@1.2.1:
        title: Check if symbols were downloaded
        inputs:
        - content: |-
            #!/usr/bin/env bash
            set -xe
            echo "$DSYM_PATH"
            file "$DSYM_PATH"
    - script@1.2.1:
        title: Upload Firefox Prod Beta Symbols
        run_if: |-
          {{enveq "BITRISE_APP_TITLE" "firefox-ios"}}
        inputs:
        - content: |-
            #!/usr/bin/env bash
            set -xe
            firefox-ios/ThirdParty/sentry-cli --auth-token "$SENTRY_AUTH_TOKEN_FIREFOX" upload-dif \
              --org mozilla --project firefox-ios "$DSYM_PATH"
    - deploy-to-itunesconnect-application-loader@1:
        title: Deploy to AppStoreConnect
        run_if: |-
          {{enveq "BITRISE_APP_TITLE" "firefox-ios"}}
        inputs:
        - connection: 'off'
        - app_password: "$APPLE_ACCOUNT_PW"
        - itunescon_user: "$APPLE_ACCOUNT_ID"
        - ipa_path: $IPA_PATH
        - retries: 5

app:
  envs:
  - opts:
      is_expand: false
    BITRISE_EXPORT_METHOD: development
  - opts:
      is_expand: false
    BITRISE_NIGHTLY_VERSION: '9000'
  - opts:
      is_expand: false
    BITRISE_PROJECT_PATH: './firefox-ios/Client.xcodeproj'
  - opts:
      is_expand: false
    BITRISE_SCHEME: 'Fennec'
  - opts:
      is_expand: false
    BITRISE_DESTINATION: 'platform=iOS Simulator,name=Bitrise iOS default,OS=latest'
  - opts:
      is_expand: false
    TEST_FLIGHT_EXTERNAL_GROUP_NAME: Nightly


trigger_map:
- push_branch: main
  pipeline: pipeline_build_and_test
- push_branch: epic-branch/*
  pipeline: pipeline_build_and_test
- push_branch: release/*
  pipeline: pipeline_build_and_test
- pull_request_target_branch: main
  pipeline: pipeline_build_and_test
- pull_request_target_branch: epic-branch/*
  pipeline: pipeline_build_and_test
- pull_request_target_branch: release/v*
  pipeline: pipeline_build_and_test

meta:
  bitrise.io:
    stack: osx-xcode-16.2.x
    machine_type_id: g2.mac.4large<|MERGE_RESOLUTION|>--- conflicted
+++ resolved
@@ -521,31 +521,8 @@
             sed -i '' 's/CODE_SIGN_IDENTITY = "iPhone Developer"/CODE_SIGN_IDENTITY = "iPhone Developer"/' project.pbxproj
             cd -
         title: Set xcodeproj code_sign_identity to iPhone Developer
-<<<<<<< HEAD
-    # Skip for now to fix release branches built different swiftlint and xcode versions
-    - script@1.1:
-        title: Bypass Bitrise Mirror for Swiftlint Upgrade
-=======
-    - script@1.2.1:
-        inputs:
-        - content: |-
-            #!/usr/bin/env bash
-            # fail if any commands fails
-            set -e
-            # debug log
-            set -x
-
-            echo 'EXCLUDED_ARCHS__EFFECTIVE_PLATFORM_SUFFIX_simulator__NATIVE_ARCH_64_BIT_x86_64=arm64 arm64e armv7 armv7s armv6 armv8' > /tmp/tmp.xcconfig
-            echo 'EXCLUDED_ARCHS=$(inherited) $(EXCLUDED_ARCHS__EFFECTIVE_PLATFORM_SUFFIX_$(EFFECTIVE_PLATFORM_SUFFIX)__NATIVE_ARCH_64_BIT_$(NATIVE_ARCH_64_BIT))' >> /tmp/tmp.xcconfig
-            echo 'IPHONEOS_DEPLOYMENT_TARGET=11.4' >> /tmp/tmp.xcconfig
-            echo 'SWIFT_TREAT_WARNINGS_AS_ERRORS=NO' >> /tmp/tmp.xcconfig
-            echo 'GCC_TREAT_WARNINGS_AS_ERRORS=NO' >> /tmp/tmp.xcconfig
-            export XCODE_XCCONFIG_FILE=/tmp/tmp.xcconfig
-            envman add --key XCODE_XCCONFIG_FILE --value /tmp/tmp.xcconfig
-        title: Workaround carthage lipo
     - script@1.2.1:
         title: Pin swiftlint version to 0.59.1 (Workaround)
->>>>>>> f7df09c2
         inputs:
         - content: |-
             OLD_SWIFTLINT_PATH=`which swiftlint`
