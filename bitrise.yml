--- conflicted
+++ resolved
@@ -1432,12 +1432,9 @@
         - scheme: Fennec_Enterprise_XCUITests
         - xcodebuild_test_options: "-testPlan PerformanceTestPlan"
         - simulator_device: "iPhone 14"
-<<<<<<< HEAD
+        - test_plan: PerformanceTestPlan
     
     - deploy-to-bitrise-io@1.9: {}
-=======
-        - test_plan: PerformanceTestPlan
->>>>>>> 29c91501
     - script@1.1:
         title: Create perfherder data object
         inputs:
