--- conflicted
+++ resolved
@@ -13,17 +13,9 @@
     private let profile: Profile
     private let daysOfUseCounter: CumulativeDaysOfUseCounter
 
-<<<<<<< HEAD
-    private var hasMinimumBookmarksCount = false
-    private let minimumBookmarksCount = 5
-
-    private var hasMinimumPinnedShortcutsCount = false
-    private let minimumPinnedShortcutsCount = 2
-    private let sentry: SentryProtocol?
-=======
     private var hasMinimumMobileBookmarksCount = false
     private let minimumMobileBookmarksCount = 5
->>>>>>> 5d52d19d
+    private let sentry: SentryProtocol?
 
     private let dataQueue = DispatchQueue(label: "com.moz.ratingPromptManager.queue")
 
