// This Source Code Form is subject to the terms of the Mozilla Public
// License, v. 2.0. If a copy of the MPL was not distributed with this
// file, You can obtain one at http://mozilla.org/MPL/2.0/

import Common
import Foundation

protocol Coordinator: AnyObject {
    var id: UUID { get }
    var childCoordinators: [Coordinator] { get }
    var router: Router { get }
    var logger: Logger { get }

    /// Will hold the Route the coordinator was asked to navigate to in case the path could not be handled yet.
    var savedRoute: Route? { get set }

    /// Handle the Route, this is implemented by each coordinator for Route they will handle.
    /// When the coordinator cannot handle this particular Route, it returns false.
    /// - Parameter route: The Route to navigate to
    /// - Returns: True when the Route was handled
    func handle(route: Route) -> Bool

    /// Finds a coordinator that can handle a given route by recursively searching through the current coordinator's child coordinators.
    /// - Parameter route: The route to find a matching coordinator for.
    /// - Returns: An optional `Coordinator` instance that can handle the given `route`, or `nil` if no such coordinator was found.
    ///
    /// - DiscardableResult: The result of this method is marked as `@discardableResult` because the caller may choose not to use the returned
    /// `Coordinator` instance, which is safe to do.
    @discardableResult
    func findAndHandle(route: Route) -> Coordinator?

<<<<<<< HEAD
    func handle(route: Route) -> Bool {
        return false
    }
}

extension Array where Element == Coordinator {
    subscript<T: Coordinator>(type: T.Type) -> T? {
        self.first(where: { $0 is T }) as? T
    }
=======
    func add(child coordinator: Coordinator)
    func remove(child coordinator: Coordinator?)
>>>>>>> 0097bfd7
}<|MERGE_RESOLUTION|>--- conflicted
+++ resolved
@@ -29,18 +29,12 @@
     @discardableResult
     func findAndHandle(route: Route) -> Coordinator?
 
-<<<<<<< HEAD
-    func handle(route: Route) -> Bool {
-        return false
-    }
+    func add(child coordinator: Coordinator)
+    func remove(child coordinator: Coordinator?)
 }
 
 extension Array where Element == Coordinator {
     subscript<T: Coordinator>(type: T.Type) -> T? {
         self.first(where: { $0 is T }) as? T
     }
-=======
-    func add(child coordinator: Coordinator)
-    func remove(child coordinator: Coordinator?)
->>>>>>> 0097bfd7
 }