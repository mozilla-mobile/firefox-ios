--- conflicted
+++ resolved
@@ -17,11 +17,8 @@
     private let themeManager: ThemeManager
     private var logger: Logger
     private let screenshotService: ScreenshotService
-<<<<<<< HEAD
     private let applicationHelper: ApplicationHelper
-=======
     private let glean: GleanWrapper
->>>>>>> c4b9d91f
 
     init(router: Router,
          screenshotService: ScreenshotService,
@@ -29,22 +26,16 @@
          tabManager: TabManager = AppContainer.shared.resolve(),
          logger: Logger = DefaultLogger.shared,
          themeManager: ThemeManager = AppContainer.shared.resolve(),
-<<<<<<< HEAD
-         applicationHelper: ApplicationHelper = DefaultApplicationHelper()) {
-=======
+         applicationHelper: ApplicationHelper = DefaultApplicationHelper(),
          glean: GleanWrapper = DefaultGleanWrapper.shared) {
->>>>>>> c4b9d91f
         self.screenshotService = screenshotService
         self.profile = profile
         self.tabManager = tabManager
         self.themeManager = themeManager
         self.browserViewController = BrowserViewController(profile: profile, tabManager: tabManager)
         self.logger = logger
-<<<<<<< HEAD
         self.applicationHelper = applicationHelper
-=======
         self.glean = glean
->>>>>>> c4b9d91f
         super.init(router: router)
         self.browserViewController.browserDelegate = self
     }
