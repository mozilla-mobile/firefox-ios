--- conflicted
+++ resolved
@@ -149,31 +149,6 @@
             return false
         }
     }
-
-    private func handle(query: String) {
-        browserViewController.handle(query: query)
-    }
-
-    private func handle(url: URL?, isPrivate: Bool, options: Set<Route.SearchOptions>? = nil) {
-<<<<<<< HEAD
-        if let url = url {
-            if options?.contains(.switchToNormalMode) == true {
-                browserViewController.switchToPrivacyMode(isPrivate: false)
-            }
-            browserViewController.switchToTabForURLOrOpen(url, isPrivate: isPrivate)
-        } else {
-            browserViewController.openBlankNewTab(focusLocationField: options?.contains(.focusLocationField) == true, isPrivate: isPrivate)
-        }
-    }
-
-    private func handle(searchURL: URL?, tabId: String) {
-        if let url = searchURL {
-            browserViewController.switchToTabForURLOrOpen(url, uuid: tabId, isPrivate: false)
-        } else {
-            browserViewController.openBlankNewTab(focusLocationField: true, isPrivate: false)
-        }
-    }
-
     private func handle(homepanelSection section: Route.HomepanelSection) {
         switch section {
         case .bookmarks:
@@ -191,12 +166,17 @@
         case .newTab:
             browserViewController.openBlankNewTab(focusLocationField: false)
         }
-=======
+    }
+
+    private func handle(query: String) {
+        browserViewController.handle(query: query)
+    }
+
+    private func handle(url: URL?, isPrivate: Bool, options: Set<Route.SearchOptions>? = nil) {
         browserViewController.handle(url: url, isPrivate: isPrivate, options: options)
     }
 
     private func handle(searchURL: URL?, tabId: String) {
         browserViewController.handle(url: searchURL, tabId: tabId)
->>>>>>> c79ff051
     }
 }