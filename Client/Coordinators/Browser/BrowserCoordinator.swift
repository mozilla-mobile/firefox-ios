--- conflicted
+++ resolved
@@ -112,7 +112,6 @@
 
     override func handle(route: Route) -> Bool {
         switch route {
-<<<<<<< HEAD
         case let .searchQuery(query):
             handle(query: query)
             return true
@@ -124,19 +123,6 @@
         case let .searchURL(url, tabId):
             handle(searchURL: url, tabId: tabId)
             return true
-=======
-        case .searchQuery:
-            // FXIOS-6017 #13661 - Enable search path in BrowserCoordinator
-            return false
-
-        case .search:
-            // FXIOS-6017 #13661 - Enable search path in BrowserCoordinator
-            return false
-
-        case .searchURL:
-            // FXIOS-6017 #13661 - Enable search path in BrowserCoordinator
-            return false
->>>>>>> d0d0c211
 
         case .glean:
             // FXIOS-6018 #13662 - Enable Glean path in BrowserCoordinator
@@ -163,7 +149,6 @@
             return false
         }
     }
-<<<<<<< HEAD
 
     private func handle(query: String) {
         browserViewController.openBlankNewTab(focusLocationField: false)
@@ -182,12 +167,10 @@
     }
 
     private func handle(searchURL: URL?, tabId: String) {
-        if let url = url {
+        if let url = searchURL {
             browserViewController.switchToTabForURLOrOpen(url, uuid: tabId, isPrivate: false)
         } else {
             browserViewController.openBlankNewTab(focusLocationField: true, isPrivate: false)
         }
     }
-=======
->>>>>>> d0d0c211
 }