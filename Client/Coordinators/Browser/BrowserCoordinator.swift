--- conflicted
+++ resolved
@@ -154,32 +154,6 @@
         }
     }
 
-<<<<<<< HEAD
-    private func handle(query: String) {
-        browserViewController.handle(query: query)
-    }
-
-    private func handle(url: URL?, isPrivate: Bool, options: Set<Route.SearchOptions>? = nil) {
-        if let url = url {
-            if options?.contains(.switchToNormalMode) == true {
-                browserViewController.switchToPrivacyMode(isPrivate: false)
-            }
-            browserViewController.switchToTabForURLOrOpen(url, isPrivate: isPrivate)
-        } else {
-            browserViewController.openBlankNewTab(focusLocationField: options?.contains(.focusLocationField) == true, isPrivate: isPrivate)
-        }
-    }
-
-    private func handle(searchURL: URL?, tabId: String) {
-        if let url = searchURL {
-            browserViewController.switchToTabForURLOrOpen(url, uuid: tabId, isPrivate: false)
-        } else {
-            browserViewController.openBlankNewTab(focusLocationField: true, isPrivate: false)
-        }
-    }
-
-=======
->>>>>>> c4b9d91f
     private func handle(homepanelSection section: Route.HomepanelSection) {
         switch section {
         case .bookmarks:
@@ -199,10 +173,6 @@
         }
     }
 
-<<<<<<< HEAD
-    private func handle(fxaParams: FxALaunchParams) {
-        browserViewController.presentSignInViewController(fxaParams)
-=======
     private func handle(query: String) {
         browserViewController.handle(query: query)
     }
@@ -213,6 +183,8 @@
 
     private func handle(searchURL: URL?, tabId: String) {
         browserViewController.handle(url: searchURL, tabId: tabId)
->>>>>>> c4b9d91f
+    }
+    private func handle(fxaParams: FxALaunchParams) {
+        browserViewController.presentSignInViewController(fxaParams)
     }
 }