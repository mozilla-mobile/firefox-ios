--- conflicted
+++ resolved
@@ -214,7 +214,6 @@
         browserViewController.handle(url: searchURL, tabId: tabId)
     }
 
-<<<<<<< HEAD
     private func handle(settingsSection: Route.SettingsSection) {
         let baseSettingsVC = AppSettingsTableViewController(
             with: profile,
@@ -287,9 +286,9 @@
             // For cases that are not yet handled we show the main settings page, more to come with FXIOS-6274
             return nil
         }
-=======
+    }
+
     private func handle(fxaParams: FxALaunchParams) {
         browserViewController.presentSignInViewController(fxaParams)
->>>>>>> bbe927fe
     }
 }