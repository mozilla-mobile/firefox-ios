--- conflicted
+++ resolved
@@ -74,14 +74,9 @@
                 link: getOnboardingLink(from: card.link),
                 buttons: getOnboardingCardButtons(from: card.buttons),
                 type: card.type,
-<<<<<<< HEAD
-                a11yIdRoot: "test",
+                a11yIdRoot: card.type == .freshInstall ? a11yOnboarding : a11yUpgrade,
                 imageID: getOnboardingImageID(from: card.image),
                 defaultSettingsButton: OnboardingDefaultBrowserModelProtocol(title: String.Onboarding.DefaultBrowserPopup.Title, descriptionSteps: [String.Onboarding.DefaultBrowserPopup.FirstInstruction, String.Onboarding.DefaultBrowserPopup.SecondInstruction, String.Onboarding.DefaultBrowserPopup.ThirdInstruction], buttonTitle: String.Onboarding.DefaultBrowserPopup.ButtonTitle))
-=======
-                a11yIdRoot: card.type == .freshInstall ? a11yOnboarding : a11yUpgrade,
-                imageID: getOnboardingImageID(from: card.image))
->>>>>>> b283e557
         }
             .enumerated()
             .map { index, card in
@@ -93,7 +88,8 @@
                     buttons: card.buttons,
                     type: card.type,
                     a11yIdRoot: "\(card.a11yIdRoot)\(index)",
-                    imageID: card.imageID)
+                    imageID: card.imageID,
+                    defaultSettingsButton: OnboardingDefaultBrowserModelProtocol(title: String.Onboarding.DefaultBrowserPopup.Title, descriptionSteps: [String.Onboarding.DefaultBrowserPopup.FirstInstruction, String.Onboarding.DefaultBrowserPopup.SecondInstruction, String.Onboarding.DefaultBrowserPopup.ThirdInstruction], buttonTitle: String.Onboarding.DefaultBrowserPopup.ButtonTitle))
             }
     }
 
