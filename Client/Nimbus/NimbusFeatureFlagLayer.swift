--- conflicted
+++ resolved
@@ -49,36 +49,29 @@
                 .onboardingNotificationCard:
             return checkNimbusForOnboardingFeature(for: featureID, from: nimbus)
 
+        case .sponsoredTiles:
+            return checkSponsoredTilesFeature(from: nimbus)
+
+        case .startAtHome:
+            return checkNimbusConfigForStartAtHome(using: nimbus) != .disabled
+
+        case .wallpapers,
+                .wallpaperVersion:
+            return checkNimbusForWallpapersFeature(using: nimbus)
+
+        case .wallpaperOnboardingSheet:
+            return checkNimbusForWallpaperOnboarding(using: nimbus)
+
         case .shareSheetChanges,
                 .shareToolbarChanges:
             return checkNimbusForShareSheet(for: featureID, from: nimbus)
 
-        case .sponsoredTiles:
-            return checkSponsoredTilesFeature(from: nimbus)
-
-        case .startAtHome:
-            return checkNimbusConfigForStartAtHome(using: nimbus) != .disabled
-
-        case .wallpapers,
-                .wallpaperVersion:
-            return checkNimbusForWallpapersFeature(using: nimbus)
-
-        case .wallpaperOnboardingSheet:
-            return checkNimbusForWallpaperOnboarding(using: nimbus)
-
-        case .shareSheetChanges,
-                .shareToolbarChanges:
-            return checkNimbusForShareSheet(for: featureID, from: nimbus)
-
         case .creditCardAutofillStatus:
             return checkNimbusForCreditCardAutofill(for: featureID, from: nimbus)
 
-<<<<<<< HEAD
-=======
         case .engagementNotificationStatus:
             return checkNimbusForEngagementNotification(for: featureID, from: nimbus)
 
->>>>>>> f7fd34e8
         case .zoomFeature:
             return checkZoomFeature(from: nimbus)
         }
