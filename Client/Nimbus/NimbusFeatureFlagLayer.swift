--- conflicted
+++ resolved
@@ -134,16 +134,6 @@
 
         guard let status = config.featuresEnabled[nimbusID] else { return false }
         return status
-    }
-
-<<<<<<< HEAD
-    private func checkCredentialAutofillCoordinatorRefactorFeature(from nimbus: FxNimbus) -> Bool {
-        let config = nimbus.features.credentialAutofillCoordinatorRefactor.value()
-=======
-    private func checkLibraryCoordinatorRefactorFeature(from nimbus: FxNimbus) -> Bool {
-        let config = nimbus.features.libraryCoordinatorRefactor.value()
->>>>>>> 070debf3
-        return config.enabled
     }
 
     private func checkShareExtensionCoordinatorRefactorFeature(from nimbus: FxNimbus) -> Bool {
