// This Source Code Form is subject to the terms of the Mozilla Public
// License, v. 2.0. If a copy of the MPL was not distributed with this
// file, You can obtain one at http://mozilla.org/MPL/2.0/.

#include "Common.xcconfig"
#include "Debug.xcconfig"

INFOPLIST_FILE = Client/Info.plist
<<<<<<< HEAD
MOZ_BUNDLE_DISPLAY_NAME = Fennec ($(USER))
=======
MOZ_BUNDLE_DISPLAY_NAME = "Fennec ($(USER))"
>>>>>>> c41be174
MOZ_BUNDLE_ID = org.mozilla.ios.Fennec
// Flag to indicate if we want to include the debug settings bundle or not
INCLUDE_SETTINGS_BUNDLE = YES
LEANPLUM_ENVIRONMENT = development
MOZ_TODAY_WIDGET_SEARCH_DISPLAY_NAME = Firefox - Search
CODE_SIGN_ENTITLEMENTS = Client/Entitlements/FennecApplication.entitlements
OTHER_SWIFT_FLAGS = $(OTHER_SWIFT_FLAGS_common) -DMOZ_CHANNEL_FENNEC
MOZ_INTERNAL_URL_SCHEME = fennec<|MERGE_RESOLUTION|>--- conflicted
+++ resolved
@@ -6,11 +6,7 @@
 #include "Debug.xcconfig"
 
 INFOPLIST_FILE = Client/Info.plist
-<<<<<<< HEAD
-MOZ_BUNDLE_DISPLAY_NAME = Fennec ($(USER))
-=======
 MOZ_BUNDLE_DISPLAY_NAME = "Fennec ($(USER))"
->>>>>>> c41be174
 MOZ_BUNDLE_ID = org.mozilla.ios.Fennec
 // Flag to indicate if we want to include the debug settings bundle or not
 INCLUDE_SETTINGS_BUNDLE = YES
