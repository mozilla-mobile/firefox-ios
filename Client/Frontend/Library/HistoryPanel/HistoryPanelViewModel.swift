--- conflicted
+++ resolved
@@ -123,18 +123,9 @@
         profile.history.getHistory(matching: term,
                                    limit: searchQueryFetchLimit,
                                    offset: searchCurrentFetchOffset) { results in
-<<<<<<< HEAD
-=======
-            guard !results.isEmpty else {
-                completion(false)
-                return
-            }
-
->>>>>>> fe7143df
             self.isFetchInProgress = false
             self.searchResultSites = results
             completion(!results.isEmpty)
-            
         }
     }
 
