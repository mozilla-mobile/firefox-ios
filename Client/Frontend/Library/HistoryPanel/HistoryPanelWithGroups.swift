// This Source Code Form is subject to the terms of the Mozilla Public
// License, v. 2.0. If a copy of the MPL was not distributed with this
// file, You can obtain one at http://mozilla.org/MPL/2.0

// TODO: HistoryPanel AND HistoryPanelV2 currently coexist until v100. Revert https://github.com/mozilla-mobile/firefox-ios/pull/10259 in v100.
// Related to: https://mozilla-hub.atlassian.net/browse/FXIOS-2931 

import UIKit
import Shared
import Storage
import XCGLogger
import WebKit
import os.log

private struct HistoryPanelUX {
    static let WelcomeScreenItemWidth = 170
    static let HeaderHeight = CGFloat(32)
    static let IconSize = 23
    static let IconBorderColor = UIColor.Photon.Grey30
    static let IconBorderWidth: CGFloat = 0.5
    static let actionIconColor = UIColor.Photon.Grey40 // Works for light and dark theme.
}

private class FetchInProgressError: MaybeErrorType {
    internal var description: String {
        return "Fetch is already in-progress"
    }
}

@objcMembers
class HistoryPanelWithGroups: UIViewController, LibraryPanel, Loggable, NotificationThemeable {

    // MARK: - Properties

    typealias HistoryPanelSections = HistoryPanelViewModel.Sections
    typealias a11yIds = AccessibilityIdentifiers.LibraryPanels.HistoryPanel

    var libraryPanelDelegate: LibraryPanelDelegate?
    var recentlyClosedTabsDelegate: RecentlyClosedPanelDelegate?

    let profile: Profile
    let viewModel: HistoryPanelViewModel
    private let clearHistoryHelper: ClearHistoryHelper
    var keyboardState: KeyboardState?
<<<<<<< HEAD
    private lazy var siteImageHelper = SiteImageHelper(profile: profile)
    
=======

>>>>>>> fe7143df
    // We'll be able to prefetch more often the higher this number is. But remember, it's expensive!
    private let historyPanelPrefetchOffset = 8

    var diffableDatasource: UITableViewDiffableDataSource<HistoryPanelSections, AnyHashable>?
    private var hasRecentlyClosed: Bool { profile.recentlyClosedTabs.tabs.count > 0 }

    // UI
    var overKeyboardContainer: BaseAlphaStackView = .build { _ in }
    var bottomStackView: BaseAlphaStackView = .build { stackview in
        stackview.isClearBackground = true
    }

    lazy var searchbar: UISearchBar = .build { searchbar in
        searchbar.searchTextField.placeholder = self.viewModel.searchHistoryPlaceholder
        searchbar.returnKeyType = .go
        searchbar.delegate = self
    }

    lazy private var tableView: UITableView = .build { [weak self] tableView in
        guard let self = self else { return }
        tableView.dataSource = self.diffableDatasource
        tableView.addGestureRecognizer(self.longPressRecognizer)
        tableView.accessibilityIdentifier = a11yIds.tableView
        tableView.prefetchDataSource = self
        tableView.delegate = self
        tableView.register(TwoLineImageOverlayCell.self, forCellReuseIdentifier: TwoLineImageOverlayCell.cellIdentifier)
        tableView.register(TwoLineImageOverlayCell.self, forCellReuseIdentifier: TwoLineImageOverlayCell.accessoryUsageReuseIdentifier)
        tableView.register(OneLineTableViewCell.self, forCellReuseIdentifier: OneLineTableViewCell.cellIdentifier)
        tableView.register(SiteTableViewHeader.self, forHeaderFooterViewReuseIdentifier: SiteTableViewHeader.cellIdentifier)

        if #available(iOS 15.0, *) {
            tableView.sectionHeaderTopPadding = 0
        }
    }

    lazy var longPressRecognizer: UILongPressGestureRecognizer = {
        UILongPressGestureRecognizer(target: self, action: #selector(onLongPressGestureRecognized))
    }()

    lazy var emptyStateOverlayView: UIView = createEmptyStateOverlayView()
    var refreshControl: UIRefreshControl?
    var clearHistoryCell: OneLineTableViewCell?

    // MARK: - Inits

    init(profile: Profile, tabManager: TabManager) {
        self.clearHistoryHelper = ClearHistoryHelper(profile: profile, tabManager: tabManager)
        self.viewModel = HistoryPanelViewModel(profile: profile)
        self.profile = profile

        super.init(nibName: nil, bundle: nil)
    }

    required init?(coder aDecoder: NSCoder) {
        fatalError("init(coder:) has not been implemented")
    }

    deinit {
        browserLog.debug("HistoryPanel Deinitialized.")
    }

    // MARK: - Lifecycle

    override func viewDidLoad() {
        super.viewDidLoad()

        KeyboardHelper.defaultHelper.addDelegate(self)
        viewModel.reloadData()
        viewModel.historyPanelNotifications.forEach {
            NotificationCenter.default.addObserver(self, selector: #selector(handleNotifications), name: $0, object: nil)
        }

        setupLayout()
        configureDatasource()
    }

    override func viewWillAppear(_ animated: Bool) {
        super.viewWillAppear(animated)

        // Add a refresh control if the user is logged in and the control was not added before. If the user is not
        // logged in, remove any existing control.
        handleRefreshControl()
        applySnapshot()
    }

    override func viewDidAppear(_ animated: Bool) {
        // Since the reload operation to fetch STG completes LATE, we need to apply snapshot again here :(
        // Especially in the case where you navigate to the history panel from another panel.
        DispatchQueue.main.asyncAfter(deadline: .now() + .milliseconds(100)) {
            self.applySnapshot(animatingDifferences: true)
        }

    }

    // MARK: - Private helpers

    private func setupLayout() {
        view.addSubview(tableView)
        view.addSubview(bottomStackView)
        bottomStackView.addArrangedSubview(searchbar)

        NSLayoutConstraint.activate([
            tableView.topAnchor.constraint(equalTo: view.safeAreaLayoutGuide.topAnchor),
            tableView.leadingAnchor.constraint(equalTo: view.safeAreaLayoutGuide.leadingAnchor),
            tableView.bottomAnchor.constraint(equalTo: view.safeAreaLayoutGuide.bottomAnchor),
            tableView.trailingAnchor.constraint(equalTo: view.safeAreaLayoutGuide.trailingAnchor),

            bottomStackView.leadingAnchor.constraint(equalTo: view.safeAreaLayoutGuide.leadingAnchor),
            bottomStackView.bottomAnchor.constraint(equalTo: view.safeAreaLayoutGuide.bottomAnchor),
            bottomStackView.trailingAnchor.constraint(equalTo: view.safeAreaLayoutGuide.trailingAnchor)
        ])

        bottomStackView.isHidden = true
    }

    func startSearchState() {
        bottomStackView.isHidden = false
        searchbar.text = ""
        searchbar.becomeFirstResponder()
        viewModel.isSearchInProgress = true
    }

    func updateLayoutForKeyboard() {
        guard let keyboardHeight = keyboardState?.intersectionHeightForView(view),
              keyboardHeight > 0 else {
            bottomStackView.removeKeyboardSpacer()
            bottomStackView.isHidden = true
            return
        }

        let spacerHeight = keyboardHeight - UIConstants.BottomToolbarHeight
        bottomStackView.addKeyboardSpacer(spacerHeight: spacerHeight)
        bottomStackView.isHidden = false
    }

    // Use to enable/disable the additional history action rows. `HistoryActionablesModel`
    private func setTappableStateAndStyle(with item: AnyHashable, on cell: OneLineTableViewCell) {
        var isEnabled = false

        if let actionableItem = item as? HistoryActionablesModel {
            switch actionableItem.itemIdentity {
            case .clearHistory:
                isEnabled = !viewModel.groupedSites.isEmpty
            case .recentlyClosed:
                isEnabled = hasRecentlyClosed
            default: break
            }
        }

        // Set interaction behavior and style
        cell.titleLabel.alpha = isEnabled ? 1.0 : 0.5
        cell.leftImageView.alpha = isEnabled ? 1.0 : 0.5
        cell.selectionStyle = isEnabled ? .default : .none
        cell.isUserInteractionEnabled = isEnabled
    }

    // MARK: - Datasource helpers

    func siteAt(indexPath: IndexPath) -> Site? {
        guard let siteItem = diffableDatasource?.itemIdentifier(for: indexPath) as? Site else { return nil }

        return siteItem
    }

    private func showClearRecentHistory() {
        clearHistoryHelper.showClearRecentHistory(onViewController: self, didComplete: { [weak self] date in
            if let date = date {
                self?.viewModel.removeVisibleSectionFor(date: date)
            } else {
                // The only time there's no date is when we are deleting everything.
                self?.viewModel.visibleSections = []
            }

            self?.viewModel.reloadData()
            self?.applySnapshot(animatingDifferences: true)

            if let cell = self?.clearHistoryCell {
                self?.setTappableStateAndStyle(
                    with: HistoryActionablesModel.activeActionables.first(where: { $0.itemIdentity == .clearHistory }),
                    on: cell)
            }
        })
    }

    func handleNotifications(_ notification: Notification) {
        switch notification.name {
        case .FirefoxAccountChanged, .PrivateDataClearedHistory:
            viewModel.groupedSites = DateGroupedTableData<Site>()

            viewModel.reloadData()
            applySnapshot(animatingDifferences: true)

            if profile.hasSyncableAccount() {
                resyncHistory()
            }
            break
        case .DynamicFontChanged:
            if emptyStateOverlayView.superview != nil {
                emptyStateOverlayView.removeFromSuperview()
            }
            emptyStateOverlayView = createEmptyStateOverlayView()
            resyncHistory()
            break
        case .DatabaseWasReopened:
            if let dbName = notification.object as? String, dbName == "browser.db" {
                viewModel.reloadData()
                applySnapshot(animatingDifferences: true)
            }
        case .OpenClearRecentHistory:
            showClearRecentHistory()
        default:
            // no need to do anything at all
            browserLog.error("Error: Received unexpected notification \(notification.name)")
            break
        }
    }

    // MARK: - UITableViewDataSource

    /// Handles dequeuing the appropriate type of cell when needed.
    private func configureDatasource() {
        diffableDatasource = UITableViewDiffableDataSource<HistoryPanelSections, AnyHashable>(tableView: tableView) { [weak self] (tableView, indexPath, item) -> UITableViewCell? in
            guard let self = self else {
                Logger.browserLogger.error("History Panel - self became nil inside diffableDatasource!")
                return nil
            }

            if let historyActionable = item as? HistoryActionablesModel {
                guard let cell = tableView.dequeueReusableCell(withIdentifier: OneLineTableViewCell.cellIdentifier, for: indexPath) as? OneLineTableViewCell else {
                    self.browserLog.error("History Panel - cannot create OneLineTableViewCell for historyActionable!")
                    return nil
                }

                let actionableCell = self.configureHistoryActionableCell(historyActionable, cell)
                return actionableCell
            }

            if let site = item as? Site {
                guard let cell = tableView.dequeueReusableCell(withIdentifier: TwoLineImageOverlayCell.cellIdentifier, for: indexPath) as? TwoLineImageOverlayCell else {
                    self.browserLog.error("History Panel - cannot create TwoLineImageOverlayCell for site!")
                    return nil
                }

                let siteCell = self.configureSiteCell(site, cell)
                return siteCell
            }

            if let searchTermGroup = item as? ASGroup<Site> {
                guard let cell = tableView.dequeueReusableCell(withIdentifier: TwoLineImageOverlayCell.accessoryUsageReuseIdentifier, for: indexPath) as? TwoLineImageOverlayCell else {
                    self.browserLog.error("History Panel - cannot create TwoLineImageOverlayCell for STG!")
                    return nil
                }

                let asGroupCell = self.configureASGroupCell(searchTermGroup, cell)
                return asGroupCell
            }

            // This should never happen! You will have an empty row!
            return UITableViewCell()
        }
    }

    private func configureHistoryActionableCell(_ historyActionable: HistoryActionablesModel, _ cell: OneLineTableViewCell) -> OneLineTableViewCell {
        cell.titleLabel.text = historyActionable.itemTitle
        cell.leftImageView.image = historyActionable.itemImage
        cell.leftImageView.tintColor = .theme.browser.tint
        cell.leftImageView.backgroundColor = .theme.homePanel.historyHeaderIconsBackground
        cell.accessibilityIdentifier = historyActionable.itemA11yId
        self.setTappableStateAndStyle(with: historyActionable, on: cell)

        return cell
    }

    private func configureSiteCell(_ site: Site, _ cell: TwoLineImageOverlayCell) -> TwoLineImageOverlayCell {
        cell.titleLabel.text = site.title
        cell.titleLabel.isHidden = site.title.isEmpty
        cell.descriptionLabel.text = site.url
        cell.descriptionLabel.isHidden = false
        cell.leftImageView.layer.borderColor = HistoryPanelUX.IconBorderColor.cgColor
        cell.leftImageView.layer.borderWidth = HistoryPanelUX.IconBorderWidth
        cell.leftImageView.contentMode = .scaleAspectFit
        getFavIcon(for: site) { [weak cell] image in
            cell?.leftImageView.image = image
            cell?.leftImageView.backgroundColor = UIColor.theme.general.faviconBackground
        }

        return cell
    }
<<<<<<< HEAD
    
    private func getFavIcon(for site: Site, completion: @escaping (UIImage?) -> Void) {
        siteImageHelper.fetchImageFor(site: site, imageType: .favicon, shouldFallback: false) { image in
            completion(image)
        }
    }
    
=======

>>>>>>> fe7143df
    private func configureASGroupCell(_ asGroup: ASGroup<Site>, _ cell: TwoLineImageOverlayCell) -> TwoLineImageOverlayCell {
        if let groupCount = asGroup.description {
            cell.descriptionLabel.text = "\(groupCount) sites"
        }

        cell.titleLabel.text = asGroup.displayTitle
        cell.leftImageView.layer.borderWidth = 0
        cell.leftImageView.contentMode = .center
        cell.chevronAccessoryView.isHidden = false
        cell.leftImageView.setImageAndBackground(forIcon: nil, website: nil) { [weak cell] in
            cell?.leftImageView.image = cell?.leftImageView.image?.createScaled(CGSize(width: HistoryPanelUX.IconSize, height: HistoryPanelUX.IconSize))
            cell?.leftImageView.image = UIImage(named: ImageIdentifiers.stackedTabsIcon)
        }

        return cell
    }

    /// The data source gets populated here for your choice of section.
    func applySnapshot(animatingDifferences: Bool = false) {
        var snapshot = NSDiffableDataSourceSnapshot<HistoryPanelSections, AnyHashable>()

        snapshot.appendSections(viewModel.visibleSections)

        snapshot.sectionIdentifiers.forEach { section in
            snapshot.appendItems(viewModel.groupedSites.itemsForSection(section.rawValue - 1), toSection: section)
        }

        // Insert the ASGroup at the correct spot!
        viewModel.searchTermGroups.forEach { grouping in
            if let groupSection = viewModel.groupBelongsToSection(asGroup: grouping), viewModel.visibleSections.contains(groupSection) {
                guard let individualItem = grouping.groupedItems.last, let lastVisit = individualItem.latestVisit else { return }

                let groupTimeInterval = TimeInterval.fromMicrosecondTimestamp(lastVisit.date)

                if let groupPlacedAfterItem = (viewModel.groupedSites.itemsForSection(groupSection.rawValue - 1)).first(where: { site in
                    guard let lastVisit = site.latestVisit else { return false }
                    return groupTimeInterval > TimeInterval.fromMicrosecondTimestamp(lastVisit.date)
                }) {
                    // In this case, we have Site items AND a group in the section.
                    snapshot.insertItems([grouping], beforeItem: groupPlacedAfterItem)
                } else {
                    // Looks like this group's the only item in the section
                    snapshot.appendItems([grouping], toSection: groupSection)
                }
            }
        }

        // Insert your fixed first section and data
        if let historySection = snapshot.sectionIdentifiers.first, historySection != .additionalHistoryActions {
            snapshot.insertSections([.additionalHistoryActions], beforeSection: historySection)
        } else {
            snapshot.appendSections([.additionalHistoryActions])
        }
        snapshot.appendItems(viewModel.historyActionables, toSection: .additionalHistoryActions)

        diffableDatasource?.apply(snapshot, animatingDifferences: animatingDifferences, completion: nil)
    }

    // MARK: - Swipe Action helpers

    func removeHistoryItem(at indexPath: IndexPath) {
        guard let historyItem = diffableDatasource?.itemIdentifier(for: indexPath) else { return }

        viewModel.removeHistoryItems(item: historyItem, at: indexPath.section)

        updateEmptyPanelState()

        if let historyActionableCell = clearHistoryCell {
            setTappableStateAndStyle(with: HistoryActionablesModel.activeActionables.first, on: historyActionableCell)
        }

        applySnapshot(animatingDifferences: true)
    }

    func tableView(_ tableView: UITableView, trailingSwipeActionsConfigurationForRowAt indexPath: IndexPath) -> UISwipeActionsConfiguration? {

        // For UX consistency, every cell in history panel SHOULD have a trailing action.
        let deleteAction = UIContextualAction(style: .destructive, title: .HistoryPanelDelete) { [weak self] (_, _, completion) in
            guard let self = self else {
                Logger.browserLogger.error("History Panel - self became nil inside SwipeActionConfiguration!")
                completion(false)
                return
            }

            self.removeHistoryItem(at: indexPath)
        }

        return UISwipeActionsConfiguration(actions: [deleteAction])
    }

    // MARK: - Empty State helpers

    private func updateEmptyPanelState() {
        if viewModel.shouldShowEmptyState, emptyStateOverlayView.superview == nil {
            tableView.tableFooterView = emptyStateOverlayView
        } else {
            tableView.alwaysBounceVertical = true
            tableView.tableFooterView = nil
        }
    }

    private func createEmptyStateOverlayView() -> UIView {
        let overlayView = UIView()

        // overlayView becomes the footer view, and for unknown reason, setting the bgcolor is ignored.
        // Create an explicit view for setting the color.
        let bgColor: UIView = .build { view in
            view.backgroundColor = UIColor.theme.homePanel.panelBackground
        }
        overlayView.addSubview(bgColor)

        NSLayoutConstraint.activate([
            bgColor.heightAnchor.constraint(equalToConstant: UIScreen.main.bounds.height),
            bgColor.widthAnchor.constraint(equalTo: overlayView.widthAnchor)
        ])

        let welcomeLabel: UILabel = .build { label in
            label.text = self.viewModel.emptyStateText
            label.textAlignment = .center
            label.font = DynamicFontHelper.defaultHelper.DeviceFontLight
            label.textColor = UIColor.theme.homePanel.welcomeScreenText
            label.numberOfLines = 0
            label.adjustsFontSizeToFitWidth = true
        }
        overlayView.addSubview(welcomeLabel)

        let welcomeLabelPriority = UILayoutPriority(100)
        NSLayoutConstraint.activate([
            welcomeLabel.centerXAnchor.constraint(equalTo: overlayView.centerXAnchor),
            welcomeLabel.centerYAnchor.constraint(equalTo: overlayView.centerYAnchor,
                                                  constant: LibraryPanelUX.EmptyTabContentOffset).priority(welcomeLabelPriority),
            welcomeLabel.topAnchor.constraint(greaterThanOrEqualTo: overlayView.topAnchor,
                                              constant: 50),
            welcomeLabel.widthAnchor.constraint(equalToConstant: CGFloat(HistoryPanelUX.WelcomeScreenItemWidth))
        ])
        return overlayView
    }

    // MARK: - Themeable

    func applyTheme() {
        toggleEmptyState()

        tableView.backgroundColor = UIColor.theme.homePanel.panelBackground
        tableView.separatorColor = UIColor.theme.tableView.separator
        searchbar.backgroundColor = UIColor.theme.textField.backgroundInOverlay
        let tintColor = UIColor.theme.textField.textAndTint
        let searchBarImage = UIImage(named: ImageIdentifiers.libraryPanelHistory)?.withRenderingMode(.alwaysTemplate).tinted(withColor: tintColor)
        searchbar.setImage(searchBarImage, for: .search, state: .normal)
        searchbar.tintColor = UIColor.theme.textField.textAndTint

        tableView.reloadData()
    }

    func toggleEmptyState() {
        emptyStateOverlayView.removeFromSuperview()
        emptyStateOverlayView = createEmptyStateOverlayView()
        updateEmptyPanelState()
    }
}

// MARK: - UITableViewDelegate related helpers

extension HistoryPanelWithGroups: UITableViewDelegate {

    func tableView(_ tableView: UITableView, didSelectRowAt indexPath: IndexPath) {
        tableView.deselectRow(at: indexPath, animated: true)

        guard let item = diffableDatasource?.itemIdentifier(for: indexPath) else { return }

        if let site = item as? Site {
            handleSiteItemTapped(site: site)
        }

        if let historyActionable = item as? HistoryActionablesModel {
            handleHistoryActionableTapped(historyActionable: historyActionable)
        }

        if let asGroupItem = item as? ASGroup<Site> {
            handleASGroupItemTapped(asGroupItem: asGroupItem)
        }
    }

    func scrollViewWillBeginDragging(_ scrollView: UIScrollView) {
        if searchbar.isFirstResponder {
            searchbar.resignFirstResponder()
        }
    }

    private func handleSiteItemTapped(site: Site) {
        guard let url = URL(string: site.url) else {
            browserLog.error("Couldn't navigate to site: \(site.url)")
            return
        }

        libraryPanelDelegate?.libraryPanel(didSelectURL: url, visitType: .typed)

        TelemetryWrapper.recordEvent(category: .action,
                                     method: .tap,
                                     object: .selectedHistoryItem,
                                     value: .historyPanelNonGroupItem,
                                     extras: nil)
    }

    private func handleHistoryActionableTapped(historyActionable: HistoryActionablesModel) {
        switch historyActionable.itemIdentity {
        case .clearHistory:
            showClearRecentHistory()
        case .recentlyClosed:
            navigateToRecentlyClosed()
        default: break
        }
    }

    private func handleASGroupItemTapped(asGroupItem: ASGroup<Site>) {
        let asGroupListViewModel = GroupedHistoryItemsViewModel(asGroup: asGroupItem)
        let asGroupListVC = GroupedHistoryItemsViewController(profile: profile, viewModel: asGroupListViewModel)
        asGroupListVC.libraryPanelDelegate = libraryPanelDelegate
        asGroupListVC.title = asGroupItem.displayTitle

        navigationController?.pushViewController(asGroupListVC, animated: true)
    }

    // MARK: - TableView's Header & Footer view
    func tableView(_ tableView: UITableView, willDisplayHeaderView view: UIView, forSection section: Int) {
        if let header = view as? SiteTableViewHeader, let actualSection = viewModel.visibleSections[safe: section - 1] {

            header.textLabel?.textColor = UIColor.theme.tableView.headerTextDark
            header.contentView.backgroundColor = UIColor.theme.tableView.selectedBackground
            header.textLabel?.text = actualSection.title // At worst, we have a header with no text.

            // let historySectionsWithGroups
            let _ = viewModel.searchTermGroups.map { group in
                viewModel.groupBelongsToSection(asGroup: group)
            }

            // NOTE: Uncomment this when we support showing the Show all button and its functionality in a later time.
            // let visibleSectionsWithGroups = viewModel.visibleSections.filter { historySectionsWithGroups.contains($0) }
            // header.headerActionButton.isHidden = !visibleSectionsWithGroups.contains(actualSection)
        }

    }

    func tableView(_ tableView: UITableView, viewForHeaderInSection section: Int) -> UIView? {
        // First section is for recently closed and its header has no view.
        guard HistoryPanelSections(rawValue: section) != .additionalHistoryActions else {
            return nil
        }

        return tableView.dequeueReusableHeaderFooterView(withIdentifier: SiteTableViewHeader.cellIdentifier)
    }

    // viewForHeaderInSection REQUIRES implementing heightForHeaderInSection
    func tableView(_ tableView: UITableView, heightForHeaderInSection section: Int) -> CGFloat {
        // First section is for recently closed and its header has no height.
        guard HistoryPanelSections(rawValue: section) != .additionalHistoryActions else {
            return 0
        }

        return HistoryPanelUX.HeaderHeight
    }
}

/// Refresh controls helpers
extension HistoryPanelWithGroups {
    private func handleRefreshControl() {
        if profile.hasSyncableAccount() && refreshControl == nil {
            let control = UIRefreshControl()
            control.addTarget(self, action: #selector(onRefreshPulled), for: .valueChanged)
            refreshControl = control
            tableView.refreshControl = control
        } else if !profile.hasSyncableAccount() && refreshControl != nil {
            tableView.refreshControl = nil
            refreshControl = nil
        }
    }

    private func endRefreshing() {
        // Always end refreshing, even if we failed!
        refreshControl?.endRefreshing()

        // Remove the refresh control if the user has logged out in the meantime
        handleRefreshControl()
    }

    private func resyncHistory() {
        profile.syncManager.syncHistory().uponQueue(.main) { syncResult in
            self.endRefreshing()

            if syncResult.isSuccess {
                self.viewModel.reloadData()
                self.applySnapshot(animatingDifferences: true)
            }
        }
    }
}

/// User actions helpers
extension HistoryPanelWithGroups {
    // MARK: - User Interactions

    /// When long pressed, a menu appears giving the choice of pinning as a Top Site.
    func pinToTopSites(_ site: Site) {
        profile.history.addPinnedTopSite(site).uponQueue(.main) { result in
            if result.isSuccess {
                SimpleToast().showAlertWithText(.AppMenu.AddPinToShortcutsConfirmMessage, bottomContainer: self.view)
            }
        }
    }

    private func navigateToRecentlyClosed() {
        guard hasRecentlyClosed else { return }

        let nextController = RecentlyClosedTabsPanel(profile: profile)
        nextController.title = .RecentlyClosedTabsPanelTitle
        nextController.libraryPanelDelegate = libraryPanelDelegate
        nextController.recentlyClosedTabsDelegate = BrowserViewController.foregroundBVC()
        refreshControl?.endRefreshing()
        navigationController?.pushViewController(nextController, animated: true)
    }

    @objc private func onLongPressGestureRecognized(_ longPressGestureRecognizer: UILongPressGestureRecognizer) {
        guard longPressGestureRecognizer.state == .began else { return }
        let touchPoint = longPressGestureRecognizer.location(in: tableView)
        guard let indexPath = tableView.indexPathForRow(at: touchPoint) else { return }

        if indexPath.section != HistoryPanelSections.additionalHistoryActions.rawValue {
            presentContextMenu(for: indexPath)
        }
    }

    @objc private func onRefreshPulled() {
        refreshControl?.beginRefreshing()
        resyncHistory()
    }
}

extension HistoryPanelWithGroups: UITableViewDataSourcePrefetching {

    // Happens WAY too often. We should consider fetching the next set when the user HITS the bottom instead.
    func tableView(_ tableView: UITableView, prefetchRowsAt indexPaths: [IndexPath]) {
        guard !viewModel.isFetchInProgress, indexPaths.contains(where: shouldLoadRow) else { return }

        guard !viewModel.isSearchInProgress else {
            viewModel.updateSearchOffset()
            performSearch(term: searchbar.text ?? "")
            return
        }

        viewModel.reloadData()
        applySnapshot(animatingDifferences: false)
    }

    func shouldLoadRow(for indexPath: IndexPath) -> Bool {
        guard HistoryPanelSections(rawValue: indexPath.section) != .additionalHistoryActions else { return false }

        return indexPath.row >= viewModel.groupedSites.numberOfItemsForSection(indexPath.section - 1) - historyPanelPrefetchOffset
    }
}<|MERGE_RESOLUTION|>--- conflicted
+++ resolved
@@ -42,12 +42,8 @@
     let viewModel: HistoryPanelViewModel
     private let clearHistoryHelper: ClearHistoryHelper
     var keyboardState: KeyboardState?
-<<<<<<< HEAD
     private lazy var siteImageHelper = SiteImageHelper(profile: profile)
     
-=======
-
->>>>>>> fe7143df
     // We'll be able to prefetch more often the higher this number is. But remember, it's expensive!
     private let historyPanelPrefetchOffset = 8
 
@@ -336,17 +332,13 @@
 
         return cell
     }
-<<<<<<< HEAD
-    
+
     private func getFavIcon(for site: Site, completion: @escaping (UIImage?) -> Void) {
         siteImageHelper.fetchImageFor(site: site, imageType: .favicon, shouldFallback: false) { image in
             completion(image)
         }
     }
-    
-=======
-
->>>>>>> fe7143df
+
     private func configureASGroupCell(_ asGroup: ASGroup<Site>, _ cell: TwoLineImageOverlayCell) -> TwoLineImageOverlayCell {
         if let groupCount = asGroup.description {
             cell.descriptionLabel.text = "\(groupCount) sites"
