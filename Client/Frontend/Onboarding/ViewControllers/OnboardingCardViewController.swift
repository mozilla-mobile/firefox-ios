--- conflicted
+++ resolved
@@ -338,11 +338,7 @@
             title: buttonTitle,
             a11yIdentifier: "\(self.viewModel.a11yIdRoot)LinkButton",
             fontSize: UX.buttonFontSize,
-<<<<<<< HEAD
             contentHorizontalAlignment: .center
-=======
-            textAlignment: .center
->>>>>>> ba6a6206
         )
         linkButton.configure(viewModel: buttonViewModel)
         linkButton.applyTheme(theme: themeManager.currentTheme)
