// This Source Code Form is subject to the terms of the Mozilla Public
// License, v. 2.0. If a copy of the MPL was not distributed with this
// file, You can obtain one at http://mozilla.org/MPL/2.0

import Foundation
import WebKit
import Storage
import Shared

// This cannot be easily imported into extension targets, so we break it out here.
extension SavedTab {
    convenience init?(tab: Tab, isSelected: Bool) {
        assert(Thread.isMainThread)
<<<<<<< HEAD
=======

>>>>>>> 5cddf1b1
        var sessionData = tab.sessionData
        if sessionData == nil {
            let currentItem: WKBackForwardListItem! = tab.webView?.backForwardList.currentItem

            // Freshly created web views won't have any history entries at all.
            // If we have no history, abort.
            if currentItem != nil {
                // The back & forward list keep track of the users history within the session
                let backList = tab.webView?.backForwardList.backList ?? []
                let forwardList = tab.webView?.backForwardList.forwardList ?? []
                let urls = (backList + [currentItem] + forwardList).map { $0.url }
                let currentPage = -forwardList.count
                sessionData = SessionData(currentPage: currentPage, urls: urls, lastUsedTime: tab.lastExecutedTime ?? Date.now())
            }
        }

        self.init(screenshotUUID: tab.screenshotUUID,
                  isSelected: isSelected,
                  title: tab.title ?? tab.lastTitle,
                  isPrivate: tab.isPrivate,
                  faviconURL: tab.displayFavicon?.url,
                  url: tab.url,
                  sessionData: sessionData,
                  uuid: tab.tabUUID,
                  tabGroupData: tab.metadataManager?.tabGroupData,
                  createdAt: tab.firstCreatedTime,
                  hasHomeScreenshot: tab.hasHomeScreenshot)
    }

    func configureSavedTabUsing(_ tab: Tab, imageStore: DiskImageStore? = nil) -> Tab {
        // Since this is a restored tab, reset the URL to be loaded as that will be handled by the SessionRestoreHandler
        tab.url = nil

        if let faviconURL = faviconURL {
            let icon = Favicon(url: faviconURL, date: Date())
            icon.width = 1
            tab.favicons.append(icon)
        }

        if let screenshotUUID = screenshotUUID, let imageStore = imageStore {
            tab.screenshotUUID = screenshotUUID
            if let uuidString = tab.screenshotUUID?.uuidString {
                imageStore.get(uuidString) >>== { screenshot in
                    if tab.screenshotUUID == screenshotUUID {
                        tab.setScreenshot(screenshot)
                    }
                }
            }
        }

        tab.sessionData = sessionData
        tab.lastTitle = title
        tab.tabUUID = UUID ?? ""
        tab.metadataManager?.tabGroupData = tabGroupData ?? TabGroupData()
        tab.screenshotUUID = screenshotUUID
        tab.firstCreatedTime = createdAt ?? sessionData?.lastUsedTime ?? Date.now()
        tab.hasHomeScreenshot = hasHomeScreenshot
        return tab
    }
}<|MERGE_RESOLUTION|>--- conflicted
+++ resolved
@@ -11,10 +11,6 @@
 extension SavedTab {
     convenience init?(tab: Tab, isSelected: Bool) {
         assert(Thread.isMainThread)
-<<<<<<< HEAD
-=======
-
->>>>>>> 5cddf1b1
         var sessionData = tab.sessionData
         if sessionData == nil {
             let currentItem: WKBackForwardListItem! = tab.webView?.backForwardList.currentItem
