--- conflicted
+++ resolved
@@ -25,8 +25,6 @@
     case PDF = "application/pdf"
     case PASS = "application/vnd.apple.pkpass"
     case EPUB = "application/epub+zip"
-<<<<<<< HEAD
-=======
     
     var `extension`: String {
         switch self {
@@ -38,7 +36,6 @@
                 return ""
         }
     }
->>>>>>> d6bacf9f
 }
 
 protocol OpenInHelper {
@@ -48,11 +45,7 @@
 }
 
 struct OpenIn {
-<<<<<<< HEAD
-    static let helpers: [OpenInHelper.Type] = [OpenPdfOrEpubInHelper.self, OpenPassBookHelper.self, ShareFileHelper.self]
-=======
     static let helpers: [OpenInHelper.Type] = [OpenPassBookHelper.self, OpenFileHelper.self, ShareFileHelper.self]
->>>>>>> d6bacf9f
     
     static func helperForResponse(_ response: URLResponse) -> OpenInHelper? {
         return helpers.flatMap { $0.init(response: response) }.first
@@ -122,17 +115,8 @@
             return
         }
         let passLibrary = PKPassLibrary()
-<<<<<<< HEAD
-        if passLibrary.containsPass(pass) {
-            if #available(iOS 10.0, *) {
-                UIApplication.shared.open(pass.passURL!, options: [:], completionHandler: nil)
-            } else {
-                UIApplication.shared.openURL(pass.passURL!)
-            }
-=======
         if passLibrary.containsPass(pass), let passURL = pass.passURL {
             UIApplication.shared.open(passURL, options: [:], completionHandler: nil)
->>>>>>> d6bacf9f
         } else {
             let addController = PKAddPassesViewController(pass: pass)
             UIApplication.shared.keyWindow?.rootViewController?.present(addController, animated: true, completion: nil)
@@ -140,11 +124,7 @@
     }
 }
 
-<<<<<<< HEAD
-class OpenPdfOrEpubInHelper: NSObject, OpenInHelper, UIDocumentInteractionControllerDelegate {
-=======
 class OpenFileHelper: NSObject, OpenInHelper, UIDocumentInteractionControllerDelegate {
->>>>>>> d6bacf9f
     fileprivate var url: URL
     fileprivate var docController: UIDocumentInteractionController?
     fileprivate var openInURL: URL?
@@ -158,12 +138,7 @@
     fileprivate var filepath: URL?
 
     required init?(response: URLResponse) {
-<<<<<<< HEAD
-        guard let MIMEType = response.mimeType,
-            (MIMEType == MimeType.PDF.rawValue || MIMEType == MimeType.EPUB.rawValue) && UIApplication.shared.canOpenURL(URL(string: "itms-books:")!),
-=======
         guard let MIMEType = response.mimeType, MimeType(rawValue: MIMEType) != nil && UIApplication.shared.canOpenURL(URL(string: "itms-books:")!),
->>>>>>> d6bacf9f
             let responseURL = response.url else { return nil }
         url = responseURL
         super.init()
@@ -173,18 +148,8 @@
     fileprivate func setFilePath(_ suggestedFilename: String, mimeType: String) {
         var filename = suggestedFilename
         let pathExtension = filename.asURL?.pathExtension
-<<<<<<< HEAD
-        if pathExtension == nil {
-            if (mimeType == MimeType.PDF.rawValue) {
-                filename.append(".pdf")
-            }
-            else {
-                filename.append(".epub")
-            }
-=======
         if pathExtension == nil, let fileExtension = MimeType(rawValue: mimeType)?.extension {
             filename.append(fileExtension)
->>>>>>> d6bacf9f
         }
         filepath = documentDirectory.appendingPathComponent(filename)
     }
@@ -202,11 +167,7 @@
     func getOpenInView() -> OpenInView {
         let overlayView = OpenInView()
 
-<<<<<<< HEAD
-        overlayView.openInButton.addTarget(self, action: #selector(OpenPdfOrEpubInHelper.open), for: .touchUpInside)
-=======
         overlayView.openInButton.addTarget(self, action: #selector(OpenFileHelper.open), for: .touchUpInside)
->>>>>>> d6bacf9f
         return overlayView
     }
 
