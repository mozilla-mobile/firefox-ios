/* This Source Code Form is subject to the terms of the Mozilla Public
 * License, v. 2.0. If a copy of the MPL was not distributed with this
 * file, You can obtain one at http://mozilla.org/MPL/2.0/. */

import Foundation
import Shared
import WebKit

struct TopTabsUX {
    static let TopTabsViewHeight: CGFloat = 40
    static let TopTabsBackgroundNormalColor = UIColor(red: 235/255, green: 235/255, blue: 235/255, alpha: 1)
    static let TopTabsBackgroundPrivateColor = UIColor(red: 90/255, green: 90/255, blue: 90/255, alpha: 1)
    static let TopTabsBackgroundNormalColorInactive = UIColor(red: 198/255, green: 198/255, blue: 198/255, alpha: 1)
    static let TopTabsBackgroundPrivateColorInactive = UIColor(red: 53/255, green: 53/255, blue: 53/255, alpha: 1)
    static let PrivateModeToolbarTintColor = UIColor(red: 124 / 255, green: 124 / 255, blue: 124 / 255, alpha: 1)
    static let TopTabsBackgroundPadding: CGFloat = 35
    static let TopTabsBackgroundShadowWidth: CGFloat = 35
    static let TabWidth: CGFloat = 180
    static let CollectionViewPadding: CGFloat = 15
    static let FaderPading: CGFloat = 5
    static let BackgroundSeparatorLinePadding: CGFloat = 5
    static let TabTitleWidth: CGFloat = 110
    static let TabTitlePadding: CGFloat = 10
}

protocol TopTabsDelegate: class {
    func topTabsDidPressTabs()
    func topTabsDidPressNewTab()
<<<<<<< HEAD
    func topTabsDidPressPrivateModeButton()
=======
    func didTogglePrivateMode(cachedTab: Tab?)
>>>>>>> 0642d2c9
    func topTabsDidChangeTab()
}

protocol TopTabCellDelegate: class {
    func tabCellDidClose(cell: TopTabCell)
}

class TopTabsViewController: UIViewController {
    let tabManager: TabManager
    weak var delegate: TopTabsDelegate?
    var isPrivate = false
    lazy var collectionView: UICollectionView = {
        let collectionView = UICollectionView(frame: CGRectZero, collectionViewLayout: TopTabsViewLayout())
        collectionView.registerClass(TopTabCell.self, forCellWithReuseIdentifier: TopTabCell.Identifier)
        collectionView.showsVerticalScrollIndicator = false
        collectionView.showsHorizontalScrollIndicator = false
        collectionView.bounces = false
        collectionView.clipsToBounds = false
        collectionView.accessibilityIdentifier = "Top Tabs View"
        
        return collectionView
    }()
    
    private lazy var tabsButton: TabsButton = {
        let tabsButton = TabsButton.tabTrayButton()
        tabsButton.addTarget(self, action: #selector(TopTabsViewController.tabsTrayTapped), forControlEvents: UIControlEvents.TouchUpInside)
        tabsButton.accessibilityIdentifier = "TopTabsViewController.tabsButton"
        return tabsButton
    }()
    
    private lazy var newTab: UIButton = {
        let newTab = UIButton.newTabButton()
        newTab.addTarget(self, action: #selector(TopTabsViewController.newTabTapped), forControlEvents: UIControlEvents.TouchUpInside)
        return newTab
    }()
    
    lazy var privateModeButton: PrivateModeButton = {
        let privateModeButton = PrivateModeButton()
        privateModeButton.light = true
        privateModeButton.addTarget(self, action: #selector(TopTabsViewController.togglePrivateModeTapped), forControlEvents: UIControlEvents.TouchUpInside)
        return privateModeButton
    }()
    
    private lazy var tabLayoutDelegate: TopTabsLayoutDelegate = {
        let delegate = TopTabsLayoutDelegate()
        delegate.tabSelectionDelegate = self
        return delegate
    }()
    
    private weak var lastNormalTab: Tab?
    private weak var lastPrivateTab: Tab?
    
    private var tabsToDisplay: [Tab] {
        return self.isPrivate ? tabManager.privateTabs : tabManager.normalTabs
    }
    
    init(tabManager: TabManager) {
        self.tabManager = tabManager
        super.init(nibName: nil, bundle: nil)
        NSNotificationCenter.defaultCenter().addObserver(self, selector: #selector(TopTabsViewController.reloadFavicons), name: FaviconManager.FaviconDidLoad, object: nil)
    }
    
    deinit {
        NSNotificationCenter.defaultCenter().removeObserver(self, name: FaviconManager.FaviconDidLoad, object: nil)
        self.tabManager.removeDelegate(self)
    }
    
    required init?(coder aDecoder: NSCoder) {
        fatalError("init(coder:) has not been implemented")
    }
    
    override func viewWillAppear(animated: Bool) {
        super.viewWillAppear(animated)
        collectionView.dataSource = self
        collectionView.delegate = tabLayoutDelegate
        collectionView.reloadData()
        dispatch_async(dispatch_get_main_queue()) { 
             self.scrollToCurrentTab(false, centerCell: true)
        }
    }
    
    override func viewDidLoad() {
        super.viewDidLoad()
        tabManager.addDelegate(self)
        
        let topTabFader = TopTabFader()
        
        view.addSubview(tabsButton)
        view.addSubview(newTab)
        view.addSubview(privateModeButton)
        view.addSubview(topTabFader)
        topTabFader.addSubview(collectionView)
        
        newTab.snp_makeConstraints { make in
            make.centerY.equalTo(view)
            make.trailing.equalTo(view)
            make.size.equalTo(UIConstants.ToolbarHeight)
        }
        tabsButton.snp_makeConstraints { make in
            make.centerY.equalTo(view)
            make.trailing.equalTo(newTab.snp_leading)
            make.size.equalTo(UIConstants.ToolbarHeight)
        }
        privateModeButton.snp_makeConstraints { make in
            make.centerY.equalTo(view)
            make.leading.equalTo(view)
            make.size.equalTo(UIConstants.ToolbarHeight)
        }
        topTabFader.snp_makeConstraints { make in
            make.top.bottom.equalTo(view)
            make.leading.equalTo(privateModeButton.snp_trailing).offset(-TopTabsUX.FaderPading)
            make.trailing.equalTo(tabsButton.snp_leading).offset(TopTabsUX.FaderPading)
        }
        collectionView.snp_makeConstraints { make in
            make.top.bottom.equalTo(view)
            make.leading.equalTo(privateModeButton.snp_trailing).offset(-TopTabsUX.CollectionViewPadding)
            make.trailing.equalTo(tabsButton.snp_leading).offset(TopTabsUX.CollectionViewPadding)
        }
        
        view.backgroundColor = UIColor.blackColor()
        tabsButton.applyTheme(Theme.NormalMode)
        if let currentTab = tabManager.selectedTab {
            applyTheme(currentTab.isPrivate ? Theme.PrivateMode : Theme.NormalMode)
        }
        updateTabCount(tabsToDisplay.count)
    }
    
    func switchForegroundStatus(isInForeground reveal: Bool) {
        // Called when the app leaves the foreground to make sure no information is inadvertently revealed
        if let cells = self.collectionView.visibleCells() as? [TopTabCell] {
            let alpha: CGFloat = reveal ? 1 : 0
            for cell in cells {
                cell.titleText.alpha = alpha
                cell.favicon.alpha = alpha
            }
        }
    }
    
    func updateTabCount(count: Int, animated: Bool = true) {
        self.tabsButton.updateTabCount(count, animated: animated)
    }
    
    func tabsTrayTapped() {
        delegate?.topTabsDidPressTabs()
    }
    
    func newTabTapped() {
        if let currentTab = tabManager.selectedTab, let index = tabsToDisplay.indexOf(currentTab),
            let cell  = collectionView.cellForItemAtIndexPath(NSIndexPath(forItem: index, inSection: 0)) as? TopTabCell {
            cell.selectedTab = false
            if index > 0 {
                cell.seperatorLine = true
            }
        }
        delegate?.topTabsDidPressNewTab()
        collectionView.performBatchUpdates({ _ in
            let count = self.collectionView.numberOfItemsInSection(0)
            self.collectionView.insertItemsAtIndexPaths([NSIndexPath(forItem: count, inSection: 0)])
            }, completion: { finished in
                if finished {
                    self.scrollToCurrentTab()
                }
        })
    }
    
    func togglePrivateModeTapped() {
<<<<<<< HEAD
        delegate?.topTabsDidPressPrivateModeButton()
        self.privateModeButton.setSelected(isPrivate, animated: true)
=======
        delegate?.didTogglePrivateMode(isPrivate ? lastNormalTab : lastPrivateTab)
>>>>>>> 0642d2c9
        self.collectionView.reloadData()
        self.scrollToCurrentTab(false, centerCell: true)
    }
    
    func closeTab() {
        delegate?.topTabsDidPressTabs()
    }
    
    func reloadFavicons() {
        self.collectionView.reloadData()
    }
    
    func scrollToCurrentTab(animated: Bool = true, centerCell: Bool = false) {
        guard let currentTab = tabManager.selectedTab, let index = tabsToDisplay.indexOf(currentTab) where !collectionView.frame.isEmpty else {
            return
        }
        if let frame = collectionView.layoutAttributesForItemAtIndexPath(NSIndexPath(forRow: index, inSection: 0))?.frame {
            if centerCell {
                collectionView.scrollToItemAtIndexPath(NSIndexPath(forItem: index, inSection: 0), atScrollPosition: .CenteredHorizontally, animated: false)
            } else {
                // Padding is added to ensure the tab is completely visible (none of the tab is under the fader)
                let padFrame = frame.insetBy(dx: -(TopTabsUX.TopTabsBackgroundShadowWidth+TopTabsUX.FaderPading), dy: 0)
                collectionView.scrollRectToVisible(padFrame, animated: animated)
            }
        }
    }
}

extension TopTabsViewController: Themeable {
    func applyTheme(themeName: String) {
        tabsButton.applyTheme(themeName)
        isPrivate = (themeName == Theme.PrivateMode)
        privateModeButton.styleForMode(privateMode: isPrivate)
        newTab.tintColor = isPrivate ? UIConstants.PrivateModePurple : UIColor.whiteColor()
        if let layout = collectionView.collectionViewLayout as? TopTabsViewLayout {
            if isPrivate {
                layout.themeColor = TopTabsUX.TopTabsBackgroundPrivateColorInactive
            } else {
                layout.themeColor = TopTabsUX.TopTabsBackgroundNormalColorInactive
            }
        }
    }
}

extension TopTabsViewController: TopTabCellDelegate {
    func tabCellDidClose(cell: TopTabCell) {
        guard let indexPath = collectionView.indexPathForCell(cell) else {
            return
        }
        let tab = tabsToDisplay[indexPath.item]
        var selectedTab = false
        if tab == tabManager.selectedTab {
            selectedTab = true
            delegate?.topTabsDidChangeTab()
        }
        if tabsToDisplay.count == 1 {
            tabManager.removeTab(tab)
            tabManager.selectTab(tabsToDisplay.first)
            collectionView.reloadData()
        } else {
            var nextTab: Tab
            let currentIndex = indexPath.item
            if tabsToDisplay.count-1 > currentIndex {
                nextTab = tabsToDisplay[currentIndex+1]
            } else {
                nextTab = tabsToDisplay[currentIndex-1]
            }
            tabManager.removeTab(tab)
            if selectedTab {
                tabManager.selectTab(nextTab)
            }
            self.collectionView.performBatchUpdates({
                self.collectionView.deleteItemsAtIndexPaths([indexPath])
                }, completion: { finished in
                    self.collectionView.reloadData()
            })
        }
    }
}

extension TopTabsViewController: UICollectionViewDataSource {
    @objc func collectionView(collectionView: UICollectionView, cellForItemAtIndexPath indexPath: NSIndexPath) -> UICollectionViewCell {
        let index = indexPath.item
        let tabCell = collectionView.dequeueReusableCellWithReuseIdentifier(TopTabCell.Identifier, forIndexPath: indexPath) as! TopTabCell
        tabCell.delegate = self
        
        let tab = tabsToDisplay[index]
        tabCell.style = tab.isPrivate ? .Dark : .Light
        tabCell.titleText.text = tab.displayTitle
        
        if tab.displayTitle.isEmpty {
            if (tab.webView?.URL?.baseDomain()?.contains("localhost") ?? true) {
                tabCell.titleText.text = AppMenuConfiguration.NewTabTitleString
            } else {
                tabCell.titleText.text = tab.webView?.URL?.absoluteDisplayString()
            }
            tabCell.accessibilityLabel = AboutUtils.getAboutComponent(tab.url)
            tabCell.closeButton.accessibilityLabel = String(format: Strings.TopSitesRemoveButtonAccessibilityLabel, tabCell.titleText.text ?? "")
        } else {
            tabCell.accessibilityLabel = tab.displayTitle
            tabCell.closeButton.accessibilityLabel = String(format: Strings.TopSitesRemoveButtonAccessibilityLabel, tab.displayTitle)
        }

        tabCell.selectedTab = (tab == tabManager.selectedTab)
        
        if index > 0 && index < tabsToDisplay.count && tabsToDisplay[index] != tabManager.selectedTab && tabsToDisplay[index-1] != tabManager.selectedTab {
            tabCell.seperatorLine = true
        } else {
            tabCell.seperatorLine = false
        }
        
        if let favIcon = tab.displayFavicon,
           let url = NSURL(string: favIcon.url) {
            tabCell.favicon.sd_setImageWithURL(url)
        } else {
            var defaultFavicon = UIImage(named: "defaultFavicon")
            if tab.isPrivate {
                defaultFavicon = defaultFavicon?.imageWithRenderingMode(.AlwaysTemplate)
                tabCell.favicon.image = defaultFavicon
                tabCell.favicon.tintColor = UIColor.whiteColor()
            } else {
                tabCell.favicon.image = defaultFavicon
            }
        }
        
        return tabCell
    }
    
    @objc func collectionView(collectionView: UICollectionView, numberOfItemsInSection section: Int) -> Int {
        return tabsToDisplay.count
    }
}

extension TopTabsViewController: TabSelectionDelegate {
    func didSelectTabAtIndex(index: Int) {
        let tab = tabsToDisplay[index]
        tabManager.selectTab(tab)
        collectionView.reloadData()
        collectionView.setNeedsDisplay()
        delegate?.topTabsDidChangeTab()
        scrollToCurrentTab()
    }
}

extension TopTabsViewController : WKNavigationDelegate {
    func webView(webView: WKWebView, didFinishNavigation navigation: WKNavigation!) {
        collectionView.reloadData()
    }
    
    func webView(webView: WKWebView, didStartProvisionalNavigation navigation: WKNavigation!) {
        collectionView.reloadData()
    }
}

extension TopTabsViewController: TabManagerDelegate {
    func tabManager(tabManager: TabManager, didSelectedTabChange selected: Tab?, previous: Tab?) {
        if selected?.isPrivate ?? false {
            lastPrivateTab = selected
        } else {
            lastNormalTab = selected
        }
    }
    func tabManager(tabManager: TabManager, didCreateTab tab: Tab) {}
    func tabManager(tabManager: TabManager, didAddTab tab: Tab) {}
    func tabManager(tabManager: TabManager, didRemoveTab tab: Tab) {}
    func tabManagerDidRestoreTabs(tabManager: TabManager) {}
    func tabManagerDidAddTabs(tabManager: TabManager) {
        collectionView.reloadData()
    }
    func tabManagerDidRemoveAllTabs(tabManager: TabManager, toast: ButtonToast?) {
        if let privateTab = lastPrivateTab where !tabManager.tabs.contains(privateTab) {
            lastPrivateTab = nil
        }
        if let normalTab = lastNormalTab where !tabManager.tabs.contains(normalTab) {
            lastNormalTab = nil
        }
    }
}<|MERGE_RESOLUTION|>--- conflicted
+++ resolved
@@ -26,11 +26,7 @@
 protocol TopTabsDelegate: class {
     func topTabsDidPressTabs()
     func topTabsDidPressNewTab()
-<<<<<<< HEAD
-    func topTabsDidPressPrivateModeButton()
-=======
-    func didTogglePrivateMode(cachedTab: Tab?)
->>>>>>> 0642d2c9
+    func topTabsDidPressPrivateModeButton(cachedTab: Tab?)
     func topTabsDidChangeTab()
 }
 
@@ -197,12 +193,8 @@
     }
     
     func togglePrivateModeTapped() {
-<<<<<<< HEAD
-        delegate?.topTabsDidPressPrivateModeButton()
+        delegate?.topTabsDidPressPrivateModeButton(isPrivate ? lastNormalTab : lastPrivateTab)
         self.privateModeButton.setSelected(isPrivate, animated: true)
-=======
-        delegate?.didTogglePrivateMode(isPrivate ? lastNormalTab : lastPrivateTab)
->>>>>>> 0642d2c9
         self.collectionView.reloadData()
         self.scrollToCurrentTab(false, centerCell: true)
     }
