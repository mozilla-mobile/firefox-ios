// This Source Code Form is subject to the terms of the Mozilla Public
// License, v. 2.0. If a copy of the MPL was not distributed with this
// file, You can obtain one at http://mozilla.org/MPL/2.0/

import MozillaAppServices

class TabMetadataManager {

    let profile: Profile?

    // Tab Groups
    var tabGroupData = TabGroupData()
    var tabGroupsTimerHelper = StopWatchTimer()
    var shouldResetTabGroupData = false
    let minViewTimeInSeconds = 7

    private var shouldUpdateObservationTitle: Bool {
        tabGroupData.tabHistoryCurrentState == TabGroupTimerState.navSearchLoaded.rawValue ||
        tabGroupData.tabHistoryCurrentState == TabGroupTimerState.tabNavigatedToDifferentUrl.rawValue ||
        tabGroupData.tabHistoryCurrentState == TabGroupTimerState.openURLOnly.rawValue
    }

    init(profile: Profile) {
        self.profile = profile
    }

    // Only update search term data with valid search term data
    func shouldUpdateSearchTermData(webViewUrl: String?) -> Bool {
        guard let nextUrl = webViewUrl, !nextUrl.isEmpty else { return false }

        return !tabGroupData.tabAssociatedSearchTerm.isEmpty &&
        !tabGroupData.tabAssociatedSearchUrl.isEmpty &&
        nextUrl != tabGroupData.tabAssociatedSearchUrl &&
        nextUrl != tabGroupData.tabAssociatedNextUrl
    }

    func updateTimerAndObserving(state: TabGroupTimerState,
                                 searchData: TabGroupData = TabGroupData(),
                                 tabTitle: String? = nil, isPrivate: Bool) {

        guard !isPrivate else { return }

        switch state {
        case .navSearchLoaded:
            updateNavSearchLoadedState(searchData: searchData)
        case .newTab:
            updateNewTabState(searchData: searchData)
        case .tabNavigatedToDifferentUrl:
            updateNavigatedToDifferentUrl(searchData: searchData)
        case .tabSelected:
            updateTabSelected(searchData: searchData)
        case .tabSwitched:
            updateTabSwitched(searchData: searchData)
        case .openInNewTab:
            updateOpenInNewTab(searchData: searchData)
        case .openURLOnly:
            updateOpenURLOnlyState(searchData: searchData, title: tabTitle)
        case .none:
            tabGroupData.tabHistoryCurrentState = state.rawValue
        }
    }

    /// Update existing or new observation with title once it changes for certain tab states title becomes available
    /// - Parameters:
    ///   - title: Title to be saved
    ///   - completion: Completion handler that gets called once the recording is done. Initially used only for Unit test
    func updateObservationTitle(_ title: String, completion: (() -> Void)? = nil) {
        guard shouldUpdateObservationTitle else {
            completion?()
            return
        }

        let key = tabGroupData.tabHistoryMetadatakey()
        let observation = HistoryMetadataObservation(url: key.url,
                                                     referrerUrl: key.referrerUrl,
                                                     searchTerm: key.searchTerm,
                                                     viewTime: nil,
                                                     documentType: nil,
                                                     title: title)
        updateObservationForKey(key: key, observation: observation, completion: completion)
    }

    func updateObservationViewTime(completion: (() -> Void)? = nil) {
        let key = tabGroupData.tabHistoryMetadatakey()
        let observation = HistoryMetadataObservation(url: key.url,
                                                     referrerUrl: key.referrerUrl,
                                                     searchTerm: key.searchTerm,
                                                     viewTime: tabGroupsTimerHelper.elapsedTime,
                                                     documentType: nil,
                                                     title: nil)
        updateObservationForKey(key: key, observation: observation, completion: completion)
    }

    // MARK: - Private

    private func updateObservationForKey(key: HistoryMetadataKey,
                                         observation: HistoryMetadataObservation,
                                         completion: (() -> Void)?) {
        guard let profile = profile else { return }

        guard !key.url.isEmpty else { return }

        profile.places.noteHistoryMetadataObservation(key: key, observation: observation).uponQueue(.main) { _ in
            completion?()
        }
    }

    private func updateNavSearchLoadedState(searchData: TabGroupData) {
        shouldResetTabGroupData = false
        tabGroupsTimerHelper.startOrResume()
        tabGroupData = searchData
        tabGroupData.tabHistoryCurrentState = TabGroupTimerState.navSearchLoaded.rawValue
    }

    private func updateNewTabState(searchData: TabGroupData) {
        shouldResetTabGroupData = false
        tabGroupsTimerHelper.resetTimer()
        tabGroupsTimerHelper.startOrResume()
        tabGroupData.tabHistoryCurrentState = TabGroupTimerState.newTab.rawValue
    }

    private func updateNavigatedToDifferentUrl(searchData: TabGroupData) {
        if !tabGroupData.tabAssociatedNextUrl.isEmpty && tabGroupData.tabAssociatedSearchUrl.isEmpty || shouldResetTabGroupData {
            // reset tab group
            tabGroupData = TabGroupData()
            shouldResetTabGroupData = true
        // To also capture any server redirects we check if user spent less than 7 sec on the same website before moving to another one
        } else if tabGroupData.tabAssociatedNextUrl.isEmpty || tabGroupsTimerHelper.elapsedTime < minViewTimeInSeconds {
            let key = tabGroupData.tabHistoryMetadatakey()
            if key.referrerUrl != searchData.tabAssociatedNextUrl {
                updateObservationViewTime()
                tabGroupData.tabAssociatedNextUrl = searchData.tabAssociatedNextUrl
            }
            tabGroupsTimerHelper.resetTimer()
            tabGroupsTimerHelper.startOrResume()
            tabGroupData.tabHistoryCurrentState = TabGroupTimerState.tabNavigatedToDifferentUrl.rawValue
        }
    }

    private func updateTabSelected(searchData: TabGroupData) {
        if !shouldResetTabGroupData {
            if tabGroupsTimerHelper.isPaused {
                tabGroupsTimerHelper.startOrResume()
            }
            tabGroupData.tabHistoryCurrentState = TabGroupTimerState.tabSelected.rawValue
        }
    }

    private func updateTabSwitched(searchData: TabGroupData) {
        if !shouldResetTabGroupData {
            updateObservationViewTime()
            tabGroupsTimerHelper.pauseOrStop()
            tabGroupData.tabHistoryCurrentState = TabGroupTimerState.tabSwitched.rawValue
        }
    }

    private func updateOpenInNewTab(searchData: TabGroupData) {
        shouldResetTabGroupData = false
        if !searchData.tabAssociatedSearchUrl.isEmpty {
            tabGroupData = searchData
        }
        tabGroupData.tabHistoryCurrentState = TabGroupTimerState.openInNewTab.rawValue
    }

    /// Update observation for Regular sites (not search term)
    /// if the title isEmpty we don't record because title can be overriden
    /// - Parameters:
<<<<<<< HEAD
    ///   - url: Site URL from webview
=======
>>>>>>> 73b07304
    ///   - searchData: Tab Group Data
    ///   - title: Site title from webview can be empty for slow loading pages
    private func updateOpenURLOnlyState(searchData: TabGroupData, title: String?) {
        tabGroupData = searchData
        tabGroupData.tabHistoryCurrentState = TabGroupTimerState.openURLOnly.rawValue
        tabGroupsTimerHelper.startOrResume()

        guard let title = title, !title.isEmpty else { return }

        updateObservationTitle(title)
    }
}<|MERGE_RESOLUTION|>--- conflicted
+++ resolved
@@ -165,10 +165,6 @@
     /// Update observation for Regular sites (not search term)
     /// if the title isEmpty we don't record because title can be overriden
     /// - Parameters:
-<<<<<<< HEAD
-    ///   - url: Site URL from webview
-=======
->>>>>>> 73b07304
     ///   - searchData: Tab Group Data
     ///   - title: Site title from webview can be empty for slow loading pages
     private func updateOpenURLOnlyState(searchData: TabGroupData, title: String?) {
