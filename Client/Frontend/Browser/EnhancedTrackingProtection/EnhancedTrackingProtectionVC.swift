/* This Source Code Form is subject to the terms of the Mozilla Public
 * License, v. 2.0. If a copy of the MPL was not distributed with this
 * file, You can obtain one at http://mozilla.org/MPL/2.0/. */

import Shared
import UIKit

struct ETPMenuUX {
    struct Fonts {
        static let websiteTitle: UIFont = .systemFont(ofSize: 17, weight: .semibold)
        static let viewTitleLabels: UIFont = .systemFont(ofSize: 17, weight: .regular)
        static let detailsLabel: UIFont = .systemFont(ofSize: 12, weight: .regular)
        static let minorInfoLabel: UIFont = .systemFont(ofSize: 15, weight: .regular)
    }

    struct UX {
        static let gutterDistance: CGFloat = 16
        static let viewCornerRadius: CGFloat = 8
        static let viewHeight: CGFloat = 44
        static let websiteLabelToHeroImageSpacing: CGFloat = 8
        static let heroImageSize: CGFloat = 40
        static let closeButtonSize: CGFloat = 30

        struct Line {
            static let distanceFromHeroImage: CGFloat = 17
            static let height: CGFloat = 1
        }
    }
}

class ETPSectionView: UIView {
    override init(frame: CGRect) {
        super.init(frame: frame)
        setupView()
    }

    required init?(coder: NSCoder) {
        fatalError("init(coder:) has not been implemented")
    }

    private func setupView() {
        translatesAutoresizingMaskIntoConstraints = false
        layer.cornerRadius = ETPMenuUX.UX.viewCornerRadius
    }
}

class EnhancedTrackingProtectionMenuVC: UIViewController {

    // MARK: UI components

    // Header View
    private let headerContainer: UIView = .build { view in
        view.backgroundColor = .clear
    }

    private var heroImage: UIImageView = .build { heroImage in
        heroImage.contentMode = .scaleAspectFit
        heroImage.clipsToBounds = true
        heroImage.layer.masksToBounds = true
        heroImage.layer.cornerRadius = 5
    }

    private let siteDomainLabel: UILabel = .build { label in
        label.font = ETPMenuUX.Fonts.websiteTitle
        label.numberOfLines = 0
    }

    private var closeButton: UIButton = .build { button in
        button.backgroundColor = .Photon.LightGrey50
        button.layer.cornerRadius = 0.5 * ETPMenuUX.UX.closeButtonSize
        button.clipsToBounds = true
        button.setImage(UIImage(named: "close-medium"), for: .normal)
        button.imageView?.contentMode = .scaleAspectFit
    }

    private let horizontalLine: UIView = .build { line in
        line.backgroundColor = UIColor.theme.etpMenu.horizontalLine
    }

    // Connection Info view
    private let connectionView = ETPSectionView(frame: .zero)

    private let connectionImage: UIImageView = .build { image in
        image.contentMode = .scaleAspectFit
        image.clipsToBounds = true
        image.layer.masksToBounds = true
        image.layer.cornerRadius = 5
    }

    private let connectionLabel: UILabel = .build { label in
        label.font = ETPMenuUX.Fonts.viewTitleLabels
        label.numberOfLines = 0
    }

    private let connectionDetailArrow: UIImageView = .build { image in
        image.image = UIImage(imageLiteralResourceName: "goBack").withRenderingMode(.alwaysTemplate)
        image.transform = CGAffineTransform(rotationAngle: .pi)
    }

    private let connectionButton: UIButton = .build { button in }

    // TrackingProtection toggle View
    private let toggleContainer: UIView = .build { view in
        view.backgroundColor = .clear
    }

    private let toggleView: UIView = ETPSectionView(frame: .zero)

    private let toggleLabel: UILabel = .build { label in
        label.font = ETPMenuUX.Fonts.viewTitleLabels
        label.adjustsFontSizeToFitWidth = true
        label.numberOfLines = 2
    }

    private let toggleSwitch: UISwitch = .build { toggleSwitch in
        toggleSwitch.isEnabled = true
        toggleSwitch.onTintColor = .systemBlue
    }

    private let toggleStatusLabel: UILabel = .build { label in
        label.font = ETPMenuUX.Fonts.detailsLabel
        label.numberOfLines = 0
    }

    // Protection setting view
    private let protectionView: UIView = ETPSectionView(frame: .zero)

    private var protectionButton: UIButton = .build { button in
        button.setTitle(Strings.TPProtectionSettings, for: .normal)
        button.titleLabel?.font = ETPMenuUX.Fonts.viewTitleLabels
        button.setTitleColor(.systemBlue, for: .normal)
        button.contentHorizontalAlignment = .left
    }

    private var constraints = [NSLayoutConstraint]()

    // MARK: - Variables

    private var viewModel: EnhancedTrackingProtectionMenuVM
    private var hasSetPointOrigin = false
    private var pointOrigin: CGPoint?
    var asPopover: Bool = false

    private var toggleContainerShouldBeHidden: Bool {
        return !viewModel.globalETPIsEnabled
    }

    private var protectionViewTopConstraint: NSLayoutConstraint?

    // MARK: - View lifecycle

    init(viewModel: EnhancedTrackingProtectionMenuVM) {
        self.viewModel = viewModel
        super.init(nibName: nil, bundle: nil)
    }

    @available(*, unavailable)
    required init?(coder: NSCoder) {
        fatalError("init(coder:) has not been implemented")
    }

    override func viewDidLoad() {
        super.viewDidLoad()
        if asPopover {
            var height: CGFloat = 385
            if toggleContainerShouldBeHidden {
                height = 285
            }
            self.preferredContentSize = CGSize(width: 400, height: height)
        } else {
            addGestureRecognizer()
        }
        setupView()
    }

    override func viewDidLayoutSubviews() {
        if !hasSetPointOrigin {
            hasSetPointOrigin = true
            pointOrigin = self.view.frame.origin
        }
    }

    override func viewWillAppear(_ animated: Bool) {
        super.viewWillAppear(animated)
        updateViewDetails()
        applyTheme()
    }

    private func setupView() {
        constraints.removeAll()

        setupHeaderView()
        setupConnectionStatusView()
        setupToggleView()
        setupProtectionSettingsView()
        setupViewActions()

        NSLayoutConstraint.activate(constraints)
    }

    private func setupHeaderView() {
        headerContainer.addSubviews(heroImage, siteDomainLabel, closeButton, horizontalLine)
        view.addSubview(headerContainer)

        var headerConstraints = [
            headerContainer.leadingAnchor.constraint(equalTo: view.leadingAnchor),
            headerContainer.trailingAnchor.constraint(equalTo: view.trailingAnchor),

            heroImage.leadingAnchor.constraint(equalTo: headerContainer.leadingAnchor, constant: ETPMenuUX.UX.gutterDistance),
            heroImage.topAnchor.constraint(equalTo: headerContainer.topAnchor, constant: ETPMenuUX.UX.gutterDistance),
            heroImage.widthAnchor.constraint(equalToConstant: ETPMenuUX.UX.heroImageSize),
            heroImage.heightAnchor.constraint(equalToConstant: ETPMenuUX.UX.heroImageSize),

            siteDomainLabel.centerYAnchor.constraint(equalTo: heroImage.centerYAnchor),
            siteDomainLabel.leadingAnchor.constraint(equalTo: heroImage.trailingAnchor, constant: 8),
            siteDomainLabel.trailingAnchor.constraint(equalTo: closeButton.leadingAnchor, constant: -15),

            closeButton.trailingAnchor.constraint(equalTo: headerContainer.trailingAnchor, constant: -ETPMenuUX.UX.gutterDistance),
            closeButton.topAnchor.constraint(equalTo: headerContainer.topAnchor, constant: ETPMenuUX.UX.gutterDistance),
            closeButton.heightAnchor.constraint(equalToConstant: ETPMenuUX.UX.closeButtonSize),
            closeButton.widthAnchor.constraint(equalToConstant: ETPMenuUX.UX.closeButtonSize),

            horizontalLine.leadingAnchor.constraint(equalTo: headerContainer.leadingAnchor),
            horizontalLine.trailingAnchor.constraint(equalTo: headerContainer.trailingAnchor),
            horizontalLine.topAnchor.constraint(equalTo: heroImage.bottomAnchor, constant: ETPMenuUX.UX.Line.distanceFromHeroImage),
            horizontalLine.heightAnchor.constraint(equalToConstant: ETPMenuUX.UX.Line.height),
            headerContainer.bottomAnchor.constraint(equalTo: horizontalLine.bottomAnchor)
        ]

        if asPopover {
            headerConstraints.append(headerContainer.topAnchor.constraint(equalTo: view.topAnchor, constant: 20))
        } else {
            headerConstraints.append(headerContainer.topAnchor.constraint(equalTo: view.topAnchor))
        }

        constraints.append(contentsOf: headerConstraints)
    }

    private func setupConnectionStatusView() {
        connectionView.addSubviews(connectionImage, connectionLabel, connectionDetailArrow, connectionButton)
        view.addSubview(connectionView)

        let connectionConstraints = [
            connectionView.leadingAnchor.constraint(equalTo: view.leadingAnchor, constant: ETPMenuUX.UX.gutterDistance),
            connectionView.trailingAnchor.constraint(equalTo: view.trailingAnchor, constant: -ETPMenuUX.UX.gutterDistance),
            connectionView.topAnchor.constraint(equalTo: headerContainer.bottomAnchor, constant: 28),
            connectionView.heightAnchor.constraint(greaterThanOrEqualToConstant: ETPMenuUX.UX.viewHeight),

            connectionImage.leadingAnchor.constraint(equalTo: connectionView.leadingAnchor, constant: ETPMenuUX.UX.gutterDistance),
            connectionImage.centerYAnchor.constraint(equalTo: connectionView.centerYAnchor),
            connectionImage.heightAnchor.constraint(equalToConstant: 20),
            connectionImage.widthAnchor.constraint(equalToConstant: 20),

            connectionLabel.leadingAnchor.constraint(equalTo: connectionImage.trailingAnchor, constant: ETPMenuUX.UX.gutterDistance),
            connectionLabel.centerYAnchor.constraint(equalTo: connectionView.centerYAnchor),
            connectionLabel.topAnchor.constraint(equalTo: connectionView.topAnchor, constant: 11),
            connectionLabel.bottomAnchor.constraint(equalTo: connectionView.bottomAnchor, constant: -11),
            connectionLabel.trailingAnchor.constraint(equalTo: connectionDetailArrow.leadingAnchor, constant: ETPMenuUX.UX.gutterDistance),

            connectionDetailArrow.trailingAnchor.constraint(equalTo: connectionView.trailingAnchor, constant: -ETPMenuUX.UX.gutterDistance),
            connectionDetailArrow.centerYAnchor.constraint(equalTo: connectionView.centerYAnchor),
            connectionDetailArrow.heightAnchor.constraint(equalToConstant: 12),
            connectionDetailArrow.widthAnchor.constraint(equalToConstant: 7),

            connectionButton.leadingAnchor.constraint(equalTo: connectionView.leadingAnchor),
            connectionButton.topAnchor.constraint(equalTo: connectionView.topAnchor),
            connectionButton.trailingAnchor.constraint(equalTo: connectionView.trailingAnchor),
            connectionButton.bottomAnchor.constraint(equalTo: connectionView.bottomAnchor)
        ]

        constraints.append(contentsOf: connectionConstraints)
    }

    private func setupToggleView() {
        toggleView.addSubviews(toggleLabel, toggleSwitch)
        toggleContainer.addSubviews(toggleView, toggleStatusLabel)
        view.addSubview(toggleContainer)

        var toggleConstraints = [
            toggleContainer.leadingAnchor.constraint(equalTo: view.leadingAnchor),
            toggleContainer.trailingAnchor.constraint(equalTo: view.trailingAnchor),
            toggleContainer.topAnchor.constraint(equalTo: connectionView.bottomAnchor, constant: 32),
            toggleContainer.heightAnchor.constraint(equalToConstant: 92),
<<<<<<< HEAD
            toggleContainer.widthAnchor.constraint(equalTo: view.widthAnchor),
=======
>>>>>>> 6a8683ea

            toggleView.leadingAnchor.constraint(equalTo: toggleContainer.leadingAnchor, constant: ETPMenuUX.UX.gutterDistance),
            toggleView.trailingAnchor.constraint(equalTo: toggleContainer.trailingAnchor, constant: -ETPMenuUX.UX.gutterDistance),
            toggleView.topAnchor.constraint(equalTo: toggleContainer.topAnchor),
            toggleView.heightAnchor.constraint(greaterThanOrEqualToConstant: ETPMenuUX.UX.viewHeight),

            toggleLabel.leadingAnchor.constraint(equalTo: toggleView.leadingAnchor, constant: ETPMenuUX.UX.gutterDistance),
            toggleLabel.trailingAnchor.constraint(equalTo: toggleSwitch.leadingAnchor, constant: ETPMenuUX.UX.gutterDistance),
            toggleLabel.centerYAnchor.constraint(equalTo: toggleView.centerYAnchor),
            toggleLabel.topAnchor.constraint(equalTo: toggleView.topAnchor, constant: 11),
            toggleLabel.bottomAnchor.constraint(equalTo: toggleView.bottomAnchor, constant: -11),
            toggleLabel.widthAnchor.constraint(equalTo: toggleView.widthAnchor, multiplier: 0.80),

            toggleSwitch.centerYAnchor.constraint(equalTo: toggleView.centerYAnchor),
            toggleSwitch.trailingAnchor.constraint(equalTo: toggleView.trailingAnchor, constant: -ETPMenuUX.UX.gutterDistance),

            toggleStatusLabel.leadingAnchor.constraint(equalTo: toggleLabel.leadingAnchor),
            toggleStatusLabel.trailingAnchor.constraint(equalTo: toggleSwitch.trailingAnchor),
            toggleStatusLabel.topAnchor.constraint(equalTo: toggleView.bottomAnchor, constant: 6),
            toggleStatusLabel.bottomAnchor.constraint(lessThanOrEqualTo: toggleContainer.bottomAnchor, constant: -6)
        ]

        if toggleContainerShouldBeHidden {
            toggleConstraints.append(protectionView.topAnchor.constraint(equalTo: connectionView.bottomAnchor, constant: 32))
            toggleContainer.isHidden = true
        } else {
            toggleConstraints.append(protectionView.topAnchor.constraint(equalTo: toggleContainer.bottomAnchor))
            toggleContainer.isHidden = false
        }

        constraints.append(contentsOf: toggleConstraints)
    }

    private func setupProtectionSettingsView() {
        protectionView.addSubview(protectionButton)
        view.addSubview(protectionView)

        let protectionConstraints = [
            protectionView.leadingAnchor.constraint(equalTo: view.leadingAnchor, constant: ETPMenuUX.UX.gutterDistance),
            protectionView.trailingAnchor.constraint(equalTo: view.trailingAnchor, constant: -ETPMenuUX.UX.gutterDistance),
            protectionView.heightAnchor.constraint(equalToConstant: ETPMenuUX.UX.viewHeight),
            protectionView.bottomAnchor.constraint(lessThanOrEqualTo: view.bottomAnchor, constant: 15),

            protectionButton.leadingAnchor.constraint(equalTo: protectionView.leadingAnchor, constant: ETPMenuUX.UX.gutterDistance),
            protectionButton.trailingAnchor.constraint(equalTo: protectionView.trailingAnchor, constant: -ETPMenuUX.UX.gutterDistance),
            protectionButton.topAnchor.constraint(equalTo: protectionView.topAnchor),
            protectionButton.bottomAnchor.constraint(equalTo: protectionView.bottomAnchor)
        ]

        constraints.append(contentsOf: protectionConstraints)
    }

    private func updateViewDetails() {
        if let favIconURL = viewModel.favIcon {
            heroImage.sd_setImage(with: favIconURL, placeholderImage: UIImage(named: "defaultFavicon"), options: [], completed: nil)
        } else {
            heroImage.image = UIImage(named: "defaultFavicon")!
            heroImage.tintColor = UIColor.theme.etpMenu.defaultImageTints
        }

        siteDomainLabel.text = viewModel.websiteTitle

        connectionLabel.text = viewModel.connectionStatusString
        connectionImage.image = viewModel.connectionStatusImage

        toggleSwitch.isOn = viewModel.isSiteETPEnabled
        toggleLabel.text = Strings.TrackingProtectionEnableTitle
        toggleStatusLabel.text = toggleSwitch.isOn ? Strings.ETPOn : Strings.ETPOff
    }

    private func setupViewActions() {
        closeButton.addTarget(self, action: #selector(closeButtonTapped), for: .touchUpInside)
        connectionButton.addTarget(self, action: #selector(connectionDetailsTapped), for: .touchUpInside)
        toggleSwitch.addTarget(self, action: #selector(trackingProtectionToggleTapped), for: .valueChanged)
        protectionButton.addTarget(self, action: #selector(protectionSettingsTapped), for: .touchUpInside)
    }

    // MARK: - Button actions

    @objc func closeButtonTapped() {
        self.dismiss(animated: true, completion: nil)
    }

    @objc func connectionDetailsTapped() {
        let detailsVC = EnhancedTrackingProtectionDetailsVC(viewModel: viewModel.getDetailsViewModel(withCachedImage: heroImage.image))
        detailsVC.modalPresentationStyle = .pageSheet
        self.present(detailsVC, animated: true)
    }

    @objc func trackingProtectionToggleTapped() {
        // site is safelisted if site ETP is disabled
        viewModel.toggleSiteSafelistStatus()
        switch viewModel.isSiteETPEnabled {
        case true: toggleStatusLabel.text = Strings.ETPOn
        case false: toggleStatusLabel.text = Strings.ETPOff
        }
    }

    @objc func protectionSettingsTapped() {
        self.dismiss(animated: true) {
            self.viewModel.onOpenSettingsTapped?()
        }
}

// MARK: - Gesture Recognizer

    private func addGestureRecognizer() {
        let panGesture = UIPanGestureRecognizer(target: self, action: #selector(panGestureRecognizerAction))
        view.addGestureRecognizer(panGesture)
    }

    @objc func panGestureRecognizerAction(sender: UIPanGestureRecognizer) {
        let translation = sender.translation(in: view)
        let originalYPosition = self.view.frame.origin.y
        let originalXPosition = self.view.frame.origin.x

        // Not allowing the user to drag the view upward
        guard translation.y >= 0 else { return }

        // Setting x based on window calculation because we don't want
        // users to move the frame side ways, only straight up or down
        view.frame.origin = CGPoint(x: originalXPosition,
                                    y: self.pointOrigin!.y + translation.y)

        if sender.state == .ended {
            let dragVelocity = sender.velocity(in: view)
            if dragVelocity.y >= 1300 {
                self.dismiss(animated: true, completion: nil)
            } else {
                // Set back to original position of the view controller
                UIView.animate(withDuration: 0.3) {
                    self.view.frame.origin = self.pointOrigin ?? CGPoint(x: originalXPosition, y: originalYPosition)
                }
            }
        }
    }
}

extension EnhancedTrackingProtectionMenuVC: PresentingModalViewControllerDelegate {
    func dismissPresentedModalViewController(_ modalViewController: UIViewController, animated: Bool) {
        self.dismiss(animated: true, completion: nil)
    }
}

extension EnhancedTrackingProtectionMenuVC: Themeable {
    @objc func applyTheme() {
        overrideUserInterfaceStyle =  ThemeManager.instance.userInterfaceStyle
        view.backgroundColor = UIColor.theme.etpMenu.background
        connectionView.backgroundColor = UIColor.theme.etpMenu.sectionColor
        connectionImage.image = viewModel.connectionStatusImage
        connectionDetailArrow.tintColor = UIColor.theme.etpMenu.defaultImageTints
        if viewModel.connectionSecure {
            connectionImage.tintColor = UIColor.theme.etpMenu.defaultImageTints
        }
        toggleView.backgroundColor = UIColor.theme.etpMenu.sectionColor
        toggleSwitch.tintColor = UIColor.theme.etpMenu.switchAndButtonTint
        toggleSwitch.onTintColor = UIColor.theme.etpMenu.switchAndButtonTint
        toggleStatusLabel.textColor = UIColor.theme.etpMenu.subtextColor
        protectionView.backgroundColor = UIColor.theme.etpMenu.sectionColor
        protectionButton.setTitleColor(UIColor.theme.etpMenu.switchAndButtonTint, for: .normal)
        setNeedsStatusBarAppearanceUpdate()
     }
 }<|MERGE_RESOLUTION|>--- conflicted
+++ resolved
@@ -222,6 +222,7 @@
 
             horizontalLine.leadingAnchor.constraint(equalTo: headerContainer.leadingAnchor),
             horizontalLine.trailingAnchor.constraint(equalTo: headerContainer.trailingAnchor),
+          
             horizontalLine.topAnchor.constraint(equalTo: heroImage.bottomAnchor, constant: ETPMenuUX.UX.Line.distanceFromHeroImage),
             horizontalLine.heightAnchor.constraint(equalToConstant: ETPMenuUX.UX.Line.height),
             headerContainer.bottomAnchor.constraint(equalTo: horizontalLine.bottomAnchor)
@@ -281,10 +282,7 @@
             toggleContainer.trailingAnchor.constraint(equalTo: view.trailingAnchor),
             toggleContainer.topAnchor.constraint(equalTo: connectionView.bottomAnchor, constant: 32),
             toggleContainer.heightAnchor.constraint(equalToConstant: 92),
-<<<<<<< HEAD
             toggleContainer.widthAnchor.constraint(equalTo: view.widthAnchor),
-=======
->>>>>>> 6a8683ea
 
             toggleView.leadingAnchor.constraint(equalTo: toggleContainer.leadingAnchor, constant: ETPMenuUX.UX.gutterDistance),
             toggleView.trailingAnchor.constraint(equalTo: toggleContainer.trailingAnchor, constant: -ETPMenuUX.UX.gutterDistance),
