/* This Source Code Form is subject to the terms of the Mozilla Public
 * License, v. 2.0. If a copy of the MPL was not distributed with this
 * file, You can obtain one at http://mozilla.org/MPL/2.0/. */

import Foundation
import Photos
import UIKit
import WebKit
import Shared
import Storage
import SnapKit
import XCGLogger
import Alamofire
import Account

private let log = Logger.browserLogger

private let OKString = NSLocalizedString("OK", comment: "OK button")
private let CancelString = NSLocalizedString("Cancel", comment: "Cancel button")

private let KVOLoading = "loading"
private let KVOEstimatedProgress = "estimatedProgress"
private let KVOURL = "URL"
private let KVOCanGoBack = "canGoBack"
private let KVOCanGoForward = "canGoForward"
private let KVOContentSize = "contentSize"

private let ActionSheetTitleMaxLength = 120

private struct BrowserViewControllerUX {
    private static let BackgroundColor = UIConstants.AppBackgroundColor
    private static let ShowHeaderTapAreaHeight: CGFloat = 32
    private static let BookmarkStarAnimationDuration: Double = 0.5
    private static let BookmarkStarAnimationOffset: CGFloat = 80
}

class BrowserViewController: UIViewController, UIActivityItemSource {
    var homePanelController: HomePanelViewController?
    var webViewContainer: UIView!
    var urlBar: URLBarView!

    var readerModeBar: ReaderModeBarView?
    private var statusBarOverlay: UIView!
    private var toolbar: BrowserToolbar?
    private var searchController: SearchViewController?
    private let uriFixup = URIFixup()
    private var screenshotHelper: ScreenshotHelper!
    private var homePanelIsInline = false
    private var searchLoader: SearchLoader!
    private let snackBars = UIView()
    private let auralProgress = AuralProgressBar()

    // location label actions
    private var pasteGoAction: AccessibleAction!
    private var pasteAction: AccessibleAction!
    private var copyAddressAction: AccessibleAction!

    private weak var tabTrayController: TabTrayController!

    private let profile: Profile
    let tabManager: TabManager

    // These views wrap the urlbar and toolbar to provide background effects on them
    var header: UIView!
    var headerBackdrop: UIView!
    var footer: UIView!
    var footerBackdrop: UIView!
    private var footerBackground: UIView!
    private var topTouchArea: UIButton!

    // Backdrop used for displaying greyed background for private tabs
    private var webViewContainerBackdrop: UIView!

    private var scrollController = BrowserScrollingController()

    private var keyboardState: KeyboardState?

    // 1Password extension item
    private var onePasswordExtensionItem: NSExtensionItem!

    let WhiteListedUrls = ["\\/\\/itunes\\.apple\\.com\\/"]

    // Tracking navigation items to record history types.
    // TODO: weak references?
    var ignoredNavigation = Set<WKNavigation>()
    var typedNavigation = [WKNavigation: VisitType]()
    var navigationToolbar: BrowserToolbarProtocol {
        return toolbar ?? urlBar
    }

    init(profile: Profile, tabManager: TabManager) {
        self.profile = profile
        self.tabManager = tabManager
        super.init(nibName: nil, bundle: nil)
        didInit()
    }

    required init?(coder aDecoder: NSCoder) {
        fatalError("init(coder:) has not been implemented")
    }

    override func supportedInterfaceOrientations() -> UIInterfaceOrientationMask {
        if UIDevice.currentDevice().userInterfaceIdiom == .Phone {
            return UIInterfaceOrientationMask.AllButUpsideDown
        } else {
            return UIInterfaceOrientationMask.All
        }
    }

    override func didReceiveMemoryWarning() {
        super.didReceiveMemoryWarning()
        log.debug("BVC received memory warning")
    }

    private func didInit() {
        screenshotHelper = BrowserScreenshotHelper(controller: self)
        tabManager.addDelegate(self)
        tabManager.addNavigationDelegate(self)
    }

    override func preferredStatusBarStyle() -> UIStatusBarStyle {
        return UIStatusBarStyle.LightContent
    }

    func shouldShowFooterForTraitCollection(previousTraitCollection: UITraitCollection) -> Bool {
        return previousTraitCollection.verticalSizeClass != .Compact &&
               previousTraitCollection.horizontalSizeClass != .Regular
    }


    func toggleSnackBarVisibility(show show: Bool) {
        if show {
            UIView.animateWithDuration(0.1, animations: { self.snackBars.hidden = false })
        } else {
            snackBars.hidden = true
        }
    }

    private func updateToolbarStateForTraitCollection(newCollection: UITraitCollection) {
        let showToolbar = shouldShowFooterForTraitCollection(newCollection)

        urlBar.setShowToolbar(!showToolbar)
        toolbar?.removeFromSuperview()
        toolbar?.browserToolbarDelegate = nil
        footerBackground?.removeFromSuperview()
        footerBackground = nil
        toolbar = nil

        if showToolbar {
            toolbar = BrowserToolbar()
            toolbar?.browserToolbarDelegate = self
            footerBackground = wrapInEffect(toolbar!, parent: footer)
        }

        view.setNeedsUpdateConstraints()
        if let home = homePanelController {
            home.view.setNeedsUpdateConstraints()
        }

        if let tab = tabManager.selectedTab,
               webView = tab.webView {
            updateURLBarDisplayURL(tab)
            navigationToolbar.updateBackStatus(webView.canGoBack)
            navigationToolbar.updateForwardStatus(webView.canGoForward)
            navigationToolbar.updateReloadStatus(tab.loading ?? false)
        }
    }

    override func willTransitionToTraitCollection(newCollection: UITraitCollection, withTransitionCoordinator coordinator: UIViewControllerTransitionCoordinator) {
        super.willTransitionToTraitCollection(newCollection, withTransitionCoordinator: coordinator)
        updateToolbarStateForTraitCollection(newCollection)

        // WKWebView looks like it has a bug where it doesn't invalidate it's visible area when the user
        // performs a device rotation. Since scrolling calls
        // _updateVisibleContentRects (https://github.com/WebKit/webkit/blob/master/Source/WebKit2/UIProcess/API/Cocoa/WKWebView.mm#L1430)
        // this method nudges the web view's scroll view by a single pixel to force it to invalidate.
        if let scrollView = self.tabManager.selectedTab?.webView?.scrollView {
            let contentOffset = scrollView.contentOffset
            coordinator.animateAlongsideTransition({ context in
                scrollView.setContentOffset(CGPoint(x: contentOffset.x, y: contentOffset.y + 1), animated: true)
                self.scrollController.showToolbars(animated: false)
            }, completion: { context in
                scrollView.setContentOffset(CGPoint(x: contentOffset.x, y: contentOffset.y), animated: false)
            })
        }
    }

    func SELtappedTopArea() {
        scrollController.showToolbars(animated: true)
    }

    func SELappWillResignActiveNotification() {
        // If we are displying a private tab, hide any elements in the browser that we wouldn't want shown 
        // when the app is in the home switcher
        guard let privateTab = tabManager.selectedTab where privateTab.isPrivate else {
            return
        }

        webViewContainerBackdrop.alpha = 1
        webViewContainer.alpha = 0
        urlBar.locationView.alpha = 0
    }

    func SELappDidBecomeActiveNotification() {
        // Re-show any components that might have been hidden because they were being displayed
        // as part of a private mode tab
        UIView.animateWithDuration(0.2, delay: 0, options: UIViewAnimationOptions.CurveEaseInOut, animations: {
            self.webViewContainer.alpha = 1
            self.urlBar.locationView.alpha = 1
            self.view.backgroundColor = UIColor.clearColor()
        }, completion: { _ in
            self.webViewContainerBackdrop.alpha = 0
        })
    }

    deinit {
        NSNotificationCenter.defaultCenter().removeObserver(self, name: BookmarkStatusChangedNotification, object: nil)
        NSNotificationCenter.defaultCenter().removeObserver(self, name: UIApplicationWillResignActiveNotification, object: nil)
        NSNotificationCenter.defaultCenter().removeObserver(self, name: UIApplicationWillEnterForegroundNotification, object: nil)
    }

    override func viewDidLoad() {
        super.viewDidLoad()
        NSNotificationCenter.defaultCenter().addObserver(self, selector: "SELBookmarkStatusDidChange:", name: BookmarkStatusChangedNotification, object: nil)
        NSNotificationCenter.defaultCenter().addObserver(self, selector: "SELappWillResignActiveNotification", name: UIApplicationWillResignActiveNotification, object: nil)
        NSNotificationCenter.defaultCenter().addObserver(self, selector: "SELappDidBecomeActiveNotification", name: UIApplicationDidBecomeActiveNotification, object: nil)
        KeyboardHelper.defaultHelper.addDelegate(self)

        footerBackdrop = UIView()
        footerBackdrop.backgroundColor = UIColor.whiteColor()
        view.addSubview(footerBackdrop)
        headerBackdrop = UIView()
        headerBackdrop.backgroundColor = UIColor.whiteColor()
        view.addSubview(headerBackdrop)

        webViewContainerBackdrop = UIView()
        webViewContainerBackdrop.backgroundColor = UIColor.grayColor()
        webViewContainerBackdrop.alpha = 0
        view.addSubview(webViewContainerBackdrop)

        webViewContainer = UIView()
        view.addSubview(webViewContainer)

        // Temporary work around for covering the non-clipped web view content
        statusBarOverlay = UIView()
        statusBarOverlay.backgroundColor = BrowserViewControllerUX.BackgroundColor
        view.addSubview(statusBarOverlay)

        topTouchArea = UIButton()
        topTouchArea.isAccessibilityElement = false
        topTouchArea.addTarget(self, action: "SELtappedTopArea", forControlEvents: UIControlEvents.TouchUpInside)
        view.addSubview(topTouchArea)

        // Setup the URL bar, wrapped in a view to get transparency effect
        urlBar = URLBarView()
        urlBar.translatesAutoresizingMaskIntoConstraints = false
        urlBar.delegate = self
        urlBar.browserToolbarDelegate = self
        header = wrapInEffect(urlBar, parent: view, backgroundColor: nil)

        // UIAccessibilityCustomAction subclass holding an AccessibleAction instance does not work, thus unable to generate AccessibleActions and UIAccessibilityCustomActions "on-demand" and need to make them "persistent" e.g. by being stored in BVC
        pasteGoAction = AccessibleAction(name: NSLocalizedString("Paste & Go", comment: "Paste the URL into the location bar and visit"), handler: { () -> Bool in
            if let pasteboardContents = UIPasteboard.generalPasteboard().string {
                self.urlBar(self.urlBar, didSubmitText: pasteboardContents)
                return true
            }
            return false
        })
        pasteAction = AccessibleAction(name: NSLocalizedString("Paste", comment: "Paste the URL into the location bar"), handler: { () -> Bool in
            if let pasteboardContents = UIPasteboard.generalPasteboard().string {
                // Enter overlay mode and fire the text entered callback to make the search controller appear.
                self.urlBar.enterOverlayMode(pasteboardContents, pasted: true)
                self.urlBar(self.urlBar, didEnterText: pasteboardContents)
                return true
            }
            return false
        })
        copyAddressAction = AccessibleAction(name: NSLocalizedString("Copy Address", comment: "Copy the URL from the location bar"), handler: { () -> Bool in
            if let urlString = self.urlBar.currentURL?.absoluteString {
                UIPasteboard.generalPasteboard().string = urlString
            }
            return true
        })


        searchLoader = SearchLoader(history: profile.history, urlBar: urlBar)

        footer = UIView()
        self.view.addSubview(footer)
        self.view.addSubview(snackBars)
        snackBars.backgroundColor = UIColor.clearColor()

        scrollController.urlBar = urlBar
        scrollController.header = header
        scrollController.footer = footer
        scrollController.snackBars = snackBars

        self.updateToolbarStateForTraitCollection(self.traitCollection)

        setupConstraints()
    }

    private func setupConstraints() {
        urlBar.snp_makeConstraints { make in
            make.edges.equalTo(self.header)
        }

        let viewBindings: [String: AnyObject] = [
            "header": header,
            "topLayoutGuide": topLayoutGuide
        ]
        let topConstraint = NSLayoutConstraint.constraintsWithVisualFormat("V:[topLayoutGuide][header]", options: [], metrics: nil, views: viewBindings)
        view.addConstraints(topConstraint)
        scrollController.headerTopConstraint = topConstraint.first

        header.snp_makeConstraints { make in
            make.height.equalTo(UIConstants.ToolbarHeight)
            make.left.right.equalTo(self.view)
        }

        headerBackdrop.snp_makeConstraints { make in
            make.edges.equalTo(self.header)
        }

        webViewContainerBackdrop.snp_makeConstraints { make in
            make.edges.equalTo(webViewContainer)
        }
    }

    override func viewDidLayoutSubviews() {
        super.viewDidLayoutSubviews()
        statusBarOverlay.snp_remakeConstraints { make in
            make.top.left.right.equalTo(self.view)
            make.height.equalTo(self.topLayoutGuide.length)
        }
    }

    func loadQueuedTabs() {
        log.debug("Loading queued tabs in the background.")

        // Chain off of a trivial deferred in order to run on the background queue.
        succeed().upon() { res in
            self.dequeueQueuedTabs()
        }
    }

    private func dequeueQueuedTabs() {
        assert(!NSThread.currentThread().isMainThread, "This must be called in the background.")
        self.profile.queue.getQueuedTabs() >>== { cursor in

            // This assumes that the DB returns rows in some kind of sane order.
            // It does in practice, so WFM.
            log.debug("Queue. Count: \(cursor.count).")
            if cursor.count > 0 {
                var urls = [NSURL]()
                for row in cursor {
                    if let url = row?.url.asURL {
                        log.debug("Queuing \(url).")
                        urls.append(url)
                    }
                }
                if !urls.isEmpty {
                    dispatch_async(dispatch_get_main_queue()) {
                        self.tabManager.addTabsForURLs(urls, zombie: false)
                    }
                }
            }

            // Clear *after* making an attempt to open. We're making a bet that
            // it's better to run the risk of perhaps opening twice on a crash,
            // rather than losing data.
            self.profile.queue.clearQueuedTabs()
        }
    }

    func startTrackingAccessibilityStatus() {
        NSNotificationCenter.defaultCenter().addObserverForName(UIAccessibilityVoiceOverStatusChanged, object: nil, queue: nil) { (notification) -> Void in
            self.auralProgress.hidden = !UIAccessibilityIsVoiceOverRunning()
        }
        auralProgress.hidden = !UIAccessibilityIsVoiceOverRunning()
    }

    func stopTrackingAccessibilityStatus() {
        NSNotificationCenter.defaultCenter().removeObserver(self, name: UIAccessibilityVoiceOverStatusChanged, object: nil)
        auralProgress.hidden = true
    }

    override func viewWillAppear(animated: Bool) {
        super.viewWillAppear(animated)

        // On iPhone, if we are about to show the On-Boarding, blank out the browser so that it does
        // not flash before we present. This change of alpha also participates in the animation when
        // the intro view is dismissed.
        if UIDevice.currentDevice().userInterfaceIdiom == .Phone {
            self.view.alpha = (profile.prefs.intForKey(IntroViewControllerSeenProfileKey) != nil) ? 1.0 : 0.0
        }

        if activeCrashReporter?.previouslyCrashed ?? false {
            // Reset previous crash state
            activeCrashReporter?.resetPreviousCrashState()

            let crashPrompt = UIAlertView(
                title: CrashPromptMessaging.Title,
                message: CrashPromptMessaging.Description,
                delegate: self,
                cancelButtonTitle: CrashPromptMessaging.Negative,
                otherButtonTitles: CrashPromptMessaging.Affirmative
            )
            crashPrompt.show()
        } else {
            restoreTabs()
        }
    }

    private func restoreTabs() {
        if tabManager.count == 0 && !AppConstants.IsRunningTest {
            tabManager.restoreTabs()
        }

        if tabManager.count == 0 {
            let tab = tabManager.addTab()
            tabManager.selectTab(tab)
        }
    }

    override func viewDidAppear(animated: Bool) {
        startTrackingAccessibilityStatus()
        // We want to load queued tabs here in case we need to execute any commands that were received while using a share extension,
        // but no point even trying if this is the first time.
        if !presentIntroViewController() {
            loadQueuedTabs()
        }
        super.viewDidAppear(animated)
    }

    override func viewDidDisappear(animated: Bool) {
        stopTrackingAccessibilityStatus()
    }

    override func updateViewConstraints() {
        super.updateViewConstraints()

        topTouchArea.snp_remakeConstraints { make in
            make.top.left.right.equalTo(self.view)
            make.height.equalTo(BrowserViewControllerUX.ShowHeaderTapAreaHeight)
        }

        readerModeBar?.snp_remakeConstraints { make in
            make.top.equalTo(self.header.snp_bottom).constraint
            make.height.equalTo(UIConstants.ToolbarHeight)
            make.leading.trailing.equalTo(self.view)
        }

        webViewContainer.snp_remakeConstraints { make in
            make.left.right.equalTo(self.view)

            if let readerModeBarBottom = readerModeBar?.snp_bottom {
                make.top.equalTo(readerModeBarBottom)
            } else {
                make.top.equalTo(self.header.snp_bottom)
            }

            if let toolbar = self.toolbar {
                make.bottom.equalTo(toolbar.snp_top)
            } else {
                make.bottom.equalTo(self.view)
            }
        }

        // Setup the bottom toolbar
        toolbar?.snp_remakeConstraints { make in
            make.edges.equalTo(self.footerBackground!)
            make.height.equalTo(UIConstants.ToolbarHeight)
        }

        footer.snp_remakeConstraints { make in
            scrollController.footerBottomConstraint = make.bottom.equalTo(self.view.snp_bottom).constraint
            make.top.equalTo(self.snackBars.snp_top)
            make.leading.trailing.equalTo(self.view)
        }

        footerBackdrop.snp_remakeConstraints { make in
            make.edges.equalTo(self.footer)
        }

        adjustFooterSize(nil)
        footerBackground?.snp_remakeConstraints { make in
            make.bottom.left.right.equalTo(self.footer)
            make.height.equalTo(UIConstants.ToolbarHeight)
        }
        urlBar.setNeedsUpdateConstraints()

        // Remake constraints even if we're already showing the home controller.
        // The home controller may change sizes if we tap the URL bar while on about:home.
        homePanelController?.view.snp_remakeConstraints { make in
            make.top.equalTo(self.urlBar.snp_bottom)
            make.left.right.equalTo(self.view)
            if self.homePanelIsInline {
                make.bottom.equalTo(self.toolbar?.snp_top ?? self.view.snp_bottom)
            } else {
                make.bottom.equalTo(self.view.snp_bottom)
            }
        }
    }

    private func wrapInEffect(view: UIView, parent: UIView) -> UIView {
        return self.wrapInEffect(view, parent: parent, backgroundColor: UIColor.clearColor())
    }

    private func wrapInEffect(view: UIView, parent: UIView, backgroundColor: UIColor?) -> UIView {
        let effect = UIVisualEffectView(effect: UIBlurEffect(style: UIBlurEffectStyle.ExtraLight))
        effect.clipsToBounds = false
        effect.translatesAutoresizingMaskIntoConstraints = false
        if let _ = backgroundColor {
            view.backgroundColor = backgroundColor
        }
        effect.addSubview(view)

        parent.addSubview(effect)
        return effect
    }

    private func showHomePanelController(inline inline: Bool) {
        homePanelIsInline = inline

        if homePanelController == nil {
            homePanelController = HomePanelViewController()
            homePanelController!.profile = profile
            homePanelController!.delegate = self
            homePanelController!.url = tabManager.selectedTab?.displayURL
            homePanelController!.view.alpha = 0

            addChildViewController(homePanelController!)
            view.addSubview(homePanelController!.view)
            homePanelController!.didMoveToParentViewController(self)
        }

        let panelNumber = tabManager.selectedTab?.url?.fragment

        // splitting this out to see if we can get better crash reports when this has a problem
        var newSelectedButtonIndex = 0
        if let numberArray = panelNumber?.componentsSeparatedByString("=") {
            if let last = numberArray.last, lastInt = Int(last) {
                newSelectedButtonIndex = lastInt
            }
        }
        homePanelController?.selectedButtonIndex = newSelectedButtonIndex

        // We have to run this animation, even if the view is already showing because there may be a hide animation running
        // and we want to be sure to override its results.
        UIView.animateWithDuration(0.2, animations: { () -> Void in
            self.homePanelController!.view.alpha = 1
        }, completion: { finished in
            if finished {
                self.webViewContainer.accessibilityElementsHidden = true
                self.stopTrackingAccessibilityStatus()
                UIAccessibilityPostNotification(UIAccessibilityScreenChangedNotification, nil)
            }
        })
        view.setNeedsUpdateConstraints()
    }

    private func hideHomePanelController() {
        if let controller = homePanelController {
            UIView.animateWithDuration(0.2, delay: 0, options: .BeginFromCurrentState, animations: { () -> Void in
                controller.view.alpha = 0
            }, completion: { finished in
                if finished {
                    controller.willMoveToParentViewController(nil)
                    controller.view.removeFromSuperview()
                    controller.removeFromParentViewController()
                    self.homePanelController = nil
                    self.webViewContainer.accessibilityElementsHidden = false
                    self.startTrackingAccessibilityStatus()
                    UIAccessibilityPostNotification(UIAccessibilityScreenChangedNotification, nil)

                    // Refresh the reading view toolbar since the article record may have changed
                    if let readerMode = self.tabManager.selectedTab?.getHelper(name: ReaderMode.name()) as? ReaderMode where readerMode.state == .Active {
                        self.showReaderModeBar(animated: false)
                    }
                }
            })
        }
    }

    private func updateInContentHomePanel(url: NSURL?) {
        if !urlBar.inOverlayMode {
            if AboutUtils.isAboutHomeURL(url){
                showHomePanelController(inline: (tabManager.selectedTab?.canGoForward ?? false || tabManager.selectedTab?.canGoBack ?? false))
            } else {
                hideHomePanelController()
            }
        }
    }

    private func showSearchController() {
        if searchController != nil {
            return
        }

        searchController = SearchViewController()
        searchController!.searchEngines = profile.searchEngines
        searchController!.searchDelegate = self
        searchController!.profile = self.profile

        searchLoader.addListener(searchController!)

        addChildViewController(searchController!)
        view.addSubview(searchController!.view)
        searchController!.view.snp_makeConstraints { make in
            make.top.equalTo(self.urlBar.snp_bottom)
            make.left.right.bottom.equalTo(self.view)
            return
        }

        homePanelController?.view?.hidden = true

        searchController!.didMoveToParentViewController(self)
    }

    private func hideSearchController() {
        if let searchController = searchController {
            searchController.willMoveToParentViewController(nil)
            searchController.view.removeFromSuperview()
            searchController.removeFromParentViewController()
            self.searchController = nil
            homePanelController?.view?.hidden = false
        }
    }

    private func finishEditingAndSubmit(url: NSURL, visitType: VisitType) {
        urlBar.currentURL = url
        urlBar.leaveOverlayMode()

        if let tab = tabManager.selectedTab,
           let nav = tab.loadRequest(NSURLRequest(URL: url)) {
            self.recordNavigationInTab(tab, navigation: nav, visitType: visitType)
        }
    }

    func addBookmark(url: String, title: String?) {
        let shareItem = ShareItem(url: url, title: title, favicon: nil)
        profile.bookmarks.shareItem(shareItem)

        animateBookmarkStar()

        // Dispatch to the main thread to update the UI
        dispatch_async(dispatch_get_main_queue()) { _ in
            self.toolbar?.updateBookmarkStatus(true)
            self.urlBar.updateBookmarkStatus(true)
        }
    }

    private func animateBookmarkStar() {
        let offset: CGFloat
        let button: UIButton!

        if let toolbar: BrowserToolbar = self.toolbar {
            offset = BrowserViewControllerUX.BookmarkStarAnimationOffset * -1
            button = toolbar.bookmarkButton
        } else {
            offset = BrowserViewControllerUX.BookmarkStarAnimationOffset
            button = self.urlBar.bookmarkButton
        }

        let offToolbar = CGAffineTransformMakeTranslation(0, offset)

        UIView.animateWithDuration(BrowserViewControllerUX.BookmarkStarAnimationDuration, delay: 0.0, usingSpringWithDamping: 0.6, initialSpringVelocity: 2.0, options: [], animations: { () -> Void in
            button.transform = offToolbar
            let rotation = CABasicAnimation(keyPath: "transform.rotation")
            rotation.toValue = CGFloat(M_PI * 2.0)
            rotation.cumulative = true
            rotation.duration = BrowserViewControllerUX.BookmarkStarAnimationDuration + 0.075
            rotation.repeatCount = 1.0
            rotation.timingFunction = CAMediaTimingFunction(controlPoints: 0.32, 0.70 ,0.18 ,1.00)
            button.imageView?.layer.addAnimation(rotation, forKey: "rotateStar")
        }, completion: { finished in
            UIView.animateWithDuration(BrowserViewControllerUX.BookmarkStarAnimationDuration, delay: 0.15, usingSpringWithDamping: 0.7, initialSpringVelocity: 0, options: [], animations: { () -> Void in
                button.transform = CGAffineTransformIdentity
            }, completion: nil)
        })
    }

    private func removeBookmark(url: String) {
        profile.bookmarks.removeByURL(url).uponQueue(dispatch_get_main_queue()) { res in
            if res.isSuccess {
                self.toolbar?.updateBookmarkStatus(false)
                self.urlBar.updateBookmarkStatus(false)
            }
        }
    }

    func SELBookmarkStatusDidChange(notification: NSNotification) {
        if let bookmark = notification.object as? BookmarkItem {
            if bookmark.url == urlBar.currentURL?.absoluteString {
                if let userInfo = notification.userInfo as? Dictionary<String, Bool>{
                    if let added = userInfo["added"]{
                        self.toolbar?.updateBookmarkStatus(added)
                        self.urlBar.updateBookmarkStatus(added)
                    }
                }
            }
        }
    }

    override func accessibilityPerformEscape() -> Bool {
        if urlBar.inOverlayMode {
            urlBar.SELdidClickCancel()
            return true
        } else if let selectedTab = tabManager.selectedTab where selectedTab.canGoBack {
            selectedTab.goBack()
            return true
        }
        return false
    }

    override func observeValueForKeyPath(keyPath: String?, ofObject object: AnyObject?, change: [String: AnyObject]?, context: UnsafeMutablePointer<Void>) {
        let webView = object as! WKWebView
        if webView !== tabManager.selectedTab?.webView {
            return
        }
        guard let path = keyPath else { assertionFailure("Unhandled KVO key: \(keyPath)"); return }
        switch path {
        case KVOEstimatedProgress:
            guard let progress = change?[NSKeyValueChangeNewKey] as? Float else { break }
            urlBar.updateProgressBar(progress)
            // when loading is stopped, KVOLoading is fired first, and only then KVOEstimatedProgress with progress 1.0 which would leave the progress bar running
            if progress != 1.0 || tabManager.selectedTab?.loading ?? false {
                auralProgress.progress = Double(progress)
            }
        case KVOLoading:
            guard let loading = change?[NSKeyValueChangeNewKey] as? Bool else { break }
            toolbar?.updateReloadStatus(loading)
            urlBar.updateReloadStatus(loading)
            auralProgress.progress = loading ? 0 : nil
        case KVOURL:
            if let tab = tabManager.selectedTab where tab.webView?.URL == nil {
                log.debug("URL is nil!")
            }

            if let tab = tabManager.selectedTab where tab.webView === webView && !tab.restoring {
                updateUIForReaderHomeStateForTab(tab)
            }
        case KVOCanGoBack:
            guard let canGoBack = change?[NSKeyValueChangeNewKey] as? Bool else { break }
            navigationToolbar.updateBackStatus(canGoBack)
        case KVOCanGoForward:
            guard let canGoForward = change?[NSKeyValueChangeNewKey] as? Bool else { break }
            navigationToolbar.updateForwardStatus(canGoForward)
        default:
            assertionFailure("Unhandled KVO key: \(keyPath)")
        }
    }

    private func updateUIForReaderHomeStateForTab(tab: Browser) {
        updateURLBarDisplayURL(tab)
        scrollController.showToolbars(animated: false)

        if let url = tab.url {
            if ReaderModeUtils.isReaderModeURL(url) {
                showReaderModeBar(animated: false)
            } else {
                hideReaderModeBar(animated: false)
            }

            updateInContentHomePanel(url)
        }
    }

    private func isWhitelistedUrl(url: NSURL) -> Bool {
        for entry in WhiteListedUrls {
            if let _ = url.absoluteString.rangeOfString(entry, options: .RegularExpressionSearch) {
                return UIApplication.sharedApplication().canOpenURL(url)
            }
        }
        return false
    }

    /// Updates the URL bar text and button states.
    /// Call this whenever the page URL changes.
    private func updateURLBarDisplayURL(tab: Browser) {
        urlBar.currentURL = tab.displayURL

        let isPage = (tab.displayURL != nil) ? isWebPage(tab.displayURL!) : false
        navigationToolbar.updatePageStatus(isWebPage: isPage)

        if let url = tab.displayURL?.absoluteString {
            profile.bookmarks.isBookmarked(url, success: { bookmarked in
                self.navigationToolbar.updateBookmarkStatus(bookmarked)
            }, failure: { err in
                log.error("Error getting bookmark status: \(err).")
            })
        }
    }

    func openURLInNewTab(url: NSURL) {
        let tab = tabManager.addTab(NSURLRequest(URL: url))
        tabManager.selectTab(tab)
    }
    
    private func isPasswordManagerActivityType(activityType: String?) -> Bool {
        let isOnePassword = OnePasswordExtension.sharedExtension().isOnePasswordExtensionActivityType(activityType)
		
		// If your extension's bundle identifier contains "password"
		let isPasswordManager = activityType!.rangeOfString("password") != nil
		
		// If your extension's bundle identifier does not contain "password", simply submit a pull request by adding your bundle idenfidier.
        let isAnotherPasswordManager = (activityType == "bundle.identifier.for.another.password.manager")
        return isOnePassword || isPasswordManager || isAnotherPasswordManager
    }
    
    func activityViewControllerPlaceholderItem(activityViewController: UIActivityViewController) -> AnyObject {
        return tabManager.selectedTab!.displayURL!
    }
    
    func activityViewController(activityViewController: UIActivityViewController, itemForActivityType activityType: String) -> AnyObject? {
        if isPasswordManagerActivityType(activityType) {
            // Return the 1Password extension item
            return self.onePasswordExtensionItem
        }
        else {
            // Return the selected tab's URL
            return tabManager.selectedTab!.displayURL!
        }
    }
    
    func activityViewController(activityViewController: UIActivityViewController, dataTypeIdentifierForActivityType activityType: String?) -> String {
        // Because of our UTI declaration, this UTI now satisfies both the 1Password Extension and the usual NSURL for Share extensions.
        return "org.appextension.fill-browser-action"
    }
}

/**
 * History visit management.
 * TODO: this should be expanded to track various visit types; see Bug 1166084.
 */
extension BrowserViewController {
    func ignoreNavigationInTab(tab: Browser, navigation: WKNavigation) {
        self.ignoredNavigation.insert(navigation)
    }

    func recordNavigationInTab(tab: Browser, navigation: WKNavigation, visitType: VisitType) {
        self.typedNavigation[navigation] = visitType
    }

    /**
     * Untrack and do the right thing.
     */
    func getVisitTypeForTab(tab: Browser, navigation: WKNavigation?) -> VisitType? {
        guard let navigation = navigation else {
            // See https://github.com/WebKit/webkit/blob/master/Source/WebKit2/UIProcess/Cocoa/NavigationState.mm#L390
            return VisitType.Link
        }

        if let _ = self.ignoredNavigation.remove(navigation) {
            return nil
        }

        return self.typedNavigation.removeValueForKey(navigation) ?? VisitType.Link
    }
}

extension BrowserViewController: URLBarDelegate {
    func urlBarDidPressReload(urlBar: URLBarView) {
        tabManager.selectedTab?.reload()
    }

    func urlBarDidPressStop(urlBar: URLBarView) {
        tabManager.selectedTab?.stop()
    }

    func urlBarDidPressTabs(urlBar: URLBarView) {
        let tabTrayController = TabTrayController()
        tabTrayController.profile = profile
        tabTrayController.tabManager = tabManager

        if let tab = tabManager.selectedTab {
            tab.setScreenshot(screenshotHelper.takeScreenshot(tab, aspectRatio: 0, quality: 1))
        }

        self.navigationController?.pushViewController(tabTrayController, animated: true)
        self.tabTrayController = tabTrayController
    }

    func urlBarDidPressReaderMode(urlBar: URLBarView) {
        if let tab = tabManager.selectedTab {
            if let readerMode = tab.getHelper(name: "ReaderMode") as? ReaderMode {
                switch readerMode.state {
                case .Available:
                    enableReaderMode()
                case .Active:
                    disableReaderMode()
                case .Unavailable:
                    break
                }
            }
        }
    }

    func urlBarDidLongPressReaderMode(urlBar: URLBarView) -> Bool {
        guard let tab = tabManager.selectedTab,
               url = tab.displayURL,
               result = profile.readingList?.createRecordWithURL(url.absoluteString, title: tab.title ?? "", addedBy: UIDevice.currentDevice().name)
            else {
                UIAccessibilityPostNotification(UIAccessibilityAnnouncementNotification, NSLocalizedString("Could not add page to Reading list", comment: "Accessibility message e.g. spoken by VoiceOver after adding current webpage to the Reading List failed."))
                return false
        }

        switch result {
        case .Success:
            UIAccessibilityPostNotification(UIAccessibilityAnnouncementNotification, NSLocalizedString("Added page to Reading List", comment: "Accessibility message e.g. spoken by VoiceOver after the current page gets added to the Reading List using the Reader View button, e.g. by long-pressing it or by its accessibility custom action."))
            // TODO: https://bugzilla.mozilla.org/show_bug.cgi?id=1158503 provide some form of 'this has been added' visual feedback?
        case .Failure(let error):
            UIAccessibilityPostNotification(UIAccessibilityAnnouncementNotification, NSLocalizedString("Could not add page to Reading List. Maybe it's already there?", comment: "Accessibility message e.g. spoken by VoiceOver after the user wanted to add current page to the Reading List and this was not done, likely because it already was in the Reading List, but perhaps also because of real failures."))
            log.error("readingList.createRecordWithURL(url: \"\(url.absoluteString)\", ...) failed with error: \(error)")
        }
        return true
    }

    func locationActionsForURLBar(urlBar: URLBarView) -> [AccessibleAction] {
        if UIPasteboard.generalPasteboard().string != nil {
            return [pasteGoAction, pasteAction, copyAddressAction]
        } else {
            return [copyAddressAction]
        }
    }

    func urlBarDidLongPressLocation(urlBar: URLBarView) {
        let longPressAlertController = UIAlertController(title: nil, message: nil, preferredStyle: .ActionSheet)

        for action in locationActionsForURLBar(urlBar) {
            longPressAlertController.addAction(action.alertAction(style: .Default))
        }

        let cancelAction = UIAlertAction(title: NSLocalizedString("Cancel", comment: "Cancel alert view"), style: .Cancel, handler: { (alert: UIAlertAction) -> Void in
        })
        longPressAlertController.addAction(cancelAction)

        if let popoverPresentationController = longPressAlertController.popoverPresentationController {
            popoverPresentationController.sourceView = urlBar
            popoverPresentationController.sourceRect = urlBar.frame
            popoverPresentationController.permittedArrowDirections = .Any
        }
        self.presentViewController(longPressAlertController, animated: true, completion: nil)
    }

    func urlBarDidPressScrollToTop(urlBar: URLBarView) {
        if let selectedTab = tabManager.selectedTab {
            // Only scroll to top if we are not showing the home view controller
            if homePanelController == nil {
                selectedTab.webView?.scrollView.setContentOffset(CGPointZero, animated: true)
            }
        }
    }

    func urlBarLocationAccessibilityActions(urlBar: URLBarView) -> [UIAccessibilityCustomAction]? {
        return locationActionsForURLBar(urlBar).map { $0.accessibilityCustomAction }
    }

    func urlBar(urlBar: URLBarView, didEnterText text: String) {
        searchLoader.query = text

        if text.isEmpty {
            hideSearchController()
        } else {
            showSearchController()
            searchController!.searchQuery = text
        }
    }

    func urlBar(urlBar: URLBarView, didSubmitText text: String) {
        var url = uriFixup.getURL(text)

        // If we can't make a valid URL, do a search query.
        if url == nil {
            url = profile.searchEngines.defaultEngine.searchURLForQuery(text)
        }

        // If we still don't have a valid URL, something is broken. Give up.
        if url == nil {
            log.error("Error handling URL entry: \"\(text)\".")
            return
        }

        finishEditingAndSubmit(url!, visitType: VisitType.Typed)
    }

    func urlBarDidEnterOverlayMode(urlBar: URLBarView) {
        showHomePanelController(inline: false)
    }

    func urlBarDidLeaveOverlayMode(urlBar: URLBarView) {
        hideSearchController()
        updateInContentHomePanel(tabManager.selectedTab?.url)
    }
}

extension BrowserViewController: BrowserToolbarDelegate {
    func browserToolbarDidPressBack(browserToolbar: BrowserToolbarProtocol, button: UIButton) {
        tabManager.selectedTab?.goBack()
    }

    func browserToolbarDidLongPressBack(browserToolbar: BrowserToolbarProtocol, button: UIButton) {
// See 1159373 - Disable long press back/forward for backforward list
//        let controller = BackForwardListViewController()
//        controller.listData = tabManager.selectedTab?.backList
//        controller.tabManager = tabManager
//        presentViewController(controller, animated: true, completion: nil)
    }

    func browserToolbarDidPressReload(browserToolbar: BrowserToolbarProtocol, button: UIButton) {
        tabManager.selectedTab?.reload()
    }

    func browserToolbarDidPressStop(browserToolbar: BrowserToolbarProtocol, button: UIButton) {
        tabManager.selectedTab?.stop()
    }

    func browserToolbarDidPressForward(browserToolbar: BrowserToolbarProtocol, button: UIButton) {
        tabManager.selectedTab?.goForward()
    }

    func browserToolbarDidLongPressForward(browserToolbar: BrowserToolbarProtocol, button: UIButton) {
// See 1159373 - Disable long press back/forward for backforward list
//        let controller = BackForwardListViewController()
//        controller.listData = tabManager.selectedTab?.forwardList
//        controller.tabManager = tabManager
//        presentViewController(controller, animated: true, completion: nil)
    }

    func browserToolbarDidPressBookmark(browserToolbar: BrowserToolbarProtocol, button: UIButton) {
        if let tab = tabManager.selectedTab,
           let url = tab.displayURL?.absoluteString {
            profile.bookmarks.isBookmarked(url,
                success: { isBookmarked in
                    if isBookmarked {
                        self.removeBookmark(url)
                    } else {
                        self.addBookmark(url, title: tab.title)
                    }
                },
                failure: { err in
                    log.error("Bookmark error: \(err).")
                }
            )
        } else {
            log.error("Bookmark error: No tab is selected, or no URL in tab.")
        }
    }

    func browserToolbarDidLongPressBookmark(browserToolbar: BrowserToolbarProtocol, button: UIButton) {
    }

    func browserToolbarDidPressShare(browserToolbar: BrowserToolbarProtocol, button: UIButton) {
        if let selected = tabManager.selectedTab {
            if let url = selected.displayURL {
<<<<<<< HEAD
                let webView = tabManager.selectedTab?.webView
                
                // Create the 1Password extension item. Note that it will be created regardless: 1Password can be installed or not
                OnePasswordExtension.sharedExtension().createExtensionItemForWebView(webView!, completion: {(extensionItem, error) -> Void in
                    if extensionItem == nil {
                        log.error("Failed to create the 1Password extension item: \(error).")
                        return
                    }
                    
                    // Set the 1Password extension item property
                    self.onePasswordExtensionItem = extensionItem
                    
                    let printInfo = UIPrintInfo(dictionary: nil)
                    printInfo.jobName = url.absoluteString
                    printInfo.outputType = .General
                    let renderer = BrowserPrintPageRenderer(browser: selected)
                    
                    let activityItems = [printInfo, renderer, selected.title ?? url.absoluteString!, self]
                    
                    var activityViewController = UIActivityViewController(activityItems: activityItems, applicationActivities: nil)
                    
                    // Hide 'Add to Reading List' which currently uses Safari.
                    // Also hide our own View Later… after all, you're in the browser!
                    let viewLater = NSBundle.mainBundle().bundleIdentifier! + ".ViewLater"
                    activityViewController.excludedActivityTypes = [
                        UIActivityTypeAddToReadingList,
                        viewLater,                        // Doesn't work: rdar://19430419
                    ]
                    
                    activityViewController.completionWithItemsHandler = { activityType, completed, returnedItems, activityError in
                        if completed {
                            if let selectedTab = self.tabManager.selectedTab {
                                // We don't know what share action the user has chosen so we simply always
                                // update the toolbar and reader mode bar to refelect the latest status.
                                self.updateURLBarDisplayURL(selectedTab)
                                self.updateReaderModeBar()
                                
                                if self.isPasswordManagerActivityType(activityType) {
                                    if returnedItems != nil {
                                        OnePasswordExtension.sharedExtension().fillReturnedItems(returnedItems, intoWebView: webView!, completion: { (success, returnedItemsError) -> Void in
                                            if success == false {
                                                log.error("Failed to fill item into webview: \(returnedItemsError).")
                                            }
                                        })
                                    }
                                    else {
                                        // Code for other custom activity types
                                    }
                                }
                            }
=======
                let printInfo = UIPrintInfo(dictionary: nil)
                printInfo.jobName = url.absoluteString
                printInfo.outputType = .General
                let renderer = BrowserPrintPageRenderer(browser: selected)

                let activityItems = [printInfo, renderer, selected.title ?? url.absoluteString, url]

                let activityViewController = UIActivityViewController(activityItems: activityItems, applicationActivities: nil)

                // Hide 'Add to Reading List' which currently uses Safari.
                // Also hide our own View Later… after all, you're in the browser!
                let viewLater = NSBundle.mainBundle().bundleIdentifier! + ".ViewLater"
                activityViewController.excludedActivityTypes = [
                    UIActivityTypeAddToReadingList,
                    viewLater,                        // Doesn't work: rdar://19430419
                ]

                activityViewController.completionWithItemsHandler = { activityType, completed, _, _ in
                    log.debug("Selected activity type: \(activityType).")
                    if completed {
                        if let selectedTab = self.tabManager.selectedTab {
                            // We don't know what share action the user has chosen so we simply always
                            // update the toolbar and reader mode bar to refelect the latest status.
                            self.updateURLBarDisplayURL(selectedTab)
                            self.updateReaderModeBar()
>>>>>>> e2adad79
                        }
                    }
                    
                    if let popoverPresentationController = activityViewController.popoverPresentationController {
                        // Using the button for the sourceView here results in this not showing on iPads.
                        popoverPresentationController.sourceView = self.toolbar ?? self.urlBar
                        popoverPresentationController.sourceRect = button.frame ?? button.frame
                        popoverPresentationController.permittedArrowDirections = UIPopoverArrowDirection.Up
                        popoverPresentationController.delegate = self
                    }
                    
                    self.presentViewController(activityViewController, animated: true, completion: nil)
                })
            }
        }
    }
}

extension BrowserViewController: WindowCloseHelperDelegate {
    func windowCloseHelper(helper: WindowCloseHelper, didRequestToCloseBrowser browser: Browser) {
        tabManager.removeTab(browser)
    }
}

extension BrowserViewController: BrowserDelegate {

    func browser(browser: Browser, didCreateWebView webView: WKWebView) {
        webViewContainer.insertSubview(webView, atIndex: 0)
        webView.snp_makeConstraints { make in
            make.edges.equalTo(self.webViewContainer)
        }

        // Observers that live as long as the tab. Make sure these are all cleared
        // in willDeleteWebView below!
        webView.addObserver(self, forKeyPath: KVOEstimatedProgress, options: .New, context: nil)
        webView.addObserver(self, forKeyPath: KVOLoading, options: .New, context: nil)
        webView.addObserver(self, forKeyPath: KVOCanGoBack, options: .New, context: nil)
        webView.addObserver(self, forKeyPath: KVOCanGoForward, options: .New, context: nil)
        browser.webView?.addObserver(self, forKeyPath: KVOURL, options: .New, context: nil)

        webView.scrollView.addObserver(self.scrollController, forKeyPath: KVOContentSize, options: .New, context: nil)

        webView.UIDelegate = self

        let readerMode = ReaderMode(browser: browser)
        readerMode.delegate = self
        browser.addHelper(readerMode, name: ReaderMode.name())

        let favicons = FaviconManager(browser: browser, profile: profile)
        browser.addHelper(favicons, name: FaviconManager.name())

        // Temporarily disable password support until the new code lands
        let logins = LoginsHelper(browser: browser, profile: profile)
        browser.addHelper(logins, name: LoginsHelper.name())

        let contextMenuHelper = ContextMenuHelper(browser: browser)
        contextMenuHelper.delegate = self
        browser.addHelper(contextMenuHelper, name: ContextMenuHelper.name())

        let errorHelper = ErrorPageHelper()
        browser.addHelper(errorHelper, name: ErrorPageHelper.name())

        let windowCloseHelper = WindowCloseHelper(browser: browser)
        windowCloseHelper.delegate = self
        browser.addHelper(windowCloseHelper, name: WindowCloseHelper.name())

        let sessionRestoreHelper = SessionRestoreHelper(browser: browser)
        sessionRestoreHelper.delegate = self
        browser.addHelper(sessionRestoreHelper, name: SessionRestoreHelper.name())
    }

    func browser(browser: Browser, willDeleteWebView webView: WKWebView) {
        webView.removeObserver(self, forKeyPath: KVOEstimatedProgress)
        webView.removeObserver(self, forKeyPath: KVOLoading)
        webView.removeObserver(self, forKeyPath: KVOCanGoBack)
        webView.removeObserver(self, forKeyPath: KVOCanGoForward)
        webView.scrollView.removeObserver(self.scrollController, forKeyPath: KVOContentSize)
        webView.removeObserver(self, forKeyPath: KVOURL)

        webView.UIDelegate = nil
        webView.scrollView.delegate = nil
        webView.removeFromSuperview()
    }

    private func findSnackbar(barToFind: SnackBar) -> Int? {
        let bars = snackBars.subviews
        for (index, bar) in bars.enumerate() {
            if bar === barToFind {
                return index
            }
        }
        return nil
    }

    private func adjustFooterSize(top: UIView? = nil) {
        snackBars.snp_remakeConstraints { make in
            let bars = self.snackBars.subviews
            // if the keyboard is showing then ensure that the snackbars are positioned above it, otherwise position them above the toolbar/view bottom
            if bars.count > 0 {
                let view = bars[bars.count-1]
                make.top.equalTo(view.snp_top)
                if let state = keyboardState {
                    make.bottom.equalTo(-(state.intersectionHeightForView(self.view)))
                } else {
                    make.bottom.equalTo(self.toolbar?.snp_top ?? self.view.snp_bottom)
                }
            } else {
                make.top.bottom.equalTo(self.toolbar?.snp_top ?? self.view.snp_bottom)
            }

            if traitCollection.horizontalSizeClass != .Regular {
                make.leading.trailing.equalTo(self.footer)
                self.snackBars.layer.borderWidth = 0
            } else {
                make.centerX.equalTo(self.footer)
                make.width.equalTo(SnackBarUX.MaxWidth)
                self.snackBars.layer.borderColor = UIConstants.BorderColor.CGColor
                self.snackBars.layer.borderWidth = 1
            }
        }
    }

    // This removes the bar from its superview and updates constraints appropriately
    private func finishRemovingBar(bar: SnackBar) {
        // If there was a bar above this one, we need to remake its constraints.
        if let index = findSnackbar(bar) {
            // If the bar being removed isn't on the top of the list
            let bars = snackBars.subviews
            if index < bars.count-1 {
                // Move the bar above this one
                let nextbar = bars[index+1] as! SnackBar
                nextbar.snp_updateConstraints { make in
                    // If this wasn't the bottom bar, attach to the bar below it
                    if index > 0 {
                        let bar = bars[index-1] as! SnackBar
                        nextbar.bottom = make.bottom.equalTo(bar.snp_top).constraint
                    } else {
                        // Otherwise, we attach it to the bottom of the snackbars
                        nextbar.bottom = make.bottom.equalTo(self.snackBars.snp_bottom).constraint
                    }
                }
            }
        }

        // Really remove the bar
        bar.removeFromSuperview()
    }

    private func finishAddingBar(bar: SnackBar) {
        snackBars.addSubview(bar)
        bar.snp_remakeConstraints { make in
            // If there are already bars showing, add this on top of them
            let bars = self.snackBars.subviews

            // Add the bar on top of the stack
            // We're the new top bar in the stack, so make sure we ignore ourself
            if bars.count > 1 {
                let view = bars[bars.count - 2]
                bar.bottom = make.bottom.equalTo(view.snp_top).offset(0).constraint
            } else {
                bar.bottom = make.bottom.equalTo(self.snackBars.snp_bottom).offset(0).constraint
            }
            make.leading.trailing.equalTo(self.snackBars)
        }
    }

    func showBar(bar: SnackBar, animated: Bool) {
        finishAddingBar(bar)
        adjustFooterSize(bar)

        bar.hide()
        view.layoutIfNeeded()
        UIView.animateWithDuration(animated ? 0.25 : 0, animations: { () -> Void in
            bar.show()
            self.view.layoutIfNeeded()
        })
    }

    func removeBar(bar: SnackBar, animated: Bool) {
        if let _ = findSnackbar(bar) {
            UIView.animateWithDuration(animated ? 0.25 : 0, animations: { () -> Void in
                bar.hide()
                self.view.layoutIfNeeded()
            }) { success in
                // Really remove the bar
                self.finishRemovingBar(bar)

                // Adjust the footer size to only contain the bars
                self.adjustFooterSize()
            }
        }
    }

    func removeAllBars() {
        let bars = snackBars.subviews
        for bar in bars {
            if let bar = bar as? SnackBar {
                bar.removeFromSuperview()
            }
        }
        self.adjustFooterSize()
    }

    func browser(browser: Browser, didAddSnackbar bar: SnackBar) {
        showBar(bar, animated: true)
    }

    func browser(browser: Browser, didRemoveSnackbar bar: SnackBar) {
        removeBar(bar, animated: true)
    }
}

extension BrowserViewController: HomePanelViewControllerDelegate {
    func homePanelViewController(homePanelViewController: HomePanelViewController, didSelectURL url: NSURL, visitType: VisitType) {
        finishEditingAndSubmit(url, visitType: visitType)
    }

    func homePanelViewController(homePanelViewController: HomePanelViewController, didSelectPanel panel: Int) {
        if AboutUtils.isAboutHomeURL(tabManager.selectedTab?.url) {
            tabManager.selectedTab?.webView?.evaluateJavaScript("history.replaceState({}, '', '#panel=\(panel)')", completionHandler: nil)
        }
    }

    func homePanelViewControllerDidRequestToCreateAccount(homePanelViewController: HomePanelViewController) {
        presentSignInViewController() // TODO UX Right now the flow for sign in and create account is the same
    }

    func homePanelViewControllerDidRequestToSignIn(homePanelViewController: HomePanelViewController) {
        presentSignInViewController() // TODO UX Right now the flow for sign in and create account is the same
    }
}

extension BrowserViewController: SearchViewControllerDelegate {
    func searchViewController(searchViewController: SearchViewController, didSelectURL url: NSURL) {
        finishEditingAndSubmit(url, visitType: VisitType.Typed)
    }

    func presentSearchSettingsController() {
        let settingsNavigationController = SearchSettingsTableViewController()
        settingsNavigationController.model = self.profile.searchEngines

        let navController = UINavigationController(rootViewController: settingsNavigationController)

        self.presentViewController(navController, animated: true, completion: nil)
    }
}

extension BrowserViewController: TabManagerDelegate {
    func tabManager(tabManager: TabManager, didSelectedTabChange selected: Browser?, previous: Browser?) {
        // Remove the old accessibilityLabel. Since this webview shouldn't be visible, it doesn't need it
        // and having multiple views with the same label confuses tests.
        if let wv = previous?.webView {
            wv.endEditing(true)
            wv.accessibilityLabel = nil
            wv.accessibilityElementsHidden = true
            wv.accessibilityIdentifier = nil
            // due to screwy handling within iOS, the scrollToTop handling does not work if there are
            // more than one scroll view in the view hierarchy
            // we therefore have to hide all the scrollViews that we are no actually interesting in interacting with
            // to ensure that scrollsToTop actually works
            wv.scrollView.hidden = true
        }

        if let tab = selected, webView = tab.webView {
            // if we have previously hidden this scrollview in order to make scrollsToTop work then
            // we should ensure that it is not hidden now that it is our foreground scrollView
            if webView.scrollView.hidden {
                webView.scrollView.hidden = false
            }

            updateURLBarDisplayURL(tab)

            scrollController.browser = selected
            webViewContainer.addSubview(webView)
            webView.accessibilityLabel = NSLocalizedString("Web content", comment: "Accessibility label for the main web content view")
            webView.accessibilityIdentifier = "contentView"
            webView.accessibilityElementsHidden = false

            if let url = webView.URL?.absoluteString {
                profile.bookmarks.isBookmarked(url, success: { bookmarked in
                    self.toolbar?.updateBookmarkStatus(bookmarked)
                    self.urlBar.updateBookmarkStatus(bookmarked)
                }, failure: { err in
                    log.error("Error getting bookmark status: \(err).")
                })
            } else {
                // The web view can go gray if it was zombified due to memory pressure.
                // When this happens, the URL is nil, so try restoring the page upon selection.
                tab.reload()
            }
        }

        removeAllBars()
        if let bars = selected?.bars {
            for bar in bars {
                showBar(bar, animated: true)
            }
        }

        navigationToolbar.updateReloadStatus(selected?.loading ?? false)
        navigationToolbar.updateBackStatus(selected?.canGoBack ?? false)
        navigationToolbar.updateForwardStatus(selected?.canGoForward ?? false)
        self.urlBar.updateProgressBar(Float(selected?.estimatedProgress ?? 0))

        if let readerMode = selected?.getHelper(name: ReaderMode.name()) as? ReaderMode {
            urlBar.updateReaderModeState(readerMode.state)
            if readerMode.state == .Active {
                showReaderModeBar(animated: false)
            } else {
                hideReaderModeBar(animated: false)
            }
        } else {
            urlBar.updateReaderModeState(ReaderModeState.Unavailable)
        }

        updateInContentHomePanel(selected?.url)
    }

    func tabManager(tabManager: TabManager, didCreateTab tab: Browser, restoring: Bool) {
    }

    func tabManager(tabManager: TabManager, didAddTab tab: Browser, atIndex: Int, restoring: Bool) {
        // If we are restoring tabs then we update the count once at the end
        if !restoring {
            urlBar.updateTabCount(tabManager.count)
        }
        tab.browserDelegate = self
    }

    func tabManager(tabManager: TabManager, didRemoveTab tab: Browser, atIndex: Int) {
        urlBar.updateTabCount(max(tabManager.count, 1))
        // browserDelegate is a weak ref (and the tab's webView may not be destroyed yet)
        // so we don't expcitly unset it.
    }

    func tabManagerDidAddTabs(tabManager: TabManager) {
        urlBar.updateTabCount(tabManager.count)
    }

    func tabManagerDidRestoreTabs(tabManager: TabManager) {
        urlBar.updateTabCount(tabManager.count)
    }

    private func isWebPage(url: NSURL) -> Bool {
        let httpSchemes = ["http", "https"]

        if let _ = httpSchemes.indexOf(url.scheme) {
            return true
        }

        return false
    }
}

extension BrowserViewController: WKNavigationDelegate {
    func webView(webView: WKWebView, didStartProvisionalNavigation navigation: WKNavigation!) {
        if tabManager.selectedTab?.webView !== webView {
            return
        }

        // If we are going to navigate to a new page, hide the reader mode button. Unless we
        // are going to a about:reader page. Then we keep it on screen: it will change status
        // (orange color) as soon as the page has loaded.
        if let url = webView.URL {
            if !ReaderModeUtils.isReaderModeURL(url) {
                urlBar.updateReaderModeState(ReaderModeState.Unavailable)
                hideReaderModeBar(animated: false)
            }
        }
    }

    private func openExternal(url: NSURL, prompt: Bool = true) {
        if prompt {
            // Ask the user if it's okay to open the url with UIApplication.
            let alert = UIAlertController(
                title: String(format: NSLocalizedString("Opening %@", comment:"Opening an external URL"), url),
                message: NSLocalizedString("This will open in another application", comment: "Opening an external app"),
                preferredStyle: UIAlertControllerStyle.Alert
            )

            alert.addAction(UIAlertAction(title: NSLocalizedString("Cancel", comment:"Alert Cancel Button"), style: UIAlertActionStyle.Cancel, handler: { (action: UIAlertAction) in
            }))

            alert.addAction(UIAlertAction(title: NSLocalizedString("OK", comment:"Alert OK Button"), style: UIAlertActionStyle.Default, handler: { (action: UIAlertAction!) in
                UIApplication.sharedApplication().openURL(url)
            }))

            presentViewController(alert, animated: true, completion: nil)
        } else {
            UIApplication.sharedApplication().openURL(url)
        }
    }

    private func callExternal(url: NSURL) {
        if let phoneNumber = url.resourceSpecifier.stringByRemovingPercentEncoding {
            let alert = UIAlertController(title: phoneNumber, message: nil, preferredStyle: UIAlertControllerStyle.Alert)
            alert.addAction(UIAlertAction(title: NSLocalizedString("Cancel", comment:"Alert Cancel Button"), style: UIAlertActionStyle.Cancel, handler: nil))
            alert.addAction(UIAlertAction(title: NSLocalizedString("Call", comment:"Alert Call Button"), style: UIAlertActionStyle.Default, handler: { (action: UIAlertAction!) in
                UIApplication.sharedApplication().openURL(url)
            }))
            presentViewController(alert, animated: true, completion: nil)
        }
    }

    func webView(webView: WKWebView, decidePolicyForNavigationAction navigationAction: WKNavigationAction, decisionHandler: (WKNavigationActionPolicy) -> Void) {

        guard let url = navigationAction.request.URL else {
            decisionHandler(WKNavigationActionPolicy.Cancel)
            return
        }

        switch url.scheme {
        case "about", "http", "https":
            if isWhitelistedUrl(url) {
                // If the url is whitelisted, we open it without prompting…
                // … unless the NavigationType is Other, which means it is JavaScript- or Redirect-initiated.
                openExternal(url, prompt: navigationAction.navigationType == WKNavigationType.Other)
                decisionHandler(WKNavigationActionPolicy.Cancel)
            } else {
                decisionHandler(WKNavigationActionPolicy.Allow)
            }
        case "tel":
            callExternal(url)
            decisionHandler(WKNavigationActionPolicy.Cancel)
        default:
            if UIApplication.sharedApplication().canOpenURL(url) {
                openExternal(url)
            }
            decisionHandler(WKNavigationActionPolicy.Cancel)
        }
    }

    func webView(webView: WKWebView,
        didReceiveAuthenticationChallenge challenge: NSURLAuthenticationChallenge,
        completionHandler: (NSURLSessionAuthChallengeDisposition, NSURLCredential?) -> Void) {
            if challenge.protectionSpace.authenticationMethod == NSURLAuthenticationMethodHTTPBasic || challenge.protectionSpace.authenticationMethod == NSURLAuthenticationMethodHTTPDigest {
                if let tab = tabManager[webView] {
                    let helper = tab.getHelper(name: LoginsHelper.name()) as! LoginsHelper
                    helper.handleAuthRequest(self, challenge: challenge).uponQueue(dispatch_get_main_queue()) { res in
                        if let credentials = res.successValue {
                            completionHandler(.UseCredential, credentials.credentials)
                        } else {
                            completionHandler(NSURLSessionAuthChallengeDisposition.RejectProtectionSpace, nil)
                        }
                    }
                }
            } else {
                completionHandler(NSURLSessionAuthChallengeDisposition.PerformDefaultHandling, nil)
            }
    }

    func webView(webView: WKWebView, didFinishNavigation navigation: WKNavigation!) {
        let tab: Browser! = tabManager[webView]
        tabManager.expireSnackbars()

        if let url = webView.URL where !ErrorPageHelper.isErrorPageURL(url) && !AboutUtils.isAboutHomeURL(url) {
            tab.lastExecutedTime = NSDate.now()

            postLocationChangeNotificationForTab(tab, navigation: navigation)

            // Fire the readability check. This is here and not in the pageShow event handler in ReaderMode.js anymore
            // because that event wil not always fire due to unreliable page caching. This will either let us know that
            // the currently loaded page can be turned into reading mode or if the page already is in reading mode. We
            // ignore the result because we are being called back asynchronous when the readermode status changes.
            webView.evaluateJavaScript("_firefox_ReaderMode.checkReadability()", completionHandler: nil)
        }

        if tab === tabManager.selectedTab {
            UIAccessibilityPostNotification(UIAccessibilityScreenChangedNotification, nil)
            // must be followed by LayoutChanged, as ScreenChanged will make VoiceOver
            // cursor land on the correct initial element, but if not followed by LayoutChanged,
            // VoiceOver will sometimes be stuck on the element, not allowing user to move
            // forward/backward. Strange, but LayoutChanged fixes that.
            UIAccessibilityPostNotification(UIAccessibilityLayoutChangedNotification, nil)
        }
    }

    private func postLocationChangeNotificationForTab(tab: Browser, navigation: WKNavigation) {
        let notificationCenter = NSNotificationCenter.defaultCenter()
        var info = [NSObject: AnyObject]()
        info["url"] = tab.displayURL
        info["title"] = tab.title
        if let visitType = self.getVisitTypeForTab(tab, navigation: navigation)?.rawValue {
            info["visitType"] = visitType
        }
        info["isPrivate"] = tab.isPrivate
        notificationCenter.postNotificationName(NotificationOnLocationChange, object: self, userInfo: info)
    }
}

extension BrowserViewController: WKUIDelegate {
    func webView(webView: WKWebView, createWebViewWithConfiguration configuration: WKWebViewConfiguration, forNavigationAction navigationAction: WKNavigationAction, windowFeatures: WKWindowFeatures) -> WKWebView? {
        if let currentTab = tabManager.selectedTab {
            currentTab.setScreenshot(screenshotHelper.takeScreenshot(currentTab, aspectRatio: 0, quality: 1))
        }

        // If the page uses window.open() or target="_blank", open the page in a new tab.
        // TODO: This doesn't work for window.open() without user action (bug 1124942).
        let tab = tabManager.addTab(navigationAction.request, configuration: configuration)
        tabManager.selectTab(tab)
        return tab.webView
    }

    func webView(webView: WKWebView, runJavaScriptAlertPanelWithMessage message: String, initiatedByFrame frame: WKFrameInfo, completionHandler: () -> Void) {
        tabManager.selectTab(tabManager[webView])

        // Show JavaScript alerts.
        let title = frame.request.URL!.host
        let alertController = UIAlertController(title: title, message: message, preferredStyle: UIAlertControllerStyle.Alert)
        alertController.addAction(UIAlertAction(title: OKString, style: UIAlertActionStyle.Default, handler: { _ in
            completionHandler()
        }))
        presentViewController(alertController, animated: true, completion: nil)
    }

    func webView(webView: WKWebView, runJavaScriptConfirmPanelWithMessage message: String, initiatedByFrame frame: WKFrameInfo, completionHandler: (Bool) -> Void) {
        tabManager.selectTab(tabManager[webView])

        // Show JavaScript confirm dialogs.
        let title = frame.request.URL!.host
        let alertController = UIAlertController(title: title, message: message, preferredStyle: UIAlertControllerStyle.Alert)
        alertController.addAction(UIAlertAction(title: OKString, style: UIAlertActionStyle.Default, handler: { _ in
            completionHandler(true)
        }))
        alertController.addAction(UIAlertAction(title: CancelString, style: UIAlertActionStyle.Cancel, handler: { _ in
            completionHandler(false)
        }))
        presentViewController(alertController, animated: true, completion: nil)
    }

    func webView(webView: WKWebView, runJavaScriptTextInputPanelWithPrompt prompt: String, defaultText: String?, initiatedByFrame frame: WKFrameInfo, completionHandler: (String?) -> Void) {
        tabManager.selectTab(tabManager[webView])

        // Show JavaScript input dialogs.
        let title = frame.request.URL!.host
        let alertController = UIAlertController(title: title, message: prompt, preferredStyle: UIAlertControllerStyle.Alert)
        var input: UITextField!
        alertController.addTextFieldWithConfigurationHandler({ (textField: UITextField) in
            textField.text = defaultText
            input = textField
        })
        alertController.addAction(UIAlertAction(title: OKString, style: UIAlertActionStyle.Default, handler: { _ in
            completionHandler(input.text)
        }))
        alertController.addAction(UIAlertAction(title: CancelString, style: UIAlertActionStyle.Cancel, handler: { _ in
            completionHandler(nil)
        }))
        presentViewController(alertController, animated: true, completion: nil)
    }

    /// Invoked when an error occurs during a committed main frame navigation.
    func webView(webView: WKWebView, didFailNavigation navigation: WKNavigation!, withError error: NSError) {
        if error.code == Int(CFNetworkErrors.CFURLErrorCancelled.rawValue) {
            return
        }

        // Ignore the "Plug-in handled load" error. Which is more like a notification than an error.
        // Note that there are no constants in the SDK for the WebKit domain or error codes.
        if error.domain == "WebKitErrorDomain" && error.code == 204 {
            return
        }

        if checkIfWebContentProcessHasCrashed(webView, error: error) {
            return
        }

        if let url = error.userInfo["NSErrorFailingURLKey"] as? NSURL {
            ErrorPageHelper().showPage(error, forUrl: url, inWebView: webView)
        }
    }

    /// Invoked when an error occurs while starting to load data for the main frame.
    func webView(webView: WKWebView, didFailProvisionalNavigation navigation: WKNavigation!, withError error: NSError) {
        // Ignore the "Frame load interrupted" error that is triggered when we cancel a request
        // to open an external application and hand it over to UIApplication.openURL(). The result
        // will be that we switch to the external app, for example the app store, while keeping the
        // original web page in the tab instead of replacing it with an error page.
        if error.domain == "WebKitErrorDomain" && error.code == 102 {
            return
        }

        if checkIfWebContentProcessHasCrashed(webView, error: error) {
            return
        }

        if error.code == Int(CFNetworkErrors.CFURLErrorCancelled.rawValue) {
            if let browser = tabManager[webView] where browser === tabManager.selectedTab {
                urlBar.currentURL = browser.displayURL
            }
            return
        }

        if let url = error.userInfo["NSErrorFailingURLKey"] as? NSURL {
            ErrorPageHelper().showPage(error, forUrl: url, inWebView: webView)
        }
    }

    private func checkIfWebContentProcessHasCrashed(webView: WKWebView, error: NSError) -> Bool {
        if error.code == WKErrorCode.WebContentProcessTerminated.rawValue && error.domain == "WebKitErrorDomain" {
            log.debug("WebContent process has crashed. Trying to reloadFromOrigin to restart it.")
            webView.reloadFromOrigin()
            return true
        }

        return false
    }

    func webView(webView: WKWebView, decidePolicyForNavigationResponse navigationResponse: WKNavigationResponse, decisionHandler: (WKNavigationResponsePolicy) -> Void) {
        if navigationResponse.canShowMIMEType {
            decisionHandler(WKNavigationResponsePolicy.Allow)
            return
        }

        let error = NSError(domain: ErrorPageHelper.MozDomain, code: Int(ErrorPageHelper.MozErrorDownloadsNotEnabled), userInfo: [NSLocalizedDescriptionKey: "Downloads aren't supported in Firefox yet (but we're working on it)."])
        ErrorPageHelper().showPage(error, forUrl: navigationResponse.response.URL!, inWebView: webView)
        decisionHandler(WKNavigationResponsePolicy.Allow)
    }
}

extension BrowserViewController: ReaderModeDelegate, UIPopoverPresentationControllerDelegate {
    func readerMode(readerMode: ReaderMode, didChangeReaderModeState state: ReaderModeState, forBrowser browser: Browser) {
        // If this reader mode availability state change is for the tab that we currently show, then update
        // the button. Otherwise do nothing and the button will be updated when the tab is made active.
        if tabManager.selectedTab === browser {
            urlBar.updateReaderModeState(state)
        }
    }

    func readerMode(readerMode: ReaderMode, didDisplayReaderizedContentForBrowser browser: Browser) {
        self.showReaderModeBar(animated: true)
        browser.showContent(true)
    }

    // Returning None here makes sure that the Popover is actually presented as a Popover and
    // not as a full-screen modal, which is the default on compact device classes.
    func adaptivePresentationStyleForPresentationController(controller: UIPresentationController) -> UIModalPresentationStyle {
        return UIModalPresentationStyle.None
    }
}

extension BrowserViewController: ReaderModeStyleViewControllerDelegate {
    func readerModeStyleViewController(readerModeStyleViewController: ReaderModeStyleViewController, didConfigureStyle style: ReaderModeStyle) {
        // Persist the new style to the profile
        let encodedStyle: [String:AnyObject] = style.encode()
        profile.prefs.setObject(encodedStyle, forKey: ReaderModeProfileKeyStyle)
        // Change the reader mode style on all tabs that have reader mode active
        for tabIndex in 0..<tabManager.count {
            if let tab = tabManager[tabIndex] {
                if let readerMode = tab.getHelper(name: "ReaderMode") as? ReaderMode {
                    if readerMode.state == ReaderModeState.Active {
                        readerMode.style = style
                    }
                }
            }
        }
    }
}

extension BrowserViewController {
    func updateReaderModeBar() {
        if let readerModeBar = readerModeBar {
            if let url = self.tabManager.selectedTab?.displayURL?.absoluteString, result = profile.readingList?.getRecordWithURL(url) {
                if let successValue = result.successValue, record = successValue {
                    readerModeBar.unread = record.unread
                    readerModeBar.added = true
                } else {
                    readerModeBar.unread = true
                    readerModeBar.added = false
                }
            } else {
                readerModeBar.unread = true
                readerModeBar.added = false
            }
        }
    }

    func showReaderModeBar(animated animated: Bool) {
        if self.readerModeBar == nil {
            let readerModeBar = ReaderModeBarView(frame: CGRectZero)
            readerModeBar.delegate = self
            view.insertSubview(readerModeBar, belowSubview: header)
            self.readerModeBar = readerModeBar
        }

        updateReaderModeBar()

        self.updateViewConstraints()
    }

    func hideReaderModeBar(animated animated: Bool) {
        if let readerModeBar = self.readerModeBar {
            readerModeBar.removeFromSuperview()
            self.readerModeBar = nil
            self.updateViewConstraints()
        }
    }

    /// There are two ways we can enable reader mode. In the simplest case we open a URL to our internal reader mode
    /// and be done with it. In the more complicated case, reader mode was already open for this page and we simply
    /// navigated away from it. So we look to the left and right in the BackForwardList to see if a readerized version
    /// of the current page is there. And if so, we go there.

    func enableReaderMode() {
        guard let tab = tabManager.selectedTab, webView = tab.webView else { return }

        let backList = webView.backForwardList.backList
        let forwardList = webView.backForwardList.forwardList

        guard let currentURL = webView.backForwardList.currentItem?.URL, let readerModeURL = ReaderModeUtils.encodeURL(currentURL) else { return }

        if backList.count > 1 && backList.last?.URL == readerModeURL {
            webView.goToBackForwardListItem(backList.last!)
        } else if forwardList.count > 0 && forwardList.first?.URL == readerModeURL {
            webView.goToBackForwardListItem(forwardList.first!)
        } else {
            // Store the readability result in the cache and load it. This will later move to the ReadabilityHelper.
            webView.evaluateJavaScript("\(ReaderModeNamespace).readerize()", completionHandler: { (object, error) -> Void in
                if let readabilityResult = ReadabilityResult(object: object) {
                    do {
                        try ReaderModeCache.sharedInstance.put(currentURL, readabilityResult)
                    } catch _ {
                    }
                    if let nav = webView.loadRequest(NSURLRequest(URL: readerModeURL)) {
                        self.ignoreNavigationInTab(tab, navigation: nav)
                    }
                }
            })
        }
    }

    /// Disabling reader mode can mean two things. In the simplest case we were opened from the reading list, which
    /// means that there is nothing in the BackForwardList except the internal url for the reader mode page. In that
    /// case we simply open a new page with the original url. In the more complicated page, the non-readerized version
    /// of the page is either to the left or right in the BackForwardList. If that is the case, we navigate there.

    func disableReaderMode() {
        if let tab = tabManager.selectedTab,
            let webView = tab.webView {
            let backList = webView.backForwardList.backList
            let forwardList = webView.backForwardList.forwardList

            if let currentURL = webView.backForwardList.currentItem?.URL {
                if let originalURL = ReaderModeUtils.decodeURL(currentURL) {
                    if backList.count > 1 && backList.last?.URL == originalURL {
                        webView.goToBackForwardListItem(backList.last!)
                    } else if forwardList.count > 0 && forwardList.first?.URL == originalURL {
                        webView.goToBackForwardListItem(forwardList.first!)
                    } else {
                        if let nav = webView.loadRequest(NSURLRequest(URL: originalURL)) {
                            self.ignoreNavigationInTab(tab, navigation: nav)
                        }
                    }
                }
            }
        }
    }
}

extension BrowserViewController: ReaderModeBarViewDelegate {
    func readerModeBar(readerModeBar: ReaderModeBarView, didSelectButton buttonType: ReaderModeBarButtonType) {
        switch buttonType {
        case .Settings:
            if let readerMode = tabManager.selectedTab?.getHelper(name: "ReaderMode") as? ReaderMode where readerMode.state == ReaderModeState.Active {
                var readerModeStyle = DefaultReaderModeStyle
                if let dict = profile.prefs.dictionaryForKey(ReaderModeProfileKeyStyle) {
                    if let style = ReaderModeStyle(dict: dict) {
                        readerModeStyle = style
                    }
                }
                
                let readerModeStyleViewController = ReaderModeStyleViewController()
                readerModeStyleViewController.delegate = self
                readerModeStyleViewController.readerModeStyle = readerModeStyle
                readerModeStyleViewController.modalPresentationStyle = UIModalPresentationStyle.Popover
                
                let popoverPresentationController = readerModeStyleViewController.popoverPresentationController
                popoverPresentationController?.backgroundColor = UIColor.whiteColor()
                popoverPresentationController?.delegate = self
                popoverPresentationController?.sourceView = readerModeBar
                popoverPresentationController?.sourceRect = CGRect(x: readerModeBar.frame.width/2, y: UIConstants.ToolbarHeight, width: 1, height: 1)
                popoverPresentationController?.permittedArrowDirections = UIPopoverArrowDirection.Up
                
                self.presentViewController(readerModeStyleViewController, animated: true, completion: nil)
            }

        case .MarkAsRead:
            if let url = self.tabManager.selectedTab?.displayURL?.absoluteString, result = profile.readingList?.getRecordWithURL(url) {
                if let successValue = result.successValue, record = successValue {
                    profile.readingList?.updateRecord(record, unread: false) // TODO Check result, can this fail?
                    readerModeBar.unread = false
                }
            }

        case .MarkAsUnread:
            if let url = self.tabManager.selectedTab?.displayURL?.absoluteString, result = profile.readingList?.getRecordWithURL(url) {
                if let successValue = result.successValue, record = successValue {
                    profile.readingList?.updateRecord(record, unread: true) // TODO Check result, can this fail?
                    readerModeBar.unread = true
                }
            }

        case .AddToReadingList:
            if let tab = tabManager.selectedTab,
               let url = tab.url where ReaderModeUtils.isReaderModeURL(url) {
                if let url = ReaderModeUtils.decodeURL(url) {
                    profile.readingList?.createRecordWithURL(url.absoluteString, title: tab.title ?? "", addedBy: UIDevice.currentDevice().name) // TODO Check result, can this fail?
                    readerModeBar.added = true
                }
            }

        case .RemoveFromReadingList:
            if let url = self.tabManager.selectedTab?.displayURL?.absoluteString, result = profile.readingList?.getRecordWithURL(url) {
                if let successValue = result.successValue, record = successValue {
                    profile.readingList?.deleteRecord(record) // TODO Check result, can this fail?
                    readerModeBar.added = false
                }
            }
        }
    }
}

private class BrowserScreenshotHelper: ScreenshotHelper {
    private weak var controller: BrowserViewController?

    init(controller: BrowserViewController) {
        self.controller = controller
    }

    func takeScreenshot(tab: Browser, aspectRatio: CGFloat, quality: CGFloat) -> UIImage? {
        if let url = tab.url {
            if url == UIConstants.AboutHomeURL {
                if let homePanel = controller?.homePanelController {
                    return homePanel.view.screenshot(aspectRatio, quality: quality)
                }
            } else {
                let offset = CGPointMake(0, -(tab.webView?.scrollView.contentInset.top ?? 0))
                return tab.webView?.screenshot(aspectRatio, offset: offset, quality: quality)
            }
        }

        return nil
    }
}

extension BrowserViewController: IntroViewControllerDelegate {
    func presentIntroViewController(force: Bool = false) -> Bool{
        if force || profile.prefs.intForKey(IntroViewControllerSeenProfileKey) == nil {
            let introViewController = IntroViewController()
            introViewController.delegate = self
            // On iPad we present it modally in a controller
            if UIDevice.currentDevice().userInterfaceIdiom == .Pad {
                introViewController.preferredContentSize = CGSize(width: IntroViewControllerUX.Width, height: IntroViewControllerUX.Height)
                introViewController.modalPresentationStyle = UIModalPresentationStyle.FormSheet
            }
            presentViewController(introViewController, animated: true) {
                self.profile.prefs.setInt(1, forKey: IntroViewControllerSeenProfileKey)
            }

            return true
        }

        return false
    }

    func introViewControllerDidFinish(introViewController: IntroViewController) {
        introViewController.dismissViewControllerAnimated(true) { finished in
            if self.navigationController?.viewControllers.count > 1 {
                self.navigationController?.popToRootViewControllerAnimated(true)
            }
        }
    }

    func presentSignInViewController() {
        // Show the settings page if we have already signed in. If we haven't then show the signin page
        let vcToPresent: UIViewController
        if profile.hasAccount() {
            let settingsTableViewController = SettingsTableViewController()
            settingsTableViewController.profile = profile
            settingsTableViewController.tabManager = tabManager
            vcToPresent = settingsTableViewController
        } else {
            let signInVC = FxAContentViewController()
            signInVC.delegate = self
            signInVC.url = profile.accountConfiguration.signInURL
            signInVC.navigationItem.leftBarButtonItem = UIBarButtonItem(barButtonSystemItem: UIBarButtonSystemItem.Cancel, target: self, action: "dismissSignInViewController")
            vcToPresent = signInVC
        }

        let settingsNavigationController = SettingsNavigationController(rootViewController: vcToPresent)
		settingsNavigationController.modalPresentationStyle = .FormSheet
        self.presentViewController(settingsNavigationController, animated: true, completion: nil)
    }

    func dismissSignInViewController() {
        self.dismissViewControllerAnimated(true, completion: nil)
    }

    func introViewControllerDidRequestToLogin(introViewController: IntroViewController) {
        introViewController.dismissViewControllerAnimated(true, completion: { () -> Void in
            self.presentSignInViewController()
        })
    }
}

extension BrowserViewController: FxAContentViewControllerDelegate {
    func contentViewControllerDidSignIn(viewController: FxAContentViewController, data: JSON) -> Void {
        if data["keyFetchToken"].asString == nil || data["unwrapBKey"].asString == nil {
            // The /settings endpoint sends a partial "login"; ignore it entirely.
            log.debug("Ignoring didSignIn with keyFetchToken or unwrapBKey missing.")
            return
        }

        // TODO: Error handling.
        let account = FirefoxAccount.fromConfigurationAndJSON(profile.accountConfiguration, data: data)!
        profile.setAccount(account)
        if let account = self.profile.getAccount() {
            account.advance()
        }
        self.dismissViewControllerAnimated(true, completion: nil)
    }

    func contentViewControllerDidCancel(viewController: FxAContentViewController) {
        log.info("Did cancel out of FxA signin")
        self.dismissViewControllerAnimated(true, completion: nil)
    }
}

extension BrowserViewController: ContextMenuHelperDelegate {
    func contextMenuHelper(contextMenuHelper: ContextMenuHelper, didLongPressElements elements: ContextMenuHelper.Elements, gestureRecognizer: UILongPressGestureRecognizer) {
        let actionSheetController = UIAlertController(title: nil, message: nil, preferredStyle: UIAlertControllerStyle.ActionSheet)
        var dialogTitle: String?

        if let url = elements.link {
            dialogTitle = url.absoluteString
            let newTabTitle = NSLocalizedString("Open In New Tab", comment: "Context menu item for opening a link in a new tab")
            let openNewTabAction =  UIAlertAction(title: newTabTitle, style: UIAlertActionStyle.Default) { (action: UIAlertAction) in
                self.scrollController.showToolbars(animated: !self.scrollController.toolbarsShowing, completion: { _ in
                    self.tabManager.addTab(NSURLRequest(URL: url))
                })
            }

            actionSheetController.addAction(openNewTabAction)

            let copyTitle = NSLocalizedString("Copy Link", comment: "Context menu item for copying a link URL to the clipboard")
            let copyAction = UIAlertAction(title: copyTitle, style: UIAlertActionStyle.Default) { (action: UIAlertAction) -> Void in
                let pasteBoard = UIPasteboard.generalPasteboard()
                pasteBoard.string = url.absoluteString
            }
            actionSheetController.addAction(copyAction)
        }

        if let url = elements.image {
            if dialogTitle == nil {
                dialogTitle = url.absoluteString
            }

            let photoAuthorizeStatus = PHPhotoLibrary.authorizationStatus()
            let saveImageTitle = NSLocalizedString("Save Image", comment: "Context menu item for saving an image")
            let saveImageAction = UIAlertAction(title: saveImageTitle, style: UIAlertActionStyle.Default) { (action: UIAlertAction) -> Void in
                if photoAuthorizeStatus == PHAuthorizationStatus.Authorized || photoAuthorizeStatus == PHAuthorizationStatus.NotDetermined {
                    self.getImage(url) { UIImageWriteToSavedPhotosAlbum($0, nil, nil, nil) }
                } else {
                    let accessDenied = UIAlertController(title: NSLocalizedString("Firefox would like to access your Photos", comment: "See http://mzl.la/1G7uHo7"), message: NSLocalizedString("This allows you to save the image to your Camera Roll.", comment: "See http://mzl.la/1G7uHo7"), preferredStyle: UIAlertControllerStyle.Alert)
                    let dismissAction = UIAlertAction(title: CancelString, style: UIAlertActionStyle.Default, handler: nil)
                    accessDenied.addAction(dismissAction)
                    let settingsAction = UIAlertAction(title: NSLocalizedString("Open Settings", comment: "See http://mzl.la/1G7uHo7"), style: UIAlertActionStyle.Default ) { (action: UIAlertAction!) -> Void in
                        UIApplication.sharedApplication().openURL(NSURL(string: UIApplicationOpenSettingsURLString)!)
                    }
                    accessDenied.addAction(settingsAction)
                    self.presentViewController(accessDenied, animated: true, completion: nil)

                }
            }
            actionSheetController.addAction(saveImageAction)

            let copyImageTitle = NSLocalizedString("Copy Image", comment: "Context menu item for copying an image to the clipboard")
            let copyAction = UIAlertAction(title: copyImageTitle, style: UIAlertActionStyle.Default) { (action: UIAlertAction) -> Void in
                let pasteBoard = UIPasteboard.generalPasteboard()
                pasteBoard.string = url.absoluteString
                // TODO: put the actual image on the clipboard
            }
            actionSheetController.addAction(copyAction)
        }

        // If we're showing an arrow popup, set the anchor to the long press location.
        if let popoverPresentationController = actionSheetController.popoverPresentationController {
            popoverPresentationController.sourceView = view
            popoverPresentationController.sourceRect = CGRect(origin: gestureRecognizer.locationInView(view), size: CGSizeMake(0, 16))
            popoverPresentationController.permittedArrowDirections = .Any
        }

        actionSheetController.title = dialogTitle?.ellipsize(maxLength: ActionSheetTitleMaxLength)
        let cancelAction = UIAlertAction(title: CancelString, style: UIAlertActionStyle.Cancel, handler: nil)
        actionSheetController.addAction(cancelAction)
        self.presentViewController(actionSheetController, animated: true, completion: nil)
    }

    private func getImage(url: NSURL, success: UIImage -> ()) {
        Alamofire.request(.GET, url)
            .validate(statusCode: 200..<300)
            .response { _, _, data, _ in
                if let data = data,
                   let image = UIImage(data: data) {
                    success(image)
                }
            }
    }
}

extension BrowserViewController: KeyboardHelperDelegate {

    func keyboardHelper(keyboardHelper: KeyboardHelper, keyboardWillShowWithState state: KeyboardState) {
        keyboardState = state
        // if we are already showing snack bars, adjust them so they sit above the keyboard
        if snackBars.subviews.count > 0 {
            adjustFooterSize(nil)
        }
    }

    func keyboardHelper(keyboardHelper: KeyboardHelper, keyboardDidShowWithState state: KeyboardState) {
    }

    func keyboardHelper(keyboardHelper: KeyboardHelper, keyboardWillHideWithState state: KeyboardState) {
        keyboardState = nil
        // if we are showing snack bars, adjust them so they are no longer sitting above the keyboard
        if snackBars.subviews.count > 0 {
            adjustFooterSize(nil)
        }
    }
}

extension BrowserViewController: SessionRestoreHelperDelegate {
    func sessionRestoreHelper(helper: SessionRestoreHelper, didRestoreSessionForBrowser browser: Browser) {
        browser.restoring = false

        if let tab = tabManager.selectedTab where tab.webView === browser.webView {
            updateUIForReaderHomeStateForTab(tab)
        }
    }
}

private struct CrashPromptMessaging {
    static let Title = NSLocalizedString("Well, this is embarrassing.", comment: "Restore Tabs Prompt Title")
    static let Description = NSLocalizedString("Looks like Firefox crashed previously. Would you like to restore your tabs?", comment: "Restore Tabs Prompt Description")
    static let Affirmative = NSLocalizedString("Okay", comment: "Restore Tabs Affirmative Action")
    static let Negative = NSLocalizedString("No", comment: "Restore Tabs Negative Action")
}

extension BrowserViewController: UIAlertViewDelegate {
    private enum CrashPromptIndex: Int {
        case Cancel = 0
        case Restore = 1
    }

    func alertView(alertView: UIAlertView, clickedButtonAtIndex buttonIndex: Int) {
        func addAndSelect() {
            let tab = tabManager.addTab()
            tabManager.selectTab(tab)
        }

        if buttonIndex == CrashPromptIndex.Restore.rawValue {
            self.restoreTabs()
            if tabManager.count == 0 {
                addAndSelect()
            }
        } else {
            addAndSelect()
        }
    }
}
<|MERGE_RESOLUTION|>--- conflicted
+++ resolved
@@ -1054,7 +1054,6 @@
     func browserToolbarDidPressShare(browserToolbar: BrowserToolbarProtocol, button: UIButton) {
         if let selected = tabManager.selectedTab {
             if let url = selected.displayURL {
-<<<<<<< HEAD
                 let webView = tabManager.selectedTab?.webView
                 
                 // Create the 1Password extension item. Note that it will be created regardless: 1Password can be installed or not
@@ -1071,11 +1070,11 @@
                     printInfo.jobName = url.absoluteString
                     printInfo.outputType = .General
                     let renderer = BrowserPrintPageRenderer(browser: selected)
-                    
-                    let activityItems = [printInfo, renderer, selected.title ?? url.absoluteString!, self]
-                    
-                    var activityViewController = UIActivityViewController(activityItems: activityItems, applicationActivities: nil)
-                    
+					
+                    let activityItems = [printInfo, renderer, selected.title ?? url.absoluteString, self]
+					
+                    let activityViewController = UIActivityViewController(activityItems: activityItems, applicationActivities: nil)
+					
                     // Hide 'Add to Reading List' which currently uses Safari.
                     // Also hide our own View Later… after all, you're in the browser!
                     let viewLater = NSBundle.mainBundle().bundleIdentifier! + ".ViewLater"
@@ -1085,6 +1084,7 @@
                     ]
                     
                     activityViewController.completionWithItemsHandler = { activityType, completed, returnedItems, activityError in
+                        log.debug("Selected activity type: \(activityType).")
                         if completed {
                             if let selectedTab = self.tabManager.selectedTab {
                                 // We don't know what share action the user has chosen so we simply always
@@ -1105,33 +1105,6 @@
                                     }
                                 }
                             }
-=======
-                let printInfo = UIPrintInfo(dictionary: nil)
-                printInfo.jobName = url.absoluteString
-                printInfo.outputType = .General
-                let renderer = BrowserPrintPageRenderer(browser: selected)
-
-                let activityItems = [printInfo, renderer, selected.title ?? url.absoluteString, url]
-
-                let activityViewController = UIActivityViewController(activityItems: activityItems, applicationActivities: nil)
-
-                // Hide 'Add to Reading List' which currently uses Safari.
-                // Also hide our own View Later… after all, you're in the browser!
-                let viewLater = NSBundle.mainBundle().bundleIdentifier! + ".ViewLater"
-                activityViewController.excludedActivityTypes = [
-                    UIActivityTypeAddToReadingList,
-                    viewLater,                        // Doesn't work: rdar://19430419
-                ]
-
-                activityViewController.completionWithItemsHandler = { activityType, completed, _, _ in
-                    log.debug("Selected activity type: \(activityType).")
-                    if completed {
-                        if let selectedTab = self.tabManager.selectedTab {
-                            // We don't know what share action the user has chosen so we simply always
-                            // update the toolbar and reader mode bar to refelect the latest status.
-                            self.updateURLBarDisplayURL(selectedTab)
-                            self.updateReaderModeBar()
->>>>>>> e2adad79
                         }
                     }
                     
