// This Source Code Form is subject to the terms of the Mozilla Public
// License, v. 2.0. If a copy of the MPL was not distributed with this
// file, You can obtain one at http://mozilla.org/MPL/2.0/

import Foundation
import Photos
import UIKit
import WebKit
import Shared
import Storage
import SnapKit
import Account
import MobileCoreServices
import Telemetry
import Common
import ComponentLibrary
import Redux

class BrowserViewController: UIViewController,
                             SearchBarLocationProvider,
                             Themeable,
                             LibraryPanelDelegate,
                             RecentlyClosedPanelDelegate,
                             QRCodeViewControllerDelegate,
                             StoreSubscriber {
    private enum UX {
        static let ShowHeaderTapAreaHeight: CGFloat = 32
        static let ActionSheetTitleMaxLength = 120
    }

    typealias SubscriberStateType = BrowserViewControllerState

    private let KVOs: [KVOConstants] = [
        .estimatedProgress,
        .loading,
        .canGoBack,
        .canGoForward,
        .URL,
        .title,
    ]

    weak var browserDelegate: BrowserDelegate?
    weak var navigationHandler: BrowserNavigationHandler?

    var urlBar: URLBarView!
    var urlBarHeightConstraint: Constraint!
    var clipboardBarDisplayHandler: ClipboardBarDisplayHandler?
    var readerModeBar: ReaderModeBarView?
    var readerModeCache: ReaderModeCache
    var statusBarOverlay: StatusBarOverlay = .build { _ in }
    var searchController: SearchViewController?
    var screenshotHelper: ScreenshotHelper!
    var searchTelemetry: SearchTelemetry?
    var searchLoader: SearchLoader?
    var findInPageBar: FindInPageBar?
    var zoomPageBar: ZoomPageBar?
    lazy var mailtoLinkHandler = MailtoLinkHandler()
    var urlFromAnotherApp: UrlToOpenModel?
    var isCrashAlertShowing = false
    var currentMiddleButtonState: MiddleButtonState?
    var openedUrlFromExternalSource = false
    var passBookHelper: OpenPassBookHelper?
    var overlayManager: OverlayModeManager
    var appAuthenticator: AppAuthenticationProtocol
    var toolbarContextHintVC: ContextualHintViewController
    let shoppingContextHintVC: ContextualHintViewController
    private var backgroundTabLoader: DefaultBackgroundTabLoader

    // popover rotation handling
    var displayedPopoverController: UIViewController?
    var updateDisplayedPopoverProperties: (() -> Void)?

    // location label actions
    var pasteGoAction: AccessibleAction!
    var pasteAction: AccessibleAction!
    var copyAddressAction: AccessibleAction!

    weak var gridTabTrayController: LegacyGridTabViewController?
    var tabTrayViewController: TabTrayController?

    let profile: Profile
    let tabManager: TabManager
    let ratingPromptManager: RatingPromptManager
    lazy var isTabTrayRefactorEnabled: Bool = TabTrayFlagManager.isRefactorEnabled
    private var browserViewControllerState: BrowserViewControllerState?

    // Header stack view can contain the top url bar, top reader mode, top ZoomPageBar
    var header: BaseAlphaStackView = .build { _ in }

    // OverKeyboardContainer stack view contains
    // the bottom reader mode, the bottom url bar and the ZoomPageBar
    var overKeyboardContainer: BaseAlphaStackView = .build { _ in }

    // BottomContainer stack view contains toolbar
    var bottomContainer: BaseAlphaStackView = .build { _ in }

    // Alert content that appears on top of the content
    // ex: Find In Page, SnackBars
    var bottomContentStackView: BaseAlphaStackView = .build { stackview in
        stackview.isClearBackground = true
    }

    // The content stack view contains the contentContainer with homepage or browser and the shopping sidebar
    var contentStackView: SidebarEnabledView = .build()

    // The content container contains the homepage or webview. Embeded by the coordinator.
    var contentContainer: ContentContainer = .build { _ in }

    lazy var isBottomSearchBar: Bool = {
        guard isSearchBarLocationFeatureEnabled else { return false }
        return searchBarPosition == .bottom
    }()

    private var topTouchArea: UIButton!

    var topTabsVisible: Bool {
        return topTabsViewController != nil
    }
    // Backdrop used for displaying greyed background for private tabs
    var webViewContainerBackdrop: UIView!
    var keyboardBackdrop: UIView?

    var scrollController = TabScrollingController()
    private var keyboardState: KeyboardState?
    var pendingToast: Toast? // A toast that might be waiting for BVC to appear before displaying
    var downloadToast: DownloadToast? // A toast that is showing the combined download progress

    /// Set to true when the user taps the home button. Used to prevent entering overlay mode.
    /// Immediately set to false afterwards.
    var userHasPressedHomeButton = false

    // Tracking navigation items to record history types.
    // TODO: weak references?
    var ignoredNavigation = Set<WKNavigation>()
    var typedNavigation = [WKNavigation: VisitType]()
    var toolbar = TabToolbar()
    var navigationToolbar: TabToolbarProtocol {
        return toolbar.isHidden ? urlBar : toolbar
    }

    var topTabsViewController: TopTabsViewController?

    // Keep track of allowed `URLRequest`s from `webView(_:decidePolicyFor:decisionHandler:)` so
    // that we can obtain the originating `URLRequest` when a `URLResponse` is received. This will
    // allow us to re-trigger the `URLRequest` if the user requests a file to be downloaded.
    var pendingRequests = [String: URLRequest]()

    // This is set when the user taps "Download Link" from the context menu. We then force a
    // download of the next request through the `WKNavigationDelegate` that matches this web view.
    weak var pendingDownloadWebView: WKWebView?

    let downloadQueue: DownloadQueue

    private var keyboardPressesHandlerValue: Any?

    var themeManager: ThemeManager
    var notificationCenter: NotificationProtocol
    var themeObserver: NSObjectProtocol?

    var logger: Logger

    var newTabSettings: NewTabPage {
        return NewTabAccessors.getNewTabPage(profile.prefs)
    }

    @available(iOS 13.4, *)
    func keyboardPressesHandler() -> KeyboardPressesHandler {
        guard let keyboardPressesHandlerValue = keyboardPressesHandlerValue as? KeyboardPressesHandler else {
            keyboardPressesHandlerValue = KeyboardPressesHandler()
            return keyboardPressesHandlerValue as! KeyboardPressesHandler
        }
        return keyboardPressesHandlerValue
    }

    init(
        profile: Profile,
        tabManager: TabManager,
        themeManager: ThemeManager = AppContainer.shared.resolve(),
        notificationCenter: NotificationProtocol = NotificationCenter.default,
        ratingPromptManager: RatingPromptManager = AppContainer.shared.resolve(),
        downloadQueue: DownloadQueue = AppContainer.shared.resolve(),
        logger: Logger = DefaultLogger.shared,
        appAuthenticator: AppAuthenticationProtocol = AppAuthenticator()
    ) {
        self.profile = profile
        self.tabManager = tabManager
        self.themeManager = themeManager
        self.notificationCenter = notificationCenter
        self.ratingPromptManager = ratingPromptManager
        self.readerModeCache = DiskReaderModeCache.sharedInstance
        self.downloadQueue = downloadQueue
        self.logger = logger
        self.appAuthenticator = appAuthenticator
        self.overlayManager = DefaultOverlayModeManager()
        let contextualViewProvider = ContextualHintViewProvider(forHintType: .toolbarLocation,
                                                                with: profile)
        self.toolbarContextHintVC = ContextualHintViewController(with: contextualViewProvider)
        let shoppingViewProvider = ContextualHintViewProvider(forHintType: .shoppingExperience,
                                                              with: profile)
        shoppingContextHintVC = ContextualHintViewController(with: shoppingViewProvider)
        self.backgroundTabLoader = DefaultBackgroundTabLoader(tabQueue: profile.queue)
        super.init(nibName: nil, bundle: nil)
        didInit()
    }

    required init?(coder aDecoder: NSCoder) {
        fatalError("init(coder:) has not been implemented")
    }

    deinit {
        unsubscribeFromRedux()
    }

    override var prefersStatusBarHidden: Bool {
        return false
    }

    override var supportedInterfaceOrientations: UIInterfaceOrientationMask {
        if UIDevice.current.userInterfaceIdiom == .phone {
            return .allButUpsideDown
        } else {
            return .all
        }
    }

    fileprivate func didInit() {
        screenshotHelper = ScreenshotHelper(controller: self)
        tabManager.addDelegate(self)
        tabManager.addNavigationDelegate(self)
        downloadQueue.delegate = self
        AppEventQueue.wait(for: [.startupFlowComplete, .tabRestoration]) { [weak self] in
            // Ensure we call into didBecomeActive at least once during startup flow (if needed)
            guard !AppEventQueue.activityIsCompleted(.browserDidBecomeActive) else { return }
            self?.browserDidBecomeActive()
        }
    }

    override var preferredStatusBarStyle: UIStatusBarStyle {
        LegacyThemeManager.instance.statusBarStyle
    }

    @objc
    private func didAddPendingBlobDownloadToQueue() {
        pendingDownloadWebView = nil
    }

    /// If user manually opens the keyboard and presses undo, the app switches to the last
    /// open tab, and because of that we need to leave overlay state
    @objc
    func didTapUndoCloseAllTabToast(notification: Notification) {
        overlayManager.switchTab(shouldCancelLoading: true)
    }

    @objc
    func openTabNotification(notification: Notification) {
        // Remove this notification only used for debug settings with FXIOS-7550
        guard let openTabObject = notification.object as? OpenTabNotificationObject else {
            return
        }

        switch openTabObject.type {
        case .debugOption(let numberOfTabs, let url):
            debugOpen(numberOfNewTabs: numberOfTabs, at: url)
        }
    }

    @objc
    func didFinishAnnouncement(notification: Notification) {
        if let userInfo = notification.userInfo,
            let announcementText =  userInfo[UIAccessibility.announcementStringValueUserInfoKey] as? String {
            let saveSuccessMessage: String = .CreditCard.RememberCreditCard.CreditCardSaveSuccessToastMessage
            let updateSuccessMessage: String = .CreditCard.UpdateCreditCard.CreditCardUpdateSuccessToastMessage
            if announcementText == saveSuccessMessage || announcementText == updateSuccessMessage {
                UIAccessibility.post(notification: .layoutChanged, argument: self.tabManager.selectedTab?.currentWebView())
            }
        }
    }

    @objc
    func searchBarPositionDidChange(notification: Notification) {
        guard let dict = notification.object as? NSDictionary,
              let newSearchBarPosition = dict[PrefsKeys.FeatureFlags.SearchBarPosition] as? SearchBarPosition,
              urlBar != nil
        else { return }

        let newPositionIsBottom = newSearchBarPosition == .bottom
        let newParent = newPositionIsBottom ? overKeyboardContainer : header
        urlBar.removeFromParent()
        urlBar.addToParent(parent: newParent)

        if let readerModeBar = readerModeBar {
            readerModeBar.removeFromParent()
            readerModeBar.addToParent(parent: newParent, addToTop: newSearchBarPosition == .bottom)
        }

        isBottomSearchBar = newPositionIsBottom
        updateViewConstraints()
        updateHeaderConstraints()
        toolbar.setNeedsDisplay()
        urlBar.updateConstraints()
    }

    func shouldShowToolbarForTraitCollection(_ previousTraitCollection: UITraitCollection) -> Bool {
        return previousTraitCollection.verticalSizeClass != .compact && previousTraitCollection.horizontalSizeClass != .regular
    }

    func shouldShowTopTabsForTraitCollection(_ newTraitCollection: UITraitCollection) -> Bool {
        return newTraitCollection.verticalSizeClass == .regular && newTraitCollection.horizontalSizeClass == .regular
    }

    @objc
    fileprivate func appMenuBadgeUpdate() {
        let actionNeeded = RustFirefoxAccounts.shared.isActionNeeded
        let showWarningBadge = actionNeeded

        urlBar.warningMenuBadge(setVisible: showWarningBadge)
        toolbar.warningMenuBadge(setVisible: showWarningBadge)
    }

    func updateToolbarStateForTraitCollection(_ newCollection: UITraitCollection) {
        let showToolbar = shouldShowToolbarForTraitCollection(newCollection)
        let showTopTabs = shouldShowTopTabsForTraitCollection(newCollection)

        let hideReloadButton = shouldUseiPadSetup(traitCollection: newCollection)
        urlBar.topTabsIsShowing = showTopTabs
        urlBar.setShowToolbar(!showToolbar, hideReloadButton: hideReloadButton)
        toolbar.addNewTabButton.isHidden = showToolbar

        if showToolbar {
            toolbar.isHidden = false
            toolbar.tabToolbarDelegate = self
            toolbar.applyUIMode(isPrivate: tabManager.selectedTab?.isPrivate ?? false, theme: themeManager.currentTheme)
            toolbar.applyTheme(theme: themeManager.currentTheme)
            toolbar.updateMiddleButtonState(currentMiddleButtonState ?? .search)
            updateTabCountUsingTabManager(self.tabManager)
        } else {
            toolbar.tabToolbarDelegate = nil
            toolbar.isHidden = true
        }

        appMenuBadgeUpdate()

        if showTopTabs, topTabsViewController == nil {
            let topTabsViewController = TopTabsViewController(tabManager: tabManager, profile: profile)
            topTabsViewController.delegate = self
            addChild(topTabsViewController)
            header.addArrangedViewToTop(topTabsViewController.view)
            self.topTabsViewController = topTabsViewController
            topTabsViewController.applyTheme()
        } else if showTopTabs, topTabsViewController != nil {
            topTabsViewController?.applyTheme()
        } else {
            if let topTabsView = topTabsViewController?.view {
                header.removeArrangedView(topTabsView)
            }
            topTabsViewController?.removeFromParent()
            topTabsViewController = nil
        }

        header.setNeedsLayout()
        view.layoutSubviews()

        if let tab = tabManager.selectedTab,
           let webView = tab.webView {
            updateURLBarDisplayURL(tab)
            navigationToolbar.updateBackStatus(webView.canGoBack)
            navigationToolbar.updateForwardStatus(webView.canGoForward)
        }
    }

    func dismissVisibleMenus() {
        displayedPopoverController?.dismiss(animated: true)
        if self.presentedViewController as? PhotonActionSheet != nil {
            self.presentedViewController?.dismiss(animated: true, completion: nil)
        }
    }

    @objc
    func appDidEnterBackgroundNotification() {
        displayedPopoverController?.dismiss(animated: false) {
            self.updateDisplayedPopoverProperties = nil
            self.displayedPopoverController = nil
        }
        if self.presentedViewController as? PhotonActionSheet != nil {
            self.presentedViewController?.dismiss(animated: true, completion: nil)
        }
    }

    @objc
    func tappedTopArea() {
        scrollController.showToolbars(animated: true)
    }

    @objc
    func appWillResignActiveNotification() {
        // Dismiss any popovers that might be visible
        displayedPopoverController?.dismiss(animated: false) {
            self.updateDisplayedPopoverProperties = nil
            self.displayedPopoverController = nil
        }

        // If we are displaying a private tab, hide any elements in the tab that we wouldn't want shown
        // when the app is in the home switcher
        guard let privateTab = tabManager.selectedTab,
              privateTab.isPrivate
        else { return }

        view.bringSubviewToFront(webViewContainerBackdrop)
        webViewContainerBackdrop.alpha = 1
        contentStackView.alpha = 0
        urlBar.locationContainer.alpha = 0
        presentedViewController?.popoverPresentationController?.containerView?.alpha = 0
        presentedViewController?.view.alpha = 0
    }

    @objc
    func appDidBecomeActiveNotification() {
        // Re-show any components that might have been hidden because they were being displayed
        // as part of a private mode tab
        UIView.animate(
            withDuration: 0.2,
            delay: 0,
            options: UIView.AnimationOptions(),
            animations: {
                self.contentStackView.alpha = 1
                self.urlBar.locationContainer.alpha = 1
                self.presentedViewController?.popoverPresentationController?.containerView?.alpha = 1
                self.presentedViewController?.view.alpha = 1
            }, completion: { _ in
                self.webViewContainerBackdrop.alpha = 0
                self.view.sendSubviewToBack(self.webViewContainerBackdrop)
            })

        // Re-show toolbar which might have been hidden during scrolling (prior to app moving into the background)
        scrollController.showToolbars(animated: false)

        browserDidBecomeActive()
    }

    func browserDidBecomeActive() {
        AppEventQueue.started(.browserDidBecomeActive)
        defer { AppEventQueue.completed(.browserDidBecomeActive) }

        // Update lock icon without redrawing the whole locationView
        if let tab = tabManager.selectedTab {
            urlBar.locationView.tabDidChangeContentBlocking(tab)
        }

        updateWallpaperMetadata()
        dismissModalsIfStartAtHome()

        // When, for example, you "Load in Background" via the share sheet, the tab is added to `Profile`'s `TabQueue`.
        // Make sure that our startup flow is completed and other tabs have been restored before we load.
        AppEventQueue.wait(for: [.startupFlowComplete, .tabRestoration]) { [weak self] in
            self?.backgroundTabLoader.loadBackgroundTabs()
        }
    }

    private func dismissModalsIfStartAtHome() {
        if tabManager.startAtHomeCheck() {
            store.dispatch(FakespotAction.setAppearanceTo(false))
            guard presentedViewController != nil else { return }
            dismissVC()
        }
    }

    // MARK: - Redux

<<<<<<< HEAD
<<<<<<< HEAD
    private func subscribeRedux() {
        guard isReduxIntegrationEnabled else { return }
        store.dispatch(ActiveScreensStateAction.showScreen(.fakespot))
=======
    func subscribeToRedux() {
        store.dispatch(ActiveScreensStateAction.showScreen(.browserViewController))
>>>>>>> f8565a9a1 (Refactor FXIOS-7812 [v121] Fakespot - iPad - sidebar open/close state resets itself when user changes from landscape to portrait mode (#17587))
=======
    func subscribeToRedux() {
        guard isReduxIntegrationEnabled else { return }
        store.dispatch(ActiveScreensStateAction.showScreen(.browserViewController))
>>>>>>> dc0bec61

        store.subscribe(self, transform: {
            $0.select(BrowserViewControllerState.init)
        })
    }

<<<<<<< HEAD
<<<<<<< HEAD
    func newState(state: FakespotState) {
=======
    func unsubscribeFromRedux() {
        store.unsubscribe(self)
    }

    func newState(state: BrowserViewControllerState) {
>>>>>>> f8565a9a1 (Refactor FXIOS-7812 [v121] Fakespot - iPad - sidebar open/close state resets itself when user changes from landscape to portrait mode (#17587))
=======
    func unsubscribeFromRedux() {
        if isReduxIntegrationEnabled {
            store.unsubscribe(self)
        }
    }

    func newState(state: BrowserViewControllerState) {
>>>>>>> dc0bec61
        ensureMainThread { [weak self] in
            guard let self else { return }

            browserViewControllerState = state

            // opens or close sidebar/bottom sheet to match the saved state
<<<<<<< HEAD
<<<<<<< HEAD
            if state.isOpenOnProductPage {
=======
            if state.fakespotState.isOpenOnProductPage {
>>>>>>> dc0bec61
                guard let productURL = urlBar.currentURL else { return }
                handleFakespotFlow(productURL: productURL)
            } else if !state.fakespotState.isOpenOnProductPage {
                _ = dismissFakespotIfNeeded()
=======
            if state.fakespotState.isOpen {
                guard let productURL = urlBar.currentURL else { return }
                handleFakespotFlow(productURL: productURL)
            } else if !state.fakespotState.isOpen {
                dismissFakespotIfNeeded()
>>>>>>> f8565a9a1 (Refactor FXIOS-7812 [v121] Fakespot - iPad - sidebar open/close state resets itself when user changes from landscape to portrait mode (#17587))
            }
        }
    }

    // MARK: - Lifecycle

    override func viewDidLoad() {
        super.viewDidLoad()
        KeyboardHelper.defaultHelper.addDelegate(self)
        trackTelemetry()
        setupNotifications()
        addSubviews()
        listenForThemeChange(view)
        setupAccessibleActions()

        clipboardBarDisplayHandler = ClipboardBarDisplayHandler(prefs: profile.prefs, tabManager: tabManager)
        clipboardBarDisplayHandler?.delegate = self

        scrollController.header = header
        scrollController.overKeyboardContainer = overKeyboardContainer
        scrollController.bottomContainer = bottomContainer

        updateToolbarStateForTraitCollection(traitCollection)

        setupConstraints()

        // Setup UIDropInteraction to handle dragging and dropping
        // links into the view from other apps.
        let dropInteraction = UIDropInteraction(delegate: self)
        view.addInteraction(dropInteraction)

        updateLegacyTheme()

        searchTelemetry = SearchTelemetry()

        // Awesomebar Location Telemetry
        SearchBarSettingsViewModel.recordLocationTelemetry(for: isBottomSearchBar ? .bottom : .top)

        overlayManager.setURLBar(urlBarView: urlBar)

        // Update theme of already existing views
        let theme = themeManager.currentTheme
        header.applyTheme(theme: theme)
        overKeyboardContainer.applyTheme(theme: theme)
        bottomContainer.applyTheme(theme: theme)
        bottomContentStackView.applyTheme(theme: theme)
        statusBarOverlay.hasTopTabs = shouldShowTopTabsForTraitCollection(traitCollection)
        statusBarOverlay.applyTheme(theme: theme)

        // Feature flag for credit card until we fully enable this feature
        let autofillCreditCardStatus = featureFlags.isFeatureEnabled(
            .creditCardAutofillStatus, checking: .buildOnly)
        // We need to update autofill status on sync manager as there could be delay from nimbus
        // in getting the value. When the delay happens the credit cards might not sync
        // as the default value is false
        profile.syncManager.updateCreditCardAutofillStatus(value: autofillCreditCardStatus)
        // Credit card initial setup telemetry
        creditCardInitialSetupTelemetry()

        // Send settings telemetry for Fakespot
        FakespotUtils().addSettingTelemetry()

        subscribeToRedux()
    }

    private func setupAccessibleActions() {
        // UIAccessibilityCustomAction subclass holding an AccessibleAction instance does not work,
        // thus unable to generate AccessibleActions and UIAccessibilityCustomActions "on-demand" and need
        // to make them "persistent" e.g. by being stored in BVC
        pasteGoAction = AccessibleAction(name: .PasteAndGoTitle, handler: { () -> Bool in
            if let pasteboardContents = UIPasteboard.general.string {
                self.urlBar(self.urlBar, didSubmitText: pasteboardContents)
                return true
            }
            return false
        })
        pasteAction = AccessibleAction(name: .PasteTitle, handler: { () -> Bool in
            if let pasteboardContents = UIPasteboard.general.string {
                // Enter overlay mode and make the search controller appear.
                self.overlayManager.openSearch(with: pasteboardContents)

                return true
            }
            return false
        })
        copyAddressAction = AccessibleAction(name: .CopyAddressTitle, handler: { () -> Bool in
            if let url = self.tabManager.selectedTab?.canonicalURL?.displayURL ?? self.urlBar.currentURL {
                UIPasteboard.general.url = url
            }
            return true
        })
    }

    private func setupNotifications() {
        notificationCenter.addObserver(
            self,
            selector: #selector(appWillResignActiveNotification),
            name: UIApplication.willResignActiveNotification,
            object: nil)
        notificationCenter.addObserver(
            self,
            selector: #selector(appDidBecomeActiveNotification),
            name: UIApplication.didBecomeActiveNotification,
            object: nil)
        notificationCenter.addObserver(
            self,
            selector: #selector(appDidEnterBackgroundNotification),
            name: UIApplication.didEnterBackgroundNotification,
            object: nil)
        notificationCenter.addObserver(
            self,
            selector: #selector(appMenuBadgeUpdate),
            name: .FirefoxAccountStateChange,
            object: nil)
        notificationCenter.addObserver(
            self,
            selector: #selector(searchBarPositionDidChange),
            name: .SearchBarPositionDidChange,
            object: nil)
        notificationCenter.addObserver(
            self,
            selector: #selector(didTapUndoCloseAllTabToast),
            name: .DidTapUndoCloseAllTabToast,
            object: nil)
        notificationCenter.addObserver(
            self,
            selector: #selector(openTabNotification),
            name: .OpenTabNotification,
            object: nil)
        notificationCenter.addObserver(
            self,
            selector: #selector(didFinishAnnouncement),
            name: UIAccessibility.announcementDidFinishNotification,
            object: nil)
        notificationCenter.addObserver(self,
                                       selector: #selector(didAddPendingBlobDownloadToQueue),
                                       name: .PendingBlobDownloadAddedToQueue,
                                       object: nil)
    }

    func addSubviews() {
        webViewContainerBackdrop = UIView()
        webViewContainerBackdrop.backgroundColor = UIColor.Photon.Ink90
        webViewContainerBackdrop.alpha = 0
        view.addSubview(webViewContainerBackdrop)
        view.addSubview(contentStackView)

        contentStackView.addArrangedSubview(contentContainer)

        topTouchArea = UIButton()
        topTouchArea.isAccessibilityElement = false
        topTouchArea.addTarget(self, action: #selector(tappedTopArea), for: .touchUpInside)
        view.addSubview(topTouchArea)

        // Work around for covering the non-clipped web view content
        view.addSubview(statusBarOverlay)

        // Setup the URL bar, wrapped in a view to get transparency effect
        urlBar = URLBarView(profile: profile)
        urlBar.translatesAutoresizingMaskIntoConstraints = false
        urlBar.delegate = self
        urlBar.tabToolbarDelegate = self
        urlBar.applyTheme(theme: themeManager.currentTheme)
        let isPrivate = tabManager.selectedTab?.isPrivate ?? false
        urlBar.applyUIMode(isPrivate: isPrivate, theme: themeManager.currentTheme)

        urlBar.addToParent(parent: isBottomSearchBar ? overKeyboardContainer : header)
        view.addSubview(header)
        view.addSubview(bottomContentStackView)
        view.addSubview(overKeyboardContainer)

        toolbar = TabToolbar()
        bottomContainer.addArrangedSubview(toolbar)
        view.addSubview(bottomContainer)
    }

    override func viewWillAppear(_ animated: Bool) {
        super.viewWillAppear(animated)

        if !displayedRestoreTabsAlert && crashedLastLaunch() {
            logger.log("The application crashed on last session",
                       level: .info,
                       category: .lifecycle)
            displayedRestoreTabsAlert = true
            showRestoreTabsAlert()
        } else {
            tabManager.restoreTabs()
        }

        updateTabCountUsingTabManager(tabManager, animated: false)

        urlBar.searchEnginesDidUpdate()
    }

    override func viewDidAppear(_ animated: Bool) {
        super.viewDidAppear(animated)

        screenshotHelper.viewIsVisible = true

        if let toast = self.pendingToast {
            self.pendingToast = nil
            show(toast: toast, afterWaiting: ButtonToast.UX.delay)
        }
        showQueuedAlertIfAvailable()

        prepareURLOnboardingContextualHint()

        browserDelegate?.browserHasLoaded()
    }

    private func prepareURLOnboardingContextualHint() {
        guard toolbarContextHintVC.shouldPresentHint(),
              featureFlags.isFeatureEnabled(.isToolbarCFREnabled, checking: .buildOnly)
        else { return }

        toolbarContextHintVC.configure(
            anchor: urlBar,
            withArrowDirection: isBottomSearchBar ? .down : .up,
            andDelegate: self,
            presentedUsing: { self.presentContextualHint() },
            andActionForButton: { self.homePanelDidRequestToOpenSettings(at: .toolbar) },
            overlayState: overlayManager)
    }

    private func presentContextualHint() {
        if IntroScreenManager(prefs: profile.prefs).shouldShowIntroScreen { return }
        present(toolbarContextHintVC, animated: true)

        UIAccessibility.post(notification: .layoutChanged, argument: toolbarContextHintVC)
    }

    override func viewWillDisappear(_ animated: Bool) {
        screenshotHelper.viewIsVisible = false
        super.viewWillDisappear(animated)
    }

    override func viewDidLayoutSubviews() {
        super.viewDidLayoutSubviews()
        statusBarOverlay.snp.remakeConstraints { make in
            make.top.left.right.equalTo(self.view)
            make.height.equalTo(self.view.safeAreaInsets.top)
        }

        showQueuedAlertIfAvailable()
    }

    override func willTransition(to newCollection: UITraitCollection, with coordinator: UIViewControllerTransitionCoordinator) {
        super.willTransition(to: newCollection, with: coordinator)

        // During split screen launching on iPad, this callback gets fired before viewDidLoad gets a chance to
        // set things up. Make sure to only update the toolbar state if the view is ready for it.
        if isViewLoaded {
            updateToolbarStateForTraitCollection(newCollection)
        }

        displayedPopoverController?.dismiss(animated: true, completion: nil)
        coordinator.animate(alongsideTransition: { context in
            self.scrollController.showToolbars(animated: false)
        }, completion: nil)
    }

    override func viewWillTransition(to size: CGSize, with coordinator: UIViewControllerTransitionCoordinator) {
        super.viewWillTransition(to: size, with: coordinator)

        dismissVisibleMenus()

        var fakespotNeedsUpdate = false
        if urlBar.currentURL != nil {
            fakespotNeedsUpdate = contentStackView.isSidebarVisible != FakespotUtils().shouldDisplayInSidebar(viewSize: size)
<<<<<<< HEAD
<<<<<<< HEAD
            if isReduxIntegrationEnabled, let fakespotState = fakespotState {
=======
            if isReduxIntegrationEnabled, let fakespotState = browserViewControllerState?.fakespotState {
>>>>>>> dc0bec61
                fakespotNeedsUpdate = fakespotNeedsUpdate && fakespotState.isOpenOnProductPage
=======
            if let fakespotState = browserViewControllerState?.fakespotState {
                fakespotNeedsUpdate = fakespotNeedsUpdate && fakespotState.isOpen
>>>>>>> f8565a9a1 (Refactor FXIOS-7812 [v121] Fakespot - iPad - sidebar open/close state resets itself when user changes from landscape to portrait mode (#17587))
            }

            if fakespotNeedsUpdate {
                dismissFakespotIfNeeded(animated: false)
            }
        }

        coordinator.animate(alongsideTransition: { context in
            self.scrollController.updateMinimumZoom()
            self.topTabsViewController?.scrollToCurrentTab(false, centerCell: false)
            if let popover = self.displayedPopoverController {
                self.updateDisplayedPopoverProperties?()
                self.present(popover, animated: true, completion: nil)
            }

            if let productURL = self.urlBar.currentURL, fakespotNeedsUpdate {
                self.handleFakespotFlow(productURL: productURL)
            }
        }, completion: { _ in
            self.scrollController.setMinimumZoom()
        })
    }

    override func traitCollectionDidChange(_ previousTraitCollection: UITraitCollection?) {
        super.traitCollectionDidChange(previousTraitCollection)
        if traitCollection.hasDifferentColorAppearance(comparedTo: previousTraitCollection) {
            themeManager.systemThemeChanged()
            updateLegacyTheme()
        }
        setupMiddleButtonStatus(isLoading: false)
    }

    private func updateLegacyTheme() {
        if !NightModeHelper.isActivated() && LegacyThemeManager.instance.systemThemeIsOn {
            let userInterfaceStyle = traitCollection.userInterfaceStyle
            LegacyThemeManager.instance.current = userInterfaceStyle == .dark ? LegacyDarkTheme() : LegacyNormalTheme()
        }
    }

    // MARK: - Constraints

    private func setupConstraints() {
        urlBar.snp.makeConstraints { make in
            urlBarHeightConstraint = make.height.equalTo(UIConstants.TopToolbarHeightMax).constraint
        }

        webViewContainerBackdrop.snp.makeConstraints { make in
            make.edges.equalTo(view)
        }

        NSLayoutConstraint.activate([
            contentStackView.topAnchor.constraint(equalTo: header.bottomAnchor),
            contentStackView.leadingAnchor.constraint(equalTo: view.leadingAnchor),
            contentStackView.trailingAnchor.constraint(equalTo: view.trailingAnchor),
            contentStackView.bottomAnchor.constraint(equalTo: overKeyboardContainer.topAnchor),
        ])

        updateHeaderConstraints()
    }

    private func updateHeaderConstraints() {
        header.snp.remakeConstraints { make in
            if isBottomSearchBar {
                make.left.right.equalTo(view)
                make.top.equalTo(view.safeArea.top)
                // The status bar is covered by the statusBarOverlay,
                // if we don't have the URL bar at the top then header height is 0
                make.height.equalTo(0)
            } else {
                scrollController.headerTopConstraint = make.top.equalTo(view.safeArea.top).constraint
                make.left.right.equalTo(view)
            }
        }
    }

    override func updateViewConstraints() {
        super.updateViewConstraints()

        topTouchArea.snp.remakeConstraints { make in
            make.top.left.right.equalTo(view)
            make.height.equalTo(UX.ShowHeaderTapAreaHeight)
        }

        readerModeBar?.snp.remakeConstraints { make in
            make.height.equalTo(UIConstants.ToolbarHeight)
        }

        // Setup the bottom toolbar
        toolbar.snp.remakeConstraints { make in
            make.height.equalTo(UIConstants.BottomToolbarHeight)
        }

        overKeyboardContainer.snp.remakeConstraints { make in
            scrollController.overKeyboardContainerConstraint = make.bottom.equalTo(bottomContainer.snp.top).constraint
            if !isBottomSearchBar, zoomPageBar != nil {
                make.height.greaterThanOrEqualTo(0)
            } else if !isBottomSearchBar {
                make.height.equalTo(0)
            }
            make.leading.trailing.equalTo(view)
        }

        bottomContainer.snp.remakeConstraints { make in
            scrollController.bottomContainerConstraint = make.bottom.equalTo(view.snp.bottom).constraint
            make.leading.trailing.equalTo(view)
        }

        bottomContentStackView.snp.remakeConstraints { remake in
            adjustBottomContentStackView(remake)
        }

        adjustBottomSearchBarForKeyboard()
    }

    private func adjustBottomContentStackView(_ remake: ConstraintMaker) {
        remake.left.equalTo(view.safeArea.left)
        remake.right.equalTo(view.safeArea.right)
        remake.centerX.equalTo(view)
        remake.width.equalTo(view.safeArea.width)

        // Height is set by content - this removes run time error
        remake.height.greaterThanOrEqualTo(0)
        bottomContentStackView.setContentHuggingPriority(.defaultHigh, for: .vertical)

        if isBottomSearchBar {
            adjustBottomContentBottomSearchBar(remake)
        } else {
            adjustBottomContentTopSearchBar(remake)
        }
    }

    private func adjustBottomContentTopSearchBar(_ remake: ConstraintMaker) {
        if let keyboardHeight = keyboardState?.intersectionHeightForView(view), keyboardHeight > 0 {
            remake.bottom.equalTo(view).offset(-keyboardHeight)
        } else if !toolbar.isHidden {
            remake.bottom.lessThanOrEqualTo(overKeyboardContainer.snp.top)
            remake.bottom.lessThanOrEqualTo(view.safeArea.bottom)
        } else {
            remake.bottom.equalTo(view.safeArea.bottom)
        }
    }

    private func adjustBottomContentBottomSearchBar(_ remake: ConstraintMaker) {
        remake.bottom.lessThanOrEqualTo(overKeyboardContainer.snp.top)
        remake.bottom.lessThanOrEqualTo(view.safeArea.bottom)
    }

    private func adjustBottomSearchBarForKeyboard() {
        guard isBottomSearchBar,
              let keyboardHeight = keyboardState?.intersectionHeightForView(view), keyboardHeight > 0
        else {
            overKeyboardContainer.removeKeyboardSpacer()
            return
        }

        let showToolBar = shouldShowToolbarForTraitCollection(traitCollection)
        let toolBarHeight = showToolBar ? UIConstants.BottomToolbarHeight : 0
        let spacerHeight = keyboardHeight - toolBarHeight
        overKeyboardContainer.addKeyboardSpacer(spacerHeight: spacerHeight)
    }

    // Because crashedLastLaunch is sticky, it does not get reset, we need to remember its
    // value so that we do not keep asking the user to restore their tabs.
    var displayedRestoreTabsAlert = false

    fileprivate func crashedLastLaunch() -> Bool {
        return logger.crashedLastLaunch
    }

    fileprivate func showRestoreTabsAlert() {
        let alert = UIAlertController.restoreTabsAlert(
            okayCallback: { _ in
                let extra = [TelemetryWrapper.EventExtraKey.isRestoreTabsStarted.rawValue: true]
                TelemetryWrapper.recordEvent(category: .action,
                                             method: .tap,
                                             object: .restoreTabsAlert,
                                             extras: extra)
                self.isCrashAlertShowing = false
                self.tabManager.restoreTabs(true)
            },
            noCallback: { _ in
                let extra = [TelemetryWrapper.EventExtraKey.isRestoreTabsStarted.rawValue: false]
                TelemetryWrapper.recordEvent(category: .action,
                                             method: .tap,
                                             object: .restoreTabsAlert,
                                             extras: extra)
                self.isCrashAlertShowing = false
                self.tabManager.selectTab(self.tabManager.addTab())
                self.openUrlAfterRestore()
                AppEventQueue.signal(event: .tabRestoration)
            }
        )
        self.present(alert, animated: true, completion: nil)
        isCrashAlertShowing = true
    }

    fileprivate func showQueuedAlertIfAvailable() {
        if let queuedAlertInfo = tabManager.selectedTab?.dequeueJavascriptAlertPrompt() {
            let alertController = queuedAlertInfo.alertController()
            alertController.delegate = self
            present(alertController, animated: true, completion: nil)
        }
    }

    private func updateWallpaperMetadata() {
        let metadataQueue = DispatchQueue(label: "com.moz.wallpaperVerification.queue")
        metadataQueue.async {
            let wallpaperManager = WallpaperManager()
            wallpaperManager.checkForUpdates()
        }
    }

    func resetBrowserChrome() {
        // animate and reset transform for tab chrome
        urlBar.updateAlphaForSubviews(1)
        toolbar.isHidden = false

        [header, overKeyboardContainer].forEach { view in
            view?.transform = .identity
        }
    }

    // MARK: - Manage embedded content

    func frontEmbeddedContent(_ viewController: ContentContainable) {
        contentContainer.update(content: viewController)
        statusBarOverlay.resetState(isHomepage: contentContainer.hasHomepage)
    }

    /// Embed a ContentContainable inside the content container
    /// - Parameter viewController: the view controller to embed inside the content container
    /// - Returns: True when the content was successfully embedded
    func embedContent(_ viewController: ContentContainable) -> Bool {
        guard contentContainer.canAdd(content: viewController) else { return false }

        addChild(viewController)
        contentContainer.add(content: viewController)
        viewController.didMove(toParent: self)
        statusBarOverlay.resetState(isHomepage: contentContainer.hasHomepage)

        UIAccessibility.post(notification: UIAccessibility.Notification.screenChanged, argument: nil)
        return true
    }

    /// Show the home page embedded in the contentContainer
    /// - Parameter inline: Inline is true when the homepage is created from the tab tray, a long press
    /// on the tab bar to open a new tab or by pressing the home page button on the tab bar. Inline is false when
    /// it's the zero search page, aka when the home page is shown by clicking the url bar from a loaded web page.
    func showEmbeddedHomepage(inline: Bool) {
        hideReaderModeBar(animated: false)

        // Make sure reload button is hidden on homepage
        urlBar.locationView.reloadButton.reloadButtonState = .disabled

        browserDelegate?.showHomepage(inline: inline,
                                      toastContainer: contentContainer,
                                      homepanelDelegate: self,
                                      libraryPanelDelegate: self,
                                      sendToDeviceDelegate: self,
                                      statusBarScrollDelegate: statusBarOverlay,
                                      overlayManager: overlayManager)
    }

    func showEmbeddedWebview() {
        // Make sure reload button is working when showing webview
        urlBar.locationView.reloadButton.reloadButtonState = .reload

        guard let webview = tabManager.selectedTab?.webView else {
            logger.log("Webview of selected tab was not available", level: .debug, category: .lifecycle)
            return
        }

        browserDelegate?.show(webView: webview)
    }

    // MARK: - Update content

    func updateInContentHomePanel(_ url: URL?, focusUrlBar: Bool = false) {
        let isAboutHomeURL = url.flatMap { InternalURL($0)?.isAboutHomeURL } ?? false
        guard let url = url else {
            showEmbeddedWebview()
            urlBar.locationView.reloadButton.reloadButtonState = .disabled
            return
        }

        if isAboutHomeURL {
            showEmbeddedHomepage(inline: true)

            if userHasPressedHomeButton {
                userHasPressedHomeButton = false
            }
        } else if !url.absoluteString.hasPrefix("\(InternalURL.baseUrl)/\(SessionRestoreHandler.path)") {
            showEmbeddedWebview()
            urlBar.shouldHideReloadButton(shouldUseiPadSetup())
        }

        if UIDevice.current.userInterfaceIdiom == .pad {
            topTabsViewController?.refreshTabs()
        }
    }

    func showLibrary(panel: LibraryPanelType) {
        DispatchQueue.main.async {
            self.navigationHandler?.show(homepanelSection: panel.homepanelSection)
        }
    }

    fileprivate func createSearchControllerIfNeeded() {
        guard self.searchController == nil else { return }

        let isPrivate = tabManager.selectedTab?.isPrivate ?? false
        let searchViewModel = SearchViewModel(isPrivate: isPrivate, isBottomSearchBar: isBottomSearchBar)
        let searchController = SearchViewController(profile: profile,
                                                    viewModel: searchViewModel,
                                                    model: profile.searchEngines,
                                                    tabManager: tabManager)
        searchController.searchEngines = profile.searchEngines
        searchController.searchDelegate = self

        let searchLoader = SearchLoader(profile: profile, urlBar: urlBar)
        searchLoader.addListener(searchController)

        self.searchController = searchController
        self.searchLoader = searchLoader
    }

    func showSearchController() {
        createSearchControllerIfNeeded()

        guard let searchController = self.searchController else { return }

        // This needs to be added to ensure during animation of the keyboard,
        // No content is showing in between the bottom search bar and the searchViewController
        if isBottomSearchBar, keyboardBackdrop == nil {
            keyboardBackdrop = UIView()
            keyboardBackdrop?.backgroundColor = themeManager.currentTheme.colors.layer1
            view.insertSubview(keyboardBackdrop!, belowSubview: overKeyboardContainer)
            keyboardBackdrop?.snp.makeConstraints { make in
                make.edges.equalTo(view)
            }
            view.bringSubviewToFront(bottomContainer)
        }

        addChild(searchController)
        view.addSubview(searchController.view)
        searchController.view.snp.makeConstraints { make in
            make.top.equalTo(header.snp.bottom)
            make.left.right.equalTo(view)

            let constraintTarget = isBottomSearchBar ? overKeyboardContainer.snp.top : view.snp.bottom
            make.bottom.equalTo(constraintTarget)
        }

        searchController.didMove(toParent: self)
    }

    func hideSearchController() {
        guard let searchController = self.searchController else { return }
        searchController.willMove(toParent: nil)
        searchController.view.removeFromSuperview()
        searchController.removeFromParent()

        keyboardBackdrop?.removeFromSuperview()
        keyboardBackdrop = nil
    }

    func destroySearchController() {
        hideSearchController()

        searchController = nil
        searchLoader = nil
    }

    func finishEditingAndSubmit(_ url: URL, visitType: VisitType, forTab tab: Tab) {
        urlBar.currentURL = url
        overlayManager.finishEditing(shouldCancelLoading: false)

        if let nav = tab.loadRequest(URLRequest(url: url)) {
            self.recordNavigationInTab(tab, navigation: nav, visitType: visitType)
        }
    }

    func addBookmark(url: String, title: String? = nil) {
        var title = (title ?? "").trimmingCharacters(in: .whitespacesAndNewlines)
        if title.isEmpty {
            title = url
        }

        let shareItem = ShareItem(url: url, title: title)
        // Add new mobile bookmark at the top of the list
        profile.places.createBookmark(parentGUID: BookmarkRoots.MobileFolderGUID,
                                      url: shareItem.url,
                                      title: shareItem.title,
                                      position: 0)

        var userData = [QuickActionInfos.tabURLKey: shareItem.url]
        if let title = shareItem.title {
            userData[QuickActionInfos.tabTitleKey] = title
        }
        QuickActionsImplementation().addDynamicApplicationShortcutItemOfType(.openLastBookmark,
                                                                             withUserData: userData,
                                                                             toApplication: .shared)

        showBookmarksToast()
    }

    private func showBookmarksToast() {
        let viewModel = ButtonToastViewModel(labelText: .AppMenu.AddBookmarkConfirmMessage,
                                             buttonText: .BookmarksEdit,
                                             textAlignment: .left)
        let toast = ButtonToast(viewModel: viewModel,
                                theme: themeManager.currentTheme) { isButtonTapped in
            isButtonTapped ? self.openBookmarkEditPanel() : nil
        }
        self.show(toast: toast)
    }

    func removeBookmark(url: String) {
        profile.places.deleteBookmarksWithURL(url: url).uponQueue(.main) { result in
            guard result.isSuccess else { return }
            self.showToast(message: .AppMenu.RemoveBookmarkConfirmMessage, toastAction: .removeBookmark)
        }
    }

    /// This function will open a view separate from the bookmark edit panel found in the
    /// Library Panel - Bookmarks section. In order to get the correct information, it needs
    /// to fetch the last added bookmark in the mobile folder, which is the default
    /// location for all bookmarks added on mobile.
    private func openBookmarkEditPanel() {
        TelemetryWrapper.recordEvent(category: .action, method: .change, object: .bookmark, value: .addBookmarkToast)
        if profile.isShutdown { return }
        profile.places.getBookmarksTree(rootGUID: BookmarkRoots.MobileFolderGUID, recursive: false).uponQueue(.main) { result in
            guard let bookmarkFolder = result.successValue as? BookmarkFolderData,
                  let bookmarkNode = bookmarkFolder.children?.first as? FxBookmarkNode
            else { return }

            let detailController = BookmarkDetailPanel(profile: self.profile,
                                                       bookmarkNode: bookmarkNode,
                                                       parentBookmarkFolder: bookmarkFolder,
                                                       presentedFromToast: true)
            let controller: DismissableNavigationViewController
            controller = DismissableNavigationViewController(rootViewController: detailController)
            self.present(controller, animated: true, completion: nil)
        }
    }

    override func accessibilityPerformEscape() -> Bool {
        if overlayManager.inOverlayMode {
            overlayManager.finishEditing(shouldCancelLoading: true)
            return true
        } else if let selectedTab = tabManager.selectedTab, selectedTab.canGoBack {
            selectedTab.goBack()
            return true
        }
        return false
    }

    func setupLoadingSpinnerFor(_ webView: WKWebView, isLoading: Bool) {
        if isLoading {
            webView.scrollView.refreshControl?.beginRefreshing()
        } else {
            webView.scrollView.refreshControl?.endRefreshing()
        }
    }

    func setupMiddleButtonStatus(isLoading: Bool) {
        // Setting the default state to search to account for no tab or starting page tab
        // `state` will be modified later if needed
        var state: MiddleButtonState = .search

        // No tab
        guard let tab = tabManager.selectedTab else {
            urlBar.locationView.reloadButton.reloadButtonState = .disabled
            navigationToolbar.updateMiddleButtonState(state)
            currentMiddleButtonState = state
            return
        }

        // Tab with starting page
        if tab.isURLStartingPage {
            urlBar.locationView.reloadButton.reloadButtonState = .disabled
            navigationToolbar.updateMiddleButtonState(state)
            currentMiddleButtonState = state
            return
        }

        if traitCollection.horizontalSizeClass == .compact {
            state = .home
        } else {
            state = isLoading ? .stop : .reload
        }

        navigationToolbar.updateMiddleButtonState(state)
        if !toolbar.isHidden {
            urlBar.locationView.reloadButton.reloadButtonState = isLoading ? .stop : .reload
        }
        currentMiddleButtonState = state
    }

    override func observeValue(forKeyPath keyPath: String?, of object: Any?, change: [NSKeyValueChangeKey: Any]?, context: UnsafeMutableRawPointer?) {
        guard let webView = object as? WKWebView,
              let tab = tabManager[webView]
        else { return }

        guard let kp = keyPath,
              let path = KVOConstants(rawValue: kp)
        else {
            logger.log("BVC observeValue webpage unhandled KVO",
                       level: .info,
                       category: .unlabeled,
                       description: "Unhandled KVO key: \(keyPath ?? "nil")")
            return
        }

        switch path {
        case .estimatedProgress:
            guard tab === tabManager.selectedTab else { break }
            if let url = webView.url, !InternalURL.isValid(url: url) {
                urlBar.updateProgressBar(Float(webView.estimatedProgress))
                setupMiddleButtonStatus(isLoading: true)
            } else {
                urlBar.hideProgressBar()
                setupMiddleButtonStatus(isLoading: false)
            }
        case .loading:
            guard let loading = change?[.newKey] as? Bool else { break }
            setupMiddleButtonStatus(isLoading: loading)
            setupLoadingSpinnerFor(webView, isLoading: loading)

        case .URL:
            // Special case for "about:blank" popups, if the webView.url is nil, keep the tab url as "about:blank"
            if tab.url?.absoluteString == "about:blank" && webView.url == nil {
                break
            }

            // To prevent spoofing, only change the URL immediately if the new URL is on
            // the same origin as the current URL. Otherwise, do nothing and wait for
            // didCommitNavigation to confirm the page load.
            if tab.url?.origin == webView.url?.origin {
                tab.url = webView.url

                if tab === tabManager.selectedTab && !tab.isRestoring {
                    updateUIForReaderHomeStateForTab(tab)
                }
                // Catch history pushState navigation, but ONLY for same origin navigation,
                // for reasons above about URL spoofing risk.
                navigateInTab(tab: tab, webViewStatus: .url)
            }
        case .title:
            // Ensure that the tab title *actually* changed to prevent repeated calls
            // to navigateInTab(tab:).
            guard let title = tab.title else { break }
            if !title.isEmpty && title != tab.lastTitle {
                tab.lastTitle = title
                navigateInTab(tab: tab, webViewStatus: .title)
            }
            TelemetryWrapper.recordEvent(category: .action, method: .navigate, object: .tab)
        case .canGoBack:
            guard tab === tabManager.selectedTab,
                  let canGoBack = change?[.newKey] as? Bool
            else { break }
            navigationToolbar.updateBackStatus(canGoBack)
        case .canGoForward:
            guard tab === tabManager.selectedTab,
                  let canGoForward = change?[.newKey] as? Bool
            else { break }
            navigationToolbar.updateForwardStatus(canGoForward)
        default:
            assertionFailure("Unhandled KVO key: \(keyPath ?? "nil")")
        }
    }

    func updateUIForReaderHomeStateForTab(_ tab: Tab, focusUrlBar: Bool = false) {
        updateURLBarDisplayURL(tab)

        if let url = tab.url {
            if url.isReaderModeURL {
                showReaderModeBar(animated: false)
            } else {
                hideReaderModeBar(animated: false)
            }

            updateInContentHomePanel(url as URL, focusUrlBar: focusUrlBar)
        }
    }

    /// Updates the URL bar text and button states.
    /// Call this whenever the page URL changes.
    fileprivate func updateURLBarDisplayURL(_ tab: Tab) {
        if tab == tabManager.selectedTab, let displayUrl = tab.url?.displayURL, urlBar.currentURL != displayUrl {
            let searchData = tab.metadataManager?.tabGroupData ?? LegacyTabGroupData()
            searchData.tabAssociatedNextUrl = displayUrl.absoluteString
            tab.metadataManager?.updateTimerAndObserving(
                state: .tabNavigatedToDifferentUrl,
                searchData: searchData,
                isPrivate: tab.isPrivate)
        }
        urlBar.currentURL = tab.url?.displayURL
        urlBar.locationView.tabDidChangeContentBlocking(tab)
        urlBar.locationView.updateShoppingButtonVisibility(for: tab)
        let isPage = tab.url?.displayURL?.isWebPage() ?? false
        navigationToolbar.updatePageStatus(isPage)
    }

    // MARK: Opening New Tabs

    /// ⚠️ !! WARNING !! ⚠️
    /// This function opens up x number of new tabs in the background.
    /// This is meant to test memory overflows with tabs on a device.
    /// DO NOT USE unless you're explicitly testing this feature.
    /// It should only be used from the debug menu.
    func debugOpen(numberOfNewTabs: Int?, at url: URL) {
        guard let numberOfNewTabs = numberOfNewTabs,
              numberOfNewTabs > 0
        else { return }

        DispatchQueue.main.asyncAfter(deadline: .now() + .milliseconds(500), execute: {
            self.tabManager.addTab(URLRequest(url: url))
            self.debugOpen(numberOfNewTabs: numberOfNewTabs - 1, at: url)
        })
    }

    func presentSignInViewController(_ fxaOptions: FxALaunchParams,
                                     flowType: FxAPageType = .emailLoginFlow,
                                     referringPage: ReferringPage = .none) {
        let vcToPresent = FirefoxAccountSignInViewController.getSignInOrFxASettingsVC(fxaOptions,
                                                                                      flowType: flowType,
                                                                                      referringPage: referringPage,
                                                                                      profile: profile)
        presentThemedViewController(navItemLocation: .Left,
                                    navItemText: .Close,
                                    vcBeingPresented: vcToPresent,
                                    topTabsVisible: UIDevice.current.userInterfaceIdiom == .pad)
    }

    func handle(query: String) {
       openBlankNewTab(focusLocationField: false)
       urlBar(urlBar, didSubmitText: query)
    }

    func handle(url: URL?, isPrivate: Bool, options: Set<Route.SearchOptions>? = nil) {
        if let url = url {
            if options?.contains(.switchToNormalMode) == true {
                switchToPrivacyMode(isPrivate: false)
            }
            switchToTabForURLOrOpen(url, isPrivate: isPrivate)
        } else {
            openBlankNewTab(focusLocationField: options?.contains(.focusLocationField) == true, isPrivate: isPrivate)
        }
    }

    func handle(url: URL?, tabId: String, isPrivate: Bool = false) {
        if let url = url {
            switchToTabForURLOrOpen(url, uuid: tabId, isPrivate: isPrivate)
        } else {
            openBlankNewTab(focusLocationField: true, isPrivate: isPrivate)
        }
    }

    func handleQRCode() {
        let qrCodeViewController = QRCodeViewController()
        qrCodeViewController.qrCodeDelegate = self
        presentedViewController?.dismiss(animated: true)
        present(UINavigationController(rootViewController: qrCodeViewController), animated: true, completion: nil)
    }

    func handleClosePrivateTabs() {
        tabManager.removeTabs(tabManager.privateTabs)
        guard let tab = mostRecentTab(inTabs: tabManager.normalTabs) else {
            tabManager.selectTab(tabManager.addTab())
            return
        }
        tabManager.selectTab(tab)
    }

    func switchToPrivacyMode(isPrivate: Bool) {
        if let tabTrayController = self.gridTabTrayController, tabTrayController.tabDisplayManager.isPrivate != isPrivate {
            tabTrayController.didTogglePrivateMode(isPrivate)
        }
        topTabsViewController?.applyUIMode(isPrivate: isPrivate, theme: themeManager.currentTheme)
    }

    func switchToTabForURLOrOpen(_ url: URL, uuid: String? = nil, isPrivate: Bool = false) {
        guard !isCrashAlertShowing else {
            urlFromAnotherApp = UrlToOpenModel(url: url, isPrivate: isPrivate)
            return
        }
        popToBVC()
        guard !isShowingJSPromptAlert() else {
            tabManager.addTab(URLRequest(url: url), isPrivate: isPrivate)
            return
        }
        openedUrlFromExternalSource = true

        if let uuid = uuid, let tab = tabManager.getTabForUUID(uuid: uuid) {
            tabManager.selectTab(tab)
        } else if let tab = tabManager.getTabForURL(url) {
            tabManager.selectTab(tab)
        } else {
            openURLInNewTab(url, isPrivate: isPrivate)
        }
    }

    @discardableResult
    func openURLInNewTab(_ url: URL?, isPrivate: Bool = false) -> Tab {
        if let selectedTab = tabManager.selectedTab {
            screenshotHelper.takeScreenshot(selectedTab)
        }
        let request: URLRequest?
        if let url = url {
            request = URLRequest(url: url)
        } else {
            request = nil
        }

        switchToPrivacyMode(isPrivate: isPrivate)
        let tab = tabManager.addTab(request, isPrivate: isPrivate)
        tabManager.selectTab(tab)
        return tab
    }

    func focusLocationTextField(forTab tab: Tab?, setSearchText searchText: String? = nil) {
        DispatchQueue.main.asyncAfter(deadline: .now() + .milliseconds(300)) {
            // Without a delay, the text field fails to become first responder
            // Check that the newly created tab is still selected.
            // This let's the user spam the Cmd+T button without lots of responder changes.
            guard tab == self.tabManager.selectedTab else { return }

            self.urlBar.tabLocationViewDidTapLocation(self.urlBar.locationView)
            if let text = searchText {
                self.urlBar.setLocation(text, search: true)
            }
        }
    }

    func openNewTabFromMenu(focusLocationField: Bool, isPrivate: Bool) {
        overlayManager.openNewTab(url: nil, newTabSettings: newTabSettings)
        openBlankNewTab(focusLocationField: focusLocationField, isPrivate: isPrivate)
    }

    func openBlankNewTab(focusLocationField: Bool, isPrivate: Bool = false, searchFor searchText: String? = nil) {
        popToBVC()
        guard !isShowingJSPromptAlert() else {
            tabManager.addTab(nil, isPrivate: isPrivate)
            return
        }
        openedUrlFromExternalSource = true

        let freshTab = openURLInNewTab(nil, isPrivate: isPrivate)
        freshTab.metadataManager?.updateTimerAndObserving(state: .newTab, isPrivate: freshTab.isPrivate)
        if focusLocationField {
            focusLocationTextField(forTab: freshTab, setSearchText: searchText)
        }
    }

    func openSearchNewTab(isPrivate: Bool = false, _ text: String) {
        popToBVC()

        guard let engine = profile.searchEngines.defaultEngine,
              let searchURL = engine.searchURLForQuery(text)
        else {
            DefaultLogger.shared.log("Error handling URL entry: \"\(text)\".", level: .warning, category: .tabs)
            return
        }

        openURLInNewTab(searchURL, isPrivate: isPrivate)

        if let tab = tabManager.selectedTab {
            let searchData = LegacyTabGroupData(searchTerm: text,
                                                searchUrl: searchURL.absoluteString,
                                                nextReferralUrl: "")
            tab.metadataManager?.updateTimerAndObserving(state: .navSearchLoaded, searchData: searchData, isPrivate: tab.isPrivate)
        }
    }

    fileprivate func popToBVC() {
        guard let currentViewController = navigationController?.topViewController else { return }
        // Avoid dismissing JSPromptAlert that causes the crash because completionHandler was not called
        if !isShowingJSPromptAlert() {
            currentViewController.dismiss(animated: true, completion: nil)
        }

        if currentViewController != self {
            _ = self.navigationController?.popViewController(animated: true)
        }
    }

    private func isShowingJSPromptAlert() -> Bool {
        return navigationController?.topViewController?.presentedViewController as? JSPromptAlertController != nil
    }

    func presentActivityViewController(_ url: URL, tab: Tab? = nil, sourceView: UIView?, sourceRect: CGRect, arrowDirection: UIPopoverArrowDirection) {
        presentShareSheet(url, tab: tab, sourceView: sourceView, sourceRect: sourceRect, arrowDirection: arrowDirection)
    }

    func presentShareSheet(_ url: URL, tab: Tab? = nil, sourceView: UIView?, sourceRect: CGRect, arrowDirection: UIPopoverArrowDirection) {
        let helper = ShareExtensionHelper(url: url, tab: tab)
        let selectedTabWebview = tabManager.selectedTab?.webView
        let controller = helper.createActivityViewController(selectedTabWebview) {
            [unowned self] completed, activityType in
            switch activityType {
            case CustomActivityAction.sendToDevice.actionType:
                self.showSendToDevice()
            case CustomActivityAction.copyLink.actionType:
                SimpleToast().showAlertWithText(.AppMenu.AppMenuCopyURLConfirmMessage,
                                                bottomContainer: contentContainer,
                                                theme: themeManager.currentTheme)
            default: break
            }

            // After dismissing, check to see if there were any prompts we queued up
            self.showQueuedAlertIfAvailable()

            // Usually the popover delegate would handle nil'ing out the references we have to it
            // on the BVC when displaying as a popover but the delegate method doesn't seem to be
            // invoked on iOS 10. See Bug 1297768 for additional details.
            self.displayedPopoverController = nil
            self.updateDisplayedPopoverProperties = nil
        }

        if let popoverPresentationController = controller.popoverPresentationController {
            popoverPresentationController.sourceView = sourceView
            popoverPresentationController.sourceRect = sourceRect
            popoverPresentationController.permittedArrowDirections = arrowDirection
            popoverPresentationController.delegate = self
        }

        presentWithModalDismissIfNeeded(controller, animated: true)
    }

    private func showSendToDevice() {
        guard let selectedTab = tabManager.selectedTab,
              let url = selectedTab.canonicalURL?.displayURL
        else { return }

        let themeColors = themeManager.currentTheme.colors
        let colors = SendToDeviceHelper.Colors(defaultBackground: themeColors.layer1,
                                               textColor: themeColors.textPrimary,
                                               iconColor: themeColors.iconPrimary)
        let shareItem = ShareItem(url: url.absoluteString,
                                  title: selectedTab.title)

        let helper = SendToDeviceHelper(shareItem: shareItem,
                                        profile: profile,
                                        colors: colors,
                                        delegate: self)
        let viewController = helper.initialViewController()

        TelemetryWrapper.recordEvent(category: .action, method: .tap, object: .sendToDevice)
        showViewController(viewController: viewController)
    }

    fileprivate func postLocationChangeNotificationForTab(_ tab: Tab, navigation: WKNavigation?) {
        let notificationCenter = NotificationCenter.default
        var info = [AnyHashable: Any]()
        info["url"] = tab.url?.displayURL
        info["title"] = tab.title
        if let visitType = self.getVisitTypeForTab(tab, navigation: navigation)?.rawValue {
            info["visitType"] = visitType
        }
        info["isPrivate"] = tab.isPrivate
        notificationCenter.post(name: .OnLocationChange, object: self, userInfo: info)
    }

    /// Enum to represent the WebView observation or delegate that triggered calling `navigateInTab`
    enum WebViewUpdateStatus {
        case title
        case url
        case finishedNavigation
    }

    func navigateInTab(tab: Tab, to navigation: WKNavigation? = nil, webViewStatus: WebViewUpdateStatus) {
        tabManager.expireSnackbars()

        guard let webView = tab.webView else { return }

        if let url = webView.url {
            if tab === tabManager.selectedTab {
                urlBar.locationView.tabDidChangeContentBlocking(tab)
            }

            if (!InternalURL.isValid(url: url) || url.isReaderModeURL) && !url.isFileURL {
                postLocationChangeNotificationForTab(tab, navigation: navigation)
                tab.readabilityResult = nil
                webView.evaluateJavascriptInDefaultContentWorld("\(ReaderModeNamespace).checkReadability()")
            }

            // Update Fakespot sidebar if necessary
            if webViewStatus == .url {
                updateFakespot(tab: tab)
            }

            TabEvent.post(.didChangeURL(url), for: tab)
        }

        // Represents WebView observation or delegate update that called this function

        if webViewStatus == .finishedNavigation {
            // A delay of 500 milliseconds is added when we take screenshot
            // as we don't know exactly when wkwebview is rendered
            let delayedTimeInterval = DispatchTimeInterval.milliseconds(500)

            if tab !== tabManager.selectedTab, let webView = tab.webView {
                // To Screenshot a tab that is hidden we must add the webView,
                // then wait enough time for the webview to render.
                webView.frame = contentContainer.frame
                view.insertSubview(webView, at: 0)
                // This is kind of a hacky fix for Bug 1476637 to prevent webpages from focusing the
                // touch-screen keyboard from the background even though they shouldn't be able to.
                webView.resignFirstResponder()

                // We need a better way of identifying when webviews are finished rendering
                // There are cases in which the page will still show a loading animation or nothing when the screenshot is being taken,
                // depending on internet connection
                // Issue created: https://github.com/mozilla-mobile/firefox-ios/issues/7003
                DispatchQueue.main.asyncAfter(deadline: .now() + delayedTimeInterval) {
                    self.screenshotHelper.takeScreenshot(tab)
                    if webView.superview == self.view {
                        webView.removeFromSuperview()
                    }
                }
            } else if tab.webView != nil {
                DispatchQueue.main.asyncAfter(deadline: .now() + delayedTimeInterval) {
                    self.screenshotHelper.takeScreenshot(tab)
                }
            }
        }
    }

    internal func updateFakespot(tab: Tab) {
        guard let webView = tab.webView, let url = webView.url else {
            // We're on homepage or a blank tab
            store.dispatch(FakespotAction.setAppearanceTo(false))
            return
        }

        let environment = featureFlags.isCoreFeatureEnabled(.useStagingFakespotAPI) ? FakespotEnvironment.staging : .prod
        let product = ShoppingProduct(url: url, client: FakespotClient(environment: environment))

        guard product.product != nil, !tab.isPrivate else {
            store.dispatch(FakespotAction.setAppearanceTo(false))

            // Quick fix: make sure to sidebar is hidden when opened from deep-link
            // Relates to FXIOS-7844
            contentStackView.hideSidebar(self)
            return
        }

        if contentStackView.isSidebarVisible {
            // Sidebar is visible, update content
            navigationHandler?.updateFakespotSidebar(productURL: url,
                                                     sidebarContainer: contentStackView,
                                                     parentViewController: self)
<<<<<<< HEAD
        } else if product.product != nil,
                  !tab.isPrivate,
                  FakespotUtils().shouldDisplayInSidebar(),
                  isReduxIntegrationEnabled,
                  let fakespotState = browserViewControllerState?.fakespotState,
                  fakespotState.isOpenOnProductPage {
=======
        } else if FakespotUtils().shouldDisplayInSidebar(),
                  let fakespotState = browserViewControllerState?.fakespotState,
                  fakespotState.isOpen {
            // Sidebar should be displayed and Fakespot is open, display Fakespot
>>>>>>> f8565a9a1 (Refactor FXIOS-7812 [v121] Fakespot - iPad - sidebar open/close state resets itself when user changes from landscape to portrait mode (#17587))
            handleFakespotFlow(productURL: url)
        } else if let fakespotState = browserViewControllerState?.fakespotState,
                  fakespotState.sidebarOpenForiPadLandscape {
            // Sidebar should be displayed, display Fakespot
            store.dispatch(FakespotAction.setAppearanceTo(true))
        }
    }

    // MARK: Autofill

    private func creditCardInitialSetupTelemetry() {
        // Credit card autofill status telemetry
        let userDefaults = UserDefaults.standard
        let key = PrefsKeys.KeyAutofillCreditCardStatus
        // Default value is true for autofill credit card input
        let autofillStatus = userDefaults.value(forKey: key) as? Bool ?? true
        TelemetryWrapper.recordEvent(
            category: .information,
            method: .settings,
            object: .creditCardAutofillEnabled,
            extras: [
                TelemetryWrapper.ExtraKey.isCreditCardAutofillEnabled.rawValue: autofillStatus
            ]
        )

        // Credit card sync telemetry
        self.profile.hasSyncAccount { [unowned self] hasSync in
            logger.log("User has sync account setup \(hasSync)",
                       level: .debug,
                       category: .setup)

            guard hasSync else { return }
            let syncStatus = self.profile.syncManager.checkCreditCardEngineEnablement()
            TelemetryWrapper.recordEvent(
                category: .information,
                method: .settings,
                object: .creditCardSyncEnabled,
                extras: [
                    TelemetryWrapper.ExtraKey.isCreditCardSyncEnabled.rawValue: syncStatus
                ]
            )
        }
    }

    private func creditCardAutofillSetup(_ tab: Tab, didCreateWebView webView: WKWebView) {
        let userDefaults = UserDefaults.standard
        let keyCreditCardAutofill = PrefsKeys.KeyAutofillCreditCardStatus

        let autofillCreditCardStatus = featureFlags.isFeatureEnabled(
            .creditCardAutofillStatus, checking: .buildOnly)
        let creditCardHelper = CreditCardHelper(tab: tab)
        tab.addContentScript(creditCardHelper, name: CreditCardHelper.name())
        creditCardHelper.foundFieldValues = { [weak self] fieldValues, type, frame in
            guard let tabWebView = tab.webView,
                  let type = type,
                  userDefaults.object(forKey: keyCreditCardAutofill) as? Bool ?? true
            else { return }

            // FXIOS-7150: Telemetry for form input regardless of feature flag status
            if type == .formInput {
                TelemetryWrapper.recordEvent(category: .action,
                                             method: .tap,
                                             object: .creditCardFormDetected)
            }

            // Perform autofill operations based on feature flag status
            guard autofillCreditCardStatus else { return }
            switch type {
            case .formInput:
                self?.profile.autofill.listCreditCards(completion: { cards, error in
                    guard let cards = cards, !cards.isEmpty, error == nil else { return }
                    DispatchQueue.main.async {
                        tabWebView.accessoryView.reloadViewFor(.creditCard)
                        tabWebView.reloadInputViews()
                    }
                })
            case .formSubmit:
                self?.showCreditCardAutofillSheet(fieldValues: fieldValues)
                break
            }

            tabWebView.accessoryView.savedCardsClosure = {
                DispatchQueue.main.async { [weak self] in
                    // Dismiss keyboard
                    webView.resignFirstResponder()
                    // Authenticate and show bottom sheet with select a card flow
                    self?.authenticateSelectCreditCardBottomSheet(fieldValues: fieldValues,
                                                                  frame: frame)
                }
            }
        }
    }

    private func authenticateSelectCreditCardBottomSheet(fieldValues: UnencryptedCreditCardFields,
                                                         frame: WKFrameInfo? = nil) {
        appAuthenticator.getAuthenticationState { [unowned self] state in
            switch state {
            case .deviceOwnerAuthenticated:
                // Note: Since we are injecting card info, we pass on the frame
                // for special iframe cases
                self.navigationHandler?.showCreditCardAutofill(creditCard: nil,
                                                               decryptedCard: nil,
                                                               viewType: .selectSavedCard,
                                                               frame: frame,
                                                               alertContainer: self.contentContainer)
            case .deviceOwnerFailed:
                break // Keep showing bvc
            case .passCodeRequired:
                self.navigationHandler?.showRequiredPassCode()
            }
        }
    }

    func showCreditCardAutofillSheet(fieldValues: UnencryptedCreditCardFields) {
        self.profile.autofill.checkForCreditCardExistance(cardNumber: fieldValues.ccNumberLast4) {
            existingCard, error in
            guard let existingCard = existingCard else {
                DispatchQueue.main.async {
                    self.navigationHandler?.showCreditCardAutofill(creditCard: nil,
                                                                   decryptedCard: fieldValues,
                                                                   viewType: .save,
                                                                   frame: nil,
                                                                   alertContainer: self.contentContainer)
                }
                return
            }

            // card already saved should update if any of its other values are different
            if !fieldValues.isEqualToCreditCard(creditCard: existingCard) {
                DispatchQueue.main.async {
                    self.navigationHandler?.showCreditCardAutofill(creditCard: existingCard,
                                                                   decryptedCard: fieldValues,
                                                                   viewType: .update,
                                                                   frame: nil,
                                                                   alertContainer: self.contentContainer)
                }
            }
        }
    }

    // MARK: Themeable
    func applyTheme() {
        let currentTheme = themeManager.currentTheme
        statusBarOverlay.hasTopTabs = shouldShowTopTabsForTraitCollection(traitCollection)
        keyboardBackdrop?.backgroundColor = currentTheme.colors.layer1
        setNeedsStatusBarAppearanceUpdate()

        // Update the `background-color` of any blank webviews.
        let webViews = tabManager.tabs.compactMap({ $0.webView })
        webViews.forEach({ $0.applyTheme(theme: currentTheme) })

        let tabs = tabManager.tabs
        tabs.forEach {
            $0.applyTheme(theme: currentTheme)
        }

        guard let contentScript = tabManager.selectedTab?.getContentScript(name: ReaderMode.name()) else { return }
        applyThemeForPreferences(profile.prefs, contentScript: contentScript)
    }

    // MARK: - LibraryPanelDelegate

    func libraryPanel(didSelectURL url: URL, visitType: VisitType) {
        guard let tab = tabManager.selectedTab else { return }

        // Handle keyboard shortcuts from homepage with url selection (ex: Cmd + Tap on Link; which is a cell in this case)
        if navigateLinkShortcutIfNeeded(url: url) {
            return
        }

        finishEditingAndSubmit(url, visitType: visitType, forTab: tab)
    }

    func libraryPanelDidRequestToOpenInNewTab(_ url: URL, isPrivate: Bool) {
        let tab = self.tabManager.addTab(URLRequest(url: url), afterTab: self.tabManager.selectedTab, isPrivate: isPrivate)
        // If we are showing toptabs a user can just use the top tab bar
        // If in overlay mode switching doesnt correctly dismiss the homepanels
        guard !topTabsVisible, !self.urlBar.inOverlayMode else { return }
        // We're not showing the top tabs; show a toast to quick switch to the fresh new tab.
        let viewModel = ButtonToastViewModel(labelText: .ContextMenuButtonToastNewTabOpenedLabelText,
                                             buttonText: .ContextMenuButtonToastNewTabOpenedButtonText)
        let toast = ButtonToast(viewModel: viewModel,
                                theme: themeManager.currentTheme,
                                completion: { buttonPressed in
            if buttonPressed {
                self.tabManager.selectTab(tab)
            }
        })
        self.show(toast: toast)
    }

    // MARK: - RecentlyClosedPanelDelegate

    func openRecentlyClosedSiteInSameTab(_ url: URL) {
        tabTrayOpenRecentlyClosedTab(url)
    }

    func openRecentlyClosedSiteInNewTab(_ url: URL, isPrivate: Bool) {
        tabManager.selectTab(tabManager.addTab(URLRequest(url: url)))
    }

    // MARK: - QRCodeViewControllerDelegate

    func didScanQRCodeWithURL(_ url: URL) {
        guard let tab = tabManager.selectedTab else { return }
        finishEditingAndSubmit(url, visitType: VisitType.typed, forTab: tab)
        TelemetryWrapper.recordEvent(category: .action, method: .scan, object: .qrCodeURL)
    }

    func didScanQRCodeWithText(_ text: String) {
        TelemetryWrapper.recordEvent(category: .action, method: .scan, object: .qrCodeText)
        let defaultAction: () -> Void = { [weak self] in
            guard let tab = self?.tabManager.selectedTab else { return }
            self?.submitSearchText(text, forTab: tab)
        }
        let content = TextContentDetector.detectTextContent(text)
        switch content {
        case .some(.link(let url)):
            UIApplication.shared.open(url, options: [:], completionHandler: nil)
        case .some(.phoneNumber(let phoneNumber)):
            if let url = URL(string: "tel:\(phoneNumber)", invalidCharacters: false) {
                UIApplication.shared.open(url, options: [:], completionHandler: nil)
            } else {
                defaultAction()
            }
        default:
            defaultAction()
        }
    }
}

extension BrowserViewController: ClipboardBarDisplayHandlerDelegate {
    func shouldDisplay(clipBoardURL url: URL) {
        let viewModel = ButtonToastViewModel(labelText: .GoToCopiedLink,
                                             descriptionText: url.absoluteDisplayString,
                                             buttonText: .GoButtonTittle)
        let toast = ButtonToast(viewModel: viewModel,
                                theme: themeManager.currentTheme,
                                completion: { [weak self] buttonPressed in
            if buttonPressed {
                let isPrivate = self?.tabManager.selectedTab?.isPrivate ?? false
                self?.openURLInNewTab(url, isPrivate: isPrivate)
            }
        })
        clipboardBarDisplayHandler?.clipboardToast = toast
        show(toast: toast, duration: ClipboardBarDisplayHandler.UX.toastDelay)
    }
}

/**
 * History visit management.
 * TODO: this should be expanded to track various visit types; see Bug 1166084.
 */
extension BrowserViewController {
    func ignoreNavigationInTab(_ tab: Tab, navigation: WKNavigation) {
        self.ignoredNavigation.insert(navigation)
    }

    func recordNavigationInTab(_ tab: Tab, navigation: WKNavigation, visitType: VisitType) {
        self.typedNavigation[navigation] = visitType
    }

    /**
     * Untrack and do the right thing.
     */
    func getVisitTypeForTab(_ tab: Tab, navigation: WKNavigation?) -> VisitType? {
        guard let navigation = navigation else {
            // See https://github.com/WebKit/webkit/blob/master/Source/WebKit2/UIProcess/Cocoa/NavigationState.mm#L390
            return VisitType.link
        }

        if self.ignoredNavigation.remove(navigation) != nil {
            return nil
        }

        return self.typedNavigation.removeValue(forKey: navigation) ?? VisitType.link
    }
}

// MARK: - LegacyTabDelegate
extension BrowserViewController: LegacyTabDelegate {
    func tab(_ tab: Tab, didCreateWebView webView: WKWebView) {
        // Observers that live as long as the tab. Make sure these are all cleared in willDeleteWebView below!
        KVOs.forEach { webView.addObserver(self, forKeyPath: $0.rawValue, options: .new, context: nil) }
        webView.scrollView.addObserver(self.scrollController, forKeyPath: KVOConstants.contentSize.rawValue, options: .new, context: nil)
        webView.uiDelegate = self

        let formPostHelper = FormPostHelper(tab: tab)
        tab.addContentScript(formPostHelper, name: FormPostHelper.name())

        let readerMode = ReaderMode(tab: tab)
        readerMode.delegate = self
        tab.addContentScript(readerMode, name: ReaderMode.name())

        // only add the logins helper if the tab is not a private browsing tab
        if !tab.isPrivate {
            let logins = LoginsHelper(tab: tab, profile: profile)
            tab.addContentScript(logins, name: LoginsHelper.name())
        }

        // Credit card autofill setup and callback
        creditCardAutofillSetup(tab, didCreateWebView: webView)

        let contextMenuHelper = ContextMenuHelper(tab: tab)
        contextMenuHelper.delegate = self
        tab.addContentScript(contextMenuHelper, name: ContextMenuHelper.name())

        let errorHelper = ErrorPageHelper(certStore: profile.certStore)
        tab.addContentScript(errorHelper, name: ErrorPageHelper.name())

        let sessionRestoreHelper = SessionRestoreHelper(tab: tab)
        sessionRestoreHelper.delegate = self
        tab.addContentScriptToPage(sessionRestoreHelper, name: SessionRestoreHelper.name())

        let findInPageHelper = FindInPageHelper(tab: tab)
        findInPageHelper.delegate = self
        tab.addContentScript(findInPageHelper, name: FindInPageHelper.name())

        let adsHelper = AdsTelemetryHelper(tab: tab)
        tab.addContentScript(adsHelper, name: AdsTelemetryHelper.name())

        let noImageModeHelper = NoImageModeHelper(tab: tab)
        tab.addContentScript(noImageModeHelper, name: NoImageModeHelper.name())

        let downloadContentScript = DownloadContentScript(tab: tab)
        tab.addContentScript(downloadContentScript, name: DownloadContentScript.name())

        let printHelper = PrintHelper(tab: tab)
        tab.addContentScriptToPage(printHelper, name: PrintHelper.name())

        let nightModeHelper = NightModeHelper(tab: tab)
        tab.addContentScript(nightModeHelper, name: NightModeHelper.name())

        // XXX: Bug 1390200 - Disable NSUserActivity/CoreSpotlight temporarily
        // let spotlightHelper = SpotlightHelper(tab: tab)
        // tab.addHelper(spotlightHelper, name: SpotlightHelper.name())

        tab.addContentScript(LocalRequestHelper(), name: LocalRequestHelper.name())

        let blocker = FirefoxTabContentBlocker(tab: tab, prefs: profile.prefs)
        tab.contentBlocker = blocker
        tab.addContentScript(blocker, name: FirefoxTabContentBlocker.name())

        tab.addContentScript(FocusHelper(tab: tab), name: FocusHelper.name())
    }

    func tab(_ tab: Tab, willDeleteWebView webView: WKWebView) {
        DispatchQueue.main.async { [unowned self] in
            KVOs.forEach { webView.removeObserver(self, forKeyPath: $0.rawValue) }
            webView.scrollView.removeObserver(self.scrollController, forKeyPath: KVOConstants.contentSize.rawValue)
            webView.uiDelegate = nil
            webView.scrollView.delegate = nil
            webView.removeFromSuperview()
        }
    }

    func tab(_ tab: Tab, didSelectFindInPageForSelection selection: String) {
        updateFindInPageVisibility(visible: true)
        findInPageBar?.text = selection
    }

    func tab(_ tab: Tab, didSelectSearchWithFirefoxForSelection selection: String) {
        openSearchNewTab(isPrivate: tab.isPrivate, selection)
    }

    // MARK: Snack bar

    func tab(_ tab: Tab, didAddSnackbar bar: SnackBar) {
        // If the Tab that had a SnackBar added to it is not currently
        // the selected Tab, do nothing right now. If/when the Tab gets
        // selected later, we will show the SnackBar at that time.
        guard tab == tabManager.selectedTab else { return }

        bottomContentStackView.addArrangedViewToBottom(bar, completion: {
            self.view.layoutIfNeeded()
        })
    }

    func tab(_ tab: Tab, didRemoveSnackbar bar: SnackBar) {
        bottomContentStackView.removeArrangedView(bar)
    }
}

// MARK: HomePanelDelegate
extension BrowserViewController: HomePanelDelegate {
    func homePanelDidRequestToOpenLibrary(panel: LibraryPanelType) {
        showLibrary(panel: panel)
        view.endEditing(true)
    }

    func homePanel(didSelectURL url: URL, visitType: VisitType, isGoogleTopSite: Bool) {
        guard let tab = tabManager.selectedTab else { return }
        if isGoogleTopSite {
            tab.urlType = .googleTopSite
            searchTelemetry?.shouldSetGoogleTopSiteSearch = true
        }

        // Handle keyboard shortcuts from homepage with url selection (ex: Cmd + Tap on Link; which is a cell in this case)
        if navigateLinkShortcutIfNeeded(url: url) {
            return
        }

        finishEditingAndSubmit(url, visitType: visitType, forTab: tab)
    }

    func homePanelDidRequestToOpenInNewTab(_ url: URL, isPrivate: Bool, selectNewTab: Bool = false) {
        let tab = tabManager.addTab(URLRequest(url: url), afterTab: tabManager.selectedTab, isPrivate: isPrivate)
        // Select new tab automatically if needed
        guard !selectNewTab else {
            tabManager.selectTab(tab)
            return
        }

        // If we are showing toptabs a user can just use the top tab bar
        guard !topTabsVisible else { return }

        // We're not showing the top tabs; show a toast to quick switch to the fresh new tab.
        let viewModel = ButtonToastViewModel(labelText: .ContextMenuButtonToastNewTabOpenedLabelText,
                                             buttonText: .ContextMenuButtonToastNewTabOpenedButtonText)
        let toast = ButtonToast(viewModel: viewModel,
                                theme: themeManager.currentTheme,
                                completion: { buttonPressed in
            if buttonPressed {
                self.tabManager.selectTab(tab)
            }
        })
        show(toast: toast)
    }

    func homePanelDidRequestToOpenTabTray(withFocusedTab tabToFocus: Tab?, focusedSegment: TabTrayPanelType?) {
        showTabTray(withFocusOnUnselectedTab: tabToFocus, focusedSegment: focusedSegment)
    }

    func homePanelDidRequestToOpenSettings(at settingsPage: Route.SettingsSection) {
        navigationHandler?.show(settings: settingsPage)
    }
}

// MARK: - SearchViewController
extension BrowserViewController: SearchViewControllerDelegate {
    func searchViewController(_ searchViewController: SearchViewController, didSelectURL url: URL, searchTerm: String?) {
        guard let tab = tabManager.selectedTab else { return }

        let searchData = LegacyTabGroupData(searchTerm: searchTerm ?? "",
                                            searchUrl: url.absoluteString,
                                            nextReferralUrl: "")
        tab.metadataManager?.updateTimerAndObserving(state: .navSearchLoaded, searchData: searchData, isPrivate: tab.isPrivate)
        searchTelemetry?.shouldSetUrlTypeSearch = true
        finishEditingAndSubmit(url, visitType: VisitType.typed, forTab: tab)
    }

    // In searchViewController when user selects an open tabs and switch to it
    func searchViewController(_ searchViewController: SearchViewController, uuid: String) {
        overlayManager.switchTab(shouldCancelLoading: true)
        if let tab = tabManager.getTabForUUID(uuid: uuid) {
            tabManager.selectTab(tab)
        }
    }

    func presentSearchSettingsController() {
        let searchSettingsTableViewController = SearchSettingsTableViewController(profile: profile)

        // Update search icon when the searchengine changes
        searchSettingsTableViewController.updateSearchIcon = {
            self.urlBar.searchEnginesDidUpdate()
            self.searchController?.reloadSearchEngines()
            self.searchController?.reloadData()
        }
        let navController = ModalSettingsNavigationController(rootViewController: searchSettingsTableViewController)
        self.present(navController, animated: true, completion: nil)
    }

    func searchViewController(_ searchViewController: SearchViewController, didHighlightText text: String, search: Bool) {
        self.urlBar.setLocation(text, search: search)
    }

    func searchViewController(_ searchViewController: SearchViewController, didAppend text: String) {
        self.urlBar.setLocation(text, search: false)
    }
}

extension BrowserViewController: TabManagerDelegate {
    func tabManager(_ tabManager: TabManager, didSelectedTabChange selected: Tab?, previous: Tab?, isRestoring: Bool) {
        // Remove the old accessibilityLabel. Since this webview shouldn't be visible, it doesn't need it
        // and having multiple views with the same label confuses tests.
        if let webView = previous?.webView {
            webView.endEditing(true)
            webView.accessibilityLabel = nil
            webView.accessibilityElementsHidden = true
            webView.accessibilityIdentifier = nil
            webView.removeFromSuperview()
        }

        if let tab = selected, let webView = tab.webView {
            updateURLBarDisplayURL(tab)

            if previous == nil || tab.isPrivate != previous?.isPrivate {
                applyTheme()

                let ui: [PrivateModeUI?] = [toolbar, topTabsViewController, urlBar]
                ui.forEach { $0?.applyUIMode(isPrivate: tab.isPrivate, theme: themeManager.currentTheme) }
            } else {
                // Theme is applied to the tab and webView in the else case
                // because in the if block is applied already to all the tabs and web views
                tab.applyTheme(theme: themeManager.currentTheme)
                webView.applyTheme(theme: themeManager.currentTheme)
            }

            readerModeCache = tab.isPrivate ? MemoryReaderModeCache.sharedInstance : DiskReaderModeCache.sharedInstance
            if let privateModeButton = topTabsViewController?.privateModeButton, previous != nil && previous?.isPrivate != tab.isPrivate {
                privateModeButton.setSelected(tab.isPrivate, animated: true)
            }
            ReaderModeHandlers.readerModeCache = readerModeCache

            scrollController.tab = tab

            webView.accessibilityLabel = .WebViewAccessibilityLabel
            webView.accessibilityIdentifier = "contentView"
            webView.accessibilityElementsHidden = false

            browserDelegate?.show(webView: webView)

            if webView.url == nil {
                // The web view can go gray if it was zombified due to memory pressure.
                // When this happens, the URL is nil, so try restoring the page upon selection.
                tab.reload()
            }

            // Update Fakespot sidebar if necessary
            updateFakespot(tab: tab)
        }

        updateTabCountUsingTabManager(tabManager)

        bottomContentStackView.removeAllArrangedViews()
        if let bars = selected?.bars {
            bars.forEach { bar in
                bottomContentStackView.addArrangedViewToBottom(bar, completion: { self.view.layoutIfNeeded()})
            }
        }

        updateFindInPageVisibility(visible: false, tab: previous)
        setupMiddleButtonStatus(isLoading: selected?.loading ?? false)
        navigationToolbar.updateBackStatus(selected?.canGoBack ?? false)
        navigationToolbar.updateForwardStatus(selected?.canGoForward ?? false)
        if let url = selected?.webView?.url, !InternalURL.isValid(url: url) {
            self.urlBar.updateProgressBar(Float(selected?.estimatedProgress ?? 0))
        }

        if let readerMode = selected?.getContentScript(name: ReaderMode.name()) as? ReaderMode {
            urlBar.updateReaderModeState(readerMode.state, hideReloadButton: shouldUseiPadSetup())
            if readerMode.state == .active {
                showReaderModeBar(animated: false)
            } else {
                hideReaderModeBar(animated: false)
            }
        } else {
            urlBar.updateReaderModeState(ReaderModeState.unavailable, hideReloadButton: shouldUseiPadSetup())
        }

        if topTabsVisible {
            topTabsDidChangeTab()
        }

       /// If the selectedTab is showing an error page trigger a reload
        if let url = selected?.url, let internalUrl = InternalURL(url), internalUrl.isErrorPage {
            selected?.reloadPage()
            return
        }
        updateInContentHomePanel(selected?.url as URL?, focusUrlBar: true)
    }

    func tabManager(_ tabManager: TabManager, didAddTab tab: Tab, placeNextToParentTab: Bool, isRestoring: Bool) {
        // If we are restoring tabs then we update the count once at the end
        if !isRestoring {
            updateTabCountUsingTabManager(tabManager)
        }
        tab.tabDelegate = self
    }

    func tabManager(_ tabManager: TabManager, didRemoveTab tab: Tab, isRestoring: Bool) {
        if let url = tab.lastKnownUrl, !(InternalURL(url)?.isAboutURL ?? false), !tab.isPrivate {
            profile.recentlyClosedTabs.addTab(url as URL,
                                              title: tab.lastTitle,
                                              lastExecutedTime: tab.lastExecutedTime)
        }
        updateTabCountUsingTabManager(tabManager)
    }

    func tabManagerDidAddTabs(_ tabManager: TabManager) {
        updateTabCountUsingTabManager(tabManager)
    }

    func tabManagerDidRestoreTabs(_ tabManager: TabManager) {
        updateTabCountUsingTabManager(tabManager)
        openUrlAfterRestore()
    }

    func openUrlAfterRestore() {
        guard let url = urlFromAnotherApp?.url else { return }
        openURLInNewTab(url, isPrivate: urlFromAnotherApp?.isPrivate ?? false)
        urlFromAnotherApp = nil
    }

    func show(toast: Toast,
              afterWaiting delay: DispatchTimeInterval = Toast.UX.toastDelayBefore,
              duration: DispatchTimeInterval? = Toast.UX.toastDismissAfter) {
        if let downloadToast = toast as? DownloadToast {
            self.downloadToast = downloadToast
        }

        // If BVC isn't visible hold on to this toast until viewDidAppear
        if self.view.window == nil {
            self.pendingToast = toast
            return
        }

        toast.showToast(viewController: self, delay: delay, duration: duration) { toast in
            [
                toast.leadingAnchor.constraint(equalTo: self.view.leadingAnchor),
                toast.trailingAnchor.constraint(equalTo: self.view.trailingAnchor),
                toast.bottomAnchor.constraint(equalTo: self.bottomContentStackView.bottomAnchor)
            ]
        }
    }

    func tabManagerDidRemoveAllTabs(_ tabManager: TabManager, toast: ButtonToast?) {
        guard let toast = toast, !(tabManager.selectedTab?.isPrivate ?? false) else { return }
        // The toast is created from TabManager which doesn't have access to themeManager
        // The whole toast system needs some rework so as compromised solution before the rework I create the toast
        // with light theme and force apply theme with real theme before showing
        toast.applyTheme(theme: themeManager.currentTheme)
        show(toast: toast, afterWaiting: ButtonToast.UX.delay)
    }

    func updateTabCountUsingTabManager(_ tabManager: TabManager, animated: Bool = true) {
        if let selectedTab = tabManager.selectedTab {
            let count = selectedTab.isPrivate ? tabManager.privateTabs.count : tabManager.normalTabs.count
            toolbar.updateTabCount(count, animated: animated)
            urlBar.updateTabCount(count, animated: !urlBar.inOverlayMode)
            topTabsViewController?.updateTabCount(count, animated: animated)
        }
    }

    func tabManagerUpdateCount() {
        updateTabCountUsingTabManager(self.tabManager)
    }
}

// MARK: - UIPopoverPresentationControllerDelegate

extension BrowserViewController: UIPopoverPresentationControllerDelegate {
    func popoverPresentationControllerDidDismissPopover(_ popoverPresentationController: UIPopoverPresentationController) {
        displayedPopoverController = nil
        updateDisplayedPopoverProperties = nil
    }
}

extension BrowserViewController: UIAdaptivePresentationControllerDelegate {
    // Returning None here makes sure that the Popover is actually presented as a Popover and
    // not as a full-screen modal, which is the default on compact device classes.
    func adaptivePresentationStyle(for controller: UIPresentationController, traitCollection: UITraitCollection) -> UIModalPresentationStyle {
        return .none
    }
}

extension BrowserViewController: ContextMenuHelperDelegate {
    func contextMenuHelper(_ contextMenuHelper: ContextMenuHelper, didLongPressElements elements: ContextMenuHelper.Elements, gestureRecognizer: UIGestureRecognizer) {
        // locationInView can return (0, 0) when the long press is triggered in an invalid page
        // state (e.g., long pressing a link before the document changes, then releasing after a
        // different page loads).
        let touchPoint = gestureRecognizer.location(in: view)
        guard touchPoint != CGPoint.zero else { return }

        let touchSize = CGSize(width: 0, height: 16)

        let actionSheetController = AlertController(title: nil, message: nil, preferredStyle: .actionSheet)
        var dialogTitle: String?

        if let url = elements.link, let currentTab = tabManager.selectedTab {
            dialogTitle = url.absoluteString
            let isPrivate = currentTab.isPrivate
            screenshotHelper.takeDelayedScreenshot(currentTab)

            let addTab = { (rURL: URL, isPrivate: Bool) in
                let tab = self.tabManager.addTab(URLRequest(url: rURL as URL), afterTab: currentTab, isPrivate: isPrivate)
                guard !self.topTabsVisible else { return }
                // We're not showing the top tabs; show a toast to quick switch to the fresh new tab.
                let viewModel = ButtonToastViewModel(labelText: .ContextMenuButtonToastNewTabOpenedLabelText,
                                                     buttonText: .ContextMenuButtonToastNewTabOpenedButtonText)
                let toast = ButtonToast(viewModel: viewModel,
                                        theme: self.themeManager.currentTheme,
                                        completion: { buttonPressed in
                    if buttonPressed {
                        self.tabManager.selectTab(tab)
                    }
                })
                self.show(toast: toast)
            }

            if !isPrivate {
                let openNewTabAction = UIAlertAction(title: .ContextMenuOpenInNewTab, style: .default) { _ in
                    addTab(url, false)
                }
                actionSheetController.addAction(openNewTabAction, accessibilityIdentifier: "linkContextMenu.openInNewTab")
            }

            let openNewPrivateTabAction = UIAlertAction(title: .ContextMenuOpenInNewPrivateTab, style: .default) { _ in
                addTab(url, true)
            }
            actionSheetController.addAction(openNewPrivateTabAction, accessibilityIdentifier: "linkContextMenu.openInNewPrivateTab")

            let bookmarkAction = UIAlertAction(title: .ContextMenuBookmarkLink, style: .default) { _ in
                self.addBookmark(url: url.absoluteString, title: elements.title)
                TelemetryWrapper.recordEvent(category: .action, method: .add, object: .bookmark, value: .contextMenu)
            }
            actionSheetController.addAction(bookmarkAction, accessibilityIdentifier: "linkContextMenu.bookmarkLink")

            let downloadAction = UIAlertAction(title: .ContextMenuDownloadLink, style: .default) { _ in
                // This checks if download is a blob, if yes, begin blob download process
                if !DownloadContentScript.requestBlobDownload(url: url, tab: currentTab) {
                    // if not a blob, set pendingDownloadWebView and load the request in
                    // the webview, which will trigger the WKWebView navigationResponse
                    // delegate function and eventually downloadHelper.open()
                    self.pendingDownloadWebView = currentTab.webView
                    let request = URLRequest(url: url)
                    currentTab.webView?.load(request)
                }
            }
            actionSheetController.addAction(downloadAction, accessibilityIdentifier: "linkContextMenu.download")

            let copyAction = UIAlertAction(title: .ContextMenuCopyLink, style: .default) { _ in
                UIPasteboard.general.url = url as URL
            }
            actionSheetController.addAction(copyAction, accessibilityIdentifier: "linkContextMenu.copyLink")

            let shareAction = UIAlertAction(title: .ContextMenuShareLink, style: .default) { _ in
                self.presentActivityViewController(url as URL,
                                                   sourceView: self.view,
                                                   sourceRect: CGRect(origin: touchPoint,
                                                                      size: touchSize),
                                                   arrowDirection: .any)
            }
            actionSheetController.addAction(shareAction, accessibilityIdentifier: "linkContextMenu.share")
        }

        if let url = elements.image {
            if dialogTitle == nil {
                dialogTitle = elements.title ?? url.absoluteString
            }

            let saveImageAction = UIAlertAction(title: .ContextMenuSaveImage, style: .default) { _ in
                self.getImageData(url) { data in
                    guard let image = UIImage(data: data) else { return }
                    self.writeToPhotoAlbum(image: image)
                }
            }
            actionSheetController.addAction(saveImageAction, accessibilityIdentifier: "linkContextMenu.saveImage")

            let copyAction = UIAlertAction(title: .ContextMenuCopyImage, style: .default) { _ in
                // put the actual image on the clipboard
                // do this asynchronously just in case we're in a low bandwidth situation
                let pasteboard = UIPasteboard.general
                pasteboard.url = url as URL
                let changeCount = pasteboard.changeCount
                let application = UIApplication.shared
                var taskId = UIBackgroundTaskIdentifier(rawValue: 0)
                taskId = application.beginBackgroundTask(expirationHandler: {
                    application.endBackgroundTask(taskId)
                })

                makeURLSession(userAgent: UserAgent.fxaUserAgent, configuration: URLSessionConfiguration.default).dataTask(with: url) { (data, response, error) in
                    guard validatedHTTPResponse(response, statusCode: 200..<300) != nil else {
                        application.endBackgroundTask(taskId)
                        return
                    }

                    // Only set the image onto the pasteboard if the pasteboard hasn't changed since
                    // fetching the image; otherwise, in low-bandwidth situations,
                    // we might be overwriting something that the user has subsequently added.
                    if changeCount == pasteboard.changeCount, let imageData = data, error == nil {
                        pasteboard.addImageWithData(imageData, forURL: url)
                    }

                    application.endBackgroundTask(taskId)
                }.resume()
            }
            actionSheetController.addAction(copyAction, accessibilityIdentifier: "linkContextMenu.copyImage")

            let copyImageLinkAction = UIAlertAction(title: .ContextMenuCopyImageLink, style: .default) { _ in
                UIPasteboard.general.url = url as URL
            }
            actionSheetController.addAction(copyImageLinkAction, accessibilityIdentifier: "linkContextMenu.copyImageLink")
        }

        let setupPopover = { [unowned self] in
            // If we're showing an arrow popup, set the anchor to the long press location.
            if let popoverPresentationController = actionSheetController.popoverPresentationController {
                popoverPresentationController.sourceView = self.view
                popoverPresentationController.sourceRect = CGRect(origin: touchPoint, size: touchSize)
                popoverPresentationController.permittedArrowDirections = .any
                popoverPresentationController.delegate = self
            }
        }
        setupPopover()

        if actionSheetController.popoverPresentationController != nil {
            displayedPopoverController = actionSheetController
            updateDisplayedPopoverProperties = setupPopover
        }

        if let dialogTitle = dialogTitle {
            if dialogTitle.asURL != nil {
                actionSheetController.title = dialogTitle.ellipsize(maxLength: UX.ActionSheetTitleMaxLength)
            } else {
                actionSheetController.title = dialogTitle
            }
        }

        let cancelAction = UIAlertAction(title: .CancelString, style: UIAlertAction.Style.cancel, handler: nil)
        actionSheetController.addAction(cancelAction)
        self.present(actionSheetController, animated: true, completion: nil)
    }

    fileprivate func getImageData(_ url: URL, success: @escaping (Data) -> Void) {
        makeURLSession(userAgent: UserAgent.fxaUserAgent, configuration: URLSessionConfiguration.default).dataTask(with: url) { (data, response, error) in
            if validatedHTTPResponse(response, statusCode: 200..<300) != nil,
               let data = data {
                success(data)
            }
        }.resume()
    }

    func contextMenuHelper(_ contextMenuHelper: ContextMenuHelper, didCancelGestureRecognizer: UIGestureRecognizer) {
        displayedPopoverController?.dismiss(animated: true) {
            self.displayedPopoverController = nil
        }
    }

    override func pressesBegan(_ presses: Set<UIPress>, with event: UIPressesEvent?) {
        keyboardPressesHandler().handlePressesBegan(presses, with: event)
        super.pressesBegan(presses, with: event)
    }

    override func pressesEnded(_ presses: Set<UIPress>, with event: UIPressesEvent?) {
        keyboardPressesHandler().handlePressesEnded(presses, with: event)
        super.pressesEnded(presses, with: event)
    }
}

extension BrowserViewController {
    // no-op
    @objc
    func image(_ image: UIImage, didFinishSavingWithError error: NSError?, contextInfo: UnsafeRawPointer) { }
}

extension BrowserViewController: KeyboardHelperDelegate {
    func keyboardHelper(_ keyboardHelper: KeyboardHelper, keyboardWillShowWithState state: KeyboardState) {
        keyboardState = state
        updateViewConstraints()

        UIView.animate(
            withDuration: state.animationDuration,
            delay: 0,
            options: [UIView.AnimationOptions(rawValue: UInt(state.animationCurve.rawValue << 16))],
            animations: {
                self.bottomContentStackView.layoutIfNeeded()
            })
    }

    func keyboardHelper(_ keyboardHelper: KeyboardHelper, keyboardWillHideWithState state: KeyboardState) {
        keyboardState = nil
        updateViewConstraints()

        UIView.animate(
            withDuration: state.animationDuration,
            delay: 0,
            options: [UIView.AnimationOptions(rawValue: UInt(state.animationCurve.rawValue << 16))],
            animations: {
                self.bottomContentStackView.layoutIfNeeded()
            })

        finishEditionMode()
    }

    func keyboardHelper(_ keyboardHelper: KeyboardHelper, keyboardWillChangeWithState state: KeyboardState) {
        keyboardState = state
        updateViewConstraints()
    }

    private func finishEditionMode() {
        // If keyboard is dismiss leave edition mode Homepage case is handled in HomepageVC
        let newTabChoice = NewTabAccessors.getNewTabPage(profile.prefs)
        if newTabChoice != .topSites, newTabChoice != .blankPage {
            overlayManager.finishEditing(shouldCancelLoading: false)
        }
    }
}

extension BrowserViewController: SessionRestoreHelperDelegate {
    func sessionRestoreHelper(_ helper: SessionRestoreHelper, didRestoreSessionForTab tab: Tab) {
        tab.isRestoring = false

        if let tab = tabManager.selectedTab, tab.webView === tab.webView {
            updateUIForReaderHomeStateForTab(tab)
        }

        clipboardBarDisplayHandler?.didRestoreSession()
    }
}

extension BrowserViewController: TabTrayDelegate {
    func tabTrayDidCloseLastTab(toast: ButtonToast) {
        toast.applyTheme(theme: themeManager.currentTheme)
        show(toast: toast, afterWaiting: ButtonToast.UX.delay)
    }

    func tabTrayOpenRecentlyClosedTab(_ url: URL) {
        guard let tab = self.tabManager.selectedTab else { return }
        self.finishEditingAndSubmit(url, visitType: .link, forTab: tab)
    }

    // This function animates and resets the tab chrome transforms when
    // the tab tray dismisses.
    func tabTrayDidDismiss(_ tabTray: LegacyGridTabViewController) {
        resetBrowserChrome()
    }

    func tabTrayDidAddTab(_ tabTray: LegacyGridTabViewController, tab: Tab) {}

    func tabTrayDidAddBookmark(_ tab: Tab) {
        guard let url = tab.url?.absoluteString, !url.isEmpty else { return }
        let tabState = tab.tabState
        addBookmark(url: url, title: tabState.title)
        TelemetryWrapper.recordEvent(category: .action, method: .add, object: .bookmark, value: .tabTray)
    }

    func tabTrayDidAddToReadingList(_ tab: Tab) -> ReadingListItem? {
        guard let url = tab.url?.absoluteString, !url.isEmpty else { return nil }
        return profile.readingList.createRecordWithURL(url, title: tab.title ?? url, addedBy: UIDevice.current.name).value.successValue
    }

    func tabTrayDidRequestTabsSettings() {
        navigationHandler?.show(settings: .tabs)
    }
}

extension BrowserViewController: JSPromptAlertControllerDelegate {
    func promptAlertControllerDidDismiss(_ alertController: JSPromptAlertController) {
        showQueuedAlertIfAvailable()
    }
}

extension BrowserViewController: TopTabsDelegate {
    func topTabsDidPressTabs() {
        // Technically is not changing tabs but is loosing focus on urlbar
        overlayManager.switchTab(shouldCancelLoading: true)
        self.urlBarDidPressTabs(urlBar)
    }

    func topTabsDidPressNewTab(_ isPrivate: Bool) {
        openBlankNewTab(focusLocationField: true, isPrivate: isPrivate)
        overlayManager.openNewTab(url: nil,
                                  newTabSettings: newTabSettings)
    }

    func topTabsDidChangeTab() {
        // Only for iPad leave overlay mode on tab change
        overlayManager.switchTab(shouldCancelLoading: true)
        updateZoomPageBarVisibility(visible: false)
    }

    func topTabsDidPressPrivateMode() {
        updateZoomPageBarVisibility(visible: false)
    }
}

extension BrowserViewController: DevicePickerViewControllerDelegate, InstructionsViewDelegate {
    func dismissInstructionsView() {
        self.navigationController?.presentedViewController?.dismiss(animated: true)
        self.popToBVC()
    }

    func devicePickerViewControllerDidCancel(_ devicePickerViewController: DevicePickerViewController) {
        self.popToBVC()
    }

    func devicePickerViewController(_ devicePickerViewController: DevicePickerViewController, didPickDevices devices: [RemoteDevice]) {
        guard let shareItem = devicePickerViewController.shareItem else { return }

        guard shareItem.isShareable else {
            let alert = UIAlertController(title: .SendToErrorTitle, message: .SendToErrorMessage, preferredStyle: .alert)
            alert.addAction(UIAlertAction(title: .SendToErrorOKButton, style: .default) { _ in self.popToBVC()})
            present(alert, animated: true, completion: nil)
            return
        }
        profile.sendItem(shareItem, toDevices: devices).uponQueue(.main) { _ in
            self.popToBVC()
            DispatchQueue.main.asyncAfter(deadline: .now() + 0.3) {
                SimpleToast().showAlertWithText(.AppMenu.AppMenuTabSentConfirmMessage,
                                                bottomContainer: self.contentContainer,
                                                theme: self.themeManager.currentTheme)
            }
        }
    }
}

extension BrowserViewController {
    func trackTelemetry() {
        trackAccessibility()
        trackNotificationPermission()
    }

    func trackAccessibility() {
        TelemetryWrapper.recordEvent(category: .action,
                                     method: .voiceOver,
                                     object: .app,
                                     extras: [TelemetryWrapper.EventExtraKey.isVoiceOverRunning.rawValue: UIAccessibility.isVoiceOverRunning.description])
        TelemetryWrapper.recordEvent(category: .action,
                                     method: .switchControl,
                                     object: .app,
                                     extras: [TelemetryWrapper.EventExtraKey.isSwitchControlRunning.rawValue: UIAccessibility.isSwitchControlRunning.description])
        TelemetryWrapper.recordEvent(category: .action,
                                     method: .reduceTransparency,
                                     object: .app,
                                     extras: [TelemetryWrapper.EventExtraKey.isReduceTransparencyEnabled.rawValue: UIAccessibility.isReduceTransparencyEnabled.description])
        TelemetryWrapper.recordEvent(category: .action,
                                     method: .reduceMotion,
                                     object: .app,
                                     extras: [TelemetryWrapper.EventExtraKey.isReduceMotionEnabled.rawValue: UIAccessibility.isReduceMotionEnabled.description])
        TelemetryWrapper.recordEvent(category: .action,
                                     method: .invertColors,
                                     object: .app,
                                     extras: [TelemetryWrapper.EventExtraKey.isInvertColorsEnabled.rawValue: UIAccessibility.isInvertColorsEnabled.description])
        TelemetryWrapper.recordEvent(category: .action,
                                     method: .dynamicTextSize,
                                     object: .app,
                                     extras: [
                                        TelemetryWrapper.EventExtraKey.isAccessibilitySizeEnabled.rawValue: UIApplication.shared.preferredContentSizeCategory.isAccessibilityCategory.description,
                                        TelemetryWrapper.EventExtraKey.preferredContentSizeCategory.rawValue: UIApplication.shared.preferredContentSizeCategory.rawValue.description])
    }

    func trackNotificationPermission() {
        NotificationManager().getNotificationSettings(sendTelemetry: true) { _ in }
    }
}<|MERGE_RESOLUTION|>--- conflicted
+++ resolved
@@ -466,68 +466,30 @@
 
     // MARK: - Redux
 
-<<<<<<< HEAD
-<<<<<<< HEAD
-    private func subscribeRedux() {
-        guard isReduxIntegrationEnabled else { return }
-        store.dispatch(ActiveScreensStateAction.showScreen(.fakespot))
-=======
     func subscribeToRedux() {
         store.dispatch(ActiveScreensStateAction.showScreen(.browserViewController))
->>>>>>> f8565a9a1 (Refactor FXIOS-7812 [v121] Fakespot - iPad - sidebar open/close state resets itself when user changes from landscape to portrait mode (#17587))
-=======
-    func subscribeToRedux() {
-        guard isReduxIntegrationEnabled else { return }
-        store.dispatch(ActiveScreensStateAction.showScreen(.browserViewController))
->>>>>>> dc0bec61
 
         store.subscribe(self, transform: {
             $0.select(BrowserViewControllerState.init)
         })
     }
 
-<<<<<<< HEAD
-<<<<<<< HEAD
-    func newState(state: FakespotState) {
-=======
     func unsubscribeFromRedux() {
         store.unsubscribe(self)
     }
 
     func newState(state: BrowserViewControllerState) {
->>>>>>> f8565a9a1 (Refactor FXIOS-7812 [v121] Fakespot - iPad - sidebar open/close state resets itself when user changes from landscape to portrait mode (#17587))
-=======
-    func unsubscribeFromRedux() {
-        if isReduxIntegrationEnabled {
-            store.unsubscribe(self)
-        }
-    }
-
-    func newState(state: BrowserViewControllerState) {
->>>>>>> dc0bec61
         ensureMainThread { [weak self] in
             guard let self else { return }
 
             browserViewControllerState = state
 
             // opens or close sidebar/bottom sheet to match the saved state
-<<<<<<< HEAD
-<<<<<<< HEAD
-            if state.isOpenOnProductPage {
-=======
-            if state.fakespotState.isOpenOnProductPage {
->>>>>>> dc0bec61
-                guard let productURL = urlBar.currentURL else { return }
-                handleFakespotFlow(productURL: productURL)
-            } else if !state.fakespotState.isOpenOnProductPage {
-                _ = dismissFakespotIfNeeded()
-=======
             if state.fakespotState.isOpen {
                 guard let productURL = urlBar.currentURL else { return }
                 handleFakespotFlow(productURL: productURL)
             } else if !state.fakespotState.isOpen {
                 dismissFakespotIfNeeded()
->>>>>>> f8565a9a1 (Refactor FXIOS-7812 [v121] Fakespot - iPad - sidebar open/close state resets itself when user changes from landscape to portrait mode (#17587))
             }
         }
     }
@@ -797,17 +759,9 @@
         var fakespotNeedsUpdate = false
         if urlBar.currentURL != nil {
             fakespotNeedsUpdate = contentStackView.isSidebarVisible != FakespotUtils().shouldDisplayInSidebar(viewSize: size)
-<<<<<<< HEAD
-<<<<<<< HEAD
-            if isReduxIntegrationEnabled, let fakespotState = fakespotState {
-=======
-            if isReduxIntegrationEnabled, let fakespotState = browserViewControllerState?.fakespotState {
->>>>>>> dc0bec61
-                fakespotNeedsUpdate = fakespotNeedsUpdate && fakespotState.isOpenOnProductPage
-=======
+
             if let fakespotState = browserViewControllerState?.fakespotState {
                 fakespotNeedsUpdate = fakespotNeedsUpdate && fakespotState.isOpen
->>>>>>> f8565a9a1 (Refactor FXIOS-7812 [v121] Fakespot - iPad - sidebar open/close state resets itself when user changes from landscape to portrait mode (#17587))
             }
 
             if fakespotNeedsUpdate {
@@ -1761,19 +1715,10 @@
             navigationHandler?.updateFakespotSidebar(productURL: url,
                                                      sidebarContainer: contentStackView,
                                                      parentViewController: self)
-<<<<<<< HEAD
-        } else if product.product != nil,
-                  !tab.isPrivate,
-                  FakespotUtils().shouldDisplayInSidebar(),
-                  isReduxIntegrationEnabled,
-                  let fakespotState = browserViewControllerState?.fakespotState,
-                  fakespotState.isOpenOnProductPage {
-=======
         } else if FakespotUtils().shouldDisplayInSidebar(),
                   let fakespotState = browserViewControllerState?.fakespotState,
                   fakespotState.isOpen {
             // Sidebar should be displayed and Fakespot is open, display Fakespot
->>>>>>> f8565a9a1 (Refactor FXIOS-7812 [v121] Fakespot - iPad - sidebar open/close state resets itself when user changes from landscape to portrait mode (#17587))
             handleFakespotFlow(productURL: url)
         } else if let fakespotState = browserViewControllerState?.fakespotState,
                   fakespotState.sidebarOpenForiPadLandscape {
