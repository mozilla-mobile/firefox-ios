--- conflicted
+++ resolved
@@ -212,11 +212,7 @@
     }
 
     deinit {
-<<<<<<< HEAD
-        store.unsubscribe(self)
-=======
         unsubscribeFromRedux()
->>>>>>> 437283fb
     }
 
     override var prefersStatusBarHidden: Bool {
@@ -461,12 +457,7 @@
 
     // MARK: - Redux
 
-<<<<<<< HEAD
-    private func subscribeRedux() {
-=======
     func subscribeToRedux() {
-        guard isReduxIntegrationEnabled else { return }
->>>>>>> 437283fb
         store.dispatch(ActiveScreensStateAction.showScreen(.fakespot))
 
         store.subscribe(self, transform: {
@@ -475,9 +466,7 @@
     }
 
     func unsubscribeFromRedux() {
-        if isReduxIntegrationEnabled {
-            store.unsubscribe(self)
-        }
+        store.unsubscribe(self)
     }
 
     func newState(state: FakespotState) {
