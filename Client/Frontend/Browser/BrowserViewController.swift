/* This Source Code Form is subject to the terms of the Mozilla Public
 * License, v. 2.0. If a copy of the MPL was not distributed with this
 * file, You can obtain one at http://mozilla.org/MPL/2.0/. */

import Foundation
import Photos
import UIKit
import WebKit
import Shared
import Storage
import SnapKit
import XCGLogger
import Alamofire
import Account
import ReadingList
import MobileCoreServices
import WebImage
import SwiftKeychainWrapper
import Deferred

private let log = Logger.browserLogger

private let KVOLoading = "loading"
private let KVOEstimatedProgress = "estimatedProgress"
private let KVOURL = "URL"
private let KVOCanGoBack = "canGoBack"
private let KVOCanGoForward = "canGoForward"
private let KVOContentSize = "contentSize"

private let ActionSheetTitleMaxLength = 120

private struct BrowserViewControllerUX {
    private static let BackgroundColor = UIConstants.AppBackgroundColor
    private static let ShowHeaderTapAreaHeight: CGFloat = 32
    private static let BookmarkStarAnimationDuration: Double = 0.5
    private static let BookmarkStarAnimationOffset: CGFloat = 80
}

class BrowserViewController: UIViewController {
    var homePanelController: HomePanelViewController?
    var webViewContainer: UIView!
    var menuViewController: MenuViewController?
    var urlBar: URLBarView!
    var readerModeBar: ReaderModeBarView?
    var readerModeCache: ReaderModeCache
    private var statusBarOverlay: UIView!
    private(set) var toolbar: TabToolbar?
    private var searchController: SearchViewController?
    private var screenshotHelper: ScreenshotHelper!
    private var homePanelIsInline = false
    private var searchLoader: SearchLoader!
    private let snackBars = UIView()
    private let webViewContainerToolbar = UIView()
    private var findInPageBar: FindInPageBar?
    private let findInPageContainer = UIView()

    lazy private var customSearchEngineButton: UIButton = {
        let searchButton = UIButton()
        searchButton.setImage(UIImage(named: "AddSearch")?.imageWithRenderingMode(.AlwaysTemplate), forState: .Normal)
        searchButton.addTarget(self, action: #selector(BrowserViewController.addCustomSearchEngineForFocusedElement), forControlEvents: .TouchUpInside)
        return searchButton
    }()

    private var customSearchBarButton: UIBarButtonItem?

    // popover rotation handling
    private var displayedPopoverController: UIViewController?
    private var updateDisplayedPopoverProperties: (() -> ())?

    private var openInHelper: OpenInHelper?

    // location label actions
    private var pasteGoAction: AccessibleAction!
    private var pasteAction: AccessibleAction!
    private var copyAddressAction: AccessibleAction!

    private weak var tabTrayController: TabTrayController!

    private let profile: Profile
    let tabManager: TabManager

    // These views wrap the urlbar and toolbar to provide background effects on them
    var header: BlurWrapper!
    var headerBackdrop: UIView!
    var footer: UIView!
    var footerBackdrop: UIView!
    private var footerBackground: BlurWrapper?
    private var topTouchArea: UIButton!
    let urlBarTopTabsContainer = UIView(frame: CGRect.zero)

    // Backdrop used for displaying greyed background for private tabs
    var webViewContainerBackdrop: UIView!

    private var scrollController = TabScrollingController()

    private var keyboardState: KeyboardState?

    let WhiteListedUrls = ["\\/\\/itunes\\.apple\\.com\\/"]

    // Tracking navigation items to record history types.
    // TODO: weak references?
    var ignoredNavigation = Set<WKNavigation>()
    var typedNavigation = [WKNavigation: VisitType]()
    var navigationToolbar: TabToolbarProtocol {
        return toolbar ?? urlBar
    }
    
    var topTabsViewController: TopTabsViewController?
    let topTabsContainer = UIView(frame: CGRect.zero)

    init(profile: Profile, tabManager: TabManager) {
        self.profile = profile
        self.tabManager = tabManager
        self.readerModeCache = DiskReaderModeCache.sharedInstance
        super.init(nibName: nil, bundle: nil)
        didInit()
    }

    required init?(coder aDecoder: NSCoder) {
        fatalError("init(coder:) has not been implemented")
    }

    override func supportedInterfaceOrientations() -> UIInterfaceOrientationMask {
        if UIDevice.currentDevice().userInterfaceIdiom == .Phone {
            return UIInterfaceOrientationMask.AllButUpsideDown
        } else {
            return UIInterfaceOrientationMask.All
        }
    }

    override func viewWillTransitionToSize(size: CGSize, withTransitionCoordinator coordinator: UIViewControllerTransitionCoordinator) {
        super.viewWillTransitionToSize(size, withTransitionCoordinator: coordinator)

        displayedPopoverController?.dismissViewControllerAnimated(true) {
            self.displayedPopoverController = nil
        }

        guard let displayedPopoverController = self.displayedPopoverController else {
            return
        }

        coordinator.animateAlongsideTransition(nil) { context in
            self.updateDisplayedPopoverProperties?()
            self.presentViewController(displayedPopoverController, animated: true, completion: nil)
        }
    }

    override func didReceiveMemoryWarning() {
        super.didReceiveMemoryWarning()
        log.debug("BVC received memory warning")
    }

    private func didInit() {
        screenshotHelper = ScreenshotHelper(controller: self)
        tabManager.addDelegate(self)
        tabManager.addNavigationDelegate(self)
    }

    override func preferredStatusBarStyle() -> UIStatusBarStyle {
        return UIStatusBarStyle.LightContent
    }

    func shouldShowFooterForTraitCollection(previousTraitCollection: UITraitCollection) -> Bool {
        return previousTraitCollection.verticalSizeClass != .Compact &&
               previousTraitCollection.horizontalSizeClass != .Regular
    }

    func shouldShowTopTabsForTraitCollection(newTraitCollection: UITraitCollection) -> Bool {
        guard AppConstants.MOZ_TOP_TABS else {
            return false
        }
        return newTraitCollection.verticalSizeClass == .Regular &&
            newTraitCollection.horizontalSizeClass == .Regular
    }

    func toggleSnackBarVisibility(show show: Bool) {
        if show {
            UIView.animateWithDuration(0.1, animations: { self.snackBars.hidden = false })
        } else {
            snackBars.hidden = true
        }
    }

    private func updateToolbarStateForTraitCollection(newCollection: UITraitCollection, withTransitionCoordinator coordinator: UIViewControllerTransitionCoordinator? = nil) {
        let showToolbar = shouldShowFooterForTraitCollection(newCollection)
        let showTopTabs = shouldShowTopTabsForTraitCollection(newCollection)
        
        if let mvc = menuViewController where showToolbar != (toolbar != nil) {
            // Hide the menu, and then re-open it so that the menu is always the correct one for the given traits
            mvc.dismissViewControllerAnimated(true, completion: nil)
            coordinator?.animateAlongsideTransition(nil, completion: { _ in
                self.tabToolbarDidPressMenu(self.navigationToolbar, button: self.navigationToolbar.menuButton)
            })
        }

        urlBar.topTabsIsShowing = showTopTabs
        urlBar.setShowToolbar(!showToolbar)
        toolbar?.removeFromSuperview()
        toolbar?.tabToolbarDelegate = nil
        footerBackground?.removeFromSuperview()
        footerBackground = nil
        toolbar = nil

        if showToolbar {
            toolbar = TabToolbar()
            toolbar?.tabToolbarDelegate = self
            footerBackground = BlurWrapper(view: toolbar!)
            footerBackground?.translatesAutoresizingMaskIntoConstraints = false

            // Need to reset the proper blur style
            if let selectedTab = tabManager.selectedTab where selectedTab.isPrivate {
                footerBackground!.blurStyle = .Dark
                toolbar?.applyTheme(Theme.PrivateMode)
            }
            footer.addSubview(footerBackground!)
        }
        
        if showTopTabs {
            if topTabsViewController == nil {
                let topTabsViewController = TopTabsViewController(tabManager: tabManager)
                topTabsViewController.delegate = self
                addChildViewController(topTabsViewController)
                topTabsViewController.view.frame = topTabsContainer.frame
                topTabsContainer.addSubview(topTabsViewController.view)
                topTabsViewController.view.snp_makeConstraints { make in
                    make.edges.equalTo(topTabsContainer)
                    make.height.equalTo(TopTabsUX.TopTabsViewHeight)
                }
                self.topTabsViewController = topTabsViewController
                tabManager.addNavigationDelegate(topTabsViewController)
            }
            topTabsContainer.snp_updateConstraints { make in
                make.height.equalTo(TopTabsUX.TopTabsViewHeight)
            }
            header.disableBlur = true
        } else {
            topTabsContainer.snp_updateConstraints { make in
                make.height.equalTo(0)
            }
            topTabsViewController?.view.removeFromSuperview()
            topTabsViewController?.removeFromParentViewController()
            topTabsViewController = nil
            header.disableBlur = false
        }

        view.setNeedsUpdateConstraints()
        if let home = homePanelController {
            home.view.setNeedsUpdateConstraints()
        }

        if let tab = tabManager.selectedTab,
               webView = tab.webView {
            updateURLBarDisplayURL(tab)
            navigationToolbar.updateBackStatus(webView.canGoBack)
            navigationToolbar.updateForwardStatus(webView.canGoForward)
            navigationToolbar.updateReloadStatus(tab.loading ?? false)
        }
    }

    override func willTransitionToTraitCollection(newCollection: UITraitCollection, withTransitionCoordinator coordinator: UIViewControllerTransitionCoordinator) {
        super.willTransitionToTraitCollection(newCollection, withTransitionCoordinator: coordinator)

        // During split screen launching on iPad, this callback gets fired before viewDidLoad gets a chance to
        // set things up. Make sure to only update the toolbar state if the view is ready for it.
        if isViewLoaded() {
            updateToolbarStateForTraitCollection(newCollection, withTransitionCoordinator: coordinator)
        }

        displayedPopoverController?.dismissViewControllerAnimated(true, completion: nil)

        // WKWebView looks like it has a bug where it doesn't invalidate it's visible area when the user
        // performs a device rotation. Since scrolling calls
        // _updateVisibleContentRects (https://github.com/WebKit/webkit/blob/master/Source/WebKit2/UIProcess/API/Cocoa/WKWebView.mm#L1430)
        // this method nudges the web view's scroll view by a single pixel to force it to invalidate.
        if let scrollView = self.tabManager.selectedTab?.webView?.scrollView {
            let contentOffset = scrollView.contentOffset
            coordinator.animateAlongsideTransition({ context in
                scrollView.setContentOffset(CGPoint(x: contentOffset.x, y: contentOffset.y + 1), animated: true)
                self.scrollController.showToolbars(animated: false)
            }, completion: { context in
                scrollView.setContentOffset(CGPoint(x: contentOffset.x, y: contentOffset.y), animated: false)
            })
        }
    }

    func SELappDidEnterBackgroundNotification() {
        displayedPopoverController?.dismissViewControllerAnimated(false, completion: nil)
    }

    func SELtappedTopArea() {
        scrollController.showToolbars(animated: true)
    }

    func SELappWillResignActiveNotification() {
        // If we are displying a private tab, hide any elements in the tab that we wouldn't want shown
        // when the app is in the home switcher
        guard let privateTab = tabManager.selectedTab where privateTab.isPrivate else {
            return
        }

        webViewContainerBackdrop.alpha = 1
        webViewContainer.alpha = 0
        urlBar.locationContainer.alpha = 0
        topTabsViewController?.switchForegroundStatus(isInForeground: false)
        presentedViewController?.popoverPresentationController?.containerView?.alpha = 0
        presentedViewController?.view.alpha = 0
    }
    
    func SELappWillEnterForegroundNotification() {
        guard let navigationController = self.navigationController else {
            return
        }
        tabManager.authorisePrivateMode(navigationController, toRemainInPrivateMode: true).uponQueue(dispatch_get_main_queue()) { result in
            guard result.isSuccess else {
                if #available(iOS 9, *) {
                    if self.navigationController?.topViewController === self {
                        self.openTabTray()
                    }
                    self.tabTrayController.changePrivacyMode(false)
                }
                return
            }
        }
    }

    func SELappDidBecomeActiveNotification() {
        // Re-show any components that might have been hidden because they were being displayed
        // as part of a private mode tab
        UIView.animateWithDuration(0.2, delay: 0, options: UIViewAnimationOptions.CurveEaseInOut, animations: {
            self.webViewContainer.alpha = 1
            self.urlBar.locationContainer.alpha = 1
            self.topTabsViewController?.switchForegroundStatus(isInForeground: true)
            self.presentedViewController?.popoverPresentationController?.containerView?.alpha = 1
            self.presentedViewController?.view.alpha = 1
            self.view.backgroundColor = UIColor.clearColor()
            }, completion: { _ in
                self.webViewContainerBackdrop.alpha = 0
        })
        
        // Re-show toolbar which might have been hidden during scrolling (prior to app moving into the background)
        self.scrollController.showToolbars(animated: false)
    }

    deinit {
        NSNotificationCenter.defaultCenter().removeObserver(self, name: BookmarkStatusChangedNotification, object: nil)
        NSNotificationCenter.defaultCenter().removeObserver(self, name: UIApplicationWillResignActiveNotification, object: nil)
        NSNotificationCenter.defaultCenter().removeObserver(self, name: UIApplicationDidBecomeActiveNotification, object: nil)
        NSNotificationCenter.defaultCenter().removeObserver(self, name: UIApplicationWillEnterForegroundNotification, object: nil)
        NSNotificationCenter.defaultCenter().removeObserver(self, name: UIApplicationDidEnterBackgroundNotification, object: nil)
    }

    override func viewDidLoad() {
        log.debug("BVC viewDidLoad…")
        super.viewDidLoad()
        log.debug("BVC super viewDidLoad called.")
        NSNotificationCenter.defaultCenter().addObserver(self, selector: #selector(BrowserViewController.SELBookmarkStatusDidChange(_:)), name: BookmarkStatusChangedNotification, object: nil)
        NSNotificationCenter.defaultCenter().addObserver(self, selector: #selector(BrowserViewController.SELappWillResignActiveNotification), name: UIApplicationWillResignActiveNotification, object: nil)
        NSNotificationCenter.defaultCenter().addObserver(self, selector: #selector(BrowserViewController.SELappDidBecomeActiveNotification), name: UIApplicationDidBecomeActiveNotification, object: nil)
        NSNotificationCenter.defaultCenter().addObserver(self, selector: #selector(BrowserViewController.SELappWillEnterForegroundNotification), name: UIApplicationDidBecomeActiveNotification, object: nil)
        NSNotificationCenter.defaultCenter().addObserver(self, selector: #selector(BrowserViewController.SELappDidEnterBackgroundNotification), name: UIApplicationDidEnterBackgroundNotification, object: nil)
        KeyboardHelper.defaultHelper.addDelegate(self)

        log.debug("BVC adding footer and header…")
        footerBackdrop = UIView()
        footerBackdrop.backgroundColor = UIColor.whiteColor()
        view.addSubview(footerBackdrop)
        headerBackdrop = UIView()
        headerBackdrop.backgroundColor = UIColor.whiteColor()
        view.addSubview(headerBackdrop)

        log.debug("BVC setting up webViewContainer…")
        webViewContainerBackdrop = UIView()
        webViewContainerBackdrop.backgroundColor = UIColor.grayColor()
        webViewContainerBackdrop.alpha = 0
        view.addSubview(webViewContainerBackdrop)

        webViewContainer = UIView()
        webViewContainer.addSubview(webViewContainerToolbar)
        view.addSubview(webViewContainer)

        log.debug("BVC setting up status bar…")
        // Temporary work around for covering the non-clipped web view content
        statusBarOverlay = UIView()
        statusBarOverlay.backgroundColor = BrowserViewControllerUX.BackgroundColor
        view.addSubview(statusBarOverlay)

        log.debug("BVC setting up top touch area…")
        topTouchArea = UIButton()
        topTouchArea.isAccessibilityElement = false
        topTouchArea.addTarget(self, action: #selector(BrowserViewController.SELtappedTopArea), forControlEvents: UIControlEvents.TouchUpInside)
        view.addSubview(topTouchArea)

        log.debug("BVC setting up URL bar…")
        // Setup the URL bar, wrapped in a view to get transparency effect
        urlBar = URLBarView()
        urlBar.translatesAutoresizingMaskIntoConstraints = false
        urlBar.delegate = self
        urlBar.tabToolbarDelegate = self
        header = BlurWrapper(view: urlBarTopTabsContainer)
        urlBarTopTabsContainer.addSubview(urlBar)
        urlBarTopTabsContainer.addSubview(topTabsContainer)
        view.addSubview(header)

        // UIAccessibilityCustomAction subclass holding an AccessibleAction instance does not work, thus unable to generate AccessibleActions and UIAccessibilityCustomActions "on-demand" and need to make them "persistent" e.g. by being stored in BVC
        pasteGoAction = AccessibleAction(name: NSLocalizedString("Paste & Go", comment: "Paste the URL into the location bar and visit"), handler: { () -> Bool in
            if let pasteboardContents = UIPasteboard.generalPasteboard().string {
                self.urlBar(self.urlBar, didSubmitText: pasteboardContents)
                return true
            }
            return false
        })
        pasteAction = AccessibleAction(name: NSLocalizedString("Paste", comment: "Paste the URL into the location bar"), handler: { () -> Bool in
            if let pasteboardContents = UIPasteboard.generalPasteboard().string {
                // Enter overlay mode and fire the text entered callback to make the search controller appear.
                self.urlBar.enterOverlayMode(pasteboardContents, pasted: true)
                self.urlBar(self.urlBar, didEnterText: pasteboardContents)
                return true
            }
            return false
        })
        copyAddressAction = AccessibleAction(name: NSLocalizedString("Copy Address", comment: "Copy the URL from the location bar"), handler: { () -> Bool in
            if let url = self.urlBar.currentURL {
                UIPasteboard.generalPasteboard().URL = url
            }
            return true
        })


        log.debug("BVC setting up search loader…")
        searchLoader = SearchLoader(profile: profile, urlBar: urlBar)

        footer = UIView()
        self.view.addSubview(footer)
        self.view.addSubview(snackBars)
        snackBars.backgroundColor = UIColor.clearColor()
        self.view.addSubview(findInPageContainer)

        scrollController.urlBar = urlBar
        scrollController.header = header
        scrollController.footer = footer
        scrollController.snackBars = snackBars

        log.debug("BVC updating toolbar state…")
        self.updateToolbarStateForTraitCollection(self.traitCollection)

        log.debug("BVC setting up constraints…")
        setupConstraints()
        log.debug("BVC done.")
    }

    private func setupConstraints() {
        topTabsContainer.snp_makeConstraints { make in
            make.leading.trailing.equalTo(self.header)
            make.top.equalTo(urlBarTopTabsContainer)
        }
        
        urlBar.snp_makeConstraints { make in
            make.leading.trailing.bottom.equalTo(urlBarTopTabsContainer)
            make.height.equalTo(UIConstants.ToolbarHeight)
            make.top.equalTo(topTabsContainer.snp_bottom)
        }

        header.snp_makeConstraints { make in
            scrollController.headerTopConstraint = make.top.equalTo(snp_topLayoutGuideBottom).constraint
            make.left.right.equalTo(self.view)
        }

        headerBackdrop.snp_makeConstraints { make in
            make.edges.equalTo(self.header)
        }

        webViewContainerBackdrop.snp_makeConstraints { make in
            make.edges.equalTo(webViewContainer)
        }

        webViewContainerToolbar.snp_makeConstraints { make in
            make.left.right.top.equalTo(webViewContainer)
            make.height.equalTo(0)
        }
    }

    override func viewDidLayoutSubviews() {
        log.debug("BVC viewDidLayoutSubviews…")
        super.viewDidLayoutSubviews()
        statusBarOverlay.snp_remakeConstraints { make in
            make.top.left.right.equalTo(self.view)
            make.height.equalTo(self.topLayoutGuide.length)
        }
        self.appDidUpdateState(getCurrentAppState())
        log.debug("BVC done.")
    }

    func loadQueuedTabs() {
        log.debug("Loading queued tabs in the background.")

        // Chain off of a trivial deferred in order to run on the background queue.
        succeed().upon() { res in
            self.dequeueQueuedTabs()
        }
    }

    private func dequeueQueuedTabs() {
        assert(!NSThread.currentThread().isMainThread, "This must be called in the background.")
        self.profile.queue.getQueuedTabs() >>== { cursor in

            // This assumes that the DB returns rows in some kind of sane order.
            // It does in practice, so WFM.
            log.debug("Queue. Count: \(cursor.count).")
            if cursor.count <= 0 {
                return
            }

            let urls = cursor.flatMap { $0?.url.asURL }
            if !urls.isEmpty {
                dispatch_async(dispatch_get_main_queue()) {
                    self.tabManager.addTabsForURLs(urls, zombie: false)
                }
            }

            // Clear *after* making an attempt to open. We're making a bet that
            // it's better to run the risk of perhaps opening twice on a crash,
            // rather than losing data.
            self.profile.queue.clearQueuedTabs()
        }
    }

    override func viewWillAppear(animated: Bool) {
        log.debug("BVC viewWillAppear.")
        super.viewWillAppear(animated)
        log.debug("BVC super.viewWillAppear done.")

        // On iPhone, if we are about to show the On-Boarding, blank out the tab so that it does
        // not flash before we present. This change of alpha also participates in the animation when
        // the intro view is dismissed.
        if UIDevice.currentDevice().userInterfaceIdiom == .Phone {
            self.view.alpha = (profile.prefs.intForKey(IntroViewControllerSeenProfileKey) != nil) ? 1.0 : 0.0
        }

        if PLCrashReporter.sharedReporter().hasPendingCrashReport() {
            PLCrashReporter.sharedReporter().purgePendingCrashReport()
            showRestoreTabsAlert()
        } else {
            log.debug("Restoring tabs.")
            tabManager.restoreTabs()
            log.debug("Done restoring tabs.")
        }

        log.debug("Updating tab count.")
        updateTabCountUsingTabManager(tabManager, animated: false)
        log.debug("BVC done.")

        NSNotificationCenter.defaultCenter().addObserver(self,
                                                         selector: #selector(BrowserViewController.openSettings),
                                                         name: NotificationStatusNotificationTapped,
                                                         object: nil)
    }

    private func showRestoreTabsAlert() {
        guard shouldRestoreTabs() else {
            self.tabManager.addTabAndSelect()
            return
        }

        let alert = UIAlertController.restoreTabsAlert(
            okayCallback: { _ in
                self.tabManager.restoreTabs()
                self.updateTabCountUsingTabManager(self.tabManager, animated: false)
            },
            noCallback: { _ in
                self.tabManager.addTabAndSelect()
                self.updateTabCountUsingTabManager(self.tabManager, animated: false)
            }
        )

        self.presentViewController(alert, animated: true, completion: nil)
    }

    private func shouldRestoreTabs() -> Bool {
        guard let tabsToRestore = TabManager.tabsToRestore() else { return false }
        let onlyNoHistoryTabs = !tabsToRestore.every { $0.sessionData?.urls.count > 1 || !AboutUtils.isAboutHomeURL($0.sessionData?.urls.first) }
        return !onlyNoHistoryTabs && !DebugSettingsBundleOptions.skipSessionRestore
    }

    override func viewDidAppear(animated: Bool) {
        log.debug("BVC viewDidAppear.")
        presentIntroViewController()
        log.debug("BVC intro presented.")
        self.webViewContainerToolbar.hidden = false

        screenshotHelper.viewIsVisible = true
        log.debug("BVC taking pending screenshots….")
        screenshotHelper.takePendingScreenshots(tabManager.tabs)
        log.debug("BVC done taking screenshots.")

        log.debug("BVC calling super.viewDidAppear.")
        super.viewDidAppear(animated)
        log.debug("BVC done.")

        if shouldShowWhatsNewTab() {
            if let whatsNewURL = SupportUtils.URLForTopic("new-ios") {
                self.openURLInNewTab(whatsNewURL)
                profile.prefs.setString(AppInfo.appVersion, forKey: LatestAppVersionProfileKey)
            }
        }

        showQueuedAlertIfAvailable()
    }

    private func shouldShowWhatsNewTab() -> Bool {
        guard let latestMajorAppVersion = profile.prefs.stringForKey(LatestAppVersionProfileKey)?.componentsSeparatedByString(".").first else {
            return DeviceInfo.hasConnectivity()
        }

        return latestMajorAppVersion != AppInfo.majorAppVersion && DeviceInfo.hasConnectivity()
    }

    private func showQueuedAlertIfAvailable() {
        if let queuedAlertInfo = tabManager.selectedTab?.dequeueJavascriptAlertPrompt() {
            let alertController = queuedAlertInfo.alertController()
            alertController.delegate = self
            presentViewController(alertController, animated: true, completion: nil)
        }
    }

    override func viewWillDisappear(animated: Bool) {
        screenshotHelper.viewIsVisible = false
        super.viewWillDisappear(animated)
    }

    override func viewDidDisappear(animated: Bool) {
        super.viewDidDisappear(animated)
        NSNotificationCenter.defaultCenter().removeObserver(self, name: NotificationStatusNotificationTapped, object: nil)
    }

    func resetBrowserChrome() {
        // animate and reset transform for tab chrome
        urlBar.updateAlphaForSubviews(1)

        [header,
            footer,
            readerModeBar,
            footerBackdrop,
            headerBackdrop].forEach { view in
                view?.transform = CGAffineTransformIdentity
        }
    }

    override func updateViewConstraints() {
        super.updateViewConstraints()

        topTouchArea.snp_remakeConstraints { make in
            make.top.left.right.equalTo(self.view)
            make.height.equalTo(BrowserViewControllerUX.ShowHeaderTapAreaHeight)
        }

        readerModeBar?.snp_remakeConstraints { make in
            make.top.equalTo(self.header.snp_bottom).constraint
            make.height.equalTo(UIConstants.ToolbarHeight)
            make.leading.trailing.equalTo(self.view)
        }

        webViewContainer.snp_remakeConstraints { make in
            make.left.right.equalTo(self.view)

            if let readerModeBarBottom = readerModeBar?.snp_bottom {
                make.top.equalTo(readerModeBarBottom)
            } else {
                make.top.equalTo(self.header.snp_bottom)
            }

            let findInPageHeight = (findInPageBar == nil) ? 0 : UIConstants.ToolbarHeight
            if let toolbar = self.toolbar {
                make.bottom.equalTo(toolbar.snp_top).offset(-findInPageHeight)
            } else {
                make.bottom.equalTo(self.view).offset(-findInPageHeight)
            }
        }

        // Setup the bottom toolbar
        toolbar?.snp_remakeConstraints { make in
            make.edges.equalTo(self.footerBackground!)
            make.height.equalTo(UIConstants.ToolbarHeight)
        }

        footer.snp_remakeConstraints { make in
            scrollController.footerBottomConstraint = make.bottom.equalTo(self.view.snp_bottom).constraint
            make.top.equalTo(self.snackBars.snp_top)
            make.leading.trailing.equalTo(self.view)
        }

        footerBackdrop.snp_remakeConstraints { make in
            make.edges.equalTo(self.footer)
        }

        updateSnackBarConstraints()
        footerBackground?.snp_remakeConstraints { make in
            make.bottom.left.right.equalTo(self.footer)
            make.height.equalTo(UIConstants.ToolbarHeight)
        }
        urlBar.setNeedsUpdateConstraints()

        // Remake constraints even if we're already showing the home controller.
        // The home controller may change sizes if we tap the URL bar while on about:home.
        homePanelController?.view.snp_remakeConstraints { make in
            make.top.equalTo(self.urlBar.snp_bottom)
            make.left.right.equalTo(self.view)
            if self.homePanelIsInline {
                make.bottom.equalTo(self.toolbar?.snp_top ?? self.view.snp_bottom)
            } else {
                make.bottom.equalTo(self.view.snp_bottom)
            }
        }

        findInPageContainer.snp_remakeConstraints { make in
            make.left.right.equalTo(self.view)

            if let keyboardHeight = keyboardState?.intersectionHeightForView(self.view) where keyboardHeight > 0 {
                make.bottom.equalTo(self.view).offset(-keyboardHeight)
            } else if let toolbar = self.toolbar {
                make.bottom.equalTo(toolbar.snp_top)
            } else {
                make.bottom.equalTo(self.view)
            }
        }
    }

    private func showHomePanelController(inline inline: Bool) {
        log.debug("BVC showHomePanelController.")
        homePanelIsInline = inline

        if homePanelController == nil {
            let homePanelController = HomePanelViewController()
            homePanelController.profile = profile
            homePanelController.delegate = self
            homePanelController.appStateDelegate = self
            homePanelController.url = tabManager.selectedTab?.displayURL
            homePanelController.view.alpha = 0
            self.homePanelController = homePanelController

            addChildViewController(homePanelController)
            view.addSubview(homePanelController.view)
            homePanelController.didMoveToParentViewController(self)
        }
        guard let homePanelController = self.homePanelController else {
            assertionFailure("homePanelController is still nil after assignment.")
            return
        }

        let panelNumber = tabManager.selectedTab?.url?.fragment

        // splitting this out to see if we can get better crash reports when this has a problem
        var newSelectedButtonIndex = 0
        if let numberArray = panelNumber?.componentsSeparatedByString("=") {
            if let last = numberArray.last, lastInt = Int(last) {
                newSelectedButtonIndex = lastInt
            }
        }
<<<<<<< HEAD
        homePanelController?.selectedPanel = HomePanelType(rawValue: newSelectedButtonIndex)
        homePanelController?.isPrivateMode = self.tabManager.isInPrivateMode
=======
        homePanelController.selectedPanel = HomePanelType(rawValue: newSelectedButtonIndex)
        homePanelController.isPrivateMode = tabManager.selectedTab?.isPrivate ?? false
>>>>>>> 0642d2c9

        // We have to run this animation, even if the view is already showing because there may be a hide animation running
        // and we want to be sure to override its results.
        UIView.animateWithDuration(0.2, animations: { () -> Void in
            homePanelController.view.alpha = 1
        }, completion: { finished in
            if finished {
                self.webViewContainer.accessibilityElementsHidden = true
                UIAccessibilityPostNotification(UIAccessibilityScreenChangedNotification, nil)
            }
        })
        view.setNeedsUpdateConstraints()
        log.debug("BVC done with showHomePanelController.")
    }

    private func hideHomePanelController() {
        if let controller = homePanelController {
            self.homePanelController = nil
            UIView.animateWithDuration(0.2, delay: 0, options: .BeginFromCurrentState, animations: { () -> Void in
                controller.view.alpha = 0
            }, completion: { _ in
                controller.willMoveToParentViewController(nil)
                controller.view.removeFromSuperview()
                controller.removeFromParentViewController()
                self.webViewContainer.accessibilityElementsHidden = false
                UIAccessibilityPostNotification(UIAccessibilityScreenChangedNotification, nil)

                // Refresh the reading view toolbar since the article record may have changed
                if let readerMode = self.tabManager.selectedTab?.getHelper(name: ReaderMode.name()) as? ReaderMode where readerMode.state == .Active {
                    self.showReaderModeBar(animated: false)
                }
            })
        }
    }

    private func updateInContentHomePanel(url: NSURL?) {
        if !urlBar.inOverlayMode {
            if AboutUtils.isAboutHomeURL(url) {
                let showInline = AppConstants.MOZ_MENU || ((tabManager.selectedTab?.canGoForward ?? false || tabManager.selectedTab?.canGoBack ?? false))
                showHomePanelController(inline: showInline)
            } else {
                hideHomePanelController()
            }
        }
    }

    private func showSearchController() {
        if searchController != nil {
            return
        }

        let isPrivate = tabManager.selectedTab?.isPrivate ?? false
        searchController = SearchViewController(isPrivate: isPrivate)
        searchController!.searchEngines = profile.searchEngines
        searchController!.searchDelegate = self
        searchController!.profile = self.profile

        searchLoader.addListener(searchController!)

        addChildViewController(searchController!)
        view.addSubview(searchController!.view)
        searchController!.view.snp_makeConstraints { make in
            make.top.equalTo(self.urlBar.snp_bottom)
            make.left.right.bottom.equalTo(self.view)
            return
        }

        homePanelController?.view?.hidden = true

        searchController!.didMoveToParentViewController(self)
    }

    private func hideSearchController() {
        if let searchController = searchController {
            searchController.willMoveToParentViewController(nil)
            searchController.view.removeFromSuperview()
            searchController.removeFromParentViewController()
            self.searchController = nil
            homePanelController?.view?.hidden = false
        }
    }

    private func finishEditingAndSubmit(url: NSURL, visitType: VisitType) {
        urlBar.currentURL = url
        urlBar.leaveOverlayMode()

        guard let tab = tabManager.selectedTab else {
            return
        }

        if let webView = tab.webView {
            resetSpoofedUserAgentIfRequired(webView, newURL: url)
        }

        if let nav = tab.loadRequest(PrivilegedRequest(URL: url)) {
            self.recordNavigationInTab(tab, navigation: nav, visitType: visitType)
        }
    }

    func addBookmark(tabState: TabState) {
        guard let url = tabState.url else { return }
        let shareItem = ShareItem(url: url.absoluteString, title: tabState.title, favicon: tabState.favicon)
        profile.bookmarks.shareItem(shareItem)
        if #available(iOS 9, *) {
            var userData = [QuickActions.TabURLKey: shareItem.url]
            if let title = shareItem.title {
                userData[QuickActions.TabTitleKey] = title
            }
            QuickActions.sharedInstance.addDynamicApplicationShortcutItemOfType(.OpenLastBookmark,
                withUserData: userData,
                toApplication: UIApplication.sharedApplication())
        }
        if let tab = tabManager.getTabForURL(url) {
            tab.isBookmarked = true
        }

        if !AppConstants.MOZ_MENU {
            // Dispatch to the main thread to update the UI
            dispatch_async(dispatch_get_main_queue()) { _ in
                self.animateBookmarkStar()
                self.toolbar?.updateBookmarkStatus(true)
                self.urlBar.updateBookmarkStatus(true)
            }
        }
    }

    private func animateBookmarkStar() {
        let offset: CGFloat
        let button: UIButton!

        if let toolbar: TabToolbar = self.toolbar {
            offset = BrowserViewControllerUX.BookmarkStarAnimationOffset * -1
            button = toolbar.bookmarkButton
        } else {
            offset = BrowserViewControllerUX.BookmarkStarAnimationOffset
            button = self.urlBar.bookmarkButton
        }

        JumpAndSpinAnimator.animateFromView(button.imageView ?? button, offset: offset, completion: nil)
    }

    private func removeBookmark(tabState: TabState) {
        guard let url = tabState.url else { return }
        profile.bookmarks.modelFactory >>== {
            $0.removeByURL(url.absoluteString)
                .uponQueue(dispatch_get_main_queue()) { res in
                if res.isSuccess {
                    if let tab = self.tabManager.getTabForURL(url) {
                        tab.isBookmarked = false
                    }
                    if !AppConstants.MOZ_MENU {
                        self.toolbar?.updateBookmarkStatus(false)
                        self.urlBar.updateBookmarkStatus(false)
                    }
                }
            }
        }
    }

    func SELBookmarkStatusDidChange(notification: NSNotification) {
        if let bookmark = notification.object as? BookmarkItem {
            if bookmark.url == urlBar.currentURL?.absoluteString {
                if let userInfo = notification.userInfo as? Dictionary<String, Bool> {
                    if let added = userInfo["added"] {
                        if let tab = self.tabManager.getTabForURL(urlBar.currentURL!) {
                            tab.isBookmarked = false
                        }
                        if !AppConstants.MOZ_MENU {
                            self.toolbar?.updateBookmarkStatus(added)
                            self.urlBar.updateBookmarkStatus(added)
                        }
                    }
                }
            }
        }
    }

    override func accessibilityPerformEscape() -> Bool {
        if urlBar.inOverlayMode {
            urlBar.SELdidClickCancel()
            return true
        } else if let selectedTab = tabManager.selectedTab where selectedTab.canGoBack {
            selectedTab.goBack()
            return true
        }
        return false
    }

    override func observeValueForKeyPath(keyPath: String?, ofObject object: AnyObject?, change: [String: AnyObject]?, context: UnsafeMutablePointer<Void>) {
        let webView = object as! WKWebView
        guard let path = keyPath else { assertionFailure("Unhandled KVO key: \(keyPath)"); return }
        switch path {
        case KVOEstimatedProgress:
            guard webView == tabManager.selectedTab?.webView,
                let progress = change?[NSKeyValueChangeNewKey] as? Float else { break }
            
            urlBar.updateProgressBar(progress)
        case KVOLoading:
            guard let loading = change?[NSKeyValueChangeNewKey] as? Bool else { break }

            if webView == tabManager.selectedTab?.webView {
                navigationToolbar.updateReloadStatus(loading)
            }

            if (!loading) {
                runScriptsOnWebView(webView)
            }
        case KVOURL:
            guard let tab = tabManager[webView] else { break }

            // To prevent spoofing, only change the URL immediately if the new URL is on
            // the same origin as the current URL. Otherwise, do nothing and wait for
            // didCommitNavigation to confirm the page load.
            if tab.url?.origin == webView.URL?.origin {
                tab.url = webView.URL

                if tab === tabManager.selectedTab {
                    updateUIForReaderHomeStateForTab(tab)
                }
            }
        case KVOCanGoBack:
            guard webView == tabManager.selectedTab?.webView,
                let canGoBack = change?[NSKeyValueChangeNewKey] as? Bool else { break }
            
            navigationToolbar.updateBackStatus(canGoBack)
        case KVOCanGoForward:
            guard webView == tabManager.selectedTab?.webView,
                let canGoForward = change?[NSKeyValueChangeNewKey] as? Bool else { break }

            navigationToolbar.updateForwardStatus(canGoForward)
        default:
            assertionFailure("Unhandled KVO key: \(keyPath)")
        }
    }

    private func runScriptsOnWebView(webView: WKWebView) {
        webView.evaluateJavaScript("__firefox__.favicons.getFavicons()", completionHandler:nil)
    }

    private func updateUIForReaderHomeStateForTab(tab: Tab) {
        updateURLBarDisplayURL(tab)
        scrollController.showToolbars(animated: false)

        if let url = tab.url {
            if ReaderModeUtils.isReaderModeURL(url) {
                showReaderModeBar(animated: false)
                NSNotificationCenter.defaultCenter().addObserver(self, selector: #selector(BrowserViewController.SELDynamicFontChanged(_:)), name: NotificationDynamicFontChanged, object: nil)
            } else {
                hideReaderModeBar(animated: false)
                NSNotificationCenter.defaultCenter().removeObserver(self, name: NotificationDynamicFontChanged, object: nil)
            }

            updateInContentHomePanel(url)
        }
    }

    private func isWhitelistedUrl(url: NSURL) -> Bool {
        for entry in WhiteListedUrls {
            if let _ = url.absoluteString.rangeOfString(entry, options: .RegularExpressionSearch) {
                return UIApplication.sharedApplication().canOpenURL(url)
            }
        }
        return false
    }

    /// Updates the URL bar text and button states.
    /// Call this whenever the page URL changes.
    private func updateURLBarDisplayURL(tab: Tab) {
        urlBar.currentURL = tab.displayURL

        let isPage = tab.displayURL?.isWebPage() ?? false
        navigationToolbar.updatePageStatus(isWebPage: isPage)

        guard let url = tab.displayURL?.absoluteString else {
            return
        }

        profile.bookmarks.modelFactory >>== {
            $0.isBookmarked(url).uponQueue(dispatch_get_main_queue()) { [weak tab] result in
                guard let bookmarked = result.successValue else {
                    log.error("Error getting bookmark status: \(result.failureValue).")
                    return
                }
                tab?.isBookmarked = bookmarked
                if !AppConstants.MOZ_MENU {
                    self.navigationToolbar.updateBookmarkStatus(bookmarked)
                }
            }
        }
    }
    // Mark: Opening New Tabs

    @available(iOS 9, *)
    func switchToPrivacyMode(isPrivate isPrivate: Bool) -> Success {
        guard let navigationController = self.navigationController else {
            return deferMaybe(AuthorisationError(description: "Failed to switch the private mode due to an inexistent navigation controller."))
        }
        
        return tabManager.authorisePrivateMode(navigationController).bindQueue(dispatch_get_main_queue()) { result in
            guard result.isSuccess else {
                return Deferred(value: result)
            }
            if let tabTrayController = self.tabTrayController {
                tabTrayController.changePrivacyMode(isPrivate)
            } else {
                self.tabManager.isInPrivateMode = isPrivate
            }
            self.applyTheme(isPrivate ? Theme.PrivateMode : Theme.NormalMode)
            return succeed()
        }
    }

    func switchToTabForURLOrOpen(url: NSURL, isPrivate: Bool = false) {
        popToBVC()
        if let tab = tabManager.getTabForURL(url) {
            tabManager.selectTab(tab)
        } else {
            openURLInNewTab(url, isPrivate: isPrivate)
        }
    }

    func openURLInNewTab(url: NSURL?, isPrivate: Bool = false) -> Success {
        if let selectedTab = tabManager.selectedTab {
            screenshotHelper.takeScreenshot(selectedTab)
        }
        let request: NSURLRequest?
        if let url = url {
            request = PrivilegedRequest(URL: url)
        } else {
            request = nil
        }
        if #available(iOS 9, *) {
            return switchToPrivacyMode(isPrivate: isPrivate).bindQueue(dispatch_get_main_queue()) { result in
                if result.isSuccess {
                    self.tabManager.addTabAndSelect(request, isPrivate: isPrivate)
                }
                return Deferred(value: result)
            }
        } else {
            tabManager.addTabAndSelect(request)
        }
        return succeed()
    }

    func openBlankNewTabAndFocus(isPrivate isPrivate: Bool = false) {
        popToBVC()
        openURLInNewTab(nil, isPrivate: isPrivate).uponQueue(dispatch_get_main_queue()) { result in
            if result.isSuccess {
                self.urlBar.tabLocationViewDidTapLocation(self.urlBar.locationView)
            }
        }
    }
    
    func openTabTray() {
        self.webViewContainerToolbar.hidden = true
        updateFindInPageVisibility(visible: false)
        
        let tabTrayController = TabTrayController(tabManager: tabManager, profile: profile, tabTrayDelegate: self)
        
        if let tab = tabManager.selectedTab {
            screenshotHelper.takeScreenshot(tab)
        }
        
        self.navigationController?.pushViewController(tabTrayController, animated: true)
        self.tabTrayController = tabTrayController
    }

    private func popToBVC() {
        guard let currentViewController = navigationController?.topViewController else {
                return
        }
        currentViewController.dismissViewControllerAnimated(true, completion: nil)
        if currentViewController != self {
            self.navigationController?.popViewControllerAnimated(true)
        } else if urlBar.inOverlayMode {
            urlBar.SELdidClickCancel()
        }
    }

    // Mark: User Agent Spoofing

    private func resetSpoofedUserAgentIfRequired(webView: WKWebView, newURL: NSURL) {
        guard #available(iOS 9.0, *) else {
            return
        }

        // Reset the UA when a different domain is being loaded
        if webView.URL?.host != newURL.host {
            webView.customUserAgent = nil
        }
    }

    private func restoreSpoofedUserAgentIfRequired(webView: WKWebView, newRequest: NSURLRequest) {
        guard #available(iOS 9.0, *) else {
            return
        }

        // Restore any non-default UA from the request's header
        let ua = newRequest.valueForHTTPHeaderField("User-Agent")
        webView.customUserAgent = ua != UserAgent.defaultUserAgent() ? ua : nil
    }

    private func presentActivityViewController(url: NSURL, tab: Tab? = nil, sourceView: UIView?, sourceRect: CGRect, arrowDirection: UIPopoverArrowDirection) {
        var activities = [UIActivity]()

        let findInPageActivity = FindInPageActivity() { [unowned self] in
            self.updateFindInPageVisibility(visible: true)
        }
        activities.append(findInPageActivity)

        if #available(iOS 9.0, *) {
            if let tab = tab where (tab.getHelper(name: ReaderMode.name()) as? ReaderMode)?.state != .Active {
                let requestDesktopSiteActivity = RequestDesktopSiteActivity(requestMobileSite: tab.desktopSite) { [unowned tab] in
                    tab.toggleDesktopSite()
                }
                activities.append(requestDesktopSiteActivity)
            }
        }

        let helper = ShareExtensionHelper(url: url, tab: tab, activities: activities)

        let controller = helper.createActivityViewController({ [unowned self] completed in
            // After dismissing, check to see if there were any prompts we queued up
            self.showQueuedAlertIfAvailable()

            if completed {
                // We don't know what share action the user has chosen so we simply always
                // update the toolbar and reader mode bar to reflect the latest status.
                if let tab = tab {
                    self.updateURLBarDisplayURL(tab)
                }
                self.updateReaderModeBar()
            }
        })

        let setupPopover = { [unowned self] in
            if let popoverPresentationController = controller.popoverPresentationController {
                popoverPresentationController.sourceView = sourceView
                popoverPresentationController.sourceRect = sourceRect
                popoverPresentationController.permittedArrowDirections = arrowDirection
                popoverPresentationController.delegate = self
            }
        }

        setupPopover()

        if controller.popoverPresentationController != nil {
            displayedPopoverController = controller
            updateDisplayedPopoverProperties = setupPopover
        }

        self.presentViewController(controller, animated: true, completion: nil)
    }

    private func updateFindInPageVisibility(visible visible: Bool) {
        if visible {
            if findInPageBar == nil {
                let findInPageBar = FindInPageBar()
                self.findInPageBar = findInPageBar
                findInPageBar.delegate = self
                findInPageContainer.addSubview(findInPageBar)

                findInPageBar.snp_makeConstraints { make in
                    make.edges.equalTo(findInPageContainer)
                    make.height.equalTo(UIConstants.ToolbarHeight)
                }

                updateViewConstraints()

                // We make the find-in-page bar the first responder below, causing the keyboard delegates
                // to fire. This, in turn, will animate the Find in Page container since we use the same
                // delegate to slide the bar up and down with the keyboard. We don't want to animate the
                // constraints added above, however, so force a layout now to prevent these constraints
                // from being lumped in with the keyboard animation.
                findInPageBar.layoutIfNeeded()
            }

            self.findInPageBar?.becomeFirstResponder()
        } else if let findInPageBar = self.findInPageBar {
            findInPageBar.endEditing(true)
            guard let webView = tabManager.selectedTab?.webView else { return }
            webView.evaluateJavaScript("__firefox__.findDone()", completionHandler: nil)
            findInPageBar.removeFromSuperview()
            self.findInPageBar = nil
            updateViewConstraints()
        }
    }

    override func canBecomeFirstResponder() -> Bool {
        return true
    }

    override func becomeFirstResponder() -> Bool {
        // Make the web view the first responder so that it can show the selection menu.
        return tabManager.selectedTab?.webView?.becomeFirstResponder() ?? false
    }

    func reloadTab() {
        if(homePanelController == nil) {
            tabManager.selectedTab?.reload()
        }
    }

    func goBack() {
        if(tabManager.selectedTab?.canGoBack == true && homePanelController == nil) {
            tabManager.selectedTab?.goBack()
        }
    }
    func goForward() {
        if(tabManager.selectedTab?.canGoForward == true && homePanelController == nil) {
            tabManager.selectedTab?.goForward()
        }
    }

    func findOnPage() {
        if(homePanelController == nil) {
            tab( (tabManager.selectedTab)!, didSelectFindInPageForSelection: "")
        }
    }

    func selectLocationBar() {
        scrollController.showToolbars(animated: true)
        urlBar.tabLocationViewDidTapLocation(urlBar.locationView)
    }

    func newTab() {
        openBlankNewTabAndFocus(isPrivate: false)
    }
    func newPrivateTab() {
        openBlankNewTabAndFocus(isPrivate: true)
    }

    func closeTab() {
        if(tabManager.tabs.count > 1) {
            tabManager.removeTab(tabManager.selectedTab!)
        } else {
            //need to close the last tab and show the favorites screen thing
        }
    }

    func nextTab() {
        if(tabManager.selectedIndex < (tabManager.tabs.count - 1) ) {
            tabManager.selectTab(tabManager.tabs[tabManager.selectedIndex+1])
        } else {
            if(tabManager.tabs.count > 1) {
                tabManager.selectTab(tabManager.tabs[0])
            }
        }
    }

    func previousTab() {
        if(tabManager.selectedIndex > 0) {
            tabManager.selectTab(tabManager.tabs[tabManager.selectedIndex-1])
        } else {
            if(tabManager.tabs.count > 1) {
                tabManager.selectTab(tabManager.tabs[tabManager.count-1])
            }
        }
    }

    override var keyCommands: [UIKeyCommand]? {
        if #available(iOS 9.0, *) {
            return [
                UIKeyCommand(input: "r", modifierFlags: .Command, action: #selector(BrowserViewController.reloadTab), discoverabilityTitle: Strings.ReloadPageTitle),
                UIKeyCommand(input: "[", modifierFlags: .Command, action: #selector(BrowserViewController.goBack), discoverabilityTitle: Strings.BackTitle),
                UIKeyCommand(input: "]", modifierFlags: .Command, action: #selector(BrowserViewController.goForward), discoverabilityTitle: Strings.ForwardTitle),

                UIKeyCommand(input: "f", modifierFlags: .Command, action: #selector(BrowserViewController.findOnPage), discoverabilityTitle: Strings.FindTitle),
                UIKeyCommand(input: "l", modifierFlags: .Command, action: #selector(BrowserViewController.selectLocationBar), discoverabilityTitle: Strings.SelectLocationBarTitle),
                UIKeyCommand(input: "t", modifierFlags: .Command, action: #selector(BrowserViewController.newTab), discoverabilityTitle: Strings.NewTabTitle),
                UIKeyCommand(input: "p", modifierFlags: [.Command, .Shift], action: #selector(BrowserViewController.newPrivateTab), discoverabilityTitle: Strings.NewPrivateTabTitle),
                UIKeyCommand(input: "w", modifierFlags: .Command, action: #selector(BrowserViewController.closeTab), discoverabilityTitle: Strings.CloseTabTitle),
                UIKeyCommand(input: "\t", modifierFlags: .Control, action: #selector(BrowserViewController.nextTab), discoverabilityTitle: Strings.ShowNextTabTitle),
                UIKeyCommand(input: "\t", modifierFlags: [.Control, .Shift], action: #selector(BrowserViewController.previousTab), discoverabilityTitle: Strings.ShowPreviousTabTitle),
            ]
        } else {
            // Fallback on earlier versions
            return [
                UIKeyCommand(input: "r", modifierFlags: .Command, action: #selector(BrowserViewController.reloadTab)),
                UIKeyCommand(input: "[", modifierFlags: .Command, action: #selector(BrowserViewController.goBack)),
                UIKeyCommand(input: "f", modifierFlags: .Command, action: #selector(BrowserViewController.findOnPage)),
                UIKeyCommand(input: "l", modifierFlags: .Command, action: #selector(BrowserViewController.selectLocationBar)),
                UIKeyCommand(input: "t", modifierFlags: .Command, action: #selector(BrowserViewController.newTab)),
                UIKeyCommand(input: "p", modifierFlags: [.Command, .Shift], action: #selector(BrowserViewController.newPrivateTab)),
                UIKeyCommand(input: "w", modifierFlags: .Command, action: #selector(BrowserViewController.closeTab)),
                UIKeyCommand(input: "\t", modifierFlags: .Control, action: #selector(BrowserViewController.nextTab)),
                UIKeyCommand(input: "\t", modifierFlags: [.Control, .Shift], action: #selector(BrowserViewController.previousTab))
            ]
        }
    }

    private func getCurrentAppState() -> AppState {
        return mainStore.updateState(getCurrentUIState())
    }

    private func getCurrentUIState() -> UIState {
        if let homePanelController = homePanelController {
            return .HomePanels(homePanelState: homePanelController.homePanelState)
        }
        guard let tab = tabManager.selectedTab else {
            return .Loading
        }
        return .Tab(tabState: tab.tabState)
    }

    @objc private func openSettings() {
        assert(NSThread.isMainThread(), "Opening settings requires being invoked on the main thread")

        let settingsTableViewController = AppSettingsTableViewController()
        settingsTableViewController.profile = profile
        settingsTableViewController.tabManager = tabManager
        settingsTableViewController.settingsDelegate = self

        let controller = SettingsNavigationController(rootViewController: settingsTableViewController)
        controller.popoverDelegate = self
        controller.modalPresentationStyle = UIModalPresentationStyle.FormSheet
        self.presentViewController(controller, animated: true, completion: nil)
    }
}

extension BrowserViewController: AppStateDelegate {

    func appDidUpdateState(appState: AppState) {
        if AppConstants.MOZ_MENU {
            menuViewController?.appState = appState
        }
        toolbar?.appDidUpdateState(appState)
        urlBar?.appDidUpdateState(appState)
    }
}

extension BrowserViewController: MenuActionDelegate {
    func performMenuAction(action: MenuAction, withAppState appState: AppState) {
        if let menuAction = AppMenuAction(rawValue: action.action) {
            switch menuAction {
            case .OpenNewNormalTab:
                if #available(iOS 9, *) {
                    self.openURLInNewTab(nil, isPrivate: false)
                } else {
                    self.tabManager.addTabAndSelect(nil)
                }
            // this is a case that is only available in iOS9
            case .OpenNewPrivateTab:
                if #available(iOS 9, *) {
                    self.openURLInNewTab(nil, isPrivate: true)
                }
            case .FindInPage:
                self.updateFindInPageVisibility(visible: true)
            case .ToggleBrowsingMode:
                if #available(iOS 9, *) {
                    guard let tab = tabManager.selectedTab else { break }
                    tab.toggleDesktopSite()
                }
            case .ToggleBookmarkStatus:
                switch appState.ui {
                case .Tab(let tabState):
                    self.toggleBookmarkForTabState(tabState)
                default: break
                }
            case .ShowImageMode:
                self.setNoImageMode(false)
            case .HideImageMode:
                self.setNoImageMode(true)
            case .ShowNightMode:
                NightModeHelper.setNightMode(self.profile.prefs, tabManager: self.tabManager, enabled: false)
            case .HideNightMode:
                NightModeHelper.setNightMode(self.profile.prefs, tabManager: self.tabManager, enabled: true)
            case .OpenSettings:
                self.openSettings()
            case .OpenTopSites:
                openHomePanel(.TopSites, forAppState: appState)
            case .OpenBookmarks:
                openHomePanel(.Bookmarks, forAppState: appState)
            case .OpenHistory:
                openHomePanel(.History, forAppState: appState)
            case .OpenReadingList:
                openHomePanel(.ReadingList, forAppState: appState)
            case .SetHomePage:
                guard let tab = tabManager.selectedTab else { break }
                HomePageHelper(prefs: profile.prefs).setHomePage(toTab: tab, withNavigationController: navigationController)
            case .OpenHomePage:
                guard let tab = tabManager.selectedTab else { break }
                HomePageHelper(prefs: profile.prefs).openHomePage(inTab: tab, withNavigationController: navigationController)
            case .SharePage:
                guard let url = tabManager.selectedTab?.url else { break }
                let sourceView = self.navigationToolbar.menuButton
                presentActivityViewController(url, sourceView: sourceView.superview, sourceRect: sourceView.frame, arrowDirection: .Up)
            default: break
            }
        }
    }

    private func openHomePanel(panel: HomePanelType, forAppState appState: AppState) {
        switch appState.ui {
        case .Tab(_):
            self.openURLInNewTab(panel.localhostURL, isPrivate: appState.ui.isPrivate())
        case .HomePanels(_):
            self.homePanelController?.selectedPanel = panel
        default: break
        }
    }
}


extension BrowserViewController: SettingsDelegate {
    func settingsOpenURLInNewTab(url: NSURL) {
        self.openURLInNewTab(url)
    }
}


extension BrowserViewController: PresentingModalViewControllerDelegate {
    func dismissPresentedModalViewController(modalViewController: UIViewController, animated: Bool) {
        self.appDidUpdateState(getCurrentAppState())
        self.dismissViewControllerAnimated(animated, completion: nil)
    }
}

/**
 * History visit management.
 * TODO: this should be expanded to track various visit types; see Bug 1166084.
 */
extension BrowserViewController {
    func ignoreNavigationInTab(tab: Tab, navigation: WKNavigation) {
        self.ignoredNavigation.insert(navigation)
    }

    func recordNavigationInTab(tab: Tab, navigation: WKNavigation, visitType: VisitType) {
        self.typedNavigation[navigation] = visitType
    }

    /**
     * Untrack and do the right thing.
     */
    func getVisitTypeForTab(tab: Tab, navigation: WKNavigation?) -> VisitType? {
        guard let navigation = navigation else {
            // See https://github.com/WebKit/webkit/blob/master/Source/WebKit2/UIProcess/Cocoa/NavigationState.mm#L390
            return VisitType.Link
        }

        if let _ = self.ignoredNavigation.remove(navigation) {
            return nil
        }

        return self.typedNavigation.removeValueForKey(navigation) ?? VisitType.Link
    }
}

extension BrowserViewController: URLBarDelegate {

    func urlBarDidPressReload(urlBar: URLBarView) {
        tabManager.selectedTab?.reload()
    }

    func urlBarDidPressStop(urlBar: URLBarView) {
        tabManager.selectedTab?.stop()
    }

    func urlBarDidPressTabs(urlBar: URLBarView) {
        self.openTabTray()
    }

    func urlBarDidPressReaderMode(urlBar: URLBarView) {
        if let tab = tabManager.selectedTab {
            if let readerMode = tab.getHelper(name: "ReaderMode") as? ReaderMode {
                switch readerMode.state {
                case .Available:
                    enableReaderMode()
                case .Active:
                    disableReaderMode()
                case .Unavailable:
                    break
                }
            }
        }
    }

    func urlBarDidLongPressReaderMode(urlBar: URLBarView) -> Bool {
        guard let tab = tabManager.selectedTab,
               url = tab.displayURL,
               result = profile.readingList?.createRecordWithURL(url.absoluteString, title: tab.title ?? "", addedBy: UIDevice.currentDevice().name)
            else {
                UIAccessibilityPostNotification(UIAccessibilityAnnouncementNotification, NSLocalizedString("Could not add page to Reading list", comment: "Accessibility message e.g. spoken by VoiceOver after adding current webpage to the Reading List failed."))
                return false
        }

        switch result {
        case .Success:
            UIAccessibilityPostNotification(UIAccessibilityAnnouncementNotification, NSLocalizedString("Added page to Reading List", comment: "Accessibility message e.g. spoken by VoiceOver after the current page gets added to the Reading List using the Reader View button, e.g. by long-pressing it or by its accessibility custom action."))
            // TODO: https://bugzilla.mozilla.org/show_bug.cgi?id=1158503 provide some form of 'this has been added' visual feedback?
        case .Failure(let error):
            UIAccessibilityPostNotification(UIAccessibilityAnnouncementNotification, NSLocalizedString("Could not add page to Reading List. Maybe it's already there?", comment: "Accessibility message e.g. spoken by VoiceOver after the user wanted to add current page to the Reading List and this was not done, likely because it already was in the Reading List, but perhaps also because of real failures."))
            log.error("readingList.createRecordWithURL(url: \"\(url.absoluteString)\", ...) failed with error: \(error)")
        }
        return true
    }

    func locationActionsForURLBar(urlBar: URLBarView) -> [AccessibleAction] {
        if UIPasteboard.generalPasteboard().string != nil {
            return [pasteGoAction, pasteAction, copyAddressAction]
        } else {
            return [copyAddressAction]
        }
    }

    func urlBarDisplayTextForURL(url: NSURL?) -> String? {
        // use the initial value for the URL so we can do proper pattern matching with search URLs
        var searchURL = self.tabManager.selectedTab?.currentInitialURL
        if searchURL == nil || ErrorPageHelper.isErrorPageURL(searchURL!) {
            searchURL = url
        }
        return profile.searchEngines.queryForSearchURL(searchURL) ?? url?.absoluteString
    }

    func urlBarDidLongPressLocation(urlBar: URLBarView) {
        let longPressAlertController = UIAlertController(title: nil, message: nil, preferredStyle: .ActionSheet)

        for action in locationActionsForURLBar(urlBar) {
            longPressAlertController.addAction(action.alertAction(style: .Default))
        }

        let cancelAction = UIAlertAction(title: NSLocalizedString("Cancel", comment: "Label for Cancel button"), style: .Cancel, handler: { (alert: UIAlertAction) -> Void in
        })
        longPressAlertController.addAction(cancelAction)

        let setupPopover = { [unowned self] in
            if let popoverPresentationController = longPressAlertController.popoverPresentationController {
                popoverPresentationController.sourceView = urlBar
                popoverPresentationController.sourceRect = urlBar.frame
                popoverPresentationController.permittedArrowDirections = .Any
                popoverPresentationController.delegate = self
            }
        }

        setupPopover()

        if longPressAlertController.popoverPresentationController != nil {
            displayedPopoverController = longPressAlertController
            updateDisplayedPopoverProperties = setupPopover
        }

        self.presentViewController(longPressAlertController, animated: true, completion: nil)
    }

    func urlBarDidPressScrollToTop(urlBar: URLBarView) {
        if let selectedTab = tabManager.selectedTab {
            // Only scroll to top if we are not showing the home view controller
            if homePanelController == nil {
                selectedTab.webView?.scrollView.setContentOffset(CGPointZero, animated: true)
            }
        }
    }

    func urlBarLocationAccessibilityActions(urlBar: URLBarView) -> [UIAccessibilityCustomAction]? {
        return locationActionsForURLBar(urlBar).map { $0.accessibilityCustomAction }
    }

    func urlBar(urlBar: URLBarView, didEnterText text: String) {
        searchLoader.query = text

        if text.isEmpty {
            hideSearchController()
        } else {
            showSearchController()
            searchController!.searchQuery = text
        }
    }

    func urlBar(urlBar: URLBarView, didSubmitText text: String) {
        // If we can't make a valid URL, do a search query.
        // If we still don't have a valid URL, something is broken. Give up.
        let engine = profile.searchEngines.defaultEngine
        guard let url = URIFixup.getURL(text) ??
                        engine.searchURLForQuery(text) else {
            log.error("Error handling URL entry: \"\(text)\".")
            return
        }

        Telemetry.recordEvent(SearchTelemetry.makeEvent(engine: engine, source: .URLBar))

        finishEditingAndSubmit(url, visitType: VisitType.Typed)
    }

    func urlBarDidEnterOverlayMode(urlBar: URLBarView) {
        if .BlankPage == NewTabAccessors.getNewTabPage(profile.prefs) {
            UIAccessibilityPostNotification(UIAccessibilityScreenChangedNotification, nil)
        } else {
            showHomePanelController(inline: false)
        }
    }

    func urlBarDidLeaveOverlayMode(urlBar: URLBarView) {
        hideSearchController()
        updateInContentHomePanel(tabManager.selectedTab?.url)
    }
}

extension BrowserViewController: TabToolbarDelegate {
    func tabToolbarDidPressBack(tabToolbar: TabToolbarProtocol, button: UIButton) {
        tabManager.selectedTab?.goBack()
    }

    func tabToolbarDidLongPressBack(tabToolbar: TabToolbarProtocol, button: UIButton) {
        showBackForwardList()
    }

    func tabToolbarDidPressReload(tabToolbar: TabToolbarProtocol, button: UIButton) {
        tabManager.selectedTab?.reload()
    }

    func tabToolbarDidLongPressReload(tabToolbar: TabToolbarProtocol, button: UIButton) {
        guard #available(iOS 9.0, *) else {
            return
        }

        guard let tab = tabManager.selectedTab where tab.webView?.URL != nil && (tab.getHelper(name: ReaderMode.name()) as? ReaderMode)?.state != .Active else {
            return
        }

        let toggleActionTitle: String
        if tab.desktopSite {
            toggleActionTitle = NSLocalizedString("Request Mobile Site", comment: "Action Sheet Button for Requesting the Mobile Site")
        } else {
            toggleActionTitle = NSLocalizedString("Request Desktop Site", comment: "Action Sheet Button for Requesting the Desktop Site")
        }

        let controller = UIAlertController(title: nil, message: nil, preferredStyle: .ActionSheet)
        controller.addAction(UIAlertAction(title: toggleActionTitle, style: .Default, handler: { _ in tab.toggleDesktopSite() }))
        controller.addAction(UIAlertAction(title: NSLocalizedString("Cancel", comment:"Label for Cancel button"), style: .Cancel, handler: nil))
        controller.popoverPresentationController?.sourceView = toolbar ?? urlBar
        controller.popoverPresentationController?.sourceRect = button.frame
        presentViewController(controller, animated: true, completion: nil)
    }

    func tabToolbarDidPressStop(tabToolbar: TabToolbarProtocol, button: UIButton) {
        tabManager.selectedTab?.stop()
    }

    func tabToolbarDidPressForward(tabToolbar: TabToolbarProtocol, button: UIButton) {
        tabManager.selectedTab?.goForward()
    }

    func tabToolbarDidLongPressForward(tabToolbar: TabToolbarProtocol, button: UIButton) {
        showBackForwardList()
    }

    func tabToolbarDidPressMenu(tabToolbar: TabToolbarProtocol, button: UIButton) {
        // ensure that any keyboards or spinners are dismissed before presenting the menu
        UIApplication.sharedApplication().sendAction(#selector(UIResponder.resignFirstResponder), to:nil, from:nil, forEvent:nil)
        // check the trait collection
        // open as modal if portrait\
        let presentationStyle: MenuViewPresentationStyle = (self.traitCollection.horizontalSizeClass == .Compact && traitCollection.verticalSizeClass == .Regular) ? .Modal : .Popover
        let mvc = MenuViewController(withAppState: getCurrentAppState(), presentationStyle: presentationStyle)
        mvc.delegate = self
        mvc.actionDelegate = self
        mvc.menuTransitionDelegate = MenuPresentationAnimator()
        mvc.modalPresentationStyle = presentationStyle == .Modal ? .OverCurrentContext : .Popover

        if let popoverPresentationController = mvc.popoverPresentationController {
            popoverPresentationController.backgroundColor = UIColor.clearColor()
            popoverPresentationController.delegate = self
            popoverPresentationController.sourceView = button
            popoverPresentationController.sourceRect = CGRect(x: button.frame.width/2, y: button.frame.size.height * 0.75, width: 1, height: 1)
            popoverPresentationController.permittedArrowDirections = UIPopoverArrowDirection.Up
        }

        self.presentViewController(mvc, animated: true, completion: nil)
        menuViewController = mvc
    }

    private func setNoImageMode(enabled: Bool) {
        self.profile.prefs.setBool(enabled, forKey: PrefsKeys.KeyNoImageModeStatus)
        for tab in self.tabManager.tabs {
            tab.setNoImageMode(enabled, force: true)
        }
        self.tabManager.selectedTab?.reload()
    }

    func toggleBookmarkForTabState(tabState: TabState) {
        if tabState.isBookmarked {
            self.removeBookmark(tabState)
        } else {
            self.addBookmark(tabState)
        }
    }

    func tabToolbarDidPressBookmark(tabToolbar: TabToolbarProtocol, button: UIButton) {
        guard let tab = tabManager.selectedTab,
            let _ = tab.displayURL?.absoluteString else {
                log.error("Bookmark error: No tab is selected, or no URL in tab.")
                return
        }

        toggleBookmarkForTabState(tab.tabState)
    }

    func tabToolbarDidLongPressBookmark(tabToolbar: TabToolbarProtocol, button: UIButton) {
    }

    func tabToolbarDidPressShare(tabToolbar: TabToolbarProtocol, button: UIButton) {
        if let tab = tabManager.selectedTab, url = tab.displayURL {
            let sourceView = self.navigationToolbar.shareButton
            presentActivityViewController(url, tab: tab, sourceView: sourceView.superview, sourceRect: sourceView.frame, arrowDirection: .Up)
        }
    }

    func tabToolbarDidPressHomePage(tabToolbar: TabToolbarProtocol, button: UIButton) {
        guard let tab = tabManager.selectedTab else { return }
        HomePageHelper(prefs: profile.prefs).openHomePage(inTab: tab, withNavigationController: navigationController)
    }
    
    func showBackForwardList() {
        guard AppConstants.MOZ_BACK_FORWARD_LIST else {
            return
        }
        if let backForwardList = tabManager.selectedTab?.webView?.backForwardList {
            let backForwardViewController = BackForwardListViewController(profile: profile, backForwardList: backForwardList, isPrivate: tabManager.selectedTab?.isPrivate ?? false)
            backForwardViewController.tabManager = tabManager
            backForwardViewController.bvc = self
            backForwardViewController.modalPresentationStyle = UIModalPresentationStyle.OverCurrentContext
            backForwardViewController.backForwardTransitionDelegate = BackForwardListAnimator()
            self.presentViewController(backForwardViewController, animated: true, completion: nil)
        }
    }
}

extension BrowserViewController: MenuViewControllerDelegate {
    func menuViewControllerDidDismiss(menuViewController: MenuViewController) {
        self.menuViewController = nil
        displayedPopoverController = nil
        updateDisplayedPopoverProperties = nil
    }

    func shouldCloseMenu(menuViewController: MenuViewController, forRotationToNewSize size: CGSize, forTraitCollection traitCollection: UITraitCollection) -> Bool {
        // if we're presenting in popover but we haven't got a preferred content size yet, don't dismiss, otherwise we might dismiss before we've presented
        if (traitCollection.horizontalSizeClass == .Compact && traitCollection.verticalSizeClass == .Compact) && menuViewController.preferredContentSize == CGSize.zero {
            return false
        }

        func orientationForSize(size: CGSize) -> UIInterfaceOrientation {
            return size.height < size.width ? .LandscapeLeft : .Portrait
        }

        let currentOrientation = orientationForSize(self.view.bounds.size)
        let newOrientation = orientationForSize(size)
        let isiPhone = UI_USER_INTERFACE_IDIOM() == .Phone

        // we only want to dismiss when rotating on iPhone
        // if we're rotating from landscape to portrait then we are rotating from popover to modal
        return isiPhone && currentOrientation != newOrientation
    }
}

extension BrowserViewController: WindowCloseHelperDelegate {
    func windowCloseHelper(helper: WindowCloseHelper, didRequestToCloseTab tab: Tab) {
        tabManager.removeTab(tab)
    }
}

extension BrowserViewController: TabDelegate {

    func tab(tab: Tab, didCreateWebView webView: WKWebView) {
        webView.frame = webViewContainer.frame
        // Observers that live as long as the tab. Make sure these are all cleared
        // in willDeleteWebView below!
        webView.addObserver(self, forKeyPath: KVOEstimatedProgress, options: .New, context: nil)
        webView.addObserver(self, forKeyPath: KVOLoading, options: .New, context: nil)
        webView.addObserver(self, forKeyPath: KVOCanGoBack, options: .New, context: nil)
        webView.addObserver(self, forKeyPath: KVOCanGoForward, options: .New, context: nil)
        tab.webView?.addObserver(self, forKeyPath: KVOURL, options: .New, context: nil)

        webView.scrollView.addObserver(self.scrollController, forKeyPath: KVOContentSize, options: .New, context: nil)

        webView.UIDelegate = self

        let readerMode = ReaderMode(tab: tab)
        readerMode.delegate = self
        tab.addHelper(readerMode, name: ReaderMode.name())

        let favicons = FaviconManager(tab: tab, profile: profile)
        tab.addHelper(favicons, name: FaviconManager.name())

        // only add the logins helper if the tab is not a private browsing tab
        if !tab.isPrivate {
            let logins = LoginsHelper(tab: tab, profile: profile)
            tab.addHelper(logins, name: LoginsHelper.name())
        }

        let contextMenuHelper = ContextMenuHelper(tab: tab)
        contextMenuHelper.delegate = self
        tab.addHelper(contextMenuHelper, name: ContextMenuHelper.name())

        let errorHelper = ErrorPageHelper()
        tab.addHelper(errorHelper, name: ErrorPageHelper.name())

        if #available(iOS 9, *) {} else {
            let windowCloseHelper = WindowCloseHelper(tab: tab)
            windowCloseHelper.delegate = self
            tab.addHelper(windowCloseHelper, name: WindowCloseHelper.name())
        }

        let findInPageHelper = FindInPageHelper(tab: tab)
        findInPageHelper.delegate = self
        tab.addHelper(findInPageHelper, name: FindInPageHelper.name())

        let noImageModeHelper = NoImageModeHelper(tab: tab)
        tab.addHelper(noImageModeHelper, name: NoImageModeHelper.name())
        
        let printHelper = PrintHelper(tab: tab)
        tab.addHelper(printHelper, name: PrintHelper.name())

        let customSearchHelper = CustomSearchHelper(tab: tab)
        tab.addHelper(customSearchHelper, name: CustomSearchHelper.name())

        let openURL = {(url: NSURL) -> Void in
            self.switchToTabForURLOrOpen(url)
        }

        let nightModeHelper = NightModeHelper(tab: tab)
        tab.addHelper(nightModeHelper, name: NightModeHelper.name())

        let spotlightHelper = SpotlightHelper(tab: tab, openURL: openURL)
        tab.addHelper(spotlightHelper, name: SpotlightHelper.name())

        tab.addHelper(LocalRequestHelper(), name: LocalRequestHelper.name())
    }

    func tab(tab: Tab, willDeleteWebView webView: WKWebView) {
        tab.cancelQueuedAlerts()

        webView.removeObserver(self, forKeyPath: KVOEstimatedProgress)
        webView.removeObserver(self, forKeyPath: KVOLoading)
        webView.removeObserver(self, forKeyPath: KVOCanGoBack)
        webView.removeObserver(self, forKeyPath: KVOCanGoForward)
        webView.scrollView.removeObserver(self.scrollController, forKeyPath: KVOContentSize)
        webView.removeObserver(self, forKeyPath: KVOURL)

        webView.UIDelegate = nil
        webView.scrollView.delegate = nil
        webView.removeFromSuperview()
    }

    private func findSnackbar(barToFind: SnackBar) -> Int? {
        let bars = snackBars.subviews
        for (index, bar) in bars.enumerate() {
            if bar === barToFind {
                return index
            }
        }
        return nil
    }

    private func updateSnackBarConstraints() {
        snackBars.snp_remakeConstraints { make in
            make.bottom.equalTo(findInPageContainer.snp_top)

            let bars = self.snackBars.subviews
            if bars.count > 0 {
                let view = bars[bars.count-1]
                make.top.equalTo(view.snp_top)
            } else {
                make.height.equalTo(0)
            }

            if traitCollection.horizontalSizeClass != .Regular {
                make.leading.trailing.equalTo(self.footer)
                self.snackBars.layer.borderWidth = 0
            } else {
                make.centerX.equalTo(self.footer)
                make.width.equalTo(SnackBarUX.MaxWidth)
                self.snackBars.layer.borderColor = UIConstants.BorderColor.CGColor
                self.snackBars.layer.borderWidth = 1
            }
        }
    }

    // This removes the bar from its superview and updates constraints appropriately
    private func finishRemovingBar(bar: SnackBar) {
        // If there was a bar above this one, we need to remake its constraints.
        if let index = findSnackbar(bar) {
            // If the bar being removed isn't on the top of the list
            let bars = snackBars.subviews
            if index < bars.count-1 {
                // Move the bar above this one
                let nextbar = bars[index+1] as! SnackBar
                nextbar.snp_updateConstraints { make in
                    // If this wasn't the bottom bar, attach to the bar below it
                    if index > 0 {
                        let bar = bars[index-1] as! SnackBar
                        nextbar.bottom = make.bottom.equalTo(bar.snp_top).constraint
                    } else {
                        // Otherwise, we attach it to the bottom of the snackbars
                        nextbar.bottom = make.bottom.equalTo(self.snackBars.snp_bottom).constraint
                    }
                }
            }
        }

        // Really remove the bar
        bar.removeFromSuperview()
    }

    private func finishAddingBar(bar: SnackBar) {
        snackBars.addSubview(bar)
        bar.snp_remakeConstraints { make in
            // If there are already bars showing, add this on top of them
            let bars = self.snackBars.subviews

            // Add the bar on top of the stack
            // We're the new top bar in the stack, so make sure we ignore ourself
            if bars.count > 1 {
                let view = bars[bars.count - 2]
                bar.bottom = make.bottom.equalTo(view.snp_top).offset(0).constraint
            } else {
                bar.bottom = make.bottom.equalTo(self.snackBars.snp_bottom).offset(0).constraint
            }
            make.leading.trailing.equalTo(self.snackBars)
        }
    }

    func showBar(bar: SnackBar, animated: Bool) {
        finishAddingBar(bar)
        updateSnackBarConstraints()

        bar.hide()
        view.layoutIfNeeded()
        UIView.animateWithDuration(animated ? 0.25 : 0, animations: { () -> Void in
            bar.show()
            self.view.layoutIfNeeded()
        })
    }

    func removeBar(bar: SnackBar, animated: Bool) {
        if let _ = findSnackbar(bar) {
            UIView.animateWithDuration(animated ? 0.25 : 0, animations: { () -> Void in
                bar.hide()
                self.view.layoutIfNeeded()
            }) { success in
                // Really remove the bar
                self.finishRemovingBar(bar)
                self.updateSnackBarConstraints()
            }
        }
    }

    func removeAllBars() {
        let bars = snackBars.subviews
        for bar in bars {
            if let bar = bar as? SnackBar {
                bar.removeFromSuperview()
            }
        }
        self.updateSnackBarConstraints()
    }

    func tab(tab: Tab, didAddSnackbar bar: SnackBar) {
        showBar(bar, animated: true)
    }

    func tab(tab: Tab, didRemoveSnackbar bar: SnackBar) {
        removeBar(bar, animated: true)
    }

    func tab(tab: Tab, didSelectFindInPageForSelection selection: String) {
        updateFindInPageVisibility(visible: true)
        findInPageBar?.text = selection
    }
}

extension BrowserViewController: HomePanelViewControllerDelegate {
    func homePanelViewController(homePanelViewController: HomePanelViewController, didSelectURL url: NSURL, visitType: VisitType) {
        finishEditingAndSubmit(url, visitType: visitType)
    }

    func homePanelViewController(homePanelViewController: HomePanelViewController, didSelectPanel panel: Int) {
        if AboutUtils.isAboutHomeURL(tabManager.selectedTab?.url) {
            tabManager.selectedTab?.webView?.evaluateJavaScript("history.replaceState({}, '', '#panel=\(panel)')", completionHandler: nil)
        }
    }

    func homePanelViewControllerDidRequestToCreateAccount(homePanelViewController: HomePanelViewController) {
        presentSignInViewController() // TODO UX Right now the flow for sign in and create account is the same
    }

    func homePanelViewControllerDidRequestToSignIn(homePanelViewController: HomePanelViewController) {
        presentSignInViewController() // TODO UX Right now the flow for sign in and create account is the same
    }
}

extension BrowserViewController: SearchViewControllerDelegate {
    func searchViewController(searchViewController: SearchViewController, didSelectURL url: NSURL) {
        finishEditingAndSubmit(url, visitType: VisitType.Typed)
    }

    func presentSearchSettingsController() {
        let settingsNavigationController = SearchSettingsTableViewController()
        settingsNavigationController.model = self.profile.searchEngines

        let navController = UINavigationController(rootViewController: settingsNavigationController)

        self.presentViewController(navController, animated: true, completion: nil)
    }
}

extension BrowserViewController: TabManagerDelegate {
    func tabManager(tabManager: TabManager, didSelectedTabChange selected: Tab?, previous: Tab?) {
        // Remove the old accessibilityLabel. Since this webview shouldn't be visible, it doesn't need it
        // and having multiple views with the same label confuses tests.
        if let wv = previous?.webView {
            removeOpenInView()
            wv.endEditing(true)
            wv.accessibilityLabel = nil
            wv.accessibilityElementsHidden = true
            wv.accessibilityIdentifier = nil
            wv.removeFromSuperview()
        }

        if let tab = selected, webView = tab.webView {
            updateURLBarDisplayURL(tab)

            if tab.isPrivate {
                readerModeCache = MemoryReaderModeCache.sharedInstance
                applyTheme(Theme.PrivateMode)
            } else {
                readerModeCache = DiskReaderModeCache.sharedInstance
                applyTheme(Theme.NormalMode)
            }
            ReaderModeHandlers.readerModeCache = readerModeCache

            scrollController.tab = selected
            webViewContainer.addSubview(webView)
            webView.snp_makeConstraints { make in
                make.top.equalTo(webViewContainerToolbar.snp_bottom)
                make.left.right.bottom.equalTo(self.webViewContainer)
            }
            webView.accessibilityLabel = NSLocalizedString("Web content", comment: "Accessibility label for the main web content view")
            webView.accessibilityIdentifier = "contentView"
            webView.accessibilityElementsHidden = false

            if let url = webView.URL?.absoluteString {
                // Don't bother fetching bookmark state for about/sessionrestore and about/home.
                if AboutUtils.isAboutURL(webView.URL) {
                    // Indeed, because we don't show the toolbar at all, don't even blank the star.
                } else {
                    profile.bookmarks.modelFactory >>== { [weak tab] in
                        $0.isBookmarked(url)
                            .uponQueue(dispatch_get_main_queue()) {
                            guard let isBookmarked = $0.successValue else {
                                log.error("Error getting bookmark status: \($0.failureValue).")
                                return
                            }

                            tab?.isBookmarked = isBookmarked


                            if !AppConstants.MOZ_MENU {
                                self.toolbar?.updateBookmarkStatus(isBookmarked)
                                self.urlBar.updateBookmarkStatus(isBookmarked)
                            }
                        }
                    }
                }
            } else {
                // The web view can go gray if it was zombified due to memory pressure.
                // When this happens, the URL is nil, so try restoring the page upon selection.
                tab.reload()
            }
        }

        if let selected = selected, previous = previous where selected.isPrivate != previous.isPrivate {
            updateTabCountUsingTabManager(tabManager)
        }

        removeAllBars()
        if let bars = selected?.bars {
            for bar in bars {
                showBar(bar, animated: true)
            }
        }

        updateFindInPageVisibility(visible: false)

        navigationToolbar.updateReloadStatus(selected?.loading ?? false)
        navigationToolbar.updateBackStatus(selected?.canGoBack ?? false)
        navigationToolbar.updateForwardStatus(selected?.canGoForward ?? false)
        self.urlBar.updateProgressBar(Float(selected?.estimatedProgress ?? 0))

        if let readerMode = selected?.getHelper(name: ReaderMode.name()) as? ReaderMode {
            urlBar.updateReaderModeState(readerMode.state)
            if readerMode.state == .Active {
                showReaderModeBar(animated: false)
            } else {
                hideReaderModeBar(animated: false)
            }
        } else {
            urlBar.updateReaderModeState(ReaderModeState.Unavailable)
        }

        updateInContentHomePanel(selected?.url)
    }

    func tabManager(tabManager: TabManager, didCreateTab tab: Tab) {
    }

    func tabManager(tabManager: TabManager, didAddTab tab: Tab) {
        // If we are restoring tabs then we update the count once at the end
        if !tabManager.isRestoring {
            updateTabCountUsingTabManager(tabManager)
        }
        tab.tabDelegate = self
        tab.appStateDelegate = self
    }

    func tabManager(tabManager: TabManager, didRemoveTab tab: Tab) {
        updateTabCountUsingTabManager(tabManager)
        // tabDelegate is a weak ref (and the tab's webView may not be destroyed yet)
        // so we don't expcitly unset it.

        if let url = tab.url where !AboutUtils.isAboutURL(tab.url) && !tab.isPrivate {
            profile.recentlyClosedTabs.addTab(url, title: tab.title, faviconURL: tab.displayFavicon?.url)
        }
    }

    func tabManagerDidAddTabs(tabManager: TabManager) {
        updateTabCountUsingTabManager(tabManager)
    }

    func tabManagerDidRestoreTabs(tabManager: TabManager) {
        updateTabCountUsingTabManager(tabManager)
        SELappWillEnterForegroundNotification()
    }

    func tabManagerDidRemoveAllTabs(tabManager: TabManager, toast:ButtonToast?) {
        guard !self.tabManager.isInPrivateMode else {
            return
        }

        if let undoToast = toast {
            let time = dispatch_time(dispatch_time_t(DISPATCH_TIME_NOW), Int64(ButtonToastUX.ToastDelay * Double(NSEC_PER_SEC)))
            dispatch_after(time, dispatch_get_main_queue()) {
                self.view.addSubview(undoToast)
                undoToast.snp_makeConstraints { make in
                    make.left.right.equalTo(self.view)
                    make.bottom.equalTo(self.webViewContainer)
                }
                undoToast.showToast()
            }
        }
    }

    private func updateTabCountUsingTabManager(tabManager: TabManager, animated: Bool = true) {
        if let selectedTab = tabManager.selectedTab {
            let count = selectedTab.isPrivate ? tabManager.privateTabs.count : tabManager.normalTabs.count
            urlBar.updateTabCount(max(count, 1), animated: animated)
            topTabsViewController?.updateTabCount(max(count, 1), animated: animated)
        }
    }
}

extension BrowserViewController: WKNavigationDelegate {
    func webView(webView: WKWebView, didStartProvisionalNavigation navigation: WKNavigation!) {
        if tabManager.selectedTab?.webView !== webView {
            return
        }

        updateFindInPageVisibility(visible: false)

        // If we are going to navigate to a new page, hide the reader mode button. Unless we
        // are going to a about:reader page. Then we keep it on screen: it will change status
        // (orange color) as soon as the page has loaded.
        if let url = webView.URL {
            if !ReaderModeUtils.isReaderModeURL(url) {
                urlBar.updateReaderModeState(ReaderModeState.Unavailable)
                hideReaderModeBar(animated: false)
            }

            // remove the open in overlay view if it is present
            removeOpenInView()
        }
    }

    // Recognize an Apple Maps URL. This will trigger the native app. But only if a search query is present. Otherwise
    // it could just be a visit to a regular page on maps.apple.com.
    private func isAppleMapsURL(url: NSURL) -> Bool {
        if url.scheme == "http" || url.scheme == "https" {
            if url.host == "maps.apple.com" && url.query != nil {
                return true
            }
        }
        return false
    }

    // Recognize a iTunes Store URL. These all trigger the native apps. Note that appstore.com and phobos.apple.com
    // used to be in this list. I have removed them because they now redirect to itunes.apple.com. If we special case
    // them then iOS will actually first open Safari, which then redirects to the app store. This works but it will
    // leave a 'Back to Safari' button in the status bar, which we do not want.
    private func isStoreURL(url: NSURL) -> Bool {
        if url.scheme == "http" || url.scheme == "https" {
            if url.host == "itunes.apple.com" {
                return true
            }
        }
        return false
    }

    // This is the place where we decide what to do with a new navigation action. There are a number of special schemes
    // and http(s) urls that need to be handled in a different way. All the logic for that is inside this delegate
    // method.

    func webView(webView: WKWebView, decidePolicyForNavigationAction navigationAction: WKNavigationAction, decisionHandler: (WKNavigationActionPolicy) -> Void) {
        guard let url = navigationAction.request.URL else {
            decisionHandler(WKNavigationActionPolicy.Cancel)
            return
        }

        // Fixes 1261457 - Rich text editor fails because requests to about:blank are blocked
        if url.scheme == "about" && url.resourceSpecifier == "blank" {
            decisionHandler(WKNavigationActionPolicy.Allow)
            return
        }

        if !navigationAction.isAllowed && navigationAction.navigationType != .BackForward {
            log.warning("Denying unprivileged request: \(navigationAction.request)")
            decisionHandler(WKNavigationActionPolicy.Cancel)
            return
        }

        // First special case are some schemes that are about Calling. We prompt the user to confirm this action. This
        // gives us the exact same behaviour as Safari.

        if url.scheme == "tel" || url.scheme == "facetime" || url.scheme == "facetime-audio" {
            if let phoneNumber = url.resourceSpecifier.stringByRemovingPercentEncoding where !phoneNumber.isEmpty {
                let formatter = PhoneNumberFormatter()
                let formattedPhoneNumber = formatter.formatPhoneNumber(phoneNumber)
                let alert = UIAlertController(title: formattedPhoneNumber, message: nil, preferredStyle: UIAlertControllerStyle.Alert)
                alert.addAction(UIAlertAction(title: NSLocalizedString("Cancel", comment:"Label for Cancel button"), style: UIAlertActionStyle.Cancel, handler: nil))
                alert.addAction(UIAlertAction(title: NSLocalizedString("Call", comment:"Alert Call Button"), style: UIAlertActionStyle.Default, handler: { (action: UIAlertAction!) in
                    UIApplication.sharedApplication().openURL(url)
                }))
                presentViewController(alert, animated: true, completion: nil)
            }
            decisionHandler(WKNavigationActionPolicy.Cancel)
            return
        }

        // Second special case are a set of URLs that look like regular http links, but should be handed over to iOS
        // instead of being loaded in the webview. Note that there is no point in calling canOpenURL() here, because
        // iOS will always say yes. TODO Is this the same as isWhitelisted?

        if isAppleMapsURL(url) || isStoreURL(url) {
            UIApplication.sharedApplication().openURL(url)
            decisionHandler(WKNavigationActionPolicy.Cancel)
            return
        }

        // This is the normal case, opening a http or https url, which we handle by loading them in this WKWebView. We
        // always allow this. Additionally, data URIs are also handled just like normal web pages.

        if url.scheme == "http" || url.scheme == "https" || url.scheme == "data" {
            if navigationAction.navigationType == .LinkActivated {
                resetSpoofedUserAgentIfRequired(webView, newURL: url)
            } else if navigationAction.navigationType == .BackForward {
                restoreSpoofedUserAgentIfRequired(webView, newRequest: navigationAction.request)
            }
            decisionHandler(WKNavigationActionPolicy.Allow)
            return
        }

        // Default to calling openURL(). What this does depends on the iOS version. On iOS 8, it will just work without
        // prompting. On iOS9, depending on the scheme, iOS will prompt: "Firefox" wants to open "Twitter". It will ask
        // every time. There is no way around this prompt. (TODO Confirm this is true by adding them to the Info.plist)

        let openedURL = UIApplication.sharedApplication().openURL(url)
        if !openedURL {
            let alert = UIAlertController(title: Strings.UnableToOpenURLErrorTitle, message: Strings.UnableToOpenURLError, preferredStyle: .Alert)
            alert.addAction(UIAlertAction(title: UIConstants.OKString, style: UIAlertActionStyle.Default, handler: nil))
            self.presentViewController(alert, animated: true, completion: nil)
        }
        decisionHandler(WKNavigationActionPolicy.Cancel)
    }

    func webView(webView: WKWebView, didReceiveAuthenticationChallenge challenge: NSURLAuthenticationChallenge, completionHandler: (NSURLSessionAuthChallengeDisposition, NSURLCredential?) -> Void) {

        // If this is a certificate challenge, see if the certificate has previously been
        // accepted by the user.
        let origin = "\(challenge.protectionSpace.host):\(challenge.protectionSpace.port)"
        if challenge.protectionSpace.authenticationMethod == NSURLAuthenticationMethodServerTrust,
           let trust = challenge.protectionSpace.serverTrust,
           let cert = SecTrustGetCertificateAtIndex(trust, 0) where profile.certStore.containsCertificate(cert, forOrigin: origin) {
            completionHandler(NSURLSessionAuthChallengeDisposition.UseCredential, NSURLCredential(forTrust: trust))
            return
        }

        guard challenge.protectionSpace.authenticationMethod == NSURLAuthenticationMethodHTTPBasic ||
              challenge.protectionSpace.authenticationMethod == NSURLAuthenticationMethodHTTPDigest ||
              challenge.protectionSpace.authenticationMethod == NSURLAuthenticationMethodNTLM,
              let tab = tabManager[webView] else {
            completionHandler(NSURLSessionAuthChallengeDisposition.PerformDefaultHandling, nil)
            return
        }

        // The challenge may come from a background tab, so ensure it's the one visible.
        tabManager.selectTab(tab)

        let loginsHelper = tab.getHelper(name: LoginsHelper.name()) as? LoginsHelper
        Authenticator.handleAuthRequest(self, challenge: challenge, loginsHelper: loginsHelper).uponQueue(dispatch_get_main_queue()) { res in
            if let credentials = res.successValue {
                completionHandler(.UseCredential, credentials.credentials)
            } else {
                completionHandler(NSURLSessionAuthChallengeDisposition.RejectProtectionSpace, nil)
            }
        }
    }

    func webView(webView: WKWebView, didCommitNavigation navigation: WKNavigation!) {
        guard let tab = tabManager[webView] else { return }

        tab.url = webView.URL

        if tabManager.selectedTab === tab {
            updateUIForReaderHomeStateForTab(tab)
            appDidUpdateState(getCurrentAppState())
        }
    }

    func webView(webView: WKWebView, didFinishNavigation navigation: WKNavigation!) {
        let tab: Tab! = tabManager[webView]
        tabManager.expireSnackbars()

        if let url = webView.URL where !ErrorPageHelper.isErrorPageURL(url) && !AboutUtils.isAboutHomeURL(url) {
            tab.lastExecutedTime = NSDate.now()

            if navigation == nil {
                log.warning("Implicitly unwrapped optional navigation was nil.")
            }

            postLocationChangeNotificationForTab(tab, navigation: navigation)

            // Fire the readability check. This is here and not in the pageShow event handler in ReaderMode.js anymore
            // because that event wil not always fire due to unreliable page caching. This will either let us know that
            // the currently loaded page can be turned into reading mode or if the page already is in reading mode. We
            // ignore the result because we are being called back asynchronous when the readermode status changes.
            webView.evaluateJavaScript("\(ReaderModeNamespace).checkReadability()", completionHandler: nil)
        }

        if tab === tabManager.selectedTab {
            UIAccessibilityPostNotification(UIAccessibilityScreenChangedNotification, nil)
            // must be followed by LayoutChanged, as ScreenChanged will make VoiceOver
            // cursor land on the correct initial element, but if not followed by LayoutChanged,
            // VoiceOver will sometimes be stuck on the element, not allowing user to move
            // forward/backward. Strange, but LayoutChanged fixes that.
            UIAccessibilityPostNotification(UIAccessibilityLayoutChangedNotification, nil)
        } else {
            // To Screenshot a tab that is hidden we must add the webView,
            // then wait enough time for the webview to render.
            if let webView =  tab.webView {
                view.insertSubview(webView, atIndex: 0)
                let time = dispatch_time(DISPATCH_TIME_NOW, Int64(500 * NSEC_PER_MSEC))
                dispatch_after(time, dispatch_get_main_queue()) {
                    self.screenshotHelper.takeScreenshot(tab)
                    if webView.superview == self.view {
                        webView.removeFromSuperview()
                    }
                }
            }
        }

        // Remember whether or not a desktop site was requested
        if #available(iOS 9.0, *) {
            tab.desktopSite = webView.customUserAgent?.isEmpty == false
        }
    }

    private func addViewForOpenInHelper(openInHelper: OpenInHelper) {
        guard let view = openInHelper.openInView else { return }
        webViewContainerToolbar.addSubview(view)
        webViewContainerToolbar.snp_updateConstraints { make in
            make.height.equalTo(OpenInViewUX.ViewHeight)
        }
        view.snp_makeConstraints { make in
            make.edges.equalTo(webViewContainerToolbar)
        }

        self.openInHelper = openInHelper
    }

    private func removeOpenInView() {
        guard let _ = self.openInHelper else { return }
        webViewContainerToolbar.subviews.forEach { $0.removeFromSuperview() }

        webViewContainerToolbar.snp_updateConstraints { make in
            make.height.equalTo(0)
        }

        self.openInHelper = nil
    }

    private func postLocationChangeNotificationForTab(tab: Tab, navigation: WKNavigation?) {
        let notificationCenter = NSNotificationCenter.defaultCenter()
        var info = [NSObject: AnyObject]()
        info["url"] = tab.displayURL
        info["title"] = tab.title
        if let visitType = self.getVisitTypeForTab(tab, navigation: navigation)?.rawValue {
            info["visitType"] = visitType
        }
        info["isPrivate"] = tab.isPrivate
        notificationCenter.postNotificationName(NotificationOnLocationChange, object: self, userInfo: info)
    }
}

/// List of schemes that are allowed to open a popup window
private let SchemesAllowedToOpenPopups = ["http", "https", "javascript", "data"]

extension BrowserViewController: WKUIDelegate {
    func webView(webView: WKWebView, createWebViewWithConfiguration configuration: WKWebViewConfiguration, forNavigationAction navigationAction: WKNavigationAction, windowFeatures: WKWindowFeatures) -> WKWebView? {
        guard let parentTab = tabManager[webView] else { return nil }

        if !navigationAction.isAllowed {
            log.warning("Denying unprivileged request: \(navigationAction.request)")
            return nil
        }

        if let currentTab = tabManager.selectedTab {
            screenshotHelper.takeScreenshot(currentTab)
        }

        // If the page uses window.open() or target="_blank", open the page in a new tab.
        let newTab: Tab
        if #available(iOS 9, *) {
            newTab = tabManager.addTab(navigationAction.request, configuration: configuration, afterTab: parentTab, isPrivate: parentTab.isPrivate)
        } else {
            newTab = tabManager.addTab(navigationAction.request, configuration: configuration, afterTab: parentTab)
        }
        tabManager.selectTab(newTab)

        // If the page we just opened has a bad scheme, we return nil here so that JavaScript does not
        // get a reference to it which it can return from window.open() - this will end up as a
        // CFErrorHTTPBadURL being presented.
        guard let scheme = navigationAction.request.URL?.scheme.lowercaseString where SchemesAllowedToOpenPopups.contains(scheme) else {
            return nil
        }

        return newTab.webView
    }

    private func canDisplayJSAlertForWebView(webView: WKWebView) -> Bool {
        // Only display a JS Alert if we are selected and there isn't anything being shown
        return (tabManager.selectedTab?.webView == webView ?? false) && (self.presentedViewController == nil)
    }

    func webView(webView: WKWebView, runJavaScriptAlertPanelWithMessage message: String, initiatedByFrame frame: WKFrameInfo, completionHandler: () -> Void) {
        let messageAlert = MessageAlert(message: message, frame: frame, completionHandler: completionHandler)
        if canDisplayJSAlertForWebView(webView) {
            presentViewController(messageAlert.alertController(), animated: true, completion: nil)
        } else if let promptingTab = tabManager[webView] {
            promptingTab.queueJavascriptAlertPrompt(messageAlert)
        } else {
            // This should never happen since an alert needs to come from a web view but just in case call the handler
            // since not calling it will result in a runtime exception.
            completionHandler()
        }
    }

    func webView(webView: WKWebView, runJavaScriptConfirmPanelWithMessage message: String, initiatedByFrame frame: WKFrameInfo, completionHandler: (Bool) -> Void) {
        let confirmAlert = ConfirmPanelAlert(message: message, frame: frame, completionHandler: completionHandler)
        if canDisplayJSAlertForWebView(webView) {
            presentViewController(confirmAlert.alertController(), animated: true, completion: nil)
        } else if let promptingTab = tabManager[webView] {
            promptingTab.queueJavascriptAlertPrompt(confirmAlert)
        } else {
            completionHandler(false)
        }
    }

    func webView(webView: WKWebView, runJavaScriptTextInputPanelWithPrompt prompt: String, defaultText: String?, initiatedByFrame frame: WKFrameInfo, completionHandler: (String?) -> Void) {
        let textInputAlert = TextInputAlert(message: prompt, frame: frame, completionHandler: completionHandler, defaultText: defaultText)
        if canDisplayJSAlertForWebView(webView) {
            presentViewController(textInputAlert.alertController(), animated: true, completion: nil)
        } else if let promptingTab = tabManager[webView] {
            promptingTab.queueJavascriptAlertPrompt(textInputAlert)
        } else {
            completionHandler(nil)
        }
    }

    /// Invoked when an error occurs while starting to load data for the main frame.
    func webView(webView: WKWebView, didFailProvisionalNavigation navigation: WKNavigation!, withError error: NSError) {
        // Ignore the "Frame load interrupted" error that is triggered when we cancel a request
        // to open an external application and hand it over to UIApplication.openURL(). The result
        // will be that we switch to the external app, for example the app store, while keeping the
        // original web page in the tab instead of replacing it with an error page.
        if error.domain == "WebKitErrorDomain" && error.code == 102 {
            return
        }

        if checkIfWebContentProcessHasCrashed(webView, error: error) {
            return
        }

        if error.code == Int(CFNetworkErrors.CFURLErrorCancelled.rawValue) {
            if let tab = tabManager[webView] where tab === tabManager.selectedTab {
                urlBar.currentURL = tab.displayURL
            }
            return
        }

        if let url = error.userInfo[NSURLErrorFailingURLErrorKey] as? NSURL {
            ErrorPageHelper().showPage(error, forUrl: url, inWebView: webView)
        }
    }

    private func checkIfWebContentProcessHasCrashed(webView: WKWebView, error: NSError) -> Bool {
        if error.code == WKErrorCode.WebContentProcessTerminated.rawValue && error.domain == "WebKitErrorDomain" {
            log.debug("WebContent process has crashed. Trying to reloadFromOrigin to restart it.")
            webView.reloadFromOrigin()
            return true
        }

        return false
    }

    func webView(webView: WKWebView, decidePolicyForNavigationResponse navigationResponse: WKNavigationResponse, decisionHandler: (WKNavigationResponsePolicy) -> Void) {
        let helperForURL = OpenIn.helperForResponse(navigationResponse.response)
        if navigationResponse.canShowMIMEType {
            if let openInHelper = helperForURL {
                addViewForOpenInHelper(openInHelper)
            }
            decisionHandler(WKNavigationResponsePolicy.Allow)
            return
        }

        guard var openInHelper = helperForURL else {
            let error = NSError(domain: ErrorPageHelper.MozDomain, code: Int(ErrorPageHelper.MozErrorDownloadsNotEnabled), userInfo: [NSLocalizedDescriptionKey: Strings.UnableToDownloadError])
            ErrorPageHelper().showPage(error, forUrl: navigationResponse.response.URL!, inWebView: webView)
            return decisionHandler(WKNavigationResponsePolicy.Allow)
        }
        
        if openInHelper.openInView == nil {
            openInHelper.openInView = navigationToolbar.shareButton
        }

        openInHelper.open()
        decisionHandler(WKNavigationResponsePolicy.Cancel)
    }
    
    @available(iOS 9, *)
    func webViewDidClose(webView: WKWebView) {
        if let tab = tabManager[webView] {
            self.tabManager.removeTab(tab)
        }
    }
}

extension BrowserViewController: ReaderModeDelegate {
    func readerMode(readerMode: ReaderMode, didChangeReaderModeState state: ReaderModeState, forTab tab: Tab) {
        // If this reader mode availability state change is for the tab that we currently show, then update
        // the button. Otherwise do nothing and the button will be updated when the tab is made active.
        if tabManager.selectedTab === tab {
            urlBar.updateReaderModeState(state)
        }
    }

    func readerMode(readerMode: ReaderMode, didDisplayReaderizedContentForTab tab: Tab) {
        self.showReaderModeBar(animated: true)
        tab.showContent(true)
    }
}

// MARK: - UIPopoverPresentationControllerDelegate

extension BrowserViewController: UIPopoverPresentationControllerDelegate {
    func popoverPresentationControllerDidDismissPopover(popoverPresentationController: UIPopoverPresentationController) {
        displayedPopoverController = nil
        updateDisplayedPopoverProperties = nil
    }
}

extension BrowserViewController: UIAdaptivePresentationControllerDelegate {
    // Returning None here makes sure that the Popover is actually presented as a Popover and
    // not as a full-screen modal, which is the default on compact device classes.
    func adaptivePresentationStyleForPresentationController(controller: UIPresentationController, traitCollection: UITraitCollection) -> UIModalPresentationStyle {
        return UIModalPresentationStyle.None
    }
}

// MARK: - ReaderModeStyleViewControllerDelegate

extension BrowserViewController: ReaderModeStyleViewControllerDelegate {
    func readerModeStyleViewController(readerModeStyleViewController: ReaderModeStyleViewController, didConfigureStyle style: ReaderModeStyle) {
        // Persist the new style to the profile
        let encodedStyle: [String:AnyObject] = style.encode()
        profile.prefs.setObject(encodedStyle, forKey: ReaderModeProfileKeyStyle)
        // Change the reader mode style on all tabs that have reader mode active
        for tabIndex in 0..<tabManager.count {
            if let tab = tabManager[tabIndex] {
                if let readerMode = tab.getHelper(name: "ReaderMode") as? ReaderMode {
                    if readerMode.state == ReaderModeState.Active {
                        readerMode.style = style
                    }
                }
            }
        }
    }
}

extension BrowserViewController {
    func updateReaderModeBar() {
        if let readerModeBar = readerModeBar {
            if let tab = self.tabManager.selectedTab where tab.isPrivate {
                readerModeBar.applyTheme(Theme.PrivateMode)
            } else {
                readerModeBar.applyTheme(Theme.NormalMode)
            }
            if let url = self.tabManager.selectedTab?.displayURL?.absoluteString, result = profile.readingList?.getRecordWithURL(url) {
                if let successValue = result.successValue, record = successValue {
                    readerModeBar.unread = record.unread
                    readerModeBar.added = true
                } else {
                    readerModeBar.unread = true
                    readerModeBar.added = false
                }
            } else {
                readerModeBar.unread = true
                readerModeBar.added = false
            }
        }
    }

    func showReaderModeBar(animated animated: Bool) {
        if self.readerModeBar == nil {
            let readerModeBar = ReaderModeBarView(frame: CGRectZero)
            readerModeBar.delegate = self
            view.insertSubview(readerModeBar, belowSubview: header)
            self.readerModeBar = readerModeBar
        }

        updateReaderModeBar()

        self.updateViewConstraints()
    }

    func hideReaderModeBar(animated animated: Bool) {
        if let readerModeBar = self.readerModeBar {
            readerModeBar.removeFromSuperview()
            self.readerModeBar = nil
            self.updateViewConstraints()
        }
    }

    /// There are two ways we can enable reader mode. In the simplest case we open a URL to our internal reader mode
    /// and be done with it. In the more complicated case, reader mode was already open for this page and we simply
    /// navigated away from it. So we look to the left and right in the BackForwardList to see if a readerized version
    /// of the current page is there. And if so, we go there.

    func enableReaderMode() {
        guard let tab = tabManager.selectedTab, webView = tab.webView else { return }

        let backList = webView.backForwardList.backList
        let forwardList = webView.backForwardList.forwardList

        guard let currentURL = webView.backForwardList.currentItem?.URL, let readerModeURL = ReaderModeUtils.encodeURL(currentURL) else { return }

        if backList.count > 1 && backList.last?.URL == readerModeURL {
            webView.goToBackForwardListItem(backList.last!)
        } else if forwardList.count > 0 && forwardList.first?.URL == readerModeURL {
            webView.goToBackForwardListItem(forwardList.first!)
        } else {
            // Store the readability result in the cache and load it. This will later move to the ReadabilityHelper.
            webView.evaluateJavaScript("\(ReaderModeNamespace).readerize()", completionHandler: { (object, error) -> Void in
                if let readabilityResult = ReadabilityResult(object: object) {
                    do {
                        try self.readerModeCache.put(currentURL, readabilityResult)
                    } catch _ {
                    }
                    if let nav = webView.loadRequest(PrivilegedRequest(URL: readerModeURL)) {
                        self.ignoreNavigationInTab(tab, navigation: nav)
                    }
                }
            })
        }
    }

    /// Disabling reader mode can mean two things. In the simplest case we were opened from the reading list, which
    /// means that there is nothing in the BackForwardList except the internal url for the reader mode page. In that
    /// case we simply open a new page with the original url. In the more complicated page, the non-readerized version
    /// of the page is either to the left or right in the BackForwardList. If that is the case, we navigate there.

    func disableReaderMode() {
        if let tab = tabManager.selectedTab,
            let webView = tab.webView {
            let backList = webView.backForwardList.backList
            let forwardList = webView.backForwardList.forwardList

            if let currentURL = webView.backForwardList.currentItem?.URL {
                if let originalURL = ReaderModeUtils.decodeURL(currentURL) {
                    if backList.count > 1 && backList.last?.URL == originalURL {
                        webView.goToBackForwardListItem(backList.last!)
                    } else if forwardList.count > 0 && forwardList.first?.URL == originalURL {
                        webView.goToBackForwardListItem(forwardList.first!)
                    } else {
                        if let nav = webView.loadRequest(NSURLRequest(URL: originalURL)) {
                            self.ignoreNavigationInTab(tab, navigation: nav)
                        }
                    }
                }
            }
        }
    }

    func SELDynamicFontChanged(notification: NSNotification) {
        guard notification.name == NotificationDynamicFontChanged else { return }

        var readerModeStyle = DefaultReaderModeStyle
        if let dict = profile.prefs.dictionaryForKey(ReaderModeProfileKeyStyle) {
            if let style = ReaderModeStyle(dict: dict) {
                readerModeStyle = style
            }
        }
        readerModeStyle.fontSize = ReaderModeFontSize.defaultSize
        self.readerModeStyleViewController(ReaderModeStyleViewController(), didConfigureStyle: readerModeStyle)
    }
}

extension BrowserViewController: ReaderModeBarViewDelegate {
    func readerModeBar(readerModeBar: ReaderModeBarView, didSelectButton buttonType: ReaderModeBarButtonType) {
        switch buttonType {
        case .Settings:
            if let readerMode = tabManager.selectedTab?.getHelper(name: "ReaderMode") as? ReaderMode where readerMode.state == ReaderModeState.Active {
                var readerModeStyle = DefaultReaderModeStyle
                if let dict = profile.prefs.dictionaryForKey(ReaderModeProfileKeyStyle) {
                    if let style = ReaderModeStyle(dict: dict) {
                        readerModeStyle = style
                    }
                }

                let readerModeStyleViewController = ReaderModeStyleViewController()
                readerModeStyleViewController.delegate = self
                readerModeStyleViewController.readerModeStyle = readerModeStyle
                readerModeStyleViewController.modalPresentationStyle = UIModalPresentationStyle.Popover

                let setupPopover = { [unowned self] in
                    if let popoverPresentationController = readerModeStyleViewController.popoverPresentationController {
                        popoverPresentationController.backgroundColor = UIColor.whiteColor()
                        popoverPresentationController.delegate = self
                        popoverPresentationController.sourceView = readerModeBar
                        popoverPresentationController.sourceRect = CGRect(x: readerModeBar.frame.width/2, y: UIConstants.ToolbarHeight, width: 1, height: 1)
                        popoverPresentationController.permittedArrowDirections = UIPopoverArrowDirection.Up
                    }
                }

                setupPopover()

                if readerModeStyleViewController.popoverPresentationController != nil {
                    displayedPopoverController = readerModeStyleViewController
                    updateDisplayedPopoverProperties = setupPopover
                }

                self.presentViewController(readerModeStyleViewController, animated: true, completion: nil)
            }

        case .MarkAsRead:
            if let url = self.tabManager.selectedTab?.displayURL?.absoluteString, result = profile.readingList?.getRecordWithURL(url) {
                if let successValue = result.successValue, record = successValue {
                    profile.readingList?.updateRecord(record, unread: false) // TODO Check result, can this fail?
                    readerModeBar.unread = false
                }
            }

        case .MarkAsUnread:
            if let url = self.tabManager.selectedTab?.displayURL?.absoluteString, result = profile.readingList?.getRecordWithURL(url) {
                if let successValue = result.successValue, record = successValue {
                    profile.readingList?.updateRecord(record, unread: true) // TODO Check result, can this fail?
                    readerModeBar.unread = true
                }
            }

        case .AddToReadingList:
            if let tab = tabManager.selectedTab,
               let url = tab.url where ReaderModeUtils.isReaderModeURL(url) {
                if let url = ReaderModeUtils.decodeURL(url) {
                    profile.readingList?.createRecordWithURL(url.absoluteString, title: tab.title ?? "", addedBy: UIDevice.currentDevice().name) // TODO Check result, can this fail?
                    readerModeBar.added = true
                    readerModeBar.unread = true
                }
            }

        case .RemoveFromReadingList:
            if let url = self.tabManager.selectedTab?.displayURL?.absoluteString, result = profile.readingList?.getRecordWithURL(url) {
                if let successValue = result.successValue, record = successValue {
                    profile.readingList?.deleteRecord(record) // TODO Check result, can this fail?
                    readerModeBar.added = false
                    readerModeBar.unread = false
                }
            }
        }
    }
}

extension BrowserViewController: IntroViewControllerDelegate {
    func presentIntroViewController(force: Bool = false) -> Bool {
        if force || profile.prefs.intForKey(IntroViewControllerSeenProfileKey) == nil {
            let introViewController = IntroViewController()
            introViewController.delegate = self
            // On iPad we present it modally in a controller
            if UIDevice.currentDevice().userInterfaceIdiom == .Pad {
                introViewController.preferredContentSize = CGSize(width: IntroViewControllerUX.Width, height: IntroViewControllerUX.Height)
                introViewController.modalPresentationStyle = UIModalPresentationStyle.FormSheet
            }
            presentViewController(introViewController, animated: true) {
                self.profile.prefs.setInt(1, forKey: IntroViewControllerSeenProfileKey)
                // On first run (and forced) open up the homepage in the background.
                let state = self.getCurrentAppState()
                if let homePageURL = HomePageAccessors.getHomePage(state), tab = self.tabManager.selectedTab where DeviceInfo.hasConnectivity() {
                    tab.loadRequest(NSURLRequest(URL: homePageURL))
                }
            }

            return true
        }

        return false
    }

    func introViewControllerDidFinish(introViewController: IntroViewController) {
        introViewController.dismissViewControllerAnimated(true) { finished in
            if self.navigationController?.viewControllers.count > 1 {
                self.navigationController?.popToRootViewControllerAnimated(true)
            }
        }
    }

    func presentSignInViewController() {
        // Show the settings page if we have already signed in. If we haven't then show the signin page
        let vcToPresent: UIViewController
        if profile.hasAccount() {
            let settingsTableViewController = AppSettingsTableViewController()
            settingsTableViewController.profile = profile
            settingsTableViewController.tabManager = tabManager
            vcToPresent = settingsTableViewController
        } else {
            let signInVC = FxAContentViewController()
            signInVC.delegate = self
            signInVC.url = profile.accountConfiguration.signInURL
            signInVC.navigationItem.leftBarButtonItem = UIBarButtonItem(barButtonSystemItem: UIBarButtonSystemItem.Cancel, target: self, action: #selector(BrowserViewController.dismissSignInViewController))
            vcToPresent = signInVC
        }

        let settingsNavigationController = SettingsNavigationController(rootViewController: vcToPresent)
		settingsNavigationController.modalPresentationStyle = .FormSheet
        self.presentViewController(settingsNavigationController, animated: true, completion: nil)
    }

    func dismissSignInViewController() {
        self.dismissViewControllerAnimated(true, completion: nil)
    }

    func introViewControllerDidRequestToLogin(introViewController: IntroViewController) {
        introViewController.dismissViewControllerAnimated(true, completion: { () -> Void in
            self.presentSignInViewController()
        })
    }
}

extension BrowserViewController: FxAContentViewControllerDelegate {
    func contentViewControllerDidSignIn(viewController: FxAContentViewController, data: JSON) -> Void {
        if data["keyFetchToken"].asString == nil || data["unwrapBKey"].asString == nil {
            // The /settings endpoint sends a partial "login"; ignore it entirely.
            log.debug("Ignoring didSignIn with keyFetchToken or unwrapBKey missing.")
            return
        }

        // TODO: Error handling.
        let account = FirefoxAccount.fromConfigurationAndJSON(profile.accountConfiguration, data: data)!
        profile.setAccount(account)
        if let account = self.profile.getAccount() {
            account.advance()
        }
        self.dismissViewControllerAnimated(true, completion: nil)
    }

    func contentViewControllerDidCancel(viewController: FxAContentViewController) {
        log.info("Did cancel out of FxA signin")
        self.dismissViewControllerAnimated(true, completion: nil)
    }
}

extension BrowserViewController: ContextMenuHelperDelegate {
    func contextMenuHelper(contextMenuHelper: ContextMenuHelper, didLongPressElements elements: ContextMenuHelper.Elements, gestureRecognizer: UILongPressGestureRecognizer) {
        // locationInView can return (0, 0) when the long press is triggered in an invalid page
        // state (e.g., long pressing a link before the document changes, then releasing after a
        // different page loads).
        let touchPoint = gestureRecognizer.locationInView(view)
        guard touchPoint != CGPointZero else { return }

        let touchSize = CGSizeMake(0, 16)

        let actionSheetController = UIAlertController(title: nil, message: nil, preferredStyle: UIAlertControllerStyle.ActionSheet)
        var dialogTitle: String?

        if let url = elements.link, currentTab = tabManager.selectedTab {
            dialogTitle = url.absoluteString
            let isPrivate = currentTab.isPrivate
            if !isPrivate {
                let newTabTitle = NSLocalizedString("Open in New Tab", comment: "Context menu item for opening a link in a new tab")
                let openNewTabAction =  UIAlertAction(title: newTabTitle, style: UIAlertActionStyle.Default) { (action: UIAlertAction) in
                    self.scrollController.showToolbars(animated: !self.scrollController.toolbarsShowing, completion: { _ in
                        self.tabManager.addTab(NSURLRequest(URL: url), afterTab: currentTab)
                    })
                }
                actionSheetController.addAction(openNewTabAction)
            }

            if #available(iOS 9, *) {
                let openNewPrivateTabTitle = NSLocalizedString("Open in New Private Tab", tableName: "PrivateBrowsing", comment: "Context menu option for opening a link in a new private tab")
                let openNewPrivateTabAction =  UIAlertAction(title: openNewPrivateTabTitle, style: UIAlertActionStyle.Default) { (action: UIAlertAction) in
                    guard let navigationController = self.navigationController else {
                        return
                    }
                    self.tabManager.authorisePrivateMode(navigationController).uponQueue(dispatch_get_main_queue()) { result in
                        if result.isSuccess {
                            self.scrollController.showToolbars(animated: !self.scrollController.toolbarsShowing, completion: { _ in
                                self.tabManager.addTab(NSURLRequest(URL: url), afterTab: currentTab, isPrivate: true)
                            })
                        }
                    }
                }
                actionSheetController.addAction(openNewPrivateTabAction)
            }

            let copyTitle = NSLocalizedString("Copy Link", comment: "Context menu item for copying a link URL to the clipboard")
            let copyAction = UIAlertAction(title: copyTitle, style: UIAlertActionStyle.Default) { (action: UIAlertAction) -> Void in
                let pasteBoard = UIPasteboard.generalPasteboard()
                pasteBoard.URL = url
            }
            actionSheetController.addAction(copyAction)

            let shareTitle = NSLocalizedString("Share Link", comment: "Context menu item for sharing a link URL")
            let shareAction = UIAlertAction(title: shareTitle, style: UIAlertActionStyle.Default) { _ in
                self.presentActivityViewController(url, sourceView: self.view, sourceRect: CGRect(origin: touchPoint, size: touchSize), arrowDirection: .Any)
            }
            actionSheetController.addAction(shareAction)
        }

        if let url = elements.image {
            if dialogTitle == nil {
                dialogTitle = url.absoluteString
            }

            let photoAuthorizeStatus = PHPhotoLibrary.authorizationStatus()
            let saveImageTitle = NSLocalizedString("Save Image", comment: "Context menu item for saving an image")
            let saveImageAction = UIAlertAction(title: saveImageTitle, style: UIAlertActionStyle.Default) { (action: UIAlertAction) -> Void in
                if photoAuthorizeStatus == PHAuthorizationStatus.Authorized || photoAuthorizeStatus == PHAuthorizationStatus.NotDetermined {
                    self.getImage(url) { UIImageWriteToSavedPhotosAlbum($0, nil, nil, nil) }
                } else {
                    let accessDenied = UIAlertController(title: NSLocalizedString("Firefox would like to access your Photos", comment: "See http://mzl.la/1G7uHo7"), message: NSLocalizedString("This allows you to save the image to your Camera Roll.", comment: "See http://mzl.la/1G7uHo7"), preferredStyle: UIAlertControllerStyle.Alert)
                    let dismissAction = UIAlertAction(title: UIConstants.CancelString, style: UIAlertActionStyle.Default, handler: nil)
                    accessDenied.addAction(dismissAction)
                    let settingsAction = UIAlertAction(title: NSLocalizedString("Open Settings", comment: "See http://mzl.la/1G7uHo7"), style: UIAlertActionStyle.Default ) { (action: UIAlertAction!) -> Void in
                        UIApplication.sharedApplication().openURL(NSURL(string: UIApplicationOpenSettingsURLString)!)
                    }
                    accessDenied.addAction(settingsAction)
                    self.presentViewController(accessDenied, animated: true, completion: nil)

                }
            }
            actionSheetController.addAction(saveImageAction)

            let copyImageTitle = NSLocalizedString("Copy Image", comment: "Context menu item for copying an image to the clipboard")
            let copyAction = UIAlertAction(title: copyImageTitle, style: UIAlertActionStyle.Default) { (action: UIAlertAction) -> Void in
                // put the actual image on the clipboard
                // do this asynchronously just in case we're in a low bandwidth situation
                let pasteboard = UIPasteboard.generalPasteboard()
                pasteboard.URL = url
                let changeCount = pasteboard.changeCount
                let application = UIApplication.sharedApplication()
                var taskId: UIBackgroundTaskIdentifier = 0
                taskId = application.beginBackgroundTaskWithExpirationHandler { _ in
                    application.endBackgroundTask(taskId)
                }

                Alamofire.request(.GET, url)
                    .validate(statusCode: 200..<300)
                    .response { responseRequest, responseResponse, responseData, responseError in
                        // Only set the image onto the pasteboard if the pasteboard hasn't changed since
                        // fetching the image; otherwise, in low-bandwidth situations,
                        // we might be overwriting something that the user has subsequently added.
                        if changeCount == pasteboard.changeCount, let imageData = responseData where responseError == nil {
                            pasteboard.addImageWithData(imageData, forURL: url)
                        }

                        application.endBackgroundTask(taskId)
                }
            }
            actionSheetController.addAction(copyAction)
        }

        // If we're showing an arrow popup, set the anchor to the long press location.
        if let popoverPresentationController = actionSheetController.popoverPresentationController {
            popoverPresentationController.sourceView = view
            popoverPresentationController.sourceRect = CGRect(origin: touchPoint, size: touchSize)
            popoverPresentationController.permittedArrowDirections = .Any
        }

        actionSheetController.title = dialogTitle?.ellipsize(maxLength: ActionSheetTitleMaxLength)
        let cancelAction = UIAlertAction(title: UIConstants.CancelString, style: UIAlertActionStyle.Cancel, handler: nil)
        actionSheetController.addAction(cancelAction)
        self.presentViewController(actionSheetController, animated: true, completion: nil)
    }

    private func getImage(url: NSURL, success: UIImage -> ()) {
        Alamofire.request(.GET, url)
            .validate(statusCode: 200..<300)
            .response { _, _, data, _ in
                if let data = data,
                   let image = UIImage.dataIsGIF(data) ? UIImage.imageFromGIFDataThreadSafe(data) : UIImage.imageFromDataThreadSafe(data) {
                    success(image)
                }
            }
    }
}

/**
 A third party search engine Browser extension
**/
extension BrowserViewController {

    func addCustomSearchButtonToWebView(webView: WKWebView) {
        //check if the search engine has already been added.
        let domain = webView.URL?.domainURL().host
        let matches = self.profile.searchEngines.orderedEngines.filter {$0.shortName == domain}
        if !matches.isEmpty {
            self.customSearchEngineButton.tintColor = UIColor.grayColor()
            self.customSearchEngineButton.userInteractionEnabled = false
        } else {
            self.customSearchEngineButton.tintColor = UIConstants.SystemBlueColor
            self.customSearchEngineButton.userInteractionEnabled = true
        }

        /*
         This is how we access hidden views in the WKContentView
         Using the public headers we can find the keyboard accessoryView which is not usually available.
         Specific values here are from the WKContentView headers.
         https://github.com/JaviSoto/iOS9-Runtime-Headers/blob/master/Frameworks/WebKit.framework/WKContentView.h
        */
        guard let webContentView = UIView.findSubViewWithFirstResponder(webView) else {
            /*
             In some cases the URL bar can trigger the keyboard notification. In that case the webview isnt the first responder
             and a search button should not be added.
             */
            return
        }

        guard let input = webContentView.performSelector(Selector("inputAccessoryView")),
            let inputView = input.takeUnretainedValue() as? UIInputView,
            let nextButton = inputView.valueForKey("_nextItem") as? UIBarButtonItem,
            let nextButtonView = nextButton.valueForKey("view") as? UIView else {
                //failed to find the inputView instead lets use the inputAssistant
                addCustomSearchButtonToInputAssistant(webContentView)
                return
            }
            inputView.addSubview(self.customSearchEngineButton)
            self.customSearchEngineButton.snp_remakeConstraints { make in
                make.leading.equalTo(nextButtonView.snp_trailing).offset(20)
                make.width.equalTo(inputView.snp_height)
                make.top.equalTo(nextButtonView.snp_top)
                make.height.equalTo(inputView.snp_height)
            }
    }

    /**
     This adds the customSearchButton to the inputAssistant
     for cases where the inputAccessoryView could not be found for example
     on the iPad where it does not exist. However this only works on iOS9
     **/
    func addCustomSearchButtonToInputAssistant(webContentView: UIView) {
        if #available(iOS 9.0, *) {
            guard customSearchBarButton == nil else {
                return //The searchButton is already on the keyboard
            }
            let inputAssistant = webContentView.inputAssistantItem
            let item = UIBarButtonItem(customView: customSearchEngineButton)
            customSearchBarButton = item
            inputAssistant.trailingBarButtonGroups.last?.barButtonItems.append(item)
        }
    }

    func addCustomSearchEngineForFocusedElement() {
        guard let webView = tabManager.selectedTab?.webView else {
            return
        }
        webView.evaluateJavaScript("__firefox__.searchQueryForField()") { (result, _) in
            guard let searchQuery = result as? String, favicon = self.tabManager.selectedTab!.displayFavicon else {
                //Javascript responded with an incorrectly formatted message. Show an error.
                let alert = ThirdPartySearchAlerts.failedToAddThirdPartySearch()
                self.presentViewController(alert, animated: true, completion: nil)
                return
            }
            self.addSearchEngine(searchQuery, favicon: favicon)
            self.customSearchEngineButton.tintColor = UIColor.grayColor()
            self.customSearchEngineButton.userInteractionEnabled = false
        }
    }

    func addSearchEngine(searchQuery: String, favicon: Favicon) {
        guard searchQuery != "",
            let iconURL = NSURL(string: favicon.url),
            let url = NSURL(string: searchQuery.stringByAddingPercentEncodingWithAllowedCharacters(NSCharacterSet.URLFragmentAllowedCharacterSet())!),
            let shortName = url.domainURL().host else {
                let alert = ThirdPartySearchAlerts.failedToAddThirdPartySearch()
                self.presentViewController(alert, animated: true, completion: nil)
                return
        }

        let alert = ThirdPartySearchAlerts.addThirdPartySearchEngine { alert in
            self.customSearchEngineButton.tintColor = UIColor.grayColor()
            self.customSearchEngineButton.userInteractionEnabled = false
            SDWebImageManager.sharedManager().downloadImageWithURL(iconURL, options: SDWebImageOptions.ContinueInBackground, progress: nil) { (image, error, cacheType, success, url) in
                guard image != nil else {
                    let alert = ThirdPartySearchAlerts.failedToAddThirdPartySearch()
                    self.presentViewController(alert, animated: true, completion: nil)
                    return
                }

                self.profile.searchEngines.addSearchEngine(OpenSearchEngine(engineID: nil, shortName: shortName, image: image, searchTemplate: searchQuery, suggestTemplate: nil, isCustomEngine: true))
                let Toast = SimpleToast()
                Toast.showAlertWithText(Strings.ThirdPartySearchEngineAdded)
            }
        }

        self.presentViewController(alert, animated: true, completion: {})
    }
}

extension BrowserViewController: KeyboardHelperDelegate {
    func keyboardHelper(keyboardHelper: KeyboardHelper, keyboardWillShowWithState state: KeyboardState) {
        keyboardState = state
        updateViewConstraints()

        UIView.animateWithDuration(state.animationDuration) {
            UIView.setAnimationCurve(state.animationCurve)
            self.findInPageContainer.layoutIfNeeded()
            self.snackBars.layoutIfNeeded()
        }

        if let webView = tabManager.selectedTab?.webView {
            webView.evaluateJavaScript("__firefox__.searchQueryForField()") { (result, _) in
                guard let _ = result as? String else {
                    return
                }
                self.addCustomSearchButtonToWebView(webView)
            }
        }
    }

    func keyboardHelper(keyboardHelper: KeyboardHelper, keyboardDidShowWithState state: KeyboardState) {
    }

    func keyboardHelper(keyboardHelper: KeyboardHelper, keyboardWillHideWithState state: KeyboardState) {
        keyboardState = nil
        updateViewConstraints()
        //If the searchEngineButton exists remove it form the keyboard
        if #available(iOS 9.0, *) {
            if let buttonGroup = customSearchBarButton?.buttonGroup {
                buttonGroup.barButtonItems = buttonGroup.barButtonItems.filter { $0 != customSearchBarButton }
                customSearchBarButton = nil
            }
        }

        if self.customSearchEngineButton.superview != nil {
            self.customSearchEngineButton.removeFromSuperview()
        }

        UIView.animateWithDuration(state.animationDuration) {
            UIView.setAnimationCurve(state.animationCurve)
            self.findInPageContainer.layoutIfNeeded()
            self.snackBars.layoutIfNeeded()
        }
    }
}

extension BrowserViewController: TabTrayDelegate {
    // This function animates and resets the tab chrome transforms when
    // the tab tray dismisses.
    func tabTrayDidDismiss(tabTray: TabTrayController) {
        resetBrowserChrome()
    }

    func tabTrayDidAddBookmark(tab: Tab) {
        guard let url = tab.url?.absoluteString where url.characters.count > 0 else { return }
        self.addBookmark(tab.tabState)
    }


    func tabTrayDidAddToReadingList(tab: Tab) -> ReadingListClientRecord? {
        guard let url = tab.url?.absoluteString where url.characters.count > 0 else { return nil }
        return profile.readingList?.createRecordWithURL(url, title: tab.title ?? url, addedBy: UIDevice.currentDevice().name).successValue
    }

    func tabTrayRequestsPresentationOf(viewController viewController: UIViewController) {
        self.presentViewController(viewController, animated: false, completion: nil)
    }
}

// MARK: Browser Chrome Theming
extension BrowserViewController: Themeable {

    func applyTheme(themeName: String) {
        urlBar.applyTheme(themeName)
        toolbar?.applyTheme(themeName)
        readerModeBar?.applyTheme(themeName)
        topTabsViewController?.applyTheme(themeName)

        switch(themeName) {
        case Theme.NormalMode:
            header.blurStyle = .ExtraLight
            footerBackground?.blurStyle = .ExtraLight
        case Theme.PrivateMode:
            header.blurStyle = .Dark
            footerBackground?.blurStyle = .Dark
        default:
            log.debug("Unknown Theme \(themeName)")
        }
    }
}

// A small convienent class for wrapping a view with a blur background that can be modified
class BlurWrapper: UIView {
    var blurStyle: UIBlurEffectStyle = .ExtraLight {
        didSet {
            let newEffect = UIVisualEffectView(effect: UIBlurEffect(style: blurStyle))
            effectView.removeFromSuperview()
            effectView = newEffect
            insertSubview(effectView, belowSubview: wrappedView)
            effectView.snp_remakeConstraints { make in
                make.edges.equalTo(self)
            }
            effectView.hidden = disableBlur
            switch blurStyle {
            case .ExtraLight, .Light:
                background.backgroundColor = TopTabsUX.TopTabsBackgroundNormalColor
            case .Dark:
                background.backgroundColor = TopTabsUX.TopTabsBackgroundPrivateColor
            }
        }
    }
    
    var disableBlur = false {
        didSet {
            effectView.hidden = disableBlur
            background.hidden = !disableBlur
        }
    }
    

    private var effectView: UIVisualEffectView
    private var wrappedView: UIView
    private lazy var background: UIView = {
        let background = UIView()
        background.hidden = true
        return background
    }()

    init(view: UIView) {
        wrappedView = view
        effectView = UIVisualEffectView(effect: UIBlurEffect(style: blurStyle))
        super.init(frame: CGRectZero)

        addSubview(background)
        addSubview(effectView)
        addSubview(wrappedView)

        effectView.snp_makeConstraints { make in
            make.edges.equalTo(self)
        }

        wrappedView.snp_makeConstraints { make in
            make.edges.equalTo(self)
        }
        
        background.snp_makeConstraints { make in
            make.edges.equalTo(self)
        }
    }

    required init?(coder aDecoder: NSCoder) {
        fatalError("init(coder:) has not been implemented")
    }
}

protocol Themeable {
    func applyTheme(themeName: String)
}

extension BrowserViewController: FindInPageBarDelegate, FindInPageHelperDelegate {
    func findInPage(findInPage: FindInPageBar, didTextChange text: String) {
        find(text, function: "find")
    }

    func findInPage(findInPage: FindInPageBar, didFindNextWithText text: String) {
        findInPageBar?.endEditing(true)
        find(text, function: "findNext")
    }

    func findInPage(findInPage: FindInPageBar, didFindPreviousWithText text: String) {
        findInPageBar?.endEditing(true)
        find(text, function: "findPrevious")
    }

    func findInPageDidPressClose(findInPage: FindInPageBar) {
        updateFindInPageVisibility(visible: false)
    }

    private func find(text: String, function: String) {
        guard let webView = tabManager.selectedTab?.webView else { return }

        let escaped = text.stringByReplacingOccurrencesOfString("\\", withString: "\\\\")
                          .stringByReplacingOccurrencesOfString("\"", withString: "\\\"")

        webView.evaluateJavaScript("__firefox__.\(function)(\"\(escaped)\")", completionHandler: nil)
    }

    func findInPageHelper(findInPageHelper: FindInPageHelper, didUpdateCurrentResult currentResult: Int) {
        findInPageBar?.currentResult = currentResult
    }

    func findInPageHelper(findInPageHelper: FindInPageHelper, didUpdateTotalResults totalResults: Int) {
        findInPageBar?.totalResults = totalResults
    }
}

extension BrowserViewController: JSPromptAlertControllerDelegate {
    func promptAlertControllerDidDismiss(alertController: JSPromptAlertController) {
        showQueuedAlertIfAvailable()
    }
}

private extension WKNavigationAction {
    /// Allow local requests only if the request is privileged.
    private var isAllowed: Bool {
        guard let url = request.URL else {
            return true
        }

        return !url.isWebPage(includeDataURIs: false) || !url.isLocal || request.isPrivileged
    }
}

extension BrowserViewController: TopTabsDelegate {
    func topTabsDidPressTabs() {
        urlBar.leaveOverlayMode(didCancel: true)
        self.urlBarDidPressTabs(urlBar)
    }
    
    func topTabsDidPressNewTab() {
        openBlankNewTabAndFocus(isPrivate: self.tabManager.isInPrivateMode)
    }
    
    func didAttemptToTogglePrivateMode(cachedTab: Tab?) -> Success {
        if #available(iOS 9, *) {
            return switchToPrivacyMode(isPrivate: !self.tabManager.isInPrivateMode).bindQueue(dispatch_get_main_queue()) { result in
                if result.isSuccess {
                    self.togglePrivateMode(cachedTab)
                }
                return Deferred(value: result)
            }
        } else {
            togglePrivateMode(cachedTab)
        }
        return succeed()
    }
    
    func togglePrivateMode(cachedTab: Tab?) {
        guard let selectedTab = tabManager.selectedTab else {
            return
        }
        urlBar.leaveOverlayMode()
        
        if selectedTab.isPrivate {
            if profile.prefs.boolForKey("settings.closePrivateTabs") ?? false {
                tabManager.removeAllPrivateTabsAndNotify(false)
            }
        }
        
        if let tab = cachedTab {
            tabManager.selectTab(tab)
        } else if selectedTab.isPrivate {
            tabManager.selectTab(tabManager.normalTabs.last)
        } else {
            if let privateTab = tabManager.privateTabs.last {
                tabManager.selectTab(privateTab)
            } else {
                openBlankNewTabAndFocus(isPrivate: true)
            }
        }
    }
    
    func topTabsDidChangeTab() {
        urlBar.leaveOverlayMode(didCancel: true)
    }
}<|MERGE_RESOLUTION|>--- conflicted
+++ resolved
@@ -755,13 +755,8 @@
                 newSelectedButtonIndex = lastInt
             }
         }
-<<<<<<< HEAD
-        homePanelController?.selectedPanel = HomePanelType(rawValue: newSelectedButtonIndex)
-        homePanelController?.isPrivateMode = self.tabManager.isInPrivateMode
-=======
         homePanelController.selectedPanel = HomePanelType(rawValue: newSelectedButtonIndex)
-        homePanelController.isPrivateMode = tabManager.selectedTab?.isPrivate ?? false
->>>>>>> 0642d2c9
+        homePanelController.isPrivateMode = self.tabManager.isInPrivateMode
 
         // We have to run this animation, even if the view is already showing because there may be a hide animation running
         // and we want to be sure to override its results.
