/* This Source Code Form is subject to the terms of the Mozilla Public
 * License, v. 2.0. If a copy of the MPL was not distributed with this
 * file, You can obtain one at http://mozilla.org/MPL/2.0/. */

import Foundation
import Photos
import UIKit
import WebKit
import Shared
import Storage
import SnapKit
import XCGLogger
import Alamofire

private let log = XCGLogger.defaultInstance()

private let OKString = NSLocalizedString("OK", comment: "OK button")
private let CancelString = NSLocalizedString("Cancel", comment: "Cancel button")

private let KVOLoading = "loading"
private let KVOEstimatedProgress = "estimatedProgress"
private let KVOURL = "URL"
private let KVOCanGoBack = "canGoBack"
private let KVOCanGoForward = "canGoForward"

private let ActionSheetTitleMaxLength = 120

private struct BrowserViewControllerUX {
    private static let BackgroundColor = UIConstants.AppBackgroundColor
    private static let ShowHeaderTapAreaHeight: CGFloat = 32
    private static let BookmarkStarAnimationDuration: Double = 0.5
    private static let BookmarkStarAnimationOffset: CGFloat = 80
}

class BrowserViewController: UIViewController, UIActivityItemSource {
    private var urlBar: URLBarView!
    private var readerModeBar: ReaderModeBarView?
    private var statusBarOverlay: UIView!
    private var toolbar: BrowserToolbar?
    private var homePanelController: HomePanelViewController?
    private var searchController: SearchViewController?
    private var webViewContainer: UIView!
    private let uriFixup = URIFixup()
    private var screenshotHelper: ScreenshotHelper!
    private var homePanelIsInline = false
    private var searchLoader: SearchLoader!
    private let snackBars = UIView()
    private let auralProgress = AuralProgressBar()

    // location label actions
    private var pasteGoAction: AccessibleAction!
    private var pasteAction: AccessibleAction!
    private var copyAddressAction: AccessibleAction!

    private weak var tabTrayController: TabTrayController!

    private let profile: Profile
    private let tabManager: TabManager

    // These views wrap the urlbar and toolbar to provide background effects on them
    private var header: UIView!
    private var footer: UIView!
    private var footerBackground: UIView!
    private var topTouchArea: UIButton!

    private var scrollController = BrowserScrollingController()

    private var keyboardState: KeyboardState?

	// 1Password extension item
	private var onePasswordExtensionItem: NSExtensionItem!

	// 1Password extension item
	private var onePasswordExtensionItem: NSExtensionItem!

    let WhiteListedUrls = ["\\/\\/itunes\\.apple\\.com\\/"]

    // Tracking navigation items to record history types.
    // TODO: weak references?
    var ignoredNavigation = Set<WKNavigation>()
    var typedNavigation = [WKNavigation: VisitType]()
    var navigationToolbar: BrowserToolbarProtocol {
        return toolbar ?? urlBar
    }

    init(profile: Profile, tabManager: TabManager) {
        self.profile = profile
        self.tabManager = tabManager
        super.init(nibName: nil, bundle: nil)
        didInit()
    }

    required init(coder aDecoder: NSCoder) {
        fatalError("init(coder:) has not been implemented")
    }

    override func supportedInterfaceOrientations() -> Int {
        if UIDevice.currentDevice().userInterfaceIdiom == .Phone {
            return Int(UIInterfaceOrientationMask.AllButUpsideDown.rawValue)
        } else {
            return Int(UIInterfaceOrientationMask.All.rawValue)
        }
    }

    private func didInit() {
        screenshotHelper = BrowserScreenshotHelper(controller: self)
        tabManager.addDelegate(self)
        tabManager.addNavigationDelegate(self)
    }

    override func preferredStatusBarStyle() -> UIStatusBarStyle {
        if header == nil {
            return UIStatusBarStyle.LightContent
        }
        if header.transform.ty == 0 {
            return UIStatusBarStyle.LightContent
        }
        return UIStatusBarStyle.Default
    }

    func shouldShowToolbarForTraitCollection(previousTraitCollection: UITraitCollection) -> Bool {
        return previousTraitCollection.verticalSizeClass != .Compact &&
               previousTraitCollection.horizontalSizeClass != .Regular
    }

    private func updateToolbarStateForTraitCollection(newCollection: UITraitCollection) {
        let showToolbar = shouldShowToolbarForTraitCollection(newCollection)

        urlBar.setShowToolbar(!showToolbar)
        toolbar?.removeFromSuperview()
        toolbar?.browserToolbarDelegate = nil
        footerBackground?.removeFromSuperview()
        footerBackground = nil
        toolbar = nil

        if showToolbar {
            toolbar = BrowserToolbar()
            toolbar?.browserToolbarDelegate = self
            footerBackground = wrapInEffect(toolbar!, parent: footer)
        }

        view.setNeedsUpdateConstraints()
        if let home = homePanelController {
            home.view.setNeedsUpdateConstraints()
        }

        if let tab = tabManager.selectedTab,
               webView = tab.webView {
            updateURLBarDisplayURL(tab)
            navigationToolbar.updateBackStatus(webView.canGoBack)
            navigationToolbar.updateForwardStatus(webView.canGoForward)
            navigationToolbar.updateReloadStatus(tab.loading ?? false)
        }
    }

    override func willTransitionToTraitCollection(newCollection: UITraitCollection, withTransitionCoordinator coordinator: UIViewControllerTransitionCoordinator) {
        super.willTransitionToTraitCollection(newCollection, withTransitionCoordinator: coordinator)
        updateToolbarStateForTraitCollection(newCollection)

        // WKWebView looks like it has a bug where it doesn't invalidate it's visible area when the user
        // performs a device rotation. Since scrolling calls
        // _updateVisibleContentRects (https://github.com/WebKit/webkit/blob/master/Source/WebKit2/UIProcess/API/Cocoa/WKWebView.mm#L1430)
        // this method nudges the web view's scroll view by a single pixel to force it to invalidate.
        if let scrollView = self.tabManager.selectedTab?.webView?.scrollView {
            let contentOffset = scrollView.contentOffset
            coordinator.animateAlongsideTransition({ context in
                scrollView.setContentOffset(CGPoint(x: contentOffset.x, y: contentOffset.y + 1), animated: true)
                self.scrollController.showToolbars(animated: false)
            }, completion: { context in
                scrollView.setContentOffset(CGPoint(x: contentOffset.x, y: contentOffset.y), animated: false)
            })
        }
    }

    func SELstatusBarFrameWillChange(notification: NSNotification) {
        if let statusBarFrame = notification.userInfo![UIApplicationStatusBarFrameUserInfoKey] as? NSValue {
            scrollController.showToolbars(animated: false)
            self.view.setNeedsUpdateConstraints()
        }
    }

    func SELtappedTopArea() {
        scrollController.showToolbars(animated: true)
    }

    deinit {
        NSNotificationCenter.defaultCenter().removeObserver(self, name: UIApplicationWillChangeStatusBarFrameNotification, object: nil)
        NSNotificationCenter.defaultCenter().removeObserver(self, name: BookmarkStatusChangedNotification, object: nil)
    }

    override func viewDidLoad() {
        super.viewDidLoad()
        NSNotificationCenter.defaultCenter().addObserver(self, selector: "SELstatusBarFrameWillChange:", name: UIApplicationWillChangeStatusBarFrameNotification, object: nil)
        NSNotificationCenter.defaultCenter().addObserver(self, selector: "SELBookmarkStatusDidChange:", name: BookmarkStatusChangedNotification, object: nil)
        KeyboardHelper.defaultHelper.addDelegate(self)

        webViewContainer = UIView()
        view.addSubview(webViewContainer)

        // Temporary work around for covering the non-clipped web view content
        statusBarOverlay = UIView()
        statusBarOverlay.backgroundColor = BrowserViewControllerUX.BackgroundColor
        view.addSubview(statusBarOverlay)

        topTouchArea = UIButton()
        topTouchArea.addTarget(self, action: "SELtappedTopArea", forControlEvents: UIControlEvents.TouchUpInside)
        view.addSubview(topTouchArea)

        // Setup the URL bar, wrapped in a view to get transparency effect
        urlBar = URLBarView()
        urlBar.setTranslatesAutoresizingMaskIntoConstraints(false)
        urlBar.delegate = self
        urlBar.browserToolbarDelegate = self
        header = wrapInEffect(urlBar, parent: view, backgroundColor: nil)

        // UIAccessibilityCustomAction subclass holding an AccessibleAction instance does not work, thus unable to generate AccessibleActions and UIAccessibilityCustomActions "on-demand" and need to make them "persistent" e.g. by being stored in BVC
        pasteGoAction = AccessibleAction(name: NSLocalizedString("Paste & Go", comment: "Paste the URL into the location bar and visit"), handler: { () -> Bool in
            if let pasteboardContents = UIPasteboard.generalPasteboard().string {
                self.urlBar(self.urlBar, didSubmitText: pasteboardContents)
                return true
            }
            return false
        })
        pasteAction = AccessibleAction(name: NSLocalizedString("Paste", comment: "Paste the URL into the location bar"), handler: { () -> Bool in
            if let pasteboardContents = UIPasteboard.generalPasteboard().string {
                self.urlBar.enterOverlayMode(pasteboardContents)
                return true
            }
            return false
        })
        copyAddressAction = AccessibleAction(name: NSLocalizedString("Copy Address", comment: "Copy the URL from the location bar"), handler: { () -> Bool in
            if let urlString = self.urlBar.currentURL?.absoluteString {
                UIPasteboard.generalPasteboard().string = urlString
            }
            return true
        })


        searchLoader = SearchLoader(history: profile.history, urlBar: urlBar)

        footer = UIView()
        self.view.addSubview(footer)
        self.view.addSubview(snackBars)
        snackBars.backgroundColor = UIColor.clearColor()

        scrollController.urlBar = urlBar
        scrollController.header = header
        scrollController.footer = footer

        self.updateToolbarStateForTraitCollection(self.traitCollection)

    }

    func loadQueuedTabs() {
        log.debug("Loading queued tabs.")

        // This assumes that the DB returns rows in some kind of sane order.
        // It does in practice, so WFM.
        self.profile.queue.getQueuedTabs() >>== { c in
            log.debug("Queue. Count: \(c.count).")
            if c.count > 0 {
                var urls = [NSURL]()
                for (let r) in c {
                    if let url = r?.url.asURL {
                        log.debug("Queuing \(url).")
                        urls.append(url)
                    }
                }
                if !urls.isEmpty {
                    dispatch_async(dispatch_get_main_queue()) {
                        self.tabManager.addTabsForURLs(urls, zombie: false)
                    }
                }
            }

            // Clear *after* making an attempt to open. We're making a bet that
            // it's better to run the risk of perhaps opening twice on a crash,
            // rather than losing data.
            self.profile.queue.clearQueuedTabs()
        }
    }

    func startTrackingAccessibilityStatus() {
        NSNotificationCenter.defaultCenter().addObserverForName(UIAccessibilityVoiceOverStatusChanged, object: nil, queue: nil) { (notification) -> Void in
            self.auralProgress.hidden = !UIAccessibilityIsVoiceOverRunning()
        }
        auralProgress.hidden = !UIAccessibilityIsVoiceOverRunning()
    }

    func stopTrackingAccessibilityStatus() {
        NSNotificationCenter.defaultCenter().removeObserver(self, name: UIAccessibilityVoiceOverStatusChanged, object: nil)
        auralProgress.hidden = true
    }

    override func viewWillAppear(animated: Bool) {
        super.viewWillAppear(animated)

        // On iPhone, if we are about to show the On-Boarding, blank out the browser so that it does
        // not flash before we present. This change of alpha also participates in the animation when
        // the intro view is dismissed.
        if UIDevice.currentDevice().userInterfaceIdiom == .Phone {
            self.view.alpha = (profile.prefs.intForKey(IntroViewControllerSeenProfileKey) != nil) ? 1.0 : 0.0
        }

        if tabManager.count == 0 && !AppConstants.IsRunningTest {
            // If we previously crashed, ask the user if they want to restore their tabs
            if FXCrashDetector.sharedDetector().hasCrashed() {
                let crashData = FXCrashDetector.sharedDetector().crashData as FXCrashDetectorData
                crashData.clearPreviousCrash()
                let alertView = UIAlertView(
                    title: CrashPromptMessaging.CrashPromptTitle,
                    message: CrashPromptMessaging.CrashPromptDescription,
                    delegate: self,
                    cancelButtonTitle: CrashPromptMessaging.CrashPromptNegative,
                    otherButtonTitles: CrashPromptMessaging.CrashPromptAffirmative)
                alertView.show()
            } else {
                tabManager.restoreTabs()
            }
        }

        // If restoring tabs failed, was disabled, there was nothing to restore, or we're running tests,
        // create an initial about:home tab.
        if tabManager.count == 0 {
            let tab = tabManager.addTab()
            tabManager.selectTab(tab)
        }
    }

    override func viewDidAppear(animated: Bool) {
        startTrackingAccessibilityStatus()
        presentIntroViewController()
        super.viewDidAppear(animated)
    }

    override func viewDidDisappear(animated: Bool) {
        stopTrackingAccessibilityStatus()
    }

    override func updateViewConstraints() {
        super.updateViewConstraints()

        statusBarOverlay.snp_remakeConstraints { make in
            make.left.right.equalTo(self.view)
            make.height.equalTo(UIApplication.sharedApplication().statusBarFrame.height)
            make.bottom.equalTo(header.snp_top)
        }

        topTouchArea.snp_remakeConstraints { make in
            make.top.left.right.equalTo(self.view)
            make.height.equalTo(BrowserViewControllerUX.ShowHeaderTapAreaHeight)
        }

        urlBar.snp_remakeConstraints { make in
            make.edges.equalTo(self.header)
        }

        header.snp_remakeConstraints { make in
            let topLayoutGuide = self.topLayoutGuide as! UIView
            scrollController.headerTopConstraint = make.top.equalTo(topLayoutGuide.snp_bottom).constraint
            make.height.equalTo(UIConstants.ToolbarHeight)
            make.left.right.equalTo(self.view)
        }
        header.setNeedsUpdateConstraints()

        readerModeBar?.snp_remakeConstraints { make in
            make.top.equalTo(self.header.snp_bottom).constraint
            make.height.equalTo(UIConstants.ToolbarHeight)
            make.leading.trailing.equalTo(self.view)
        }

        webViewContainer.snp_remakeConstraints { make in
            make.left.right.equalTo(self.view)

            if let readerModeBarBottom = readerModeBar?.snp_bottom {
                make.top.equalTo(readerModeBarBottom)
            } else {
                make.top.equalTo(self.header.snp_bottom)
            }

            if let toolbar = self.toolbar {
                make.bottom.equalTo(toolbar.snp_top)
            } else {
                make.bottom.equalTo(self.view)
            }
        }

        // Setup the bottom toolbar
        toolbar?.snp_remakeConstraints { make in
            make.edges.equalTo(self.footerBackground!)
            make.height.equalTo(UIConstants.ToolbarHeight)
        }

        footer.snp_remakeConstraints { make in
            scrollController.footerBottomConstraint = make.bottom.equalTo(self.view.snp_bottom).constraint
            make.top.equalTo(self.snackBars.snp_top)
            make.leading.trailing.equalTo(self.view)
        }

        adjustFooterSize(top: nil)
        footerBackground?.snp_remakeConstraints { make in
            make.bottom.left.right.equalTo(self.footer)
            make.height.equalTo(UIConstants.ToolbarHeight)
        }
        urlBar.setNeedsUpdateConstraints()

        // Remake constraints even if we're already showing the home controller.
        // The home controller may change sizes if we tap the URL bar while on about:home.
        homePanelController?.view.snp_remakeConstraints { make in
            make.top.equalTo(self.urlBar.snp_bottom)
            make.left.right.equalTo(self.view)
            if self.homePanelIsInline {
                make.bottom.equalTo(self.toolbar?.snp_top ?? self.view.snp_bottom)
            } else {
                make.bottom.equalTo(self.view.snp_bottom)
            }
        }
    }

    private func wrapInEffect(view: UIView, parent: UIView) -> UIView {
        return self.wrapInEffect(view, parent: parent, backgroundColor: UIColor.clearColor())
    }

    private func wrapInEffect(view: UIView, parent: UIView, backgroundColor: UIColor?) -> UIView {
        let effect = UIVisualEffectView(effect: UIBlurEffect(style: UIBlurEffectStyle.ExtraLight))
        effect.setTranslatesAutoresizingMaskIntoConstraints(false)
        if let background = backgroundColor {
            view.backgroundColor = backgroundColor
        }
        effect.addSubview(view)

        parent.addSubview(effect)
        return effect
    }

    private func showHomePanelController(#inline: Bool) {
        homePanelIsInline = inline

        if homePanelController == nil {
            homePanelController = HomePanelViewController()
            homePanelController!.profile = profile
            homePanelController!.delegate = self
            homePanelController!.url = tabManager.selectedTab?.displayURL
            homePanelController!.view.alpha = 0
            view.addSubview(homePanelController!.view)

            addChildViewController(homePanelController!)
        }

        var panelNumber = tabManager.selectedTab?.url?.fragment
        var numberArray = panelNumber?.componentsSeparatedByString("=")
        homePanelController?.selectedButtonIndex = numberArray?.last?.toInt() ?? 0

        // We have to run this animation, even if the view is already showing because there may be a hide animation running
        // and we want to be sure to override its results.
        UIView.animateWithDuration(0.2, animations: { () -> Void in
            self.homePanelController!.view.alpha = 1
        }, completion: { finished in
            if finished {
                self.webViewContainer.accessibilityElementsHidden = true
                self.stopTrackingAccessibilityStatus()
                UIAccessibilityPostNotification(UIAccessibilityScreenChangedNotification, nil)
            }
        })
        toolbar?.hidden = !inline
        view.setNeedsUpdateConstraints()
    }

    private func hideHomePanelController() {
        if let controller = homePanelController {
            UIView.animateWithDuration(0.2, delay: 0, options: .BeginFromCurrentState, animations: { () -> Void in
                controller.view.alpha = 0
            }, completion: { finished in
                if finished {
                    controller.view.removeFromSuperview()
                    controller.removeFromParentViewController()
                    self.homePanelController = nil
                    self.webViewContainer.accessibilityElementsHidden = false
                    self.toolbar?.hidden = false
                    self.startTrackingAccessibilityStatus()
                    UIAccessibilityPostNotification(UIAccessibilityScreenChangedNotification, nil)

                    // Refresh the reading view toolbar since the article record may have changed
                    if let readerMode = self.tabManager.selectedTab?.getHelper(name: ReaderMode.name()) as? ReaderMode where readerMode.state == .Active {
                        self.showReaderModeBar(animated: false)
                    }
                }
            })
        }
    }

    private func updateInContentHomePanel(url: NSURL?) {
        if !urlBar.inOverlayMode {
            if AboutUtils.isAboutHomeURL(url){
                showHomePanelController(inline: (tabManager.selectedTab?.canGoForward ?? false || tabManager.selectedTab?.canGoBack ?? false))
            } else {
                hideHomePanelController()
            }
        }
    }

    private func showSearchController() {
        if searchController != nil {
            return
        }

        searchController = SearchViewController()
        searchController!.searchEngines = profile.searchEngines
        searchController!.searchDelegate = self
        searchController!.profile = self.profile

        searchLoader.addListener(searchController!)

        view.addSubview(searchController!.view)
        searchController!.view.snp_makeConstraints { make in
            make.top.equalTo(self.urlBar.snp_bottom)
            make.left.right.bottom.equalTo(self.view)
            return
        }

        homePanelController?.view?.hidden = true

        addChildViewController(searchController!)
    }

    private func hideSearchController() {
        if let searchController = searchController {
            searchController.view.removeFromSuperview()
            searchController.removeFromParentViewController()
            self.searchController = nil
            homePanelController?.view?.hidden = false
        }
    }

    private func finishEditingAndSubmit(var url: NSURL, visitType: VisitType) {
        urlBar.currentURL = url
        urlBar.leaveOverlayMode()

        if let tab = tabManager.selectedTab,
           let nav = tab.loadRequest(NSURLRequest(URL: url)) {
            self.recordNavigationInTab(tab, navigation: nav, visitType: visitType)
        }
    }

    func addBookmark(url: String, title: String?) {
        let shareItem = ShareItem(url: url, title: title, favicon: nil)
        profile.bookmarks.shareItem(shareItem)

        animateBookmarkStar()

        // Dispatch to the main thread to update the UI
        dispatch_async(dispatch_get_main_queue()) { _ in
            self.toolbar?.updateBookmarkStatus(true)
            self.urlBar.updateBookmarkStatus(true)
        }
    }

    private func animateBookmarkStar() {
        let offset: CGFloat
        let button: UIButton!

        if let toolbar: BrowserToolbar = self.toolbar {
            offset = BrowserViewControllerUX.BookmarkStarAnimationOffset * -1
            button = toolbar.bookmarkButton
        } else {
            offset = BrowserViewControllerUX.BookmarkStarAnimationOffset
            button = self.urlBar.bookmarkButton
        }

        let offToolbar = CGAffineTransformMakeTranslation(0, offset)

        UIView.animateWithDuration(BrowserViewControllerUX.BookmarkStarAnimationDuration, delay: 0.0, usingSpringWithDamping: 0.6, initialSpringVelocity: 2.0, options: nil, animations: { () -> Void in
            button.transform = offToolbar
            var rotation = CABasicAnimation(keyPath: "transform.rotation")
            rotation.toValue = CGFloat(M_PI * 2.0)
            rotation.cumulative = true
            rotation.duration = BrowserViewControllerUX.BookmarkStarAnimationDuration + 0.075
            rotation.repeatCount = 1.0
            rotation.timingFunction = CAMediaTimingFunction(controlPoints: 0.32, 0.70 ,0.18 ,1.00)
            button.imageView?.layer.addAnimation(rotation, forKey: "rotateStar")
        }, completion: { finished in
            UIView.animateWithDuration(BrowserViewControllerUX.BookmarkStarAnimationDuration, delay: 0.15, usingSpringWithDamping: 0.7, initialSpringVelocity: 0, options: nil, animations: { () -> Void in
                button.transform = CGAffineTransformIdentity
            }, completion: nil)
        })
    }

    private func removeBookmark(url: String) {
        profile.bookmarks.removeByURL(url).uponQueue(dispatch_get_main_queue()) { res in
            if res.isSuccess {
                self.toolbar?.updateBookmarkStatus(false)
                self.urlBar.updateBookmarkStatus(false)
            }
        }
    }

    func SELBookmarkStatusDidChange(notification: NSNotification) {
        if let bookmark = notification.object as? BookmarkItem {
            if bookmark.url == urlBar.currentURL?.absoluteString {
                if let userInfo = notification.userInfo as? Dictionary<String, Bool>{
                    if let added = userInfo["added"]{
                        self.toolbar?.updateBookmarkStatus(added)
                        self.urlBar.updateBookmarkStatus(added)
                    }
                }
            }
        }
    }

    override func accessibilityPerformEscape() -> Bool {
        if urlBar.inOverlayMode {
            urlBar.SELdidClickCancel()
            return true
        } else if let selectedTab = tabManager.selectedTab where selectedTab.canGoBack {
            selectedTab.goBack()
            return true
        }
        return false
    }

    override func observeValueForKeyPath(keyPath: String, ofObject object: AnyObject, change: [NSObject: AnyObject], context: UnsafeMutablePointer<Void>) {
        let webView = object as! WKWebView
        if webView !== tabManager.selectedTab?.webView {
            return
        }

        switch keyPath {
        case KVOEstimatedProgress:
            let progress = change[NSKeyValueChangeNewKey] as! Float
            urlBar.updateProgressBar(progress)
            // when loading is stopped, KVOLoading is fired first, and only then KVOEstimatedProgress with progress 1.0 which would leave the progress bar running
            if progress != 1.0 || tabManager.selectedTab?.loading ?? false {
                auralProgress.progress = Double(progress)
            }
        case KVOLoading:
            let loading = change[NSKeyValueChangeNewKey] as! Bool
            toolbar?.updateReloadStatus(loading)
            urlBar.updateReloadStatus(loading)
            auralProgress.progress = loading ? 0 : nil
        case KVOURL:
            if let tab = tabManager.selectedTab where tab.webView === webView {
                updateURLBarDisplayURL(tab)

                scrollController.showToolbars(animated: false)

                if let url = tab.url {
                    if ReaderModeUtils.isReaderModeURL(url) {
                        showReaderModeBar(animated: false)
                    } else {
                        hideReaderModeBar(animated: false)
                    }
                }
                updateInContentHomePanel(tab.url)
            }
        case KVOCanGoBack:
            let canGoBack = change[NSKeyValueChangeNewKey] as! Bool
            navigationToolbar.updateBackStatus(canGoBack)
        case KVOCanGoForward:
            let canGoForward = change[NSKeyValueChangeNewKey] as! Bool
            navigationToolbar.updateForwardStatus(canGoForward)
        default:
            assertionFailure("Unhandled KVO key: \(keyPath)")
        }
    }

    private func isWhitelistedUrl(url: NSURL) -> Bool {
        for entry in WhiteListedUrls {
            if let match = url.absoluteString!.rangeOfString(entry, options: .RegularExpressionSearch) {
                return UIApplication.sharedApplication().canOpenURL(url)
            }
        }
        return false
    }

<<<<<<< HEAD
    /// Updates the URL bar text and button states.
    /// Call this whenever the page URL changes.
    private func updateURLBarDisplayURL(tab: Browser) {
        urlBar.currentURL = tab.displayURL

        let isPage = (tab.displayURL != nil) ? isWebPage(tab.displayURL!) : false
        navigationToolbar.updatePageStatus(isWebPage: isPage)

        if let url = tab.displayURL?.absoluteString {
            profile.bookmarks.isBookmarked(url, success: { bookmarked in
                self.navigationToolbar.updateBookmarkStatus(bookmarked)
            }, failure: { err in
                log.error("Error getting bookmark status: \(err).")
            })
        }
    }

    func openURLInNewTab(url: NSURL) {
        let tab = tabManager.addTab(request: NSURLRequest(URL: url))
        tabManager.selectTab(tab)
    }

=======
>>>>>>> 91c53a45
	private func isPasswordManagerActivityType(activityType: String?) -> Bool {
		var isOnePassword = OnePasswordExtension.sharedExtension().isOnePasswordExtensionActivityType(activityType)
		var isPasswordManager = (activityType == "bundle.identifier.for.another.password.manager")
		return isOnePassword || isPasswordManager
	}

	func activityViewControllerPlaceholderItem(activityViewController: UIActivityViewController) -> AnyObject {
		return tabManager.selectedTab!.displayURL!
	}

	func activityViewController(activityViewController: UIActivityViewController, itemForActivityType activityType: String) -> AnyObject? {
		if isPasswordManagerActivityType(activityType) {
			// Return the 1Password extension item
			return self.onePasswordExtensionItem
		}
		else {
			// Return the selected tab's URL
			return tabManager.selectedTab!.displayURL!
		}
	}

	func activityViewController(activityViewController: UIActivityViewController, dataTypeIdentifierForActivityType activityType: String?) -> String {
		// Because of our UTI declaration, this UTI now satisfies both the 1Password Extension and the usual NSURL for Share extensions.
		return "org.appextension.fill-browser-action"
	}
}

/**
 * History visit management.
 * TODO: this should be expanded to track various visit types; see Bug 1166084.
 */
extension BrowserViewController {
    func ignoreNavigationInTab(tab: Browser, navigation: WKNavigation) {
        self.ignoredNavigation.insert(navigation)
    }

    func recordNavigationInTab(tab: Browser, navigation: WKNavigation, visitType: VisitType) {
        self.typedNavigation[navigation] = visitType
    }

    /**
     * Untrack and do the right thing.
     */
    func getVisitTypeForTab(tab: Browser, navigation: WKNavigation?) -> VisitType? {
        if let navigation = navigation {
            if let ignored = self.ignoredNavigation.remove(navigation) {
                return nil
            }
            return self.typedNavigation.removeValueForKey(navigation) ?? VisitType.Link
        } else {
            // See https://github.com/WebKit/webkit/blob/master/Source/WebKit2/UIProcess/Cocoa/NavigationState.mm#L390
            return VisitType.Link
        }
    }
}

extension BrowserViewController: URLBarDelegate {
    func urlBarDidPressReload(urlBar: URLBarView) {
        tabManager.selectedTab?.reload()
    }

    func urlBarDidPressStop(urlBar: URLBarView) {
        tabManager.selectedTab?.stop()
    }

    func urlBarDidPressTabs(urlBar: URLBarView) {
        let tabTrayController = TabTrayController()
        tabTrayController.profile = profile
        tabTrayController.tabManager = tabManager
        tabTrayController.transitioningDelegate = self
        tabTrayController.modalPresentationStyle = .Custom

        if let tab = tabManager.selectedTab {
            tab.screenshot = screenshotHelper.takeScreenshot(tab, aspectRatio: 0, quality: 1)
        }

        presentViewController(tabTrayController, animated: true, completion: nil)
        self.tabTrayController = tabTrayController
    }

    func dismissTabTrayController(#animated: Bool, completion: () -> Void) {
        if let tabTrayController = tabTrayController {
            tabTrayController.dismissViewControllerAnimated(animated) {
                completion()
                self.tabTrayController = nil
            }
        }
    }

    func urlBarDidPressReaderMode(urlBar: URLBarView) {
        if let tab = tabManager.selectedTab {
            if let readerMode = tab.getHelper(name: "ReaderMode") as? ReaderMode {
                switch readerMode.state {
                case .Available:
                    enableReaderMode()
                case .Active:
                    disableReaderMode()
                case .Unavailable:
                    break
                }
            }
        }
    }

    func urlBarDidLongPressReaderMode(urlBar: URLBarView) -> Bool {
        if let tab = tabManager.selectedTab,
               url = tab.displayURL,
               absoluteString = url.absoluteString,
               result = profile.readingList?.createRecordWithURL(absoluteString, title: tab.title ?? "", addedBy: UIDevice.currentDevice().name)
        {
            switch result {
            case .Success:
                UIAccessibilityPostNotification(UIAccessibilityAnnouncementNotification, NSLocalizedString("Added page to Reading List", comment: "Accessibility message e.g. spoken by VoiceOver after the current page gets added to the Reading List using the Reader View button, e.g. by long-pressing it or by its accessibility custom action."))
                // TODO: https://bugzilla.mozilla.org/show_bug.cgi?id=1158503 provide some form of 'this has been added' visual feedback?
            case .Failure(let error):
                UIAccessibilityPostNotification(UIAccessibilityAnnouncementNotification, NSLocalizedString("Could not add page to Reading List. Maybe it's already there?", comment: "Accessibility message e.g. spoken by VoiceOver after the user wanted to add current page to the Reading List and this was not done, likely because it already was in the Reading List, but perhaps also because of real failures."))
                log.error("readingList.createRecordWithURL(url: \"\(absoluteString)\", ...) failed with error: \(error)")
            }
            return true
        }
        UIAccessibilityPostNotification(UIAccessibilityAnnouncementNotification, NSLocalizedString("Could not add page to Reading list", comment: "Accessibility message e.g. spoken by VoiceOver after adding current webpage to the Reading List failed."))
        return false
    }

    func locationActionsForURLBar(urlBar: URLBarView) -> [AccessibleAction] {
        if UIPasteboard.generalPasteboard().string != nil {
            return [pasteGoAction, pasteAction, copyAddressAction]
        } else {
            return [copyAddressAction]
        }
    }

    func urlBarDidLongPressLocation(urlBar: URLBarView) {
        let longPressAlertController = UIAlertController(title: nil, message: nil, preferredStyle: .ActionSheet)

        for action in locationActionsForURLBar(urlBar) {
            longPressAlertController.addAction(action.alertAction(style: .Default))
        }

        let cancelAction = UIAlertAction(title: NSLocalizedString("Cancel", comment: "Cancel alert view"), style: .Cancel, handler: { (alert: UIAlertAction!) -> Void in
        })
        longPressAlertController.addAction(cancelAction)

        if let popoverPresentationController = longPressAlertController.popoverPresentationController {
            popoverPresentationController.sourceView = urlBar
            popoverPresentationController.sourceRect = urlBar.frame
            popoverPresentationController.permittedArrowDirections = .Any
        }
        self.presentViewController(longPressAlertController, animated: true, completion: nil)
    }

    func urlBarDidPressScrollToTop(urlBar: URLBarView) {
        if let selectedTab = tabManager.selectedTab {
            // Only scroll to top if we are not showing the home view controller
            if homePanelController == nil {
                selectedTab.webView?.scrollView.setContentOffset(CGPointZero, animated: true)
            }
        }
    }

    func urlBarLocationAccessibilityActions(urlBar: URLBarView) -> [UIAccessibilityCustomAction]? {
        return locationActionsForURLBar(urlBar).map { $0.accessibilityCustomAction }
    }

    func urlBar(urlBar: URLBarView, didEnterText text: String) {
        searchLoader.query = text

        if text.isEmpty {
            hideSearchController()
        } else {
            showSearchController()
            searchController!.searchQuery = text
        }
    }

    func urlBar(urlBar: URLBarView, didSubmitText text: String) {
        var url = uriFixup.getURL(text)

        // If we can't make a valid URL, do a search query.
        if url == nil {
            url = profile.searchEngines.defaultEngine.searchURLForQuery(text)
        }

        // If we still don't have a valid URL, something is broken. Give up.
        if url == nil {
            log.error("Error handling URL entry: \"\(text)\".")
            return
        }

        finishEditingAndSubmit(url!, visitType: VisitType.Typed)
    }

    func urlBarDidEnterOverlayMode(urlBar: URLBarView) {
        showHomePanelController(inline: false)
    }

    func urlBarDidLeaveOverlayMode(urlBar: URLBarView) {
        hideSearchController()
        updateInContentHomePanel(tabManager.selectedTab?.url)
    }
}

extension BrowserViewController: BrowserToolbarDelegate {
    func browserToolbarDidPressBack(browserToolbar: BrowserToolbarProtocol, button: UIButton) {
        tabManager.selectedTab?.goBack()
    }

    func browserToolbarDidLongPressBack(browserToolbar: BrowserToolbarProtocol, button: UIButton) {
// See 1159373 - Disable long press back/forward for backforward list
//        let controller = BackForwardListViewController()
//        controller.listData = tabManager.selectedTab?.backList
//        controller.tabManager = tabManager
//        presentViewController(controller, animated: true, completion: nil)
    }

    func browserToolbarDidPressReload(browserToolbar: BrowserToolbarProtocol, button: UIButton) {
        tabManager.selectedTab?.reload()
    }

    func browserToolbarDidPressStop(browserToolbar: BrowserToolbarProtocol, button: UIButton) {
        tabManager.selectedTab?.stop()
    }

    func browserToolbarDidPressForward(browserToolbar: BrowserToolbarProtocol, button: UIButton) {
        tabManager.selectedTab?.goForward()
    }

    func browserToolbarDidLongPressForward(browserToolbar: BrowserToolbarProtocol, button: UIButton) {
// See 1159373 - Disable long press back/forward for backforward list
//        let controller = BackForwardListViewController()
//        controller.listData = tabManager.selectedTab?.forwardList
//        controller.tabManager = tabManager
//        presentViewController(controller, animated: true, completion: nil)
    }

    func browserToolbarDidPressBookmark(browserToolbar: BrowserToolbarProtocol, button: UIButton) {
        if let tab = tabManager.selectedTab,
           let url = tab.displayURL?.absoluteString {
            profile.bookmarks.isBookmarked(url,
                success: { isBookmarked in
                    if isBookmarked {
                        self.removeBookmark(url)
                    } else {
                        self.addBookmark(url, title: tab.title)
                    }
                },
                failure: { err in
                    log.error("Bookmark error: \(err).")
                }
            )
        } else {
            log.error("Bookmark error: No tab is selected, or no URL in tab.")
        }
    }

    func browserToolbarDidLongPressBookmark(browserToolbar: BrowserToolbarProtocol, button: UIButton) {
    }

    func browserToolbarDidPressShare(browserToolbar: BrowserToolbarProtocol, button: UIButton) {
        if let selected = tabManager.selectedTab {
            if let url = selected.displayURL {
<<<<<<< HEAD
				OnePasswordExtension.sharedExtension().createExtensionItemForWebView(selected.webView, completion: {(extensionItem, error) -> Void in
=======
				let webView = tabManager.selectedTab?.webView

				// Create the 1Password extension item. Note that it will be created regardless: 1Password can be installed or not
				OnePasswordExtension.sharedExtension().createExtensionItemForWebView(webView, completion: {(extensionItem, error) -> Void in
>>>>>>> 91c53a45
					if extensionItem == nil {
						log.error("Failed to create the 1Password extension item: \(error).")
						return
					}
<<<<<<< HEAD
					
					// Set the 1Password extension item property
					self.onePasswordExtensionItem = extensionItem
					
					var activityViewController = UIActivityViewController(activityItems: [selected.title ?? url.absoluteString!, self], applicationActivities: nil)
					// Hide 'Add to Reading List' which currently uses Safari
					activityViewController.excludedActivityTypes = [UIActivityTypeAddToReadingList]
					activityViewController.completionWithItemsHandler = { activityType, completed, returnedItems, activityError in
						if completed {
							if let selectedTab = self.tabManager.selectedTab {
								// We don't know what share action the user has chosen so we simply always
								// update the toolbar and reader mode bar to refelect the latest status.
								self.updateURLBarDisplayURL(selectedTab)
								self.updateReaderModeBar()
								
								if self.isPasswordManagerActivityType(activityType) {
									if returnedItems != nil {
										OnePasswordExtension.sharedExtension().fillReturnedItems(returnedItems, intoWebView: selected.webView, completion: { (success, returnedItemsError) -> Void in
											if success == false {
												log.error("Failed to fill item into webview: \(returnedItemsError).")
											}
										})
									}
									else {
										// Code for other custom activity types
									}
								}
							}
						}
					}
					
=======

					// Set the 1Password extension item property
					self.onePasswordExtensionItem = extensionItem

					var activityViewController = UIActivityViewController(activityItems: [selected.title ?? url.absoluteString!, self], applicationActivities: nil)
					// Hide 'Add to Reading List' which currently uses Safari
					activityViewController.excludedActivityTypes = [UIActivityTypeAddToReadingList]
>>>>>>> 91c53a45
					if let popoverPresentationController = activityViewController.popoverPresentationController {
						// Using the button for the sourceView here results in this not showing on iPads.
						popoverPresentationController.sourceView = self.toolbar ?? self.urlBar
						popoverPresentationController.sourceRect = button.frame ?? button.frame
						popoverPresentationController.permittedArrowDirections = UIPopoverArrowDirection.Up
<<<<<<< HEAD
						popoverPresentationController.delegate = self
					}
					self.presentViewController(activityViewController, animated: true, completion: nil)
				})

=======
					}

					activityViewController.completionWithItemsHandler = {(activityType, completed, returnedItems, activityError) -> Void in
						if self.isPasswordManagerActivityType(activityType) {
							if returnedItems != nil {
								OnePasswordExtension.sharedExtension().fillReturnedItems(returnedItems, intoWebView: webView, completion: { (success, returnedItemsError) -> Void in
									if success == false {
										log.error("Failed to fill item into webview: \(returnedItemsError).")
									}
								})
							}
							else {
								// Code for other custom activity types
							}
						}
					}

					self.presentViewController(activityViewController, animated: true, completion: nil)
				})
>>>>>>> 91c53a45
            }
        }
    }
}

extension BrowserViewController: BrowserDelegate {

    func browser(browser: Browser, didCreateWebView webView: WKWebView) {
        webViewContainer.insertSubview(webView, atIndex: 0)
        webView.snp_makeConstraints { make in
            make.edges.equalTo(self.webViewContainer)
        }

        // Observers that live as long as the tab. Make sure these are all cleared
        // in willDeleteWebView below!
        webView.addObserver(self, forKeyPath: KVOEstimatedProgress, options: .New, context: nil)
        webView.addObserver(self, forKeyPath: KVOLoading, options: .New, context: nil)
        webView.addObserver(self, forKeyPath: KVOURL, options: .New, context: nil)
        webView.addObserver(self, forKeyPath: KVOCanGoBack, options: .New, context: nil)
        webView.addObserver(self, forKeyPath: KVOCanGoForward, options: .New, context: nil)

        webView.UIDelegate = self

        let readerMode = ReaderMode(browser: browser)
        readerMode.delegate = self
        browser.addHelper(readerMode, name: ReaderMode.name())

        let favicons = FaviconManager(browser: browser, profile: profile)
        browser.addHelper(favicons, name: FaviconManager.name())

        // Temporarily disable password support until the new code lands
        let logins = LoginsHelper(browser: browser, profile: profile)
        browser.addHelper(logins, name: LoginsHelper.name())

        let contextMenuHelper = ContextMenuHelper(browser: browser)
        contextMenuHelper.delegate = self
        browser.addHelper(contextMenuHelper, name: ContextMenuHelper.name())

        let errorHelper = ErrorPageHelper()
        browser.addHelper(errorHelper, name: ErrorPageHelper.name())
    }

    func browser(browser: Browser, willDeleteWebView webView: WKWebView) {
        webView.removeObserver(self, forKeyPath: KVOEstimatedProgress)
        webView.removeObserver(self, forKeyPath: KVOLoading)
        webView.removeObserver(self, forKeyPath: KVOURL)
        webView.removeObserver(self, forKeyPath: KVOCanGoBack)
        webView.removeObserver(self, forKeyPath: KVOCanGoForward)

        webView.UIDelegate = nil
        webView.scrollView.delegate = nil
        webView.removeFromSuperview()
    }

    private func findSnackbar(barToFind: SnackBar) -> Int? {
        let bars = snackBars.subviews
        for (index, bar) in enumerate(bars) {
            if bar === barToFind {
                return index
            }
        }
        return nil
    }

    private func adjustFooterSize(top: UIView? = nil) {
        snackBars.snp_remakeConstraints({ make in
            let bars = self.snackBars.subviews
            // if the keyboard is showing then ensure that the snackbars are positioned above it, otherwise position them above the toolbar/view bottom
            if bars.count > 0 {
                let view = bars[bars.count-1] as! UIView
                make.top.equalTo(view.snp_top)
                if let state = keyboardState {
                    make.bottom.equalTo(-(state.intersectionHeightForView(self.view)))
                } else {
                    make.bottom.equalTo(self.toolbar?.snp_top ?? self.view.snp_bottom)
                }
            } else {
                make.top.bottom.equalTo(self.toolbar?.snp_top ?? self.view.snp_bottom)
            }

            if traitCollection.horizontalSizeClass != .Regular {
                make.leading.trailing.equalTo(self.footer)
                self.snackBars.layer.borderWidth = 0
            } else {
                make.centerX.equalTo(self.footer)
                make.width.equalTo(SnackBarUX.MaxWidth)
                self.snackBars.layer.borderColor = UIConstants.BorderColor.CGColor
                self.snackBars.layer.borderWidth = 1
            }
        })
    }

    // This removes the bar from its superview and updates constraints appropriately
    private func finishRemovingBar(bar: SnackBar) {
        // If there was a bar above this one, we need to remake its constraints.
        if let index = findSnackbar(bar) {
            // If the bar being removed isn't on the top of the list
            let bars = snackBars.subviews
            if index < bars.count-1 {
                // Move the bar above this one
                var nextbar = bars[index+1] as! SnackBar
                nextbar.snp_updateConstraints { make in
                    // If this wasn't the bottom bar, attach to the bar below it
                    if index > 0 {
                        let bar = bars[index-1] as! SnackBar
                        nextbar.bottom = make.bottom.equalTo(bar.snp_top).constraint
                    } else {
                        // Otherwise, we attach it to the bottom of the snackbars
                        nextbar.bottom = make.bottom.equalTo(self.snackBars.snp_bottom).constraint
                    }
                }
            }
        }

        // Really remove the bar
        bar.removeFromSuperview()
    }

    private func finishAddingBar(bar: SnackBar) {
        snackBars.addSubview(bar)
        bar.snp_remakeConstraints({ make in
            // If there are already bars showing, add this on top of them
            let bars = self.snackBars.subviews

            // Add the bar on top of the stack
            // We're the new top bar in the stack, so make sure we ignore ourself
            if bars.count > 1 {
                let view = bars[bars.count - 2] as! UIView
                bar.bottom = make.bottom.equalTo(view.snp_top).offset(0).constraint
            } else {
                bar.bottom = make.bottom.equalTo(self.snackBars.snp_bottom).offset(0).constraint
            }
            make.leading.trailing.equalTo(self.snackBars)
        })
    }

    func showBar(bar: SnackBar, animated: Bool) {
        finishAddingBar(bar)
        adjustFooterSize(top: bar)

        bar.hide()
        view.layoutIfNeeded()
        UIView.animateWithDuration(animated ? 0.25 : 0, animations: { () -> Void in
            bar.show()
            self.view.layoutIfNeeded()
        })
    }

    func removeBar(bar: SnackBar, animated: Bool) {
        let index = findSnackbar(bar)!
        UIView.animateWithDuration(animated ? 0.25 : 0, animations: { () -> Void in
            bar.hide()
            self.view.layoutIfNeeded()
        }) { success in
            // Really remove the bar
            self.finishRemovingBar(bar)

            // Adjust the footer size to only contain the bars
            self.adjustFooterSize()
        }
    }

    func removeAllBars() {
        let bars = snackBars.subviews
        for bar in bars {
            if let bar = bar as? SnackBar {
                bar.removeFromSuperview()
            }
        }
        self.adjustFooterSize()
    }

    func browser(browser: Browser, didAddSnackbar bar: SnackBar) {
        showBar(bar, animated: true)
    }

    func browser(browser: Browser, didRemoveSnackbar bar: SnackBar) {
        removeBar(bar, animated: true)
    }
}

extension BrowserViewController: HomePanelViewControllerDelegate {
    func homePanelViewController(homePanelViewController: HomePanelViewController, didSelectURL url: NSURL, visitType: VisitType) {
        finishEditingAndSubmit(url, visitType: visitType)
    }

    func homePanelViewController(homePanelViewController: HomePanelViewController, didSelectPanel panel: Int) {
        if AboutUtils.isAboutHomeURL(tabManager.selectedTab?.url) {
            tabManager.selectedTab?.webView?.evaluateJavaScript("history.replaceState({}, '', '#panel=\(panel)')", completionHandler: nil)
        }
    }

    func homePanelViewControllerDidRequestToCreateAccount(homePanelViewController: HomePanelViewController) {
        presentSignInViewController() // TODO UX Right now the flow for sign in and create account is the same
    }

    func homePanelViewControllerDidRequestToSignIn(homePanelViewController: HomePanelViewController) {
        presentSignInViewController() // TODO UX Right now the flow for sign in and create account is the same
    }
}

extension BrowserViewController: SearchViewControllerDelegate {
    func searchViewController(searchViewController: SearchViewController, didSelectURL url: NSURL) {
        finishEditingAndSubmit(url, visitType: VisitType.Typed)
    }

    func presentSearchSettingsController() {
        let settingsNavigationController = SearchSettingsTableViewController()
        settingsNavigationController.model = self.profile.searchEngines

        let navController = UINavigationController(rootViewController: settingsNavigationController)

        self.presentViewController(navController, animated: true, completion: nil)
    }
}

extension BrowserViewController: TabManagerDelegate {
    func tabManager(tabManager: TabManager, didSelectedTabChange selected: Browser?, previous: Browser?) {
        // Remove the old accessibilityLabel. Since this webview shouldn't be visible, it doesn't need it
        // and having multiple views with the same label confuses tests.
        if let wv = previous?.webView {
            wv.endEditing(true)
            wv.accessibilityLabel = nil
            wv.accessibilityElementsHidden = true
            wv.accessibilityIdentifier = nil
            // due to screwy handling within iOS, the scrollToTop handling does not work if there are
            // more than one scroll view in the view hierarchy
            // we therefore have to hide all the scrollViews that we are no actually interesting in interacting with
            // to ensure that scrollsToTop actually works
            wv.scrollView.hidden = true
        }

        if let tab = selected, webView = tab.webView {
            // if we have previously hidden this scrollview in order to make scrollsToTop work then
            // we should ensure that it is not hidden now that it is our foreground scrollView
            if webView.scrollView.hidden {
                webView.scrollView.hidden = false
            }

            updateURLBarDisplayURL(tab)

            scrollController.browser = selected
            webViewContainer.addSubview(webView)
            webView.accessibilityLabel = NSLocalizedString("Web content", comment: "Accessibility label for the main web content view")
            webView.accessibilityIdentifier = "contentView"
            webView.accessibilityElementsHidden = false

            if let url = webView.URL?.absoluteString {
                profile.bookmarks.isBookmarked(url, success: { bookmarked in
                    self.toolbar?.updateBookmarkStatus(bookmarked)
                    self.urlBar.updateBookmarkStatus(bookmarked)
                }, failure: { err in
                    log.error("Error getting bookmark status: \(err).")
                })
            } else {
                // The web view can go gray if it was zombified due to memory pressure.
                // When this happens, the URL is nil, so try restoring the page upon selection.
                webView.reload()
            }
        }

        removeAllBars()
        if let bars = selected?.bars {
            for bar in bars {
                showBar(bar, animated: true)
            }
        }

        navigationToolbar.updateReloadStatus(selected?.loading ?? false)
        navigationToolbar.updateBackStatus(selected?.canGoBack ?? false)
        navigationToolbar.updateForwardStatus(selected?.canGoForward ?? false)
        self.urlBar.updateProgressBar(Float(selected?.estimatedProgress ?? 0))

        if let readerMode = selected?.getHelper(name: ReaderMode.name()) as? ReaderMode {
            urlBar.updateReaderModeState(readerMode.state)
            if readerMode.state == .Active {
                showReaderModeBar(animated: false)
            } else {
                hideReaderModeBar(animated: false)
            }
        } else {
            urlBar.updateReaderModeState(ReaderModeState.Unavailable)
        }

        updateInContentHomePanel(selected?.url)
    }

    func tabManager(tabManager: TabManager, didCreateTab tab: Browser, restoring: Bool) {
    }

    func tabManager(tabManager: TabManager, didAddTab tab: Browser, atIndex: Int, restoring: Bool) {
        // If we are restoring tabs then we update the count once at the end
        if !restoring {
            urlBar.updateTabCount(tabManager.count)
        }
        tab.browserDelegate = self
    }

    func tabManager(tabManager: TabManager, didRemoveTab tab: Browser, atIndex: Int) {
        urlBar.updateTabCount(tabManager.count)
        // browserDelegate is a weak ref (and the tab's webView may not be destroyed yet)
        // so we don't expcitly unset it.
    }

    func tabManagerDidAddTabs(tabManager: TabManager) {
        urlBar.updateTabCount(tabManager.count)
    }

    func tabManagerDidRestoreTabs(tabManager: TabManager) {
        urlBar.updateTabCount(tabManager.count)
    }

    private func isWebPage(url: NSURL) -> Bool {
        let httpSchemes = ["http", "https"]

        if let scheme = url.scheme,
            index = find(httpSchemes, scheme) {
                return true
        }

        return false
    }
}

extension BrowserViewController: WKNavigationDelegate {
    func webView(webView: WKWebView, didStartProvisionalNavigation navigation: WKNavigation!) {
        if tabManager.selectedTab?.webView !== webView {
            return
        }

        // If we are going to navigate to a new page, hide the reader mode button. Unless we
        // are going to a about:reader page. Then we keep it on screen: it will change status
        // (orange color) as soon as the page has loaded.
        if let url = webView.URL {
            if !ReaderModeUtils.isReaderModeURL(url) {
                urlBar.updateReaderModeState(ReaderModeState.Unavailable)
                hideReaderModeBar(animated: false)
            }
        }
    }

    private func openExternal(url: NSURL, prompt: Bool = true) {
        if prompt {
            // Ask the user if it's okay to open the url with UIApplication.
            let alert = UIAlertController(
                title: String(format: NSLocalizedString("Opening %@", comment:"Opening an external URL"), url),
                message: NSLocalizedString("This will open in another application", comment: "Opening an external app"),
                preferredStyle: UIAlertControllerStyle.Alert
            )

            alert.addAction(UIAlertAction(title: NSLocalizedString("Cancel", comment:"Alert Cancel Button"), style: UIAlertActionStyle.Cancel, handler: { (action: UIAlertAction!) in
            }))

            alert.addAction(UIAlertAction(title: NSLocalizedString("OK", comment:"Alert OK Button"), style: UIAlertActionStyle.Default, handler: { (action: UIAlertAction!) in
                UIApplication.sharedApplication().openURL(url)
            }))

            presentViewController(alert, animated: true, completion: nil)
        } else {
            UIApplication.sharedApplication().openURL(url)
        }
    }

    private func callExternal(url: NSURL) {
        if let phoneNumber = url.resourceSpecifier?.stringByReplacingPercentEscapesUsingEncoding(NSUTF8StringEncoding) {
            let alert = UIAlertController(title: phoneNumber, message: nil, preferredStyle: UIAlertControllerStyle.Alert)
            alert.addAction(UIAlertAction(title: NSLocalizedString("Cancel", comment:"Alert Cancel Button"), style: UIAlertActionStyle.Cancel, handler: nil))
            alert.addAction(UIAlertAction(title: NSLocalizedString("Call", comment:"Alert Call Button"), style: UIAlertActionStyle.Default, handler: { (action: UIAlertAction!) in
                UIApplication.sharedApplication().openURL(url)
            }))
            presentViewController(alert, animated: true, completion: nil)
        }
    }

    func webView(webView: WKWebView, decidePolicyForNavigationAction navigationAction: WKNavigationAction, decisionHandler: (WKNavigationActionPolicy) -> Void) {
        if let url = navigationAction.request.URL {
            if let scheme = url.scheme {
                switch scheme {
                case "about", "http", "https":
                    if isWhitelistedUrl(url) {
                        // If the url is whitelisted, we open it without prompting.
                        openExternal(url, prompt: false)
                        decisionHandler(WKNavigationActionPolicy.Cancel)
                    } else {
                        decisionHandler(WKNavigationActionPolicy.Allow)
                    }
                case "tel":
                    callExternal(url)
                    decisionHandler(WKNavigationActionPolicy.Cancel)
                default:
                    if UIApplication.sharedApplication().canOpenURL(url) {
                        openExternal(url)
                    }
                    decisionHandler(WKNavigationActionPolicy.Cancel)
                }
            }
        } else {
            decisionHandler(WKNavigationActionPolicy.Cancel)
        }
    }

    func webView(webView: WKWebView,
        didReceiveAuthenticationChallenge challenge: NSURLAuthenticationChallenge,
        completionHandler: (NSURLSessionAuthChallengeDisposition, NSURLCredential!) -> Void) {
            if challenge.protectionSpace.authenticationMethod == NSURLAuthenticationMethodHTTPBasic || challenge.protectionSpace.authenticationMethod == NSURLAuthenticationMethodHTTPDigest {
                if let tab = tabManager[webView] {
                    let helper = tab.getHelper(name: LoginsHelper.name()) as! LoginsHelper
                    helper.handleAuthRequest(self, challenge: challenge).uponQueue(dispatch_get_main_queue()) { res in
                        if let credentials = res.successValue {
                            completionHandler(.UseCredential, credentials.credentials)
                        } else {
                            completionHandler(NSURLSessionAuthChallengeDisposition.RejectProtectionSpace, nil)
                        }
                    }
                }
            } else {
                completionHandler(NSURLSessionAuthChallengeDisposition.PerformDefaultHandling, nil)
            }
    }

    func webView(webView: WKWebView, didFinishNavigation navigation: WKNavigation!) {
        let tab: Browser! = tabManager[webView]

        tab.expireSnackbars()

        if let url = webView.URL where !ErrorPageHelper.isErrorPageURL(url) && !AboutUtils.isAboutHomeURL(url) {
            let notificationCenter = NSNotificationCenter.defaultCenter()
            var info = [NSObject: AnyObject]()
            info["url"] = tab.displayURL
            info["title"] = tab.title
            if let visitType = self.getVisitTypeForTab(tab, navigation: navigation)?.rawValue {
                info["visitType"] = visitType
            }
            notificationCenter.postNotificationName("LocationChange", object: self, userInfo: info)

            // The screenshot immediately after didFinishNavigation is actually a screenshot of the
            // previous page, presumably due to some iOS bug. Adding a small delay seems to fix this,
            // and the current page gets captured as expected.
            let time = dispatch_time(DISPATCH_TIME_NOW, Int64(100 * NSEC_PER_MSEC))
            dispatch_after(time, dispatch_get_main_queue()) {
                if webView.URL != url {
                    // The page changed during the delay, so we missed our chance to get a thumbnail.
                    return
                }

                if let screenshot = self.screenshotHelper.takeScreenshot(tab, aspectRatio: CGFloat(ThumbnailCellUX.ImageAspectRatio), quality: 0.5) {
                    let thumbnail = Thumbnail(image: screenshot)
                    self.profile.thumbnails.set(url, thumbnail: thumbnail, complete: nil)
                }
            }

            // Fire the readability check. This is here and not in the pageShow event handler in ReaderMode.js anymore
            // because that event wil not always fire due to unreliable page caching. This will either let us know that
            // the currently loaded page can be turned into reading mode or if the page already is in reading mode. We
            // ignore the result because we are being called back asynchronous when the readermode status changes.
            webView.evaluateJavaScript("_firefox_ReaderMode.checkReadability()", completionHandler: nil)
        }

        if tab === tabManager.selectedTab {
            UIAccessibilityPostNotification(UIAccessibilityScreenChangedNotification, nil)
            // must be followed by LayoutChanged, as ScreenChanged will make VoiceOver
            // cursor land on the correct initial element, but if not followed by LayoutChanged,
            // VoiceOver will sometimes be stuck on the element, not allowing user to move
            // forward/backward. Strange, but LayoutChanged fixes that.
            UIAccessibilityPostNotification(UIAccessibilityLayoutChangedNotification, nil)
        }
    }
}

extension BrowserViewController: WKUIDelegate {
    func webView(webView: WKWebView, createWebViewWithConfiguration configuration: WKWebViewConfiguration, forNavigationAction navigationAction: WKNavigationAction, windowFeatures: WKWindowFeatures) -> WKWebView? {
        if let currentTab = tabManager.selectedTab {
            currentTab.screenshot = screenshotHelper.takeScreenshot(currentTab, aspectRatio: 0, quality: 1)
        }
        // If the page uses window.open() or target="_blank", open the page in a new tab.
        // TODO: This doesn't work for window.open() without user action (bug 1124942).
        let tab = tabManager.addTab(request: navigationAction.request, configuration: configuration)
        tabManager.selectTab(tab)
        return tab.webView
    }

    func webView(webView: WKWebView, runJavaScriptAlertPanelWithMessage message: String, initiatedByFrame frame: WKFrameInfo, completionHandler: () -> Void) {
        tabManager.selectTab(tabManager[webView])

        // Show JavaScript alerts.
        let title = frame.request.URL!.host
        let alertController = UIAlertController(title: title, message: message, preferredStyle: UIAlertControllerStyle.Alert)
        alertController.addAction(UIAlertAction(title: OKString, style: UIAlertActionStyle.Default, handler: { _ in
            completionHandler()
        }))
        presentViewController(alertController, animated: true, completion: nil)
    }

    func webView(webView: WKWebView, runJavaScriptConfirmPanelWithMessage message: String, initiatedByFrame frame: WKFrameInfo, completionHandler: (Bool) -> Void) {
        tabManager.selectTab(tabManager[webView])

        // Show JavaScript confirm dialogs.
        let title = frame.request.URL!.host
        let alertController = UIAlertController(title: title, message: message, preferredStyle: UIAlertControllerStyle.Alert)
        alertController.addAction(UIAlertAction(title: OKString, style: UIAlertActionStyle.Default, handler: { _ in
            completionHandler(true)
        }))
        alertController.addAction(UIAlertAction(title: CancelString, style: UIAlertActionStyle.Cancel, handler: { _ in
            completionHandler(false)
        }))
        presentViewController(alertController, animated: true, completion: nil)
    }

    func webView(webView: WKWebView, runJavaScriptTextInputPanelWithPrompt prompt: String, defaultText: String?, initiatedByFrame frame: WKFrameInfo, completionHandler: (String!) -> Void) {
        tabManager.selectTab(tabManager[webView])

        // Show JavaScript input dialogs.
        let title = frame.request.URL!.host
        let alertController = UIAlertController(title: title, message: prompt, preferredStyle: UIAlertControllerStyle.Alert)
        var input: UITextField!
        alertController.addTextFieldWithConfigurationHandler({ (textField: UITextField!) in
            textField.text = defaultText
            input = textField
        })
        alertController.addAction(UIAlertAction(title: OKString, style: UIAlertActionStyle.Default, handler: { _ in
            completionHandler(input.text)
        }))
        alertController.addAction(UIAlertAction(title: CancelString, style: UIAlertActionStyle.Cancel, handler: { _ in
            completionHandler(nil)
        }))
        presentViewController(alertController, animated: true, completion: nil)
    }

    /// Invoked when an error occurs during a committed main frame navigation.
    func webView(webView: WKWebView, didFailNavigation navigation: WKNavigation!, withError error: NSError) {
        if error.code == Int(CFNetworkErrors.CFURLErrorCancelled.rawValue) {
            return
        }

        // Ignore the "Plug-in handled load" error. Which is more like a notification than an error.
        // Note that there are no constants in the SDK for the WebKit domain or error codes.
        if error.domain == "WebKitErrorDomain" && error.code == 204 {
            return
        }

        if let url = error.userInfo?["NSErrorFailingURLKey"] as? NSURL {
            ErrorPageHelper().showPage(error, forUrl: url, inWebView: webView)
        }
    }

    /// Invoked when an error occurs while starting to load data for the main frame.
    func webView(webView: WKWebView, didFailProvisionalNavigation navigation: WKNavigation!, withError error: NSError) {
        if error.code == Int(CFNetworkErrors.CFURLErrorCancelled.rawValue) {
            if let browser = tabManager[webView] where browser === tabManager.selectedTab {
                urlBar.currentURL = browser.displayURL
            }
            return
        }

        if let url = error.userInfo?["NSErrorFailingURLKey"] as? NSURL {
            ErrorPageHelper().showPage(error, forUrl: url, inWebView: webView)
        }
    }

    func webView(webView: WKWebView, decidePolicyForNavigationResponse navigationResponse: WKNavigationResponse, decisionHandler: (WKNavigationResponsePolicy) -> Void) {
        if navigationResponse.canShowMIMEType {
            decisionHandler(WKNavigationResponsePolicy.Allow)
            return
        }

        let error = NSError(domain: ErrorPageHelper.MozDomain, code: Int(ErrorPageHelper.MozErrorDownloadsNotEnabled), userInfo: [NSLocalizedDescriptionKey: "Downloads aren't supported in Firefox yet (but we're working on it)."])
        ErrorPageHelper().showPage(error, forUrl: navigationResponse.response.URL!, inWebView: webView)
        decisionHandler(WKNavigationResponsePolicy.Allow)
    }
}

extension BrowserViewController: ReaderModeDelegate, UIPopoverPresentationControllerDelegate {
    func readerMode(readerMode: ReaderMode, didChangeReaderModeState state: ReaderModeState, forBrowser browser: Browser) {
        // If this reader mode availability state change is for the tab that we currently show, then update
        // the button. Otherwise do nothing and the button will be updated when the tab is made active.
        if tabManager.selectedTab === browser {
            log.debug("New readerModeState: \(state.rawValue)")
            urlBar.updateReaderModeState(state)
        }
    }

    func readerMode(readerMode: ReaderMode, didDisplayReaderizedContentForBrowser browser: Browser) {
        self.showReaderModeBar(animated: true)
        browser.showContent(animated: true)
    }

    // Returning None here makes sure that the Popover is actually presented as a Popover and
    // not as a full-screen modal, which is the default on compact device classes.
    func adaptivePresentationStyleForPresentationController(controller: UIPresentationController) -> UIModalPresentationStyle {
        return UIModalPresentationStyle.None
    }
}

extension BrowserViewController: ReaderModeStyleViewControllerDelegate {
    func readerModeStyleViewController(readerModeStyleViewController: ReaderModeStyleViewController, didConfigureStyle style: ReaderModeStyle) {
        // Persist the new style to the profile
        let encodedStyle: [String:AnyObject] = style.encode()
        profile.prefs.setObject(encodedStyle, forKey: ReaderModeProfileKeyStyle)
        // Change the reader mode style on all tabs that have reader mode active
        for tabIndex in 0..<tabManager.count {
            if let tab = tabManager[tabIndex] {
                if let readerMode = tab.getHelper(name: "ReaderMode") as? ReaderMode {
                    if readerMode.state == ReaderModeState.Active {
                        readerMode.style = style
                    }
                }
            }
        }
    }
}

extension BrowserViewController : UIViewControllerTransitioningDelegate {
    func animationControllerForDismissedController(dismissed: UIViewController) -> UIViewControllerAnimatedTransitioning? {
        return TransitionManager(show: false)
    }

    func animationControllerForPresentedController(presented: UIViewController, presentingController presenting: UIViewController, sourceController source: UIViewController) -> UIViewControllerAnimatedTransitioning? {
        return TransitionManager(show: true)
    }
}

extension BrowserViewController : Transitionable {
    private func headerTransformToCellFrame(frame: CGRect) -> CGAffineTransform {
        let scale = frame.size.width / header.frame.size.width
        // Since the scale will happen in the center of the frame, we move this so the centers of the two frames overlap.
        let tx = frame.origin.x + frame.width/2 - (header.frame.origin.x + header.frame.width/2)
        let ty = frame.origin.y - header.frame.origin.y * scale * 2 // Move this up a little actually keeps it above the web page. I'm not sure what you want
        var transform = CGAffineTransformMakeTranslation(tx, ty)
        return CGAffineTransformScale(transform, scale, scale)
    }

    private func footerTransformToCellFrame(frame: CGRect) -> CGAffineTransform {
        let tx = frame.origin.x + frame.width/2 - (footer.frame.origin.x + footer.frame.width/2)
        var footerTransform = CGAffineTransformMakeTranslation(tx, -footer.frame.origin.y + frame.origin.y + frame.size.height - footer.frame.size.height)
        let footerScale = frame.size.width / footer.frame.size.width
        return CGAffineTransformScale(footerTransform, footerScale, footerScale)
    }

    func transitionablePreHide(transitionable: Transitionable, options: TransitionOptions) {
        // Move all the webview's off screen
        for i in 0..<tabManager.count {
            if let tab = tabManager[i] {
                tab.webView?.hidden = true
            }
        }
        self.homePanelController?.view.hidden = true
    }

    func transitionablePreShow(transitionable: Transitionable, options: TransitionOptions) {
        // Move all the webview's off screen
        for i in 0..<tabManager.count {
            if let tab = tabManager[i] {
                tab.webView?.hidden = true
            }
        }

        // Move over the transforms to reflect where the opening tab is coming from instead of where the previous tab was
        if let frame = options.cellFrame {
            header.transform = CGAffineTransformIdentity
            footer.transform = CGAffineTransformIdentity
            header.transform = headerTransformToCellFrame(frame)
            footer.transform = footerTransformToCellFrame(frame)
        }

        self.homePanelController?.view.hidden = true
    }

    func transitionableWillShow(transitionable: Transitionable, options: TransitionOptions) {
        view.alpha = 1

        header.transform = CGAffineTransformIdentity
        footer.transform = CGAffineTransformIdentity
    }

    func transitionableWillHide(transitionable: Transitionable, options: TransitionOptions) {
        view.alpha = 0

        if let frame = options.cellFrame {
            header.transform = headerTransformToCellFrame(frame)
            footer.transform = footerTransformToCellFrame(frame)
        }
    }

    func transitionableWillComplete(transitionable: Transitionable, options: TransitionOptions) {
        // Move all the webview's back on screen
        for i in 0..<tabManager.count {
            if let tab = tabManager[i] {
                tab.webView?.hidden = false
            }
        }

        self.homePanelController?.view.hidden = false
        if options.toView === self {
            startTrackingAccessibilityStatus()
        } else {
            stopTrackingAccessibilityStatus()
        }
    }
}

extension BrowserViewController {
    func updateReaderModeBar() {
        if let readerModeBar = readerModeBar {
            if let url = self.tabManager.selectedTab?.displayURL?.absoluteString, result = profile.readingList?.getRecordWithURL(url) {
                if let successValue = result.successValue, record = successValue {
                    readerModeBar.unread = record.unread
                    readerModeBar.added = true
                } else {
                    readerModeBar.unread = true
                    readerModeBar.added = false
                }
            } else {
                readerModeBar.unread = true
                readerModeBar.added = false
            }
        }
    }

    func showReaderModeBar(#animated: Bool) {
        if self.readerModeBar == nil {
            let readerModeBar = ReaderModeBarView(frame: CGRectZero)
            readerModeBar.delegate = self
            view.insertSubview(readerModeBar, belowSubview: header)
            self.readerModeBar = readerModeBar
        }

        updateReaderModeBar()

        self.updateViewConstraints()
    }

    func hideReaderModeBar(#animated: Bool) {
        if let readerModeBar = self.readerModeBar {
            readerModeBar.removeFromSuperview()
            self.readerModeBar = nil
            self.updateViewConstraints()
        }
    }

    /// There are two ways we can enable reader mode. In the simplest case we open a URL to our internal reader mode
    /// and be done with it. In the more complicated case, reader mode was already open for this page and we simply
    /// navigated away from it. So we look to the left and right in the BackForwardList to see if a readerized version
    /// of the current page is there. And if so, we go there.

    func enableReaderMode() {
        if let tab = tabManager.selectedTab,
            let webView = tab.webView,
            let backList = webView.backForwardList.backList as? [WKBackForwardListItem],
            let forwardList = webView.backForwardList.forwardList as? [WKBackForwardListItem] {

            if let currentURL = webView.backForwardList.currentItem?.URL {
                if let readerModeURL = ReaderModeUtils.encodeURL(currentURL) {
                    if backList.count > 1 && backList.last?.URL == readerModeURL {
                        webView.goToBackForwardListItem(backList.last!)
                    } else if forwardList.count > 0 && forwardList.first?.URL == readerModeURL {
                        webView.goToBackForwardListItem(forwardList.first!)
                    } else {
                        // Store the readability result in the cache and load it. This will later move to the ReadabilityHelper.
                        webView.evaluateJavaScript("\(ReaderModeNamespace).readerize()", completionHandler: { (object, error) -> Void in
                            if let readabilityResult = ReadabilityResult(object: object) {
                                ReaderModeCache.sharedInstance.put(currentURL, readabilityResult, error: nil)
                                if let nav = webView.loadRequest(NSURLRequest(URL: readerModeURL)) {
                                    self.ignoreNavigationInTab(tab, navigation: nav)
                                }
                            }
                        })
                    }
                }
            }
        }
    }

    /// Disabling reader mode can mean two things. In the simplest case we were opened from the reading list, which
    /// means that there is nothing in the BackForwardList except the internal url for the reader mode page. In that
    /// case we simply open a new page with the original url. In the more complicated page, the non-readerized version
    /// of the page is either to the left or right in the BackForwardList. If that is the case, we navigate there.

    func disableReaderMode() {
        if let tab = tabManager.selectedTab,
            let webView = tab.webView {
            let backList = webView.backForwardList.backList as! [WKBackForwardListItem]
            let forwardList = webView.backForwardList.forwardList as! [WKBackForwardListItem]

            if let currentURL = webView.backForwardList.currentItem?.URL {
                if let originalURL = ReaderModeUtils.decodeURL(currentURL) {
                    if backList.count > 1 && backList.last?.URL == originalURL {
                        webView.goToBackForwardListItem(backList.last!)
                    } else if forwardList.count > 0 && forwardList.first?.URL == originalURL {
                        webView.goToBackForwardListItem(forwardList.first!)
                    } else {
                        if let nav = webView.loadRequest(NSURLRequest(URL: originalURL)) {
                            self.ignoreNavigationInTab(tab, navigation: nav)
                        }
                    }
                }
            }
        }
    }
}

extension BrowserViewController: ReaderModeBarViewDelegate {
    func readerModeBar(readerModeBar: ReaderModeBarView, didSelectButton buttonType: ReaderModeBarButtonType) {
        switch buttonType {
        case .Settings:
            if let readerMode = tabManager.selectedTab?.getHelper(name: "ReaderMode") as? ReaderMode where readerMode.state == ReaderModeState.Active {
                var readerModeStyle = DefaultReaderModeStyle
                if let dict = profile.prefs.dictionaryForKey(ReaderModeProfileKeyStyle) {
                    if let style = ReaderModeStyle(dict: dict) {
                        readerModeStyle = style
                    }
                }
                
                let readerModeStyleViewController = ReaderModeStyleViewController()
                readerModeStyleViewController.delegate = self
                readerModeStyleViewController.readerModeStyle = readerModeStyle
                readerModeStyleViewController.modalPresentationStyle = UIModalPresentationStyle.Popover
                
                let popoverPresentationController = readerModeStyleViewController.popoverPresentationController
                popoverPresentationController?.backgroundColor = UIColor.whiteColor()
                popoverPresentationController?.delegate = self
                popoverPresentationController?.sourceView = readerModeBar
                popoverPresentationController?.sourceRect = CGRect(x: readerModeBar.frame.width/2, y: UIConstants.ToolbarHeight, width: 1, height: 1)
                popoverPresentationController?.permittedArrowDirections = UIPopoverArrowDirection.Up
                
                self.presentViewController(readerModeStyleViewController, animated: true, completion: nil)
            }

        case .MarkAsRead:
            if let url = self.tabManager.selectedTab?.displayURL?.absoluteString, result = profile.readingList?.getRecordWithURL(url) {
                if let successValue = result.successValue, record = successValue {
                    profile.readingList?.updateRecord(record, unread: false) // TODO Check result, can this fail?
                    readerModeBar.unread = false
                }
            }

        case .MarkAsUnread:
            if let url = self.tabManager.selectedTab?.displayURL?.absoluteString, result = profile.readingList?.getRecordWithURL(url) {
                if let successValue = result.successValue, record = successValue {
                    profile.readingList?.updateRecord(record, unread: true) // TODO Check result, can this fail?
                    readerModeBar.unread = true
                }
            }

        case .AddToReadingList:
            if let tab = tabManager.selectedTab,
               let url = tab.url where ReaderModeUtils.isReaderModeURL(url) {
                if let url = ReaderModeUtils.decodeURL(url), let absoluteString = url.absoluteString {
                    let result = profile.readingList?.createRecordWithURL(absoluteString, title: tab.title ?? "", addedBy: UIDevice.currentDevice().name) // TODO Check result, can this fail?
                    readerModeBar.added = true
                }
            }

        case .RemoveFromReadingList:
            if let url = self.tabManager.selectedTab?.displayURL?.absoluteString, result = profile.readingList?.getRecordWithURL(url) {
                if let successValue = result.successValue, record = successValue {
                    profile.readingList?.deleteRecord(record) // TODO Check result, can this fail?
                    readerModeBar.added = false
                }
            }
        }
    }
}

private class BrowserScreenshotHelper: ScreenshotHelper {
    private weak var controller: BrowserViewController?

    init(controller: BrowserViewController) {
        self.controller = controller
    }

    func takeScreenshot(tab: Browser, aspectRatio: CGFloat, quality: CGFloat) -> UIImage? {
        if let url = tab.url {
            if url == UIConstants.AboutHomeURL {
                if let homePanel = controller?.homePanelController {
                    return homePanel.view.screenshot(aspectRatio, quality: quality)
                }
            } else {
                let offset = CGPointMake(0, -(tab.webView?.scrollView.contentInset.top ?? 0))
                return tab.webView?.screenshot(aspectRatio, offset: offset, quality: quality)
            }
        }

        return nil
    }
}

extension BrowserViewController: IntroViewControllerDelegate {
    func presentIntroViewController(force: Bool = false) {
        if force || profile.prefs.intForKey(IntroViewControllerSeenProfileKey) == nil {
            let introViewController = IntroViewController()
            introViewController.delegate = self
            // On iPad we present it modally in a controller
            if UIDevice.currentDevice().userInterfaceIdiom == .Pad {
                introViewController.preferredContentSize = CGSize(width: IntroViewControllerUX.Width, height: IntroViewControllerUX.Height)
                introViewController.modalPresentationStyle = UIModalPresentationStyle.FormSheet
            }
            presentViewController(introViewController, animated: false) {
                self.profile.prefs.setInt(1, forKey: IntroViewControllerSeenProfileKey)
            }
        }
    }

    func introViewControllerDidFinish(introViewController: IntroViewController) {
        introViewController.dismissViewControllerAnimated(true, completion: nil)
    }

    func presentSignInViewController() {
        // TODO When bug 1161151 has been resolved we can jump directly to the sign in screen
        let settingsNavigationController = SettingsNavigationController()
        settingsNavigationController.profile = self.profile
        settingsNavigationController.tabManager = self.tabManager
		settingsNavigationController.modalPresentationStyle = .FormSheet
        self.presentViewController(settingsNavigationController, animated: true, completion: nil)
    }

    func introViewControllerDidRequestToLogin(introViewController: IntroViewController) {
        introViewController.dismissViewControllerAnimated(true, completion: { () -> Void in
            self.presentSignInViewController()
        })
    }
}

extension BrowserViewController: ContextMenuHelperDelegate {
    func contextMenuHelper(contextMenuHelper: ContextMenuHelper, didLongPressElements elements: ContextMenuHelper.Elements, gestureRecognizer: UILongPressGestureRecognizer) {
        let actionSheetController = UIAlertController(title: nil, message: nil, preferredStyle: UIAlertControllerStyle.ActionSheet)
        var dialogTitle: String?

        if let url = elements.link {
            dialogTitle = url.absoluteString
            let newTabTitle = NSLocalizedString("Open In New Tab", comment: "Context menu item for opening a link in a new tab")
            let openNewTabAction =  UIAlertAction(title: newTabTitle, style: UIAlertActionStyle.Default) { (action: UIAlertAction!) in
                self.scrollController.showToolbars(animated: !self.scrollController.toolbarsShowing, completion: { _ in
                    self.tabManager.addTab(request: NSURLRequest(URL: url))
                })
            }

            actionSheetController.addAction(openNewTabAction)

            let copyTitle = NSLocalizedString("Copy Link", comment: "Context menu item for copying a link URL to the clipboard")
            let copyAction = UIAlertAction(title: copyTitle, style: UIAlertActionStyle.Default) { (action: UIAlertAction!) -> Void in
                var pasteBoard = UIPasteboard.generalPasteboard()
                pasteBoard.string = url.absoluteString
            }
            actionSheetController.addAction(copyAction)
        }

        if let url = elements.image {
            if dialogTitle == nil {
                dialogTitle = url.absoluteString
            }

            let photoAuthorizeStatus = PHPhotoLibrary.authorizationStatus()
            let saveImageTitle = NSLocalizedString("Save Image", comment: "Context menu item for saving an image")
            let saveImageAction = UIAlertAction(title: saveImageTitle, style: UIAlertActionStyle.Default) { (action: UIAlertAction!) -> Void in
                if photoAuthorizeStatus == PHAuthorizationStatus.Authorized || photoAuthorizeStatus == PHAuthorizationStatus.NotDetermined {
                    self.getImage(url) { UIImageWriteToSavedPhotosAlbum($0, nil, nil, nil) }
                } else {
                    let accessDenied = UIAlertController(title: NSLocalizedString("Firefox would like to access your Photos", comment: "See http://mzl.la/1G7uHo7"), message: NSLocalizedString("This allows you to save the image to your Camera Roll.", comment: "See http://mzl.la/1G7uHo7"), preferredStyle: UIAlertControllerStyle.Alert)
                    let dismissAction = UIAlertAction(title: CancelString, style: UIAlertActionStyle.Default, handler: nil)
                    accessDenied.addAction(dismissAction)
                    let settingsAction = UIAlertAction(title: NSLocalizedString("Open Settings", comment: "See http://mzl.la/1G7uHo7"), style: UIAlertActionStyle.Default ) { (action: UIAlertAction!) -> Void in
                        UIApplication.sharedApplication().openURL(NSURL(string: UIApplicationOpenSettingsURLString)!)
                    }
                    accessDenied.addAction(settingsAction)
                    self.presentViewController(accessDenied, animated: true, completion: nil)

                }
            }
            actionSheetController.addAction(saveImageAction)

            let copyImageTitle = NSLocalizedString("Copy Image", comment: "Context menu item for copying an image to the clipboard")
            let copyAction = UIAlertAction(title: copyImageTitle, style: UIAlertActionStyle.Default) { (action: UIAlertAction!) -> Void in
                let pasteBoard = UIPasteboard.generalPasteboard()
                pasteBoard.string = url.absoluteString!
                // TODO: put the actual image on the clipboard
            }
            actionSheetController.addAction(copyAction)
        }

        // If we're showing an arrow popup, set the anchor to the long press location.
        if let popoverPresentationController = actionSheetController.popoverPresentationController {
            popoverPresentationController.sourceView = view
            popoverPresentationController.sourceRect = CGRect(origin: gestureRecognizer.locationInView(view), size: CGSizeMake(0, 16))
            popoverPresentationController.permittedArrowDirections = .Any
        }

        actionSheetController.title = dialogTitle?.ellipsize(maxLength: ActionSheetTitleMaxLength)
        var cancelAction = UIAlertAction(title: CancelString, style: UIAlertActionStyle.Cancel, handler: nil)
        actionSheetController.addAction(cancelAction)
        self.presentViewController(actionSheetController, animated: true, completion: nil)
    }

    private func getImage(url: NSURL, success: UIImage -> ()) {
        Alamofire.request(.GET, url)
            .validate(statusCode: 200..<300)
            .response { _, _, data, _ in
                if let data = data as? NSData,
                   let image = UIImage(data: data) {
                    success(image)
                }
            }
    }
}

extension BrowserViewController: KeyboardHelperDelegate {

    func keyboardHelper(keyboardHelper: KeyboardHelper, keyboardWillShowWithState state: KeyboardState) {
        keyboardState = state
        // if we are already showing snack bars, adjust them so they sit above the keyboard
        if snackBars.subviews.count > 0 {
            adjustFooterSize(top: nil)
        }
    }

    func keyboardHelper(keyboardHelper: KeyboardHelper, keyboardWillHideWithState state: KeyboardState) {
        keyboardState = nil
        // if we are showing snack bars, adjust them so they are no longer sitting above the keyboard
        if snackBars.subviews.count > 0 {
            adjustFooterSize(top: nil)
        }
    }
}

private struct CrashPromptMessaging {
    static let CrashPromptTitle = NSLocalizedString("Well, this is embarrassing.", comment: "Restore Tabs Prompt Title")
    static let CrashPromptDescription = NSLocalizedString("Looks like Firefox crashed previously. Would you like to restore your tabs?", comment: "Restore Tabs Prompt Description")
    static let CrashPromptAffirmative = NSLocalizedString("Okay", comment: "Restore Tabs Affirmative Action")
    static let CrashPromptNegative = NSLocalizedString("No", comment: "Restore Tabs Negative Action")
}

extension BrowserViewController: UIAlertViewDelegate {
    private enum CrashPromptIndex: Int {
        case Cancel = 0
        case Restore = 1
    }

    func alertView(alertView: UIAlertView, clickedButtonAtIndex buttonIndex: Int) {
        if buttonIndex == CrashPromptIndex.Restore.rawValue {
            tabManager.restoreTabs()
        }

        // In case restore fails, launch at least one tab
        if tabManager.count == 0 {
            let tab = tabManager.addTab()
            tabManager.selectTab(tab)
        }
    }
}
<|MERGE_RESOLUTION|>--- conflicted
+++ resolved
@@ -70,9 +70,6 @@
 	// 1Password extension item
 	private var onePasswordExtensionItem: NSExtensionItem!
 
-	// 1Password extension item
-	private var onePasswordExtensionItem: NSExtensionItem!
-
     let WhiteListedUrls = ["\\/\\/itunes\\.apple\\.com\\/"]
 
     // Tracking navigation items to record history types.
@@ -672,7 +669,6 @@
         return false
     }
 
-<<<<<<< HEAD
     /// Updates the URL bar text and button states.
     /// Call this whenever the page URL changes.
     private func updateURLBarDisplayURL(tab: Browser) {
@@ -695,8 +691,6 @@
         tabManager.selectTab(tab)
     }
 
-=======
->>>>>>> 91c53a45
 	private func isPasswordManagerActivityType(activityType: String?) -> Bool {
 		var isOnePassword = OnePasswordExtension.sharedExtension().isOnePasswordExtensionActivityType(activityType)
 		var isPasswordManager = (activityType == "bundle.identifier.for.another.password.manager")
@@ -958,19 +952,14 @@
     func browserToolbarDidPressShare(browserToolbar: BrowserToolbarProtocol, button: UIButton) {
         if let selected = tabManager.selectedTab {
             if let url = selected.displayURL {
-<<<<<<< HEAD
-				OnePasswordExtension.sharedExtension().createExtensionItemForWebView(selected.webView, completion: {(extensionItem, error) -> Void in
-=======
 				let webView = tabManager.selectedTab?.webView
-
+				
 				// Create the 1Password extension item. Note that it will be created regardless: 1Password can be installed or not
 				OnePasswordExtension.sharedExtension().createExtensionItemForWebView(webView, completion: {(extensionItem, error) -> Void in
->>>>>>> 91c53a45
 					if extensionItem == nil {
 						log.error("Failed to create the 1Password extension item: \(error).")
 						return
 					}
-<<<<<<< HEAD
 					
 					// Set the 1Password extension item property
 					self.onePasswordExtensionItem = extensionItem
@@ -988,7 +977,7 @@
 								
 								if self.isPasswordManagerActivityType(activityType) {
 									if returnedItems != nil {
-										OnePasswordExtension.sharedExtension().fillReturnedItems(returnedItems, intoWebView: selected.webView, completion: { (success, returnedItemsError) -> Void in
+										OnePasswordExtension.sharedExtension().fillReturnedItems(returnedItems, intoWebView: webView, completion: { (success, returnedItemsError) -> Void in
 											if success == false {
 												log.error("Failed to fill item into webview: \(returnedItemsError).")
 											}
@@ -1002,47 +991,15 @@
 						}
 					}
 					
-=======
-
-					// Set the 1Password extension item property
-					self.onePasswordExtensionItem = extensionItem
-
-					var activityViewController = UIActivityViewController(activityItems: [selected.title ?? url.absoluteString!, self], applicationActivities: nil)
-					// Hide 'Add to Reading List' which currently uses Safari
-					activityViewController.excludedActivityTypes = [UIActivityTypeAddToReadingList]
->>>>>>> 91c53a45
 					if let popoverPresentationController = activityViewController.popoverPresentationController {
 						// Using the button for the sourceView here results in this not showing on iPads.
 						popoverPresentationController.sourceView = self.toolbar ?? self.urlBar
 						popoverPresentationController.sourceRect = button.frame ?? button.frame
 						popoverPresentationController.permittedArrowDirections = UIPopoverArrowDirection.Up
-<<<<<<< HEAD
 						popoverPresentationController.delegate = self
 					}
 					self.presentViewController(activityViewController, animated: true, completion: nil)
 				})
-
-=======
-					}
-
-					activityViewController.completionWithItemsHandler = {(activityType, completed, returnedItems, activityError) -> Void in
-						if self.isPasswordManagerActivityType(activityType) {
-							if returnedItems != nil {
-								OnePasswordExtension.sharedExtension().fillReturnedItems(returnedItems, intoWebView: webView, completion: { (success, returnedItemsError) -> Void in
-									if success == false {
-										log.error("Failed to fill item into webview: \(returnedItemsError).")
-									}
-								})
-							}
-							else {
-								// Code for other custom activity types
-							}
-						}
-					}
-
-					self.presentViewController(activityViewController, animated: true, completion: nil)
-				})
->>>>>>> 91c53a45
             }
         }
     }
