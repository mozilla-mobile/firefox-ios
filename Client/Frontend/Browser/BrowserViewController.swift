// This Source Code Form is subject to the terms of the Mozilla Public
// License, v. 2.0. If a copy of the MPL was not distributed with this
// file, You can obtain one at http://mozilla.org/MPL/2.0/

import Foundation
import Photos
import UIKit
import WebKit
import Shared
import Storage
import SnapKit
import Account
import MobileCoreServices
import Telemetry
import Common
import ComponentLibrary
import Redux

class BrowserViewController: UIViewController,
                             SearchBarLocationProvider,
                             Themeable,
                             LibraryPanelDelegate,
                             RecentlyClosedPanelDelegate,
                             QRCodeViewControllerDelegate,
                             StoreSubscriber {
    private enum UX {
        static let ShowHeaderTapAreaHeight: CGFloat = 32
        static let ActionSheetTitleMaxLength = 120
    }

    typealias SubscriberStateType = BrowserViewControllerState

    private let KVOs: [KVOConstants] = [
        .estimatedProgress,
        .loading,
        .canGoBack,
        .canGoForward,
        .URL,
        .title,
    ]

    weak var browserDelegate: BrowserDelegate?
    weak var navigationHandler: BrowserNavigationHandler?

    var urlBar: URLBarView!
    var urlBarHeightConstraint: Constraint!
    var clipboardBarDisplayHandler: ClipboardBarDisplayHandler?
    var readerModeBar: ReaderModeBarView?
    var readerModeCache: ReaderModeCache
    var statusBarOverlay: StatusBarOverlay = .build { _ in }
    var searchController: SearchViewController?
    var screenshotHelper: ScreenshotHelper!
    var searchTelemetry: SearchTelemetry?
    var searchLoader: SearchLoader?
    var findInPageBar: FindInPageBar?
    var zoomPageBar: ZoomPageBar?
    lazy var mailtoLinkHandler = MailtoLinkHandler()
    var urlFromAnotherApp: UrlToOpenModel?
    var isCrashAlertShowing = false
    var currentMiddleButtonState: MiddleButtonState?
    var openedUrlFromExternalSource = false
    var passBookHelper: OpenPassBookHelper?
    var overlayManager: OverlayModeManager
    var appAuthenticator: AppAuthenticationProtocol
    var toolbarContextHintVC: ContextualHintViewController
    let shoppingContextHintVC: ContextualHintViewController
    private var backgroundTabLoader: DefaultBackgroundTabLoader

    // popover rotation handling
    var displayedPopoverController: UIViewController?
    var updateDisplayedPopoverProperties: (() -> Void)?

    // location label actions
    var pasteGoAction: AccessibleAction!
    var pasteAction: AccessibleAction!
    var copyAddressAction: AccessibleAction!

    weak var gridTabTrayController: LegacyGridTabViewController?
    var tabTrayViewController: TabTrayController?

    let profile: Profile
    let tabManager: TabManager
    let ratingPromptManager: RatingPromptManager
    lazy var isTabTrayRefactorEnabled: Bool = TabTrayFlagManager.isRefactorEnabled
    private var browserViewControllerState: BrowserViewControllerState?

    // Header stack view can contain the top url bar, top reader mode, top ZoomPageBar
    var header: BaseAlphaStackView = .build { _ in }

    // OverKeyboardContainer stack view contains
    // the bottom reader mode, the bottom url bar and the ZoomPageBar
    var overKeyboardContainer: BaseAlphaStackView = .build { _ in }

    // Overlay dimming view for private mode
    lazy var privateModeDimmingView: UIView = .build { view in
        view.backgroundColor = self.themeManager.currentTheme.colors.layerScrim
        view.accessibilityIdentifier = AccessibilityIdentifiers.PrivateMode.dimmingView
    }

    // BottomContainer stack view contains toolbar
    var bottomContainer: BaseAlphaStackView = .build { _ in }

    // Alert content that appears on top of the content
    // ex: Find In Page, SnackBars
    var bottomContentStackView: BaseAlphaStackView = .build { stackview in
        stackview.isClearBackground = true
    }

    // The content stack view contains the contentContainer with homepage or browser and the shopping sidebar
    var contentStackView: SidebarEnabledView = .build()

    // The content container contains the homepage or webview. Embeded by the coordinator.
    var contentContainer: ContentContainer = .build { _ in }

    lazy var isBottomSearchBar: Bool = {
        guard isSearchBarLocationFeatureEnabled else { return false }
        return searchBarPosition == .bottom
    }()

    private var topTouchArea: UIButton!

    var topTabsVisible: Bool {
        return topTabsViewController != nil
    }
    // Backdrop used for displaying greyed background for private tabs
    var webViewContainerBackdrop: UIView!
    var keyboardBackdrop: UIView?

    var scrollController = TabScrollingController()
    private var keyboardState: KeyboardState?
    var pendingToast: Toast? // A toast that might be waiting for BVC to appear before displaying
    var downloadToast: DownloadToast? // A toast that is showing the combined download progress

    /// Set to true when the user taps the home button. Used to prevent entering overlay mode.
    /// Immediately set to false afterwards.
    var userHasPressedHomeButton = false

    // Tracking navigation items to record history types.
    // TODO: weak references?
    var ignoredNavigation = Set<WKNavigation>()
    var typedNavigation = [WKNavigation: VisitType]()
    var toolbar = TabToolbar()
    var navigationToolbar: TabToolbarProtocol {
        return toolbar.isHidden ? urlBar : toolbar
    }

    var topTabsViewController: TopTabsViewController?

    // Keep track of allowed `URLRequest`s from `webView(_:decidePolicyFor:decisionHandler:)` so
    // that we can obtain the originating `URLRequest` when a `URLResponse` is received. This will
    // allow us to re-trigger the `URLRequest` if the user requests a file to be downloaded.
    var pendingRequests = [String: URLRequest]()

    // This is set when the user taps "Download Link" from the context menu. We then force a
    // download of the next request through the `WKNavigationDelegate` that matches this web view.
    weak var pendingDownloadWebView: WKWebView?

    let downloadQueue: DownloadQueue

    private var keyboardPressesHandlerValue: Any?

    var themeManager: ThemeManager
    var notificationCenter: NotificationProtocol
    var themeObserver: NSObjectProtocol?

    var logger: Logger

    var newTabSettings: NewTabPage {
        return NewTabAccessors.getNewTabPage(profile.prefs)
    }

    @available(iOS 13.4, *)
    func keyboardPressesHandler() -> KeyboardPressesHandler {
        guard let keyboardPressesHandlerValue = keyboardPressesHandlerValue as? KeyboardPressesHandler else {
            keyboardPressesHandlerValue = KeyboardPressesHandler()
            return keyboardPressesHandlerValue as! KeyboardPressesHandler
        }
        return keyboardPressesHandlerValue
    }

    init(
        profile: Profile,
        tabManager: TabManager,
        themeManager: ThemeManager = AppContainer.shared.resolve(),
        notificationCenter: NotificationProtocol = NotificationCenter.default,
        ratingPromptManager: RatingPromptManager = AppContainer.shared.resolve(),
        downloadQueue: DownloadQueue = AppContainer.shared.resolve(),
        logger: Logger = DefaultLogger.shared,
        appAuthenticator: AppAuthenticationProtocol = AppAuthenticator()
    ) {
        self.profile = profile
        self.tabManager = tabManager
        self.themeManager = themeManager
        self.notificationCenter = notificationCenter
        self.ratingPromptManager = ratingPromptManager
        self.readerModeCache = DiskReaderModeCache.sharedInstance
        self.downloadQueue = downloadQueue
        self.logger = logger
        self.appAuthenticator = appAuthenticator
        self.overlayManager = DefaultOverlayModeManager()
        let contextualViewProvider = ContextualHintViewProvider(forHintType: .toolbarLocation,
                                                                with: profile)
        self.toolbarContextHintVC = ContextualHintViewController(with: contextualViewProvider)
        let shoppingViewProvider = ContextualHintViewProvider(forHintType: .shoppingExperience,
                                                              with: profile)
        shoppingContextHintVC = ContextualHintViewController(with: shoppingViewProvider)
        self.backgroundTabLoader = DefaultBackgroundTabLoader(tabQueue: profile.queue)
        super.init(nibName: nil, bundle: nil)
        didInit()
    }

    required init?(coder aDecoder: NSCoder) {
        fatalError("init(coder:) has not been implemented")
    }

    deinit {
        unsubscribeFromRedux()
    }

    override var prefersStatusBarHidden: Bool {
        return false
    }

    override var supportedInterfaceOrientations: UIInterfaceOrientationMask {
        if UIDevice.current.userInterfaceIdiom == .phone {
            return .allButUpsideDown
        } else {
            return .all
        }
    }

    fileprivate func didInit() {
        screenshotHelper = ScreenshotHelper(controller: self)
        tabManager.addDelegate(self)
        tabManager.addNavigationDelegate(self)
        downloadQueue.delegate = self
        AppEventQueue.wait(for: [.startupFlowComplete, .tabRestoration]) { [weak self] in
            // Ensure we call into didBecomeActive at least once during startup flow (if needed)
            guard !AppEventQueue.activityIsCompleted(.browserDidBecomeActive) else { return }
            self?.browserDidBecomeActive()
        }
    }

    override var preferredStatusBarStyle: UIStatusBarStyle {
        LegacyThemeManager.instance.statusBarStyle
    }

    @objc
    private func didAddPendingBlobDownloadToQueue() {
        pendingDownloadWebView = nil
    }

    /// If user manually opens the keyboard and presses undo, the app switches to the last
    /// open tab, and because of that we need to leave overlay state
    @objc
    func didTapUndoCloseAllTabToast(notification: Notification) {
        overlayManager.switchTab(shouldCancelLoading: true)
    }

    @objc
    func didFinishAnnouncement(notification: Notification) {
        if let userInfo = notification.userInfo,
            let announcementText =  userInfo[UIAccessibility.announcementStringValueUserInfoKey] as? String {
            let saveSuccessMessage: String = .CreditCard.RememberCreditCard.CreditCardSaveSuccessToastMessage
            let updateSuccessMessage: String = .CreditCard.UpdateCreditCard.CreditCardUpdateSuccessToastMessage
            if announcementText == saveSuccessMessage || announcementText == updateSuccessMessage {
                UIAccessibility.post(notification: .layoutChanged, argument: self.tabManager.selectedTab?.currentWebView())
            }
        }
    }

    @objc
    func searchBarPositionDidChange(notification: Notification) {
        guard let dict = notification.object as? NSDictionary,
              let newSearchBarPosition = dict[PrefsKeys.FeatureFlags.SearchBarPosition] as? SearchBarPosition,
              urlBar != nil
        else { return }

        let newPositionIsBottom = newSearchBarPosition == .bottom
        let newParent = newPositionIsBottom ? overKeyboardContainer : header
        urlBar.removeFromParent()
        urlBar.addToParent(parent: newParent)

        if let readerModeBar = readerModeBar {
            readerModeBar.removeFromParent()
            readerModeBar.addToParent(parent: newParent, addToTop: newSearchBarPosition == .bottom)
        }

        isBottomSearchBar = newPositionIsBottom
        updateViewConstraints()
        updateHeaderConstraints()
        toolbar.setNeedsDisplay()
        urlBar.updateConstraints()
    }

    func shouldShowToolbarForTraitCollection(_ previousTraitCollection: UITraitCollection) -> Bool {
        return previousTraitCollection.verticalSizeClass != .compact && previousTraitCollection.horizontalSizeClass != .regular
    }

    func shouldShowTopTabsForTraitCollection(_ newTraitCollection: UITraitCollection) -> Bool {
        return newTraitCollection.verticalSizeClass == .regular && newTraitCollection.horizontalSizeClass == .regular
    }

    @objc
    fileprivate func appMenuBadgeUpdate() {
        let actionNeeded = RustFirefoxAccounts.shared.isActionNeeded
        let showWarningBadge = actionNeeded

        urlBar.warningMenuBadge(setVisible: showWarningBadge)
        toolbar.warningMenuBadge(setVisible: showWarningBadge)
    }

    func updateToolbarStateForTraitCollection(_ newCollection: UITraitCollection) {
        let showToolbar = shouldShowToolbarForTraitCollection(newCollection)
        let showTopTabs = shouldShowTopTabsForTraitCollection(newCollection)

        let hideReloadButton = shouldUseiPadSetup(traitCollection: newCollection)
        urlBar.topTabsIsShowing = showTopTabs
        urlBar.setShowToolbar(!showToolbar, hideReloadButton: hideReloadButton)
        toolbar.addNewTabButton.isHidden = showToolbar

        if showToolbar {
            toolbar.isHidden = false
            toolbar.tabToolbarDelegate = self
            toolbar.applyUIMode(isPrivate: tabManager.selectedTab?.isPrivate ?? false, theme: themeManager.currentTheme)
            toolbar.applyTheme(theme: themeManager.currentTheme)
            toolbar.updateMiddleButtonState(currentMiddleButtonState ?? .search)
            updateTabCountUsingTabManager(self.tabManager)
        } else {
            toolbar.tabToolbarDelegate = nil
            toolbar.isHidden = true
        }

        appMenuBadgeUpdate()

        if showTopTabs, topTabsViewController == nil {
            let topTabsViewController = TopTabsViewController(tabManager: tabManager, profile: profile)
            topTabsViewController.delegate = self
            addChild(topTabsViewController)
            header.addArrangedViewToTop(topTabsViewController.view)
            self.topTabsViewController = topTabsViewController
            topTabsViewController.applyTheme()
        } else if showTopTabs, topTabsViewController != nil {
            topTabsViewController?.applyTheme()
        } else {
            if let topTabsView = topTabsViewController?.view {
                header.removeArrangedView(topTabsView)
            }
            topTabsViewController?.removeFromParent()
            topTabsViewController = nil
        }

        header.setNeedsLayout()
        view.layoutSubviews()

        if let tab = tabManager.selectedTab,
           let webView = tab.webView {
            updateURLBarDisplayURL(tab)
            navigationToolbar.updateBackStatus(webView.canGoBack)
            navigationToolbar.updateForwardStatus(webView.canGoForward)
        }
    }

    func dismissVisibleMenus() {
        displayedPopoverController?.dismiss(animated: true)
        if self.presentedViewController as? PhotonActionSheet != nil {
            self.presentedViewController?.dismiss(animated: true, completion: nil)
        }
    }

    @objc
    func appDidEnterBackgroundNotification() {
        displayedPopoverController?.dismiss(animated: false) {
            self.updateDisplayedPopoverProperties = nil
            self.displayedPopoverController = nil
        }
        if self.presentedViewController as? PhotonActionSheet != nil {
            self.presentedViewController?.dismiss(animated: true, completion: nil)
        }
    }

    @objc
    func tappedTopArea() {
        scrollController.showToolbars(animated: true)
    }

    @objc
    func appWillResignActiveNotification() {
        // Dismiss any popovers that might be visible
        displayedPopoverController?.dismiss(animated: false) {
            self.updateDisplayedPopoverProperties = nil
            self.displayedPopoverController = nil
        }

        // If we are displaying a private tab, hide any elements in the tab that we wouldn't want shown
        // when the app is in the home switcher
        guard let privateTab = tabManager.selectedTab,
              privateTab.isPrivate
        else { return }

        view.bringSubviewToFront(webViewContainerBackdrop)
        webViewContainerBackdrop.alpha = 1
        contentStackView.alpha = 0
        urlBar.locationContainer.alpha = 0
        presentedViewController?.popoverPresentationController?.containerView?.alpha = 0
        presentedViewController?.view.alpha = 0
    }

    @objc
    func appDidBecomeActiveNotification() {
        // Re-show any components that might have been hidden because they were being displayed
        // as part of a private mode tab
        UIView.animate(
            withDuration: 0.2,
            delay: 0,
            options: UIView.AnimationOptions(),
            animations: {
                self.contentStackView.alpha = 1
                self.urlBar.locationContainer.alpha = 1
                self.presentedViewController?.popoverPresentationController?.containerView?.alpha = 1
                self.presentedViewController?.view.alpha = 1
            }, completion: { _ in
                self.webViewContainerBackdrop.alpha = 0
                self.view.sendSubviewToBack(self.webViewContainerBackdrop)
            })

        // Re-show toolbar which might have been hidden during scrolling (prior to app moving into the background)
        scrollController.showToolbars(animated: false)

        browserDidBecomeActive()
    }

    func browserDidBecomeActive() {
        AppEventQueue.started(.browserDidBecomeActive)
        defer { AppEventQueue.completed(.browserDidBecomeActive) }

        // Update lock icon without redrawing the whole locationView
        if let tab = tabManager.selectedTab {
            urlBar.locationView.tabDidChangeContentBlocking(tab)
        }

        updateWallpaperMetadata()
        dismissModalsIfStartAtHome()

        // When, for example, you "Load in Background" via the share sheet, the tab is added to `Profile`'s `TabQueue`.
        // Make sure that our startup flow is completed and other tabs have been restored before we load.
        AppEventQueue.wait(for: [.startupFlowComplete, .tabRestoration]) { [weak self] in
            self?.backgroundTabLoader.loadBackgroundTabs()
        }
    }

    private func dismissModalsIfStartAtHome() {
        if tabManager.startAtHomeCheck() {
            store.dispatch(FakespotAction.setAppearanceTo(false))
            guard presentedViewController != nil else { return }
            dismissVC()
        }
    }

    // MARK: - Redux

    func subscribeToRedux() {
<<<<<<< HEAD
        store.dispatch(ActiveScreensStateAction.showScreen(.fakespot))
=======
        guard isReduxIntegrationEnabled else { return }
        store.dispatch(ActiveScreensStateAction.showScreen(.browserViewController))
>>>>>>> 69d91833

        store.subscribe(self, transform: {
            $0.select(BrowserViewControllerState.init)
        })
    }

    func unsubscribeFromRedux() {
        store.unsubscribe(self)
    }

    func newState(state: BrowserViewControllerState) {
        ensureMainThread { [weak self] in
            guard let self else { return }

<<<<<<< HEAD
            guard fakespotState != state else {
                fakespotState = state
                return
            }

            fakespotState = state

            // opens or close sidebar/bottom sheet to match the saved state
            if state.isOpen {
                guard let productURL = urlBar.currentURL else { return }
                handleFakespotFlow(productURL: productURL)
            } else if !state.isOpen {
                dismissFakespotIfNeeded()
=======
            browserViewControllerState = state

            // opens or close sidebar/bottom sheet to match the saved state
            if state.fakespotState.isOpenOnProductPage {
                guard let productURL = urlBar.currentURL else { return }
                handleFakespotFlow(productURL: productURL)
            } else if !state.fakespotState.isOpenOnProductPage {
                _ = dismissFakespotIfNeeded()
>>>>>>> 69d91833
            }
        }
    }

    // MARK: - Lifecycle

    override func viewDidLoad() {
        super.viewDidLoad()
        KeyboardHelper.defaultHelper.addDelegate(self)
        trackTelemetry()
        setupNotifications()
        addSubviews()
        listenForThemeChange(view)
        setupAccessibleActions()

        clipboardBarDisplayHandler = ClipboardBarDisplayHandler(prefs: profile.prefs, tabManager: tabManager)
        clipboardBarDisplayHandler?.delegate = self

        scrollController.header = header
        scrollController.overKeyboardContainer = overKeyboardContainer
        scrollController.bottomContainer = bottomContainer

        updateToolbarStateForTraitCollection(traitCollection)

        setupConstraints()

        // Setup UIDropInteraction to handle dragging and dropping
        // links into the view from other apps.
        let dropInteraction = UIDropInteraction(delegate: self)
        view.addInteraction(dropInteraction)

        updateLegacyTheme()

        searchTelemetry = SearchTelemetry()

        // Awesomebar Location Telemetry
        SearchBarSettingsViewModel.recordLocationTelemetry(for: isBottomSearchBar ? .bottom : .top)

        overlayManager.setURLBar(urlBarView: urlBar)

        // Update theme of already existing views
        let theme = themeManager.currentTheme
        header.applyTheme(theme: theme)
        overKeyboardContainer.applyTheme(theme: theme)
        bottomContainer.applyTheme(theme: theme)
        bottomContentStackView.applyTheme(theme: theme)
        statusBarOverlay.hasTopTabs = shouldShowTopTabsForTraitCollection(traitCollection)
        statusBarOverlay.applyTheme(theme: theme)

        // Feature flag for credit card until we fully enable this feature
        let autofillCreditCardStatus = featureFlags.isFeatureEnabled(
            .creditCardAutofillStatus, checking: .buildOnly)
        // We need to update autofill status on sync manager as there could be delay from nimbus
        // in getting the value. When the delay happens the credit cards might not sync
        // as the default value is false
        profile.syncManager.updateCreditCardAutofillStatus(value: autofillCreditCardStatus)
        // Credit card initial setup telemetry
        creditCardInitialSetupTelemetry()

        // Send settings telemetry for Fakespot
        FakespotUtils().addSettingTelemetry()

        subscribeToRedux()
    }

    private func setupAccessibleActions() {
        // UIAccessibilityCustomAction subclass holding an AccessibleAction instance does not work,
        // thus unable to generate AccessibleActions and UIAccessibilityCustomActions "on-demand" and need
        // to make them "persistent" e.g. by being stored in BVC
        pasteGoAction = AccessibleAction(name: .PasteAndGoTitle, handler: { () -> Bool in
            if let pasteboardContents = UIPasteboard.general.string {
                self.urlBar(self.urlBar, didSubmitText: pasteboardContents)
                return true
            }
            return false
        })
        pasteAction = AccessibleAction(name: .PasteTitle, handler: { () -> Bool in
            if let pasteboardContents = UIPasteboard.general.string {
                // Enter overlay mode and make the search controller appear.
                self.overlayManager.openSearch(with: pasteboardContents)

                return true
            }
            return false
        })
        copyAddressAction = AccessibleAction(name: .CopyAddressTitle, handler: { () -> Bool in
            if let url = self.tabManager.selectedTab?.canonicalURL?.displayURL ?? self.urlBar.currentURL {
                UIPasteboard.general.url = url
            }
            return true
        })
    }

    private func setupNotifications() {
        notificationCenter.addObserver(
            self,
            selector: #selector(appWillResignActiveNotification),
            name: UIApplication.willResignActiveNotification,
            object: nil)
        notificationCenter.addObserver(
            self,
            selector: #selector(appDidBecomeActiveNotification),
            name: UIApplication.didBecomeActiveNotification,
            object: nil)
        notificationCenter.addObserver(
            self,
            selector: #selector(appDidEnterBackgroundNotification),
            name: UIApplication.didEnterBackgroundNotification,
            object: nil)
        notificationCenter.addObserver(
            self,
            selector: #selector(appMenuBadgeUpdate),
            name: .FirefoxAccountStateChange,
            object: nil)
        notificationCenter.addObserver(
            self,
            selector: #selector(searchBarPositionDidChange),
            name: .SearchBarPositionDidChange,
            object: nil)
        notificationCenter.addObserver(
            self,
            selector: #selector(didTapUndoCloseAllTabToast),
            name: .DidTapUndoCloseAllTabToast,
            object: nil)
        notificationCenter.addObserver(
            self,
            selector: #selector(didFinishAnnouncement),
            name: UIAccessibility.announcementDidFinishNotification,
            object: nil)
        notificationCenter.addObserver(self,
                                       selector: #selector(didAddPendingBlobDownloadToQueue),
                                       name: .PendingBlobDownloadAddedToQueue,
                                       object: nil)
    }

    func addSubviews() {
        webViewContainerBackdrop = UIView()
        webViewContainerBackdrop.backgroundColor = UIColor.Photon.Ink90
        webViewContainerBackdrop.alpha = 0
        view.addSubview(webViewContainerBackdrop)
        view.addSubview(contentStackView)

        contentStackView.addArrangedSubview(contentContainer)

        topTouchArea = UIButton()
        topTouchArea.isAccessibilityElement = false
        topTouchArea.addTarget(self, action: #selector(tappedTopArea), for: .touchUpInside)
        view.addSubview(topTouchArea)

        // Work around for covering the non-clipped web view content
        view.addSubview(statusBarOverlay)

        // Setup the URL bar, wrapped in a view to get transparency effect
        urlBar = URLBarView(profile: profile)
        urlBar.translatesAutoresizingMaskIntoConstraints = false
        urlBar.delegate = self
        urlBar.tabToolbarDelegate = self
        urlBar.applyTheme(theme: themeManager.currentTheme)
        let isPrivate = tabManager.selectedTab?.isPrivate ?? false
        urlBar.applyUIMode(isPrivate: isPrivate, theme: themeManager.currentTheme)

        urlBar.addToParent(parent: isBottomSearchBar ? overKeyboardContainer : header)
        view.addSubview(header)
        view.addSubview(bottomContentStackView)
        view.addSubview(overKeyboardContainer)

        toolbar = TabToolbar()
        bottomContainer.addArrangedSubview(toolbar)
        view.addSubview(bottomContainer)
    }

    // Configure dimming view to show for private mode
    func configureDimmingView() {
        if let selectedTab = tabManager.selectedTab, selectedTab.isPrivate {
            view.addSubview(privateModeDimmingView)
            view.bringSubviewToFront(privateModeDimmingView)

            NSLayoutConstraint.activate([
                privateModeDimmingView.topAnchor.constraint(equalTo: contentStackView.topAnchor),
                privateModeDimmingView.leadingAnchor.constraint(equalTo: contentStackView.leadingAnchor),
                privateModeDimmingView.bottomAnchor.constraint(equalTo: contentStackView.bottomAnchor),
                privateModeDimmingView.trailingAnchor.constraint(equalTo: contentStackView.trailingAnchor)
            ])
        }
    }

    override func viewWillAppear(_ animated: Bool) {
        super.viewWillAppear(animated)

        if !displayedRestoreTabsAlert && crashedLastLaunch() {
            logger.log("The application crashed on last session",
                       level: .info,
                       category: .lifecycle)
            displayedRestoreTabsAlert = true
            showRestoreTabsAlert()
        } else {
            tabManager.restoreTabs()
        }

        updateTabCountUsingTabManager(tabManager, animated: false)

        urlBar.searchEnginesDidUpdate()
    }

    override func viewDidAppear(_ animated: Bool) {
        super.viewDidAppear(animated)

        screenshotHelper.viewIsVisible = true

        if let toast = self.pendingToast {
            self.pendingToast = nil
            show(toast: toast, afterWaiting: ButtonToast.UX.delay)
        }
        showQueuedAlertIfAvailable()

        prepareURLOnboardingContextualHint()

        browserDelegate?.browserHasLoaded()
    }

    private func prepareURLOnboardingContextualHint() {
        guard toolbarContextHintVC.shouldPresentHint(),
              featureFlags.isFeatureEnabled(.isToolbarCFREnabled, checking: .buildOnly)
        else { return }

        toolbarContextHintVC.configure(
            anchor: urlBar,
            withArrowDirection: isBottomSearchBar ? .down : .up,
            andDelegate: self,
            presentedUsing: { self.presentContextualHint() },
            andActionForButton: { self.homePanelDidRequestToOpenSettings(at: .toolbar) },
            overlayState: overlayManager)
    }

    private func presentContextualHint() {
        if IntroScreenManager(prefs: profile.prefs).shouldShowIntroScreen { return }
        present(toolbarContextHintVC, animated: true)

        UIAccessibility.post(notification: .layoutChanged, argument: toolbarContextHintVC)
    }

    override func viewWillDisappear(_ animated: Bool) {
        screenshotHelper.viewIsVisible = false
        super.viewWillDisappear(animated)
    }

    override func viewDidLayoutSubviews() {
        super.viewDidLayoutSubviews()
        statusBarOverlay.snp.remakeConstraints { make in
            make.top.left.right.equalTo(self.view)
            make.height.equalTo(self.view.safeAreaInsets.top)
        }

        showQueuedAlertIfAvailable()
    }

    override func willTransition(to newCollection: UITraitCollection, with coordinator: UIViewControllerTransitionCoordinator) {
        super.willTransition(to: newCollection, with: coordinator)

        // During split screen launching on iPad, this callback gets fired before viewDidLoad gets a chance to
        // set things up. Make sure to only update the toolbar state if the view is ready for it.
        if isViewLoaded {
            updateToolbarStateForTraitCollection(newCollection)
        }

        displayedPopoverController?.dismiss(animated: true, completion: nil)
        coordinator.animate(alongsideTransition: { context in
            self.scrollController.showToolbars(animated: false)
        }, completion: nil)
    }

    override func viewWillTransition(to size: CGSize, with coordinator: UIViewControllerTransitionCoordinator) {
        super.viewWillTransition(to: size, with: coordinator)

        dismissVisibleMenus()

        var fakespotNeedsUpdate = false
        if urlBar.currentURL != nil {
            fakespotNeedsUpdate = contentStackView.isSidebarVisible != FakespotUtils().shouldDisplayInSidebar(viewSize: size)
<<<<<<< HEAD
            if let fakespotState = fakespotState {
                fakespotNeedsUpdate = fakespotNeedsUpdate && fakespotState.isOpen
=======
            if isReduxIntegrationEnabled, let fakespotState = browserViewControllerState?.fakespotState {
                fakespotNeedsUpdate = fakespotNeedsUpdate && fakespotState.isOpenOnProductPage
>>>>>>> 69d91833
            }

            if fakespotNeedsUpdate {
                dismissFakespotIfNeeded(animated: false)
            }
        }

        coordinator.animate(alongsideTransition: { context in
            self.scrollController.updateMinimumZoom()
            self.topTabsViewController?.scrollToCurrentTab(false, centerCell: false)
            if let popover = self.displayedPopoverController {
                self.updateDisplayedPopoverProperties?()
                self.present(popover, animated: true, completion: nil)
            }

            if let productURL = self.urlBar.currentURL, fakespotNeedsUpdate {
                self.handleFakespotFlow(productURL: productURL)
            }
        }, completion: { _ in
            self.scrollController.setMinimumZoom()
        })
    }

    override func traitCollectionDidChange(_ previousTraitCollection: UITraitCollection?) {
        super.traitCollectionDidChange(previousTraitCollection)
        if traitCollection.hasDifferentColorAppearance(comparedTo: previousTraitCollection) {
            themeManager.systemThemeChanged()
            updateLegacyTheme()
        }
        setupMiddleButtonStatus(isLoading: false)
    }

    private func updateLegacyTheme() {
        if !NightModeHelper.isActivated() && LegacyThemeManager.instance.systemThemeIsOn {
            let userInterfaceStyle = traitCollection.userInterfaceStyle
            LegacyThemeManager.instance.current = userInterfaceStyle == .dark ? LegacyDarkTheme() : LegacyNormalTheme()
        }
    }

    // MARK: - Constraints

    private func setupConstraints() {
        urlBar.snp.makeConstraints { make in
            urlBarHeightConstraint = make.height.equalTo(UIConstants.TopToolbarHeightMax).constraint
        }

        webViewContainerBackdrop.snp.makeConstraints { make in
            make.edges.equalTo(view)
        }

        NSLayoutConstraint.activate([
            contentStackView.topAnchor.constraint(equalTo: header.bottomAnchor),
            contentStackView.leadingAnchor.constraint(equalTo: view.leadingAnchor),
            contentStackView.trailingAnchor.constraint(equalTo: view.trailingAnchor),
            contentStackView.bottomAnchor.constraint(equalTo: overKeyboardContainer.topAnchor),
        ])

        updateHeaderConstraints()
    }

    private func updateHeaderConstraints() {
        header.snp.remakeConstraints { make in
            if isBottomSearchBar {
                make.left.right.equalTo(view)
                make.top.equalTo(view.safeArea.top)
                // The status bar is covered by the statusBarOverlay,
                // if we don't have the URL bar at the top then header height is 0
                make.height.equalTo(0)
            } else {
                scrollController.headerTopConstraint = make.top.equalTo(view.safeArea.top).constraint
                make.left.right.equalTo(view)
            }
        }
    }

    override func updateViewConstraints() {
        super.updateViewConstraints()

        topTouchArea.snp.remakeConstraints { make in
            make.top.left.right.equalTo(view)
            make.height.equalTo(UX.ShowHeaderTapAreaHeight)
        }

        readerModeBar?.snp.remakeConstraints { make in
            make.height.equalTo(UIConstants.ToolbarHeight)
        }

        // Setup the bottom toolbar
        toolbar.snp.remakeConstraints { make in
            make.height.equalTo(UIConstants.BottomToolbarHeight)
        }

        overKeyboardContainer.snp.remakeConstraints { make in
            scrollController.overKeyboardContainerConstraint = make.bottom.equalTo(bottomContainer.snp.top).constraint
            if !isBottomSearchBar, zoomPageBar != nil {
                make.height.greaterThanOrEqualTo(0)
            } else if !isBottomSearchBar {
                make.height.equalTo(0)
            }
            make.leading.trailing.equalTo(view)
        }

        bottomContainer.snp.remakeConstraints { make in
            scrollController.bottomContainerConstraint = make.bottom.equalTo(view.snp.bottom).constraint
            make.leading.trailing.equalTo(view)
        }

        bottomContentStackView.snp.remakeConstraints { remake in
            adjustBottomContentStackView(remake)
        }

        adjustBottomSearchBarForKeyboard()
    }

    private func adjustBottomContentStackView(_ remake: ConstraintMaker) {
        remake.left.equalTo(view.safeArea.left)
        remake.right.equalTo(view.safeArea.right)
        remake.centerX.equalTo(view)
        remake.width.equalTo(view.safeArea.width)

        // Height is set by content - this removes run time error
        remake.height.greaterThanOrEqualTo(0)
        bottomContentStackView.setContentHuggingPriority(.defaultHigh, for: .vertical)

        if isBottomSearchBar {
            adjustBottomContentBottomSearchBar(remake)
        } else {
            adjustBottomContentTopSearchBar(remake)
        }
    }

    private func adjustBottomContentTopSearchBar(_ remake: ConstraintMaker) {
        if let keyboardHeight = keyboardState?.intersectionHeightForView(view), keyboardHeight > 0 {
            remake.bottom.equalTo(view).offset(-keyboardHeight)
        } else if !toolbar.isHidden {
            remake.bottom.lessThanOrEqualTo(overKeyboardContainer.snp.top)
            remake.bottom.lessThanOrEqualTo(view.safeArea.bottom)
        } else {
            remake.bottom.equalTo(view.safeArea.bottom)
        }
    }

    private func adjustBottomContentBottomSearchBar(_ remake: ConstraintMaker) {
        remake.bottom.lessThanOrEqualTo(overKeyboardContainer.snp.top)
        remake.bottom.lessThanOrEqualTo(view.safeArea.bottom)
    }

    private func adjustBottomSearchBarForKeyboard() {
        guard isBottomSearchBar,
              let keyboardHeight = keyboardState?.intersectionHeightForView(view), keyboardHeight > 0
        else {
            overKeyboardContainer.removeKeyboardSpacer()
            return
        }

        let showToolBar = shouldShowToolbarForTraitCollection(traitCollection)
        let toolBarHeight = showToolBar ? UIConstants.BottomToolbarHeight : 0
        let spacerHeight = keyboardHeight - toolBarHeight
        overKeyboardContainer.addKeyboardSpacer(spacerHeight: spacerHeight)
    }

    // Because crashedLastLaunch is sticky, it does not get reset, we need to remember its
    // value so that we do not keep asking the user to restore their tabs.
    var displayedRestoreTabsAlert = false

    fileprivate func crashedLastLaunch() -> Bool {
        return logger.crashedLastLaunch
    }

    fileprivate func showRestoreTabsAlert() {
        let alert = UIAlertController.restoreTabsAlert(
            okayCallback: { _ in
                let extra = [TelemetryWrapper.EventExtraKey.isRestoreTabsStarted.rawValue: true]
                TelemetryWrapper.recordEvent(category: .action,
                                             method: .tap,
                                             object: .restoreTabsAlert,
                                             extras: extra)
                self.isCrashAlertShowing = false
                self.tabManager.restoreTabs(true)
            },
            noCallback: { _ in
                let extra = [TelemetryWrapper.EventExtraKey.isRestoreTabsStarted.rawValue: false]
                TelemetryWrapper.recordEvent(category: .action,
                                             method: .tap,
                                             object: .restoreTabsAlert,
                                             extras: extra)
                self.isCrashAlertShowing = false
                self.tabManager.selectTab(self.tabManager.addTab())
                self.openUrlAfterRestore()
                AppEventQueue.signal(event: .tabRestoration)
            }
        )
        self.present(alert, animated: true, completion: nil)
        isCrashAlertShowing = true
    }

    fileprivate func showQueuedAlertIfAvailable() {
        if let queuedAlertInfo = tabManager.selectedTab?.dequeueJavascriptAlertPrompt() {
            let alertController = queuedAlertInfo.alertController()
            alertController.delegate = self
            present(alertController, animated: true, completion: nil)
        }
    }

    private func updateWallpaperMetadata() {
        let metadataQueue = DispatchQueue(label: "com.moz.wallpaperVerification.queue")
        metadataQueue.async {
            let wallpaperManager = WallpaperManager()
            wallpaperManager.checkForUpdates()
        }
    }

    func resetBrowserChrome() {
        // animate and reset transform for tab chrome
        urlBar.updateAlphaForSubviews(1)
        toolbar.isHidden = false

        [header, overKeyboardContainer].forEach { view in
            view?.transform = .identity
        }
    }

    // MARK: - Manage embedded content

    func frontEmbeddedContent(_ viewController: ContentContainable) {
        contentContainer.update(content: viewController)
        statusBarOverlay.resetState(isHomepage: contentContainer.hasHomepage)
    }

    /// Embed a ContentContainable inside the content container
    /// - Parameter viewController: the view controller to embed inside the content container
    /// - Returns: True when the content was successfully embedded
    func embedContent(_ viewController: ContentContainable) -> Bool {
        guard contentContainer.canAdd(content: viewController) else { return false }

        addChild(viewController)
        contentContainer.add(content: viewController)
        viewController.didMove(toParent: self)
        statusBarOverlay.resetState(isHomepage: contentContainer.hasHomepage)

        UIAccessibility.post(notification: UIAccessibility.Notification.screenChanged, argument: nil)
        return true
    }

    /// Show the home page embedded in the contentContainer
    /// - Parameter inline: Inline is true when the homepage is created from the tab tray, a long press
    /// on the tab bar to open a new tab or by pressing the home page button on the tab bar. Inline is false when
    /// it's the zero search page, aka when the home page is shown by clicking the url bar from a loaded web page.
    func showEmbeddedHomepage(inline: Bool) {
        hideReaderModeBar(animated: false)

        // Make sure reload button is hidden on homepage
        urlBar.locationView.reloadButton.reloadButtonState = .disabled

        browserDelegate?.showHomepage(inline: inline,
                                      toastContainer: contentContainer,
                                      homepanelDelegate: self,
                                      libraryPanelDelegate: self,
                                      sendToDeviceDelegate: self,
                                      statusBarScrollDelegate: statusBarOverlay,
                                      overlayManager: overlayManager)
    }

    func showEmbeddedWebview() {
        // Make sure reload button is working when showing webview
        urlBar.locationView.reloadButton.reloadButtonState = .reload

        guard let webview = tabManager.selectedTab?.webView else {
            logger.log("Webview of selected tab was not available", level: .debug, category: .lifecycle)
            return
        }

        browserDelegate?.show(webView: webview)
    }

    // MARK: - Update content

    func updateInContentHomePanel(_ url: URL?, focusUrlBar: Bool = false) {
        let isAboutHomeURL = url.flatMap { InternalURL($0)?.isAboutHomeURL } ?? false
        guard let url = url else {
            showEmbeddedWebview()
            urlBar.locationView.reloadButton.reloadButtonState = .disabled
            return
        }

        if isAboutHomeURL {
            showEmbeddedHomepage(inline: true)

            if userHasPressedHomeButton {
                userHasPressedHomeButton = false
            }
        } else if !url.absoluteString.hasPrefix("\(InternalURL.baseUrl)/\(SessionRestoreHandler.path)") {
            showEmbeddedWebview()
            urlBar.shouldHideReloadButton(shouldUseiPadSetup())
        }

        if UIDevice.current.userInterfaceIdiom == .pad {
            topTabsViewController?.refreshTabs()
        }
    }

    func showLibrary(panel: LibraryPanelType) {
        DispatchQueue.main.async {
            self.navigationHandler?.show(homepanelSection: panel.homepanelSection)
        }
    }

    fileprivate func createSearchControllerIfNeeded() {
        guard self.searchController == nil else { return }

        let isPrivate = tabManager.selectedTab?.isPrivate ?? false
        let searchViewModel = SearchViewModel(isPrivate: isPrivate, isBottomSearchBar: isBottomSearchBar)
        let searchController = SearchViewController(profile: profile,
                                                    viewModel: searchViewModel,
                                                    model: profile.searchEngines,
                                                    tabManager: tabManager)
        searchController.searchEngines = profile.searchEngines
        searchController.searchDelegate = self

        let searchLoader = SearchLoader(profile: profile, urlBar: urlBar)
        searchLoader.addListener(searchController)

        self.searchController = searchController
        self.searchLoader = searchLoader
    }

    func showSearchController() {
        createSearchControllerIfNeeded()

        guard let searchController = self.searchController else { return }

        // This needs to be added to ensure during animation of the keyboard,
        // No content is showing in between the bottom search bar and the searchViewController
        if isBottomSearchBar, keyboardBackdrop == nil {
            keyboardBackdrop = UIView()
            keyboardBackdrop?.backgroundColor = themeManager.currentTheme.colors.layer1
            view.insertSubview(keyboardBackdrop!, belowSubview: overKeyboardContainer)
            keyboardBackdrop?.snp.makeConstraints { make in
                make.edges.equalTo(view)
            }
            view.bringSubviewToFront(bottomContainer)
        }

        addChild(searchController)
        view.addSubview(searchController.view)
        searchController.view.snp.makeConstraints { make in
            make.top.equalTo(header.snp.bottom)
            make.left.right.equalTo(view)

            let constraintTarget = isBottomSearchBar ? overKeyboardContainer.snp.top : view.snp.bottom
            make.bottom.equalTo(constraintTarget)
        }

        searchController.didMove(toParent: self)
    }

    func hideSearchController() {
        privateModeDimmingView.removeFromSuperview()
        guard let searchController = self.searchController else { return }
        searchController.willMove(toParent: nil)
        searchController.view.removeFromSuperview()
        searchController.removeFromParent()

        keyboardBackdrop?.removeFromSuperview()
        keyboardBackdrop = nil
    }

    func destroySearchController() {
        hideSearchController()

        searchController = nil
        searchLoader = nil
    }

    func finishEditingAndSubmit(_ url: URL, visitType: VisitType, forTab tab: Tab) {
        urlBar.currentURL = url
        overlayManager.finishEditing(shouldCancelLoading: false)

        if let nav = tab.loadRequest(URLRequest(url: url)) {
            self.recordNavigationInTab(tab, navigation: nav, visitType: visitType)
        }
    }

    func addBookmark(url: String, title: String? = nil) {
        var title = (title ?? "").trimmingCharacters(in: .whitespacesAndNewlines)
        if title.isEmpty {
            title = url
        }

        let shareItem = ShareItem(url: url, title: title)
        // Add new mobile bookmark at the top of the list
        profile.places.createBookmark(parentGUID: BookmarkRoots.MobileFolderGUID,
                                      url: shareItem.url,
                                      title: shareItem.title,
                                      position: 0)

        var userData = [QuickActionInfos.tabURLKey: shareItem.url]
        if let title = shareItem.title {
            userData[QuickActionInfos.tabTitleKey] = title
        }
        QuickActionsImplementation().addDynamicApplicationShortcutItemOfType(.openLastBookmark,
                                                                             withUserData: userData,
                                                                             toApplication: .shared)

        showBookmarksToast()
    }

    private func showBookmarksToast() {
        let viewModel = ButtonToastViewModel(labelText: .AppMenu.AddBookmarkConfirmMessage,
                                             buttonText: .BookmarksEdit,
                                             textAlignment: .left)
        let toast = ButtonToast(viewModel: viewModel,
                                theme: themeManager.currentTheme) { isButtonTapped in
            isButtonTapped ? self.openBookmarkEditPanel() : nil
        }
        self.show(toast: toast)
    }

    func removeBookmark(url: String) {
        profile.places.deleteBookmarksWithURL(url: url).uponQueue(.main) { result in
            guard result.isSuccess else { return }
            self.showToast(message: .AppMenu.RemoveBookmarkConfirmMessage, toastAction: .removeBookmark)
        }
    }

    /// This function will open a view separate from the bookmark edit panel found in the
    /// Library Panel - Bookmarks section. In order to get the correct information, it needs
    /// to fetch the last added bookmark in the mobile folder, which is the default
    /// location for all bookmarks added on mobile.
    private func openBookmarkEditPanel() {
        TelemetryWrapper.recordEvent(category: .action, method: .change, object: .bookmark, value: .addBookmarkToast)
        if profile.isShutdown { return }
        profile.places.getBookmarksTree(rootGUID: BookmarkRoots.MobileFolderGUID, recursive: false).uponQueue(.main) { result in
            guard let bookmarkFolder = result.successValue as? BookmarkFolderData,
                  let bookmarkNode = bookmarkFolder.children?.first as? FxBookmarkNode
            else { return }

            let detailController = BookmarkDetailPanel(profile: self.profile,
                                                       bookmarkNode: bookmarkNode,
                                                       parentBookmarkFolder: bookmarkFolder,
                                                       presentedFromToast: true)
            let controller: DismissableNavigationViewController
            controller = DismissableNavigationViewController(rootViewController: detailController)
            self.present(controller, animated: true, completion: nil)
        }
    }

    override func accessibilityPerformEscape() -> Bool {
        if overlayManager.inOverlayMode {
            overlayManager.finishEditing(shouldCancelLoading: true)
            return true
        } else if let selectedTab = tabManager.selectedTab, selectedTab.canGoBack {
            selectedTab.goBack()
            return true
        }
        return false
    }

    func setupLoadingSpinnerFor(_ webView: WKWebView, isLoading: Bool) {
        if isLoading {
            webView.scrollView.refreshControl?.beginRefreshing()
        } else {
            webView.scrollView.refreshControl?.endRefreshing()
        }
    }

    func setupMiddleButtonStatus(isLoading: Bool) {
        // Setting the default state to search to account for no tab or starting page tab
        // `state` will be modified later if needed
        var state: MiddleButtonState = .search

        // No tab
        guard let tab = tabManager.selectedTab else {
            urlBar.locationView.reloadButton.reloadButtonState = .disabled
            navigationToolbar.updateMiddleButtonState(state)
            currentMiddleButtonState = state
            return
        }

        // Tab with starting page
        if tab.isURLStartingPage {
            urlBar.locationView.reloadButton.reloadButtonState = .disabled
            navigationToolbar.updateMiddleButtonState(state)
            currentMiddleButtonState = state
            return
        }

        if traitCollection.horizontalSizeClass == .compact {
            state = .home
        } else {
            state = isLoading ? .stop : .reload
        }

        navigationToolbar.updateMiddleButtonState(state)
        if !toolbar.isHidden {
            urlBar.locationView.reloadButton.reloadButtonState = isLoading ? .stop : .reload
        }
        currentMiddleButtonState = state
    }

    override func observeValue(forKeyPath keyPath: String?, of object: Any?, change: [NSKeyValueChangeKey: Any]?, context: UnsafeMutableRawPointer?) {
        guard let webView = object as? WKWebView,
              let tab = tabManager[webView]
        else { return }

        guard let kp = keyPath,
              let path = KVOConstants(rawValue: kp)
        else {
            logger.log("BVC observeValue webpage unhandled KVO",
                       level: .info,
                       category: .unlabeled,
                       description: "Unhandled KVO key: \(keyPath ?? "nil")")
            return
        }

        switch path {
        case .estimatedProgress:
            guard tab === tabManager.selectedTab else { break }
            if let url = webView.url, !InternalURL.isValid(url: url) {
                urlBar.updateProgressBar(Float(webView.estimatedProgress))
                setupMiddleButtonStatus(isLoading: true)
            } else {
                urlBar.hideProgressBar()
                setupMiddleButtonStatus(isLoading: false)
            }
        case .loading:
            guard let loading = change?[.newKey] as? Bool else { break }
            setupMiddleButtonStatus(isLoading: loading)
            setupLoadingSpinnerFor(webView, isLoading: loading)

        case .URL:
            // Special case for "about:blank" popups, if the webView.url is nil, keep the tab url as "about:blank"
            if tab.url?.absoluteString == "about:blank" && webView.url == nil {
                break
            }

            // To prevent spoofing, only change the URL immediately if the new URL is on
            // the same origin as the current URL. Otherwise, do nothing and wait for
            // didCommitNavigation to confirm the page load.
            if tab.url?.origin == webView.url?.origin {
                tab.url = webView.url

                if tab === tabManager.selectedTab && !tab.isRestoring {
                    updateUIForReaderHomeStateForTab(tab)
                }
                // Catch history pushState navigation, but ONLY for same origin navigation,
                // for reasons above about URL spoofing risk.
                navigateInTab(tab: tab, webViewStatus: .url)
            }
        case .title:
            // Ensure that the tab title *actually* changed to prevent repeated calls
            // to navigateInTab(tab:).
            guard let title = tab.title else { break }
            if !title.isEmpty && title != tab.lastTitle {
                tab.lastTitle = title
                navigateInTab(tab: tab, webViewStatus: .title)
            }
            TelemetryWrapper.recordEvent(category: .action, method: .navigate, object: .tab)
        case .canGoBack:
            guard tab === tabManager.selectedTab,
                  let canGoBack = change?[.newKey] as? Bool
            else { break }
            navigationToolbar.updateBackStatus(canGoBack)
        case .canGoForward:
            guard tab === tabManager.selectedTab,
                  let canGoForward = change?[.newKey] as? Bool
            else { break }
            navigationToolbar.updateForwardStatus(canGoForward)
        default:
            assertionFailure("Unhandled KVO key: \(keyPath ?? "nil")")
        }
    }

    func updateUIForReaderHomeStateForTab(_ tab: Tab, focusUrlBar: Bool = false) {
        updateURLBarDisplayURL(tab)

        if let url = tab.url {
            if url.isReaderModeURL {
                showReaderModeBar(animated: false)
            } else {
                hideReaderModeBar(animated: false)
            }

            updateInContentHomePanel(url as URL, focusUrlBar: focusUrlBar)
        }
    }

    /// Updates the URL bar text and button states.
    /// Call this whenever the page URL changes.
    fileprivate func updateURLBarDisplayURL(_ tab: Tab) {
        if tab == tabManager.selectedTab, let displayUrl = tab.url?.displayURL, urlBar.currentURL != displayUrl {
            let searchData = tab.metadataManager?.tabGroupData ?? LegacyTabGroupData()
            searchData.tabAssociatedNextUrl = displayUrl.absoluteString
            tab.metadataManager?.updateTimerAndObserving(
                state: .tabNavigatedToDifferentUrl,
                searchData: searchData,
                isPrivate: tab.isPrivate)
        }
        urlBar.currentURL = tab.url?.displayURL
        urlBar.locationView.tabDidChangeContentBlocking(tab)
        urlBar.locationView.updateShoppingButtonVisibility(for: tab)
        let isPage = tab.url?.displayURL?.isWebPage() ?? false
        navigationToolbar.updatePageStatus(isPage)
    }

    // MARK: Opening New Tabs

    /// ⚠️ !! WARNING !! ⚠️
    /// This function opens up x number of new tabs in the background.
    /// This is meant to test memory overflows with tabs on a device.
    /// DO NOT USE unless you're explicitly testing this feature.
    /// It should only be used from the debug menu.
    func debugOpen(numberOfNewTabs: Int?, at url: URL) {
        guard let numberOfNewTabs = numberOfNewTabs,
              numberOfNewTabs > 0
        else { return }

        DispatchQueue.main.asyncAfter(deadline: .now() + .milliseconds(500), execute: {
            self.tabManager.addTab(URLRequest(url: url))
            self.debugOpen(numberOfNewTabs: numberOfNewTabs - 1, at: url)
        })
    }

    func presentSignInViewController(_ fxaOptions: FxALaunchParams,
                                     flowType: FxAPageType = .emailLoginFlow,
                                     referringPage: ReferringPage = .none) {
        let vcToPresent = FirefoxAccountSignInViewController.getSignInOrFxASettingsVC(fxaOptions,
                                                                                      flowType: flowType,
                                                                                      referringPage: referringPage,
                                                                                      profile: profile)
        presentThemedViewController(navItemLocation: .Left,
                                    navItemText: .Close,
                                    vcBeingPresented: vcToPresent,
                                    topTabsVisible: UIDevice.current.userInterfaceIdiom == .pad)
    }

    func handle(query: String) {
       openBlankNewTab(focusLocationField: false)
       urlBar(urlBar, didSubmitText: query)
    }

    func handle(url: URL?, isPrivate: Bool, options: Set<Route.SearchOptions>? = nil) {
        if let url = url {
            if options?.contains(.switchToNormalMode) == true {
                switchToPrivacyMode(isPrivate: false)
            }
            switchToTabForURLOrOpen(url, isPrivate: isPrivate)
        } else {
            openBlankNewTab(focusLocationField: options?.contains(.focusLocationField) == true, isPrivate: isPrivate)
        }
    }

    func handle(url: URL?, tabId: String, isPrivate: Bool = false) {
        if let url = url {
            switchToTabForURLOrOpen(url, uuid: tabId, isPrivate: isPrivate)
        } else {
            openBlankNewTab(focusLocationField: true, isPrivate: isPrivate)
        }
    }

    func handleQRCode() {
        if CoordinatorFlagManager.isQRCodeCoordinatorEnabled {
            navigationHandler?.showQRCode()
        } else {
            let qrCodeViewController = QRCodeViewController()
            qrCodeViewController.qrCodeDelegate = self
            presentedViewController?.dismiss(animated: true)
            present(UINavigationController(rootViewController: qrCodeViewController), animated: true, completion: nil)
        }
    }

    func handleClosePrivateTabs() {
        tabManager.removeTabs(tabManager.privateTabs)
        guard let tab = mostRecentTab(inTabs: tabManager.normalTabs) else {
            tabManager.selectTab(tabManager.addTab())
            return
        }
        tabManager.selectTab(tab)
    }

    func switchToPrivacyMode(isPrivate: Bool) {
        if let tabTrayController = self.gridTabTrayController, tabTrayController.tabDisplayManager.isPrivate != isPrivate {
            tabTrayController.didTogglePrivateMode(isPrivate)
        }
        topTabsViewController?.applyUIMode(isPrivate: isPrivate, theme: themeManager.currentTheme)
    }

    func switchToTabForURLOrOpen(_ url: URL, uuid: String? = nil, isPrivate: Bool = false) {
        guard !isCrashAlertShowing else {
            urlFromAnotherApp = UrlToOpenModel(url: url, isPrivate: isPrivate)
            return
        }
        popToBVC()
        guard !isShowingJSPromptAlert() else {
            tabManager.addTab(URLRequest(url: url), isPrivate: isPrivate)
            return
        }
        openedUrlFromExternalSource = true

        if let uuid = uuid, let tab = tabManager.getTabForUUID(uuid: uuid) {
            tabManager.selectTab(tab)
        } else if let tab = tabManager.getTabForURL(url) {
            tabManager.selectTab(tab)
        } else {
            openURLInNewTab(url, isPrivate: isPrivate)
        }
    }

    @discardableResult
    func openURLInNewTab(_ url: URL?, isPrivate: Bool = false) -> Tab {
        if let selectedTab = tabManager.selectedTab {
            screenshotHelper.takeScreenshot(selectedTab)
        }
        let request: URLRequest?
        if let url = url {
            request = URLRequest(url: url)
        } else {
            request = nil
        }

        switchToPrivacyMode(isPrivate: isPrivate)
        let tab = tabManager.addTab(request, isPrivate: isPrivate)
        tabManager.selectTab(tab)
        return tab
    }

    func focusLocationTextField(forTab tab: Tab?, setSearchText searchText: String? = nil) {
        DispatchQueue.main.asyncAfter(deadline: .now() + .milliseconds(300)) {
            // Without a delay, the text field fails to become first responder
            // Check that the newly created tab is still selected.
            // This let's the user spam the Cmd+T button without lots of responder changes.
            guard tab == self.tabManager.selectedTab else { return }

            self.urlBar.tabLocationViewDidTapLocation(self.urlBar.locationView)
            if let text = searchText {
                self.urlBar.setLocation(text, search: true)
            }
        }
    }

    func openNewTabFromMenu(focusLocationField: Bool, isPrivate: Bool) {
        overlayManager.openNewTab(url: nil, newTabSettings: newTabSettings)
        openBlankNewTab(focusLocationField: focusLocationField, isPrivate: isPrivate)
    }

    func openBlankNewTab(focusLocationField: Bool, isPrivate: Bool = false, searchFor searchText: String? = nil) {
        popToBVC()
        guard !isShowingJSPromptAlert() else {
            tabManager.addTab(nil, isPrivate: isPrivate)
            return
        }
        openedUrlFromExternalSource = true

        let freshTab = openURLInNewTab(nil, isPrivate: isPrivate)
        freshTab.metadataManager?.updateTimerAndObserving(state: .newTab, isPrivate: freshTab.isPrivate)
        if focusLocationField {
            focusLocationTextField(forTab: freshTab, setSearchText: searchText)
        }
    }

    func openSearchNewTab(isPrivate: Bool = false, _ text: String) {
        popToBVC()

        guard let engine = profile.searchEngines.defaultEngine,
              let searchURL = engine.searchURLForQuery(text)
        else {
            DefaultLogger.shared.log("Error handling URL entry: \"\(text)\".", level: .warning, category: .tabs)
            return
        }

        openURLInNewTab(searchURL, isPrivate: isPrivate)

        if let tab = tabManager.selectedTab {
            let searchData = LegacyTabGroupData(searchTerm: text,
                                                searchUrl: searchURL.absoluteString,
                                                nextReferralUrl: "")
            tab.metadataManager?.updateTimerAndObserving(state: .navSearchLoaded, searchData: searchData, isPrivate: tab.isPrivate)
        }
    }

    fileprivate func popToBVC() {
        guard let currentViewController = navigationController?.topViewController else { return }
        // Avoid dismissing JSPromptAlert that causes the crash because completionHandler was not called
        if !isShowingJSPromptAlert() {
            currentViewController.dismiss(animated: true, completion: nil)
        }

        if currentViewController != self {
            _ = self.navigationController?.popViewController(animated: true)
        }
    }

    private func isShowingJSPromptAlert() -> Bool {
        return navigationController?.topViewController?.presentedViewController as? JSPromptAlertController != nil
    }

    private func showSendToDevice() {
        guard let selectedTab = tabManager.selectedTab,
              let url = selectedTab.canonicalURL?.displayURL
        else { return }

        let themeColors = themeManager.currentTheme.colors
        let colors = SendToDeviceHelper.Colors(defaultBackground: themeColors.layer1,
                                               textColor: themeColors.textPrimary,
                                               iconColor: themeColors.iconPrimary)
        let shareItem = ShareItem(url: url.absoluteString,
                                  title: selectedTab.title)

        let helper = SendToDeviceHelper(shareItem: shareItem,
                                        profile: profile,
                                        colors: colors,
                                        delegate: self)
        let viewController = helper.initialViewController()

        TelemetryWrapper.recordEvent(category: .action, method: .tap, object: .sendToDevice)
        showViewController(viewController: viewController)
    }

    fileprivate func postLocationChangeNotificationForTab(_ tab: Tab, navigation: WKNavigation?) {
        let notificationCenter = NotificationCenter.default
        var info = [AnyHashable: Any]()
        info["url"] = tab.url?.displayURL
        info["title"] = tab.title
        if let visitType = self.getVisitTypeForTab(tab, navigation: navigation)?.rawValue {
            info["visitType"] = visitType
        }
        info["isPrivate"] = tab.isPrivate
        notificationCenter.post(name: .OnLocationChange, object: self, userInfo: info)
    }

    /// Enum to represent the WebView observation or delegate that triggered calling `navigateInTab`
    enum WebViewUpdateStatus {
        case title
        case url
        case finishedNavigation
    }

    func navigateInTab(tab: Tab, to navigation: WKNavigation? = nil, webViewStatus: WebViewUpdateStatus) {
        tabManager.expireSnackbars()

        guard let webView = tab.webView else { return }

        if let url = webView.url {
            if tab === tabManager.selectedTab {
                urlBar.locationView.tabDidChangeContentBlocking(tab)
            }

            if (!InternalURL.isValid(url: url) || url.isReaderModeURL) && !url.isFileURL {
                postLocationChangeNotificationForTab(tab, navigation: navigation)
                tab.readabilityResult = nil
                webView.evaluateJavascriptInDefaultContentWorld("\(ReaderModeNamespace).checkReadability()")
            }

            // Update Fakespot sidebar if necessary
            if webViewStatus == .url {
                updateFakespot(tab: tab)
            }

            TabEvent.post(.didChangeURL(url), for: tab)
        }

        // Represents WebView observation or delegate update that called this function

        if webViewStatus == .finishedNavigation {
            // A delay of 500 milliseconds is added when we take screenshot
            // as we don't know exactly when wkwebview is rendered
            let delayedTimeInterval = DispatchTimeInterval.milliseconds(500)

            if tab !== tabManager.selectedTab, let webView = tab.webView {
                // To Screenshot a tab that is hidden we must add the webView,
                // then wait enough time for the webview to render.
                webView.frame = contentContainer.frame
                view.insertSubview(webView, at: 0)
                // This is kind of a hacky fix for Bug 1476637 to prevent webpages from focusing the
                // touch-screen keyboard from the background even though they shouldn't be able to.
                webView.resignFirstResponder()

                // We need a better way of identifying when webviews are finished rendering
                // There are cases in which the page will still show a loading animation or nothing when the screenshot is being taken,
                // depending on internet connection
                // Issue created: https://github.com/mozilla-mobile/firefox-ios/issues/7003
                DispatchQueue.main.asyncAfter(deadline: .now() + delayedTimeInterval) {
                    self.screenshotHelper.takeScreenshot(tab)
                    if webView.superview == self.view {
                        webView.removeFromSuperview()
                    }
                }
            } else if tab.webView != nil {
                DispatchQueue.main.asyncAfter(deadline: .now() + delayedTimeInterval) {
                    self.screenshotHelper.takeScreenshot(tab)
                }
            }
        }
    }

    internal func updateFakespot(tab: Tab) {
        guard let webView = tab.webView, let url = webView.url else {
            // We're on homepage or a blank tab
            store.dispatch(FakespotAction.setAppearanceTo(false))
            return
        }

        let environment = featureFlags.isCoreFeatureEnabled(.useStagingFakespotAPI) ? FakespotEnvironment.staging : .prod
        let product = ShoppingProduct(url: url, client: FakespotClient(environment: environment))

        guard product.product != nil, !tab.isPrivate else {
            store.dispatch(FakespotAction.setAppearanceTo(false))

            // Quick fix: make sure to sidebar is hidden when opened from deep-link
            // Relates to FXIOS-7844
            contentStackView.hideSidebar(self)
            return
        }

        if contentStackView.isSidebarVisible {
            // Sidebar is visible, update content
            navigationHandler?.updateFakespotSidebar(productURL: url,
                                                     sidebarContainer: contentStackView,
                                                     parentViewController: self)
<<<<<<< HEAD
        } else if FakespotUtils().shouldDisplayInSidebar(),
                  let fakespotState = fakespotState,
                  fakespotState.isOpen {
            // Sidebar should be displayed and Fakespot is open, display Fakespot
=======
        } else if product.product != nil,
                  !tab.isPrivate,
                  FakespotUtils().shouldDisplayInSidebar(),
                  isReduxIntegrationEnabled,
                  let fakespotState = browserViewControllerState?.fakespotState,
                  fakespotState.isOpenOnProductPage {
>>>>>>> 69d91833
            handleFakespotFlow(productURL: url)
        } else if let fakespotState = fakespotState,
                  fakespotState.sidebarOpenForiPadLandscape {
            // Sidebar should be displayed, display Fakespot
            store.dispatch(FakespotAction.setAppearanceTo(true))
        }
    }

    // MARK: Autofill

    private func creditCardInitialSetupTelemetry() {
        // Credit card autofill status telemetry
        let userDefaults = UserDefaults.standard
        let key = PrefsKeys.KeyAutofillCreditCardStatus
        // Default value is true for autofill credit card input
        let autofillStatus = userDefaults.value(forKey: key) as? Bool ?? true
        TelemetryWrapper.recordEvent(
            category: .information,
            method: .settings,
            object: .creditCardAutofillEnabled,
            extras: [
                TelemetryWrapper.ExtraKey.isCreditCardAutofillEnabled.rawValue: autofillStatus
            ]
        )

        // Credit card sync telemetry
        self.profile.hasSyncAccount { [unowned self] hasSync in
            logger.log("User has sync account setup \(hasSync)",
                       level: .debug,
                       category: .setup)

            guard hasSync else { return }
            let syncStatus = self.profile.syncManager.checkCreditCardEngineEnablement()
            TelemetryWrapper.recordEvent(
                category: .information,
                method: .settings,
                object: .creditCardSyncEnabled,
                extras: [
                    TelemetryWrapper.ExtraKey.isCreditCardSyncEnabled.rawValue: syncStatus
                ]
            )
        }
    }

    private func creditCardAutofillSetup(_ tab: Tab, didCreateWebView webView: WKWebView) {
        let userDefaults = UserDefaults.standard
        let keyCreditCardAutofill = PrefsKeys.KeyAutofillCreditCardStatus

        let autofillCreditCardStatus = featureFlags.isFeatureEnabled(
            .creditCardAutofillStatus, checking: .buildOnly)
        let formAutofillHelper = FormAutofillHelper(tab: tab)
        tab.addContentScript(formAutofillHelper, name: FormAutofillHelper.name())
        formAutofillHelper.foundFieldValues = { [weak self] fieldValues, type, frame in
            guard let tabWebView = tab.webView,
                  let type = type,
                  userDefaults.object(forKey: keyCreditCardAutofill) as? Bool ?? true
            else { return }

            // FXIOS-7150: Telemetry for form input regardless of feature flag status
            if type == .formInput {
                TelemetryWrapper.recordEvent(category: .action,
                                             method: .tap,
                                             object: .creditCardFormDetected)
            }

            // Perform autofill operations based on feature flag status
            guard autofillCreditCardStatus else { return }
            switch type {
            case .formInput:
                self?.profile.autofill.listCreditCards(completion: { cards, error in
                    guard let cards = cards, !cards.isEmpty, error == nil else { return }
                    DispatchQueue.main.async {
                        tabWebView.accessoryView.reloadViewFor(.creditCard)
                        tabWebView.reloadInputViews()
                    }
                })
            case .formSubmit:
                self?.showCreditCardAutofillSheet(fieldValues: fieldValues)
                break
            case .fillAddressForm:
                // TODO: FXIOS-7670 Address Autofill UX
                return
            case .captureAddressForm:
                // TODO: FXIOS-7670 Address Autofill UX
                return
            }

            tabWebView.accessoryView.savedCardsClosure = {
                DispatchQueue.main.async { [weak self] in
                    // Dismiss keyboard
                    webView.resignFirstResponder()
                    // Authenticate and show bottom sheet with select a card flow
                    self?.authenticateSelectCreditCardBottomSheet(fieldValues: fieldValues,
                                                                  frame: frame)
                }
            }
        }
    }

    private func authenticateSelectCreditCardBottomSheet(fieldValues: UnencryptedCreditCardFields,
                                                         frame: WKFrameInfo? = nil) {
        appAuthenticator.getAuthenticationState { [unowned self] state in
            switch state {
            case .deviceOwnerAuthenticated:
                // Note: Since we are injecting card info, we pass on the frame
                // for special iframe cases
                self.navigationHandler?.showCreditCardAutofill(creditCard: nil,
                                                               decryptedCard: nil,
                                                               viewType: .selectSavedCard,
                                                               frame: frame,
                                                               alertContainer: self.contentContainer)
            case .deviceOwnerFailed:
                break // Keep showing bvc
            case .passCodeRequired:
                self.navigationHandler?.showRequiredPassCode()
            }
        }
    }

    func showCreditCardAutofillSheet(fieldValues: UnencryptedCreditCardFields) {
        self.profile.autofill.checkForCreditCardExistance(cardNumber: fieldValues.ccNumberLast4) {
            existingCard, error in
            guard let existingCard = existingCard else {
                DispatchQueue.main.async {
                    self.navigationHandler?.showCreditCardAutofill(creditCard: nil,
                                                                   decryptedCard: fieldValues,
                                                                   viewType: .save,
                                                                   frame: nil,
                                                                   alertContainer: self.contentContainer)
                }
                return
            }

            // card already saved should update if any of its other values are different
            if !fieldValues.isEqualToCreditCard(creditCard: existingCard) {
                DispatchQueue.main.async {
                    self.navigationHandler?.showCreditCardAutofill(creditCard: existingCard,
                                                                   decryptedCard: fieldValues,
                                                                   viewType: .update,
                                                                   frame: nil,
                                                                   alertContainer: self.contentContainer)
                }
            }
        }
    }

    // MARK: Themeable
    func applyTheme() {
        let currentTheme = themeManager.currentTheme
        statusBarOverlay.hasTopTabs = shouldShowTopTabsForTraitCollection(traitCollection)
        keyboardBackdrop?.backgroundColor = currentTheme.colors.layer1
        setNeedsStatusBarAppearanceUpdate()

        // Update the `background-color` of any blank webviews.
        let webViews = tabManager.tabs.compactMap({ $0.webView })
        webViews.forEach({ $0.applyTheme(theme: currentTheme) })

        let tabs = tabManager.tabs
        tabs.forEach {
            $0.applyTheme(theme: currentTheme)
        }

        guard let contentScript = tabManager.selectedTab?.getContentScript(name: ReaderMode.name()) else { return }
        applyThemeForPreferences(profile.prefs, contentScript: contentScript)
    }

    // MARK: - LibraryPanelDelegate

    func libraryPanel(didSelectURL url: URL, visitType: VisitType) {
        guard let tab = tabManager.selectedTab else { return }

        // Handle keyboard shortcuts from homepage with url selection (ex: Cmd + Tap on Link; which is a cell in this case)
        if navigateLinkShortcutIfNeeded(url: url) {
            return
        }

        finishEditingAndSubmit(url, visitType: visitType, forTab: tab)
    }

    func libraryPanelDidRequestToOpenInNewTab(_ url: URL, isPrivate: Bool) {
        let tab = self.tabManager.addTab(URLRequest(url: url), afterTab: self.tabManager.selectedTab, isPrivate: isPrivate)
        // If we are showing toptabs a user can just use the top tab bar
        // If in overlay mode switching doesnt correctly dismiss the homepanels
        guard !topTabsVisible, !self.urlBar.inOverlayMode else { return }
        // We're not showing the top tabs; show a toast to quick switch to the fresh new tab.
        let viewModel = ButtonToastViewModel(labelText: .ContextMenuButtonToastNewTabOpenedLabelText,
                                             buttonText: .ContextMenuButtonToastNewTabOpenedButtonText)
        let toast = ButtonToast(viewModel: viewModel,
                                theme: themeManager.currentTheme,
                                completion: { buttonPressed in
            if buttonPressed {
                self.tabManager.selectTab(tab)
            }
        })
        self.show(toast: toast)
    }

    // MARK: - RecentlyClosedPanelDelegate

    func openRecentlyClosedSiteInSameTab(_ url: URL) {
        tabTrayOpenRecentlyClosedTab(url)
    }

    func openRecentlyClosedSiteInNewTab(_ url: URL, isPrivate: Bool) {
        tabManager.selectTab(tabManager.addTab(URLRequest(url: url)))
    }

    // MARK: - QRCodeViewControllerDelegate

    func didScanQRCodeWithURL(_ url: URL) {
        guard let tab = tabManager.selectedTab else { return }
        finishEditingAndSubmit(url, visitType: VisitType.typed, forTab: tab)
        TelemetryWrapper.recordEvent(category: .action, method: .scan, object: .qrCodeURL)
    }

    func didScanQRCodeWithText(_ text: String) {
        TelemetryWrapper.recordEvent(category: .action, method: .scan, object: .qrCodeText)
        let defaultAction: () -> Void = { [weak self] in
            guard let tab = self?.tabManager.selectedTab else { return }
            self?.submitSearchText(text, forTab: tab)
        }
        let content = TextContentDetector.detectTextContent(text)
        switch content {
        case .some(.link(let url)):
            UIApplication.shared.open(url, options: [:], completionHandler: nil)
        case .some(.phoneNumber(let phoneNumber)):
            if let url = URL(string: "tel:\(phoneNumber)", invalidCharacters: false) {
                UIApplication.shared.open(url, options: [:], completionHandler: nil)
            } else {
                defaultAction()
            }
        default:
            defaultAction()
        }
    }
}

extension BrowserViewController: ClipboardBarDisplayHandlerDelegate {
    func shouldDisplay(clipBoardURL url: URL) {
        let viewModel = ButtonToastViewModel(labelText: .GoToCopiedLink,
                                             descriptionText: url.absoluteDisplayString,
                                             buttonText: .GoButtonTittle)
        let toast = ButtonToast(viewModel: viewModel,
                                theme: themeManager.currentTheme,
                                completion: { [weak self] buttonPressed in
            if buttonPressed {
                let isPrivate = self?.tabManager.selectedTab?.isPrivate ?? false
                self?.openURLInNewTab(url, isPrivate: isPrivate)
            }
        })
        clipboardBarDisplayHandler?.clipboardToast = toast
        show(toast: toast, duration: ClipboardBarDisplayHandler.UX.toastDelay)
    }
}

/**
 * History visit management.
 * TODO: this should be expanded to track various visit types; see Bug 1166084.
 */
extension BrowserViewController {
    func ignoreNavigationInTab(_ tab: Tab, navigation: WKNavigation) {
        self.ignoredNavigation.insert(navigation)
    }

    func recordNavigationInTab(_ tab: Tab, navigation: WKNavigation, visitType: VisitType) {
        self.typedNavigation[navigation] = visitType
    }

    /**
     * Untrack and do the right thing.
     */
    func getVisitTypeForTab(_ tab: Tab, navigation: WKNavigation?) -> VisitType? {
        guard let navigation = navigation else {
            // See https://github.com/WebKit/webkit/blob/master/Source/WebKit2/UIProcess/Cocoa/NavigationState.mm#L390
            return VisitType.link
        }

        if self.ignoredNavigation.remove(navigation) != nil {
            return nil
        }

        return self.typedNavigation.removeValue(forKey: navigation) ?? VisitType.link
    }
}

// MARK: - LegacyTabDelegate
extension BrowserViewController: LegacyTabDelegate {
    func tab(_ tab: Tab, didCreateWebView webView: WKWebView) {
        // Observers that live as long as the tab. Make sure these are all cleared in willDeleteWebView below!
        KVOs.forEach { webView.addObserver(self, forKeyPath: $0.rawValue, options: .new, context: nil) }
        webView.scrollView.addObserver(self.scrollController, forKeyPath: KVOConstants.contentSize.rawValue, options: .new, context: nil)
        webView.uiDelegate = self

        let formPostHelper = FormPostHelper(tab: tab)
        tab.addContentScript(formPostHelper, name: FormPostHelper.name())

        let readerMode = ReaderMode(tab: tab)
        readerMode.delegate = self
        tab.addContentScript(readerMode, name: ReaderMode.name())

        // only add the logins helper if the tab is not a private browsing tab
        if !tab.isPrivate {
            let logins = LoginsHelper(tab: tab, profile: profile)
            tab.addContentScript(logins, name: LoginsHelper.name())
        }

        // Credit card autofill setup and callback
        creditCardAutofillSetup(tab, didCreateWebView: webView)

        let contextMenuHelper = ContextMenuHelper(tab: tab)
        tab.addContentScript(contextMenuHelper, name: ContextMenuHelper.name())

        let errorHelper = ErrorPageHelper(certStore: profile.certStore)
        tab.addContentScript(errorHelper, name: ErrorPageHelper.name())

        let sessionRestoreHelper = SessionRestoreHelper(tab: tab)
        sessionRestoreHelper.delegate = self
        tab.addContentScriptToPage(sessionRestoreHelper, name: SessionRestoreHelper.name())

        let findInPageHelper = FindInPageHelper(tab: tab)
        findInPageHelper.delegate = self
        tab.addContentScript(findInPageHelper, name: FindInPageHelper.name())

        let adsHelper = AdsTelemetryHelper(tab: tab)
        tab.addContentScript(adsHelper, name: AdsTelemetryHelper.name())

        let noImageModeHelper = NoImageModeHelper(tab: tab)
        tab.addContentScript(noImageModeHelper, name: NoImageModeHelper.name())

        let downloadContentScript = DownloadContentScript(tab: tab)
        tab.addContentScript(downloadContentScript, name: DownloadContentScript.name())

        let printHelper = PrintHelper(tab: tab)
        tab.addContentScriptToPage(printHelper, name: PrintHelper.name())

        let nightModeHelper = NightModeHelper(tab: tab)
        tab.addContentScript(nightModeHelper, name: NightModeHelper.name())

        // XXX: Bug 1390200 - Disable NSUserActivity/CoreSpotlight temporarily
        // let spotlightHelper = SpotlightHelper(tab: tab)
        // tab.addHelper(spotlightHelper, name: SpotlightHelper.name())

        tab.addContentScript(LocalRequestHelper(), name: LocalRequestHelper.name())

        let blocker = FirefoxTabContentBlocker(tab: tab, prefs: profile.prefs)
        tab.contentBlocker = blocker
        tab.addContentScript(blocker, name: FirefoxTabContentBlocker.name())

        tab.addContentScript(FocusHelper(tab: tab), name: FocusHelper.name())
    }

    func tab(_ tab: Tab, willDeleteWebView webView: WKWebView) {
        DispatchQueue.main.async { [unowned self] in
            KVOs.forEach { webView.removeObserver(self, forKeyPath: $0.rawValue) }
            webView.scrollView.removeObserver(self.scrollController, forKeyPath: KVOConstants.contentSize.rawValue)
            webView.uiDelegate = nil
            webView.scrollView.delegate = nil
            webView.removeFromSuperview()
        }
    }

    func tab(_ tab: Tab, didSelectFindInPageForSelection selection: String) {
        updateFindInPageVisibility(visible: true)
        findInPageBar?.text = selection
    }

    func tab(_ tab: Tab, didSelectSearchWithFirefoxForSelection selection: String) {
        openSearchNewTab(isPrivate: tab.isPrivate, selection)
    }

    // MARK: Snack bar

    func tab(_ tab: Tab, didAddSnackbar bar: SnackBar) {
        // If the Tab that had a SnackBar added to it is not currently
        // the selected Tab, do nothing right now. If/when the Tab gets
        // selected later, we will show the SnackBar at that time.
        guard tab == tabManager.selectedTab else { return }

        bottomContentStackView.addArrangedViewToBottom(bar, completion: {
            self.view.layoutIfNeeded()
        })
    }

    func tab(_ tab: Tab, didRemoveSnackbar bar: SnackBar) {
        bottomContentStackView.removeArrangedView(bar)
    }
}

// MARK: HomePanelDelegate
extension BrowserViewController: HomePanelDelegate {
    func homePanelDidRequestToOpenLibrary(panel: LibraryPanelType) {
        showLibrary(panel: panel)
        view.endEditing(true)
    }

    func homePanel(didSelectURL url: URL, visitType: VisitType, isGoogleTopSite: Bool) {
        guard let tab = tabManager.selectedTab else { return }
        if isGoogleTopSite {
            tab.urlType = .googleTopSite
            searchTelemetry?.shouldSetGoogleTopSiteSearch = true
        }

        // Handle keyboard shortcuts from homepage with url selection (ex: Cmd + Tap on Link; which is a cell in this case)
        if navigateLinkShortcutIfNeeded(url: url) {
            return
        }

        finishEditingAndSubmit(url, visitType: visitType, forTab: tab)
    }

    func homePanelDidRequestToOpenInNewTab(_ url: URL, isPrivate: Bool, selectNewTab: Bool = false) {
        let tab = tabManager.addTab(URLRequest(url: url), afterTab: tabManager.selectedTab, isPrivate: isPrivate)
        // Select new tab automatically if needed
        guard !selectNewTab else {
            tabManager.selectTab(tab)
            return
        }

        // If we are showing toptabs a user can just use the top tab bar
        guard !topTabsVisible else { return }

        // We're not showing the top tabs; show a toast to quick switch to the fresh new tab.
        let viewModel = ButtonToastViewModel(labelText: .ContextMenuButtonToastNewTabOpenedLabelText,
                                             buttonText: .ContextMenuButtonToastNewTabOpenedButtonText)
        let toast = ButtonToast(viewModel: viewModel,
                                theme: themeManager.currentTheme,
                                completion: { buttonPressed in
            if buttonPressed {
                self.tabManager.selectTab(tab)
            }
        })
        show(toast: toast)
    }

    func homePanelDidRequestToOpenTabTray(withFocusedTab tabToFocus: Tab?, focusedSegment: TabTrayPanelType?) {
        showTabTray(withFocusOnUnselectedTab: tabToFocus, focusedSegment: focusedSegment)
    }

    func homePanelDidRequestToOpenSettings(at settingsPage: Route.SettingsSection) {
        navigationHandler?.show(settings: settingsPage)
    }
}

// MARK: - SearchViewController
extension BrowserViewController: SearchViewControllerDelegate {
    func searchViewController(_ searchViewController: SearchViewController, didSelectURL url: URL, searchTerm: String?) {
        guard let tab = tabManager.selectedTab else { return }

        let searchData = LegacyTabGroupData(searchTerm: searchTerm ?? "",
                                            searchUrl: url.absoluteString,
                                            nextReferralUrl: "")
        tab.metadataManager?.updateTimerAndObserving(state: .navSearchLoaded, searchData: searchData, isPrivate: tab.isPrivate)
        searchTelemetry?.shouldSetUrlTypeSearch = true
        finishEditingAndSubmit(url, visitType: VisitType.typed, forTab: tab)
    }

    // In searchViewController when user selects an open tabs and switch to it
    func searchViewController(_ searchViewController: SearchViewController, uuid: String) {
        overlayManager.switchTab(shouldCancelLoading: true)
        if let tab = tabManager.getTabForUUID(uuid: uuid) {
            tabManager.selectTab(tab)
        }
    }

    func presentSearchSettingsController() {
        let searchSettingsTableViewController = SearchSettingsTableViewController(profile: profile)

        // Update search icon when the searchengine changes
        searchSettingsTableViewController.updateSearchIcon = {
            self.urlBar.searchEnginesDidUpdate()
            self.searchController?.reloadSearchEngines()
            self.searchController?.reloadData()
        }
        let navController = ModalSettingsNavigationController(rootViewController: searchSettingsTableViewController)
        self.present(navController, animated: true, completion: nil)
    }

    func searchViewController(_ searchViewController: SearchViewController, didHighlightText text: String, search: Bool) {
        self.urlBar.setLocation(text, search: search)
    }

    func searchViewController(_ searchViewController: SearchViewController, didAppend text: String) {
        self.urlBar.setLocation(text, search: false)
    }
}

extension BrowserViewController: TabManagerDelegate {
    func tabManager(_ tabManager: TabManager, didSelectedTabChange selected: Tab?, previous: Tab?, isRestoring: Bool) {
        // Remove the old accessibilityLabel. Since this webview shouldn't be visible, it doesn't need it
        // and having multiple views with the same label confuses tests.
        if let webView = previous?.webView {
            webView.endEditing(true)
            webView.accessibilityLabel = nil
            webView.accessibilityElementsHidden = true
            webView.accessibilityIdentifier = nil
            webView.removeFromSuperview()
        }

        if let tab = selected, let webView = tab.webView {
            updateURLBarDisplayURL(tab)

            if previous == nil || tab.isPrivate != previous?.isPrivate {
                applyTheme()

                let ui: [PrivateModeUI?] = [toolbar, topTabsViewController, urlBar]
                ui.forEach { $0?.applyUIMode(isPrivate: tab.isPrivate, theme: themeManager.currentTheme) }
            } else {
                // Theme is applied to the tab and webView in the else case
                // because in the if block is applied already to all the tabs and web views
                tab.applyTheme(theme: themeManager.currentTheme)
                webView.applyTheme(theme: themeManager.currentTheme)
            }

            readerModeCache = tab.isPrivate ? MemoryReaderModeCache.sharedInstance : DiskReaderModeCache.sharedInstance
            if let privateModeButton = topTabsViewController?.privateModeButton, previous != nil && previous?.isPrivate != tab.isPrivate {
                privateModeButton.setSelected(tab.isPrivate, animated: true)
            }
            ReaderModeHandlers.readerModeCache = readerModeCache

            scrollController.tab = tab

            webView.accessibilityLabel = .WebViewAccessibilityLabel
            webView.accessibilityIdentifier = "contentView"
            webView.accessibilityElementsHidden = false

            browserDelegate?.show(webView: webView)

            if webView.url == nil {
                // The web view can go gray if it was zombified due to memory pressure.
                // When this happens, the URL is nil, so try restoring the page upon selection.
                tab.reload()
            }

            // Update Fakespot sidebar if necessary
            updateFakespot(tab: tab)
        }

        updateTabCountUsingTabManager(tabManager)

        bottomContentStackView.removeAllArrangedViews()
        if let bars = selected?.bars {
            bars.forEach { bar in
                bottomContentStackView.addArrangedViewToBottom(bar, completion: { self.view.layoutIfNeeded() })
            }
        }

        updateFindInPageVisibility(visible: false, tab: previous)
        setupMiddleButtonStatus(isLoading: selected?.loading ?? false)
        navigationToolbar.updateBackStatus(selected?.canGoBack ?? false)
        navigationToolbar.updateForwardStatus(selected?.canGoForward ?? false)
        if let url = selected?.webView?.url, !InternalURL.isValid(url: url) {
            self.urlBar.updateProgressBar(Float(selected?.estimatedProgress ?? 0))
        }

        if let readerMode = selected?.getContentScript(name: ReaderMode.name()) as? ReaderMode {
            urlBar.updateReaderModeState(readerMode.state, hideReloadButton: shouldUseiPadSetup())
            if readerMode.state == .active {
                showReaderModeBar(animated: false)
            } else {
                hideReaderModeBar(animated: false)
            }
        } else {
            urlBar.updateReaderModeState(ReaderModeState.unavailable, hideReloadButton: shouldUseiPadSetup())
        }

        if topTabsVisible {
            topTabsDidChangeTab()
        }

       /// If the selectedTab is showing an error page trigger a reload
        if let url = selected?.url, let internalUrl = InternalURL(url), internalUrl.isErrorPage {
            selected?.reloadPage()
            return
        }
        updateInContentHomePanel(selected?.url as URL?, focusUrlBar: true)
    }

    func tabManager(_ tabManager: TabManager, didAddTab tab: Tab, placeNextToParentTab: Bool, isRestoring: Bool) {
        // If we are restoring tabs then we update the count once at the end
        if !isRestoring {
            updateTabCountUsingTabManager(tabManager)
        }
        tab.tabDelegate = self
    }

    func tabManager(_ tabManager: TabManager, didRemoveTab tab: Tab, isRestoring: Bool) {
        if let url = tab.lastKnownUrl, !(InternalURL(url)?.isAboutURL ?? false), !tab.isPrivate {
            profile.recentlyClosedTabs.addTab(url as URL,
                                              title: tab.lastTitle,
                                              lastExecutedTime: tab.lastExecutedTime)
        }
        updateTabCountUsingTabManager(tabManager)
    }

    func tabManagerDidAddTabs(_ tabManager: TabManager) {
        updateTabCountUsingTabManager(tabManager)
    }

    func tabManagerDidRestoreTabs(_ tabManager: TabManager) {
        updateTabCountUsingTabManager(tabManager)
        openUrlAfterRestore()
    }

    func openUrlAfterRestore() {
        guard let url = urlFromAnotherApp?.url else { return }
        openURLInNewTab(url, isPrivate: urlFromAnotherApp?.isPrivate ?? false)
        urlFromAnotherApp = nil
    }

    func show(toast: Toast,
              afterWaiting delay: DispatchTimeInterval = Toast.UX.toastDelayBefore,
              duration: DispatchTimeInterval? = Toast.UX.toastDismissAfter) {
        if let downloadToast = toast as? DownloadToast {
            self.downloadToast = downloadToast
        }

        // If BVC isn't visible hold on to this toast until viewDidAppear
        if self.view.window == nil {
            self.pendingToast = toast
            return
        }

        toast.showToast(viewController: self, delay: delay, duration: duration) { toast in
            [
                toast.leadingAnchor.constraint(equalTo: self.view.leadingAnchor),
                toast.trailingAnchor.constraint(equalTo: self.view.trailingAnchor),
                toast.bottomAnchor.constraint(equalTo: self.bottomContentStackView.bottomAnchor)
            ]
        }
    }

    func tabManagerDidRemoveAllTabs(_ tabManager: TabManager, toast: ButtonToast?) {
        guard let toast = toast, !(tabManager.selectedTab?.isPrivate ?? false) else { return }
        // The toast is created from TabManager which doesn't have access to themeManager
        // The whole toast system needs some rework so as compromised solution before the rework I create the toast
        // with light theme and force apply theme with real theme before showing
        toast.applyTheme(theme: themeManager.currentTheme)
        show(toast: toast, afterWaiting: ButtonToast.UX.delay)
    }

    func updateTabCountUsingTabManager(_ tabManager: TabManager, animated: Bool = true) {
        if let selectedTab = tabManager.selectedTab {
            let count = selectedTab.isPrivate ? tabManager.privateTabs.count : tabManager.normalTabs.count
            toolbar.updateTabCount(count, animated: animated)
            urlBar.updateTabCount(count, animated: !urlBar.inOverlayMode)
            topTabsViewController?.updateTabCount(count, animated: animated)
        }
    }

    func tabManagerUpdateCount() {
        updateTabCountUsingTabManager(self.tabManager)
    }
}

// MARK: - UIPopoverPresentationControllerDelegate

extension BrowserViewController: UIPopoverPresentationControllerDelegate {
    func popoverPresentationControllerDidDismissPopover(_ popoverPresentationController: UIPopoverPresentationController) {
        displayedPopoverController = nil
        updateDisplayedPopoverProperties = nil
    }
}

extension BrowserViewController: UIAdaptivePresentationControllerDelegate {
    // Returning None here makes sure that the Popover is actually presented as a Popover and
    // not as a full-screen modal, which is the default on compact device classes.
    func adaptivePresentationStyle(for controller: UIPresentationController, traitCollection: UITraitCollection) -> UIModalPresentationStyle {
        return .none
    }
}

extension BrowserViewController {
    /// Used to get the context menu save image in the context menu, shown from long press on webview links
    fileprivate func getImageData(_ url: URL, success: @escaping (Data) -> Void) {
        makeURLSession(
            userAgent: UserAgent.fxaUserAgent,
            configuration: URLSessionConfiguration.default).dataTask(with: url
            ) { (data, response, error) in
            if validatedHTTPResponse(response, statusCode: 200..<300) != nil,
               let data = data {
                success(data)
            }
        }.resume()
    }

    override func pressesBegan(_ presses: Set<UIPress>, with event: UIPressesEvent?) {
        keyboardPressesHandler().handlePressesBegan(presses, with: event)
        super.pressesBegan(presses, with: event)
    }

    override func pressesEnded(_ presses: Set<UIPress>, with event: UIPressesEvent?) {
        keyboardPressesHandler().handlePressesEnded(presses, with: event)
        super.pressesEnded(presses, with: event)
    }
}

extension BrowserViewController {
    // no-op - relates to UIImageWriteToSavedPhotosAlbum
    @objc
    func image(_ image: UIImage, didFinishSavingWithError error: NSError?, contextInfo: UnsafeRawPointer) { }
}

extension BrowserViewController: KeyboardHelperDelegate {
    func keyboardHelper(_ keyboardHelper: KeyboardHelper, keyboardWillShowWithState state: KeyboardState) {
        keyboardState = state
        updateViewConstraints()

        UIView.animate(
            withDuration: state.animationDuration,
            delay: 0,
            options: [UIView.AnimationOptions(rawValue: UInt(state.animationCurve.rawValue << 16))],
            animations: {
                self.bottomContentStackView.layoutIfNeeded()
            })
    }

    func keyboardHelper(_ keyboardHelper: KeyboardHelper, keyboardWillHideWithState state: KeyboardState) {
        keyboardState = nil
        updateViewConstraints()

        UIView.animate(
            withDuration: state.animationDuration,
            delay: 0,
            options: [UIView.AnimationOptions(rawValue: UInt(state.animationCurve.rawValue << 16))],
            animations: {
                self.bottomContentStackView.layoutIfNeeded()
            })

        finishEditionMode()
    }

    func keyboardHelper(_ keyboardHelper: KeyboardHelper, keyboardWillChangeWithState state: KeyboardState) {
        keyboardState = state
        updateViewConstraints()
    }

    private func finishEditionMode() {
        // If keyboard is dismiss leave edition mode Homepage case is handled in HomepageVC
        let newTabChoice = NewTabAccessors.getNewTabPage(profile.prefs)
        if newTabChoice != .topSites, newTabChoice != .blankPage {
            overlayManager.finishEditing(shouldCancelLoading: false)
        }
    }
}

extension BrowserViewController: SessionRestoreHelperDelegate {
    func sessionRestoreHelper(_ helper: SessionRestoreHelper, didRestoreSessionForTab tab: Tab) {
        tab.isRestoring = false

        if let tab = tabManager.selectedTab, tab.webView === tab.webView {
            updateUIForReaderHomeStateForTab(tab)
        }

        clipboardBarDisplayHandler?.didRestoreSession()
    }
}

extension BrowserViewController: TabTrayDelegate {
    func tabTrayDidCloseLastTab(toast: ButtonToast) {
        toast.applyTheme(theme: themeManager.currentTheme)
        show(toast: toast, afterWaiting: ButtonToast.UX.delay)
    }

    func tabTrayOpenRecentlyClosedTab(_ url: URL) {
        guard let tab = self.tabManager.selectedTab else { return }
        self.finishEditingAndSubmit(url, visitType: .link, forTab: tab)
    }

    // This function animates and resets the tab chrome transforms when
    // the tab tray dismisses.
    func tabTrayDidDismiss(_ tabTray: LegacyGridTabViewController) {
        resetBrowserChrome()
    }

    func tabTrayDidAddTab(_ tabTray: LegacyGridTabViewController, tab: Tab) {}

    func tabTrayDidAddBookmark(_ tab: Tab) {
        guard let url = tab.url?.absoluteString, !url.isEmpty else { return }
        let tabState = tab.tabState
        addBookmark(url: url, title: tabState.title)
        TelemetryWrapper.recordEvent(category: .action, method: .add, object: .bookmark, value: .tabTray)
    }

    func tabTrayDidAddToReadingList(_ tab: Tab) -> ReadingListItem? {
        guard let url = tab.url?.absoluteString, !url.isEmpty else { return nil }
        return profile.readingList.createRecordWithURL(url, title: tab.title ?? url, addedBy: UIDevice.current.name).value.successValue
    }

    func tabTrayDidRequestTabsSettings() {
        navigationHandler?.show(settings: .tabs)
    }
}

extension BrowserViewController: JSPromptAlertControllerDelegate {
    func promptAlertControllerDidDismiss(_ alertController: JSPromptAlertController) {
        showQueuedAlertIfAvailable()
    }
}

extension BrowserViewController: TopTabsDelegate {
    func topTabsDidPressTabs() {
        // Technically is not changing tabs but is loosing focus on urlbar
        overlayManager.switchTab(shouldCancelLoading: true)
        self.urlBarDidPressTabs(urlBar)
    }

    func topTabsDidPressNewTab(_ isPrivate: Bool) {
        openBlankNewTab(focusLocationField: true, isPrivate: isPrivate)
        overlayManager.openNewTab(url: nil,
                                  newTabSettings: newTabSettings)
    }

    func topTabsDidChangeTab() {
        // Only for iPad leave overlay mode on tab change
        overlayManager.switchTab(shouldCancelLoading: true)
        updateZoomPageBarVisibility(visible: false)
    }

    func topTabsDidPressPrivateMode() {
        updateZoomPageBarVisibility(visible: false)
    }
}

extension BrowserViewController: DevicePickerViewControllerDelegate, InstructionsViewDelegate {
    func dismissInstructionsView() {
        self.navigationController?.presentedViewController?.dismiss(animated: true)
        self.popToBVC()
    }

    func devicePickerViewControllerDidCancel(_ devicePickerViewController: DevicePickerViewController) {
        self.popToBVC()
    }

    func devicePickerViewController(_ devicePickerViewController: DevicePickerViewController, didPickDevices devices: [RemoteDevice]) {
        guard let shareItem = devicePickerViewController.shareItem else { return }

        guard shareItem.isShareable else {
            let alert = UIAlertController(title: .SendToErrorTitle, message: .SendToErrorMessage, preferredStyle: .alert)
            alert.addAction(UIAlertAction(title: .SendToErrorOKButton, style: .default) { _ in self.popToBVC() })
            present(alert, animated: true, completion: nil)
            return
        }
        profile.sendItem(shareItem, toDevices: devices).uponQueue(.main) { _ in
            self.popToBVC()
            DispatchQueue.main.asyncAfter(deadline: .now() + 0.3) {
                SimpleToast().showAlertWithText(.AppMenu.AppMenuTabSentConfirmMessage,
                                                bottomContainer: self.contentContainer,
                                                theme: self.themeManager.currentTheme)
            }
        }
    }
}

extension BrowserViewController {
    func trackTelemetry() {
        trackAccessibility()
        trackNotificationPermission()
    }

    func trackAccessibility() {
        TelemetryWrapper.recordEvent(category: .action,
                                     method: .voiceOver,
                                     object: .app,
                                     extras: [TelemetryWrapper.EventExtraKey.isVoiceOverRunning.rawValue: UIAccessibility.isVoiceOverRunning.description])
        TelemetryWrapper.recordEvent(category: .action,
                                     method: .switchControl,
                                     object: .app,
                                     extras: [TelemetryWrapper.EventExtraKey.isSwitchControlRunning.rawValue: UIAccessibility.isSwitchControlRunning.description])
        TelemetryWrapper.recordEvent(category: .action,
                                     method: .reduceTransparency,
                                     object: .app,
                                     extras: [TelemetryWrapper.EventExtraKey.isReduceTransparencyEnabled.rawValue: UIAccessibility.isReduceTransparencyEnabled.description])
        TelemetryWrapper.recordEvent(category: .action,
                                     method: .reduceMotion,
                                     object: .app,
                                     extras: [TelemetryWrapper.EventExtraKey.isReduceMotionEnabled.rawValue: UIAccessibility.isReduceMotionEnabled.description])
        TelemetryWrapper.recordEvent(category: .action,
                                     method: .invertColors,
                                     object: .app,
                                     extras: [TelemetryWrapper.EventExtraKey.isInvertColorsEnabled.rawValue: UIAccessibility.isInvertColorsEnabled.description])
        TelemetryWrapper.recordEvent(category: .action,
                                     method: .dynamicTextSize,
                                     object: .app,
                                     extras: [
                                        TelemetryWrapper.EventExtraKey.isAccessibilitySizeEnabled.rawValue: UIApplication.shared.preferredContentSizeCategory.isAccessibilityCategory.description,
                                        TelemetryWrapper.EventExtraKey.preferredContentSizeCategory.rawValue: UIApplication.shared.preferredContentSizeCategory.rawValue.description])
    }

    func trackNotificationPermission() {
        NotificationManager().getNotificationSettings(sendTelemetry: true) { _ in }
    }
}<|MERGE_RESOLUTION|>--- conflicted
+++ resolved
@@ -460,12 +460,8 @@
     // MARK: - Redux
 
     func subscribeToRedux() {
-<<<<<<< HEAD
-        store.dispatch(ActiveScreensStateAction.showScreen(.fakespot))
-=======
         guard isReduxIntegrationEnabled else { return }
         store.dispatch(ActiveScreensStateAction.showScreen(.browserViewController))
->>>>>>> 69d91833
 
         store.subscribe(self, transform: {
             $0.select(BrowserViewControllerState.init)
@@ -480,30 +476,14 @@
         ensureMainThread { [weak self] in
             guard let self else { return }
 
-<<<<<<< HEAD
-            guard fakespotState != state else {
-                fakespotState = state
-                return
-            }
-
-            fakespotState = state
+            browserViewControllerState = state
 
             // opens or close sidebar/bottom sheet to match the saved state
-            if state.isOpen {
-                guard let productURL = urlBar.currentURL else { return }
-                handleFakespotFlow(productURL: productURL)
-            } else if !state.isOpen {
-                dismissFakespotIfNeeded()
-=======
-            browserViewControllerState = state
-
-            // opens or close sidebar/bottom sheet to match the saved state
-            if state.fakespotState.isOpenOnProductPage {
+            if state.fakespotState.isOpen {
                 guard let productURL = urlBar.currentURL else { return }
                 handleFakespotFlow(productURL: productURL)
             } else if !state.fakespotState.isOpenOnProductPage {
-                _ = dismissFakespotIfNeeded()
->>>>>>> 69d91833
+                dismissFakespotIfNeeded()
             }
         }
     }
@@ -783,13 +763,8 @@
         var fakespotNeedsUpdate = false
         if urlBar.currentURL != nil {
             fakespotNeedsUpdate = contentStackView.isSidebarVisible != FakespotUtils().shouldDisplayInSidebar(viewSize: size)
-<<<<<<< HEAD
-            if let fakespotState = fakespotState {
+            if let fakespotState = browserViewControllerState?.fakespotState {
                 fakespotNeedsUpdate = fakespotNeedsUpdate && fakespotState.isOpen
-=======
-            if isReduxIntegrationEnabled, let fakespotState = browserViewControllerState?.fakespotState {
-                fakespotNeedsUpdate = fakespotNeedsUpdate && fakespotState.isOpenOnProductPage
->>>>>>> 69d91833
             }
 
             if fakespotNeedsUpdate {
@@ -1709,19 +1684,10 @@
             navigationHandler?.updateFakespotSidebar(productURL: url,
                                                      sidebarContainer: contentStackView,
                                                      parentViewController: self)
-<<<<<<< HEAD
         } else if FakespotUtils().shouldDisplayInSidebar(),
-                  let fakespotState = fakespotState,
+                  let fakespotState = browserViewControllerState?.fakespotState,
                   fakespotState.isOpen {
             // Sidebar should be displayed and Fakespot is open, display Fakespot
-=======
-        } else if product.product != nil,
-                  !tab.isPrivate,
-                  FakespotUtils().shouldDisplayInSidebar(),
-                  isReduxIntegrationEnabled,
-                  let fakespotState = browserViewControllerState?.fakespotState,
-                  fakespotState.isOpenOnProductPage {
->>>>>>> 69d91833
             handleFakespotFlow(productURL: url)
         } else if let fakespotState = fakespotState,
                   fakespotState.sidebarOpenForiPadLandscape {
