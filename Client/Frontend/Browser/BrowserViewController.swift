/* This Source Code Form is subject to the terms of the Mozilla Public
 * License, v. 2.0. If a copy of the MPL was not distributed with this
 * file, You can obtain one at http://mozilla.org/MPL/2.0/. */

import Foundation
import Photos
import UIKit
import WebKit
import Shared
import Storage
import SnapKit
import XCGLogger
import Alamofire

private let log = XCGLogger.defaultInstance()

private let OKString = NSLocalizedString("OK", comment: "OK button")
private let CancelString = NSLocalizedString("Cancel", comment: "Cancel button")

private let KVOLoading = "loading"
private let KVOEstimatedProgress = "estimatedProgress"
private let KVOURL = "URL"
private let KVOCanGoBack = "canGoBack"
private let KVOCanGoForward = "canGoForward"

private let ActionSheetTitleMaxLength = 120

private struct BrowserViewControllerUX {
    private static let BackgroundColor = UIConstants.AppBackgroundColor
    private static let ShowHeaderTapAreaHeight: CGFloat = 32
    private static let BookmarkStarAnimationDuration: Double = 0.5
    private static let BookmarkStarAnimationOffset: CGFloat = 80
}

<<<<<<< HEAD
class BrowserViewController: UIViewController, UIActivityItemSource {
    private var urlBar: URLBarView!
    private var readerModeBar: ReaderModeBarView?
=======
class BrowserViewController: UIViewController {
    var homePanelController: HomePanelViewController?
    var webViewContainer: UIView!
    var urlBar: URLBarView!
    var readerModeBar: ReaderModeBarView?
    
>>>>>>> c0381538
    private var statusBarOverlay: UIView!
    private var toolbar: BrowserToolbar?
    private var searchController: SearchViewController?
    private let uriFixup = URIFixup()
    private var screenshotHelper: ScreenshotHelper!
    private var homePanelIsInline = false
    private var searchLoader: SearchLoader!
    private let snackBars = UIView()
    private let auralProgress = AuralProgressBar()

    // location label actions
    private var pasteGoAction: AccessibleAction!
    private var pasteAction: AccessibleAction!
    private var copyAddressAction: AccessibleAction!

    private weak var tabTrayController: TabTrayController!

    private let profile: Profile
    let tabManager: TabManager

    // These views wrap the urlbar and toolbar to provide background effects on them
    var header: UIView!
    var footer: UIView!
    private var footerBackground: UIView!
    private var topTouchArea: UIButton!

    private var scrollController = BrowserScrollingController()

    private var keyboardState: KeyboardState?

	// 1Password extension item
	private var onePasswordExtensionItem: NSExtensionItem!

    let WhiteListedUrls = ["\\/\\/itunes\\.apple\\.com\\/"]

    // Tracking navigation items to record history types.
    // TODO: weak references?
    var ignoredNavigation = Set<WKNavigation>()
    var typedNavigation = [WKNavigation: VisitType]()
    var navigationToolbar: BrowserToolbarProtocol {
        return toolbar ?? urlBar
    }

    init(profile: Profile, tabManager: TabManager) {
        self.profile = profile
        self.tabManager = tabManager
        super.init(nibName: nil, bundle: nil)
        didInit()
    }

    required init(coder aDecoder: NSCoder) {
        fatalError("init(coder:) has not been implemented")
    }

    override func supportedInterfaceOrientations() -> Int {
        if UIDevice.currentDevice().userInterfaceIdiom == .Phone {
            return Int(UIInterfaceOrientationMask.AllButUpsideDown.rawValue)
        } else {
            return Int(UIInterfaceOrientationMask.All.rawValue)
        }
    }

    private func didInit() {
        screenshotHelper = BrowserScreenshotHelper(controller: self)
        tabManager.addDelegate(self)
        tabManager.addNavigationDelegate(self)
    }

    override func preferredStatusBarStyle() -> UIStatusBarStyle {
        return UIStatusBarStyle.LightContent
    }

    func shouldShowFooterForTraitCollection(previousTraitCollection: UITraitCollection) -> Bool {
        return previousTraitCollection.verticalSizeClass != .Compact &&
               previousTraitCollection.horizontalSizeClass != .Regular
    }

    private func updateToolbarStateForTraitCollection(newCollection: UITraitCollection) {
        let showToolbar = shouldShowFooterForTraitCollection(newCollection)

        urlBar.setShowToolbar(!showToolbar)
        toolbar?.removeFromSuperview()
        toolbar?.browserToolbarDelegate = nil
        footerBackground?.removeFromSuperview()
        footerBackground = nil
        toolbar = nil

        if showToolbar {
            toolbar = BrowserToolbar()
            toolbar?.browserToolbarDelegate = self
            footerBackground = wrapInEffect(toolbar!, parent: footer)
        }

        view.setNeedsUpdateConstraints()
        if let home = homePanelController {
            home.view.setNeedsUpdateConstraints()
        }

        if let tab = tabManager.selectedTab,
               webView = tab.webView {
            updateURLBarDisplayURL(tab)
            navigationToolbar.updateBackStatus(webView.canGoBack)
            navigationToolbar.updateForwardStatus(webView.canGoForward)
            navigationToolbar.updateReloadStatus(tab.loading ?? false)
        }
    }

    override func willTransitionToTraitCollection(newCollection: UITraitCollection, withTransitionCoordinator coordinator: UIViewControllerTransitionCoordinator) {
        super.willTransitionToTraitCollection(newCollection, withTransitionCoordinator: coordinator)
        updateToolbarStateForTraitCollection(newCollection)

        // WKWebView looks like it has a bug where it doesn't invalidate it's visible area when the user
        // performs a device rotation. Since scrolling calls
        // _updateVisibleContentRects (https://github.com/WebKit/webkit/blob/master/Source/WebKit2/UIProcess/API/Cocoa/WKWebView.mm#L1430)
        // this method nudges the web view's scroll view by a single pixel to force it to invalidate.
        if let scrollView = self.tabManager.selectedTab?.webView?.scrollView {
            let contentOffset = scrollView.contentOffset
            coordinator.animateAlongsideTransition({ context in
                scrollView.setContentOffset(CGPoint(x: contentOffset.x, y: contentOffset.y + 1), animated: true)
                self.scrollController.showToolbars(animated: false)
            }, completion: { context in
                scrollView.setContentOffset(CGPoint(x: contentOffset.x, y: contentOffset.y), animated: false)
            })
        }
    }

    func SELtappedTopArea() {
        scrollController.showToolbars(animated: true)
    }

    deinit {
        NSNotificationCenter.defaultCenter().removeObserver(self, name: BookmarkStatusChangedNotification, object: nil)
    }

    override func viewDidLoad() {
        super.viewDidLoad()
        NSNotificationCenter.defaultCenter().addObserver(self, selector: "SELBookmarkStatusDidChange:", name: BookmarkStatusChangedNotification, object: nil)
        KeyboardHelper.defaultHelper.addDelegate(self)

        webViewContainer = UIView()
        view.addSubview(webViewContainer)

        // Temporary work around for covering the non-clipped web view content
        statusBarOverlay = UIView()
        statusBarOverlay.backgroundColor = BrowserViewControllerUX.BackgroundColor
        view.addSubview(statusBarOverlay)

        topTouchArea = UIButton()
        topTouchArea.addTarget(self, action: "SELtappedTopArea", forControlEvents: UIControlEvents.TouchUpInside)
        view.addSubview(topTouchArea)

        // Setup the URL bar, wrapped in a view to get transparency effect
        urlBar = URLBarView()
        urlBar.setTranslatesAutoresizingMaskIntoConstraints(false)
        urlBar.delegate = self
        urlBar.browserToolbarDelegate = self
        header = wrapInEffect(urlBar, parent: view, backgroundColor: nil)

        // UIAccessibilityCustomAction subclass holding an AccessibleAction instance does not work, thus unable to generate AccessibleActions and UIAccessibilityCustomActions "on-demand" and need to make them "persistent" e.g. by being stored in BVC
        pasteGoAction = AccessibleAction(name: NSLocalizedString("Paste & Go", comment: "Paste the URL into the location bar and visit"), handler: { () -> Bool in
            if let pasteboardContents = UIPasteboard.generalPasteboard().string {
                self.urlBar(self.urlBar, didSubmitText: pasteboardContents)
                return true
            }
            return false
        })
        pasteAction = AccessibleAction(name: NSLocalizedString("Paste", comment: "Paste the URL into the location bar"), handler: { () -> Bool in
            if let pasteboardContents = UIPasteboard.generalPasteboard().string {
                // Enter overlay mode and fire the text entered callback to make the search controller appear.
                self.urlBar.enterOverlayMode(pasteboardContents)
                self.urlBar(self.urlBar, didEnterText: pasteboardContents)
                return true
            }
            return false
        })
        copyAddressAction = AccessibleAction(name: NSLocalizedString("Copy Address", comment: "Copy the URL from the location bar"), handler: { () -> Bool in
            if let urlString = self.urlBar.currentURL?.absoluteString {
                UIPasteboard.generalPasteboard().string = urlString
            }
            return true
        })


        searchLoader = SearchLoader(history: profile.history, urlBar: urlBar)

        footer = UIView()
        self.view.addSubview(footer)
        self.view.addSubview(snackBars)
        snackBars.backgroundColor = UIColor.clearColor()

        scrollController.urlBar = urlBar
        scrollController.header = header
        scrollController.footer = footer
        scrollController.snackBars = snackBars

        self.updateToolbarStateForTraitCollection(self.traitCollection)

    }

    func loadQueuedTabs() {
        log.debug("Loading queued tabs.")

        // This assumes that the DB returns rows in some kind of sane order.
        // It does in practice, so WFM.
        self.profile.queue.getQueuedTabs() >>== { c in
            log.debug("Queue. Count: \(c.count).")
            if c.count > 0 {
                var urls = [NSURL]()
                for (let r) in c {
                    if let url = r?.url.asURL {
                        log.debug("Queuing \(url).")
                        urls.append(url)
                    }
                }
                if !urls.isEmpty {
                    dispatch_async(dispatch_get_main_queue()) {
                        self.tabManager.addTabsForURLs(urls, zombie: false)
                    }
                }
            }

            // Clear *after* making an attempt to open. We're making a bet that
            // it's better to run the risk of perhaps opening twice on a crash,
            // rather than losing data.
            self.profile.queue.clearQueuedTabs()
        }
    }

    func startTrackingAccessibilityStatus() {
        NSNotificationCenter.defaultCenter().addObserverForName(UIAccessibilityVoiceOverStatusChanged, object: nil, queue: nil) { (notification) -> Void in
            self.auralProgress.hidden = !UIAccessibilityIsVoiceOverRunning()
        }
        auralProgress.hidden = !UIAccessibilityIsVoiceOverRunning()
    }

    func stopTrackingAccessibilityStatus() {
        NSNotificationCenter.defaultCenter().removeObserver(self, name: UIAccessibilityVoiceOverStatusChanged, object: nil)
        auralProgress.hidden = true
    }

    override func viewWillAppear(animated: Bool) {
        super.viewWillAppear(animated)

        // On iPhone, if we are about to show the On-Boarding, blank out the browser so that it does
        // not flash before we present. This change of alpha also participates in the animation when
        // the intro view is dismissed.
        if UIDevice.currentDevice().userInterfaceIdiom == .Phone {
            self.view.alpha = (profile.prefs.intForKey(IntroViewControllerSeenProfileKey) != nil) ? 1.0 : 0.0
        }

        if tabManager.count == 0 && !AppConstants.IsRunningTest {
            tabManager.restoreTabs()
        }

        if tabManager.count == 0 {
            let tab = tabManager.addTab()
            tabManager.selectTab(tab)
        }
    }

    override func viewDidAppear(animated: Bool) {
        startTrackingAccessibilityStatus()
        // We want to load queued tabs here in case we need to execute any commands that were received while using a share extension,
        // but no point even trying if this is the first time.
        if !presentIntroViewController() {
            loadQueuedTabs()
        }
        super.viewDidAppear(animated)
    }

    override func viewDidDisappear(animated: Bool) {
        stopTrackingAccessibilityStatus()
    }

    override func updateViewConstraints() {
        super.updateViewConstraints()

        statusBarOverlay.snp_remakeConstraints { make in
            let topLayoutGuide = self.topLayoutGuide as! UIView
            make.top.left.right.equalTo(self.view)
            make.height.equalTo(topLayoutGuide)
        }

        topTouchArea.snp_remakeConstraints { make in
            make.top.left.right.equalTo(self.view)
            make.height.equalTo(BrowserViewControllerUX.ShowHeaderTapAreaHeight)
        }

        urlBar.snp_remakeConstraints { make in
            make.edges.equalTo(self.header)
        }

        header.snp_remakeConstraints { make in
            let topLayoutGuide = self.topLayoutGuide as! UIView
            scrollController.headerTopConstraint = make.top.equalTo(topLayoutGuide.snp_bottom).constraint
            make.height.equalTo(UIConstants.ToolbarHeight)
            make.left.right.equalTo(self.view)
        }
        header.setNeedsUpdateConstraints()

        readerModeBar?.snp_remakeConstraints { make in
            make.top.equalTo(self.header.snp_bottom).constraint
            make.height.equalTo(UIConstants.ToolbarHeight)
            make.leading.trailing.equalTo(self.view)
        }

        webViewContainer.snp_remakeConstraints { make in
            make.left.right.equalTo(self.view)

            if let readerModeBarBottom = readerModeBar?.snp_bottom {
                make.top.equalTo(readerModeBarBottom)
            } else {
                make.top.equalTo(self.header.snp_bottom)
            }

            if let toolbar = self.toolbar {
                make.bottom.equalTo(toolbar.snp_top)
            } else {
                make.bottom.equalTo(self.view)
            }
        }

        // Setup the bottom toolbar
        toolbar?.snp_remakeConstraints { make in
            make.edges.equalTo(self.footerBackground!)
            make.height.equalTo(UIConstants.ToolbarHeight)
        }

        footer.snp_remakeConstraints { make in
            scrollController.footerBottomConstraint = make.bottom.equalTo(self.view.snp_bottom).constraint
            make.top.equalTo(self.snackBars.snp_top)
            make.leading.trailing.equalTo(self.view)
        }

        adjustFooterSize(top: nil)
        footerBackground?.snp_remakeConstraints { make in
            make.bottom.left.right.equalTo(self.footer)
            make.height.equalTo(UIConstants.ToolbarHeight)
        }
        urlBar.setNeedsUpdateConstraints()

        // Remake constraints even if we're already showing the home controller.
        // The home controller may change sizes if we tap the URL bar while on about:home.
        homePanelController?.view.snp_remakeConstraints { make in
            make.top.equalTo(self.urlBar.snp_bottom)
            make.left.right.equalTo(self.view)
            if self.homePanelIsInline {
                make.bottom.equalTo(self.toolbar?.snp_top ?? self.view.snp_bottom)
            } else {
                make.bottom.equalTo(self.view.snp_bottom)
            }
        }
    }

    private func wrapInEffect(view: UIView, parent: UIView) -> UIView {
        return self.wrapInEffect(view, parent: parent, backgroundColor: UIColor.clearColor())
    }

    private func wrapInEffect(view: UIView, parent: UIView, backgroundColor: UIColor?) -> UIView {
        let effect = UIVisualEffectView(effect: UIBlurEffect(style: UIBlurEffectStyle.ExtraLight))
        effect.clipsToBounds = false
        effect.setTranslatesAutoresizingMaskIntoConstraints(false)
        if let background = backgroundColor {
            view.backgroundColor = backgroundColor
        }
        effect.addSubview(view)

        parent.addSubview(effect)
        return effect
    }

    private func showHomePanelController(#inline: Bool) {
        homePanelIsInline = inline

        if homePanelController == nil {
            homePanelController = HomePanelViewController()
            homePanelController!.profile = profile
            homePanelController!.delegate = self
            homePanelController!.url = tabManager.selectedTab?.displayURL
            homePanelController!.view.alpha = 0

            addChildViewController(homePanelController!)
            view.addSubview(homePanelController!.view)
            homePanelController!.didMoveToParentViewController(self)
        }

        var panelNumber = tabManager.selectedTab?.url?.fragment
        var numberArray = panelNumber?.componentsSeparatedByString("=")
        homePanelController?.selectedButtonIndex = numberArray?.last?.toInt() ?? 0

        // We have to run this animation, even if the view is already showing because there may be a hide animation running
        // and we want to be sure to override its results.
        UIView.animateWithDuration(0.2, animations: { () -> Void in
            self.homePanelController!.view.alpha = 1
        }, completion: { finished in
            if finished {
                self.webViewContainer.accessibilityElementsHidden = true
                self.stopTrackingAccessibilityStatus()
                UIAccessibilityPostNotification(UIAccessibilityScreenChangedNotification, nil)
            }
        })
        toolbar?.hidden = !inline
        view.setNeedsUpdateConstraints()
    }

    private func hideHomePanelController() {
        if let controller = homePanelController {
            UIView.animateWithDuration(0.2, delay: 0, options: .BeginFromCurrentState, animations: { () -> Void in
                controller.view.alpha = 0
            }, completion: { finished in
                if finished {
                    controller.willMoveToParentViewController(nil)
                    controller.view.removeFromSuperview()
                    controller.removeFromParentViewController()
                    self.homePanelController = nil
                    self.webViewContainer.accessibilityElementsHidden = false
                    self.toolbar?.hidden = false
                    self.startTrackingAccessibilityStatus()
                    UIAccessibilityPostNotification(UIAccessibilityScreenChangedNotification, nil)

                    // Refresh the reading view toolbar since the article record may have changed
                    if let readerMode = self.tabManager.selectedTab?.getHelper(name: ReaderMode.name()) as? ReaderMode where readerMode.state == .Active {
                        self.showReaderModeBar(animated: false)
                    }
                }
            })
        }
    }

    private func updateInContentHomePanel(url: NSURL?) {
        if !urlBar.inOverlayMode {
            if AboutUtils.isAboutHomeURL(url){
                showHomePanelController(inline: (tabManager.selectedTab?.canGoForward ?? false || tabManager.selectedTab?.canGoBack ?? false))
            } else {
                hideHomePanelController()
            }
        }
    }

    private func showSearchController() {
        if searchController != nil {
            return
        }

        searchController = SearchViewController()
        searchController!.searchEngines = profile.searchEngines
        searchController!.searchDelegate = self
        searchController!.profile = self.profile

        searchLoader.addListener(searchController!)

        addChildViewController(searchController!)
        view.addSubview(searchController!.view)
        searchController!.view.snp_makeConstraints { make in
            make.top.equalTo(self.urlBar.snp_bottom)
            make.left.right.bottom.equalTo(self.view)
            return
        }

        homePanelController?.view?.hidden = true

        searchController!.didMoveToParentViewController(self)
    }

    private func hideSearchController() {
        if let searchController = searchController {
            searchController.willMoveToParentViewController(nil)
            searchController.view.removeFromSuperview()
            searchController.removeFromParentViewController()
            self.searchController = nil
            homePanelController?.view?.hidden = false
        }
    }

    private func finishEditingAndSubmit(var url: NSURL, visitType: VisitType) {
        urlBar.currentURL = url
        urlBar.leaveOverlayMode()

        if let tab = tabManager.selectedTab,
           let nav = tab.loadRequest(NSURLRequest(URL: url)) {
            self.recordNavigationInTab(tab, navigation: nav, visitType: visitType)
        }
    }

    func addBookmark(url: String, title: String?) {
        let shareItem = ShareItem(url: url, title: title, favicon: nil)
        profile.bookmarks.shareItem(shareItem)

        animateBookmarkStar()

        // Dispatch to the main thread to update the UI
        dispatch_async(dispatch_get_main_queue()) { _ in
            self.toolbar?.updateBookmarkStatus(true)
            self.urlBar.updateBookmarkStatus(true)
        }
    }

    private func animateBookmarkStar() {
        let offset: CGFloat
        let button: UIButton!

        if let toolbar: BrowserToolbar = self.toolbar {
            offset = BrowserViewControllerUX.BookmarkStarAnimationOffset * -1
            button = toolbar.bookmarkButton
        } else {
            offset = BrowserViewControllerUX.BookmarkStarAnimationOffset
            button = self.urlBar.bookmarkButton
        }

        let offToolbar = CGAffineTransformMakeTranslation(0, offset)

        UIView.animateWithDuration(BrowserViewControllerUX.BookmarkStarAnimationDuration, delay: 0.0, usingSpringWithDamping: 0.6, initialSpringVelocity: 2.0, options: nil, animations: { () -> Void in
            button.transform = offToolbar
            var rotation = CABasicAnimation(keyPath: "transform.rotation")
            rotation.toValue = CGFloat(M_PI * 2.0)
            rotation.cumulative = true
            rotation.duration = BrowserViewControllerUX.BookmarkStarAnimationDuration + 0.075
            rotation.repeatCount = 1.0
            rotation.timingFunction = CAMediaTimingFunction(controlPoints: 0.32, 0.70 ,0.18 ,1.00)
            button.imageView?.layer.addAnimation(rotation, forKey: "rotateStar")
        }, completion: { finished in
            UIView.animateWithDuration(BrowserViewControllerUX.BookmarkStarAnimationDuration, delay: 0.15, usingSpringWithDamping: 0.7, initialSpringVelocity: 0, options: nil, animations: { () -> Void in
                button.transform = CGAffineTransformIdentity
            }, completion: nil)
        })
    }

    private func removeBookmark(url: String) {
        profile.bookmarks.removeByURL(url).uponQueue(dispatch_get_main_queue()) { res in
            if res.isSuccess {
                self.toolbar?.updateBookmarkStatus(false)
                self.urlBar.updateBookmarkStatus(false)
            }
        }
    }

    func SELBookmarkStatusDidChange(notification: NSNotification) {
        if let bookmark = notification.object as? BookmarkItem {
            if bookmark.url == urlBar.currentURL?.absoluteString {
                if let userInfo = notification.userInfo as? Dictionary<String, Bool>{
                    if let added = userInfo["added"]{
                        self.toolbar?.updateBookmarkStatus(added)
                        self.urlBar.updateBookmarkStatus(added)
                    }
                }
            }
        }
    }

    override func accessibilityPerformEscape() -> Bool {
        if urlBar.inOverlayMode {
            urlBar.SELdidClickCancel()
            return true
        } else if let selectedTab = tabManager.selectedTab where selectedTab.canGoBack {
            selectedTab.goBack()
            return true
        }
        return false
    }

    override func observeValueForKeyPath(keyPath: String, ofObject object: AnyObject, change: [NSObject: AnyObject], context: UnsafeMutablePointer<Void>) {
        let webView = object as! WKWebView
        if webView !== tabManager.selectedTab?.webView {
            return
        }

        switch keyPath {
        case KVOEstimatedProgress:
            let progress = change[NSKeyValueChangeNewKey] as! Float
            urlBar.updateProgressBar(progress)
            // when loading is stopped, KVOLoading is fired first, and only then KVOEstimatedProgress with progress 1.0 which would leave the progress bar running
            if progress != 1.0 || tabManager.selectedTab?.loading ?? false {
                auralProgress.progress = Double(progress)
            }
        case KVOLoading:
            let loading = change[NSKeyValueChangeNewKey] as! Bool
            toolbar?.updateReloadStatus(loading)
            urlBar.updateReloadStatus(loading)
            auralProgress.progress = loading ? 0 : nil
        case KVOURL:
            if let tab = tabManager.selectedTab where tab.webView === webView {
                updateURLBarDisplayURL(tab)

                scrollController.showToolbars(animated: false)

                if let url = tab.url {
                    if ReaderModeUtils.isReaderModeURL(url) {
                        showReaderModeBar(animated: false)
                    } else {
                        hideReaderModeBar(animated: false)
                    }
                }
                updateInContentHomePanel(tab.url)
            }
        case KVOCanGoBack:
            let canGoBack = change[NSKeyValueChangeNewKey] as! Bool
            navigationToolbar.updateBackStatus(canGoBack)
        case KVOCanGoForward:
            let canGoForward = change[NSKeyValueChangeNewKey] as! Bool
            navigationToolbar.updateForwardStatus(canGoForward)
        default:
            assertionFailure("Unhandled KVO key: \(keyPath)")
        }
    }

    private func isWhitelistedUrl(url: NSURL) -> Bool {
        for entry in WhiteListedUrls {
            if let match = url.absoluteString!.rangeOfString(entry, options: .RegularExpressionSearch) {
                return UIApplication.sharedApplication().canOpenURL(url)
            }
        }
        return false
    }

    /// Updates the URL bar text and button states.
    /// Call this whenever the page URL changes.
    private func updateURLBarDisplayURL(tab: Browser) {
        urlBar.currentURL = tab.displayURL

        let isPage = (tab.displayURL != nil) ? isWebPage(tab.displayURL!) : false
        navigationToolbar.updatePageStatus(isWebPage: isPage)

        if let url = tab.displayURL?.absoluteString {
            profile.bookmarks.isBookmarked(url, success: { bookmarked in
                self.navigationToolbar.updateBookmarkStatus(bookmarked)
            }, failure: { err in
                log.error("Error getting bookmark status: \(err).")
            })
        }
    }

    func openURLInNewTab(url: NSURL) {
        let tab = tabManager.addTab(request: NSURLRequest(URL: url))
        tabManager.selectTab(tab)
    }

	private func isPasswordManagerActivityType(activityType: String?) -> Bool {
		var isOnePassword = OnePasswordExtension.sharedExtension().isOnePasswordExtensionActivityType(activityType)
		var isPasswordManager = (activityType == "bundle.identifier.for.another.password.manager")
		return isOnePassword || isPasswordManager
	}

	func activityViewControllerPlaceholderItem(activityViewController: UIActivityViewController) -> AnyObject {
		return tabManager.selectedTab!.displayURL!
	}

	func activityViewController(activityViewController: UIActivityViewController, itemForActivityType activityType: String) -> AnyObject? {
		if isPasswordManagerActivityType(activityType) {
			// Return the 1Password extension item
			return self.onePasswordExtensionItem
		}
		else {
			// Return the selected tab's URL
			return tabManager.selectedTab!.displayURL!
		}
	}

	func activityViewController(activityViewController: UIActivityViewController, dataTypeIdentifierForActivityType activityType: String?) -> String {
		// Because of our UTI declaration, this UTI now satisfies both the 1Password Extension and the usual NSURL for Share extensions.
		return "org.appextension.fill-browser-action"
	}
}

/**
 * History visit management.
 * TODO: this should be expanded to track various visit types; see Bug 1166084.
 */
extension BrowserViewController {
    func ignoreNavigationInTab(tab: Browser, navigation: WKNavigation) {
        self.ignoredNavigation.insert(navigation)
    }

    func recordNavigationInTab(tab: Browser, navigation: WKNavigation, visitType: VisitType) {
        self.typedNavigation[navigation] = visitType
    }

    /**
     * Untrack and do the right thing.
     */
    func getVisitTypeForTab(tab: Browser, navigation: WKNavigation?) -> VisitType? {
        if let navigation = navigation {
            if let ignored = self.ignoredNavigation.remove(navigation) {
                return nil
            }
            return self.typedNavigation.removeValueForKey(navigation) ?? VisitType.Link
        } else {
            // See https://github.com/WebKit/webkit/blob/master/Source/WebKit2/UIProcess/Cocoa/NavigationState.mm#L390
            return VisitType.Link
        }
    }
}

extension BrowserViewController: URLBarDelegate {
    func urlBarDidPressReload(urlBar: URLBarView) {
        tabManager.selectedTab?.reload()
    }

    func urlBarDidPressStop(urlBar: URLBarView) {
        tabManager.selectedTab?.stop()
    }

    func urlBarDidPressTabs(urlBar: URLBarView) {
        let tabTrayController = TabTrayController()
        tabTrayController.profile = profile
        tabTrayController.tabManager = tabManager

        if let tab = tabManager.selectedTab {
            tab.screenshot = screenshotHelper.takeScreenshot(tab, aspectRatio: 0, quality: 1)
        }

        self.navigationController?.pushViewController(tabTrayController, animated: true)
        self.tabTrayController = tabTrayController
    }

    func urlBarDidPressReaderMode(urlBar: URLBarView) {
        if let tab = tabManager.selectedTab {
            if let readerMode = tab.getHelper(name: "ReaderMode") as? ReaderMode {
                switch readerMode.state {
                case .Available:
                    enableReaderMode()
                case .Active:
                    disableReaderMode()
                case .Unavailable:
                    break
                }
            }
        }
    }

    func urlBarDidLongPressReaderMode(urlBar: URLBarView) -> Bool {
        if let tab = tabManager.selectedTab,
               url = tab.displayURL,
               absoluteString = url.absoluteString,
               result = profile.readingList?.createRecordWithURL(absoluteString, title: tab.title ?? "", addedBy: UIDevice.currentDevice().name)
        {
            switch result {
            case .Success:
                UIAccessibilityPostNotification(UIAccessibilityAnnouncementNotification, NSLocalizedString("Added page to Reading List", comment: "Accessibility message e.g. spoken by VoiceOver after the current page gets added to the Reading List using the Reader View button, e.g. by long-pressing it or by its accessibility custom action."))
                // TODO: https://bugzilla.mozilla.org/show_bug.cgi?id=1158503 provide some form of 'this has been added' visual feedback?
            case .Failure(let error):
                UIAccessibilityPostNotification(UIAccessibilityAnnouncementNotification, NSLocalizedString("Could not add page to Reading List. Maybe it's already there?", comment: "Accessibility message e.g. spoken by VoiceOver after the user wanted to add current page to the Reading List and this was not done, likely because it already was in the Reading List, but perhaps also because of real failures."))
                log.error("readingList.createRecordWithURL(url: \"\(absoluteString)\", ...) failed with error: \(error)")
            }
            return true
        }
        UIAccessibilityPostNotification(UIAccessibilityAnnouncementNotification, NSLocalizedString("Could not add page to Reading list", comment: "Accessibility message e.g. spoken by VoiceOver after adding current webpage to the Reading List failed."))
        return false
    }

    func locationActionsForURLBar(urlBar: URLBarView) -> [AccessibleAction] {
        if UIPasteboard.generalPasteboard().string != nil {
            return [pasteGoAction, pasteAction, copyAddressAction]
        } else {
            return [copyAddressAction]
        }
    }

    func urlBarDidLongPressLocation(urlBar: URLBarView) {
        let longPressAlertController = UIAlertController(title: nil, message: nil, preferredStyle: .ActionSheet)

        for action in locationActionsForURLBar(urlBar) {
            longPressAlertController.addAction(action.alertAction(style: .Default))
        }

        let cancelAction = UIAlertAction(title: NSLocalizedString("Cancel", comment: "Cancel alert view"), style: .Cancel, handler: { (alert: UIAlertAction!) -> Void in
        })
        longPressAlertController.addAction(cancelAction)

        if let popoverPresentationController = longPressAlertController.popoverPresentationController {
            popoverPresentationController.sourceView = urlBar
            popoverPresentationController.sourceRect = urlBar.frame
            popoverPresentationController.permittedArrowDirections = .Any
        }
        self.presentViewController(longPressAlertController, animated: true, completion: nil)
    }

    func urlBarDidPressScrollToTop(urlBar: URLBarView) {
        if let selectedTab = tabManager.selectedTab {
            // Only scroll to top if we are not showing the home view controller
            if homePanelController == nil {
                selectedTab.webView?.scrollView.setContentOffset(CGPointZero, animated: true)
            }
        }
    }

    func urlBarLocationAccessibilityActions(urlBar: URLBarView) -> [UIAccessibilityCustomAction]? {
        return locationActionsForURLBar(urlBar).map { $0.accessibilityCustomAction }
    }

    func urlBar(urlBar: URLBarView, didEnterText text: String) {
        searchLoader.query = text

        if text.isEmpty {
            hideSearchController()
        } else {
            showSearchController()
            searchController!.searchQuery = text
        }
    }

    func urlBar(urlBar: URLBarView, didSubmitText text: String) {
        var url = uriFixup.getURL(text)

        // If we can't make a valid URL, do a search query.
        if url == nil {
            url = profile.searchEngines.defaultEngine.searchURLForQuery(text)
        }

        // If we still don't have a valid URL, something is broken. Give up.
        if url == nil {
            log.error("Error handling URL entry: \"\(text)\".")
            return
        }

        finishEditingAndSubmit(url!, visitType: VisitType.Typed)
    }

    func urlBarDidEnterOverlayMode(urlBar: URLBarView) {
        showHomePanelController(inline: false)
    }

    func urlBarDidLeaveOverlayMode(urlBar: URLBarView) {
        hideSearchController()
        updateInContentHomePanel(tabManager.selectedTab?.url)
    }
}

extension BrowserViewController: BrowserToolbarDelegate {
    func browserToolbarDidPressBack(browserToolbar: BrowserToolbarProtocol, button: UIButton) {
        tabManager.selectedTab?.goBack()
    }

    func browserToolbarDidLongPressBack(browserToolbar: BrowserToolbarProtocol, button: UIButton) {
// See 1159373 - Disable long press back/forward for backforward list
//        let controller = BackForwardListViewController()
//        controller.listData = tabManager.selectedTab?.backList
//        controller.tabManager = tabManager
//        presentViewController(controller, animated: true, completion: nil)
    }

    func browserToolbarDidPressReload(browserToolbar: BrowserToolbarProtocol, button: UIButton) {
        tabManager.selectedTab?.reload()
    }

    func browserToolbarDidPressStop(browserToolbar: BrowserToolbarProtocol, button: UIButton) {
        tabManager.selectedTab?.stop()
    }

    func browserToolbarDidPressForward(browserToolbar: BrowserToolbarProtocol, button: UIButton) {
        tabManager.selectedTab?.goForward()
    }

    func browserToolbarDidLongPressForward(browserToolbar: BrowserToolbarProtocol, button: UIButton) {
// See 1159373 - Disable long press back/forward for backforward list
//        let controller = BackForwardListViewController()
//        controller.listData = tabManager.selectedTab?.forwardList
//        controller.tabManager = tabManager
//        presentViewController(controller, animated: true, completion: nil)
    }

    func browserToolbarDidPressBookmark(browserToolbar: BrowserToolbarProtocol, button: UIButton) {
        if let tab = tabManager.selectedTab,
           let url = tab.displayURL?.absoluteString {
            profile.bookmarks.isBookmarked(url,
                success: { isBookmarked in
                    if isBookmarked {
                        self.removeBookmark(url)
                    } else {
                        self.addBookmark(url, title: tab.title)
                    }
                },
                failure: { err in
                    log.error("Bookmark error: \(err).")
                }
            )
        } else {
            log.error("Bookmark error: No tab is selected, or no URL in tab.")
        }
    }

    func browserToolbarDidLongPressBookmark(browserToolbar: BrowserToolbarProtocol, button: UIButton) {
    }

    func browserToolbarDidPressShare(browserToolbar: BrowserToolbarProtocol, button: UIButton) {
        if let selected = tabManager.selectedTab {
            if let url = selected.displayURL {
<<<<<<< HEAD
				let webView = tabManager.selectedTab?.webView
				
				// Create the 1Password extension item. Note that it will be created regardless: 1Password can be installed or not
				OnePasswordExtension.sharedExtension().createExtensionItemForWebView(webView, completion: {(extensionItem, error) -> Void in
					if extensionItem == nil {
						log.error("Failed to create the 1Password extension item: \(error).")
						return
					}
					
					// Set the 1Password extension item property
					self.onePasswordExtensionItem = extensionItem
					
					var activityViewController = UIActivityViewController(activityItems: [selected.title ?? url.absoluteString!, self], applicationActivities: nil)
					// Hide 'Add to Reading List' which currently uses Safari
					activityViewController.excludedActivityTypes = [UIActivityTypeAddToReadingList]
					activityViewController.completionWithItemsHandler = { activityType, completed, returnedItems, activityError in
						if completed {
							if let selectedTab = self.tabManager.selectedTab {
								// We don't know what share action the user has chosen so we simply always
								// update the toolbar and reader mode bar to refelect the latest status.
								self.updateURLBarDisplayURL(selectedTab)
								self.updateReaderModeBar()
								
								if self.isPasswordManagerActivityType(activityType) {
									if returnedItems != nil {
										OnePasswordExtension.sharedExtension().fillReturnedItems(returnedItems, intoWebView: webView, completion: { (success, returnedItemsError) -> Void in
											if success == false {
												log.error("Failed to fill item into webview: \(returnedItemsError).")
											}
										})
									}
									else {
										// Code for other custom activity types
									}
								}
							}
						}
					}
					
					if let popoverPresentationController = activityViewController.popoverPresentationController {
						// Using the button for the sourceView here results in this not showing on iPads.
						popoverPresentationController.sourceView = self.toolbar ?? self.urlBar
						popoverPresentationController.sourceRect = button.frame ?? button.frame
						popoverPresentationController.permittedArrowDirections = UIPopoverArrowDirection.Up
						popoverPresentationController.delegate = self
					}
					self.presentViewController(activityViewController, animated: true, completion: nil)
				})
=======
                let printInfo = UIPrintInfo(dictionary: nil)
                printInfo.jobName = url.absoluteString
                printInfo.outputType = .General
                let renderer = BrowserPrintPageRenderer(browser: selected)

                let activityItems = [printInfo, renderer, selected.title ?? url.absoluteString!, url]

                var activityViewController = UIActivityViewController(activityItems: activityItems, applicationActivities: nil)

                // Hide 'Add to Reading List' which currently uses Safari.
                // Also hide our own View Later… after all, you're in the browser!
                let viewLater = NSBundle.mainBundle().bundleIdentifier! + ".ViewLater"
                activityViewController.excludedActivityTypes = [
                    UIActivityTypeAddToReadingList,
                    viewLater,                        // Doesn't work: rdar://19430419
                ]

                activityViewController.completionWithItemsHandler = { activityType, completed, _, _ in
                    log.debug("Selected activity type: \(activityType).")
                    if completed {
                        if let selectedTab = self.tabManager.selectedTab {
                            // We don't know what share action the user has chosen so we simply always
                            // update the toolbar and reader mode bar to refelect the latest status.
                            self.updateURLBarDisplayURL(selectedTab)
                            self.updateReaderModeBar()
                        }
                    }
                }

                if let popoverPresentationController = activityViewController.popoverPresentationController {
                    // Using the button for the sourceView here results in this not showing on iPads.
                    popoverPresentationController.sourceView = toolbar ?? urlBar
                    popoverPresentationController.sourceRect = button.frame ?? button.frame
                    popoverPresentationController.permittedArrowDirections = UIPopoverArrowDirection.Up
                    popoverPresentationController.delegate = self
                }
                presentViewController(activityViewController, animated: true, completion: nil)
>>>>>>> c0381538
            }
        }
    }
}

extension BrowserViewController: BrowserDelegate {

    func browser(browser: Browser, didCreateWebView webView: WKWebView) {
        webViewContainer.insertSubview(webView, atIndex: 0)
        webView.snp_makeConstraints { make in
            make.edges.equalTo(self.webViewContainer)
        }

        // Observers that live as long as the tab. Make sure these are all cleared
        // in willDeleteWebView below!
        webView.addObserver(self, forKeyPath: KVOEstimatedProgress, options: .New, context: nil)
        webView.addObserver(self, forKeyPath: KVOLoading, options: .New, context: nil)
        webView.addObserver(self, forKeyPath: KVOURL, options: .New, context: nil)
        webView.addObserver(self, forKeyPath: KVOCanGoBack, options: .New, context: nil)
        webView.addObserver(self, forKeyPath: KVOCanGoForward, options: .New, context: nil)

        webView.UIDelegate = self

        let readerMode = ReaderMode(browser: browser)
        readerMode.delegate = self
        browser.addHelper(readerMode, name: ReaderMode.name())

        let favicons = FaviconManager(browser: browser, profile: profile)
        browser.addHelper(favicons, name: FaviconManager.name())

        // Temporarily disable password support until the new code lands
        let logins = LoginsHelper(browser: browser, profile: profile)
        browser.addHelper(logins, name: LoginsHelper.name())

        let contextMenuHelper = ContextMenuHelper(browser: browser)
        contextMenuHelper.delegate = self
        browser.addHelper(contextMenuHelper, name: ContextMenuHelper.name())

        let errorHelper = ErrorPageHelper()
        browser.addHelper(errorHelper, name: ErrorPageHelper.name())
    }

    func browser(browser: Browser, willDeleteWebView webView: WKWebView) {
        webView.removeObserver(self, forKeyPath: KVOEstimatedProgress)
        webView.removeObserver(self, forKeyPath: KVOLoading)
        webView.removeObserver(self, forKeyPath: KVOURL)
        webView.removeObserver(self, forKeyPath: KVOCanGoBack)
        webView.removeObserver(self, forKeyPath: KVOCanGoForward)

        webView.UIDelegate = nil
        webView.scrollView.delegate = nil
        webView.removeFromSuperview()
    }

    private func findSnackbar(barToFind: SnackBar) -> Int? {
        let bars = snackBars.subviews
        for (index, bar) in enumerate(bars) {
            if bar === barToFind {
                return index
            }
        }
        return nil
    }

    private func adjustFooterSize(top: UIView? = nil) {
        snackBars.snp_remakeConstraints({ make in
            let bars = self.snackBars.subviews
            // if the keyboard is showing then ensure that the snackbars are positioned above it, otherwise position them above the toolbar/view bottom
            if bars.count > 0 {
                let view = bars[bars.count-1] as! UIView
                make.top.equalTo(view.snp_top)
                if let state = keyboardState {
                    make.bottom.equalTo(-(state.intersectionHeightForView(self.view)))
                } else {
                    make.bottom.equalTo(self.toolbar?.snp_top ?? self.view.snp_bottom)
                }
            } else {
                make.top.bottom.equalTo(self.toolbar?.snp_top ?? self.view.snp_bottom)
            }

            if traitCollection.horizontalSizeClass != .Regular {
                make.leading.trailing.equalTo(self.footer)
                self.snackBars.layer.borderWidth = 0
            } else {
                make.centerX.equalTo(self.footer)
                make.width.equalTo(SnackBarUX.MaxWidth)
                self.snackBars.layer.borderColor = UIConstants.BorderColor.CGColor
                self.snackBars.layer.borderWidth = 1
            }
        })
    }

    // This removes the bar from its superview and updates constraints appropriately
    private func finishRemovingBar(bar: SnackBar) {
        // If there was a bar above this one, we need to remake its constraints.
        if let index = findSnackbar(bar) {
            // If the bar being removed isn't on the top of the list
            let bars = snackBars.subviews
            if index < bars.count-1 {
                // Move the bar above this one
                var nextbar = bars[index+1] as! SnackBar
                nextbar.snp_updateConstraints { make in
                    // If this wasn't the bottom bar, attach to the bar below it
                    if index > 0 {
                        let bar = bars[index-1] as! SnackBar
                        nextbar.bottom = make.bottom.equalTo(bar.snp_top).constraint
                    } else {
                        // Otherwise, we attach it to the bottom of the snackbars
                        nextbar.bottom = make.bottom.equalTo(self.snackBars.snp_bottom).constraint
                    }
                }
            }
        }

        // Really remove the bar
        bar.removeFromSuperview()
    }

    private func finishAddingBar(bar: SnackBar) {
        snackBars.addSubview(bar)
        bar.snp_remakeConstraints({ make in
            // If there are already bars showing, add this on top of them
            let bars = self.snackBars.subviews

            // Add the bar on top of the stack
            // We're the new top bar in the stack, so make sure we ignore ourself
            if bars.count > 1 {
                let view = bars[bars.count - 2] as! UIView
                bar.bottom = make.bottom.equalTo(view.snp_top).offset(0).constraint
            } else {
                bar.bottom = make.bottom.equalTo(self.snackBars.snp_bottom).offset(0).constraint
            }
            make.leading.trailing.equalTo(self.snackBars)
        })
    }

    func showBar(bar: SnackBar, animated: Bool) {
        finishAddingBar(bar)
        adjustFooterSize(top: bar)

        bar.hide()
        view.layoutIfNeeded()
        UIView.animateWithDuration(animated ? 0.25 : 0, animations: { () -> Void in
            bar.show()
            self.view.layoutIfNeeded()
        })
    }

    func removeBar(bar: SnackBar, animated: Bool) {
        let index = findSnackbar(bar)!
        UIView.animateWithDuration(animated ? 0.25 : 0, animations: { () -> Void in
            bar.hide()
            self.view.layoutIfNeeded()
        }) { success in
            // Really remove the bar
            self.finishRemovingBar(bar)

            // Adjust the footer size to only contain the bars
            self.adjustFooterSize()
        }
    }

    func removeAllBars() {
        let bars = snackBars.subviews
        for bar in bars {
            if let bar = bar as? SnackBar {
                bar.removeFromSuperview()
            }
        }
        self.adjustFooterSize()
    }

    func browser(browser: Browser, didAddSnackbar bar: SnackBar) {
        showBar(bar, animated: true)
    }

    func browser(browser: Browser, didRemoveSnackbar bar: SnackBar) {
        removeBar(bar, animated: true)
    }
}

extension BrowserViewController: HomePanelViewControllerDelegate {
    func homePanelViewController(homePanelViewController: HomePanelViewController, didSelectURL url: NSURL, visitType: VisitType) {
        finishEditingAndSubmit(url, visitType: visitType)
    }

    func homePanelViewController(homePanelViewController: HomePanelViewController, didSelectPanel panel: Int) {
        if AboutUtils.isAboutHomeURL(tabManager.selectedTab?.url) {
            tabManager.selectedTab?.webView?.evaluateJavaScript("history.replaceState({}, '', '#panel=\(panel)')", completionHandler: nil)
        }
    }

    func homePanelViewControllerDidRequestToCreateAccount(homePanelViewController: HomePanelViewController) {
        presentSignInViewController() // TODO UX Right now the flow for sign in and create account is the same
    }

    func homePanelViewControllerDidRequestToSignIn(homePanelViewController: HomePanelViewController) {
        presentSignInViewController() // TODO UX Right now the flow for sign in and create account is the same
    }
}

extension BrowserViewController: SearchViewControllerDelegate {
    func searchViewController(searchViewController: SearchViewController, didSelectURL url: NSURL) {
        finishEditingAndSubmit(url, visitType: VisitType.Typed)
    }

    func presentSearchSettingsController() {
        let settingsNavigationController = SearchSettingsTableViewController()
        settingsNavigationController.model = self.profile.searchEngines

        let navController = UINavigationController(rootViewController: settingsNavigationController)

        self.presentViewController(navController, animated: true, completion: nil)
    }
}

extension BrowserViewController: TabManagerDelegate {
    func tabManager(tabManager: TabManager, didSelectedTabChange selected: Browser?, previous: Browser?) {
        // Remove the old accessibilityLabel. Since this webview shouldn't be visible, it doesn't need it
        // and having multiple views with the same label confuses tests.
        if let wv = previous?.webView {
            wv.endEditing(true)
            wv.accessibilityLabel = nil
            wv.accessibilityElementsHidden = true
            wv.accessibilityIdentifier = nil
            // due to screwy handling within iOS, the scrollToTop handling does not work if there are
            // more than one scroll view in the view hierarchy
            // we therefore have to hide all the scrollViews that we are no actually interesting in interacting with
            // to ensure that scrollsToTop actually works
            wv.scrollView.hidden = true
        }

        if let tab = selected, webView = tab.webView {
            // if we have previously hidden this scrollview in order to make scrollsToTop work then
            // we should ensure that it is not hidden now that it is our foreground scrollView
            if webView.scrollView.hidden {
                webView.scrollView.hidden = false
            }

            updateURLBarDisplayURL(tab)

            scrollController.browser = selected
            webViewContainer.addSubview(webView)
            webView.accessibilityLabel = NSLocalizedString("Web content", comment: "Accessibility label for the main web content view")
            webView.accessibilityIdentifier = "contentView"
            webView.accessibilityElementsHidden = false

            if let url = webView.URL?.absoluteString {
                profile.bookmarks.isBookmarked(url, success: { bookmarked in
                    self.toolbar?.updateBookmarkStatus(bookmarked)
                    self.urlBar.updateBookmarkStatus(bookmarked)
                }, failure: { err in
                    log.error("Error getting bookmark status: \(err).")
                })
            } else {
                // The web view can go gray if it was zombified due to memory pressure.
                // When this happens, the URL is nil, so try restoring the page upon selection.
                webView.reload()
            }
        }

        removeAllBars()
        if let bars = selected?.bars {
            for bar in bars {
                showBar(bar, animated: true)
            }
        }

        navigationToolbar.updateReloadStatus(selected?.loading ?? false)
        navigationToolbar.updateBackStatus(selected?.canGoBack ?? false)
        navigationToolbar.updateForwardStatus(selected?.canGoForward ?? false)
        self.urlBar.updateProgressBar(Float(selected?.estimatedProgress ?? 0))

        if let readerMode = selected?.getHelper(name: ReaderMode.name()) as? ReaderMode {
            urlBar.updateReaderModeState(readerMode.state)
            if readerMode.state == .Active {
                showReaderModeBar(animated: false)
            } else {
                hideReaderModeBar(animated: false)
            }
        } else {
            urlBar.updateReaderModeState(ReaderModeState.Unavailable)
        }

        updateInContentHomePanel(selected?.url)
    }

    func tabManager(tabManager: TabManager, didCreateTab tab: Browser, restoring: Bool) {
    }

    func tabManager(tabManager: TabManager, didAddTab tab: Browser, atIndex: Int, restoring: Bool) {
        // If we are restoring tabs then we update the count once at the end
        if !restoring {
            urlBar.updateTabCount(tabManager.count)
        }
        tab.browserDelegate = self
    }

    func tabManager(tabManager: TabManager, didRemoveTab tab: Browser, atIndex: Int) {
        urlBar.updateTabCount(tabManager.count)
        // browserDelegate is a weak ref (and the tab's webView may not be destroyed yet)
        // so we don't expcitly unset it.
    }

    func tabManagerDidAddTabs(tabManager: TabManager) {
        urlBar.updateTabCount(tabManager.count)
    }

    func tabManagerDidRestoreTabs(tabManager: TabManager) {
        urlBar.updateTabCount(tabManager.count)
    }

    private func isWebPage(url: NSURL) -> Bool {
        let httpSchemes = ["http", "https"]

        if let scheme = url.scheme,
            index = find(httpSchemes, scheme) {
                return true
        }

        return false
    }
}

extension BrowserViewController: WKNavigationDelegate {
    func webView(webView: WKWebView, didStartProvisionalNavigation navigation: WKNavigation!) {
        if tabManager.selectedTab?.webView !== webView {
            return
        }

        // If we are going to navigate to a new page, hide the reader mode button. Unless we
        // are going to a about:reader page. Then we keep it on screen: it will change status
        // (orange color) as soon as the page has loaded.
        if let url = webView.URL {
            if !ReaderModeUtils.isReaderModeURL(url) {
                urlBar.updateReaderModeState(ReaderModeState.Unavailable)
                hideReaderModeBar(animated: false)
            }
        }
    }

    private func openExternal(url: NSURL, prompt: Bool = true) {
        if prompt {
            // Ask the user if it's okay to open the url with UIApplication.
            let alert = UIAlertController(
                title: String(format: NSLocalizedString("Opening %@", comment:"Opening an external URL"), url),
                message: NSLocalizedString("This will open in another application", comment: "Opening an external app"),
                preferredStyle: UIAlertControllerStyle.Alert
            )

            alert.addAction(UIAlertAction(title: NSLocalizedString("Cancel", comment:"Alert Cancel Button"), style: UIAlertActionStyle.Cancel, handler: { (action: UIAlertAction!) in
            }))

            alert.addAction(UIAlertAction(title: NSLocalizedString("OK", comment:"Alert OK Button"), style: UIAlertActionStyle.Default, handler: { (action: UIAlertAction!) in
                UIApplication.sharedApplication().openURL(url)
            }))

            presentViewController(alert, animated: true, completion: nil)
        } else {
            UIApplication.sharedApplication().openURL(url)
        }
    }

    private func callExternal(url: NSURL) {
        if let phoneNumber = url.resourceSpecifier?.stringByReplacingPercentEscapesUsingEncoding(NSUTF8StringEncoding) {
            let alert = UIAlertController(title: phoneNumber, message: nil, preferredStyle: UIAlertControllerStyle.Alert)
            alert.addAction(UIAlertAction(title: NSLocalizedString("Cancel", comment:"Alert Cancel Button"), style: UIAlertActionStyle.Cancel, handler: nil))
            alert.addAction(UIAlertAction(title: NSLocalizedString("Call", comment:"Alert Call Button"), style: UIAlertActionStyle.Default, handler: { (action: UIAlertAction!) in
                UIApplication.sharedApplication().openURL(url)
            }))
            presentViewController(alert, animated: true, completion: nil)
        }
    }

    func webView(webView: WKWebView, decidePolicyForNavigationAction navigationAction: WKNavigationAction, decisionHandler: (WKNavigationActionPolicy) -> Void) {
        if let url = navigationAction.request.URL {
            if let scheme = url.scheme {
                switch scheme {
                case "about", "http", "https":
                    if isWhitelistedUrl(url) {
                        // If the url is whitelisted, we open it without prompting.
                        openExternal(url, prompt: false)
                        decisionHandler(WKNavigationActionPolicy.Cancel)
                    } else {
                        decisionHandler(WKNavigationActionPolicy.Allow)
                    }
                case "tel":
                    callExternal(url)
                    decisionHandler(WKNavigationActionPolicy.Cancel)
                default:
                    if UIApplication.sharedApplication().canOpenURL(url) {
                        openExternal(url)
                    }
                    decisionHandler(WKNavigationActionPolicy.Cancel)
                }
            }
        } else {
            decisionHandler(WKNavigationActionPolicy.Cancel)
        }
    }

    func webView(webView: WKWebView,
        didReceiveAuthenticationChallenge challenge: NSURLAuthenticationChallenge,
        completionHandler: (NSURLSessionAuthChallengeDisposition, NSURLCredential!) -> Void) {
            if challenge.protectionSpace.authenticationMethod == NSURLAuthenticationMethodHTTPBasic || challenge.protectionSpace.authenticationMethod == NSURLAuthenticationMethodHTTPDigest {
                if let tab = tabManager[webView] {
                    let helper = tab.getHelper(name: LoginsHelper.name()) as! LoginsHelper
                    helper.handleAuthRequest(self, challenge: challenge).uponQueue(dispatch_get_main_queue()) { res in
                        if let credentials = res.successValue {
                            completionHandler(.UseCredential, credentials.credentials)
                        } else {
                            completionHandler(NSURLSessionAuthChallengeDisposition.RejectProtectionSpace, nil)
                        }
                    }
                }
            } else {
                completionHandler(NSURLSessionAuthChallengeDisposition.PerformDefaultHandling, nil)
            }
    }

    func webView(webView: WKWebView, didFinishNavigation navigation: WKNavigation!) {
        let tab: Browser! = tabManager[webView]

        tab.expireSnackbars()

        if let url = webView.URL where !ErrorPageHelper.isErrorPageURL(url) && !AboutUtils.isAboutHomeURL(url) {
            let notificationCenter = NSNotificationCenter.defaultCenter()
            var info = [NSObject: AnyObject]()
            info["url"] = tab.displayURL
            info["title"] = tab.title
            if let visitType = self.getVisitTypeForTab(tab, navigation: navigation)?.rawValue {
                info["visitType"] = visitType
            }
            notificationCenter.postNotificationName("LocationChange", object: self, userInfo: info)

            // The screenshot immediately after didFinishNavigation is actually a screenshot of the
            // previous page, presumably due to some iOS bug. Adding a small delay seems to fix this,
            // and the current page gets captured as expected.
            let time = dispatch_time(DISPATCH_TIME_NOW, Int64(100 * NSEC_PER_MSEC))
            dispatch_after(time, dispatch_get_main_queue()) {
                if webView.URL != url {
                    // The page changed during the delay, so we missed our chance to get a thumbnail.
                    return
                }

                if let screenshot = self.screenshotHelper.takeScreenshot(tab, aspectRatio: CGFloat(ThumbnailCellUX.ImageAspectRatio), quality: 0.5) {
                    let thumbnail = Thumbnail(image: screenshot)
                    self.profile.thumbnails.set(url, thumbnail: thumbnail, complete: nil)
                }
            }

            // Fire the readability check. This is here and not in the pageShow event handler in ReaderMode.js anymore
            // because that event wil not always fire due to unreliable page caching. This will either let us know that
            // the currently loaded page can be turned into reading mode or if the page already is in reading mode. We
            // ignore the result because we are being called back asynchronous when the readermode status changes.
            webView.evaluateJavaScript("_firefox_ReaderMode.checkReadability()", completionHandler: nil)
        }

        if tab === tabManager.selectedTab {
            UIAccessibilityPostNotification(UIAccessibilityScreenChangedNotification, nil)
            // must be followed by LayoutChanged, as ScreenChanged will make VoiceOver
            // cursor land on the correct initial element, but if not followed by LayoutChanged,
            // VoiceOver will sometimes be stuck on the element, not allowing user to move
            // forward/backward. Strange, but LayoutChanged fixes that.
            UIAccessibilityPostNotification(UIAccessibilityLayoutChangedNotification, nil)
        }
    }
}

extension BrowserViewController: WKUIDelegate {
    func webView(webView: WKWebView, createWebViewWithConfiguration configuration: WKWebViewConfiguration, forNavigationAction navigationAction: WKNavigationAction, windowFeatures: WKWindowFeatures) -> WKWebView? {
        if let currentTab = tabManager.selectedTab {
            currentTab.screenshot = screenshotHelper.takeScreenshot(currentTab, aspectRatio: 0, quality: 1)
        }
        // If the page uses window.open() or target="_blank", open the page in a new tab.
        // TODO: This doesn't work for window.open() without user action (bug 1124942).
        let tab = tabManager.addTab(request: navigationAction.request, configuration: configuration)
        tabManager.selectTab(tab)
        return tab.webView
    }

    func webView(webView: WKWebView, runJavaScriptAlertPanelWithMessage message: String, initiatedByFrame frame: WKFrameInfo, completionHandler: () -> Void) {
        tabManager.selectTab(tabManager[webView])

        // Show JavaScript alerts.
        let title = frame.request.URL!.host
        let alertController = UIAlertController(title: title, message: message, preferredStyle: UIAlertControllerStyle.Alert)
        alertController.addAction(UIAlertAction(title: OKString, style: UIAlertActionStyle.Default, handler: { _ in
            completionHandler()
        }))
        presentViewController(alertController, animated: true, completion: nil)
    }

    func webView(webView: WKWebView, runJavaScriptConfirmPanelWithMessage message: String, initiatedByFrame frame: WKFrameInfo, completionHandler: (Bool) -> Void) {
        tabManager.selectTab(tabManager[webView])

        // Show JavaScript confirm dialogs.
        let title = frame.request.URL!.host
        let alertController = UIAlertController(title: title, message: message, preferredStyle: UIAlertControllerStyle.Alert)
        alertController.addAction(UIAlertAction(title: OKString, style: UIAlertActionStyle.Default, handler: { _ in
            completionHandler(true)
        }))
        alertController.addAction(UIAlertAction(title: CancelString, style: UIAlertActionStyle.Cancel, handler: { _ in
            completionHandler(false)
        }))
        presentViewController(alertController, animated: true, completion: nil)
    }

    func webView(webView: WKWebView, runJavaScriptTextInputPanelWithPrompt prompt: String, defaultText: String?, initiatedByFrame frame: WKFrameInfo, completionHandler: (String!) -> Void) {
        tabManager.selectTab(tabManager[webView])

        // Show JavaScript input dialogs.
        let title = frame.request.URL!.host
        let alertController = UIAlertController(title: title, message: prompt, preferredStyle: UIAlertControllerStyle.Alert)
        var input: UITextField!
        alertController.addTextFieldWithConfigurationHandler({ (textField: UITextField!) in
            textField.text = defaultText
            input = textField
        })
        alertController.addAction(UIAlertAction(title: OKString, style: UIAlertActionStyle.Default, handler: { _ in
            completionHandler(input.text)
        }))
        alertController.addAction(UIAlertAction(title: CancelString, style: UIAlertActionStyle.Cancel, handler: { _ in
            completionHandler(nil)
        }))
        presentViewController(alertController, animated: true, completion: nil)
    }

    /// Invoked when an error occurs during a committed main frame navigation.
    func webView(webView: WKWebView, didFailNavigation navigation: WKNavigation!, withError error: NSError) {
        if error.code == Int(CFNetworkErrors.CFURLErrorCancelled.rawValue) {
            return
        }

        // Ignore the "Plug-in handled load" error. Which is more like a notification than an error.
        // Note that there are no constants in the SDK for the WebKit domain or error codes.
        if error.domain == "WebKitErrorDomain" && error.code == 204 {
            return
        }

        if let url = error.userInfo?["NSErrorFailingURLKey"] as? NSURL {
            ErrorPageHelper().showPage(error, forUrl: url, inWebView: webView)
        }
    }

    /// Invoked when an error occurs while starting to load data for the main frame.
    func webView(webView: WKWebView, didFailProvisionalNavigation navigation: WKNavigation!, withError error: NSError) {
        if error.code == Int(CFNetworkErrors.CFURLErrorCancelled.rawValue) {
            if let browser = tabManager[webView] where browser === tabManager.selectedTab {
                urlBar.currentURL = browser.displayURL
            }
            return
        }

        if let url = error.userInfo?["NSErrorFailingURLKey"] as? NSURL {
            ErrorPageHelper().showPage(error, forUrl: url, inWebView: webView)
        }
    }

    func webView(webView: WKWebView, decidePolicyForNavigationResponse navigationResponse: WKNavigationResponse, decisionHandler: (WKNavigationResponsePolicy) -> Void) {
        if navigationResponse.canShowMIMEType {
            decisionHandler(WKNavigationResponsePolicy.Allow)
            return
        }

        let error = NSError(domain: ErrorPageHelper.MozDomain, code: Int(ErrorPageHelper.MozErrorDownloadsNotEnabled), userInfo: [NSLocalizedDescriptionKey: "Downloads aren't supported in Firefox yet (but we're working on it)."])
        ErrorPageHelper().showPage(error, forUrl: navigationResponse.response.URL!, inWebView: webView)
        decisionHandler(WKNavigationResponsePolicy.Allow)
    }
}

extension BrowserViewController: ReaderModeDelegate, UIPopoverPresentationControllerDelegate {
    func readerMode(readerMode: ReaderMode, didChangeReaderModeState state: ReaderModeState, forBrowser browser: Browser) {
        // If this reader mode availability state change is for the tab that we currently show, then update
        // the button. Otherwise do nothing and the button will be updated when the tab is made active.
        if tabManager.selectedTab === browser {
            urlBar.updateReaderModeState(state)
        }
    }

    func readerMode(readerMode: ReaderMode, didDisplayReaderizedContentForBrowser browser: Browser) {
        self.showReaderModeBar(animated: true)
        browser.showContent(animated: true)
    }

    // Returning None here makes sure that the Popover is actually presented as a Popover and
    // not as a full-screen modal, which is the default on compact device classes.
    func adaptivePresentationStyleForPresentationController(controller: UIPresentationController) -> UIModalPresentationStyle {
        return UIModalPresentationStyle.None
    }
}

extension BrowserViewController: ReaderModeStyleViewControllerDelegate {
    func readerModeStyleViewController(readerModeStyleViewController: ReaderModeStyleViewController, didConfigureStyle style: ReaderModeStyle) {
        // Persist the new style to the profile
        let encodedStyle: [String:AnyObject] = style.encode()
        profile.prefs.setObject(encodedStyle, forKey: ReaderModeProfileKeyStyle)
        // Change the reader mode style on all tabs that have reader mode active
        for tabIndex in 0..<tabManager.count {
            if let tab = tabManager[tabIndex] {
                if let readerMode = tab.getHelper(name: "ReaderMode") as? ReaderMode {
                    if readerMode.state == ReaderModeState.Active {
                        readerMode.style = style
                    }
                }
            }
        }
    }
}

extension BrowserViewController {
    func updateReaderModeBar() {
        if let readerModeBar = readerModeBar {
            if let url = self.tabManager.selectedTab?.displayURL?.absoluteString, result = profile.readingList?.getRecordWithURL(url) {
                if let successValue = result.successValue, record = successValue {
                    readerModeBar.unread = record.unread
                    readerModeBar.added = true
                } else {
                    readerModeBar.unread = true
                    readerModeBar.added = false
                }
            } else {
                readerModeBar.unread = true
                readerModeBar.added = false
            }
        }
    }

    func showReaderModeBar(#animated: Bool) {
        if self.readerModeBar == nil {
            let readerModeBar = ReaderModeBarView(frame: CGRectZero)
            readerModeBar.delegate = self
            view.insertSubview(readerModeBar, belowSubview: header)
            self.readerModeBar = readerModeBar
        }

        updateReaderModeBar()

        self.updateViewConstraints()
    }

    func hideReaderModeBar(#animated: Bool) {
        if let readerModeBar = self.readerModeBar {
            readerModeBar.removeFromSuperview()
            self.readerModeBar = nil
            self.updateViewConstraints()
        }
    }

    /// There are two ways we can enable reader mode. In the simplest case we open a URL to our internal reader mode
    /// and be done with it. In the more complicated case, reader mode was already open for this page and we simply
    /// navigated away from it. So we look to the left and right in the BackForwardList to see if a readerized version
    /// of the current page is there. And if so, we go there.

    func enableReaderMode() {
        if let tab = tabManager.selectedTab,
            let webView = tab.webView,
            let backList = webView.backForwardList.backList as? [WKBackForwardListItem],
            let forwardList = webView.backForwardList.forwardList as? [WKBackForwardListItem] {

            if let currentURL = webView.backForwardList.currentItem?.URL {
                if let readerModeURL = ReaderModeUtils.encodeURL(currentURL) {
                    if backList.count > 1 && backList.last?.URL == readerModeURL {
                        webView.goToBackForwardListItem(backList.last!)
                    } else if forwardList.count > 0 && forwardList.first?.URL == readerModeURL {
                        webView.goToBackForwardListItem(forwardList.first!)
                    } else {
                        // Store the readability result in the cache and load it. This will later move to the ReadabilityHelper.
                        webView.evaluateJavaScript("\(ReaderModeNamespace).readerize()", completionHandler: { (object, error) -> Void in
                            if let readabilityResult = ReadabilityResult(object: object) {
                                ReaderModeCache.sharedInstance.put(currentURL, readabilityResult, error: nil)
                                if let nav = webView.loadRequest(NSURLRequest(URL: readerModeURL)) {
                                    self.ignoreNavigationInTab(tab, navigation: nav)
                                }
                            }
                        })
                    }
                }
            }
        }
    }

    /// Disabling reader mode can mean two things. In the simplest case we were opened from the reading list, which
    /// means that there is nothing in the BackForwardList except the internal url for the reader mode page. In that
    /// case we simply open a new page with the original url. In the more complicated page, the non-readerized version
    /// of the page is either to the left or right in the BackForwardList. If that is the case, we navigate there.

    func disableReaderMode() {
        if let tab = tabManager.selectedTab,
            let webView = tab.webView {
            let backList = webView.backForwardList.backList as! [WKBackForwardListItem]
            let forwardList = webView.backForwardList.forwardList as! [WKBackForwardListItem]

            if let currentURL = webView.backForwardList.currentItem?.URL {
                if let originalURL = ReaderModeUtils.decodeURL(currentURL) {
                    if backList.count > 1 && backList.last?.URL == originalURL {
                        webView.goToBackForwardListItem(backList.last!)
                    } else if forwardList.count > 0 && forwardList.first?.URL == originalURL {
                        webView.goToBackForwardListItem(forwardList.first!)
                    } else {
                        if let nav = webView.loadRequest(NSURLRequest(URL: originalURL)) {
                            self.ignoreNavigationInTab(tab, navigation: nav)
                        }
                    }
                }
            }
        }
    }
}

extension BrowserViewController: ReaderModeBarViewDelegate {
    func readerModeBar(readerModeBar: ReaderModeBarView, didSelectButton buttonType: ReaderModeBarButtonType) {
        switch buttonType {
        case .Settings:
            if let readerMode = tabManager.selectedTab?.getHelper(name: "ReaderMode") as? ReaderMode where readerMode.state == ReaderModeState.Active {
                var readerModeStyle = DefaultReaderModeStyle
                if let dict = profile.prefs.dictionaryForKey(ReaderModeProfileKeyStyle) {
                    if let style = ReaderModeStyle(dict: dict) {
                        readerModeStyle = style
                    }
                }
                
                let readerModeStyleViewController = ReaderModeStyleViewController()
                readerModeStyleViewController.delegate = self
                readerModeStyleViewController.readerModeStyle = readerModeStyle
                readerModeStyleViewController.modalPresentationStyle = UIModalPresentationStyle.Popover
                
                let popoverPresentationController = readerModeStyleViewController.popoverPresentationController
                popoverPresentationController?.backgroundColor = UIColor.whiteColor()
                popoverPresentationController?.delegate = self
                popoverPresentationController?.sourceView = readerModeBar
                popoverPresentationController?.sourceRect = CGRect(x: readerModeBar.frame.width/2, y: UIConstants.ToolbarHeight, width: 1, height: 1)
                popoverPresentationController?.permittedArrowDirections = UIPopoverArrowDirection.Up
                
                self.presentViewController(readerModeStyleViewController, animated: true, completion: nil)
            }

        case .MarkAsRead:
            if let url = self.tabManager.selectedTab?.displayURL?.absoluteString, result = profile.readingList?.getRecordWithURL(url) {
                if let successValue = result.successValue, record = successValue {
                    profile.readingList?.updateRecord(record, unread: false) // TODO Check result, can this fail?
                    readerModeBar.unread = false
                }
            }

        case .MarkAsUnread:
            if let url = self.tabManager.selectedTab?.displayURL?.absoluteString, result = profile.readingList?.getRecordWithURL(url) {
                if let successValue = result.successValue, record = successValue {
                    profile.readingList?.updateRecord(record, unread: true) // TODO Check result, can this fail?
                    readerModeBar.unread = true
                }
            }

        case .AddToReadingList:
            if let tab = tabManager.selectedTab,
               let url = tab.url where ReaderModeUtils.isReaderModeURL(url) {
                if let url = ReaderModeUtils.decodeURL(url), let absoluteString = url.absoluteString {
                    let result = profile.readingList?.createRecordWithURL(absoluteString, title: tab.title ?? "", addedBy: UIDevice.currentDevice().name) // TODO Check result, can this fail?
                    readerModeBar.added = true
                }
            }

        case .RemoveFromReadingList:
            if let url = self.tabManager.selectedTab?.displayURL?.absoluteString, result = profile.readingList?.getRecordWithURL(url) {
                if let successValue = result.successValue, record = successValue {
                    profile.readingList?.deleteRecord(record) // TODO Check result, can this fail?
                    readerModeBar.added = false
                }
            }
        }
    }
}

private class BrowserScreenshotHelper: ScreenshotHelper {
    private weak var controller: BrowserViewController?

    init(controller: BrowserViewController) {
        self.controller = controller
    }

    func takeScreenshot(tab: Browser, aspectRatio: CGFloat, quality: CGFloat) -> UIImage? {
        if let url = tab.url {
            if url == UIConstants.AboutHomeURL {
                if let homePanel = controller?.homePanelController {
                    return homePanel.view.screenshot(aspectRatio, quality: quality)
                }
            } else {
                let offset = CGPointMake(0, -(tab.webView?.scrollView.contentInset.top ?? 0))
                return tab.webView?.screenshot(aspectRatio, offset: offset, quality: quality)
            }
        }

        return nil
    }
}

extension BrowserViewController: IntroViewControllerDelegate {
    func presentIntroViewController(force: Bool = false) -> Bool{
        if force || profile.prefs.intForKey(IntroViewControllerSeenProfileKey) == nil {
            let introViewController = IntroViewController()
            introViewController.delegate = self
            // On iPad we present it modally in a controller
            if UIDevice.currentDevice().userInterfaceIdiom == .Pad {
                introViewController.preferredContentSize = CGSize(width: IntroViewControllerUX.Width, height: IntroViewControllerUX.Height)
                introViewController.modalPresentationStyle = UIModalPresentationStyle.FormSheet
            }
            presentViewController(introViewController, animated: true) {
                self.profile.prefs.setInt(1, forKey: IntroViewControllerSeenProfileKey)
            }

            return true
        }

        return false
    }

    func introViewControllerDidFinish(introViewController: IntroViewController) {
        introViewController.dismissViewControllerAnimated(true) { finished in
            if self.navigationController?.viewControllers.count > 1 {
                self.navigationController?.popToRootViewControllerAnimated(true)
            }
        }
    }

    func presentSignInViewController() {
        // TODO When bug 1161151 has been resolved we can jump directly to the sign in screen
        let settingsNavigationController = SettingsNavigationController()
        settingsNavigationController.profile = self.profile
        settingsNavigationController.tabManager = self.tabManager
		settingsNavigationController.modalPresentationStyle = .FormSheet
        self.presentViewController(settingsNavigationController, animated: true, completion: nil)
    }

    func introViewControllerDidRequestToLogin(introViewController: IntroViewController) {
        introViewController.dismissViewControllerAnimated(true, completion: { () -> Void in
            self.presentSignInViewController()
        })
    }
}

extension BrowserViewController: ContextMenuHelperDelegate {
    func contextMenuHelper(contextMenuHelper: ContextMenuHelper, didLongPressElements elements: ContextMenuHelper.Elements, gestureRecognizer: UILongPressGestureRecognizer) {
        let actionSheetController = UIAlertController(title: nil, message: nil, preferredStyle: UIAlertControllerStyle.ActionSheet)
        var dialogTitle: String?

        if let url = elements.link {
            dialogTitle = url.absoluteString
            let newTabTitle = NSLocalizedString("Open In New Tab", comment: "Context menu item for opening a link in a new tab")
            let openNewTabAction =  UIAlertAction(title: newTabTitle, style: UIAlertActionStyle.Default) { (action: UIAlertAction!) in
                self.scrollController.showToolbars(animated: !self.scrollController.toolbarsShowing, completion: { _ in
                    self.tabManager.addTab(request: NSURLRequest(URL: url))
                })
            }

            actionSheetController.addAction(openNewTabAction)

            let copyTitle = NSLocalizedString("Copy Link", comment: "Context menu item for copying a link URL to the clipboard")
            let copyAction = UIAlertAction(title: copyTitle, style: UIAlertActionStyle.Default) { (action: UIAlertAction!) -> Void in
                var pasteBoard = UIPasteboard.generalPasteboard()
                pasteBoard.string = url.absoluteString
            }
            actionSheetController.addAction(copyAction)
        }

        if let url = elements.image {
            if dialogTitle == nil {
                dialogTitle = url.absoluteString
            }

            let photoAuthorizeStatus = PHPhotoLibrary.authorizationStatus()
            let saveImageTitle = NSLocalizedString("Save Image", comment: "Context menu item for saving an image")
            let saveImageAction = UIAlertAction(title: saveImageTitle, style: UIAlertActionStyle.Default) { (action: UIAlertAction!) -> Void in
                if photoAuthorizeStatus == PHAuthorizationStatus.Authorized || photoAuthorizeStatus == PHAuthorizationStatus.NotDetermined {
                    self.getImage(url) { UIImageWriteToSavedPhotosAlbum($0, nil, nil, nil) }
                } else {
                    let accessDenied = UIAlertController(title: NSLocalizedString("Firefox would like to access your Photos", comment: "See http://mzl.la/1G7uHo7"), message: NSLocalizedString("This allows you to save the image to your Camera Roll.", comment: "See http://mzl.la/1G7uHo7"), preferredStyle: UIAlertControllerStyle.Alert)
                    let dismissAction = UIAlertAction(title: CancelString, style: UIAlertActionStyle.Default, handler: nil)
                    accessDenied.addAction(dismissAction)
                    let settingsAction = UIAlertAction(title: NSLocalizedString("Open Settings", comment: "See http://mzl.la/1G7uHo7"), style: UIAlertActionStyle.Default ) { (action: UIAlertAction!) -> Void in
                        UIApplication.sharedApplication().openURL(NSURL(string: UIApplicationOpenSettingsURLString)!)
                    }
                    accessDenied.addAction(settingsAction)
                    self.presentViewController(accessDenied, animated: true, completion: nil)

                }
            }
            actionSheetController.addAction(saveImageAction)

            let copyImageTitle = NSLocalizedString("Copy Image", comment: "Context menu item for copying an image to the clipboard")
            let copyAction = UIAlertAction(title: copyImageTitle, style: UIAlertActionStyle.Default) { (action: UIAlertAction!) -> Void in
                let pasteBoard = UIPasteboard.generalPasteboard()
                pasteBoard.string = url.absoluteString!
                // TODO: put the actual image on the clipboard
            }
            actionSheetController.addAction(copyAction)
        }

        // If we're showing an arrow popup, set the anchor to the long press location.
        if let popoverPresentationController = actionSheetController.popoverPresentationController {
            popoverPresentationController.sourceView = view
            popoverPresentationController.sourceRect = CGRect(origin: gestureRecognizer.locationInView(view), size: CGSizeMake(0, 16))
            popoverPresentationController.permittedArrowDirections = .Any
        }

        actionSheetController.title = dialogTitle?.ellipsize(maxLength: ActionSheetTitleMaxLength)
        var cancelAction = UIAlertAction(title: CancelString, style: UIAlertActionStyle.Cancel, handler: nil)
        actionSheetController.addAction(cancelAction)
        self.presentViewController(actionSheetController, animated: true, completion: nil)
    }

    private func getImage(url: NSURL, success: UIImage -> ()) {
        Alamofire.request(.GET, url)
            .validate(statusCode: 200..<300)
            .response { _, _, data, _ in
                if let data = data as? NSData,
                   let image = UIImage(data: data) {
                    success(image)
                }
            }
    }
}

extension BrowserViewController: KeyboardHelperDelegate {

    func keyboardHelper(keyboardHelper: KeyboardHelper, keyboardWillShowWithState state: KeyboardState) {
        keyboardState = state
        // if we are already showing snack bars, adjust them so they sit above the keyboard
        if snackBars.subviews.count > 0 {
            adjustFooterSize(top: nil)
        }
    }

    func keyboardHelper(keyboardHelper: KeyboardHelper, keyboardDidShowWithState state: KeyboardState) {
    }

    func keyboardHelper(keyboardHelper: KeyboardHelper, keyboardWillHideWithState state: KeyboardState) {
        keyboardState = nil
        // if we are showing snack bars, adjust them so they are no longer sitting above the keyboard
        if snackBars.subviews.count > 0 {
            adjustFooterSize(top: nil)
        }
    }
}

private struct CrashPromptMessaging {
    static let CrashPromptTitle = NSLocalizedString("Well, this is embarrassing.", comment: "Restore Tabs Prompt Title")
    static let CrashPromptDescription = NSLocalizedString("Looks like Firefox crashed previously. Would you like to restore your tabs?", comment: "Restore Tabs Prompt Description")
    static let CrashPromptAffirmative = NSLocalizedString("Okay", comment: "Restore Tabs Affirmative Action")
    static let CrashPromptNegative = NSLocalizedString("No", comment: "Restore Tabs Negative Action")
}

extension BrowserViewController: UIAlertViewDelegate {
    private enum CrashPromptIndex: Int {
        case Cancel = 0
        case Restore = 1
    }

    func alertView(alertView: UIAlertView, clickedButtonAtIndex buttonIndex: Int) {
        if buttonIndex == CrashPromptIndex.Restore.rawValue {
            tabManager.restoreTabs()
        }

        // In case restore fails, launch at least one tab
        if tabManager.count == 0 {
            let tab = tabManager.addTab()
            tabManager.selectTab(tab)
        }
    }
}
<|MERGE_RESOLUTION|>--- conflicted
+++ resolved
@@ -32,18 +32,11 @@
     private static let BookmarkStarAnimationOffset: CGFloat = 80
 }
 
-<<<<<<< HEAD
 class BrowserViewController: UIViewController, UIActivityItemSource {
-    private var urlBar: URLBarView!
-    private var readerModeBar: ReaderModeBarView?
-=======
-class BrowserViewController: UIViewController {
     var homePanelController: HomePanelViewController?
     var webViewContainer: UIView!
     var urlBar: URLBarView!
     var readerModeBar: ReaderModeBarView?
-    
->>>>>>> c0381538
     private var statusBarOverlay: UIView!
     private var toolbar: BrowserToolbar?
     private var searchController: SearchViewController?
@@ -930,7 +923,6 @@
     func browserToolbarDidPressShare(browserToolbar: BrowserToolbarProtocol, button: UIButton) {
         if let selected = tabManager.selectedTab {
             if let url = selected.displayURL {
-<<<<<<< HEAD
 				let webView = tabManager.selectedTab?.webView
 				
 				// Create the 1Password extension item. Note that it will be created regardless: 1Password can be installed or not
@@ -943,9 +935,23 @@
 					// Set the 1Password extension item property
 					self.onePasswordExtensionItem = extensionItem
 					
-					var activityViewController = UIActivityViewController(activityItems: [selected.title ?? url.absoluteString!, self], applicationActivities: nil)
-					// Hide 'Add to Reading List' which currently uses Safari
-					activityViewController.excludedActivityTypes = [UIActivityTypeAddToReadingList]
+					let printInfo = UIPrintInfo(dictionary: nil)
+					printInfo.jobName = url.absoluteString
+					printInfo.outputType = .General
+					let renderer = BrowserPrintPageRenderer(browser: selected)
+					
+					let activityItems = [printInfo, renderer, selected.title ?? url.absoluteString!, self]
+					
+					var activityViewController = UIActivityViewController(activityItems: activityItems, applicationActivities: nil)
+					
+					// Hide 'Add to Reading List' which currently uses Safari.
+					// Also hide our own View Later… after all, you're in the browser!
+					let viewLater = NSBundle.mainBundle().bundleIdentifier! + ".ViewLater"
+					activityViewController.excludedActivityTypes = [
+						UIActivityTypeAddToReadingList,
+						viewLater,                        // Doesn't work: rdar://19430419
+					]
+				
 					activityViewController.completionWithItemsHandler = { activityType, completed, returnedItems, activityError in
 						if completed {
 							if let selectedTab = self.tabManager.selectedTab {
@@ -979,46 +985,7 @@
 					}
 					self.presentViewController(activityViewController, animated: true, completion: nil)
 				})
-=======
-                let printInfo = UIPrintInfo(dictionary: nil)
-                printInfo.jobName = url.absoluteString
-                printInfo.outputType = .General
-                let renderer = BrowserPrintPageRenderer(browser: selected)
-
-                let activityItems = [printInfo, renderer, selected.title ?? url.absoluteString!, url]
-
-                var activityViewController = UIActivityViewController(activityItems: activityItems, applicationActivities: nil)
-
-                // Hide 'Add to Reading List' which currently uses Safari.
-                // Also hide our own View Later… after all, you're in the browser!
-                let viewLater = NSBundle.mainBundle().bundleIdentifier! + ".ViewLater"
-                activityViewController.excludedActivityTypes = [
-                    UIActivityTypeAddToReadingList,
-                    viewLater,                        // Doesn't work: rdar://19430419
-                ]
-
-                activityViewController.completionWithItemsHandler = { activityType, completed, _, _ in
-                    log.debug("Selected activity type: \(activityType).")
-                    if completed {
-                        if let selectedTab = self.tabManager.selectedTab {
-                            // We don't know what share action the user has chosen so we simply always
-                            // update the toolbar and reader mode bar to refelect the latest status.
-                            self.updateURLBarDisplayURL(selectedTab)
-                            self.updateReaderModeBar()
-                        }
-                    }
-                }
-
-                if let popoverPresentationController = activityViewController.popoverPresentationController {
-                    // Using the button for the sourceView here results in this not showing on iPads.
-                    popoverPresentationController.sourceView = toolbar ?? urlBar
-                    popoverPresentationController.sourceRect = button.frame ?? button.frame
-                    popoverPresentationController.permittedArrowDirections = UIPopoverArrowDirection.Up
-                    popoverPresentationController.delegate = self
-                }
-                presentViewController(activityViewController, animated: true, completion: nil)
->>>>>>> c0381538
-            }
+			}
         }
     }
 }
