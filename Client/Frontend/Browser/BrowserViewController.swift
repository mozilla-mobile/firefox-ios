// This Source Code Form is subject to the terms of the Mozilla Public
// License, v. 2.0. If a copy of the MPL was not distributed with this
// file, You can obtain one at http://mozilla.org/MPL/2.0

import Foundation
import Photos
import UIKit
import WebKit
import Shared
import Storage
import SnapKit
import Account
import MobileCoreServices
import Telemetry
import Sentry

struct UrlToOpenModel {
    var url: URL?
    var isPrivate: Bool
}

/// Enum used to track flow for telemetry events
enum ReferringPage {
    case onboarding
    case appMenu
    case settings
    case none
    case tabTray
}

protocol BrowserBarViewDelegate: AnyObject {
    var inOverlayMode: Bool { get }

    func leaveOverlayMode(didCancel cancel: Bool)
}

class BrowserViewController: UIViewController {
    private enum UX {
        static let ShowHeaderTapAreaHeight: CGFloat = 32
        static let ActionSheetTitleMaxLength = 120
    }

    private let KVOs: [KVOConstants] = [
        .estimatedProgress,
        .loading,
        .canGoBack,
        .canGoForward,
        .URL,
        .title,
    ]

    var homepageViewController: HomepageViewController?
    var libraryViewController: LibraryViewController?
    var libraryDrawerViewController: DrawerViewController?
    var webViewContainer: UIView!
    var urlBar: URLBarView!
    var urlBarHeightConstraint: Constraint!
    var urlBarHeightConstraintValue: CGFloat?
    var clipboardBarDisplayHandler: ClipboardBarDisplayHandler?
    var readerModeBar: ReaderModeBarView?
    var readerModeCache: ReaderModeCache
    var statusBarOverlay: UIView = UIView()
    var searchController: SearchViewController?
    var screenshotHelper: ScreenshotHelper!
    var searchTelemetry: SearchTelemetry?
    var searchLoader: SearchLoader?
    var findInPageBar: FindInPageBar?
    lazy var mailtoLinkHandler = MailtoLinkHandler()
    var urlFromAnotherApp: UrlToOpenModel?
    var isCrashAlertShowing: Bool = false
    var currentMiddleButtonState: MiddleButtonState?
    fileprivate var customSearchBarButton: UIBarButtonItem?
    var openedUrlFromExternalSource = false
    var passBookHelper: OpenPassBookHelper?

    var contextHintVC: ContextualHintViewController

    // To avoid presenting multiple times in same launch when forcing to show
    var hasPresentedUpgrade = false

    // popover rotation handling
    var displayedPopoverController: UIViewController?
    var updateDisplayedPopoverProperties: (() -> Void)?

    // location label actions
    var pasteGoAction: AccessibleAction!
    var pasteAction: AccessibleAction!
    var copyAddressAction: AccessibleAction!

    weak var gridTabTrayController: GridTabViewController?
    var tabTrayViewController: TabTrayViewController?

    let profile: Profile
    let tabManager: TabManager
    let ratingPromptManager: RatingPromptManager

    // Header can contain the top url bar, bottomContainer only contains toolbar
    // OverKeyboardContainer contains the reader mode and maybe the bottom url bar
    var header: BaseAlphaStackView = .build { _ in }
    var overKeyboardContainer: BaseAlphaStackView = .build { _ in }
    var bottomContainer: BaseAlphaStackView = .build { _ in }

    lazy var isBottomSearchBar: Bool = {
        guard isSearchBarLocationFeatureEnabled else { return false }
        return searchBarPosition == .bottom
    }()

    // Alert content that appears on top of the footer should be added to this view.
    // ex: Find In Page, SnackBars
    var bottomContentStackView: BaseAlphaStackView = .build { stackview in
        stackview.isClearBackground = true
    }

    private var topTouchArea: UIButton!

    var topTabsVisible: Bool {
        return topTabsViewController != nil
    }
    // Backdrop used for displaying greyed background for private tabs
    var webViewContainerBackdrop: UIView!
    var keyboardBackdrop: UIView?

    var scrollController = TabScrollingController()
    private var keyboardState: KeyboardState?
    var pendingToast: Toast? // A toast that might be waiting for BVC to appear before displaying
    var downloadToast: DownloadToast? // A toast that is showing the combined download progress

    /// Set to true when the user taps the home button. Used to prevent entering overlay mode.
    /// Immediately set to false afterwards.
    var userHasPressedHomeButton = false

    // Tracking navigation items to record history types.
    // TODO: weak references?
    var ignoredNavigation = Set<WKNavigation>()
    var typedNavigation = [WKNavigation: VisitType]()
    var toolbar = TabToolbar()
    var navigationToolbar: TabToolbarProtocol {
        return toolbar.isHidden ? urlBar : toolbar
    }

    var topTabsViewController: TopTabsViewController?

    // Keep track of allowed `URLRequest`s from `webView(_:decidePolicyFor:decisionHandler:)` so
    // that we can obtain the originating `URLRequest` when a `URLResponse` is received. This will
    // allow us to re-trigger the `URLRequest` if the user requests a file to be downloaded.
    var pendingRequests = [String: URLRequest]()

    // This is set when the user taps "Download Link" from the context menu. We then force a
    // download of the next request through the `WKNavigationDelegate` that matches this web view.
    weak var pendingDownloadWebView: WKWebView?

    let downloadQueue: DownloadQueue

    private var keyboardPressesHandlerValue: Any?
    private var themeManager: ThemeManager

    @available(iOS 13.4, *)
    func keyboardPressesHandler() -> KeyboardPressesHandler {
        guard let keyboardPressesHandlerValue = keyboardPressesHandlerValue as? KeyboardPressesHandler else {
            keyboardPressesHandlerValue = KeyboardPressesHandler()
            return keyboardPressesHandlerValue as! KeyboardPressesHandler
        }
        return keyboardPressesHandlerValue
    }

    fileprivate var shouldShowIntroScreen: Bool { profile.prefs.intForKey(PrefsKeys.IntroSeen) == nil }

    init(
        profile: Profile,
        tabManager: TabManager,
        themeManager: ThemeManager = AppContainer.shared.resolve(),
        ratingPromptManager: RatingPromptManager = AppContainer.shared.resolve(),
        downloadQueue: DownloadQueue = AppContainer.shared.resolve()
    ) {
        self.profile = profile
        self.tabManager = tabManager
        self.themeManager = themeManager
        self.ratingPromptManager = ratingPromptManager
        self.readerModeCache = DiskReaderModeCache.sharedInstance
        self.downloadQueue = downloadQueue

        let contextViewModel = ContextualHintViewModel(forHintType: .toolbarLocation,
                                                       with: profile)
        self.contextHintVC = ContextualHintViewController(with: contextViewModel)
        super.init(nibName: nil, bundle: nil)
        didInit()
    }

    required init?(coder aDecoder: NSCoder) {
        fatalError("init(coder:) has not been implemented")
    }

    override var prefersStatusBarHidden: Bool {
        return false
    }

    override var supportedInterfaceOrientations: UIInterfaceOrientationMask {
        if UIDevice.current.userInterfaceIdiom == .phone {
            return .allButUpsideDown
        } else {
            return .all
        }
    }

    fileprivate func didInit() {
        screenshotHelper = ScreenshotHelper(controller: self)
        tabManager.addDelegate(self)
        tabManager.addNavigationDelegate(self)
        downloadQueue.delegate = self
    }

    override var preferredStatusBarStyle: UIStatusBarStyle {
        LegacyThemeManager.instance.statusBarStyle
    }

    @objc func displayThemeChanged(notification: Notification) {
        applyTheme()
    }

    @objc func didTapUndoCloseAllTabToast(notification: Notification) {
        leaveOverlayMode(didCancel: true)
    }

    @objc func openTabNotification(notification: Notification) {
        guard let openTabObject = notification.object as? OpenTabNotificationObject else {
            return
        }

        switch openTabObject.type {
        case .loadQueuedTabs(let urls):
            loadQueuedTabs(receivedURLs: urls)
<<<<<<< HEAD
        case .openSearchNewTab(let searchTerm):
            openSearchNewTab(searchTerm)
=======
        case .switchToTabForURLOrOpen(let url):
            switchToTabForURLOrOpen(url)
>>>>>>> 25d9c44e
        }
    }

    @objc func searchBarPositionDidChange(notification: Notification) {
        guard let dict = notification.object as? NSDictionary,
              let newSearchBarPosition = dict[PrefsKeys.FeatureFlags.SearchBarPosition] as? SearchBarPosition,
              urlBar != nil
        else { return }

        let newPositionIsBottom = newSearchBarPosition == .bottom
        let newParent = newPositionIsBottom ? overKeyboardContainer : header
        urlBar.removeFromParent()
        urlBar.addToParent(parent: newParent)

        if let readerModeBar = readerModeBar {
            readerModeBar.removeFromParent()
            readerModeBar.addToParent(parent: newParent, addToTop: newSearchBarPosition == .bottom)
        }

        isBottomSearchBar = newPositionIsBottom
        updateViewConstraints()
        toolbar.setNeedsDisplay()
        urlBar.updateConstraints()
    }

    func shouldShowToolbarForTraitCollection(_ previousTraitCollection: UITraitCollection) -> Bool {
        return previousTraitCollection.verticalSizeClass != .compact && previousTraitCollection.horizontalSizeClass != .regular
    }

    func shouldShowTopTabsForTraitCollection(_ newTraitCollection: UITraitCollection) -> Bool {
        return newTraitCollection.verticalSizeClass == .regular && newTraitCollection.horizontalSizeClass == .regular
    }

    fileprivate func constraintsForLibraryDrawerView(_ make: SnapKit.ConstraintMaker) {
        guard libraryDrawerViewController?.view.superview != nil else { return }
        if self.topTabsVisible {
            make.top.equalTo(webViewContainer)
        } else {
            make.top.equalTo(view)
        }

        make.right.bottom.left.equalToSuperview()
    }

    @objc fileprivate func appMenuBadgeUpdate() {
        let actionNeeded = RustFirefoxAccounts.shared.isActionNeeded
        let showWarningBadge = actionNeeded

        urlBar.warningMenuBadge(setVisible: showWarningBadge)
        toolbar.warningMenuBadge(setVisible: showWarningBadge)
    }

    func updateToolbarStateForTraitCollection(_ newCollection: UITraitCollection) {
        let showToolbar = shouldShowToolbarForTraitCollection(newCollection)
        let showTopTabs = shouldShowTopTabsForTraitCollection(newCollection)

        let hideReloadButton = shouldUseiPadSetup(traitCollection: newCollection)
        urlBar.topTabsIsShowing = showTopTabs
        urlBar.setShowToolbar(!showToolbar, hideReloadButton: hideReloadButton)
        toolbar.addNewTabButton.isHidden = showToolbar

        if showToolbar {
            toolbar.isHidden = false
            toolbar.tabToolbarDelegate = self
            toolbar.applyUIMode(isPrivate: tabManager.selectedTab?.isPrivate ?? false)
            toolbar.applyTheme()
            toolbar.updateMiddleButtonState(currentMiddleButtonState ?? .search)
            updateTabCountUsingTabManager(self.tabManager)
        } else {
            toolbar.tabToolbarDelegate = nil
            toolbar.isHidden = true
        }

        appMenuBadgeUpdate()

        if showTopTabs, topTabsViewController == nil {
            let topTabsViewController = TopTabsViewController(tabManager: tabManager, profile: profile)
            topTabsViewController.delegate = self
            addChild(topTabsViewController)
            header.addArrangedViewToTop(topTabsViewController.view)
            self.topTabsViewController = topTabsViewController
            topTabsViewController.applyTheme()
        } else if showTopTabs, topTabsViewController != nil {
            topTabsViewController?.applyTheme()
        } else {
            if let topTabsView = topTabsViewController?.view {
                header.removeArrangedView(topTabsView)
            }
            topTabsViewController?.removeFromParent()
            topTabsViewController = nil
        }

        header.setNeedsLayout()
        view.layoutSubviews()

        if let tab = tabManager.selectedTab,
           let webView = tab.webView {
            updateURLBarDisplayURL(tab)
            navigationToolbar.updateBackStatus(webView.canGoBack)
            navigationToolbar.updateForwardStatus(webView.canGoForward)
        }

        libraryDrawerViewController?.view.snp.remakeConstraints(constraintsForLibraryDrawerView)
    }

    func dismissVisibleMenus() {
        displayedPopoverController?.dismiss(animated: true)
        if self.presentedViewController as? PhotonActionSheet != nil {
            self.presentedViewController?.dismiss(animated: true, completion: nil)
        }
    }

    @objc func appDidEnterBackgroundNotification() {
        displayedPopoverController?.dismiss(animated: false) {
            self.updateDisplayedPopoverProperties = nil
            self.displayedPopoverController = nil
        }
        if self.presentedViewController as? PhotonActionSheet != nil {
            self.presentedViewController?.dismiss(animated: true, completion: nil)
        }
    }

    @objc func tappedTopArea() {
        scrollController.showToolbars(animated: true)
    }

    @objc func appWillResignActiveNotification() {
        // Dismiss any popovers that might be visible
        displayedPopoverController?.dismiss(animated: false) {
            self.updateDisplayedPopoverProperties = nil
            self.displayedPopoverController = nil
        }

        // If we are displaying a private tab, hide any elements in the tab that we wouldn't want shown
        // when the app is in the home switcher
        guard let privateTab = tabManager.selectedTab,
              privateTab.isPrivate
        else { return }

        view.bringSubviewToFront(webViewContainerBackdrop)
        webViewContainerBackdrop.alpha = 1
        webViewContainer.alpha = 0
        urlBar.locationContainer.alpha = 0
        topTabsViewController?.switchForegroundStatus(isInForeground: false)
        presentedViewController?.popoverPresentationController?.containerView?.alpha = 0
        presentedViewController?.view.alpha = 0
    }

    @objc func appDidBecomeActiveNotification() {
        // Re-show any components that might have been hidden because they were being displayed
        // as part of a private mode tab
        UIView.animate(
            withDuration: 0.2,
            delay: 0,
            options: UIView.AnimationOptions(),
            animations: {
                self.webViewContainer.alpha = 1
                self.urlBar.locationContainer.alpha = 1
                self.topTabsViewController?.switchForegroundStatus(isInForeground: true)
                self.presentedViewController?.popoverPresentationController?.containerView?.alpha = 1
                self.presentedViewController?.view.alpha = 1
            }, completion: { _ in
                self.webViewContainerBackdrop.alpha = 0
                self.view.sendSubviewToBack(self.webViewContainerBackdrop)
            })

        // Re-show toolbar which might have been hidden during scrolling (prior to app moving into the background)
        scrollController.showToolbars(animated: false)

        // Update lock icon without redrawing the whole locationView
        if let tab = tabManager.selectedTab {
            urlBar.locationView.tabDidChangeContentBlocking(tab)
        }

        tabManager.startAtHomeCheck()
        updateWallpaperMetadata()

        /// When, for example, you "Load in Background" via the share sheet, the tab is added to `Profile`'s `TabQueue`.
        /// So, we delay five seconds because we need to wait for `Profile` to be initialized and setup for use.
        DispatchQueue.main.asyncAfter(deadline: .now() + 5.0) { [weak self] in
            self?.loadQueuedTabs()
        }
    }

    // MARK: - Lifecycle

    override func viewDidLoad() {
        super.viewDidLoad()
        KeyboardHelper.defaultHelper.addDelegate(self)
        trackAccessibility()
        setupNotifications()
        addSubviews()

        // UIAccessibilityCustomAction subclass holding an AccessibleAction instance does not work,
        // thus unable to generate AccessibleActions and UIAccessibilityCustomActions "on-demand" and need
        // to make them "persistent" e.g. by being stored in BVC
        pasteGoAction = AccessibleAction(name: .PasteAndGoTitle, handler: { () -> Bool in
            if let pasteboardContents = UIPasteboard.general.string {
                self.urlBar(self.urlBar, didSubmitText: pasteboardContents)
                return true
            }
            return false
        })
        pasteAction = AccessibleAction(name: .PasteTitle, handler: { () -> Bool in
            if let pasteboardContents = UIPasteboard.general.string {
                // Enter overlay mode and make the search controller appear.
                self.urlBar.enterOverlayMode(pasteboardContents, pasted: true, search: true)

                return true
            }
            return false
        })
        copyAddressAction = AccessibleAction(name: .CopyAddressTitle, handler: { () -> Bool in
            if let url = self.tabManager.selectedTab?.canonicalURL?.displayURL ?? self.urlBar.currentURL {
                UIPasteboard.general.url = url
            }
            return true
        })

        clipboardBarDisplayHandler = ClipboardBarDisplayHandler(prefs: profile.prefs, tabManager: tabManager)
        clipboardBarDisplayHandler?.delegate = self

        scrollController.header = header
        scrollController.overKeyboardContainer = overKeyboardContainer
        scrollController.bottomContainer = bottomContainer

        updateToolbarStateForTraitCollection(traitCollection)

        setupConstraints()

        // Setup UIDropInteraction to handle dragging and dropping
        // links into the view from other apps.
        let dropInteraction = UIDropInteraction(delegate: self)
        view.addInteraction(dropInteraction)

        updateLegacyTheme()

        searchTelemetry = SearchTelemetry()

        // Awesomebar Location Telemetry
        SearchBarSettingsViewModel.recordLocationTelemetry(for: isBottomSearchBar ? .bottom : .top)
    }

    private func setupNotifications() {
        NotificationCenter.default.addObserver(
            self,
            selector: #selector(appWillResignActiveNotification),
            name: UIApplication.willResignActiveNotification,
            object: nil)
        NotificationCenter.default.addObserver(
            self,
            selector: #selector(appDidBecomeActiveNotification),
            name: UIApplication.didBecomeActiveNotification,
            object: nil)
        NotificationCenter.default.addObserver(
            self,
            selector: #selector(appDidEnterBackgroundNotification),
            name: UIApplication.didEnterBackgroundNotification,
            object: nil)
        NotificationCenter.default.addObserver(
            self,
            selector: #selector(appMenuBadgeUpdate),
            name: .FirefoxAccountStateChange,
            object: nil)
        NotificationCenter.default.addObserver(
            self,
            selector: #selector(displayThemeChanged),
            name: .DisplayThemeChanged,
            object: nil)
        NotificationCenter.default.addObserver(
            self,
            selector: #selector(searchBarPositionDidChange),
            name: .SearchBarPositionDidChange,
            object: nil)
        NotificationCenter.default.addObserver(
            self,
            selector: #selector(didTapUndoCloseAllTabToast),
            name: .DidTapUndoCloseAllTabToast,
            object: nil)
        NotificationCenter.default.addObserver(
            self,
            selector: #selector(openTabNotification),
            name: .OpenTabNotification,
            object: nil)
    }

    func addSubviews() {
        webViewContainerBackdrop = UIView()
        webViewContainerBackdrop.backgroundColor = UIColor.Photon.Ink90
        webViewContainerBackdrop.alpha = 0
        view.addSubview(webViewContainerBackdrop)

        webViewContainer = UIView()
        view.addSubview(webViewContainer)

        topTouchArea = UIButton()
        topTouchArea.isAccessibilityElement = false
        topTouchArea.addTarget(self, action: #selector(tappedTopArea), for: .touchUpInside)
        view.addSubview(topTouchArea)

        // Work around for covering the non-clipped web view content
        statusBarOverlay = UIView()
        view.addSubview(statusBarOverlay)

        // Setup the URL bar, wrapped in a view to get transparency effect
        urlBar = URLBarView(profile: profile)
        urlBar.translatesAutoresizingMaskIntoConstraints = false
        urlBar.delegate = self
        urlBar.tabToolbarDelegate = self

        urlBar.addToParent(parent: isBottomSearchBar ? overKeyboardContainer : header)
        view.addSubview(header)
        view.addSubview(bottomContentStackView)
        view.addSubview(overKeyboardContainer)

        toolbar = TabToolbar()
        bottomContainer.addArrangedSubview(toolbar)
        view.addSubview(bottomContainer)
    }

    override func viewWillAppear(_ animated: Bool) {
        super.viewWillAppear(animated)
        // On iPhone, if we are about to show the On-Boarding, blank out the tab so that it does
        // not flash before we present. This change of alpha also participates in the animation when
        // the intro view is dismissed.
        if UIDevice.current.userInterfaceIdiom == .phone {
            self.view.alpha = (profile.prefs.intForKey(PrefsKeys.IntroSeen) != nil) ? 1.0 : 0.0
        }

        if !displayedRestoreTabsAlert && crashedLastLaunch() {
            displayedRestoreTabsAlert = true
            showRestoreTabsAlert()
        } else {
            tabManager.restoreTabs()
        }

        updateTabCountUsingTabManager(tabManager, animated: false)
    }

    override func viewDidAppear(_ animated: Bool) {
        super.viewDidAppear(animated)

        presentIntroViewController()
        presentUpdateViewController()
        screenshotHelper.viewIsVisible = true

        if let toast = self.pendingToast {
            self.pendingToast = nil
            show(toast: toast, afterWaiting: ButtonToastUX.ToastDelay)
        }
        showQueuedAlertIfAvailable()

        prepareURLOnboardingContextualHint()
    }

    private func prepareURLOnboardingContextualHint() {
        guard contextHintVC.shouldPresentHint(),
              featureFlags.isFeatureEnabled(.contextualHintForToolbar, checking: .buildOnly)
        else { return }

        contextHintVC.configure(
            anchor: urlBar,
            withArrowDirection: isBottomSearchBar ? .down : .up,
            andDelegate: self,
            presentedUsing: { self.presentContextualHint() },
            withActionBeforeAppearing: { self.homePanelDidPresentContextualHintOf(type: .toolbarLocation) },
            andActionForButton: { self.homePanelDidRequestToOpenSettings(at: .customizeToolbar) })
    }

    private func presentContextualHint() {
        if shouldShowIntroScreen { return }
        present(contextHintVC, animated: true)

        UIAccessibility.post(notification: .layoutChanged, argument: contextHintVC)
    }

    override func viewWillDisappear(_ animated: Bool) {
        screenshotHelper.viewIsVisible = false
        super.viewWillDisappear(animated)
    }

    override func viewWillLayoutSubviews() {
        super.viewWillLayoutSubviews()
        adjustURLBarHeightBasedOnLocationViewHeight()
    }

    override func viewDidLayoutSubviews() {
        super.viewDidLayoutSubviews()
        statusBarOverlay.snp.remakeConstraints { make in
            make.top.left.right.equalTo(self.view)
            make.height.equalTo(self.view.safeAreaInsets.top)
        }
    }

    override func willTransition(to newCollection: UITraitCollection, with coordinator: UIViewControllerTransitionCoordinator) {
        super.willTransition(to: newCollection, with: coordinator)

        // During split screen launching on iPad, this callback gets fired before viewDidLoad gets a chance to
        // set things up. Make sure to only update the toolbar state if the view is ready for it.
        if isViewLoaded {
            updateToolbarStateForTraitCollection(newCollection)
        }

        displayedPopoverController?.dismiss(animated: true, completion: nil)
        coordinator.animate(alongsideTransition: { context in
            self.scrollController.showToolbars(animated: false)
        }, completion: nil)
    }

    override func viewWillTransition(to size: CGSize, with coordinator: UIViewControllerTransitionCoordinator) {
        super.viewWillTransition(to: size, with: coordinator)

        dismissVisibleMenus()

        coordinator.animate(alongsideTransition: { context in
            self.scrollController.updateMinimumZoom()
            self.topTabsViewController?.scrollToCurrentTab(false, centerCell: false)
            if let popover = self.displayedPopoverController {
                self.updateDisplayedPopoverProperties?()
                self.present(popover, animated: true, completion: nil)
            }
        }, completion: { _ in
            self.scrollController.setMinimumZoom()
        })
    }

    override func traitCollectionDidChange(_ previousTraitCollection: UITraitCollection?) {
        super.traitCollectionDidChange(previousTraitCollection)
        if traitCollection.hasDifferentColorAppearance(comparedTo: previousTraitCollection) {
            themeManager.systemThemeChanged()
        }

        if traitCollection.hasDifferentColorAppearance(comparedTo: previousTraitCollection) {
            updateLegacyTheme()
        }

        setupMiddleButtonStatus(isLoading: false)
    }

    private func updateLegacyTheme() {
        if !NightModeHelper.isActivated(profile.prefs) && LegacyThemeManager.instance.systemThemeIsOn {
            let userInterfaceStyle = traitCollection.userInterfaceStyle
            LegacyThemeManager.instance.current = userInterfaceStyle == .dark ? LegacyDarkTheme() : LegacyNormalTheme()
        }
    }

    // MARK: - Constraints

    private func setupConstraints() {
        urlBar.snp.makeConstraints { make in
            urlBarHeightConstraint = make.height.equalTo(UIConstants.TopToolbarHeightMax).constraint
        }

        webViewContainerBackdrop.snp.makeConstraints { make in
            make.edges.equalTo(view)
        }
    }

    override func updateViewConstraints() {
        super.updateViewConstraints()

        header.snp.remakeConstraints { make in
            if isBottomSearchBar {
                make.left.right.top.equalTo(view)
                // Making sure we cover at least the status bar
                make.bottom.equalTo(view.safeArea.top)
            } else {
                scrollController.headerTopConstraint = make.top.equalTo(view.safeArea.top).constraint
                make.left.right.equalTo(view)
            }
        }

        topTouchArea.snp.remakeConstraints { make in
            make.top.left.right.equalTo(view)
            make.height.equalTo(UX.ShowHeaderTapAreaHeight)
        }

        readerModeBar?.snp.remakeConstraints { make in
            make.height.equalTo(UIConstants.ToolbarHeight)
        }

        webViewContainer.snp.remakeConstraints { make in
            make.left.right.equalTo(view)
            make.top.equalTo(header.snp.bottom)
            make.bottom.equalTo(overKeyboardContainer.snp.top)
        }

        // Setup the bottom toolbar
        toolbar.snp.remakeConstraints { make in
            make.height.equalTo(UIConstants.BottomToolbarHeight)
        }

        overKeyboardContainer.snp.remakeConstraints { make in
            scrollController.overKeyboardContainerConstraint = make.bottom.equalTo(bottomContainer.snp.top).constraint
            if !isBottomSearchBar { make.height.equalTo(0) }
            make.leading.trailing.equalTo(view)
        }

        bottomContainer.snp.remakeConstraints { make in
            scrollController.bottomContainerConstraint = make.bottom.equalTo(view.snp.bottom).constraint
            make.leading.trailing.equalTo(view)
        }

        // Remake constraints even if we're already showing the home controller.
        // The home controller may change sizes if we tap the URL bar while on about:home.
        homepageViewController?.view.snp.remakeConstraints { make in
            make.top.equalTo(isBottomSearchBar ? view : header.snp.bottom)
            make.left.right.equalTo(view)
            let homePageBottomOffset: CGFloat = isBottomSearchBar ? urlBarHeightConstraintValue ?? 0 : 0
            make.bottom.equalTo(bottomContainer.snp.top).offset(-homePageBottomOffset)
        }

        bottomContentStackView.snp.remakeConstraints { remake in
            adjustBottomContentStackView(remake)
        }

        adjustBottomSearchBarForKeyboard()
    }

    private func adjustBottomContentStackView(_ remake: ConstraintMaker) {
        remake.left.equalTo(view.safeArea.left)
        remake.right.equalTo(view.safeArea.right)
        remake.centerX.equalTo(view)
        remake.width.equalTo(view.safeArea.width)

        // Height is set by content - this removes run time error
        remake.height.greaterThanOrEqualTo(0)
        bottomContentStackView.setContentHuggingPriority(.defaultHigh, for: .vertical)

        if isBottomSearchBar {
            adjustBottomContentBottomSearchBar(remake)
        } else {
            adjustBottomContentTopSearchBar(remake)
        }
    }

    private func adjustBottomContentTopSearchBar(_ remake: ConstraintMaker) {
        if let keyboardHeight = keyboardState?.intersectionHeightForView(view), keyboardHeight > 0 {
            remake.bottom.equalTo(view).offset(-keyboardHeight)
        } else if !toolbar.isHidden {
            remake.bottom.lessThanOrEqualTo(overKeyboardContainer.snp.top)
            remake.bottom.lessThanOrEqualTo(view.safeArea.bottom)
        } else {
            remake.bottom.equalTo(view.safeArea.bottom)
        }
    }

    private func adjustBottomContentBottomSearchBar(_ remake: ConstraintMaker) {
        remake.bottom.lessThanOrEqualTo(overKeyboardContainer.snp.top)
        remake.bottom.lessThanOrEqualTo(view.safeArea.bottom)
    }

    private func adjustBottomSearchBarForKeyboard() {
        guard isBottomSearchBar,
              let keyboardHeight = keyboardState?.intersectionHeightForView(view), keyboardHeight > 0
        else {
            overKeyboardContainer.removeKeyboardSpacer()
            return
        }

        let showToolBar = shouldShowToolbarForTraitCollection(traitCollection)
        let toolBarHeight = showToolBar ? UIConstants.BottomToolbarHeight : 0
        let spacerHeight = keyboardHeight - toolBarHeight
        overKeyboardContainer.addKeyboardSpacer(spacerHeight: spacerHeight)
    }

    /// Used for dynamic type height adjustment
    private func adjustURLBarHeightBasedOnLocationViewHeight() {
        // Make sure that we have a height to actually base our calculations on
        guard urlBar.locationContainer.bounds.height != 0 else { return }
        let locationViewHeight = urlBar.locationView.bounds.height
        let heightWithPadding = locationViewHeight + 10

        // Adjustment for landscape on the urlbar
        // need to account for inset and remove it when keyboard is showing
        let showToolBar = shouldShowToolbarForTraitCollection(traitCollection)
        let isKeyboardShowing = keyboardState != nil && keyboardState?.intersectionHeightForView(view) != 0
        if !showToolBar && isBottomSearchBar && !isKeyboardShowing {
            overKeyboardContainer.addBottomInsetSpacer(spacerHeight: UIConstants.BottomInset)
        } else {
            overKeyboardContainer.removeBottomInsetSpacer()
        }

        // We have to deactivate the original constraint, and remake the constraint
        // or else funky conflicts happen
        urlBarHeightConstraint.deactivate()
        urlBar.snp.makeConstraints { make in
            let height = heightWithPadding > UIConstants.TopToolbarHeightMax ? UIConstants.TopToolbarHeight : heightWithPadding
            urlBarHeightConstraint = make.height.equalTo(height).constraint
            urlBarHeightConstraintValue = height
        }
    }

    // MARK: - Tabs Queue

    func loadQueuedTabs(receivedURLs: [URL]? = nil) {
        // Chain off of a trivial deferred in order to run on the background queue.
        succeed().upon { res in
            self.dequeueQueuedTabs(receivedURLs: receivedURLs ?? [])
        }
    }

    fileprivate func dequeueQueuedTabs(receivedURLs: [URL]) {
        assert(!Thread.current.isMainThread, "This must be called in the background.")
        self.profile.queue.getQueuedTabs() >>== { cursor in
            // This assumes that the DB returns rows in some kind of sane order.
            // It does in practice, so WFM.
            let cursorCount = cursor.count
            if cursorCount > 0 {
                // Filter out any tabs received by a push notification to prevent dupes.
                let urls = cursor.compactMap { $0?.url.asURL }.filter { !receivedURLs.contains($0) }
                if !urls.isEmpty {
                    DispatchQueue.main.async {
                        self.tabManager.addTabsForURLs(urls, zombie: false)
                    }
                }

                // Clear *after* making an attempt to open. We're making a bet that
                // it's better to run the risk of perhaps opening twice on a crash,
                // rather than losing data.
                self.profile.queue.clearQueuedTabs()
            }

            // Then, open any received URLs from push notifications.
            if !receivedURLs.isEmpty {
                DispatchQueue.main.async {
                    self.tabManager.addTabsForURLs(receivedURLs, zombie: false)
                }
            }

            if !receivedURLs.isEmpty || cursorCount > 0 {
                // Because the notification service runs as a seperate process
                // we need to make sure that our account manager picks up any persisted state
                // the notification services persisted.
                self.profile.rustFxA.accountManager.peek()?.resetPersistedAccount()
                self.profile.rustFxA.accountManager.peek()?.deviceConstellation()?.refreshState()
            }
        }
    }

    // Because crashedLastLaunch is sticky, it does not get reset, we need to remember its
    // value so that we do not keep asking the user to restore their tabs.
    var displayedRestoreTabsAlert = false

    fileprivate func crashedLastLaunch() -> Bool {
        return SentryIntegration.shared.crashedLastLaunch
    }

    fileprivate func showRestoreTabsAlert() {
        guard tabManager.hasTabsToRestoreAtStartup() else {
            tabManager.selectTab(tabManager.addTab())
            return
        }
        let alert = UIAlertController.restoreTabsAlert(
            okayCallback: { _ in
                self.isCrashAlertShowing = false
                self.tabManager.restoreTabs(true)
            },
            noCallback: { _ in
                self.isCrashAlertShowing = false
                self.tabManager.selectTab(self.tabManager.addTab())
                self.openUrlAfterRestore()
            }
        )
        self.present(alert, animated: true, completion: nil)
        isCrashAlertShowing = true
    }

    fileprivate func showQueuedAlertIfAvailable() {
        if let queuedAlertInfo = tabManager.selectedTab?.dequeueJavascriptAlertPrompt() {
            let alertController = queuedAlertInfo.alertController()
            alertController.delegate = self
            present(alertController, animated: true, completion: nil)
        }
    }

    private func updateWallpaperMetadata() {
        let metadataQueue = DispatchQueue(label: "com.moz.wallpaperVerification.queue",
                                          qos: .utility)
        metadataQueue.async {
            let wallpaperManager = WallpaperManager()
            wallpaperManager.checkForUpdates()
        }
    }

    func resetBrowserChrome() {
        // animate and reset transform for tab chrome
        urlBar.updateAlphaForSubviews(1)
        toolbar.isHidden = false

        [header, overKeyboardContainer].forEach { view in
            view?.transform = .identity
        }

        statusBarOverlay.isHidden = false
    }

    /// Show the home page
    /// - Parameter inline: Inline is true when the homepage is created from the tab tray, a long press
    /// on the tab bar to open a new tab or by pressing the home page button on the tab bar. Inline is false when
    /// it's the zero search page, aka when the home page is shown by clicking the url bar from a loaded web page.
    func showHomepage(inline: Bool) {
        if self.homepageViewController == nil {
            createHomepage(inline: inline)
        }

        if self.readerModeBar != nil {
            hideReaderModeBar(animated: false)
        }

        homepageViewController?.view.layer.removeAllAnimations()
        view.setNeedsUpdateConstraints()

        // Return early if the home page is already showing
        guard homepageViewController?.view.alpha != 1 else { return }

        homepageViewController?.applyTheme()
        homepageViewController?.homepageWillAppear(isZeroSearch: !inline)
        homepageViewController?.reloadView()
        NotificationCenter.default.post(name: .ShowHomepage, object: nil)

        UIView.animate(
            withDuration: 0.2,
            animations: { () -> Void in
                self.homepageViewController?.view.alpha = 1
            }, completion: { finished in
                self.webViewContainer.accessibilityElementsHidden = true
                UIAccessibility.post(notification: UIAccessibility.Notification.screenChanged, argument: nil)
                self.homepageViewController?.homepageDidAppear()
            })

        // Make sure reload button is hidden on homepage
        urlBar.locationView.reloadButton.reloadButtonState = .disabled
    }

    /// Once the homepage is created, browserViewController keeps a reference to it, never setting it to nil during
    /// an app session. The homepage can be nil in the case of a user having a Blank Page or custom URL as it's new tab and homepage
    private func createHomepage(inline: Bool) {
        let homepageViewController = HomepageViewController(
            profile: profile,
            tabManager: tabManager,
            urlBar: urlBar)
        homepageViewController.homePanelDelegate = self
        homepageViewController.libraryPanelDelegate = self
        homepageViewController.browserBarViewDelegate = self
        homepageViewController.sendToDeviceDelegate = self
        self.homepageViewController = homepageViewController
        addChild(homepageViewController)
        view.addSubview(homepageViewController.view)
        homepageViewController.didMove(toParent: self)
        // When we first create the homepage, set it's alpha to 0 to ensure we trigger the custom homepage view cycles
        homepageViewController.view.alpha = 0
        view.bringSubviewToFront(overKeyboardContainer)
    }

    func hideHomepage(completion: (() -> Void)? = nil) {
        guard let homepageViewController = self.homepageViewController else { return }

        self.homepageViewController?.view.layer.removeAllAnimations()

        // Return early if the home page is already hidden
        guard self.homepageViewController?.view.alpha != 0 else { return }

        homepageViewController.homepageWillDisappear()
        UIView.animate(
            withDuration: 0.2,
            delay: 0,
            options: .beginFromCurrentState,
            animations: { () -> Void in
                homepageViewController.view.alpha = 0
            }, completion: { _ in
                self.webViewContainer.accessibilityElementsHidden = false
                UIAccessibility.post(notification: UIAccessibility.Notification.screenChanged, argument: nil)

                // Refresh the reading view toolbar since the article record may have changed
                if let readerMode = self.tabManager.selectedTab?.getContentScript(name: ReaderMode.name()) as? ReaderMode, readerMode.state == .active {
                    self.showReaderModeBar(animated: false)
                }
                completion?()
            })

        // Make sure reload button is working after leaving homepage
        urlBar.locationView.reloadButton.reloadButtonState = .reload
    }

    func updateInContentHomePanel(_ url: URL?, focusUrlBar: Bool = false) {
        let isAboutHomeURL = url.flatMap { InternalURL($0)?.isAboutHomeURL } ?? false
        guard let url = url else {
            hideHomepage()
            urlBar.locationView.reloadButton.reloadButtonState = .disabled
            return
        }

        if isAboutHomeURL {
            showHomepage(inline: true)

            if userHasPressedHomeButton {
                userHasPressedHomeButton = false
            } else if focusUrlBar && !contextHintVC.shouldPresentHint() {
                enterOverlayMode()
            }
        } else if !url.absoluteString.hasPrefix("\(InternalURL.baseUrl)/\(SessionRestoreHandler.path)") {
            hideHomepage()
            urlBar.shouldHideReloadButton(shouldUseiPadSetup())
        }

        if UIDevice.current.userInterfaceIdiom == .pad {
            topTabsViewController?.refreshTabs()
        }
    }

    private func enterOverlayMode() {
        if let viewcontroller = presentedViewController as? OnViewDismissable {
            viewcontroller.onViewDismissed = { [weak self] in
                let shouldEnterOverlay = self?.tabManager.selectedTab?.url.flatMap { InternalURL($0)?.isAboutHomeURL } ?? false
                if shouldEnterOverlay {
                    self?.urlBar.enterOverlayMode(nil, pasted: false, search: false)
                }
            }
        } else if presentedViewController is OnboardingViewControllerProtocol {
            // leave from overlay mode while in onboarding is displayed on iPad
            self.urlBar.leaveOverlayMode()
        } else {
            self.urlBar.enterOverlayMode(nil, pasted: false, search: false)
        }
    }

    func showLibrary(panel: LibraryPanelType? = nil) {
        if let presentedViewController = self.presentedViewController {
            presentedViewController.dismiss(animated: true, completion: nil)
        }

        // We should not set libraryViewController to nil because the library panel losses the currentState
        let libraryViewController = self.libraryViewController ?? LibraryViewController(profile: profile, tabManager: tabManager)
        libraryViewController.delegate = self
        self.libraryViewController = libraryViewController

        libraryViewController.setupOpenPanel(panelType: panel ?? . bookmarks)

        // Reset history panel pagination to get latest history visit
        if let historyPanel = libraryViewController.viewModel.panelDescriptors.first(where: {$0.panelType == .history}),
           let vcPanel = historyPanel.viewController as? HistoryPanel {
            vcPanel.viewModel.shouldResetHistory = true
        }

        let controller: DismissableNavigationViewController
        controller = DismissableNavigationViewController(rootViewController: libraryViewController)
        self.present(controller, animated: true, completion: nil)
    }

    fileprivate func createSearchControllerIfNeeded() {
        guard self.searchController == nil else { return }

        let isPrivate = tabManager.selectedTab?.isPrivate ?? false
        let searchViewModel = SearchViewModel(isPrivate: isPrivate, isBottomSearchBar: isBottomSearchBar)
        let searchController = SearchViewController(profile: profile, viewModel: searchViewModel, tabManager: tabManager)
        searchController.searchEngines = profile.searchEngines
        searchController.searchDelegate = self

        let searchLoader = SearchLoader(profile: profile, urlBar: urlBar)
        searchLoader.addListener(searchController)

        self.searchController = searchController
        self.searchLoader = searchLoader
    }

    func showSearchController() {
        createSearchControllerIfNeeded()

        guard let searchController = self.searchController else { return }

        // This needs to be added to ensure during animation of the keyboard,
        // No content is showing in between the bottom search bar and the searchViewController
        if isBottomSearchBar, keyboardBackdrop == nil {
            keyboardBackdrop = UIView()
            keyboardBackdrop?.backgroundColor = UIColor.theme.browser.background
            view.insertSubview(keyboardBackdrop!, belowSubview: overKeyboardContainer)
            keyboardBackdrop?.snp.makeConstraints { make in
                make.edges.equalTo(view)
            }
            view.bringSubviewToFront(bottomContainer)
        }

        addChild(searchController)
        view.addSubview(searchController.view)
        searchController.view.snp.makeConstraints { make in
            make.top.equalTo(header.snp.bottom)
            make.left.right.equalTo(view)

            let constraintTarget = isBottomSearchBar ? overKeyboardContainer.snp.top : view.snp.bottom
            make.bottom.equalTo(constraintTarget)
        }

        homepageViewController?.view?.isHidden = true
        homepageViewController?.homepageWillDisappear()

        searchController.didMove(toParent: self)
    }

    func hideSearchController() {
        guard let searchController = self.searchController else { return }
        searchController.willMove(toParent: nil)
        searchController.view.removeFromSuperview()
        searchController.removeFromParent()

        homepageViewController?.view?.isHidden = false
        homepageViewController?.homepageWillAppear(isZeroSearch: false)

        keyboardBackdrop?.removeFromSuperview()
        keyboardBackdrop = nil
    }

    func destroySearchController() {
        hideSearchController()

        searchController = nil
        searchLoader = nil
    }

    func finishEditingAndSubmit(_ url: URL, visitType: VisitType, forTab tab: Tab) {
        urlBar.currentURL = url
        urlBar.leaveOverlayMode()

        if let nav = tab.loadRequest(URLRequest(url: url)) {
            self.recordNavigationInTab(tab, navigation: nav, visitType: visitType)
        }
    }

    func addBookmark(url: String, title: String? = nil, favicon: Favicon? = nil) {
        var title = (title ?? "").trimmingCharacters(in: .whitespacesAndNewlines)
        if title.isEmpty {
            title = url
        }

        let shareItem = ShareItem(url: url, title: title, favicon: favicon)
        // Add new mobile bookmark at the top of the list
        profile.places.createBookmark(parentGUID: BookmarkRoots.MobileFolderGUID,
                                      url: shareItem.url,
                                      title: shareItem.title,
                                      position: 0)

        var userData = [QuickActionInfos.tabURLKey: shareItem.url]
        if let title = shareItem.title {
            userData[QuickActionInfos.tabTitleKey] = title
        }
        QuickActionsImplementation().addDynamicApplicationShortcutItemOfType(.openLastBookmark,
                                                                             withUserData: userData,
                                                                             toApplication: .shared)

        showBookmarksToast()
    }

    private func showBookmarksToast() {
        let toast = ButtonToast(labelText: .AppMenu.AddBookmarkConfirmMessage,
                                buttonText: .BookmarksEdit,
                                textAlignment: .left) { isButtonTapped in
            isButtonTapped ? self.openBookmarkEditPanel() : nil
        }
        self.show(toast: toast)
    }

    func removeBookmark(url: String) {
        profile.places.deleteBookmarksWithURL(url: url).uponQueue(.main) { result in
            guard result.isSuccess else { return }
            self.showToast(message: .AppMenu.RemoveBookmarkConfirmMessage, toastAction: .removeBookmark, url: url)
        }
    }

    /// This function will open a view separate from the bookmark edit panel found in the
    /// Library Panel - Bookmarks section. In order to get the correct information, it needs
    /// to fetch the last added bookmark in the mobile folder, which is the default
    /// location for all bookmarks added on mobile.
    private func openBookmarkEditPanel() {
        TelemetryWrapper.recordEvent(category: .action, method: .change, object: .bookmark, value: .addBookmarkToast)
        if profile.isShutdown { return }
        profile.places.getBookmarksTree(rootGUID: BookmarkRoots.MobileFolderGUID, recursive: false).uponQueue(.main) { result in
            guard let bookmarkFolder = result.successValue as? BookmarkFolderData,
                  let bookmarkNode = bookmarkFolder.children?.first as? FxBookmarkNode
            else { return }

            let detailController = BookmarkDetailPanel(profile: self.profile,
                                                       bookmarkNode: bookmarkNode,
                                                       parentBookmarkFolder: bookmarkFolder,
                                                       presentedFromToast: true)
            let controller: DismissableNavigationViewController
            controller = DismissableNavigationViewController(rootViewController: detailController)
            self.present(controller, animated: true, completion: nil)
        }
    }

    override func accessibilityPerformEscape() -> Bool {
        if urlBar.inOverlayMode {
            urlBar.didClickCancel()
            return true
        } else if let selectedTab = tabManager.selectedTab, selectedTab.canGoBack {
            selectedTab.goBack()
            return true
        }
        return false
    }

    func setupMiddleButtonStatus(isLoading: Bool) {
        // Setting the default state to search to account for no tab or starting page tab
        // `state` will be modified later if needed
        var state: MiddleButtonState = .search

        // No tab
        guard let tab = tabManager.selectedTab else {
            urlBar.locationView.reloadButton.reloadButtonState = .disabled
            navigationToolbar.updateMiddleButtonState(state)
            currentMiddleButtonState = state
            return
        }

        // Tab with starting page
        if tab.isURLStartingPage {
            urlBar.locationView.reloadButton.reloadButtonState = .disabled
            navigationToolbar.updateMiddleButtonState(state)
            currentMiddleButtonState = state
            return
        }

        if traitCollection.horizontalSizeClass == .compact {
            state = .home
        } else {
            state = isLoading ? .stop : .reload
        }

        navigationToolbar.updateMiddleButtonState(state)
        if !toolbar.isHidden {
            urlBar.locationView.reloadButton.reloadButtonState = isLoading ? .stop : .reload
        }
        currentMiddleButtonState = state
    }

    override func observeValue(forKeyPath keyPath: String?, of object: Any?, change: [NSKeyValueChangeKey: Any]?, context: UnsafeMutableRawPointer?) {
        guard let webView = object as? WKWebView,
              let tab = tabManager[webView]
        else { return }

        guard let kp = keyPath,
              let path = KVOConstants(rawValue: kp)
        else {
            SentryIntegration.shared.send(
                message: "BVC observeValue webpage unhandled KVO",
                tag: .general,
                severity: .error,
                description: "Unhandled KVO key: \(keyPath ?? "nil")")
            return
        }

        if let helper = tab.getContentScript(name: ContextMenuHelper.name()) as? ContextMenuHelper {
            // This is zero-cost if already installed. It needs to be checked frequently
            // (hence every event here triggers this function), as when a new tab is
            // created it requires multiple attempts to setup the handler correctly.
            helper.replaceGestureHandlerIfNeeded()
        }

        switch path {
        case .estimatedProgress:
            guard tab === tabManager.selectedTab else { break }
            if let url = webView.url, !InternalURL.isValid(url: url) {
                urlBar.updateProgressBar(Float(webView.estimatedProgress))
                setupMiddleButtonStatus(isLoading: true)
            } else {
                urlBar.hideProgressBar()
                setupMiddleButtonStatus(isLoading: false)
            }
        case .loading:
            guard let loading = change?[.newKey] as? Bool else { break }
            setupMiddleButtonStatus(isLoading: loading)
        case .URL:
            // Special case for "about:blank" popups, if the webView.url is nil, keep the tab url as "about:blank"
            if tab.url?.absoluteString == "about:blank" && webView.url == nil {
                break
            }

            // To prevent spoofing, only change the URL immediately if the new URL is on
            // the same origin as the current URL. Otherwise, do nothing and wait for
            // didCommitNavigation to confirm the page load.
            if tab.url?.origin == webView.url?.origin {
                tab.url = webView.url

                if tab === tabManager.selectedTab && !tab.isRestoring {
                    updateUIForReaderHomeStateForTab(tab)
                }
                // Catch history pushState navigation, but ONLY for same origin navigation,
                // for reasons above about URL spoofing risk.
                navigateInTab(tab: tab, webViewStatus: .url)
            }
        case .title:
            // Ensure that the tab title *actually* changed to prevent repeated calls
            // to navigateInTab(tab:).
            guard let title = tab.title else { break }
            if !title.isEmpty && title != tab.lastTitle {
                tab.lastTitle = title
                navigateInTab(tab: tab, webViewStatus: .title)
            }
            TelemetryWrapper.recordEvent(category: .action, method: .navigate, object: .tab)
        case .canGoBack:
            guard tab === tabManager.selectedTab,
                  let canGoBack = change?[.newKey] as? Bool
            else { break }
            navigationToolbar.updateBackStatus(canGoBack)
        case .canGoForward:
            guard tab === tabManager.selectedTab,
                  let canGoForward = change?[.newKey] as? Bool
            else { break }
            navigationToolbar.updateForwardStatus(canGoForward)
        default:
            assertionFailure("Unhandled KVO key: \(keyPath ?? "nil")")
        }
    }

    func updateUIForReaderHomeStateForTab(_ tab: Tab, focusUrlBar: Bool = false) {
        updateURLBarDisplayURL(tab)
        scrollController.showToolbars(animated: false)

        if let url = tab.url {
            if url.isReaderModeURL {
                showReaderModeBar(animated: false)
            } else {
                hideReaderModeBar(animated: false)
            }

            updateInContentHomePanel(url as URL, focusUrlBar: focusUrlBar)
        }
    }

    /// Updates the URL bar text and button states.
    /// Call this whenever the page URL changes.
    fileprivate func updateURLBarDisplayURL(_ tab: Tab) {
        if tab == tabManager.selectedTab, let displayUrl = tab.url?.displayURL, urlBar.currentURL != displayUrl {
            let searchData = tab.metadataManager?.tabGroupData ?? TabGroupData()
            searchData.tabAssociatedNextUrl = displayUrl.absoluteString
            tab.metadataManager?.updateTimerAndObserving(
                state: .tabNavigatedToDifferentUrl,
                searchData: searchData,
                isPrivate: tab.isPrivate)
        }
        urlBar.currentURL = tab.url?.displayURL
        urlBar.locationView.tabDidChangeContentBlocking(tab)
        let isPage = tab.url?.displayURL?.isWebPage() ?? false
        navigationToolbar.updatePageStatus(isPage)
    }

    // MARK: Opening New Tabs
    func switchToPrivacyMode(isPrivate: Bool) {
        if let tabTrayController = self.gridTabTrayController, tabTrayController.tabDisplayManager.isPrivate != isPrivate {
            tabTrayController.didTogglePrivateMode(isPrivate)
        }
        topTabsViewController?.applyUIMode(isPrivate: isPrivate)
    }

    func switchToTabForURLOrOpen(_ url: URL, uuid: String? = nil, isPrivate: Bool = false) {
        guard !isCrashAlertShowing else {
            urlFromAnotherApp = UrlToOpenModel(url: url, isPrivate: isPrivate)
            return
        }
        popToBVC()
        guard !isShowingJSPromptAlert() else {
            tabManager.addTab(URLRequest(url: url), isPrivate: isPrivate)
            return
        }
        openedUrlFromExternalSource = true

        if let uuid = uuid, let tab = tabManager.getTabForUUID(uuid: uuid) {
            tabManager.selectTab(tab)
        } else if let tab = tabManager.getTabForURL(url) {
            tabManager.selectTab(tab)
        } else {
            openURLInNewTab(url, isPrivate: isPrivate)
        }
    }

    func openURLInNewTab(_ url: URL?, isPrivate: Bool = false) {
        if let selectedTab = tabManager.selectedTab {
            screenshotHelper.takeScreenshot(selectedTab)
        }
        let request: URLRequest?
        if let url = url {
            request = URLRequest(url: url)
        } else {
            request = nil
        }

        switchToPrivacyMode(isPrivate: isPrivate)
        tabManager.selectTab(tabManager.addTab(request, isPrivate: isPrivate))
    }

    func focusLocationTextField(forTab tab: Tab?, setSearchText searchText: String? = nil) {
        DispatchQueue.main.asyncAfter(deadline: .now() + .milliseconds(300)) {
            // Without a delay, the text field fails to become first responder
            // Check that the newly created tab is still selected.
            // This let's the user spam the Cmd+T button without lots of responder changes.
            guard tab == self.tabManager.selectedTab else { return }
            self.urlBar.tabLocationViewDidTapLocation(self.urlBar.locationView)
            if let text = searchText {
                self.urlBar.setLocation(text, search: true)
            }
        }
    }

    func openBlankNewTab(focusLocationField: Bool, isPrivate: Bool = false, searchFor searchText: String? = nil) {
        popToBVC()
        guard !isShowingJSPromptAlert() else {
            tabManager.addTab(nil, isPrivate: isPrivate)
            return
        }
        openedUrlFromExternalSource = true

        openURLInNewTab(nil, isPrivate: isPrivate)
        let freshTab = tabManager.selectedTab
        freshTab?.metadataManager?.updateTimerAndObserving(state: .newTab, isPrivate: freshTab?.isPrivate ?? false)
        if focusLocationField {
            focusLocationTextField(forTab: freshTab, setSearchText: searchText)
        }
    }

    func openSearchNewTab(isPrivate: Bool = false, _ text: String) {
        popToBVC()
        let engine = profile.searchEngines.defaultEngine
        if let searchURL = engine.searchURLForQuery(text) {
            openURLInNewTab(searchURL, isPrivate: isPrivate)
            if let tab = tabManager.selectedTab {
                let searchData = TabGroupData(searchTerm: text,
                                              searchUrl: searchURL.absoluteString,
                                              nextReferralUrl: "")
                tab.metadataManager?.updateTimerAndObserving(state: .navSearchLoaded, searchData: searchData, isPrivate: tab.isPrivate)
            }
        } else {
            // We still don't have a valid URL, so something is broken. Give up.
            print("Error handling URL entry: \"\(text)\".")
            assertionFailure("Couldn't generate search URL: \(text)")
        }
    }

    fileprivate func popToBVC() {
        guard let currentViewController = navigationController?.topViewController else { return }
        // Avoid dismissing JSPromptAlert that causes the crash because completionHandler was not called
        if !isShowingJSPromptAlert() {
            currentViewController.dismiss(animated: true, completion: nil)
        }

        if currentViewController != self {
            _ = self.navigationController?.popViewController(animated: true)
        } else if let urlBar = urlBar, urlBar.inOverlayMode {
            urlBar.didClickCancel()
        }
    }

    private func isShowingJSPromptAlert() -> Bool {
        return navigationController?.topViewController?.presentedViewController as? JSPromptAlertController != nil
    }

    func presentActivityViewController(_ url: URL, tab: Tab? = nil, sourceView: UIView?, sourceRect: CGRect, arrowDirection: UIPopoverArrowDirection) {
        presentShareSheet(url, tab: tab, sourceView: sourceView, sourceRect: sourceRect, arrowDirection: arrowDirection)
    }

    func presentShareSheet(_ url: URL, tab: Tab? = nil, sourceView: UIView?, sourceRect: CGRect, arrowDirection: UIPopoverArrowDirection) {
        let helper = ShareExtensionHelper(url: url, tab: tab)
        let controller = helper.createActivityViewController({ [unowned self] completed, activityType in
            switch activityType {
            case CustomActivityAction.sendToDevice.actionType:
                self.showSendToDevice()
            case CustomActivityAction.copyLink.actionType:
                SimpleToast().showAlertWithText(.AppMenu.AppMenuCopyURLConfirmMessage,
                                                bottomContainer: webViewContainer)
            default: break
            }

            // After dismissing, check to see if there were any prompts we queued up
            self.showQueuedAlertIfAvailable()

            // Usually the popover delegate would handle nil'ing out the references we have to it
            // on the BVC when displaying as a popover but the delegate method doesn't seem to be
            // invoked on iOS 10. See Bug 1297768 for additional details.
            self.displayedPopoverController = nil
            self.updateDisplayedPopoverProperties = nil
        })

        if let popoverPresentationController = controller.popoverPresentationController {
            popoverPresentationController.sourceView = sourceView
            popoverPresentationController.sourceRect = sourceRect
            popoverPresentationController.permittedArrowDirections = arrowDirection
            popoverPresentationController.delegate = self
        }

        presentWithModalDismissIfNeeded(controller, animated: true)
    }

    private func showSendToDevice() {
        guard let selectedTab = tabManager.selectedTab,
              let url = selectedTab.url
        else { return }

        let themeColors = themeManager.currentTheme.colors
        let colors = SendToDeviceHelper.Colors(defaultBackground: themeColors.layer1,
                                               textColor: themeColors.textPrimary,
                                               iconColor: themeColors.iconPrimary)
        let shareItem = ShareItem(url: url.absoluteString,
                                  title: selectedTab.title,
                                  favicon: selectedTab.displayFavicon)

        let helper = SendToDeviceHelper(shareItem: shareItem,
                                        profile: profile,
                                        colors: colors,
                                        delegate: self)
        let viewController = helper.initialViewController()

        TelemetryWrapper.recordEvent(category: .action, method: .tap, object: .sendToDevice)
        showViewController(viewController: viewController)
    }

    @objc func openSettings() {
        assert(Thread.isMainThread, "Opening settings requires being invoked on the main thread")

        if let presentedViewController = self.presentedViewController {
            presentedViewController.dismiss(animated: true, completion: nil)
        }

        let settingsTableViewController = AppSettingsTableViewController(
            with: profile,
            and: tabManager,
            delegate: self)

        let controller = ThemedNavigationController(rootViewController: settingsTableViewController)
        controller.presentingModalViewControllerDelegate = self
        self.present(controller, animated: true, completion: nil)
    }

    fileprivate func postLocationChangeNotificationForTab(_ tab: Tab, navigation: WKNavigation?) {
        let notificationCenter = NotificationCenter.default
        var info = [AnyHashable: Any]()
        info["url"] = tab.url?.displayURL
        info["title"] = tab.title
        if let visitType = self.getVisitTypeForTab(tab, navigation: navigation)?.rawValue {
            info["visitType"] = visitType
        }
        info["isPrivate"] = tab.isPrivate
        notificationCenter.post(name: .OnLocationChange, object: self, userInfo: info)
    }

    /// Enum to represent the WebView observation or delegate that triggered calling `navigateInTab`
    enum WebViewUpdateStatus {
        case title
        case url
        case finishedNavigation
    }

    func navigateInTab(tab: Tab, to navigation: WKNavigation? = nil, webViewStatus: WebViewUpdateStatus) {
        tabManager.expireSnackbars()

        guard let webView = tab.webView else {
            print("Cannot navigate in tab without a webView")
            return
        }

        if let url = webView.url {
            if tab === tabManager.selectedTab {
                urlBar.locationView.tabDidChangeContentBlocking(tab)
            }

            if (!InternalURL.isValid(url: url) || url.isReaderModeURL), !url.isFileURL {
                postLocationChangeNotificationForTab(tab, navigation: navigation)
                tab.readabilityResult = nil
                webView.evaluateJavascriptInDefaultContentWorld("\(ReaderModeNamespace).checkReadability()")
            }

            TabEvent.post(.didChangeURL(url), for: tab)
        }

        // Represents WebView observation or delegate update that called this function

        if webViewStatus == .finishedNavigation {
            // A delay of 500 milliseconds is added when we take screenshot
            // as we don't know exactly when wkwebview is rendered
            let delayedTimeInterval = DispatchTimeInterval.milliseconds(500)

            if tab !== tabManager.selectedTab, let webView = tab.webView {
                // To Screenshot a tab that is hidden we must add the webView,
                // then wait enough time for the webview to render.
                view.insertSubview(webView, at: 0)
                // This is kind of a hacky fix for Bug 1476637 to prevent webpages from focusing the
                // touch-screen keyboard from the background even though they shouldn't be able to.
                webView.resignFirstResponder()

                // We need a better way of identifying when webviews are finished rendering
                // There are cases in which the page will still show a loading animation or nothing when the screenshot is being taken,
                // depending on internet connection
                // Issue created: https://github.com/mozilla-mobile/firefox-ios/issues/7003
                DispatchQueue.main.asyncAfter(deadline: .now() + delayedTimeInterval) {
                    self.screenshotHelper.takeScreenshot(tab)
                    if webView.superview == self.view {
                        webView.removeFromSuperview()
                    }
                }
            } else if tab.webView != nil {
                DispatchQueue.main.asyncAfter(deadline: .now() + delayedTimeInterval) {
                    self.screenshotHelper.takeScreenshot(tab)
                }
            }
        }
    }

    func showSettingsWithDeeplink(to destination: AppSettingsDeeplinkOption) {
        let settingsTableViewController = AppSettingsTableViewController(
            with: profile,
            and: tabManager,
            delegate: self,
            deeplinkingTo: destination)

        let controller = ThemedNavigationController(rootViewController: settingsTableViewController)
        controller.presentingModalViewControllerDelegate = self
        presentWithModalDismissIfNeeded(controller, animated: true)
    }
}

extension BrowserViewController: SearchBarLocationProvider {}

extension BrowserViewController: ClipboardBarDisplayHandlerDelegate {
    func shouldDisplay(clipboardBar bar: ButtonToast) {
        show(toast: bar, duration: ClipboardBarToastUX.ToastDelay)
    }
}

extension BrowserViewController: QRCodeViewControllerDelegate {
    func didScanQRCodeWithURL(_ url: URL) {
        guard let tab = tabManager.selectedTab else { return }
        finishEditingAndSubmit(url, visitType: VisitType.typed, forTab: tab)
        TelemetryWrapper.recordEvent(category: .action, method: .scan, object: .qrCodeURL)
    }

    func didScanQRCodeWithText(_ text: String) {
        TelemetryWrapper.recordEvent(category: .action, method: .scan, object: .qrCodeText)
        let defaultAction: () -> Void = { [weak self] in
            guard let tab = self?.tabManager.selectedTab else { return }
            self?.submitSearchText(text, forTab: tab)
        }
        let content = TextContentDetector.detectTextContent(text)
        switch content {
        case .some(.link(let url)):
            UIApplication.shared.open(url, options: [:], completionHandler: nil)
        case .some(.phoneNumber(let phoneNumber)):
            if let url = URL(string: "tel:\(phoneNumber)") {
                UIApplication.shared.open(url, options: [:], completionHandler: nil)
            } else {
                defaultAction()
            }
        default:
            defaultAction()
        }
    }
}

extension BrowserViewController: SettingsDelegate {
    func settingsOpenURLInNewTab(_ url: URL) {
        let isPrivate = tabManager.selectedTab?.isPrivate ?? false
        self.openURLInNewTab(url, isPrivate: isPrivate)
    }
}

extension BrowserViewController: PresentingModalViewControllerDelegate {
    func dismissPresentedModalViewController(_ modalViewController: UIViewController, animated: Bool) {
        self.dismiss(animated: animated, completion: nil)
    }
}

/**
 * History visit management.
 * TODO: this should be expanded to track various visit types; see Bug 1166084.
 */
extension BrowserViewController {
    func ignoreNavigationInTab(_ tab: Tab, navigation: WKNavigation) {
        self.ignoredNavigation.insert(navigation)
    }

    func recordNavigationInTab(_ tab: Tab, navigation: WKNavigation, visitType: VisitType) {
        self.typedNavigation[navigation] = visitType
    }

    /**
     * Untrack and do the right thing.
     */
    func getVisitTypeForTab(_ tab: Tab, navigation: WKNavigation?) -> VisitType? {
        guard let navigation = navigation else {
            // See https://github.com/WebKit/webkit/blob/master/Source/WebKit2/UIProcess/Cocoa/NavigationState.mm#L390
            return VisitType.link
        }

        if self.ignoredNavigation.remove(navigation) != nil {
            return nil
        }

        return self.typedNavigation.removeValue(forKey: navigation) ?? VisitType.link
    }
}

// MARK: - TabDelegate
extension BrowserViewController: TabDelegate {
    func tab(_ tab: Tab, didCreateWebView webView: WKWebView) {
        webView.frame = webViewContainer.frame
        // Observers that live as long as the tab. Make sure these are all cleared in willDeleteWebView below!
        KVOs.forEach { webView.addObserver(self, forKeyPath: $0.rawValue, options: .new, context: nil) }
        webView.scrollView.addObserver(self.scrollController, forKeyPath: KVOConstants.contentSize.rawValue, options: .new, context: nil)
        webView.uiDelegate = self

        let formPostHelper = FormPostHelper(tab: tab)
        tab.addContentScript(formPostHelper, name: FormPostHelper.name())

        let readerMode = ReaderMode(tab: tab)
        readerMode.delegate = self
        tab.addContentScript(readerMode, name: ReaderMode.name())

        // only add the logins helper if the tab is not a private browsing tab
        if !tab.isPrivate {
            let logins = LoginsHelper(tab: tab, profile: profile)
            tab.addContentScript(logins, name: LoginsHelper.name())
        }

        let contextMenuHelper = ContextMenuHelper(tab: tab)
        contextMenuHelper.delegate = self
        tab.addContentScript(contextMenuHelper, name: ContextMenuHelper.name())

        let errorHelper = ErrorPageHelper(certStore: profile.certStore)
        tab.addContentScript(errorHelper, name: ErrorPageHelper.name())

        let sessionRestoreHelper = SessionRestoreHelper(tab: tab)
        sessionRestoreHelper.delegate = self
        tab.addContentScriptToPage(sessionRestoreHelper, name: SessionRestoreHelper.name())

        let findInPageHelper = FindInPageHelper(tab: tab)
        findInPageHelper.delegate = self
        tab.addContentScript(findInPageHelper, name: FindInPageHelper.name())

        let adsHelper = AdsTelemetryHelper(tab: tab)
        tab.addContentScript(adsHelper, name: AdsTelemetryHelper.name())

        let noImageModeHelper = NoImageModeHelper(tab: tab)
        tab.addContentScript(noImageModeHelper, name: NoImageModeHelper.name())

        let downloadContentScript = DownloadContentScript(tab: tab)
        tab.addContentScript(downloadContentScript, name: DownloadContentScript.name())

        let printHelper = PrintHelper(tab: tab)
        tab.addContentScriptToPage(printHelper, name: PrintHelper.name())

        let nightModeHelper = NightModeHelper(tab: tab)
        tab.addContentScript(nightModeHelper, name: NightModeHelper.name())

        // XXX: Bug 1390200 - Disable NSUserActivity/CoreSpotlight temporarily
        // let spotlightHelper = SpotlightHelper(tab: tab)
        // tab.addHelper(spotlightHelper, name: SpotlightHelper.name())

        tab.addContentScript(LocalRequestHelper(), name: LocalRequestHelper.name())

        let blocker = FirefoxTabContentBlocker(tab: tab, prefs: profile.prefs)
        tab.contentBlocker = blocker
        tab.addContentScript(blocker, name: FirefoxTabContentBlocker.name())

        tab.addContentScript(FocusHelper(tab: tab), name: FocusHelper.name())
    }

    func tab(_ tab: Tab, willDeleteWebView webView: WKWebView) {
        DispatchQueue.main.async { [unowned self] in
            tab.cancelQueuedAlerts()
            KVOs.forEach { webView.removeObserver(self, forKeyPath: $0.rawValue) }
            webView.scrollView.removeObserver(self.scrollController, forKeyPath: KVOConstants.contentSize.rawValue)
            webView.uiDelegate = nil
            webView.scrollView.delegate = nil
            webView.removeFromSuperview()
        }
    }

    func tab(_ tab: Tab, didSelectFindInPageForSelection selection: String) {
        updateFindInPageVisibility(visible: true)
        findInPageBar?.text = selection
    }

    func tab(_ tab: Tab, didSelectSearchWithFirefoxForSelection selection: String) {
        openSearchNewTab(isPrivate: tab.isPrivate, selection)
    }

    // MARK: Snack bar

    func tab(_ tab: Tab, didAddSnackbar bar: SnackBar) {
        // If the Tab that had a SnackBar added to it is not currently
        // the selected Tab, do nothing right now. If/when the Tab gets
        // selected later, we will show the SnackBar at that time.
        guard tab == tabManager.selectedTab else { return }

        bottomContentStackView.addArrangedViewToBottom(bar, completion: {
            self.view.layoutIfNeeded()
        })
    }

    func tab(_ tab: Tab, didRemoveSnackbar bar: SnackBar) {
        bottomContentStackView.removeArrangedView(bar)
    }
}

// MARK: - LibraryPanelDelegate
extension BrowserViewController: LibraryPanelDelegate {
    func libraryPanelDidRequestToSignIn() {
        let fxaParams = FxALaunchParams(entrypoint: .libraryPanel, query: [:])
        presentSignInViewController(fxaParams) // TODO UX Right now the flow for sign in and create account is the same
    }

    func libraryPanelDidRequestToCreateAccount() {
        let fxaParams = FxALaunchParams(entrypoint: .libraryPanel, query: [:])
        presentSignInViewController(fxaParams) // TODO UX Right now the flow for sign in and create account is the same
    }

    func libraryPanel(didSelectURL url: URL, visitType: VisitType) {
        guard let tab = tabManager.selectedTab else { return }

        // Handle keyboard shortcuts from homepage with url selection (ex: Cmd + Tap on Link; which is a cell in this case)
        if  #available(iOS 13.4, *), navigateLinkShortcutIfNeeded(url: url) {
            libraryDrawerViewController?.close()
            return
        }

        finishEditingAndSubmit(url, visitType: visitType, forTab: tab)
        libraryDrawerViewController?.close()
    }

    func libraryPanel(didSelectURLString url: String, visitType: VisitType) {
        guard let url = URIFixup.getURL(url) ?? profile.searchEngines.defaultEngine.searchURLForQuery(url) else {
            Logger.browserLogger.warning("Invalid URL, and couldn't generate a search URL for it.")
            return
        }
        return self.libraryPanel(didSelectURL: url, visitType: visitType)
    }

    func libraryPanelDidRequestToOpenInNewTab(_ url: URL, isPrivate: Bool) {
        let tab = self.tabManager.addTab(URLRequest(url: url), afterTab: self.tabManager.selectedTab, isPrivate: isPrivate)
        // If we are showing toptabs a user can just use the top tab bar
        // If in overlay mode switching doesnt correctly dismiss the homepanels
        guard !topTabsVisible, !self.urlBar.inOverlayMode else { return }
        // We're not showing the top tabs; show a toast to quick switch to the fresh new tab.
        let toast = ButtonToast(labelText: .ContextMenuButtonToastNewTabOpenedLabelText, buttonText: .ContextMenuButtonToastNewTabOpenedButtonText, completion: { buttonPressed in
            if buttonPressed {
                self.tabManager.selectTab(tab)
            }
        })
        self.show(toast: toast)
    }
}

// MARK: - RecentlyClosedPanelDelegate
extension BrowserViewController: RecentlyClosedPanelDelegate {
    func openRecentlyClosedSiteInSameTab(_ url: URL) {
        tabTrayOpenRecentlyClosedTab(url)
        libraryDrawerViewController?.close()
    }

    func openRecentlyClosedSiteInNewTab(_ url: URL, isPrivate: Bool) {
        tabManager.selectTab(tabManager.addTab(URLRequest(url: url)))
    }
}

// MARK: HomePanelDelegate
extension BrowserViewController: HomePanelDelegate {
    func homePanelDidRequestToOpenLibrary(panel: LibraryPanelType) {
        showLibrary(panel: panel)
        view.endEditing(true)
    }

    func homePanel(didSelectURL url: URL, visitType: VisitType, isGoogleTopSite: Bool) {
        guard let tab = tabManager.selectedTab else { return }
        if isGoogleTopSite {
            tab.urlType = .googleTopSite
            searchTelemetry?.shouldSetGoogleTopSiteSearch = true
        }

        // Handle keyboard shortcuts from homepage with url selection (ex: Cmd + Tap on Link; which is a cell in this case)
        if #available(iOS 13.4, *), navigateLinkShortcutIfNeeded(url: url) {
            return
        }

        finishEditingAndSubmit(url, visitType: visitType, forTab: tab)
    }

    func homePanelDidRequestToOpenInNewTab(_ url: URL, isPrivate: Bool, selectNewTab: Bool = false) {
        let tab = tabManager.addTab(URLRequest(url: url), afterTab: tabManager.selectedTab, isPrivate: isPrivate)
        // Select new tab automatically if needed
        guard !selectNewTab else {
            tabManager.selectTab(tab)
            return
        }

        // If we are showing toptabs a user can just use the top tab bar
        guard !topTabsVisible else { return }

        // We're not showing the top tabs; show a toast to quick switch to the fresh new tab.
        let toast = ButtonToast(labelText: .ContextMenuButtonToastNewTabOpenedLabelText, buttonText: .ContextMenuButtonToastNewTabOpenedButtonText, completion: { buttonPressed in
            if buttonPressed {
                self.tabManager.selectTab(tab)
            }
        })
        show(toast: toast)
    }

    func homePanelDidRequestToOpenTabTray(withFocusedTab tabToFocus: Tab?, focusedSegment: TabTrayViewModel.Segment?) {
        showTabTray(withFocusOnUnselectedTab: tabToFocus, focusedSegment: focusedSegment)
    }

    func homePanelDidPresentContextualHintOf(type: ContextualHintType) {
        switch type {
        case .jumpBackIn,
                .jumpBackInSyncedTab,
                .toolbarLocation:
            self.urlBar.leaveOverlayMode()
        default: break
        }
    }

    func homePanelDidRequestToOpenSettings(at settingsPage: AppSettingsDeeplinkOption) {
        showSettingsWithDeeplink(to: settingsPage)
    }
}

// MARK: - SearchViewController
extension BrowserViewController: SearchViewControllerDelegate {
    func searchViewController(_ searchViewController: SearchViewController, didSelectURL url: URL, searchTerm: String?) {
        guard let tab = tabManager.selectedTab else { return }

        let searchData = TabGroupData(searchTerm: searchTerm ?? "",
                                      searchUrl: url.absoluteString,
                                      nextReferralUrl: "")
        tab.metadataManager?.updateTimerAndObserving(state: .navSearchLoaded, searchData: searchData, isPrivate: tab.isPrivate)
        searchTelemetry?.shouldSetUrlTypeSearch = true
        finishEditingAndSubmit(url, visitType: VisitType.typed, forTab: tab)
    }

    func searchViewController(_ searchViewController: SearchViewController, uuid: String) {
        urlBar.leaveOverlayMode(didCancel: true)
        if let tab = tabManager.getTabForUUID(uuid: uuid) {
            tabManager.selectTab(tab)
        }
    }

    func presentSearchSettingsController() {
        let searchSettingsTableViewController = SearchSettingsTableViewController()
        searchSettingsTableViewController.model = self.profile.searchEngines
        searchSettingsTableViewController.profile = self.profile
        // Update search icon when the searchengine changes
        searchSettingsTableViewController.updateSearchIcon = {
            self.urlBar.updateSearchEngineImage()
            self.searchController?.reloadSearchEngines()
            self.searchController?.reloadData()
        }
        let navController = ModalSettingsNavigationController(rootViewController: searchSettingsTableViewController)
        self.present(navController, animated: true, completion: nil)
    }

    func searchViewController(_ searchViewController: SearchViewController, didHighlightText text: String, search: Bool) {
        self.urlBar.setLocation(text, search: search)
    }

    func searchViewController(_ searchViewController: SearchViewController, didAppend text: String) {
        self.urlBar.setLocation(text, search: false)
    }
}

extension BrowserViewController: TabManagerDelegate {
    func tabManager(_ tabManager: TabManager, didSelectedTabChange selected: Tab?, previous: Tab?, isRestoring: Bool) {
        libraryDrawerViewController?.close(immediately: true)

        // Reset the scroll position for the ActivityStreamPanel so that it
        // is always presented scrolled to the top when switching tabs.
        if !isRestoring, selected != previous,
           let activityStreamPanel = homepageViewController {
            activityStreamPanel.scrollToTop()
        }

        // Remove the old accessibilityLabel. Since this webview shouldn't be visible, it doesn't need it
        // and having multiple views with the same label confuses tests.
        if let wv = previous?.webView {
            wv.endEditing(true)
            wv.accessibilityLabel = nil
            wv.accessibilityElementsHidden = true
            wv.accessibilityIdentifier = nil
            wv.removeFromSuperview()
        }

        if let tab = selected, let webView = tab.webView {
            updateURLBarDisplayURL(tab)

            if previous == nil || tab.isPrivate != previous?.isPrivate {
                applyTheme()

                let ui: [PrivateModeUI?] = [toolbar, topTabsViewController, urlBar]
                ui.forEach { $0?.applyUIMode(isPrivate: tab.isPrivate) }
            }

            readerModeCache = tab.isPrivate ? MemoryReaderModeCache.sharedInstance : DiskReaderModeCache.sharedInstance
            if let privateModeButton = topTabsViewController?.privateModeButton, previous != nil && previous?.isPrivate != tab.isPrivate {
                privateModeButton.setSelected(tab.isPrivate, animated: true)
            }
            ReaderModeHandlers.readerModeCache = readerModeCache

            scrollController.tab = tab
            webViewContainer.addSubview(webView)
            webView.snp.makeConstraints { make in
                make.left.right.top.bottom.equalTo(self.webViewContainer)
            }

            // This is a terrible workaround for a bad iOS 12 bug where PDF
            // content disappears any time the view controller changes (i.e.
            // the user taps on the tabs tray). It seems the only way to get
            // the PDF to redraw is to either reload it or revisit it from
            // back/forward list. To try and avoid hitting the network again
            // for the same PDF, we revisit the current back/forward item and
            // restore the previous scrollview zoom scale and content offset
            // after a short 100ms delay. *facepalm*
            //
            // https://bugzilla.mozilla.org/show_bug.cgi?id=1516524
            if tab.mimeType == MIMEType.PDF {
                let previousZoomScale = webView.scrollView.zoomScale
                let previousContentOffset = webView.scrollView.contentOffset

                if let currentItem = webView.backForwardList.currentItem {
                    webView.go(to: currentItem)
                }

                DispatchQueue.main.asyncAfter(deadline: .now() + .milliseconds(100)) {
                    webView.scrollView.setZoomScale(previousZoomScale, animated: false)
                    webView.scrollView.setContentOffset(previousContentOffset, animated: false)
                }
            }

            webView.accessibilityLabel = .WebViewAccessibilityLabel
            webView.accessibilityIdentifier = "contentView"
            webView.accessibilityElementsHidden = false

            if webView.url == nil {
                // The web view can go gray if it was zombified due to memory pressure.
                // When this happens, the URL is nil, so try restoring the page upon selection.
                tab.reload()
            }
        }

        updateTabCountUsingTabManager(tabManager)

        bottomContentStackView.removeAllArrangedViews()
        if let bars = selected?.bars {
            bars.forEach { bar in
                bottomContentStackView.addArrangedViewToBottom(bar, completion: { self.view.layoutIfNeeded()})
            }
        }

        updateFindInPageVisibility(visible: false, tab: previous)
        setupMiddleButtonStatus(isLoading: selected?.loading ?? false)
        navigationToolbar.updateBackStatus(selected?.canGoBack ?? false)
        navigationToolbar.updateForwardStatus(selected?.canGoForward ?? false)
        if let url = selected?.webView?.url, !InternalURL.isValid(url: url) {
            self.urlBar.updateProgressBar(Float(selected?.estimatedProgress ?? 0))
        }

        if let readerMode = selected?.getContentScript(name: ReaderMode.name()) as? ReaderMode {
            urlBar.updateReaderModeState(readerMode.state, hideReloadButton: shouldUseiPadSetup())
            if readerMode.state == .active {
                showReaderModeBar(animated: false)
            } else {
                hideReaderModeBar(animated: false)
            }
        } else {
            urlBar.updateReaderModeState(ReaderModeState.unavailable, hideReloadButton: shouldUseiPadSetup())
        }

        if topTabsVisible {
            topTabsDidChangeTab()
        }

        updateInContentHomePanel(selected?.url as URL?, focusUrlBar: true)

        if let tab = selected, NewTabAccessors.getNewTabPage(self.profile.prefs) == .blankPage {
            if tab.url == nil, !tab.isRestoring {
                if tabManager.didChangedPanelSelection && !tabManager.didAddNewTab {
                    tabManager.didChangedPanelSelection = false
                    urlBar.leaveOverlayMode()
                } else {
                    tabManager.didAddNewTab = false
                    urlBar.tabLocationViewDidTapLocation(urlBar.locationView)
                }
            } else {
                urlBar.leaveOverlayMode()
            }
        }
    }

    func tabManager(_ tabManager: TabManager, didAddTab tab: Tab, placeNextToParentTab: Bool, isRestoring: Bool) {
        // If we are restoring tabs then we update the count once at the end
        tabManager.didAddNewTab = true
        if !isRestoring {
            updateTabCountUsingTabManager(tabManager)
        }
        tab.tabDelegate = self
    }

    func tabManager(_ tabManager: TabManager, didRemoveTab tab: Tab, isRestoring: Bool) {
        tabManager.didChangedPanelSelection = true
        if let url = tab.lastKnownUrl, !(InternalURL(url)?.isAboutURL ?? false), !tab.isPrivate {
            profile.recentlyClosedTabs.addTab(url as URL, title: tab.lastTitle, faviconURL: tab.displayFavicon?.url, lastExecutedTime: tab.lastExecutedTime)
        }
        updateTabCountUsingTabManager(tabManager)
    }

    func tabManagerDidAddTabs(_ tabManager: TabManager) {
        updateTabCountUsingTabManager(tabManager)
        tabManager.didChangedPanelSelection = true
    }

    func tabManagerDidRestoreTabs(_ tabManager: TabManager) {
        updateTabCountUsingTabManager(tabManager)
        openUrlAfterRestore()
    }

    func openUrlAfterRestore() {
        guard let url = urlFromAnotherApp?.url else { return }
        openURLInNewTab(url, isPrivate: urlFromAnotherApp?.isPrivate ?? false)
        urlFromAnotherApp = nil
    }

    func show(toast: Toast, afterWaiting delay: DispatchTimeInterval = SimpleToastUX.ToastDelayBefore, duration: DispatchTimeInterval? = SimpleToastUX.ToastDismissAfter) {
        if let downloadToast = toast as? DownloadToast {
            self.downloadToast = downloadToast
        }

        // If BVC isnt visible hold on to this toast until viewDidAppear
        if self.view.window == nil {
            self.pendingToast = toast
            return
        }

        toast.showToast(viewController: self, delay: delay, duration: duration) { toast in
            [
                toast.leadingAnchor.constraint(equalTo: self.view.leadingAnchor),
                toast.trailingAnchor.constraint(equalTo: self.view.trailingAnchor),
                toast.bottomAnchor.constraint(equalTo: self.bottomContentStackView.bottomAnchor)
            ]
        }
    }

    func tabManagerDidRemoveAllTabs(_ tabManager: TabManager, toast: ButtonToast?) {
        guard let toast = toast, !(tabManager.selectedTab?.isPrivate ?? false) else { return }
        show(toast: toast, afterWaiting: ButtonToastUX.ToastDelay)
    }

    func updateTabCountUsingTabManager(_ tabManager: TabManager, animated: Bool = true) {
        if let selectedTab = tabManager.selectedTab {
            let count = selectedTab.isPrivate ? tabManager.privateTabs.count : tabManager.normalTabs.count
            toolbar.updateTabCount(count, animated: animated)
            urlBar.updateTabCount(count, animated: !urlBar.inOverlayMode)
            topTabsViewController?.updateTabCount(count, animated: animated)
        }
    }

    func tabManagerUpdateCount() {
        updateTabCountUsingTabManager(self.tabManager)
    }
}

// MARK: - UIPopoverPresentationControllerDelegate

extension BrowserViewController: UIPopoverPresentationControllerDelegate {
    func popoverPresentationControllerDidDismissPopover(_ popoverPresentationController: UIPopoverPresentationController) {
        displayedPopoverController = nil
        updateDisplayedPopoverProperties = nil
    }
}

extension BrowserViewController: UIAdaptivePresentationControllerDelegate {
    // Returning None here makes sure that the Popover is actually presented as a Popover and
    // not as a full-screen modal, which is the default on compact device classes.
    func adaptivePresentationStyle(for controller: UIPresentationController, traitCollection: UITraitCollection) -> UIModalPresentationStyle {
        return .none
    }
}

extension BrowserViewController {
    func presentIntroViewController(_ alwaysShow: Bool = false) {
        if alwaysShow || shouldShowIntroScreen {
            showProperIntroVC()
        }
    }

    // Default browser onboarding
    func presentDBOnboardingViewController(_ force: Bool = false) {
        guard #available(iOS 14.0, *) else { return }

        guard force || DefaultBrowserOnboardingViewModel.shouldShowDefaultBrowserOnboarding(userPrefs: profile.prefs)
            else { return }

        let dBOnboardingViewController = DefaultBrowserOnboardingViewController()
        if topTabsVisible {
            dBOnboardingViewController.preferredContentSize = CGSize(
                width: ViewControllerConsts.PreferredSize.DBOnboardingViewController.width,
                height: ViewControllerConsts.PreferredSize.DBOnboardingViewController.height)
            dBOnboardingViewController.modalPresentationStyle = .formSheet
        } else {
            dBOnboardingViewController.modalPresentationStyle = .popover
        }
        dBOnboardingViewController.viewModel.goToSettings = {
            dBOnboardingViewController.dismiss(animated: true) {
                UIApplication.shared.open(URL(string: UIApplication.openSettingsURLString)!, options: [:])
            }
        }

        present(dBOnboardingViewController, animated: true, completion: nil)
    }

    func presentUpdateViewController(_ force: Bool = false, animated: Bool = true) {
        let viewModel = UpdateViewModel(profile: profile)
        if viewModel.shouldShowUpdateSheet(force: force) && !hasPresentedUpgrade {
            viewModel.hasSyncableAccount {
                self.buildUpdateVC(viewModel: viewModel, animated: animated)
                self.hasPresentedUpgrade = true
            }
        }
    }

    private func buildUpdateVC(viewModel: UpdateViewModel, animated: Bool = true) {
        let updateViewController = UpdateViewController(viewModel: viewModel)
        updateViewController.didFinishFlow = {
            updateViewController.dismiss(animated: true)
        }

        if topTabsVisible {
            updateViewController.preferredContentSize = CGSize(
                width: ViewControllerConsts.PreferredSize.UpdateViewController.width,
                height: ViewControllerConsts.PreferredSize.UpdateViewController.height)
            updateViewController.modalPresentationStyle = .formSheet
        } else {
            updateViewController.modalPresentationStyle = .fullScreen
        }

        // On iPad we present it modally in a controller
        present(updateViewController, animated: animated) {
            self.setupHomepageOnBackground()
        }
    }

    private func showProperIntroVC() {
        let introViewModel = IntroViewModel()
        let introViewController = IntroViewController(viewModel: introViewModel, profile: profile)
        introViewController.didFinishFlow = {
            self.profile.prefs.setInt(1, forKey: PrefsKeys.IntroSeen)
            introViewController.dismiss(animated: true)
        }
        self.introVCPresentHelper(introViewController: introViewController)
    }

    private func introVCPresentHelper(introViewController: UIViewController) {
        // On iPad we present it modally in a controller
        if topTabsVisible {
            introViewController.preferredContentSize = CGSize(
                width: ViewControllerConsts.PreferredSize.IntroViewController.width,
                height: ViewControllerConsts.PreferredSize.IntroViewController.height)
            introViewController.modalPresentationStyle = .formSheet
        } else {
            introViewController.modalPresentationStyle = .fullScreen
        }
        present(introViewController, animated: true) {
            self.setupHomepageOnBackground()
        }
    }

    // On first run (and forced) open up the homepage in the background.
    private func setupHomepageOnBackground() {
        if let homePageURL = NewTabHomePageAccessors.getHomePage(self.profile.prefs),
           let tab = self.tabManager.selectedTab, DeviceInfo.hasConnectivity() {
            tab.loadRequest(URLRequest(url: homePageURL))
        }
    }

    func presentSignInViewController(_ fxaOptions: FxALaunchParams, flowType: FxAPageType = .emailLoginFlow, referringPage: ReferringPage = .none) {
        let vcToPresent = FirefoxAccountSignInViewController.getSignInOrFxASettingsVC(fxaOptions, flowType: flowType, referringPage: referringPage, profile: profile)
        presentThemedViewController(navItemLocation: .Left, navItemText: .Close, vcBeingPresented: vcToPresent, topTabsVisible: UIDevice.current.userInterfaceIdiom == .pad)
    }

    @objc func dismissSignInViewController() {
        self.dismiss(animated: true, completion: nil)
    }
}

extension BrowserViewController: ContextMenuHelperDelegate {
    func contextMenuHelper(_ contextMenuHelper: ContextMenuHelper, didLongPressElements elements: ContextMenuHelper.Elements, gestureRecognizer: UIGestureRecognizer) {
        // locationInView can return (0, 0) when the long press is triggered in an invalid page
        // state (e.g., long pressing a link before the document changes, then releasing after a
        // different page loads).
        let touchPoint = gestureRecognizer.location(in: view)
        guard touchPoint != CGPoint.zero else { return }

        let touchSize = CGSize(width: 0, height: 16)

        let actionSheetController = AlertController(title: nil, message: nil, preferredStyle: .actionSheet)
        var dialogTitle: String?

        if let url = elements.link, let currentTab = tabManager.selectedTab {
            dialogTitle = url.absoluteString
            let isPrivate = currentTab.isPrivate
            screenshotHelper.takeDelayedScreenshot(currentTab)

            let addTab = { (rURL: URL, isPrivate: Bool) in
                let tab = self.tabManager.addTab(URLRequest(url: rURL as URL), afterTab: currentTab, isPrivate: isPrivate)
                guard !self.topTabsVisible else { return }
                // We're not showing the top tabs; show a toast to quick switch to the fresh new tab.
                let toast = ButtonToast(labelText: .ContextMenuButtonToastNewTabOpenedLabelText, buttonText: .ContextMenuButtonToastNewTabOpenedButtonText, completion: { buttonPressed in
                    if buttonPressed {
                        self.tabManager.selectTab(tab)
                    }
                })
                self.show(toast: toast)
            }

            if !isPrivate {
                let openNewTabAction = UIAlertAction(title: .ContextMenuOpenInNewTab, style: .default) { _ in
                    addTab(url, false)
                }
                actionSheetController.addAction(openNewTabAction, accessibilityIdentifier: "linkContextMenu.openInNewTab")
            }

            let openNewPrivateTabAction = UIAlertAction(title: .ContextMenuOpenInNewPrivateTab, style: .default) { _ in
                addTab(url, true)
            }
            actionSheetController.addAction(openNewPrivateTabAction, accessibilityIdentifier: "linkContextMenu.openInNewPrivateTab")

            let bookmarkAction = UIAlertAction(title: .ContextMenuBookmarkLink, style: .default) { _ in
                self.addBookmark(url: url.absoluteString, title: elements.title)
                TelemetryWrapper.recordEvent(category: .action, method: .add, object: .bookmark, value: .contextMenu)
            }
            actionSheetController.addAction(bookmarkAction, accessibilityIdentifier: "linkContextMenu.bookmarkLink")

            let downloadAction = UIAlertAction(title: .ContextMenuDownloadLink, style: .default) { _ in
                // This checks if download is a blob, if yes, begin blob download process
                if !DownloadContentScript.requestBlobDownload(url: url, tab: currentTab) {
                    // if not a blob, set pendingDownloadWebView and load the request in
                    // the webview, which will trigger the WKWebView navigationResponse
                    // delegate function and eventually downloadHelper.open()
                    self.pendingDownloadWebView = currentTab.webView
                    let request = URLRequest(url: url)
                    currentTab.webView?.load(request)
                }
            }
            actionSheetController.addAction(downloadAction, accessibilityIdentifier: "linkContextMenu.download")

            let copyAction = UIAlertAction(title: .ContextMenuCopyLink, style: .default) { _ in
                UIPasteboard.general.url = url as URL
            }
            actionSheetController.addAction(copyAction, accessibilityIdentifier: "linkContextMenu.copyLink")

            let shareAction = UIAlertAction(title: .ContextMenuShareLink, style: .default) { _ in
                self.presentActivityViewController(url as URL,
                                                   sourceView: self.view,
                                                   sourceRect: CGRect(origin: touchPoint,
                                                                      size: touchSize),
                                                   arrowDirection: .any)
            }
            actionSheetController.addAction(shareAction, accessibilityIdentifier: "linkContextMenu.share")
        }

        if let url = elements.image {
            if dialogTitle == nil {
                dialogTitle = elements.title ?? url.absoluteString
            }

            let saveImageAction = UIAlertAction(title: .ContextMenuSaveImage, style: .default) { _ in
                self.getImageData(url) { data in
                    guard let image = UIImage(data: data) else { return }
                    self.writeToPhotoAlbum(image: image)
                }
            }
            actionSheetController.addAction(saveImageAction, accessibilityIdentifier: "linkContextMenu.saveImage")

            let copyAction = UIAlertAction(title: .ContextMenuCopyImage, style: .default) { _ in
                // put the actual image on the clipboard
                // do this asynchronously just in case we're in a low bandwidth situation
                let pasteboard = UIPasteboard.general
                pasteboard.url = url as URL
                let changeCount = pasteboard.changeCount
                let application = UIApplication.shared
                var taskId = UIBackgroundTaskIdentifier(rawValue: 0)
                taskId = application.beginBackgroundTask(expirationHandler: {
                    application.endBackgroundTask(taskId)
                })

                makeURLSession(userAgent: UserAgent.fxaUserAgent, configuration: URLSessionConfiguration.default).dataTask(with: url) { (data, response, error) in
                    guard validatedHTTPResponse(response, statusCode: 200..<300) != nil else {
                        application.endBackgroundTask(taskId)
                        return
                    }

                    // Only set the image onto the pasteboard if the pasteboard hasn't changed since
                    // fetching the image; otherwise, in low-bandwidth situations,
                    // we might be overwriting something that the user has subsequently added.
                    if changeCount == pasteboard.changeCount, let imageData = data, error == nil {
                        pasteboard.addImageWithData(imageData, forURL: url)
                    }

                    application.endBackgroundTask(taskId)
                }.resume()
            }
            actionSheetController.addAction(copyAction, accessibilityIdentifier: "linkContextMenu.copyImage")

            let copyImageLinkAction = UIAlertAction(title: .ContextMenuCopyImageLink, style: .default) { _ in
                UIPasteboard.general.url = url as URL
            }
            actionSheetController.addAction(copyImageLinkAction, accessibilityIdentifier: "linkContextMenu.copyImageLink")
        }

        let setupPopover = { [unowned self] in
            // If we're showing an arrow popup, set the anchor to the long press location.
            if let popoverPresentationController = actionSheetController.popoverPresentationController {
                popoverPresentationController.sourceView = self.view
                popoverPresentationController.sourceRect = CGRect(origin: touchPoint, size: touchSize)
                popoverPresentationController.permittedArrowDirections = .any
                popoverPresentationController.delegate = self
            }
        }
        setupPopover()

        if actionSheetController.popoverPresentationController != nil {
            displayedPopoverController = actionSheetController
            updateDisplayedPopoverProperties = setupPopover
        }

        if let dialogTitle = dialogTitle {
            if dialogTitle.asURL != nil {
                actionSheetController.title = dialogTitle.ellipsize(maxLength: UX.ActionSheetTitleMaxLength)
            } else {
                actionSheetController.title = dialogTitle
            }
        }

        let cancelAction = UIAlertAction(title: .CancelString, style: UIAlertAction.Style.cancel, handler: nil)
        actionSheetController.addAction(cancelAction)
        self.present(actionSheetController, animated: true, completion: nil)
    }

    fileprivate func getImageData(_ url: URL, success: @escaping (Data) -> Void) {
        makeURLSession(userAgent: UserAgent.fxaUserAgent, configuration: URLSessionConfiguration.default).dataTask(with: url) { (data, response, error) in
            if validatedHTTPResponse(response, statusCode: 200..<300) != nil,
               let data = data {
                success(data)
            }
        }.resume()
    }

    func contextMenuHelper(_ contextMenuHelper: ContextMenuHelper, didCancelGestureRecognizer: UIGestureRecognizer) {
        displayedPopoverController?.dismiss(animated: true) {
            self.displayedPopoverController = nil
        }
    }

    override func pressesBegan(_ presses: Set<UIPress>, with event: UIPressesEvent?) {
        if #available(iOS 13.4, *) {
            keyboardPressesHandler().handlePressesBegan(presses, with: event)
        }
        super.pressesBegan(presses, with: event)
    }

    override func pressesEnded(_ presses: Set<UIPress>, with event: UIPressesEvent?) {
        if #available(iOS 13.4, *) {
            keyboardPressesHandler().handlePressesEnded(presses, with: event)
        }
        super.pressesEnded(presses, with: event)
    }
}

extension BrowserViewController {
    // no-op
    @objc func image(_ image: UIImage, didFinishSavingWithError error: NSError?, contextInfo: UnsafeRawPointer) { }
}

extension BrowserViewController: KeyboardHelperDelegate {
    func keyboardHelper(_ keyboardHelper: KeyboardHelper, keyboardWillShowWithState state: KeyboardState) {
        keyboardState = state
        updateViewConstraints()

        UIView.animate(
            withDuration: state.animationDuration,
            delay: 0,
            options: [UIView.AnimationOptions(rawValue: UInt(state.animationCurve.rawValue << 16))],
            animations: {
                self.bottomContentStackView.layoutIfNeeded()
            })
    }

    func keyboardHelper(_ keyboardHelper: KeyboardHelper, keyboardWillHideWithState state: KeyboardState) {
        keyboardState = nil
        updateViewConstraints()

        UIView.animate(
            withDuration: state.animationDuration,
            delay: 0,
            options: [UIView.AnimationOptions(rawValue: UInt(state.animationCurve.rawValue << 16))],
            animations: {
                self.bottomContentStackView.layoutIfNeeded()
            })
    }

    func keyboardHelper(_ keyboardHelper: KeyboardHelper, keyboardWillChangeWithState state: KeyboardState) {
        keyboardState = state
        updateViewConstraints()
    }
}

extension BrowserViewController: SessionRestoreHelperDelegate {
    func sessionRestoreHelper(_ helper: SessionRestoreHelper, didRestoreSessionForTab tab: Tab) {
        tab.isRestoring = false

        if let tab = tabManager.selectedTab, tab.webView === tab.webView {
            updateUIForReaderHomeStateForTab(tab)
        }

        clipboardBarDisplayHandler?.didRestoreSession()
    }
}

extension BrowserViewController: TabTrayDelegate {
    func tabTrayOpenRecentlyClosedTab(_ url: URL) {
        guard let tab = self.tabManager.selectedTab else { return }
        self.finishEditingAndSubmit(url, visitType: .recentlyClosed, forTab: tab)
    }

    // This function animates and resets the tab chrome transforms when
    // the tab tray dismisses.
    func tabTrayDidDismiss(_ tabTray: GridTabViewController) {
        resetBrowserChrome()
    }

    func tabTrayDidAddTab(_ tabTray: GridTabViewController, tab: Tab) {}

    func tabTrayDidAddBookmark(_ tab: Tab) {
        guard let url = tab.url?.absoluteString, !url.isEmpty else { return }
        let tabState = tab.tabState
        addBookmark(url: url, title: tabState.title, favicon: tabState.favicon)
        TelemetryWrapper.recordEvent(category: .action, method: .add, object: .bookmark, value: .tabTray)
    }

    func tabTrayDidAddToReadingList(_ tab: Tab) -> ReadingListItem? {
        guard let url = tab.url?.absoluteString, !url.isEmpty else { return nil }
        return profile.readingList.createRecordWithURL(url, title: tab.title ?? url, addedBy: UIDevice.current.name).value.successValue
    }

    func tabTrayDidRequestTabsSettings() {
        showSettingsWithDeeplink(to: .customizeTabs)
    }
}

// MARK: Browser Chrome Theming
extension BrowserViewController: NotificationThemeable {
    func applyTheme() {
        guard self.isViewLoaded else { return }
        // TODO: Clean up after FXIOS-5109
        let ui: [NotificationThemeable?] = [urlBar,
                                            toolbar,
                                            readerModeBar,
                                            topTabsViewController,
                                            libraryDrawerViewController]
        ui.forEach { $0?.applyTheme() }

        statusBarOverlay.backgroundColor = shouldShowTopTabsForTraitCollection(traitCollection) ? UIColor.theme.topTabs.background : urlBar.backgroundColor
        keyboardBackdrop?.backgroundColor = UIColor.theme.browser.background
        setNeedsStatusBarAppearanceUpdate()

        (presentedViewController as? NotificationThemeable)?.applyTheme()

        // Update the `background-color` of any blank webviews.
        let webViews = tabManager.tabs.compactMap({ $0.webView as? TabWebView })
        webViews.forEach({ $0.applyTheme() })

        let tabs = tabManager.tabs
        tabs.forEach {
            $0.applyTheme()
            urlBar.locationView.tabDidChangeContentBlocking($0)
        }

        guard let contentScript = tabManager.selectedTab?.getContentScript(name: ReaderMode.name()) else { return }
        applyThemeForPreferences(profile.prefs, contentScript: contentScript)
    }
}

extension BrowserViewController: JSPromptAlertControllerDelegate {
    func promptAlertControllerDidDismiss(_ alertController: JSPromptAlertController) {
        showQueuedAlertIfAvailable()
    }
}

extension BrowserViewController: TopTabsDelegate {
    func topTabsDidPressTabs() {
        libraryDrawerViewController?.close(immediately: true)
        urlBar.leaveOverlayMode(didCancel: true)
        self.urlBarDidPressTabs(urlBar)
    }

    func topTabsDidPressNewTab(_ isPrivate: Bool) {
        libraryDrawerViewController?.close(immediately: true)
        openBlankNewTab(focusLocationField: false, isPrivate: isPrivate)
    }

    func topTabsDidTogglePrivateMode() {
        libraryDrawerViewController?.close(immediately: true)
        guard tabManager.selectedTab != nil else { return }
        urlBar.leaveOverlayMode()
    }

    func topTabsDidChangeTab() {
        libraryDrawerViewController?.close()
        urlBar.leaveOverlayMode(didCancel: true)
    }
}

extension BrowserViewController: DevicePickerViewControllerDelegate, InstructionsViewDelegate {
    func dismissInstructionsView() {
        self.navigationController?.presentedViewController?.dismiss(animated: true)
        self.popToBVC()
    }

    func devicePickerViewControllerDidCancel(_ devicePickerViewController: DevicePickerViewController) {
        self.popToBVC()
    }

    func devicePickerViewController(_ devicePickerViewController: DevicePickerViewController, didPickDevices devices: [RemoteDevice]) {
        guard let shareItem = devicePickerViewController.shareItem else { return }

        guard shareItem.isShareable else {
            let alert = UIAlertController(title: .SendToErrorTitle, message: .SendToErrorMessage, preferredStyle: .alert)
            alert.addAction(UIAlertAction(title: .SendToErrorOKButton, style: .default) { _ in self.popToBVC()})
            present(alert, animated: true, completion: nil)
            return
        }
        profile.sendItem(shareItem, toDevices: devices).uponQueue(.main) { _ in
            self.popToBVC()
            DispatchQueue.main.asyncAfter(deadline: .now() + 0.3) {
                SimpleToast().showAlertWithText(.AppMenu.AppMenuTabSentConfirmMessage, bottomContainer: self.webViewContainer)
            }
        }
    }
}

// MARK: - Reopen last closed tab

extension BrowserViewController: FeatureFlaggable {
    override func motionEnded(_ motion: UIEvent.EventSubtype, with event: UIEvent?) {
        if featureFlags.isFeatureEnabled(.shakeToRestore, checking: .buildOnly) {
            homePanelDidRequestToRestoreClosedTab(motion)
        }
    }

    func homePanelDidRequestToRestoreClosedTab(_ motion: UIEvent.EventSubtype) {
        guard motion == .motionShake,
              !topTabsVisible,
              !urlBar.inOverlayMode,
              let lastClosedURL = profile.recentlyClosedTabs.tabs.first?.url,
              let selectedTab = tabManager.selectedTab
        else { return }

        let alertTitleText: String = .ReopenLastTabAlertTitle
        let reopenButtonText: String = .ReopenLastTabButtonText
        let cancelButtonText: String = .ReopenLastTabCancelText

        func reopenLastTab(_ action: UIAlertAction) {
            let request = URLRequest(url: lastClosedURL)
            let closedTab = tabManager.addTab(request, afterTab: selectedTab, isPrivate: false)
            tabManager.selectTab(closedTab)
        }

        let alert = AlertController(title: alertTitleText, message: "", preferredStyle: .alert)
        alert.addAction(UIAlertAction(title: reopenButtonText, style: .default, handler: reopenLastTab), accessibilityIdentifier: "BrowserViewController.ReopenLastTabAlert.ReopenButton")
        alert.addAction(UIAlertAction(title: cancelButtonText, style: .cancel, handler: nil), accessibilityIdentifier: "BrowserViewController.ReopenLastTabAlert.CancelButton")

        self.present(alert, animated: true, completion: nil)
    }
}

extension BrowserViewController {
    /// This method now returns the BrowserViewController associated with the scene.
    /// We currently have a single scene app setup, so this will change as we introduce support for multiple scenes.
    ///
    /// We're currently seeing crashes from cases of there being no `connectedScene`, or being unable to cast to a SceneDelegate.
    /// Although those instances should be rare, we will return an optional until we can investigate when and why we end up in this situation.
    ///
    /// With this change, we are aware that certain functionality that depends on a non-nil BVC will fail, but not fatally for now. 
    public static func foregroundBVC() -> BrowserViewController? {
        guard let scene = UIApplication.shared.connectedScenes.first else {
            SentryIntegration.shared.send(message: "No connected scenes exist.", severity: .fatal)
            return nil
        }

        guard let sceneDelegate = scene.delegate as? SceneDelegate else {
            SentryIntegration.shared.send(message: "Scene could not be cast as SceneDelegate.", severity: .fatal)
            return nil
        }

        return sceneDelegate.browserViewController
    }
}

extension BrowserViewController: BrowserBarViewDelegate {
    var inOverlayMode: Bool {
        return urlBar.inOverlayMode
    }

    func leaveOverlayMode(didCancel cancel: Bool) {
        urlBar.leaveOverlayMode(didCancel: cancel)
    }
}

extension BrowserViewController {
    func trackAccessibility() {
        TelemetryWrapper.recordEvent(category: .action,
                                     method: .voiceOver,
                                     object: .app,
                                     extras: [TelemetryWrapper.EventExtraKey.isVoiceOverRunning.rawValue: UIAccessibility.isVoiceOverRunning.description])
        TelemetryWrapper.recordEvent(category: .action,
                                     method: .switchControl,
                                     object: .app,
                                     extras: [TelemetryWrapper.EventExtraKey.isSwitchControlRunning.rawValue: UIAccessibility.isSwitchControlRunning.description])
        TelemetryWrapper.recordEvent(category: .action,
                                     method: .reduceTransparency,
                                     object: .app,
                                     extras: [TelemetryWrapper.EventExtraKey.isReduceTransparencyEnabled.rawValue: UIAccessibility.isReduceTransparencyEnabled.description])
        TelemetryWrapper.recordEvent(category: .action,
                                     method: .reduceMotion,
                                     object: .app,
                                     extras: [TelemetryWrapper.EventExtraKey.isReduceMotionEnabled.rawValue: UIAccessibility.isReduceMotionEnabled.description])
        TelemetryWrapper.recordEvent(category: .action,
                                     method: .invertColors,
                                     object: .app,
                                     extras: [TelemetryWrapper.EventExtraKey.isInvertColorsEnabled.rawValue: UIAccessibility.isInvertColorsEnabled.description])
        TelemetryWrapper.recordEvent(category: .action,
                                     method: .dynamicTextSize,
                                     object: .app,
                                     extras: [
                                        TelemetryWrapper.EventExtraKey.isAccessibilitySizeEnabled.rawValue: UIApplication.shared.preferredContentSizeCategory.isAccessibilityCategory.description,
                                        TelemetryWrapper.EventExtraKey.preferredContentSizeCategory.rawValue: UIApplication.shared.preferredContentSizeCategory.rawValue.description])
    }
}<|MERGE_RESOLUTION|>--- conflicted
+++ resolved
@@ -229,13 +229,10 @@
         switch openTabObject.type {
         case .loadQueuedTabs(let urls):
             loadQueuedTabs(receivedURLs: urls)
-<<<<<<< HEAD
         case .openSearchNewTab(let searchTerm):
             openSearchNewTab(searchTerm)
-=======
         case .switchToTabForURLOrOpen(let url):
             switchToTabForURLOrOpen(url)
->>>>>>> 25d9c44e
         }
     }
 
