--- conflicted
+++ resolved
@@ -667,11 +667,6 @@
     override func viewWillLayoutSubviews() {
         super.viewWillLayoutSubviews()
         adjustURLBarHeightBasedOnLocationViewHeight()
-<<<<<<< HEAD
-        zoomPageBar?.changeGradientOpacity(alpha: 1)
-        zoomPageBar?.layoutIfNeeded()
-=======
->>>>>>> 71c5f0d4
     }
 
     override func viewDidLayoutSubviews() {
