// This Source Code Form is subject to the terms of the Mozilla Public
// License, v. 2.0. If a copy of the MPL was not distributed with this
// file, You can obtain one at http://mozilla.org/MPL/2.0/

import Foundation
import Photos
import UIKit
import WebKit
import Shared
import Storage
import SnapKit
import Account
import MobileCoreServices
import Telemetry
import Common

struct UrlToOpenModel {
    var url: URL?
    var isPrivate: Bool
}

/// Enum used to track flow for telemetry events
enum ReferringPage {
    case onboarding
    case appMenu
    case settings
    case none
    case tabTray
}

class BrowserViewController: UIViewController {
    private enum UX {
        static let ShowHeaderTapAreaHeight: CGFloat = 32
        static let ActionSheetTitleMaxLength = 120
    }

    private let KVOs: [KVOConstants] = [
        .estimatedProgress,
        .loading,
        .canGoBack,
        .canGoForward,
        .URL,
        .title,
    ]

    var homepageViewController: HomepageViewController?
    var libraryViewController: LibraryViewController?
    var webViewContainer: UIView!
    var urlBar: URLBarView!
    var urlBarHeightConstraint: Constraint!
    var urlBarHeightConstraintValue: CGFloat?
    var clipboardBarDisplayHandler: ClipboardBarDisplayHandler?
    var readerModeBar: ReaderModeBarView?
    var readerModeCache: ReaderModeCache
    var statusBarOverlay = UIView()
    var searchController: SearchViewController?
    var screenshotHelper: ScreenshotHelper!
    var searchTelemetry: SearchTelemetry?
    var searchLoader: SearchLoader?
    var findInPageBar: FindInPageBar?
    var zoomPageBar: ZoomPageBar?
    lazy var mailtoLinkHandler = MailtoLinkHandler()
    var urlFromAnotherApp: UrlToOpenModel?
    var isCrashAlertShowing = false
    var currentMiddleButtonState: MiddleButtonState?
    private var customSearchBarButton: UIBarButtonItem?
    var openedUrlFromExternalSource = false
    var passBookHelper: OpenPassBookHelper?
    var overlayManager: OverlayModeManager

    var surveySurfaceManager: SurveySurfaceManager?
    var contextHintVC: ContextualHintViewController

    // To avoid presenting multiple times in same launch when forcing to show
    var hasPresentedUpgrade = false

    // popover rotation handling
    var displayedPopoverController: UIViewController?
    var updateDisplayedPopoverProperties: (() -> Void)?

    // location label actions
    var pasteGoAction: AccessibleAction!
    var pasteAction: AccessibleAction!
    var copyAddressAction: AccessibleAction!

    weak var gridTabTrayController: GridTabViewController?
    var tabTrayViewController: TabTrayViewController?

    let profile: Profile
    let tabManager: TabManager
    let ratingPromptManager: RatingPromptManager

    // Header can contain the top url bar, bottomContainer only contains toolbar
    // OverKeyboardContainer contains the reader mode and maybe the bottom url bar
    var header: BaseAlphaStackView = .build { _ in }
    var overKeyboardContainer: BaseAlphaStackView = .build { _ in }
    var bottomContainer: BaseAlphaStackView = .build { _ in }

    lazy var isBottomSearchBar: Bool = {
        guard isSearchBarLocationFeatureEnabled else { return false }
        return searchBarPosition == .bottom
    }()

    // Alert content that appears on top of the footer should be added to this view.
    // ex: Find In Page, SnackBars
    var bottomContentStackView: BaseAlphaStackView = .build { stackview in
        stackview.isClearBackground = true
    }

    private var topTouchArea: UIButton!

    var topTabsVisible: Bool {
        return topTabsViewController != nil
    }
    // Backdrop used for displaying greyed background for private tabs
    var webViewContainerBackdrop: UIView!
    var keyboardBackdrop: UIView?

    var scrollController = TabScrollingController()
    private var keyboardState: KeyboardState?
    var pendingToast: Toast? // A toast that might be waiting for BVC to appear before displaying
    var downloadToast: DownloadToast? // A toast that is showing the combined download progress

    /// Set to true when the user taps the home button. Used to prevent entering overlay mode.
    /// Immediately set to false afterwards.
    var userHasPressedHomeButton = false

    // Tracking navigation items to record history types.
    // TODO: weak references?
    var ignoredNavigation = Set<WKNavigation>()
    var typedNavigation = [WKNavigation: VisitType]()
    var toolbar = TabToolbar()
    var navigationToolbar: TabToolbarProtocol {
        return toolbar.isHidden ? urlBar : toolbar
    }

    var topTabsViewController: TopTabsViewController?

    // Keep track of allowed `URLRequest`s from `webView(_:decidePolicyFor:decisionHandler:)` so
    // that we can obtain the originating `URLRequest` when a `URLResponse` is received. This will
    // allow us to re-trigger the `URLRequest` if the user requests a file to be downloaded.
    var pendingRequests = [String: URLRequest]()

    // This is set when the user taps "Download Link" from the context menu. We then force a
    // download of the next request through the `WKNavigationDelegate` that matches this web view.
    weak var pendingDownloadWebView: WKWebView?

    let downloadQueue: DownloadQueue

    private var keyboardPressesHandlerValue: Any?
    var themeManager: ThemeManager
    var logger: Logger

    var newTabSettings: NewTabPage {
        return NewTabAccessors.getNewTabPage(profile.prefs)
    }

    @available(iOS 13.4, *)
    func keyboardPressesHandler() -> KeyboardPressesHandler {
        guard let keyboardPressesHandlerValue = keyboardPressesHandlerValue as? KeyboardPressesHandler else {
            keyboardPressesHandlerValue = KeyboardPressesHandler()
            return keyboardPressesHandlerValue as! KeyboardPressesHandler
        }
        return keyboardPressesHandlerValue
    }

    init(
        profile: Profile,
        tabManager: TabManager,
        themeManager: ThemeManager = AppContainer.shared.resolve(),
        ratingPromptManager: RatingPromptManager = AppContainer.shared.resolve(),
        downloadQueue: DownloadQueue = AppContainer.shared.resolve(),
        logger: Logger = DefaultLogger.shared
    ) {
        self.profile = profile
        self.tabManager = tabManager
        self.themeManager = themeManager
        self.ratingPromptManager = ratingPromptManager
        self.readerModeCache = DiskReaderModeCache.sharedInstance
        self.downloadQueue = downloadQueue
        self.logger = logger

        self.overlayManager = DefaultOverlayModeManager()
        let contextViewModel = ContextualHintViewModel(forHintType: .toolbarLocation,
                                                       with: profile)
        self.contextHintVC = ContextualHintViewController(with: contextViewModel)
        super.init(nibName: nil, bundle: nil)
        didInit()
    }

    required init?(coder aDecoder: NSCoder) {
        fatalError("init(coder:) has not been implemented")
    }

    override var prefersStatusBarHidden: Bool {
        return false
    }

    override var supportedInterfaceOrientations: UIInterfaceOrientationMask {
        if UIDevice.current.userInterfaceIdiom == .phone {
            return .allButUpsideDown
        } else {
            return .all
        }
    }

    fileprivate func didInit() {
        screenshotHelper = ScreenshotHelper(controller: self)
        tabManager.addDelegate(self)
        tabManager.addNavigationDelegate(self)
        downloadQueue.delegate = self
    }

    override var preferredStatusBarStyle: UIStatusBarStyle {
        LegacyThemeManager.instance.statusBarStyle
    }

    @objc
    func displayThemeChanged(notification: Notification) {
        applyTheme()
    }

    /// If user manually opens the keyboard and presses undo, the app switches to the last
    /// open tab, and because of that we need to leave overlay state
    @objc
    func didTapUndoCloseAllTabToast(notification: Notification) {
        overlayManager.switchTab(shouldCancelLoading: true)
    }

    @objc
    func openTabNotification(notification: Notification) {
        guard let openTabObject = notification.object as? OpenTabNotificationObject else {
            return
        }

        switch openTabObject.type {
        case .loadQueuedTabs(let urls):
            loadQueuedTabs(receivedURLs: urls)
        case .openNewTab:
            openBlankNewTab(focusLocationField: true)
        case .openSearchNewTab(let searchTerm):
            openSearchNewTab(searchTerm)
        case .switchToTabForURLOrOpen(let url):
            switchToTabForURLOrOpen(url)
        case .debugOption(let numberOfTabs, let url):
            debugOpen(numberOfNewTabs: numberOfTabs, at: url)
        }
    }

    @objc
    func searchBarPositionDidChange(notification: Notification) {
        guard let dict = notification.object as? NSDictionary,
              let newSearchBarPosition = dict[PrefsKeys.FeatureFlags.SearchBarPosition] as? SearchBarPosition,
              urlBar != nil
        else { return }

        let newPositionIsBottom = newSearchBarPosition == .bottom
        let newParent = newPositionIsBottom ? overKeyboardContainer : header
        urlBar.removeFromParent()
        urlBar.addToParent(parent: newParent)

        if let readerModeBar = readerModeBar {
            readerModeBar.removeFromParent()
            readerModeBar.addToParent(parent: newParent, addToTop: newSearchBarPosition == .bottom)
        }

        isBottomSearchBar = newPositionIsBottom
        updateViewConstraints()
        updateHeaderConstraints()
        toolbar.setNeedsDisplay()
        urlBar.updateConstraints()
    }

    func shouldShowToolbarForTraitCollection(_ previousTraitCollection: UITraitCollection) -> Bool {
        return previousTraitCollection.verticalSizeClass != .compact && previousTraitCollection.horizontalSizeClass != .regular
    }

    func shouldShowTopTabsForTraitCollection(_ newTraitCollection: UITraitCollection) -> Bool {
        return newTraitCollection.verticalSizeClass == .regular && newTraitCollection.horizontalSizeClass == .regular
    }

    @objc
    fileprivate func appMenuBadgeUpdate() {
        let actionNeeded = RustFirefoxAccounts.shared.isActionNeeded
        let showWarningBadge = actionNeeded

        urlBar.warningMenuBadge(setVisible: showWarningBadge)
        toolbar.warningMenuBadge(setVisible: showWarningBadge)
    }

    func updateToolbarStateForTraitCollection(_ newCollection: UITraitCollection) {
        let showToolbar = shouldShowToolbarForTraitCollection(newCollection)
        let showTopTabs = shouldShowTopTabsForTraitCollection(newCollection)

        let hideReloadButton = shouldUseiPadSetup(traitCollection: newCollection)
        urlBar.topTabsIsShowing = showTopTabs
        urlBar.setShowToolbar(!showToolbar, hideReloadButton: hideReloadButton)
        toolbar.addNewTabButton.isHidden = showToolbar

        if showToolbar {
            toolbar.isHidden = false
            toolbar.tabToolbarDelegate = self
            toolbar.applyUIMode(isPrivate: tabManager.selectedTab?.isPrivate ?? false)
            toolbar.applyTheme()
            toolbar.updateMiddleButtonState(currentMiddleButtonState ?? .search)
            updateTabCountUsingTabManager(self.tabManager)
        } else {
            toolbar.tabToolbarDelegate = nil
            toolbar.isHidden = true
        }

        appMenuBadgeUpdate()

        if showTopTabs, topTabsViewController == nil {
            let topTabsViewController = TopTabsViewController(tabManager: tabManager, profile: profile)
            topTabsViewController.delegate = self
            addChild(topTabsViewController)
            header.addArrangedViewToTop(topTabsViewController.view)
            self.topTabsViewController = topTabsViewController
            topTabsViewController.applyTheme()
        } else if showTopTabs, topTabsViewController != nil {
            topTabsViewController?.applyTheme()
        } else {
            if let topTabsView = topTabsViewController?.view {
                header.removeArrangedView(topTabsView)
            }
            topTabsViewController?.removeFromParent()
            topTabsViewController = nil
        }

        header.setNeedsLayout()
        view.layoutSubviews()

        if let tab = tabManager.selectedTab,
           let webView = tab.webView {
            updateURLBarDisplayURL(tab)
            navigationToolbar.updateBackStatus(webView.canGoBack)
            navigationToolbar.updateForwardStatus(webView.canGoForward)
        }
    }

    func dismissVisibleMenus() {
        displayedPopoverController?.dismiss(animated: true)
        if self.presentedViewController as? PhotonActionSheet != nil {
            self.presentedViewController?.dismiss(animated: true, completion: nil)
        }
    }

    @objc
    func appDidEnterBackgroundNotification() {
        displayedPopoverController?.dismiss(animated: false) {
            self.updateDisplayedPopoverProperties = nil
            self.displayedPopoverController = nil
        }
        if self.presentedViewController as? PhotonActionSheet != nil {
            self.presentedViewController?.dismiss(animated: true, completion: nil)
        }
    }

    @objc
    func tappedTopArea() {
        scrollController.showToolbars(animated: true)
    }

    @objc
    func appWillResignActiveNotification() {
        // Dismiss any popovers that might be visible
        displayedPopoverController?.dismiss(animated: false) {
            self.updateDisplayedPopoverProperties = nil
            self.displayedPopoverController = nil
        }

        // If we are displaying a private tab, hide any elements in the tab that we wouldn't want shown
        // when the app is in the home switcher
        guard let privateTab = tabManager.selectedTab,
              privateTab.isPrivate
        else { return }

        view.bringSubviewToFront(webViewContainerBackdrop)
        webViewContainerBackdrop.alpha = 1
        webViewContainer.alpha = 0
        urlBar.locationContainer.alpha = 0
        topTabsViewController?.switchForegroundStatus(isInForeground: false)
        presentedViewController?.popoverPresentationController?.containerView?.alpha = 0
        presentedViewController?.view.alpha = 0
    }

    @objc
    func appDidBecomeActiveNotification() {
        // Re-show any components that might have been hidden because they were being displayed
        // as part of a private mode tab
        UIView.animate(
            withDuration: 0.2,
            delay: 0,
            options: UIView.AnimationOptions(),
            animations: {
                self.webViewContainer.alpha = 1
                self.urlBar.locationContainer.alpha = 1
                self.presentedViewController?.popoverPresentationController?.containerView?.alpha = 1
                self.presentedViewController?.view.alpha = 1
            }, completion: { _ in
                self.webViewContainerBackdrop.alpha = 0
                // This has to be at the end of the animation, because `switchForegroundStatus` gets the tab cells by
                // using `collectionView.visibleCells` and before the animation is complete, the cells are not going to
                // be visible, so it will always return an empty array.
                self.topTabsViewController?.switchForegroundStatus(isInForeground: true)
                self.view.sendSubviewToBack(self.webViewContainerBackdrop)
            })

        // Re-show toolbar which might have been hidden during scrolling (prior to app moving into the background)
        scrollController.showToolbars(animated: false)

        // Update lock icon without redrawing the whole locationView
        if let tab = tabManager.selectedTab {
            urlBar.locationView.tabDidChangeContentBlocking(tab)
        }

        tabManager.startAtHomeCheck()
        updateWallpaperMetadata()

        // When, for example, you "Load in Background" via the share sheet, the tab is added to `Profile`'s `TabQueue`.
        // So, we delay five seconds because we need to wait for `Profile` to be initialized and setup for use.
        DispatchQueue.main.asyncAfter(deadline: .now() + 5.0) { [weak self] in
            self?.loadQueuedTabs()
        }
    }

    // MARK: - Lifecycle

    override func viewDidLoad() {
        super.viewDidLoad()
        KeyboardHelper.defaultHelper.addDelegate(self)
        trackTelemetry()
        setupNotifications()
        addSubviews()

        setupAccessibleActions()

        clipboardBarDisplayHandler = ClipboardBarDisplayHandler(prefs: profile.prefs, tabManager: tabManager)
        clipboardBarDisplayHandler?.delegate = self

        scrollController.header = header
        scrollController.overKeyboardContainer = overKeyboardContainer
        scrollController.bottomContainer = bottomContainer

        updateToolbarStateForTraitCollection(traitCollection)

        setupConstraints()

        // Setup UIDropInteraction to handle dragging and dropping
        // links into the view from other apps.
        let dropInteraction = UIDropInteraction(delegate: self)
        view.addInteraction(dropInteraction)

        updateLegacyTheme()

        searchTelemetry = SearchTelemetry()

        // Awesomebar Location Telemetry
        SearchBarSettingsViewModel.recordLocationTelemetry(for: isBottomSearchBar ? .bottom : .top)

        overlayManager.setURLBar(urlBarView: urlBar)
    }

    private func setupAccessibleActions() {
        // UIAccessibilityCustomAction subclass holding an AccessibleAction instance does not work,
        // thus unable to generate AccessibleActions and UIAccessibilityCustomActions "on-demand" and need
        // to make them "persistent" e.g. by being stored in BVC
        pasteGoAction = AccessibleAction(name: .PasteAndGoTitle, handler: { () -> Bool in
            if let pasteboardContents = UIPasteboard.general.string {
                self.urlBar(self.urlBar, didSubmitText: pasteboardContents)
                return true
            }
            return false
        })
        pasteAction = AccessibleAction(name: .PasteTitle, handler: { () -> Bool in
            if let pasteboardContents = UIPasteboard.general.string {
                // Enter overlay mode and make the search controller appear.
                self.overlayManager.openSearch(with: pasteboardContents)

                return true
            }
            return false
        })
        copyAddressAction = AccessibleAction(name: .CopyAddressTitle, handler: { () -> Bool in
            if let url = self.tabManager.selectedTab?.canonicalURL?.displayURL ?? self.urlBar.currentURL {
                UIPasteboard.general.url = url
            }
            return true
        })
    }

    private func setupNotifications() {
        NotificationCenter.default.addObserver(
            self,
            selector: #selector(appWillResignActiveNotification),
            name: UIApplication.willResignActiveNotification,
            object: nil)
        NotificationCenter.default.addObserver(
            self,
            selector: #selector(appDidBecomeActiveNotification),
            name: UIApplication.didBecomeActiveNotification,
            object: nil)
        NotificationCenter.default.addObserver(
            self,
            selector: #selector(appDidEnterBackgroundNotification),
            name: UIApplication.didEnterBackgroundNotification,
            object: nil)
        NotificationCenter.default.addObserver(
            self,
            selector: #selector(appMenuBadgeUpdate),
            name: .FirefoxAccountStateChange,
            object: nil)
        NotificationCenter.default.addObserver(
            self,
            selector: #selector(displayThemeChanged),
            name: .DisplayThemeChanged,
            object: nil)
        NotificationCenter.default.addObserver(
            self,
            selector: #selector(searchBarPositionDidChange),
            name: .SearchBarPositionDidChange,
            object: nil)
        NotificationCenter.default.addObserver(
            self,
            selector: #selector(didTapUndoCloseAllTabToast),
            name: .DidTapUndoCloseAllTabToast,
            object: nil)
        NotificationCenter.default.addObserver(
            self,
            selector: #selector(openTabNotification),
            name: .OpenTabNotification,
            object: nil)
        NotificationCenter.default.addObserver(
            self,
            selector: #selector(presentIntroFrom),
            name: .PresentIntroView,
            object: nil)
    }

    func addSubviews() {
        webViewContainerBackdrop = UIView()
        webViewContainerBackdrop.backgroundColor = UIColor.Photon.Ink90
        webViewContainerBackdrop.alpha = 0
        view.addSubview(webViewContainerBackdrop)

        webViewContainer = UIView()
        view.addSubview(webViewContainer)

        topTouchArea = UIButton()
        topTouchArea.isAccessibilityElement = false
        topTouchArea.addTarget(self, action: #selector(tappedTopArea), for: .touchUpInside)
        view.addSubview(topTouchArea)

        // Work around for covering the non-clipped web view content
        statusBarOverlay = UIView()
        view.addSubview(statusBarOverlay)

        // Setup the URL bar, wrapped in a view to get transparency effect
        urlBar = URLBarView(profile: profile)
        urlBar.translatesAutoresizingMaskIntoConstraints = false
        urlBar.delegate = self
        urlBar.tabToolbarDelegate = self

        urlBar.addToParent(parent: isBottomSearchBar ? overKeyboardContainer : header)
        view.addSubview(header)
        view.addSubview(bottomContentStackView)
        view.addSubview(overKeyboardContainer)

        toolbar = TabToolbar()
        bottomContainer.addArrangedSubview(toolbar)
        view.addSubview(bottomContainer)
    }

    override func viewWillAppear(_ animated: Bool) {
        super.viewWillAppear(animated)
        if !AppConstants.useCoordinators {
            // Setting the view alpha to 0 so that there's no weird flash in between the
            // check of view appearance and the `performSurveySurfaceCheck`, where the
            // alpha will be set to 1.
            self.view.alpha = 0
        }

        if !displayedRestoreTabsAlert && crashedLastLaunch() {
            logger.log("The application crashed on last session",
                       level: .info,
                       category: .lifecycle)
            displayedRestoreTabsAlert = true
            showRestoreTabsAlert()
        } else {
            tabManager.restoreTabs()
        }

        updateTabCountUsingTabManager(tabManager, animated: false)
<<<<<<< HEAD
        performSurveySurfaceCheck()
        urlBar.searchEnginesDidUpdate()
=======

        if !AppConstants.useCoordinators {
            performSurveySurfaceCheck()
        }
>>>>>>> 8862a812
    }

    override func viewDidAppear(_ animated: Bool) {
        super.viewDidAppear(animated)

        if !AppConstants.useCoordinators {
            presentIntroViewController()
            presentUpdateViewController()
        }
        screenshotHelper.viewIsVisible = true

        if let toast = self.pendingToast {
            self.pendingToast = nil
            show(toast: toast, afterWaiting: ButtonToast.UX.delay)
        }
        showQueuedAlertIfAvailable()

        prepareURLOnboardingContextualHint()
    }

    private func prepareURLOnboardingContextualHint() {
        guard contextHintVC.shouldPresentHint(),
              featureFlags.isFeatureEnabled(.contextualHintForToolbar, checking: .buildOnly)
        else { return }

        contextHintVC.configure(
            anchor: urlBar,
            withArrowDirection: isBottomSearchBar ? .down : .up,
            andDelegate: self,
            presentedUsing: { self.presentContextualHint() },
            andActionForButton: { self.homePanelDidRequestToOpenSettings(at: .customizeToolbar) },
            overlayState: overlayManager)
    }

    private func presentContextualHint() {
        if IntroScreenManager(prefs: profile.prefs).shouldShowIntroScreen { return }
        present(contextHintVC, animated: true)

        UIAccessibility.post(notification: .layoutChanged, argument: contextHintVC)
    }

    override func viewWillDisappear(_ animated: Bool) {
        screenshotHelper.viewIsVisible = false
        super.viewWillDisappear(animated)
    }

    override func viewWillLayoutSubviews() {
        super.viewWillLayoutSubviews()
        adjustURLBarHeightBasedOnLocationViewHeight()
    }

    override func viewDidLayoutSubviews() {
        super.viewDidLayoutSubviews()
        statusBarOverlay.snp.remakeConstraints { make in
            make.top.left.right.equalTo(self.view)
            make.height.equalTo(self.view.safeAreaInsets.top)
        }

        showQueuedAlertIfAvailable()
    }

    override func willTransition(to newCollection: UITraitCollection, with coordinator: UIViewControllerTransitionCoordinator) {
        super.willTransition(to: newCollection, with: coordinator)

        // During split screen launching on iPad, this callback gets fired before viewDidLoad gets a chance to
        // set things up. Make sure to only update the toolbar state if the view is ready for it.
        if isViewLoaded {
            updateToolbarStateForTraitCollection(newCollection)
        }

        displayedPopoverController?.dismiss(animated: true, completion: nil)
        coordinator.animate(alongsideTransition: { context in
            self.scrollController.showToolbars(animated: false)
        }, completion: nil)
    }

    override func viewWillTransition(to size: CGSize, with coordinator: UIViewControllerTransitionCoordinator) {
        super.viewWillTransition(to: size, with: coordinator)

        dismissVisibleMenus()

        coordinator.animate(alongsideTransition: { context in
            self.scrollController.updateMinimumZoom()
            self.topTabsViewController?.scrollToCurrentTab(false, centerCell: false)
            if let popover = self.displayedPopoverController {
                self.updateDisplayedPopoverProperties?()
                self.present(popover, animated: true, completion: nil)
            }
        }, completion: { _ in
            self.scrollController.setMinimumZoom()
        })
    }

    override func traitCollectionDidChange(_ previousTraitCollection: UITraitCollection?) {
        super.traitCollectionDidChange(previousTraitCollection)
        if traitCollection.hasDifferentColorAppearance(comparedTo: previousTraitCollection) {
            themeManager.systemThemeChanged()
            updateLegacyTheme()
        }
        setupMiddleButtonStatus(isLoading: false)
    }

    private func updateLegacyTheme() {
        if !NightModeHelper.isActivated() && LegacyThemeManager.instance.systemThemeIsOn {
            let userInterfaceStyle = traitCollection.userInterfaceStyle
            LegacyThemeManager.instance.current = userInterfaceStyle == .dark ? LegacyDarkTheme() : LegacyNormalTheme()
        }
    }

    // MARK: - Constraints

    private func setupConstraints() {
        urlBar.snp.makeConstraints { make in
            urlBarHeightConstraint = make.height.equalTo(UIConstants.TopToolbarHeightMax).constraint
        }

        webViewContainerBackdrop.snp.makeConstraints { make in
            make.edges.equalTo(view)
        }

        updateHeaderConstraints()
    }

    private func updateHeaderConstraints() {
        header.snp.remakeConstraints { make in
            if isBottomSearchBar {
                make.left.right.top.equalTo(view)
                // Making sure we cover at least the status bar
                make.bottom.equalTo(view.safeArea.top)
            } else {
                scrollController.headerTopConstraint = make.top.equalTo(view.safeArea.top).constraint
                make.left.right.equalTo(view)
            }
        }
    }

    override func updateViewConstraints() {
        super.updateViewConstraints()

        topTouchArea.snp.remakeConstraints { make in
            make.top.left.right.equalTo(view)
            make.height.equalTo(UX.ShowHeaderTapAreaHeight)
        }

        readerModeBar?.snp.remakeConstraints { make in
            make.height.equalTo(UIConstants.ToolbarHeight)
        }

        webViewContainer.snp.remakeConstraints { make in
            make.left.right.equalTo(view)
            make.top.equalTo(header.snp.bottom)
            make.bottom.equalTo(overKeyboardContainer.snp.top)
        }

        // Setup the bottom toolbar
        toolbar.snp.remakeConstraints { make in
            make.height.equalTo(UIConstants.BottomToolbarHeight)
        }

        overKeyboardContainer.snp.remakeConstraints { make in
            scrollController.overKeyboardContainerConstraint = make.bottom.equalTo(bottomContainer.snp.top).constraint
            if !isBottomSearchBar { make.height.equalTo(0) }
            make.leading.trailing.equalTo(view)
        }

        bottomContainer.snp.remakeConstraints { make in
            scrollController.bottomContainerConstraint = make.bottom.equalTo(view.snp.bottom).constraint
            make.leading.trailing.equalTo(view)
        }

        // Remake constraints even if we're already showing the home controller.
        // The home controller may change sizes if we tap the URL bar while on about:home.
        homepageViewController?.view.snp.remakeConstraints { make in
            make.top.equalTo(isBottomSearchBar ? view : header.snp.bottom)
            make.left.right.equalTo(view)
            let homePageBottomOffset: CGFloat = isBottomSearchBar ? urlBarHeightConstraintValue ?? 0 : 0
            make.bottom.equalTo(bottomContainer.snp.top).offset(-homePageBottomOffset)
        }

        bottomContentStackView.snp.remakeConstraints { remake in
            adjustBottomContentStackView(remake)
        }

        adjustBottomSearchBarForKeyboard()
    }

    private func adjustBottomContentStackView(_ remake: ConstraintMaker) {
        remake.left.equalTo(view.safeArea.left)
        remake.right.equalTo(view.safeArea.right)
        remake.centerX.equalTo(view)
        remake.width.equalTo(view.safeArea.width)

        // Height is set by content - this removes run time error
        remake.height.greaterThanOrEqualTo(0)
        bottomContentStackView.setContentHuggingPriority(.defaultHigh, for: .vertical)

        if isBottomSearchBar {
            adjustBottomContentBottomSearchBar(remake)
        } else {
            adjustBottomContentTopSearchBar(remake)
        }
    }

    private func adjustBottomContentTopSearchBar(_ remake: ConstraintMaker) {
        if let keyboardHeight = keyboardState?.intersectionHeightForView(view), keyboardHeight > 0 {
            remake.bottom.equalTo(view).offset(-keyboardHeight)
        } else if !toolbar.isHidden {
            remake.bottom.lessThanOrEqualTo(overKeyboardContainer.snp.top)
            remake.bottom.lessThanOrEqualTo(view.safeArea.bottom)
        } else {
            remake.bottom.equalTo(view.safeArea.bottom)
        }
    }

    private func adjustBottomContentBottomSearchBar(_ remake: ConstraintMaker) {
        remake.bottom.lessThanOrEqualTo(overKeyboardContainer.snp.top)
        remake.bottom.lessThanOrEqualTo(view.safeArea.bottom)
    }

    private func adjustBottomSearchBarForKeyboard() {
        guard isBottomSearchBar,
              let keyboardHeight = keyboardState?.intersectionHeightForView(view), keyboardHeight > 0
        else {
            overKeyboardContainer.removeKeyboardSpacer()
            return
        }

        let showToolBar = shouldShowToolbarForTraitCollection(traitCollection)
        let toolBarHeight = showToolBar ? UIConstants.BottomToolbarHeight : 0
        let spacerHeight = keyboardHeight - toolBarHeight
        overKeyboardContainer.addKeyboardSpacer(spacerHeight: spacerHeight)
    }

    /// Used for dynamic type height adjustment
    private func adjustURLBarHeightBasedOnLocationViewHeight() {
        // Make sure that we have a height to actually base our calculations on
        guard urlBar.locationContainer.bounds.height != 0 else { return }
        let locationViewHeight = urlBar.locationView.bounds.height
        let heightWithPadding = locationViewHeight + 10

        // Adjustment for landscape on the urlbar
        // need to account for inset and remove it when keyboard is showing
        let showToolBar = shouldShowToolbarForTraitCollection(traitCollection)
        let isKeyboardShowing = keyboardState != nil && keyboardState?.intersectionHeightForView(view) != 0
        if !showToolBar && isBottomSearchBar && !isKeyboardShowing {
            overKeyboardContainer.addBottomInsetSpacer(spacerHeight: UIConstants.BottomInset)
        } else {
            overKeyboardContainer.removeBottomInsetSpacer()
        }

        // We have to deactivate the original constraint, and remake the constraint
        // or else funky conflicts happen
        urlBarHeightConstraint.deactivate()
        urlBar.snp.makeConstraints { make in
            let height = heightWithPadding > UIConstants.TopToolbarHeightMax ? UIConstants.TopToolbarHeight : heightWithPadding
            urlBarHeightConstraint = make.height.equalTo(height).constraint
            urlBarHeightConstraintValue = height
        }
    }

    // MARK: - Tabs Queue

    func loadQueuedTabs(receivedURLs: [URL]? = nil) {
        // Chain off of a trivial deferred in order to run on the background queue.
        succeed().upon { res in
            self.dequeueQueuedTabs(receivedURLs: receivedURLs ?? [])
        }
    }

    fileprivate func dequeueQueuedTabs(receivedURLs: [URL]) {
        ensureBackgroundThread { [weak self] in
            guard let self = self else { return }

            self.profile.queue.getQueuedTabs() >>== { cursor in
                // This assumes that the DB returns rows in some kind of sane order.
                // It does in practice, so WFM.
                let cursorCount = cursor.count
                if cursorCount > 0 {
                    // Filter out any tabs received by a push notification to prevent dupes.
                    let urls = cursor.compactMap { $0?.url.asURL }.filter { !receivedURLs.contains($0) }
                    if !urls.isEmpty {
                        DispatchQueue.main.async {
                            self.tabManager.addTabsForURLs(urls, zombie: false)
                        }
                    }

                    // Clear *after* making an attempt to open. We're making a bet that
                    // it's better to run the risk of perhaps opening twice on a crash,
                    // rather than losing data.
                    self.profile.queue.clearQueuedTabs()
                }

                // Then, open any received URLs from push notifications.
                if !receivedURLs.isEmpty {
                    DispatchQueue.main.async {
                        self.tabManager.addTabsForURLs(receivedURLs, zombie: false)
                    }
                }

                if !receivedURLs.isEmpty || cursorCount > 0 {
                    // Because the notification service runs as a seperate process
                    // we need to make sure that our account manager picks up any persisted state
                    // the notification services persisted.
                    self.profile.rustFxA.accountManager.peek()?.resetPersistedAccount()
                    self.profile.rustFxA.accountManager.peek()?.deviceConstellation()?.refreshState()
                }
            }
        }
    }

    // Because crashedLastLaunch is sticky, it does not get reset, we need to remember its
    // value so that we do not keep asking the user to restore their tabs.
    var displayedRestoreTabsAlert = false

    fileprivate func crashedLastLaunch() -> Bool {
        return logger.crashedLastLaunch
    }

    fileprivate func showRestoreTabsAlert() {
        guard tabManager.hasTabsToRestoreAtStartup() else {
            tabManager.selectTab(tabManager.addTab())
            return
        }
        let alert = UIAlertController.restoreTabsAlert(
            okayCallback: { _ in
                self.isCrashAlertShowing = false
                self.tabManager.restoreTabs(true)
            },
            noCallback: { _ in
                self.isCrashAlertShowing = false
                self.tabManager.selectTab(self.tabManager.addTab())
                self.openUrlAfterRestore()
            }
        )
        self.present(alert, animated: true, completion: nil)
        isCrashAlertShowing = true
    }

    fileprivate func showQueuedAlertIfAvailable() {
        if let queuedAlertInfo = tabManager.selectedTab?.dequeueJavascriptAlertPrompt() {
            let alertController = queuedAlertInfo.alertController()
            alertController.delegate = self
            present(alertController, animated: true, completion: nil)
        }
    }

    private func updateWallpaperMetadata() {
        let metadataQueue = DispatchQueue(label: "com.moz.wallpaperVerification.queue",
                                          qos: .utility)
        metadataQueue.async {
            let wallpaperManager = WallpaperManager()
            wallpaperManager.checkForUpdates()
        }
    }

    func resetBrowserChrome() {
        // animate and reset transform for tab chrome
        urlBar.updateAlphaForSubviews(1)
        toolbar.isHidden = false

        [header, overKeyboardContainer].forEach { view in
            view?.transform = .identity
        }

        statusBarOverlay.isHidden = false
    }

    /// Show the home page
    /// - Parameter inline: Inline is true when the homepage is created from the tab tray, a long press
    /// on the tab bar to open a new tab or by pressing the home page button on the tab bar. Inline is false when
    /// it's the zero search page, aka when the home page is shown by clicking the url bar from a loaded web page.
    func showHomepage(inline: Bool) {
        if self.homepageViewController == nil {
            createHomepage(inline: inline)
        }

        if self.readerModeBar != nil {
            hideReaderModeBar(animated: false)
        }

        homepageViewController?.view.layer.removeAllAnimations()
        view.setNeedsUpdateConstraints()

        // Make sure reload button is hidden on homepage
        urlBar.locationView.reloadButton.reloadButtonState = .disabled

        // Return early if the home page is already showing
        guard homepageViewController?.view.alpha != 1 else { return }

        homepageViewController?.applyTheme()
        homepageViewController?.homepageWillAppear(isZeroSearch: !inline)
        homepageViewController?.reloadView()
        NotificationCenter.default.post(name: .ShowHomepage, object: nil)

        UIView.animate(
            withDuration: 0.2,
            animations: { () -> Void in
                self.homepageViewController?.view.alpha = 1
            }, completion: { finished in
                self.webViewContainer.accessibilityElementsHidden = true
                UIAccessibility.post(notification: UIAccessibility.Notification.screenChanged, argument: nil)
                self.homepageViewController?.homepageDidAppear()
            })
    }

    /// Once the homepage is created, browserViewController keeps a reference to it, never setting it to nil during
    /// an app session. The homepage can be nil in the case of a user having a Blank Page or custom URL as it's new tab and homepage
    private func createHomepage(inline: Bool) {
        let homepageViewController = HomepageViewController(
            profile: profile,
            tabManager: tabManager,
            overlayManager: overlayManager)
        homepageViewController.homePanelDelegate = self
        homepageViewController.libraryPanelDelegate = self
        homepageViewController.sendToDeviceDelegate = self
        self.homepageViewController = homepageViewController
        addChild(homepageViewController)
        view.addSubview(homepageViewController.view)
        homepageViewController.didMove(toParent: self)
        // When we first create the homepage, set it's alpha to 0 to ensure we trigger the custom homepage view cycles
        homepageViewController.view.alpha = 0
        view.bringSubviewToFront(overKeyboardContainer)
    }

    func hideHomepage(completion: (() -> Void)? = nil) {
        guard let homepageViewController = self.homepageViewController else { return }

        self.homepageViewController?.view.layer.removeAllAnimations()

        // Return early if the home page is already hidden
        guard self.homepageViewController?.view.alpha != 0 else { return }

        homepageViewController.homepageWillDisappear()
        UIView.animate(
            withDuration: 0.2,
            delay: 0,
            options: .beginFromCurrentState,
            animations: { () -> Void in
                homepageViewController.view.alpha = 0
            }, completion: { _ in
                self.webViewContainer.accessibilityElementsHidden = false
                UIAccessibility.post(notification: UIAccessibility.Notification.screenChanged, argument: nil)

                // Refresh the reading view toolbar since the article record may have changed
                if let readerMode = self.tabManager.selectedTab?.getContentScript(name: ReaderMode.name()) as? ReaderMode, readerMode.state == .active {
                    self.showReaderModeBar(animated: false)
                }
                completion?()
            })

        // Make sure reload button is working after leaving homepage
        urlBar.locationView.reloadButton.reloadButtonState = .reload
    }

    func updateInContentHomePanel(_ url: URL?, focusUrlBar: Bool = false) {
        let isAboutHomeURL = url.flatMap { InternalURL($0)?.isAboutHomeURL } ?? false
        guard let url = url else {
            hideHomepage()
            urlBar.locationView.reloadButton.reloadButtonState = .disabled
            return
        }

        if isAboutHomeURL {
            showHomepage(inline: true)

            if userHasPressedHomeButton {
                userHasPressedHomeButton = false
            }
        } else if !url.absoluteString.hasPrefix("\(InternalURL.baseUrl)/\(SessionRestoreHandler.path)") {
            hideHomepage()
            urlBar.shouldHideReloadButton(shouldUseiPadSetup())
        }

        if UIDevice.current.userInterfaceIdiom == .pad {
            topTabsViewController?.refreshTabs()
        }
    }

    func showLibrary(panel: LibraryPanelType? = nil) {
        if let presentedViewController = self.presentedViewController {
            presentedViewController.dismiss(animated: true, completion: nil)
        }

        // We should not set libraryViewController to nil because the library panel losses the currentState
        let libraryViewController = self.libraryViewController ?? LibraryViewController(profile: profile, tabManager: tabManager)
        libraryViewController.delegate = self
        self.libraryViewController = libraryViewController

        libraryViewController.setupOpenPanel(panelType: panel ?? . bookmarks)

        // Reset history panel pagination to get latest history visit
        if let historyPanel = libraryViewController.viewModel.panelDescriptors.first(where: {$0.panelType == .history}),
           let vcPanel = historyPanel.viewController as? HistoryPanel {
            vcPanel.viewModel.shouldResetHistory = true
        }

        let controller: DismissableNavigationViewController
        controller = DismissableNavigationViewController(rootViewController: libraryViewController)
        self.present(controller, animated: true, completion: nil)
    }

    fileprivate func createSearchControllerIfNeeded() {
        guard self.searchController == nil else { return }

        let isPrivate = tabManager.selectedTab?.isPrivate ?? false
        let searchViewModel = SearchViewModel(isPrivate: isPrivate, isBottomSearchBar: isBottomSearchBar)
        let searchController = SearchViewController(profile: profile, viewModel: searchViewModel, model: profile.searchEngines, tabManager: tabManager)
        searchController.searchEngines = profile.searchEngines
        searchController.searchDelegate = self

        let searchLoader = SearchLoader(profile: profile, urlBar: urlBar)
        searchLoader.addListener(searchController)

        self.searchController = searchController
        self.searchLoader = searchLoader
    }

    func showSearchController() {
        createSearchControllerIfNeeded()

        guard let searchController = self.searchController else { return }

        // This needs to be added to ensure during animation of the keyboard,
        // No content is showing in between the bottom search bar and the searchViewController
        if isBottomSearchBar, keyboardBackdrop == nil {
            keyboardBackdrop = UIView()
            keyboardBackdrop?.backgroundColor = UIColor.legacyTheme.browser.background
            view.insertSubview(keyboardBackdrop!, belowSubview: overKeyboardContainer)
            keyboardBackdrop?.snp.makeConstraints { make in
                make.edges.equalTo(view)
            }
            view.bringSubviewToFront(bottomContainer)
        }

        addChild(searchController)
        view.addSubview(searchController.view)
        searchController.view.snp.makeConstraints { make in
            make.top.equalTo(header.snp.bottom)
            make.left.right.equalTo(view)

            let constraintTarget = isBottomSearchBar ? overKeyboardContainer.snp.top : view.snp.bottom
            make.bottom.equalTo(constraintTarget)
        }

        homepageViewController?.view?.isHidden = true
        homepageViewController?.homepageWillDisappear()

        searchController.didMove(toParent: self)
    }

    func hideSearchController() {
        guard let searchController = self.searchController else { return }
        searchController.willMove(toParent: nil)
        searchController.view.removeFromSuperview()
        searchController.removeFromParent()

        homepageViewController?.view?.isHidden = false
        homepageViewController?.homepageWillAppear(isZeroSearch: false)

        keyboardBackdrop?.removeFromSuperview()
        keyboardBackdrop = nil
    }

    func destroySearchController() {
        hideSearchController()

        searchController = nil
        searchLoader = nil
    }

    func finishEditingAndSubmit(_ url: URL, visitType: VisitType, forTab tab: Tab) {
        urlBar.currentURL = url
        overlayManager.finishEditing(shouldCancelLoading: false)

        if let nav = tab.loadRequest(URLRequest(url: url)) {
            self.recordNavigationInTab(tab, navigation: nav, visitType: visitType)
        }
    }

    func addBookmark(url: String, title: String? = nil) {
        var title = (title ?? "").trimmingCharacters(in: .whitespacesAndNewlines)
        if title.isEmpty {
            title = url
        }

        let shareItem = ShareItem(url: url, title: title)
        // Add new mobile bookmark at the top of the list
        profile.places.createBookmark(parentGUID: BookmarkRoots.MobileFolderGUID,
                                      url: shareItem.url,
                                      title: shareItem.title,
                                      position: 0)

        var userData = [QuickActionInfos.tabURLKey: shareItem.url]
        if let title = shareItem.title {
            userData[QuickActionInfos.tabTitleKey] = title
        }
        QuickActionsImplementation().addDynamicApplicationShortcutItemOfType(.openLastBookmark,
                                                                             withUserData: userData,
                                                                             toApplication: .shared)

        showBookmarksToast()
    }

    private func showBookmarksToast() {
        let viewModel = ButtonToastViewModel(labelText: .AppMenu.AddBookmarkConfirmMessage,
                                             buttonText: .BookmarksEdit,
                                             textAlignment: .left)
        let toast = ButtonToast(viewModel: viewModel,
                                theme: themeManager.currentTheme) { isButtonTapped in
            isButtonTapped ? self.openBookmarkEditPanel() : nil
        }
        self.show(toast: toast)
    }

    func removeBookmark(url: String) {
        profile.places.deleteBookmarksWithURL(url: url).uponQueue(.main) { result in
            guard result.isSuccess else { return }
            self.showToast(message: .AppMenu.RemoveBookmarkConfirmMessage, toastAction: .removeBookmark, url: url)
        }
    }

    /// This function will open a view separate from the bookmark edit panel found in the
    /// Library Panel - Bookmarks section. In order to get the correct information, it needs
    /// to fetch the last added bookmark in the mobile folder, which is the default
    /// location for all bookmarks added on mobile.
    private func openBookmarkEditPanel() {
        TelemetryWrapper.recordEvent(category: .action, method: .change, object: .bookmark, value: .addBookmarkToast)
        if profile.isShutdown { return }
        profile.places.getBookmarksTree(rootGUID: BookmarkRoots.MobileFolderGUID, recursive: false).uponQueue(.main) { result in
            guard let bookmarkFolder = result.successValue as? BookmarkFolderData,
                  let bookmarkNode = bookmarkFolder.children?.first as? FxBookmarkNode
            else { return }

            let detailController = BookmarkDetailPanel(profile: self.profile,
                                                       bookmarkNode: bookmarkNode,
                                                       parentBookmarkFolder: bookmarkFolder,
                                                       presentedFromToast: true)
            let controller: DismissableNavigationViewController
            controller = DismissableNavigationViewController(rootViewController: detailController)
            self.present(controller, animated: true, completion: nil)
        }
    }

    override func accessibilityPerformEscape() -> Bool {
        if overlayManager.inOverlayMode {
            overlayManager.finishEditing(shouldCancelLoading: true)
            return true
        } else if let selectedTab = tabManager.selectedTab, selectedTab.canGoBack {
            selectedTab.goBack()
            return true
        }
        return false
    }

    func setupMiddleButtonStatus(isLoading: Bool) {
        // Setting the default state to search to account for no tab or starting page tab
        // `state` will be modified later if needed
        var state: MiddleButtonState = .search

        // No tab
        guard let tab = tabManager.selectedTab else {
            urlBar.locationView.reloadButton.reloadButtonState = .disabled
            navigationToolbar.updateMiddleButtonState(state)
            currentMiddleButtonState = state
            return
        }

        // Tab with starting page
        if tab.isURLStartingPage {
            urlBar.locationView.reloadButton.reloadButtonState = .disabled
            navigationToolbar.updateMiddleButtonState(state)
            currentMiddleButtonState = state
            return
        }

        if traitCollection.horizontalSizeClass == .compact {
            state = .home
        } else {
            state = isLoading ? .stop : .reload
        }

        navigationToolbar.updateMiddleButtonState(state)
        if !toolbar.isHidden {
            urlBar.locationView.reloadButton.reloadButtonState = isLoading ? .stop : .reload
        }
        currentMiddleButtonState = state
    }

    override func observeValue(forKeyPath keyPath: String?, of object: Any?, change: [NSKeyValueChangeKey: Any]?, context: UnsafeMutableRawPointer?) {
        guard let webView = object as? WKWebView,
              let tab = tabManager[webView]
        else { return }

        guard let kp = keyPath,
              let path = KVOConstants(rawValue: kp)
        else {
            logger.log("BVC observeValue webpage unhandled KVO",
                       level: .info,
                       category: .unlabeled,
                       description: "Unhandled KVO key: \(keyPath ?? "nil")")
            return
        }

        switch path {
        case .estimatedProgress:
            guard tab === tabManager.selectedTab else { break }
            if let url = webView.url, !InternalURL.isValid(url: url) {
                urlBar.updateProgressBar(Float(webView.estimatedProgress))
                setupMiddleButtonStatus(isLoading: true)
            } else {
                urlBar.hideProgressBar()
                setupMiddleButtonStatus(isLoading: false)
            }
        case .loading:
            guard let loading = change?[.newKey] as? Bool else { break }
            setupMiddleButtonStatus(isLoading: loading)
        case .URL:
            // Special case for "about:blank" popups, if the webView.url is nil, keep the tab url as "about:blank"
            if tab.url?.absoluteString == "about:blank" && webView.url == nil {
                break
            }

            // To prevent spoofing, only change the URL immediately if the new URL is on
            // the same origin as the current URL. Otherwise, do nothing and wait for
            // didCommitNavigation to confirm the page load.
            if tab.url?.origin == webView.url?.origin {
                tab.url = webView.url

                if tab === tabManager.selectedTab && !tab.isRestoring {
                    updateUIForReaderHomeStateForTab(tab)
                }
                // Catch history pushState navigation, but ONLY for same origin navigation,
                // for reasons above about URL spoofing risk.
                navigateInTab(tab: tab, webViewStatus: .url)
            }
        case .title:
            // Ensure that the tab title *actually* changed to prevent repeated calls
            // to navigateInTab(tab:).
            guard let title = tab.title else { break }
            if !title.isEmpty && title != tab.lastTitle {
                tab.lastTitle = title
                navigateInTab(tab: tab, webViewStatus: .title)
            }
            TelemetryWrapper.recordEvent(category: .action, method: .navigate, object: .tab)
        case .canGoBack:
            guard tab === tabManager.selectedTab,
                  let canGoBack = change?[.newKey] as? Bool
            else { break }
            navigationToolbar.updateBackStatus(canGoBack)
        case .canGoForward:
            guard tab === tabManager.selectedTab,
                  let canGoForward = change?[.newKey] as? Bool
            else { break }
            navigationToolbar.updateForwardStatus(canGoForward)
        default:
            assertionFailure("Unhandled KVO key: \(keyPath ?? "nil")")
        }
    }

    func updateUIForReaderHomeStateForTab(_ tab: Tab, focusUrlBar: Bool = false) {
        updateURLBarDisplayURL(tab)
        scrollController.showToolbars(animated: false)

        if let url = tab.url {
            if url.isReaderModeURL {
                showReaderModeBar(animated: false)
            } else {
                hideReaderModeBar(animated: false)
            }

            updateInContentHomePanel(url as URL, focusUrlBar: focusUrlBar)
        }
    }

    /// Updates the URL bar text and button states.
    /// Call this whenever the page URL changes.
    fileprivate func updateURLBarDisplayURL(_ tab: Tab) {
        if tab == tabManager.selectedTab, let displayUrl = tab.url?.displayURL, urlBar.currentURL != displayUrl {
            let searchData = tab.metadataManager?.tabGroupData ?? LegacyTabGroupData()
            searchData.tabAssociatedNextUrl = displayUrl.absoluteString
            tab.metadataManager?.updateTimerAndObserving(
                state: .tabNavigatedToDifferentUrl,
                searchData: searchData,
                isPrivate: tab.isPrivate)
        }
        urlBar.currentURL = tab.url?.displayURL
        urlBar.locationView.tabDidChangeContentBlocking(tab)
        let isPage = tab.url?.displayURL?.isWebPage() ?? false
        navigationToolbar.updatePageStatus(isPage)
    }

    // MARK: Opening New Tabs

    /// ⚠️ !! WARNING !! ⚠️
    /// This function opens up x number of new tabs in the background.
    /// This is meant to test memory overflows with tabs on a device.
    /// DO NOT USE unless you're explicitly testing this feature.
    /// It should only be used from the debug menu.
    func debugOpen(numberOfNewTabs: Int?, at url: URL) {
        guard let numberOfNewTabs = numberOfNewTabs,
              numberOfNewTabs > 0
        else { return }

        DispatchQueue.main.asyncAfter(deadline: .now() + .milliseconds(500), execute: {
            self.tabManager.addTab(URLRequest(url: url))
            self.debugOpen(numberOfNewTabs: numberOfNewTabs - 1, at: url)
        })
    }

    func switchToPrivacyMode(isPrivate: Bool) {
        if let tabTrayController = self.gridTabTrayController, tabTrayController.tabDisplayManager.isPrivate != isPrivate {
            tabTrayController.didTogglePrivateMode(isPrivate)
        }
        topTabsViewController?.applyUIMode(isPrivate: isPrivate)
    }

    func switchToTabForURLOrOpen(_ url: URL, uuid: String? = nil, isPrivate: Bool = false) {
        guard !isCrashAlertShowing else {
            urlFromAnotherApp = UrlToOpenModel(url: url, isPrivate: isPrivate)
            return
        }
        popToBVC()
        guard !isShowingJSPromptAlert() else {
            tabManager.addTab(URLRequest(url: url), isPrivate: isPrivate)
            return
        }
        openedUrlFromExternalSource = true

        if let uuid = uuid, let tab = tabManager.getTabForUUID(uuid: uuid) {
            tabManager.selectTab(tab)
        } else if let tab = tabManager.getTabForURL(url) {
            tabManager.selectTab(tab)
        } else {
            openURLInNewTab(url, isPrivate: isPrivate)
        }
    }

    func openURLInNewTab(_ url: URL?, isPrivate: Bool = false) {
        if let selectedTab = tabManager.selectedTab {
            screenshotHelper.takeScreenshot(selectedTab)
        }
        let request: URLRequest?
        if let url = url {
            request = URLRequest(url: url)
        } else {
            request = nil
        }

        switchToPrivacyMode(isPrivate: isPrivate)
        tabManager.selectTab(tabManager.addTab(request, isPrivate: isPrivate))
    }

    func focusLocationTextField(forTab tab: Tab?, setSearchText searchText: String? = nil) {
        DispatchQueue.main.asyncAfter(deadline: .now() + .milliseconds(300)) {
            // Without a delay, the text field fails to become first responder
            // Check that the newly created tab is still selected.
            // This let's the user spam the Cmd+T button without lots of responder changes.
            guard tab == self.tabManager.selectedTab else { return }

            self.urlBar.tabLocationViewDidTapLocation(self.urlBar.locationView)
            if let text = searchText {
                self.urlBar.setLocation(text, search: true)
            }
        }
    }

    func openBlankNewTab(focusLocationField: Bool, isPrivate: Bool = false, searchFor searchText: String? = nil) {
        popToBVC()
        guard !isShowingJSPromptAlert() else {
            tabManager.addTab(nil, isPrivate: isPrivate)
            return
        }
        openedUrlFromExternalSource = true

        openURLInNewTab(nil, isPrivate: isPrivate)
        let freshTab = tabManager.selectedTab
        freshTab?.metadataManager?.updateTimerAndObserving(state: .newTab, isPrivate: freshTab?.isPrivate ?? false)
        if focusLocationField {
            focusLocationTextField(forTab: freshTab, setSearchText: searchText)
        }
    }

    func openSearchNewTab(isPrivate: Bool = false, _ text: String) {
        popToBVC()

        guard let engine = profile.searchEngines.defaultEngine,
              let searchURL = engine.searchURLForQuery(text)
        else {
            DefaultLogger.shared.log("Error handling URL entry: \"\(text)\".", level: .warning, category: .tabs)
            return
        }

        openURLInNewTab(searchURL, isPrivate: isPrivate)

        if let tab = tabManager.selectedTab {
            let searchData = LegacyTabGroupData(searchTerm: text,
                                                searchUrl: searchURL.absoluteString,
                                                nextReferralUrl: "")
            tab.metadataManager?.updateTimerAndObserving(state: .navSearchLoaded, searchData: searchData, isPrivate: tab.isPrivate)
        }
    }

    fileprivate func popToBVC() {
        guard let currentViewController = navigationController?.topViewController else { return }
        // Avoid dismissing JSPromptAlert that causes the crash because completionHandler was not called
        if !isShowingJSPromptAlert() {
            currentViewController.dismiss(animated: true, completion: nil)
        }

        if currentViewController != self {
            _ = self.navigationController?.popViewController(animated: true)
        }
    }

    private func isShowingJSPromptAlert() -> Bool {
        return navigationController?.topViewController?.presentedViewController as? JSPromptAlertController != nil
    }

    func presentActivityViewController(_ url: URL, tab: Tab? = nil, sourceView: UIView?, sourceRect: CGRect, arrowDirection: UIPopoverArrowDirection) {
        presentShareSheet(url, tab: tab, sourceView: sourceView, sourceRect: sourceRect, arrowDirection: arrowDirection)
    }

    func presentShareSheet(_ url: URL, tab: Tab? = nil, sourceView: UIView?, sourceRect: CGRect, arrowDirection: UIPopoverArrowDirection) {
        let helper = ShareExtensionHelper(url: url, tab: tab)
        let controller = helper.createActivityViewController({ [unowned self] completed, activityType in
            switch activityType {
            case CustomActivityAction.sendToDevice.actionType:
                self.showSendToDevice()
            case CustomActivityAction.copyLink.actionType:
                SimpleToast().showAlertWithText(.AppMenu.AppMenuCopyURLConfirmMessage,
                                                bottomContainer: webViewContainer,
                                                theme: themeManager.currentTheme)
            default: break
            }

            // After dismissing, check to see if there were any prompts we queued up
            self.showQueuedAlertIfAvailable()

            // Usually the popover delegate would handle nil'ing out the references we have to it
            // on the BVC when displaying as a popover but the delegate method doesn't seem to be
            // invoked on iOS 10. See Bug 1297768 for additional details.
            self.displayedPopoverController = nil
            self.updateDisplayedPopoverProperties = nil
        })

        if let popoverPresentationController = controller.popoverPresentationController {
            popoverPresentationController.sourceView = sourceView
            popoverPresentationController.sourceRect = sourceRect
            popoverPresentationController.permittedArrowDirections = arrowDirection
            popoverPresentationController.delegate = self
        }

        presentWithModalDismissIfNeeded(controller, animated: true)
    }

    private func showSendToDevice() {
        guard let selectedTab = tabManager.selectedTab,
              let url = selectedTab.canonicalURL?.displayURL
        else { return }

        let themeColors = themeManager.currentTheme.colors
        let colors = SendToDeviceHelper.Colors(defaultBackground: themeColors.layer1,
                                               textColor: themeColors.textPrimary,
                                               iconColor: themeColors.iconPrimary)
        let shareItem = ShareItem(url: url.absoluteString,
                                  title: selectedTab.title)

        let helper = SendToDeviceHelper(shareItem: shareItem,
                                        profile: profile,
                                        colors: colors,
                                        delegate: self)
        let viewController = helper.initialViewController()

        TelemetryWrapper.recordEvent(category: .action, method: .tap, object: .sendToDevice)
        showViewController(viewController: viewController)
    }

    @objc
    func openSettings() {
        ensureMainThread { [self] in
            if let presentedViewController = self.presentedViewController {
                presentedViewController.dismiss(animated: true, completion: nil)
            }

            let settingsTableViewController = AppSettingsTableViewController(
                with: profile,
                and: tabManager,
                delegate: self)

            let controller = ThemedNavigationController(rootViewController: settingsTableViewController)
            controller.presentingModalViewControllerDelegate = self
            self.present(controller, animated: true, completion: nil)
        }
    }

    fileprivate func postLocationChangeNotificationForTab(_ tab: Tab, navigation: WKNavigation?) {
        let notificationCenter = NotificationCenter.default
        var info = [AnyHashable: Any]()
        info["url"] = tab.url?.displayURL
        info["title"] = tab.title
        if let visitType = self.getVisitTypeForTab(tab, navigation: navigation)?.rawValue {
            info["visitType"] = visitType
        }
        info["isPrivate"] = tab.isPrivate
        notificationCenter.post(name: .OnLocationChange, object: self, userInfo: info)
    }

    /// Enum to represent the WebView observation or delegate that triggered calling `navigateInTab`
    enum WebViewUpdateStatus {
        case title
        case url
        case finishedNavigation
    }

    func navigateInTab(tab: Tab, to navigation: WKNavigation? = nil, webViewStatus: WebViewUpdateStatus) {
        tabManager.expireSnackbars()

        guard let webView = tab.webView else { return }

        if let url = webView.url {
            if tab === tabManager.selectedTab {
                urlBar.locationView.tabDidChangeContentBlocking(tab)
            }

            if (!InternalURL.isValid(url: url) || url.isReaderModeURL), !url.isFileURL {
                postLocationChangeNotificationForTab(tab, navigation: navigation)
                tab.readabilityResult = nil
                webView.evaluateJavascriptInDefaultContentWorld("\(ReaderModeNamespace).checkReadability()")
            }

            TabEvent.post(.didChangeURL(url), for: tab)
        }

        // Represents WebView observation or delegate update that called this function

        if webViewStatus == .finishedNavigation {
            // A delay of 500 milliseconds is added when we take screenshot
            // as we don't know exactly when wkwebview is rendered
            let delayedTimeInterval = DispatchTimeInterval.milliseconds(500)

            if tab !== tabManager.selectedTab, let webView = tab.webView {
                // To Screenshot a tab that is hidden we must add the webView,
                // then wait enough time for the webview to render.
                view.insertSubview(webView, at: 0)
                // This is kind of a hacky fix for Bug 1476637 to prevent webpages from focusing the
                // touch-screen keyboard from the background even though they shouldn't be able to.
                webView.resignFirstResponder()

                // We need a better way of identifying when webviews are finished rendering
                // There are cases in which the page will still show a loading animation or nothing when the screenshot is being taken,
                // depending on internet connection
                // Issue created: https://github.com/mozilla-mobile/firefox-ios/issues/7003
                DispatchQueue.main.asyncAfter(deadline: .now() + delayedTimeInterval) {
                    self.screenshotHelper.takeScreenshot(tab)
                    if webView.superview == self.view {
                        webView.removeFromSuperview()
                    }
                }
            } else if tab.webView != nil {
                DispatchQueue.main.asyncAfter(deadline: .now() + delayedTimeInterval) {
                    self.screenshotHelper.takeScreenshot(tab)
                }
            }
        }
    }

    func showSettingsWithDeeplink(to destination: AppSettingsDeeplinkOption) {
        let settingsTableViewController = AppSettingsTableViewController(
            with: profile,
            and: tabManager,
            delegate: self,
            deeplinkingTo: destination)

        let controller = ThemedNavigationController(rootViewController: settingsTableViewController)
        controller.presentingModalViewControllerDelegate = self
        presentWithModalDismissIfNeeded(controller, animated: true)
    }
}

extension BrowserViewController: SearchBarLocationProvider {}

extension BrowserViewController: ClipboardBarDisplayHandlerDelegate {
    func shouldDisplay(clipBoardURL url: URL) {
        let viewModel = ButtonToastViewModel(labelText: .GoToCopiedLink,
                                             descriptionText: url.absoluteDisplayString,
                                             buttonText: .GoButtonTittle)
        let toast = ButtonToast(viewModel: viewModel,
                                theme: themeManager.currentTheme,
                                completion: { buttonPressed in
            if buttonPressed {
                self.settingsOpenURLInNewTab(url)
            }
        })
        clipboardBarDisplayHandler?.clipboardToast = toast
        show(toast: toast, duration: ClipboardBarDisplayHandler.UX.toastDelay)
    }
}

extension BrowserViewController: QRCodeViewControllerDelegate {
    func didScanQRCodeWithURL(_ url: URL) {
        guard let tab = tabManager.selectedTab else { return }
        finishEditingAndSubmit(url, visitType: VisitType.typed, forTab: tab)
        TelemetryWrapper.recordEvent(category: .action, method: .scan, object: .qrCodeURL)
    }

    func didScanQRCodeWithText(_ text: String) {
        TelemetryWrapper.recordEvent(category: .action, method: .scan, object: .qrCodeText)
        let defaultAction: () -> Void = { [weak self] in
            guard let tab = self?.tabManager.selectedTab else { return }
            self?.submitSearchText(text, forTab: tab)
        }
        let content = TextContentDetector.detectTextContent(text)
        switch content {
        case .some(.link(let url)):
            UIApplication.shared.open(url, options: [:], completionHandler: nil)
        case .some(.phoneNumber(let phoneNumber)):
            if let url = URL(string: "tel:\(phoneNumber)") {
                UIApplication.shared.open(url, options: [:], completionHandler: nil)
            } else {
                defaultAction()
            }
        default:
            defaultAction()
        }
    }
}

extension BrowserViewController: SettingsDelegate {
    func settingsOpenURLInNewTab(_ url: URL) {
        let isPrivate = tabManager.selectedTab?.isPrivate ?? false
        self.openURLInNewTab(url, isPrivate: isPrivate)
    }
}

extension BrowserViewController: PresentingModalViewControllerDelegate {
    func dismissPresentedModalViewController(_ modalViewController: UIViewController, animated: Bool) {
        self.dismiss(animated: animated, completion: nil)
    }
}

/**
 * History visit management.
 * TODO: this should be expanded to track various visit types; see Bug 1166084.
 */
extension BrowserViewController {
    func ignoreNavigationInTab(_ tab: Tab, navigation: WKNavigation) {
        self.ignoredNavigation.insert(navigation)
    }

    func recordNavigationInTab(_ tab: Tab, navigation: WKNavigation, visitType: VisitType) {
        self.typedNavigation[navigation] = visitType
    }

    /**
     * Untrack and do the right thing.
     */
    func getVisitTypeForTab(_ tab: Tab, navigation: WKNavigation?) -> VisitType? {
        guard let navigation = navigation else {
            // See https://github.com/WebKit/webkit/blob/master/Source/WebKit2/UIProcess/Cocoa/NavigationState.mm#L390
            return VisitType.link
        }

        if self.ignoredNavigation.remove(navigation) != nil {
            return nil
        }

        return self.typedNavigation.removeValue(forKey: navigation) ?? VisitType.link
    }
}

// MARK: - LegacyTabDelegate
extension BrowserViewController: LegacyTabDelegate {
    func tab(_ tab: Tab, didCreateWebView webView: WKWebView) {
        webView.frame = webViewContainer.frame
        // Observers that live as long as the tab. Make sure these are all cleared in willDeleteWebView below!
        KVOs.forEach { webView.addObserver(self, forKeyPath: $0.rawValue, options: .new, context: nil) }
        webView.scrollView.addObserver(self.scrollController, forKeyPath: KVOConstants.contentSize.rawValue, options: .new, context: nil)
        webView.uiDelegate = self

        let formPostHelper = FormPostHelper(tab: tab)
        tab.addContentScript(formPostHelper, name: FormPostHelper.name())

        let readerMode = ReaderMode(tab: tab)
        readerMode.delegate = self
        tab.addContentScript(readerMode, name: ReaderMode.name())

        // only add the logins helper if the tab is not a private browsing tab
        if !tab.isPrivate {
            let logins = LoginsHelper(tab: tab, profile: profile)
            tab.addContentScript(logins, name: LoginsHelper.name())
        }

        // TODO: Wrap this in a feature flag FXIOS-5041
        // let creditCardHelper = CreditCardHelper(tab: tab)
        // tab.addContentScript(creditCardHelper, name: CreditCardHelper.name())

        let contextMenuHelper = ContextMenuHelper(tab: tab)
        contextMenuHelper.delegate = self
        tab.addContentScript(contextMenuHelper, name: ContextMenuHelper.name())

        let errorHelper = ErrorPageHelper(certStore: profile.certStore)
        tab.addContentScript(errorHelper, name: ErrorPageHelper.name())

        let sessionRestoreHelper = SessionRestoreHelper(tab: tab)
        sessionRestoreHelper.delegate = self
        tab.addContentScriptToPage(sessionRestoreHelper, name: SessionRestoreHelper.name())

        let findInPageHelper = FindInPageHelper(tab: tab)
        findInPageHelper.delegate = self
        tab.addContentScript(findInPageHelper, name: FindInPageHelper.name())

        let adsHelper = AdsTelemetryHelper(tab: tab)
        tab.addContentScript(adsHelper, name: AdsTelemetryHelper.name())

        let noImageModeHelper = NoImageModeHelper(tab: tab)
        tab.addContentScript(noImageModeHelper, name: NoImageModeHelper.name())

        let downloadContentScript = DownloadContentScript(tab: tab)
        tab.addContentScript(downloadContentScript, name: DownloadContentScript.name())

        let printHelper = PrintHelper(tab: tab)
        tab.addContentScriptToPage(printHelper, name: PrintHelper.name())

        let nightModeHelper = NightModeHelper(tab: tab)
        tab.addContentScript(nightModeHelper, name: NightModeHelper.name())

        // XXX: Bug 1390200 - Disable NSUserActivity/CoreSpotlight temporarily
        // let spotlightHelper = SpotlightHelper(tab: tab)
        // tab.addHelper(spotlightHelper, name: SpotlightHelper.name())

        tab.addContentScript(LocalRequestHelper(), name: LocalRequestHelper.name())

        let blocker = FirefoxTabContentBlocker(tab: tab, prefs: profile.prefs)
        tab.contentBlocker = blocker
        tab.addContentScript(blocker, name: FirefoxTabContentBlocker.name())

        tab.addContentScript(FocusHelper(tab: tab), name: FocusHelper.name())
    }

    func tab(_ tab: Tab, willDeleteWebView webView: WKWebView) {
        DispatchQueue.main.async { [unowned self] in
            tab.cancelQueuedAlerts()
            KVOs.forEach { webView.removeObserver(self, forKeyPath: $0.rawValue) }
            webView.scrollView.removeObserver(self.scrollController, forKeyPath: KVOConstants.contentSize.rawValue)
            webView.uiDelegate = nil
            webView.scrollView.delegate = nil
            webView.removeFromSuperview()
        }
    }

    func tab(_ tab: Tab, didSelectFindInPageForSelection selection: String) {
        updateFindInPageVisibility(visible: true)
        findInPageBar?.text = selection
    }

    func tab(_ tab: Tab, didSelectSearchWithFirefoxForSelection selection: String) {
        openSearchNewTab(isPrivate: tab.isPrivate, selection)
    }

    // MARK: Snack bar

    func tab(_ tab: Tab, didAddSnackbar bar: SnackBar) {
        // If the Tab that had a SnackBar added to it is not currently
        // the selected Tab, do nothing right now. If/when the Tab gets
        // selected later, we will show the SnackBar at that time.
        guard tab == tabManager.selectedTab else { return }

        bottomContentStackView.addArrangedViewToBottom(bar, completion: {
            self.view.layoutIfNeeded()
        })
    }

    func tab(_ tab: Tab, didRemoveSnackbar bar: SnackBar) {
        bottomContentStackView.removeArrangedView(bar)
    }
}

// MARK: - LibraryPanelDelegate
extension BrowserViewController: LibraryPanelDelegate {
    func libraryPanelDidRequestToSignIn() {
        let fxaParams = FxALaunchParams(entrypoint: .libraryPanel, query: [:])
        presentSignInViewController(fxaParams) // TODO UX Right now the flow for sign in and create account is the same
    }

    func libraryPanelDidRequestToCreateAccount() {
        let fxaParams = FxALaunchParams(entrypoint: .libraryPanel, query: [:])
        presentSignInViewController(fxaParams) // TODO UX Right now the flow for sign in and create account is the same
    }

    func libraryPanel(didSelectURL url: URL, visitType: VisitType) {
        guard let tab = tabManager.selectedTab else { return }

        // Handle keyboard shortcuts from homepage with url selection (ex: Cmd + Tap on Link; which is a cell in this case)
        if navigateLinkShortcutIfNeeded(url: url) {
            return
        }

        finishEditingAndSubmit(url, visitType: visitType, forTab: tab)
    }

    func libraryPanel(didSelectURLString url: String, visitType: VisitType) {
        guard let url = URIFixup.getURL(url) ?? profile.searchEngines.defaultEngine?.searchURLForQuery(url) else {
            logger.log("Invalid URL, and couldn't generate a search URL for it.",
                       level: .warning,
                       category: .library)
            return
        }
        return self.libraryPanel(didSelectURL: url, visitType: visitType)
    }

    func libraryPanelDidRequestToOpenInNewTab(_ url: URL, isPrivate: Bool) {
        let tab = self.tabManager.addTab(URLRequest(url: url), afterTab: self.tabManager.selectedTab, isPrivate: isPrivate)
        // If we are showing toptabs a user can just use the top tab bar
        // If in overlay mode switching doesnt correctly dismiss the homepanels
        guard !topTabsVisible, !self.urlBar.inOverlayMode else { return }
        // We're not showing the top tabs; show a toast to quick switch to the fresh new tab.
        let viewModel = ButtonToastViewModel(labelText: .ContextMenuButtonToastNewTabOpenedLabelText,
                                             buttonText: .ContextMenuButtonToastNewTabOpenedButtonText)
        let toast = ButtonToast(viewModel: viewModel,
                                theme: themeManager.currentTheme,
                                completion: { buttonPressed in
            if buttonPressed {
                self.tabManager.selectTab(tab)
            }
        })
        self.show(toast: toast)
    }
}

// MARK: - RecentlyClosedPanelDelegate
extension BrowserViewController: RecentlyClosedPanelDelegate {
    func openRecentlyClosedSiteInSameTab(_ url: URL) {
        tabTrayOpenRecentlyClosedTab(url)
    }

    func openRecentlyClosedSiteInNewTab(_ url: URL, isPrivate: Bool) {
        tabManager.selectTab(tabManager.addTab(URLRequest(url: url)))
    }
}

// MARK: HomePanelDelegate
extension BrowserViewController: HomePanelDelegate {
    func homePanelDidRequestToOpenLibrary(panel: LibraryPanelType) {
        showLibrary(panel: panel)
        view.endEditing(true)
    }

    func homePanel(didSelectURL url: URL, visitType: VisitType, isGoogleTopSite: Bool) {
        guard let tab = tabManager.selectedTab else { return }
        if isGoogleTopSite {
            tab.urlType = .googleTopSite
            searchTelemetry?.shouldSetGoogleTopSiteSearch = true
        }

        // Handle keyboard shortcuts from homepage with url selection (ex: Cmd + Tap on Link; which is a cell in this case)
        if navigateLinkShortcutIfNeeded(url: url) {
            return
        }

        finishEditingAndSubmit(url, visitType: visitType, forTab: tab)
    }

    func homePanelDidRequestToOpenInNewTab(_ url: URL, isPrivate: Bool, selectNewTab: Bool = false) {
        let tab = tabManager.addTab(URLRequest(url: url), afterTab: tabManager.selectedTab, isPrivate: isPrivate)
        // Select new tab automatically if needed
        guard !selectNewTab else {
            tabManager.selectTab(tab)
            return
        }

        // If we are showing toptabs a user can just use the top tab bar
        guard !topTabsVisible else { return }

        // We're not showing the top tabs; show a toast to quick switch to the fresh new tab.
        let viewModel = ButtonToastViewModel(labelText: .ContextMenuButtonToastNewTabOpenedLabelText,
                                             buttonText: .ContextMenuButtonToastNewTabOpenedButtonText)
        let toast = ButtonToast(viewModel: viewModel,
                                theme: themeManager.currentTheme,
                                completion: { buttonPressed in
            if buttonPressed {
                self.tabManager.selectTab(tab)
            }
        })
        show(toast: toast)
    }

    func homePanelDidRequestToOpenTabTray(withFocusedTab tabToFocus: Tab?, focusedSegment: TabTrayViewModel.Segment?) {
        showTabTray(withFocusOnUnselectedTab: tabToFocus, focusedSegment: focusedSegment)
    }

    func homePanelDidRequestToOpenSettings(at settingsPage: AppSettingsDeeplinkOption) {
        showSettingsWithDeeplink(to: settingsPage)
    }
}

// MARK: - Research Surface
extension BrowserViewController {
    /// This function will:
    /// 1. Create a new instance of the SurveySurfaceManager & make sure that it is
    ///    deallocated when dismissed from the user interacting with it.
    /// 2. Check whether or not there's a new message that needs to be shown.
    ///     - true: show the surface
    ///     - false: deallocate the survey surface manager as BVC doesn't need to hold it
    func performSurveySurfaceCheck() {
        // No matter what the result of the check, we want to make sure to
        // always bring the alpha back to 1.0
        defer { self.view.alpha = 1.0 }

        surveySurfaceManager = SurveySurfaceManager()
        surveySurfaceManager?.homepanelDelegate = self

        surveySurfaceManager?.dismissClosure = { [weak self] in
            self?.surveySurfaceManager = nil
        }

        if let surveySurfaceManager = surveySurfaceManager,
            surveySurfaceManager.shouldShowSurveySurface {
            guard let surveySurface = surveySurfaceManager.getSurveySurface() else { return }
            surveySurface.modalPresentationStyle = .fullScreen

            self.present(surveySurface, animated: false)
        } else {
            self.surveySurfaceManager = nil
        }
    }
}

// MARK: - SearchViewController
extension BrowserViewController: SearchViewControllerDelegate {
    func searchViewController(_ searchViewController: SearchViewController, didSelectURL url: URL, searchTerm: String?) {
        guard let tab = tabManager.selectedTab else { return }

        let searchData = LegacyTabGroupData(searchTerm: searchTerm ?? "",
                                            searchUrl: url.absoluteString,
                                            nextReferralUrl: "")
        tab.metadataManager?.updateTimerAndObserving(state: .navSearchLoaded, searchData: searchData, isPrivate: tab.isPrivate)
        searchTelemetry?.shouldSetUrlTypeSearch = true
        finishEditingAndSubmit(url, visitType: VisitType.typed, forTab: tab)
    }

    // In searchViewController when user selects an open tabs and switch to it
    func searchViewController(_ searchViewController: SearchViewController, uuid: String) {
        overlayManager.switchTab(shouldCancelLoading: true)
        if let tab = tabManager.getTabForUUID(uuid: uuid) {
            tabManager.selectTab(tab)
        }
    }

    func presentSearchSettingsController() {
        let searchSettingsTableViewController = SearchSettingsTableViewController(profile: profile)

        // Update search icon when the searchengine changes
        searchSettingsTableViewController.updateSearchIcon = {
            self.urlBar.searchEnginesDidUpdate()
            self.searchController?.reloadSearchEngines()
            self.searchController?.reloadData()
        }
        let navController = ModalSettingsNavigationController(rootViewController: searchSettingsTableViewController)
        self.present(navController, animated: true, completion: nil)
    }

    func searchViewController(_ searchViewController: SearchViewController, didHighlightText text: String, search: Bool) {
        self.urlBar.setLocation(text, search: search)
    }

    func searchViewController(_ searchViewController: SearchViewController, didAppend text: String) {
        self.urlBar.setLocation(text, search: false)
    }
}

extension BrowserViewController: TabManagerDelegate {
    func tabManager(_ tabManager: TabManager, didSelectedTabChange selected: Tab?, previous: Tab?, isRestoring: Bool) {
        // Reset the scroll position for the ActivityStreamPanel so that it
        // is always presented scrolled to the top when switching tabs.
        if !isRestoring, selected != previous,
           let activityStreamPanel = homepageViewController {
            activityStreamPanel.scrollToTop()
        }

        // Remove the old accessibilityLabel. Since this webview shouldn't be visible, it doesn't need it
        // and having multiple views with the same label confuses tests.
        if let webView = previous?.webView {
            webView.endEditing(true)
            webView.accessibilityLabel = nil
            webView.accessibilityElementsHidden = true
            webView.accessibilityIdentifier = nil
            webView.removeFromSuperview()
        }

        if let tab = selected, let webView = tab.webView {
            updateURLBarDisplayURL(tab)

            if previous == nil || tab.isPrivate != previous?.isPrivate {
                applyTheme()

                let ui: [PrivateModeUI?] = [toolbar, topTabsViewController, urlBar]
                ui.forEach { $0?.applyUIMode(isPrivate: tab.isPrivate) }
            }

            readerModeCache = tab.isPrivate ? MemoryReaderModeCache.sharedInstance : DiskReaderModeCache.sharedInstance
            if let privateModeButton = topTabsViewController?.privateModeButton, previous != nil && previous?.isPrivate != tab.isPrivate {
                privateModeButton.setSelected(tab.isPrivate, animated: true)
            }
            ReaderModeHandlers.readerModeCache = readerModeCache

            scrollController.tab = tab
            webViewContainer.addSubview(webView)
            webView.snp.makeConstraints { make in
                make.left.right.top.bottom.equalTo(self.webViewContainer)
            }

            webView.accessibilityLabel = .WebViewAccessibilityLabel
            webView.accessibilityIdentifier = "contentView"
            webView.accessibilityElementsHidden = false

            if webView.url == nil {
                // The web view can go gray if it was zombified due to memory pressure.
                // When this happens, the URL is nil, so try restoring the page upon selection.
                tab.reload()
            }
        }

        updateTabCountUsingTabManager(tabManager)

        bottomContentStackView.removeAllArrangedViews()
        if let bars = selected?.bars {
            bars.forEach { bar in
                bottomContentStackView.addArrangedViewToBottom(bar, completion: { self.view.layoutIfNeeded()})
            }
        }

        updateFindInPageVisibility(visible: false, tab: previous)
        setupMiddleButtonStatus(isLoading: selected?.loading ?? false)
        navigationToolbar.updateBackStatus(selected?.canGoBack ?? false)
        navigationToolbar.updateForwardStatus(selected?.canGoForward ?? false)
        if let url = selected?.webView?.url, !InternalURL.isValid(url: url) {
            self.urlBar.updateProgressBar(Float(selected?.estimatedProgress ?? 0))
        }

        if let readerMode = selected?.getContentScript(name: ReaderMode.name()) as? ReaderMode {
            urlBar.updateReaderModeState(readerMode.state, hideReloadButton: shouldUseiPadSetup())
            if readerMode.state == .active {
                showReaderModeBar(animated: false)
            } else {
                hideReaderModeBar(animated: false)
            }
        } else {
            urlBar.updateReaderModeState(ReaderModeState.unavailable, hideReloadButton: shouldUseiPadSetup())
        }

        if topTabsVisible {
            topTabsDidChangeTab()
        }

        updateInContentHomePanel(selected?.url as URL?, focusUrlBar: true)
    }

    func tabManager(_ tabManager: TabManager, didAddTab tab: Tab, placeNextToParentTab: Bool, isRestoring: Bool) {
        // If we are restoring tabs then we update the count once at the end
        if !isRestoring {
            updateTabCountUsingTabManager(tabManager)
        }
        tab.tabDelegate = self
    }

    func tabManager(_ tabManager: TabManager, didRemoveTab tab: Tab, isRestoring: Bool) {
        if let url = tab.lastKnownUrl, !(InternalURL(url)?.isAboutURL ?? false), !tab.isPrivate {
            profile.recentlyClosedTabs.addTab(url as URL,
                                              title: tab.lastTitle,
                                              lastExecutedTime: tab.lastExecutedTime)
        }
        updateTabCountUsingTabManager(tabManager)
    }

    func tabManagerDidAddTabs(_ tabManager: TabManager) {
        updateTabCountUsingTabManager(tabManager)
    }

    func tabManagerDidRestoreTabs(_ tabManager: TabManager) {
        updateTabCountUsingTabManager(tabManager)
        openUrlAfterRestore()
    }

    func openUrlAfterRestore() {
        guard let url = urlFromAnotherApp?.url else { return }
        openURLInNewTab(url, isPrivate: urlFromAnotherApp?.isPrivate ?? false)
        urlFromAnotherApp = nil
    }

    func show(toast: Toast,
              afterWaiting delay: DispatchTimeInterval = Toast.UX.toastDelayBefore,
              duration: DispatchTimeInterval? = Toast.UX.toastDismissAfter) {
        if let downloadToast = toast as? DownloadToast {
            self.downloadToast = downloadToast
        }

        // If BVC isn't visible hold on to this toast until viewDidAppear
        if self.view.window == nil {
            self.pendingToast = toast
            return
        }

        toast.showToast(viewController: self, delay: delay, duration: duration) { toast in
            [
                toast.leadingAnchor.constraint(equalTo: self.view.leadingAnchor),
                toast.trailingAnchor.constraint(equalTo: self.view.trailingAnchor),
                toast.bottomAnchor.constraint(equalTo: self.bottomContentStackView.bottomAnchor)
            ]
        }
    }

    func tabManagerDidRemoveAllTabs(_ tabManager: TabManager, toast: ButtonToast?) {
        guard let toast = toast, !(tabManager.selectedTab?.isPrivate ?? false) else { return }
        // The toast is created from TabManager which doesn't have access to themeManager
        // The whole toast system needs some rework so as compromised solution before the rework I create the toast
        // with light theme and force apply theme with real theme before showing
        toast.applyTheme(theme: themeManager.currentTheme)
        show(toast: toast, afterWaiting: ButtonToast.UX.delay)
    }

    func updateTabCountUsingTabManager(_ tabManager: TabManager, animated: Bool = true) {
        if let selectedTab = tabManager.selectedTab {
            let count = selectedTab.isPrivate ? tabManager.privateTabs.count : tabManager.normalTabs.count
            toolbar.updateTabCount(count, animated: animated)
            urlBar.updateTabCount(count, animated: !urlBar.inOverlayMode)
            topTabsViewController?.updateTabCount(count, animated: animated)
        }
    }

    func tabManagerUpdateCount() {
        updateTabCountUsingTabManager(self.tabManager)
    }
}

// MARK: - UIPopoverPresentationControllerDelegate

extension BrowserViewController: UIPopoverPresentationControllerDelegate {
    func popoverPresentationControllerDidDismissPopover(_ popoverPresentationController: UIPopoverPresentationController) {
        displayedPopoverController = nil
        updateDisplayedPopoverProperties = nil
    }
}

extension BrowserViewController: UIAdaptivePresentationControllerDelegate {
    // Returning None here makes sure that the Popover is actually presented as a Popover and
    // not as a full-screen modal, which is the default on compact device classes.
    func adaptivePresentationStyle(for controller: UIPresentationController, traitCollection: UITraitCollection) -> UIModalPresentationStyle {
        return .none
    }
}

extension BrowserViewController {
    @objc
    func presentIntroFrom(notification: Notification) {
        presentIntroViewController(force: true)
    }

    func presentIntroViewController(force: Bool = false) {
        if force || IntroScreenManager(prefs: profile.prefs).shouldShowIntroScreen {
            showProperIntroVC()
        }
    }

    // Default browser onboarding
    func presentDBOnboardingViewController(_ force: Bool = false) {
        guard force || DefaultBrowserOnboardingViewModel.shouldShowDefaultBrowserOnboarding(userPrefs: profile.prefs)
            else { return }

        let dBOnboardingViewController = DefaultBrowserOnboardingViewController()
        if topTabsVisible {
            dBOnboardingViewController.preferredContentSize = CGSize(
                width: ViewControllerConsts.PreferredSize.DBOnboardingViewController.width,
                height: ViewControllerConsts.PreferredSize.DBOnboardingViewController.height)
            dBOnboardingViewController.modalPresentationStyle = .formSheet
        } else {
            dBOnboardingViewController.modalPresentationStyle = .popover
        }
        dBOnboardingViewController.viewModel.goToSettings = {
            dBOnboardingViewController.dismiss(animated: true) {
                UIApplication.shared.open(URL(string: UIApplication.openSettingsURLString)!, options: [:])
            }
        }

        present(dBOnboardingViewController, animated: true, completion: nil)
    }

    func presentUpdateViewController(_ force: Bool = false, animated: Bool = true) {
        let viewModel = UpdateViewModel(profile: profile)
        if viewModel.shouldShowUpdateSheet(force: force) && !hasPresentedUpgrade {
            viewModel.hasSyncableAccount {
                self.buildUpdateVC(viewModel: viewModel, animated: animated)
                self.hasPresentedUpgrade = true
            }
        }
    }

    private func buildUpdateVC(viewModel: UpdateViewModel, animated: Bool = true) {
        let updateViewController = UpdateViewController(viewModel: viewModel)
        updateViewController.didFinishFlow = {
            updateViewController.dismiss(animated: true)
        }

        if topTabsVisible {
            updateViewController.preferredContentSize = CGSize(
                width: ViewControllerConsts.PreferredSize.UpdateViewController.width,
                height: ViewControllerConsts.PreferredSize.UpdateViewController.height)
            updateViewController.modalPresentationStyle = .formSheet
        } else {
            updateViewController.modalPresentationStyle = .fullScreen
        }

        // On iPad we present it modally in a controller
        present(updateViewController, animated: animated) {
            self.setupHomepageOnBackground()
        }
    }

    private func showProperIntroVC() {
        let introViewModel = IntroViewModel()
        let introViewController = IntroViewController(viewModel: introViewModel, profile: profile)
        introViewController.didFinishFlow = {
            IntroScreenManager(prefs: self.profile.prefs).didSeeIntroScreen()
            introViewController.dismiss(animated: true)
        }
        self.introVCPresentHelper(introViewController: introViewController)
    }

    private func introVCPresentHelper(introViewController: UIViewController) {
        // On iPad we present it modally in a controller
        if topTabsVisible {
            introViewController.preferredContentSize = CGSize(
                width: ViewControllerConsts.PreferredSize.IntroViewController.width,
                height: ViewControllerConsts.PreferredSize.IntroViewController.height)
            introViewController.modalPresentationStyle = .formSheet
        } else {
            introViewController.modalPresentationStyle = .fullScreen
        }
        present(introViewController, animated: true) {
            self.setupHomepageOnBackground()
        }
    }

    // On first run (and forced) open up the homepage in the background.
    private func setupHomepageOnBackground() {
        if let homePageURL = NewTabHomePageAccessors.getHomePage(self.profile.prefs),
           let tab = self.tabManager.selectedTab, DeviceInfo.hasConnectivity() {
            tab.loadRequest(URLRequest(url: homePageURL))
        }
    }

    func presentSignInViewController(_ fxaOptions: FxALaunchParams, flowType: FxAPageType = .emailLoginFlow, referringPage: ReferringPage = .none) {
        let vcToPresent = FirefoxAccountSignInViewController.getSignInOrFxASettingsVC(fxaOptions, flowType: flowType, referringPage: referringPage, profile: profile)
        presentThemedViewController(navItemLocation: .Left, navItemText: .Close, vcBeingPresented: vcToPresent, topTabsVisible: UIDevice.current.userInterfaceIdiom == .pad)
    }

    @objc
    func dismissSignInViewController() {
        self.dismiss(animated: true, completion: nil)
    }
}

extension BrowserViewController: ContextMenuHelperDelegate {
    func contextMenuHelper(_ contextMenuHelper: ContextMenuHelper, didLongPressElements elements: ContextMenuHelper.Elements, gestureRecognizer: UIGestureRecognizer) {
        // locationInView can return (0, 0) when the long press is triggered in an invalid page
        // state (e.g., long pressing a link before the document changes, then releasing after a
        // different page loads).
        let touchPoint = gestureRecognizer.location(in: view)
        guard touchPoint != CGPoint.zero else { return }

        let touchSize = CGSize(width: 0, height: 16)

        let actionSheetController = AlertController(title: nil, message: nil, preferredStyle: .actionSheet)
        var dialogTitle: String?

        if let url = elements.link, let currentTab = tabManager.selectedTab {
            dialogTitle = url.absoluteString
            let isPrivate = currentTab.isPrivate
            screenshotHelper.takeDelayedScreenshot(currentTab)

            let addTab = { (rURL: URL, isPrivate: Bool) in
                let tab = self.tabManager.addTab(URLRequest(url: rURL as URL), afterTab: currentTab, isPrivate: isPrivate)
                guard !self.topTabsVisible else { return }
                // We're not showing the top tabs; show a toast to quick switch to the fresh new tab.
                let viewModel = ButtonToastViewModel(labelText: .ContextMenuButtonToastNewTabOpenedLabelText,
                                                     buttonText: .ContextMenuButtonToastNewTabOpenedButtonText)
                let toast = ButtonToast(viewModel: viewModel,
                                        theme: self.themeManager.currentTheme,
                                        completion: { buttonPressed in
                    if buttonPressed {
                        self.tabManager.selectTab(tab)
                    }
                })
                self.show(toast: toast)
            }

            if !isPrivate {
                let openNewTabAction = UIAlertAction(title: .ContextMenuOpenInNewTab, style: .default) { _ in
                    addTab(url, false)
                }
                actionSheetController.addAction(openNewTabAction, accessibilityIdentifier: "linkContextMenu.openInNewTab")
            }

            let openNewPrivateTabAction = UIAlertAction(title: .ContextMenuOpenInNewPrivateTab, style: .default) { _ in
                addTab(url, true)
            }
            actionSheetController.addAction(openNewPrivateTabAction, accessibilityIdentifier: "linkContextMenu.openInNewPrivateTab")

            let bookmarkAction = UIAlertAction(title: .ContextMenuBookmarkLink, style: .default) { _ in
                self.addBookmark(url: url.absoluteString, title: elements.title)
                TelemetryWrapper.recordEvent(category: .action, method: .add, object: .bookmark, value: .contextMenu)
            }
            actionSheetController.addAction(bookmarkAction, accessibilityIdentifier: "linkContextMenu.bookmarkLink")

            let downloadAction = UIAlertAction(title: .ContextMenuDownloadLink, style: .default) { _ in
                // This checks if download is a blob, if yes, begin blob download process
                if !DownloadContentScript.requestBlobDownload(url: url, tab: currentTab) {
                    // if not a blob, set pendingDownloadWebView and load the request in
                    // the webview, which will trigger the WKWebView navigationResponse
                    // delegate function and eventually downloadHelper.open()
                    self.pendingDownloadWebView = currentTab.webView
                    let request = URLRequest(url: url)
                    currentTab.webView?.load(request)
                }
            }
            actionSheetController.addAction(downloadAction, accessibilityIdentifier: "linkContextMenu.download")

            let copyAction = UIAlertAction(title: .ContextMenuCopyLink, style: .default) { _ in
                UIPasteboard.general.url = url as URL
            }
            actionSheetController.addAction(copyAction, accessibilityIdentifier: "linkContextMenu.copyLink")

            let shareAction = UIAlertAction(title: .ContextMenuShareLink, style: .default) { _ in
                self.presentActivityViewController(url as URL,
                                                   sourceView: self.view,
                                                   sourceRect: CGRect(origin: touchPoint,
                                                                      size: touchSize),
                                                   arrowDirection: .any)
            }
            actionSheetController.addAction(shareAction, accessibilityIdentifier: "linkContextMenu.share")
        }

        if let url = elements.image {
            if dialogTitle == nil {
                dialogTitle = elements.title ?? url.absoluteString
            }

            let saveImageAction = UIAlertAction(title: .ContextMenuSaveImage, style: .default) { _ in
                self.getImageData(url) { data in
                    guard let image = UIImage(data: data) else { return }
                    self.writeToPhotoAlbum(image: image)
                }
            }
            actionSheetController.addAction(saveImageAction, accessibilityIdentifier: "linkContextMenu.saveImage")

            let copyAction = UIAlertAction(title: .ContextMenuCopyImage, style: .default) { _ in
                // put the actual image on the clipboard
                // do this asynchronously just in case we're in a low bandwidth situation
                let pasteboard = UIPasteboard.general
                pasteboard.url = url as URL
                let changeCount = pasteboard.changeCount
                let application = UIApplication.shared
                var taskId = UIBackgroundTaskIdentifier(rawValue: 0)
                taskId = application.beginBackgroundTask(expirationHandler: {
                    application.endBackgroundTask(taskId)
                })

                makeURLSession(userAgent: UserAgent.fxaUserAgent, configuration: URLSessionConfiguration.default).dataTask(with: url) { (data, response, error) in
                    guard validatedHTTPResponse(response, statusCode: 200..<300) != nil else {
                        application.endBackgroundTask(taskId)
                        return
                    }

                    // Only set the image onto the pasteboard if the pasteboard hasn't changed since
                    // fetching the image; otherwise, in low-bandwidth situations,
                    // we might be overwriting something that the user has subsequently added.
                    if changeCount == pasteboard.changeCount, let imageData = data, error == nil {
                        pasteboard.addImageWithData(imageData, forURL: url)
                    }

                    application.endBackgroundTask(taskId)
                }.resume()
            }
            actionSheetController.addAction(copyAction, accessibilityIdentifier: "linkContextMenu.copyImage")

            let copyImageLinkAction = UIAlertAction(title: .ContextMenuCopyImageLink, style: .default) { _ in
                UIPasteboard.general.url = url as URL
            }
            actionSheetController.addAction(copyImageLinkAction, accessibilityIdentifier: "linkContextMenu.copyImageLink")
        }

        let setupPopover = { [unowned self] in
            // If we're showing an arrow popup, set the anchor to the long press location.
            if let popoverPresentationController = actionSheetController.popoverPresentationController {
                popoverPresentationController.sourceView = self.view
                popoverPresentationController.sourceRect = CGRect(origin: touchPoint, size: touchSize)
                popoverPresentationController.permittedArrowDirections = .any
                popoverPresentationController.delegate = self
            }
        }
        setupPopover()

        if actionSheetController.popoverPresentationController != nil {
            displayedPopoverController = actionSheetController
            updateDisplayedPopoverProperties = setupPopover
        }

        if let dialogTitle = dialogTitle {
            if dialogTitle.asURL != nil {
                actionSheetController.title = dialogTitle.ellipsize(maxLength: UX.ActionSheetTitleMaxLength)
            } else {
                actionSheetController.title = dialogTitle
            }
        }

        let cancelAction = UIAlertAction(title: .CancelString, style: UIAlertAction.Style.cancel, handler: nil)
        actionSheetController.addAction(cancelAction)
        self.present(actionSheetController, animated: true, completion: nil)
    }

    fileprivate func getImageData(_ url: URL, success: @escaping (Data) -> Void) {
        makeURLSession(userAgent: UserAgent.fxaUserAgent, configuration: URLSessionConfiguration.default).dataTask(with: url) { (data, response, error) in
            if validatedHTTPResponse(response, statusCode: 200..<300) != nil,
               let data = data {
                success(data)
            }
        }.resume()
    }

    func contextMenuHelper(_ contextMenuHelper: ContextMenuHelper, didCancelGestureRecognizer: UIGestureRecognizer) {
        displayedPopoverController?.dismiss(animated: true) {
            self.displayedPopoverController = nil
        }
    }

    override func pressesBegan(_ presses: Set<UIPress>, with event: UIPressesEvent?) {
        keyboardPressesHandler().handlePressesBegan(presses, with: event)
        super.pressesBegan(presses, with: event)
    }

    override func pressesEnded(_ presses: Set<UIPress>, with event: UIPressesEvent?) {
        keyboardPressesHandler().handlePressesEnded(presses, with: event)
        super.pressesEnded(presses, with: event)
    }
}

extension BrowserViewController {
    // no-op
    @objc
    func image(_ image: UIImage, didFinishSavingWithError error: NSError?, contextInfo: UnsafeRawPointer) { }
}

extension BrowserViewController: KeyboardHelperDelegate {
    func keyboardHelper(_ keyboardHelper: KeyboardHelper, keyboardWillShowWithState state: KeyboardState) {
        keyboardState = state
        updateViewConstraints()

        UIView.animate(
            withDuration: state.animationDuration,
            delay: 0,
            options: [UIView.AnimationOptions(rawValue: UInt(state.animationCurve.rawValue << 16))],
            animations: {
                self.bottomContentStackView.layoutIfNeeded()
            })
    }

    func keyboardHelper(_ keyboardHelper: KeyboardHelper, keyboardWillHideWithState state: KeyboardState) {
        keyboardState = nil
        updateViewConstraints()

        UIView.animate(
            withDuration: state.animationDuration,
            delay: 0,
            options: [UIView.AnimationOptions(rawValue: UInt(state.animationCurve.rawValue << 16))],
            animations: {
                self.bottomContentStackView.layoutIfNeeded()
            })
    }

    func keyboardHelper(_ keyboardHelper: KeyboardHelper, keyboardWillChangeWithState state: KeyboardState) {
        keyboardState = state
        updateViewConstraints()
    }
}

extension BrowserViewController: SessionRestoreHelperDelegate {
    func sessionRestoreHelper(_ helper: SessionRestoreHelper, didRestoreSessionForTab tab: Tab) {
        tab.isRestoring = false

        if let tab = tabManager.selectedTab, tab.webView === tab.webView {
            updateUIForReaderHomeStateForTab(tab)
        }

        clipboardBarDisplayHandler?.didRestoreSession()
    }
}

extension BrowserViewController: TabTrayDelegate {
    func tabTrayOpenRecentlyClosedTab(_ url: URL) {
        guard let tab = self.tabManager.selectedTab else { return }
        self.finishEditingAndSubmit(url, visitType: .recentlyClosed, forTab: tab)
    }

    // This function animates and resets the tab chrome transforms when
    // the tab tray dismisses.
    func tabTrayDidDismiss(_ tabTray: GridTabViewController) {
        resetBrowserChrome()
    }

    func tabTrayDidAddTab(_ tabTray: GridTabViewController, tab: Tab) {}

    func tabTrayDidAddBookmark(_ tab: Tab) {
        guard let url = tab.url?.absoluteString, !url.isEmpty else { return }
        let tabState = tab.tabState
        addBookmark(url: url, title: tabState.title)
        TelemetryWrapper.recordEvent(category: .action, method: .add, object: .bookmark, value: .tabTray)
    }

    func tabTrayDidAddToReadingList(_ tab: Tab) -> ReadingListItem? {
        guard let url = tab.url?.absoluteString, !url.isEmpty else { return nil }
        return profile.readingList.createRecordWithURL(url, title: tab.title ?? url, addedBy: UIDevice.current.name).value.successValue
    }

    func tabTrayDidRequestTabsSettings() {
        showSettingsWithDeeplink(to: .customizeTabs)
    }
}

// MARK: Browser Chrome Theming
extension BrowserViewController: NotificationThemeable {
    func applyTheme() {
        guard self.isViewLoaded else { return }
        // TODO: Clean up after FXIOS-5109
        let ui: [NotificationThemeable?] = [urlBar,
                                            toolbar,
                                            readerModeBar,
                                            topTabsViewController]
        ui.forEach { $0?.applyTheme() }

        statusBarOverlay.backgroundColor = shouldShowTopTabsForTraitCollection(traitCollection) ? UIColor.legacyTheme.topTabs.background : urlBar.backgroundColor
        keyboardBackdrop?.backgroundColor = UIColor.legacyTheme.browser.background
        setNeedsStatusBarAppearanceUpdate()

        (presentedViewController as? NotificationThemeable)?.applyTheme()

        // Update the `background-color` of any blank webviews.
        let webViews = tabManager.tabs.compactMap({ $0.webView as? TabWebView })
        webViews.forEach({ $0.applyTheme() })

        let tabs = tabManager.tabs
        tabs.forEach {
            $0.applyTheme()
            urlBar.locationView.tabDidChangeContentBlocking($0)
        }

        guard let contentScript = tabManager.selectedTab?.getContentScript(name: ReaderMode.name()) else { return }
        applyThemeForPreferences(profile.prefs, contentScript: contentScript)
        zoomPageBar?.applyTheme(theme: themeManager.currentTheme)
    }
}

extension BrowserViewController: JSPromptAlertControllerDelegate {
    func promptAlertControllerDidDismiss(_ alertController: JSPromptAlertController) {
        showQueuedAlertIfAvailable()
    }
}

extension BrowserViewController: TopTabsDelegate {
    func topTabsDidPressTabs() {
        // Technically is not changing tabs but is loosing focus on urlbar
        overlayManager.switchTab(shouldCancelLoading: true)
        self.urlBarDidPressTabs(urlBar)
    }

    func topTabsDidPressNewTab(_ isPrivate: Bool) {
        openBlankNewTab(focusLocationField: false, isPrivate: isPrivate)
        overlayManager.openNewTab(url: nil,
                                  newTabSettings: newTabSettings)
    }

    func topTabsDidChangeTab() {
        // Only for iPad leave overlay mode on tab change
        overlayManager.switchTab(shouldCancelLoading: true)
    }
}

extension BrowserViewController: DevicePickerViewControllerDelegate, InstructionsViewDelegate {
    func dismissInstructionsView() {
        self.navigationController?.presentedViewController?.dismiss(animated: true)
        self.popToBVC()
    }

    func devicePickerViewControllerDidCancel(_ devicePickerViewController: DevicePickerViewController) {
        self.popToBVC()
    }

    func devicePickerViewController(_ devicePickerViewController: DevicePickerViewController, didPickDevices devices: [RemoteDevice]) {
        guard let shareItem = devicePickerViewController.shareItem else { return }

        guard shareItem.isShareable else {
            let alert = UIAlertController(title: .SendToErrorTitle, message: .SendToErrorMessage, preferredStyle: .alert)
            alert.addAction(UIAlertAction(title: .SendToErrorOKButton, style: .default) { _ in self.popToBVC()})
            present(alert, animated: true, completion: nil)
            return
        }
        profile.sendItem(shareItem, toDevices: devices).uponQueue(.main) { _ in
            self.popToBVC()
            DispatchQueue.main.asyncAfter(deadline: .now() + 0.3) {
                SimpleToast().showAlertWithText(.AppMenu.AppMenuTabSentConfirmMessage,
                                                bottomContainer: self.webViewContainer,
                                                theme: self.themeManager.currentTheme)
            }
        }
    }
}

// MARK: - Reopen last closed tab

extension BrowserViewController: FeatureFlaggable {
    override func motionEnded(_ motion: UIEvent.EventSubtype, with event: UIEvent?) {
        if featureFlags.isFeatureEnabled(.shakeToRestore, checking: .buildOnly) {
            homePanelDidRequestToRestoreClosedTab(motion)
        }
    }

    func homePanelDidRequestToRestoreClosedTab(_ motion: UIEvent.EventSubtype) {
        guard motion == .motionShake,
              !topTabsVisible,
              !urlBar.inOverlayMode,
              let lastClosedURL = profile.recentlyClosedTabs.tabs.first?.url,
              let selectedTab = tabManager.selectedTab
        else { return }

        let alertTitleText: String = .ReopenLastTabAlertTitle
        let reopenButtonText: String = .ReopenLastTabButtonText
        let cancelButtonText: String = .ReopenLastTabCancelText

        func reopenLastTab(_ action: UIAlertAction) {
            let request = URLRequest(url: lastClosedURL)
            let closedTab = tabManager.addTab(request, afterTab: selectedTab, isPrivate: false)
            tabManager.selectTab(closedTab)
        }

        let alert = AlertController(title: alertTitleText, message: "", preferredStyle: .alert)
        alert.addAction(UIAlertAction(title: reopenButtonText, style: .default, handler: reopenLastTab), accessibilityIdentifier: "BrowserViewController.ReopenLastTabAlert.ReopenButton")
        alert.addAction(UIAlertAction(title: cancelButtonText, style: .cancel, handler: nil), accessibilityIdentifier: "BrowserViewController.ReopenLastTabAlert.CancelButton")

        self.present(alert, animated: true, completion: nil)
    }
}

extension BrowserViewController {
    /// This method now returns the BrowserViewController associated with the scene.
    /// We currently have a single scene app setup, so this will change as we introduce support for multiple scenes.
    ///
    /// We're currently seeing crashes from cases of there being no `connectedScene`, or being unable to cast to a SceneDelegate.
    /// Although those instances should be rare, we will return an optional until we can investigate when and why we end up in this situation.
    ///
    /// With this change, we are aware that certain functionality that depends on a non-nil BVC will fail, but not fatally for now.
    public static func foregroundBVC() -> BrowserViewController? {
        guard let scene = UIApplication.shared.connectedScenes.first else {
            DefaultLogger.shared.log("No connected scenes exist.",
                                     level: .fatal,
                                     category: .lifecycle)
            return nil
        }

        guard let sceneDelegate = scene.delegate as? SceneDelegate else {
            DefaultLogger.shared.log("Scene could not be cast as SceneDelegate.",
                                     level: .fatal,
                                     category: .lifecycle)
            return nil
        }

        return sceneDelegate.browserViewController
    }
}

extension BrowserViewController {
    func trackTelemetry() {
        trackAccessibility()
        trackNotificationPermission()
    }

    func trackAccessibility() {
        TelemetryWrapper.recordEvent(category: .action,
                                     method: .voiceOver,
                                     object: .app,
                                     extras: [TelemetryWrapper.EventExtraKey.isVoiceOverRunning.rawValue: UIAccessibility.isVoiceOverRunning.description])
        TelemetryWrapper.recordEvent(category: .action,
                                     method: .switchControl,
                                     object: .app,
                                     extras: [TelemetryWrapper.EventExtraKey.isSwitchControlRunning.rawValue: UIAccessibility.isSwitchControlRunning.description])
        TelemetryWrapper.recordEvent(category: .action,
                                     method: .reduceTransparency,
                                     object: .app,
                                     extras: [TelemetryWrapper.EventExtraKey.isReduceTransparencyEnabled.rawValue: UIAccessibility.isReduceTransparencyEnabled.description])
        TelemetryWrapper.recordEvent(category: .action,
                                     method: .reduceMotion,
                                     object: .app,
                                     extras: [TelemetryWrapper.EventExtraKey.isReduceMotionEnabled.rawValue: UIAccessibility.isReduceMotionEnabled.description])
        TelemetryWrapper.recordEvent(category: .action,
                                     method: .invertColors,
                                     object: .app,
                                     extras: [TelemetryWrapper.EventExtraKey.isInvertColorsEnabled.rawValue: UIAccessibility.isInvertColorsEnabled.description])
        TelemetryWrapper.recordEvent(category: .action,
                                     method: .dynamicTextSize,
                                     object: .app,
                                     extras: [
                                        TelemetryWrapper.EventExtraKey.isAccessibilitySizeEnabled.rawValue: UIApplication.shared.preferredContentSizeCategory.isAccessibilityCategory.description,
                                        TelemetryWrapper.EventExtraKey.preferredContentSizeCategory.rawValue: UIApplication.shared.preferredContentSizeCategory.rawValue.description])
    }

    func trackNotificationPermission() {
        NotificationManager().getNotificationSettings(sendTelemetry: true) { _ in }
    }
}<|MERGE_RESOLUTION|>--- conflicted
+++ resolved
@@ -592,15 +592,12 @@
         }
 
         updateTabCountUsingTabManager(tabManager, animated: false)
-<<<<<<< HEAD
-        performSurveySurfaceCheck()
-        urlBar.searchEnginesDidUpdate()
-=======
 
         if !AppConstants.useCoordinators {
             performSurveySurfaceCheck()
         }
->>>>>>> 8862a812
+        
+        urlBar.searchEnginesDidUpdate()
     }
 
     override func viewDidAppear(_ animated: Bool) {
