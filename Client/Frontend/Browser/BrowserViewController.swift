// This Source Code Form is subject to the terms of the Mozilla Public
// License, v. 2.0. If a copy of the MPL was not distributed with this
// file, You can obtain one at http://mozilla.org/MPL/2.0/

import Foundation
import Photos
import UIKit
import WebKit
import Shared
import Storage
import SnapKit
import Account
import MobileCoreServices
import Telemetry
import Common

struct UrlToOpenModel {
    var url: URL?
    var isPrivate: Bool
}

/// Enum used to track flow for telemetry events
enum ReferringPage {
    case onboarding
    case appMenu
    case settings
    case none
    case tabTray
}

class BrowserViewController: UIViewController {
    private enum UX {
        static let ShowHeaderTapAreaHeight: CGFloat = 32
        static let ActionSheetTitleMaxLength = 120
    }

    private let KVOs: [KVOConstants] = [
        .estimatedProgress,
        .loading,
        .canGoBack,
        .canGoForward,
        .URL,
        .title,
    ]

    weak var browserDelegate: BrowserDelegate?
    var homepageViewController: HomepageViewController?
    var libraryViewController: LibraryViewController?
    var webViewContainer: UIView!
    var urlBar: URLBarView!
    var urlBarHeightConstraint: Constraint!
    var urlBarHeightConstraintValue: CGFloat?
    var clipboardBarDisplayHandler: ClipboardBarDisplayHandler?
    var readerModeBar: ReaderModeBarView?
    var readerModeCache: ReaderModeCache
    var statusBarOverlay = UIView()
    var searchController: SearchViewController?
    var screenshotHelper: ScreenshotHelper!
    var searchTelemetry: SearchTelemetry?
    var searchLoader: SearchLoader?
    var findInPageBar: FindInPageBar?
    var zoomPageBar: ZoomPageBar?
    lazy var mailtoLinkHandler = MailtoLinkHandler()
    var urlFromAnotherApp: UrlToOpenModel?
    var isCrashAlertShowing = false
    var currentMiddleButtonState: MiddleButtonState?
    private var customSearchBarButton: UIBarButtonItem?
    var openedUrlFromExternalSource = false
    var passBookHelper: OpenPassBookHelper?
    var overlayManager: OverlayModeManager

    var surveySurfaceManager: SurveySurfaceManager?
    var contextHintVC: ContextualHintViewController

    // To avoid presenting multiple times in same launch when forcing to show
    var hasPresentedUpgrade = false

    // popover rotation handling
    var displayedPopoverController: UIViewController?
    var updateDisplayedPopoverProperties: (() -> Void)?

    // location label actions
    var pasteGoAction: AccessibleAction!
    var pasteAction: AccessibleAction!
    var copyAddressAction: AccessibleAction!

    weak var gridTabTrayController: GridTabViewController?
    var tabTrayViewController: TabTrayViewController?

    let profile: Profile
    let tabManager: TabManager
    let ratingPromptManager: RatingPromptManager

    // Header stack view can contain the top url bar or top reader mode
    var header: BaseAlphaStackView = .build { _ in }

    // OverKeyboardContainer stack view contains the bottom reader mode and the bottom url bar
    var overKeyboardContainer: BaseAlphaStackView = .build { _ in }

    // BottomContainer stack view only contains toolbar
    var bottomContainer: BaseAlphaStackView = .build { _ in }

    // Alert content that appears on top of the content
    // ex: Find In Page, Zoom page bar, SnackBars
    var bottomContentStackView: BaseAlphaStackView = .build { stackview in
        stackview.isClearBackground = true
    }

    // The content container contains the homepage or webview. Embeded by the coordinator.
    var contentContainer: ContentContainer = .build { _ in }

    // Used to show the SimpleToast alert on the webview, until we can remove webViewContainer entirely with FXIOS-6036
    var alertContainer: UIView {
        return CoordinatorFlagManager.isCoordinatorEnabled ? contentContainer: webViewContainer
    }

    lazy var isBottomSearchBar: Bool = {
        guard isSearchBarLocationFeatureEnabled else { return false }
        return searchBarPosition == .bottom
    }()

    private var topTouchArea: UIButton!

    var topTabsVisible: Bool {
        return topTabsViewController != nil
    }
    // Backdrop used for displaying greyed background for private tabs
    var webViewContainerBackdrop: UIView!
    var keyboardBackdrop: UIView?

    var scrollController = TabScrollingController()
    private var keyboardState: KeyboardState?
    var pendingToast: Toast? // A toast that might be waiting for BVC to appear before displaying
    var downloadToast: DownloadToast? // A toast that is showing the combined download progress

    /// Set to true when the user taps the home button. Used to prevent entering overlay mode.
    /// Immediately set to false afterwards.
    var userHasPressedHomeButton = false

    // Tracking navigation items to record history types.
    // TODO: weak references?
    var ignoredNavigation = Set<WKNavigation>()
    var typedNavigation = [WKNavigation: VisitType]()
    var toolbar = TabToolbar()
    var navigationToolbar: TabToolbarProtocol {
        return toolbar.isHidden ? urlBar : toolbar
    }

    var topTabsViewController: TopTabsViewController?

    // Keep track of allowed `URLRequest`s from `webView(_:decidePolicyFor:decisionHandler:)` so
    // that we can obtain the originating `URLRequest` when a `URLResponse` is received. This will
    // allow us to re-trigger the `URLRequest` if the user requests a file to be downloaded.
    var pendingRequests = [String: URLRequest]()

    // This is set when the user taps "Download Link" from the context menu. We then force a
    // download of the next request through the `WKNavigationDelegate` that matches this web view.
    weak var pendingDownloadWebView: WKWebView?

    let downloadQueue: DownloadQueue

    private var keyboardPressesHandlerValue: Any?
    var themeManager: ThemeManager
    var logger: Logger

    var newTabSettings: NewTabPage {
        return NewTabAccessors.getNewTabPage(profile.prefs)
    }

    @available(iOS 13.4, *)
    func keyboardPressesHandler() -> KeyboardPressesHandler {
        guard let keyboardPressesHandlerValue = keyboardPressesHandlerValue as? KeyboardPressesHandler else {
            keyboardPressesHandlerValue = KeyboardPressesHandler()
            return keyboardPressesHandlerValue as! KeyboardPressesHandler
        }
        return keyboardPressesHandlerValue
    }

    init(
        profile: Profile,
        tabManager: TabManager,
        themeManager: ThemeManager = AppContainer.shared.resolve(),
        ratingPromptManager: RatingPromptManager = AppContainer.shared.resolve(),
        downloadQueue: DownloadQueue = AppContainer.shared.resolve(),
        logger: Logger = DefaultLogger.shared
    ) {
        self.profile = profile
        self.tabManager = tabManager
        self.themeManager = themeManager
        self.ratingPromptManager = ratingPromptManager
        self.readerModeCache = DiskReaderModeCache.sharedInstance
        self.downloadQueue = downloadQueue
        self.logger = logger

        self.overlayManager = DefaultOverlayModeManager()
        let contextViewModel = ContextualHintViewModel(forHintType: .toolbarLocation,
                                                       with: profile)
        self.contextHintVC = ContextualHintViewController(with: contextViewModel)
        super.init(nibName: nil, bundle: nil)
        didInit()
    }

    required init?(coder aDecoder: NSCoder) {
        fatalError("init(coder:) has not been implemented")
    }

    override var prefersStatusBarHidden: Bool {
        return false
    }

    override var supportedInterfaceOrientations: UIInterfaceOrientationMask {
        if UIDevice.current.userInterfaceIdiom == .phone {
            return .allButUpsideDown
        } else {
            return .all
        }
    }

    fileprivate func didInit() {
        screenshotHelper = ScreenshotHelper(controller: self)
        tabManager.addDelegate(self)
        tabManager.addNavigationDelegate(self)
        downloadQueue.delegate = self
    }

    override var preferredStatusBarStyle: UIStatusBarStyle {
        LegacyThemeManager.instance.statusBarStyle
    }

    @objc
    func displayThemeChanged(notification: Notification) {
        applyTheme()
    }

    /// If user manually opens the keyboard and presses undo, the app switches to the last
    /// open tab, and because of that we need to leave overlay state
    @objc
    func didTapUndoCloseAllTabToast(notification: Notification) {
        overlayManager.switchTab(shouldCancelLoading: true)
    }

    @objc
    func openTabNotification(notification: Notification) {
        guard let openTabObject = notification.object as? OpenTabNotificationObject else {
            return
        }

        switch openTabObject.type {
        case .loadQueuedTabs(let urls):
            loadQueuedTabs(receivedURLs: urls)
        case .openNewTab:
            openBlankNewTab(focusLocationField: true)
        case .openSearchNewTab(let searchTerm):
            openSearchNewTab(searchTerm)
        case .switchToTabForURLOrOpen(let url):
            switchToTabForURLOrOpen(url)
        case .debugOption(let numberOfTabs, let url):
            debugOpen(numberOfNewTabs: numberOfTabs, at: url)
        }
    }

    @objc
    func searchBarPositionDidChange(notification: Notification) {
        guard let dict = notification.object as? NSDictionary,
              let newSearchBarPosition = dict[PrefsKeys.FeatureFlags.SearchBarPosition] as? SearchBarPosition,
              urlBar != nil
        else { return }

        let newPositionIsBottom = newSearchBarPosition == .bottom
        let newParent = newPositionIsBottom ? overKeyboardContainer : header
        urlBar.removeFromParent()
        urlBar.addToParent(parent: newParent)

        if let readerModeBar = readerModeBar {
            readerModeBar.removeFromParent()
            readerModeBar.addToParent(parent: newParent, addToTop: newSearchBarPosition == .bottom)
        }

        isBottomSearchBar = newPositionIsBottom
        updateViewConstraints()
        updateHeaderConstraints()
        toolbar.setNeedsDisplay()
        urlBar.updateConstraints()
    }

    func shouldShowToolbarForTraitCollection(_ previousTraitCollection: UITraitCollection) -> Bool {
        return previousTraitCollection.verticalSizeClass != .compact && previousTraitCollection.horizontalSizeClass != .regular
    }

    func shouldShowTopTabsForTraitCollection(_ newTraitCollection: UITraitCollection) -> Bool {
        return newTraitCollection.verticalSizeClass == .regular && newTraitCollection.horizontalSizeClass == .regular
    }

    @objc
    fileprivate func appMenuBadgeUpdate() {
        let actionNeeded = RustFirefoxAccounts.shared.isActionNeeded
        let showWarningBadge = actionNeeded

        urlBar.warningMenuBadge(setVisible: showWarningBadge)
        toolbar.warningMenuBadge(setVisible: showWarningBadge)
    }

    func updateToolbarStateForTraitCollection(_ newCollection: UITraitCollection) {
        let showToolbar = shouldShowToolbarForTraitCollection(newCollection)
        let showTopTabs = shouldShowTopTabsForTraitCollection(newCollection)

        let hideReloadButton = shouldUseiPadSetup(traitCollection: newCollection)
        urlBar.topTabsIsShowing = showTopTabs
        urlBar.setShowToolbar(!showToolbar, hideReloadButton: hideReloadButton)
        toolbar.addNewTabButton.isHidden = showToolbar

        if showToolbar {
            toolbar.isHidden = false
            toolbar.tabToolbarDelegate = self
            toolbar.applyUIMode(isPrivate: tabManager.selectedTab?.isPrivate ?? false)
            toolbar.applyTheme()
            toolbar.updateMiddleButtonState(currentMiddleButtonState ?? .search)
            updateTabCountUsingTabManager(self.tabManager)
        } else {
            toolbar.tabToolbarDelegate = nil
            toolbar.isHidden = true
        }

        appMenuBadgeUpdate()

        if showTopTabs, topTabsViewController == nil {
            let topTabsViewController = TopTabsViewController(tabManager: tabManager, profile: profile)
            topTabsViewController.delegate = self
            addChild(topTabsViewController)
            header.addArrangedViewToTop(topTabsViewController.view)
            self.topTabsViewController = topTabsViewController
            topTabsViewController.applyTheme()
        } else if showTopTabs, topTabsViewController != nil {
            topTabsViewController?.applyTheme()
        } else {
            if let topTabsView = topTabsViewController?.view {
                header.removeArrangedView(topTabsView)
            }
            topTabsViewController?.removeFromParent()
            topTabsViewController = nil
        }

        header.setNeedsLayout()
        view.layoutSubviews()

        if let tab = tabManager.selectedTab,
           let webView = tab.webView {
            updateURLBarDisplayURL(tab)
            navigationToolbar.updateBackStatus(webView.canGoBack)
            navigationToolbar.updateForwardStatus(webView.canGoForward)
        }
    }

    func dismissVisibleMenus() {
        displayedPopoverController?.dismiss(animated: true)
        if self.presentedViewController as? PhotonActionSheet != nil {
            self.presentedViewController?.dismiss(animated: true, completion: nil)
        }
    }

    @objc
    func appDidEnterBackgroundNotification() {
        displayedPopoverController?.dismiss(animated: false) {
            self.updateDisplayedPopoverProperties = nil
            self.displayedPopoverController = nil
        }
        if self.presentedViewController as? PhotonActionSheet != nil {
            self.presentedViewController?.dismiss(animated: true, completion: nil)
        }
    }

    @objc
    func tappedTopArea() {
        scrollController.showToolbars(animated: true)
    }

    @objc
    func appWillResignActiveNotification() {
        // Dismiss any popovers that might be visible
        displayedPopoverController?.dismiss(animated: false) {
            self.updateDisplayedPopoverProperties = nil
            self.displayedPopoverController = nil
        }

        // If we are displaying a private tab, hide any elements in the tab that we wouldn't want shown
        // when the app is in the home switcher
        guard let privateTab = tabManager.selectedTab,
              privateTab.isPrivate
        else { return }

        view.bringSubviewToFront(webViewContainerBackdrop)
        webViewContainerBackdrop.alpha = 1
        if !CoordinatorFlagManager.isCoordinatorEnabled {
            webViewContainer.alpha = 0
        } else {
            contentContainer.alpha = 0
        }
        urlBar.locationContainer.alpha = 0
        topTabsViewController?.switchForegroundStatus(isInForeground: false)
        presentedViewController?.popoverPresentationController?.containerView?.alpha = 0
        presentedViewController?.view.alpha = 0
    }

    @objc
    func appDidBecomeActiveNotification() {
        // Re-show any components that might have been hidden because they were being displayed
        // as part of a private mode tab
        UIView.animate(
            withDuration: 0.2,
            delay: 0,
            options: UIView.AnimationOptions(),
            animations: {
                if !CoordinatorFlagManager.isCoordinatorEnabled {
                    self.webViewContainer.alpha = 1
                } else {
                    self.contentContainer.alpha = 1
                }
                self.urlBar.locationContainer.alpha = 1
                self.presentedViewController?.popoverPresentationController?.containerView?.alpha = 1
                self.presentedViewController?.view.alpha = 1
            }, completion: { _ in
                self.webViewContainerBackdrop.alpha = 0
                // This has to be at the end of the animation, because `switchForegroundStatus` gets the tab cells by
                // using `collectionView.visibleCells` and before the animation is complete, the cells are not going to
                // be visible, so it will always return an empty array.
                self.topTabsViewController?.switchForegroundStatus(isInForeground: true)
                self.view.sendSubviewToBack(self.webViewContainerBackdrop)
            })

        // Re-show toolbar which might have been hidden during scrolling (prior to app moving into the background)
        scrollController.showToolbars(animated: false)

        // Update lock icon without redrawing the whole locationView
        if let tab = tabManager.selectedTab {
            urlBar.locationView.tabDidChangeContentBlocking(tab)
        }

        tabManager.startAtHomeCheck()
        updateWallpaperMetadata()

        // When, for example, you "Load in Background" via the share sheet, the tab is added to `Profile`'s `TabQueue`.
        // So, we delay five seconds because we need to wait for `Profile` to be initialized and setup for use.
        DispatchQueue.main.asyncAfter(deadline: .now() + 5.0) { [weak self] in
            self?.loadQueuedTabs()
        }
    }

    // MARK: - Lifecycle

    override func viewDidLoad() {
        super.viewDidLoad()
        KeyboardHelper.defaultHelper.addDelegate(self)
        trackTelemetry()
        setupNotifications()
        addSubviews()

        setupAccessibleActions()

        clipboardBarDisplayHandler = ClipboardBarDisplayHandler(prefs: profile.prefs, tabManager: tabManager)
        clipboardBarDisplayHandler?.delegate = self

        scrollController.header = header
        scrollController.overKeyboardContainer = overKeyboardContainer
        scrollController.bottomContainer = bottomContainer

        updateToolbarStateForTraitCollection(traitCollection)

        setupConstraints()

        // Setup UIDropInteraction to handle dragging and dropping
        // links into the view from other apps.
        let dropInteraction = UIDropInteraction(delegate: self)
        view.addInteraction(dropInteraction)

        updateLegacyTheme()

        searchTelemetry = SearchTelemetry()

        // Awesomebar Location Telemetry
        SearchBarSettingsViewModel.recordLocationTelemetry(for: isBottomSearchBar ? .bottom : .top)

        overlayManager.setURLBar(urlBarView: urlBar)
    }

    private func setupAccessibleActions() {
        // UIAccessibilityCustomAction subclass holding an AccessibleAction instance does not work,
        // thus unable to generate AccessibleActions and UIAccessibilityCustomActions "on-demand" and need
        // to make them "persistent" e.g. by being stored in BVC
        pasteGoAction = AccessibleAction(name: .PasteAndGoTitle, handler: { () -> Bool in
            if let pasteboardContents = UIPasteboard.general.string {
                self.urlBar(self.urlBar, didSubmitText: pasteboardContents)
                return true
            }
            return false
        })
        pasteAction = AccessibleAction(name: .PasteTitle, handler: { () -> Bool in
            if let pasteboardContents = UIPasteboard.general.string {
                // Enter overlay mode and make the search controller appear.
                self.overlayManager.openSearch(with: pasteboardContents)

                return true
            }
            return false
        })
        copyAddressAction = AccessibleAction(name: .CopyAddressTitle, handler: { () -> Bool in
            if let url = self.tabManager.selectedTab?.canonicalURL?.displayURL ?? self.urlBar.currentURL {
                UIPasteboard.general.url = url
            }
            return true
        })
    }

    private func setupNotifications() {
        NotificationCenter.default.addObserver(
            self,
            selector: #selector(appWillResignActiveNotification),
            name: UIApplication.willResignActiveNotification,
            object: nil)
        NotificationCenter.default.addObserver(
            self,
            selector: #selector(appDidBecomeActiveNotification),
            name: UIApplication.didBecomeActiveNotification,
            object: nil)
        NotificationCenter.default.addObserver(
            self,
            selector: #selector(appDidEnterBackgroundNotification),
            name: UIApplication.didEnterBackgroundNotification,
            object: nil)
        NotificationCenter.default.addObserver(
            self,
            selector: #selector(appMenuBadgeUpdate),
            name: .FirefoxAccountStateChange,
            object: nil)
        NotificationCenter.default.addObserver(
            self,
            selector: #selector(displayThemeChanged),
            name: .DisplayThemeChanged,
            object: nil)
        NotificationCenter.default.addObserver(
            self,
            selector: #selector(searchBarPositionDidChange),
            name: .SearchBarPositionDidChange,
            object: nil)
        NotificationCenter.default.addObserver(
            self,
            selector: #selector(didTapUndoCloseAllTabToast),
            name: .DidTapUndoCloseAllTabToast,
            object: nil)
        NotificationCenter.default.addObserver(
            self,
            selector: #selector(openTabNotification),
            name: .OpenTabNotification,
            object: nil)
        NotificationCenter.default.addObserver(
            self,
            selector: #selector(presentIntroFrom),
            name: .PresentIntroView,
            object: nil)
    }

    func addSubviews() {
        webViewContainerBackdrop = UIView()
        webViewContainerBackdrop.backgroundColor = UIColor.Photon.Ink90
        webViewContainerBackdrop.alpha = 0
        view.addSubview(webViewContainerBackdrop)

        if CoordinatorFlagManager.isCoordinatorEnabled {
            view.addSubview(contentContainer)
        } else {
            webViewContainer = UIView()
            view.addSubview(webViewContainer)
        }

        topTouchArea = UIButton()
        topTouchArea.isAccessibilityElement = false
        topTouchArea.addTarget(self, action: #selector(tappedTopArea), for: .touchUpInside)
        view.addSubview(topTouchArea)

        // Work around for covering the non-clipped web view content
        statusBarOverlay = UIView()
        view.addSubview(statusBarOverlay)

        // Setup the URL bar, wrapped in a view to get transparency effect
        urlBar = URLBarView(profile: profile)
        urlBar.translatesAutoresizingMaskIntoConstraints = false
        urlBar.delegate = self
        urlBar.tabToolbarDelegate = self

        urlBar.addToParent(parent: isBottomSearchBar ? overKeyboardContainer : header)
        view.addSubview(header)
        view.addSubview(bottomContentStackView)
        view.addSubview(overKeyboardContainer)

        toolbar = TabToolbar()
        bottomContainer.addArrangedSubview(toolbar)
        view.addSubview(bottomContainer)
    }

    override func viewWillAppear(_ animated: Bool) {
        super.viewWillAppear(animated)
        if !CoordinatorFlagManager.isCoordinatorEnabled {
            // Setting the view alpha to 0 so that there's no weird flash in between the
            // check of view appearance and the `performSurveySurfaceCheck`, where the
            // alpha will be set to 1.
            self.view.alpha = 0
        }

        if !displayedRestoreTabsAlert && crashedLastLaunch() {
            logger.log("The application crashed on last session",
                       level: .info,
                       category: .lifecycle)
            displayedRestoreTabsAlert = true
            showRestoreTabsAlert()
        } else {
            tabManager.restoreTabs()
        }

        updateTabCountUsingTabManager(tabManager, animated: false)

        if !CoordinatorFlagManager.isCoordinatorEnabled {
            performSurveySurfaceCheck()
        }

        urlBar.searchEnginesDidUpdate()
    }

    override func viewDidAppear(_ animated: Bool) {
        super.viewDidAppear(animated)

        if !CoordinatorFlagManager.isCoordinatorEnabled {
            presentIntroViewController()
            presentUpdateViewController()
        }
        screenshotHelper.viewIsVisible = true

        if let toast = self.pendingToast {
            self.pendingToast = nil
            show(toast: toast, afterWaiting: ButtonToast.UX.delay)
        }
        showQueuedAlertIfAvailable()

        prepareURLOnboardingContextualHint()
    }

    private func prepareURLOnboardingContextualHint() {
        guard contextHintVC.shouldPresentHint(),
              featureFlags.isFeatureEnabled(.contextualHintForToolbar, checking: .buildOnly)
        else { return }

        contextHintVC.configure(
            anchor: urlBar,
            withArrowDirection: isBottomSearchBar ? .down : .up,
            andDelegate: self,
            presentedUsing: { self.presentContextualHint() },
            andActionForButton: { self.homePanelDidRequestToOpenSettings(at: .customizeToolbar) },
            overlayState: overlayManager)
    }

    private func presentContextualHint() {
        if IntroScreenManager(prefs: profile.prefs).shouldShowIntroScreen { return }
        present(contextHintVC, animated: true)

        UIAccessibility.post(notification: .layoutChanged, argument: contextHintVC)
    }

    override func viewWillDisappear(_ animated: Bool) {
        screenshotHelper.viewIsVisible = false
        super.viewWillDisappear(animated)
    }

    override func viewWillLayoutSubviews() {
        super.viewWillLayoutSubviews()
        adjustURLBarHeightBasedOnLocationViewHeight()
    }

    override func viewDidLayoutSubviews() {
        super.viewDidLayoutSubviews()
        statusBarOverlay.snp.remakeConstraints { make in
            make.top.left.right.equalTo(self.view)
            make.height.equalTo(self.view.safeAreaInsets.top)
        }

        showQueuedAlertIfAvailable()
    }

    override func willTransition(to newCollection: UITraitCollection, with coordinator: UIViewControllerTransitionCoordinator) {
        super.willTransition(to: newCollection, with: coordinator)

        // During split screen launching on iPad, this callback gets fired before viewDidLoad gets a chance to
        // set things up. Make sure to only update the toolbar state if the view is ready for it.
        if isViewLoaded {
            updateToolbarStateForTraitCollection(newCollection)
        }

        displayedPopoverController?.dismiss(animated: true, completion: nil)
        coordinator.animate(alongsideTransition: { context in
            self.scrollController.showToolbars(animated: false)
        }, completion: nil)
    }

    override func viewWillTransition(to size: CGSize, with coordinator: UIViewControllerTransitionCoordinator) {
        super.viewWillTransition(to: size, with: coordinator)

        dismissVisibleMenus()

        coordinator.animate(alongsideTransition: { context in
            self.scrollController.updateMinimumZoom()
            self.topTabsViewController?.scrollToCurrentTab(false, centerCell: false)
            if let popover = self.displayedPopoverController {
                self.updateDisplayedPopoverProperties?()
                self.present(popover, animated: true, completion: nil)
            }
        }, completion: { _ in
            self.scrollController.setMinimumZoom()
        })
    }

    override func traitCollectionDidChange(_ previousTraitCollection: UITraitCollection?) {
        super.traitCollectionDidChange(previousTraitCollection)
        if traitCollection.hasDifferentColorAppearance(comparedTo: previousTraitCollection) {
            themeManager.systemThemeChanged()
            updateLegacyTheme()
        }
        setupMiddleButtonStatus(isLoading: false)
    }

    private func updateLegacyTheme() {
        if !NightModeHelper.isActivated() && LegacyThemeManager.instance.systemThemeIsOn {
            let userInterfaceStyle = traitCollection.userInterfaceStyle
            LegacyThemeManager.instance.current = userInterfaceStyle == .dark ? LegacyDarkTheme() : LegacyNormalTheme()
        }
    }

    // MARK: - Constraints

    private func setupConstraints() {
        urlBar.snp.makeConstraints { make in
            urlBarHeightConstraint = make.height.equalTo(UIConstants.TopToolbarHeightMax).constraint
        }

        webViewContainerBackdrop.snp.makeConstraints { make in
            make.edges.equalTo(view)
        }

        if CoordinatorFlagManager.isCoordinatorEnabled {
            NSLayoutConstraint.activate([
                contentContainer.topAnchor.constraint(equalTo: header.bottomAnchor),
                contentContainer.leadingAnchor.constraint(equalTo: view.leadingAnchor),
                contentContainer.trailingAnchor.constraint(equalTo: view.trailingAnchor),
                contentContainer.bottomAnchor.constraint(equalTo: overKeyboardContainer.topAnchor),
            ])
        }

        updateHeaderConstraints()
    }

    private func updateHeaderConstraints() {
        header.snp.remakeConstraints { make in
            if isBottomSearchBar {
                make.left.right.top.equalTo(view)
                if CoordinatorFlagManager.isCoordinatorEnabled {
                    // The status bar is covered by the statusBarOverlay,
                    // if we don't have the URL bar at the top then header height is 0
                    make.height.equalTo(0)
                } else {
                    // Making sure we cover at least the status bar
                    make.bottom.equalTo(view.safeArea.top)
                }
            } else {
                scrollController.headerTopConstraint = make.top.equalTo(view.safeArea.top).constraint
                make.left.right.equalTo(view)
            }
        }
    }

    override func updateViewConstraints() {
        super.updateViewConstraints()

        topTouchArea.snp.remakeConstraints { make in
            make.top.left.right.equalTo(view)
            make.height.equalTo(UX.ShowHeaderTapAreaHeight)
        }

        readerModeBar?.snp.remakeConstraints { make in
            make.height.equalTo(UIConstants.ToolbarHeight)
        }

        if !CoordinatorFlagManager.isCoordinatorEnabled {
            webViewContainer.snp.remakeConstraints { make in
                make.left.right.equalTo(view)
                make.top.equalTo(header.snp.bottom)
                make.bottom.equalTo(overKeyboardContainer.snp.top)
            }
        }

        // Setup the bottom toolbar
        toolbar.snp.remakeConstraints { make in
            make.height.equalTo(UIConstants.BottomToolbarHeight)
        }

        overKeyboardContainer.snp.remakeConstraints { make in
            scrollController.overKeyboardContainerConstraint = make.bottom.equalTo(bottomContainer.snp.top).constraint
            if !isBottomSearchBar { make.height.equalTo(0) }
            make.leading.trailing.equalTo(view)
        }

        bottomContainer.snp.remakeConstraints { make in
            scrollController.bottomContainerConstraint = make.bottom.equalTo(view.snp.bottom).constraint
            make.leading.trailing.equalTo(view)
        }

        if !CoordinatorFlagManager.isCoordinatorEnabled {
            // Remake constraints even if we're already showing the home controller.
            // The home controller may change sizes if we tap the URL bar while on about:home.
            homepageViewController?.view.snp.remakeConstraints { make in
                make.top.equalTo(isBottomSearchBar ? view : header.snp.bottom)
                make.left.right.equalTo(view)
                let homePageBottomOffset: CGFloat = isBottomSearchBar ? urlBarHeightConstraintValue ?? 0 : 0
                make.bottom.equalTo(bottomContainer.snp.top).offset(-homePageBottomOffset)
            }
        }

        bottomContentStackView.snp.remakeConstraints { remake in
            adjustBottomContentStackView(remake)
        }

        adjustBottomSearchBarForKeyboard()
    }

    private func adjustBottomContentStackView(_ remake: ConstraintMaker) {
        remake.left.equalTo(view.safeArea.left)
        remake.right.equalTo(view.safeArea.right)
        remake.centerX.equalTo(view)
        remake.width.equalTo(view.safeArea.width)

        // Height is set by content - this removes run time error
        remake.height.greaterThanOrEqualTo(0)
        bottomContentStackView.setContentHuggingPriority(.defaultHigh, for: .vertical)

        if isBottomSearchBar {
            adjustBottomContentBottomSearchBar(remake)
        } else {
            adjustBottomContentTopSearchBar(remake)
        }
    }

    private func adjustBottomContentTopSearchBar(_ remake: ConstraintMaker) {
        if let keyboardHeight = keyboardState?.intersectionHeightForView(view), keyboardHeight > 0 {
            remake.bottom.equalTo(view).offset(-keyboardHeight)
        } else if !toolbar.isHidden {
            remake.bottom.lessThanOrEqualTo(overKeyboardContainer.snp.top)
            remake.bottom.lessThanOrEqualTo(view.safeArea.bottom)
        } else {
            remake.bottom.equalTo(view.safeArea.bottom)
        }
    }

    private func adjustBottomContentBottomSearchBar(_ remake: ConstraintMaker) {
        remake.bottom.lessThanOrEqualTo(overKeyboardContainer.snp.top)
        remake.bottom.lessThanOrEqualTo(view.safeArea.bottom)
    }

    private func adjustBottomSearchBarForKeyboard() {
        guard isBottomSearchBar,
              let keyboardHeight = keyboardState?.intersectionHeightForView(view), keyboardHeight > 0
        else {
            overKeyboardContainer.removeKeyboardSpacer()
            return
        }

        let showToolBar = shouldShowToolbarForTraitCollection(traitCollection)
        let toolBarHeight = showToolBar ? UIConstants.BottomToolbarHeight : 0
        let spacerHeight = keyboardHeight - toolBarHeight
        overKeyboardContainer.addKeyboardSpacer(spacerHeight: spacerHeight)
    }

    /// Used for dynamic type height adjustment
    private func adjustURLBarHeightBasedOnLocationViewHeight() {
        // Make sure that we have a height to actually base our calculations on
        guard urlBar.locationContainer.bounds.height != 0 else { return }
        let locationViewHeight = urlBar.locationView.bounds.height
        let heightWithPadding = locationViewHeight + 10

        // Adjustment for landscape on the urlbar
        // need to account for inset and remove it when keyboard is showing
        let showToolBar = shouldShowToolbarForTraitCollection(traitCollection)
        let isKeyboardShowing = keyboardState != nil && keyboardState?.intersectionHeightForView(view) != 0
        if !showToolBar && isBottomSearchBar && !isKeyboardShowing {
            overKeyboardContainer.addBottomInsetSpacer(spacerHeight: UIConstants.BottomInset)
        } else {
            overKeyboardContainer.removeBottomInsetSpacer()
        }

        // We have to deactivate the original constraint, and remake the constraint
        // or else funky conflicts happen
        urlBarHeightConstraint.deactivate()
        urlBar.snp.makeConstraints { make in
            let height = heightWithPadding > UIConstants.TopToolbarHeightMax ? UIConstants.TopToolbarHeight : heightWithPadding
            urlBarHeightConstraint = make.height.equalTo(height).constraint
            urlBarHeightConstraintValue = height
        }
    }

    // MARK: - Tabs Queue

    func loadQueuedTabs(receivedURLs: [URL]? = nil) {
        // Chain off of a trivial deferred in order to run on the background queue.
        succeed().upon { res in
            self.dequeueQueuedTabs(receivedURLs: receivedURLs ?? [])
        }
    }

    fileprivate func dequeueQueuedTabs(receivedURLs: [URL]) {
        ensureBackgroundThread { [weak self] in
            guard let self = self else { return }

            self.profile.queue.getQueuedTabs() >>== { cursor in
                // This assumes that the DB returns rows in some kind of sane order.
                // It does in practice, so WFM.
                let cursorCount = cursor.count
                if cursorCount > 0 {
                    // Filter out any tabs received by a push notification to prevent dupes.
                    let urls = cursor.compactMap { $0?.url.asURL }.filter { !receivedURLs.contains($0) }
                    if !urls.isEmpty {
                        DispatchQueue.main.async {
                            let shouldSelectTab = !self.overlayManager.inOverlayMode
                            self.tabManager.addTabsForURLs(urls, zombie: false, shouldSelectTab: shouldSelectTab)
                        }
                    }

                    // Clear *after* making an attempt to open. We're making a bet that
                    // it's better to run the risk of perhaps opening twice on a crash,
                    // rather than losing data.
                    self.profile.queue.clearQueuedTabs()
                }

                // Then, open any received URLs from push notifications.
                if !receivedURLs.isEmpty {
                    DispatchQueue.main.async {
                        self.tabManager.addTabsForURLs(receivedURLs, zombie: false)
                    }
                }

                if !receivedURLs.isEmpty || cursorCount > 0 {
                    // Because the notification service runs as a separate process
                    // we need to make sure that our account manager picks up any persisted state
                    // the notification services persisted.
                    self.profile.rustFxA.accountManager.peek()?.resetPersistedAccount()
                    self.profile.rustFxA.accountManager.peek()?.deviceConstellation()?.refreshState()
                }
            }
        }
    }

    // Because crashedLastLaunch is sticky, it does not get reset, we need to remember its
    // value so that we do not keep asking the user to restore their tabs.
    var displayedRestoreTabsAlert = false

    fileprivate func crashedLastLaunch() -> Bool {
        return logger.crashedLastLaunch
    }

    fileprivate func showRestoreTabsAlert() {
        guard tabManager.hasTabsToRestoreAtStartup() else {
            tabManager.selectTab(tabManager.addTab())
            return
        }
        let alert = UIAlertController.restoreTabsAlert(
            okayCallback: { _ in
                self.isCrashAlertShowing = false
                self.tabManager.restoreTabs(true)
            },
            noCallback: { _ in
                self.isCrashAlertShowing = false
                self.tabManager.selectTab(self.tabManager.addTab())
                self.openUrlAfterRestore()
            }
        )
        self.present(alert, animated: true, completion: nil)
        isCrashAlertShowing = true
    }

    fileprivate func showQueuedAlertIfAvailable() {
        if let queuedAlertInfo = tabManager.selectedTab?.dequeueJavascriptAlertPrompt() {
            let alertController = queuedAlertInfo.alertController()
            alertController.delegate = self
            present(alertController, animated: true, completion: nil)
        }
    }

    private func updateWallpaperMetadata() {
        let metadataQueue = DispatchQueue(label: "com.moz.wallpaperVerification.queue",
                                          qos: .utility)
        metadataQueue.async {
            let wallpaperManager = WallpaperManager()
            wallpaperManager.checkForUpdates()
        }
    }

    func resetBrowserChrome() {
        // animate and reset transform for tab chrome
        urlBar.updateAlphaForSubviews(1)
        toolbar.isHidden = false

        [header, overKeyboardContainer].forEach { view in
            view?.transform = .identity
        }

        statusBarOverlay.isHidden = false
    }

    func embedContent(_ viewController: ContentContainable, forceEmbed: Bool = false) {
        guard contentContainer.canAdd(content: viewController) || forceEmbed else { return }

        addChild(viewController)
        contentContainer.add(content: viewController)
        viewController.didMove(toParent: self)

        // Status bar overlay at the back for some content type that need extended content
        if let type = contentContainer.type, type.needTopContentExtended {
            view.sendSubviewToBack(statusBarOverlay)
        } else {
            view.bringSubviewToFront(statusBarOverlay)
        }

        UIAccessibility.post(notification: UIAccessibility.Notification.screenChanged, argument: nil)
    }

    /// Show the home page embedded in the contentContainer
    /// - Parameter inline: Inline is true when the homepage is created from the tab tray, a long press
    /// on the tab bar to open a new tab or by pressing the home page button on the tab bar. Inline is false when
    /// it's the zero search page, aka when the home page is shown by clicking the url bar from a loaded web page.
    func showEmbeddedHomepage(inline: Bool) {
        hideReaderModeBar(animated: false)

        // Make sure reload button is hidden on homepage
        urlBar.locationView.reloadButton.reloadButtonState = .disabled

        browserDelegate?.showHomepage(inline: inline,
                                      homepanelDelegate: self,
                                      libraryPanelDelegate: self,
                                      sendToDeviceDelegate: self,
                                      overlayManager: overlayManager)
    }

    func showEmbeddedWebview() {
        // Make sure reload button is working when showing webview
        urlBar.locationView.reloadButton.reloadButtonState = .reload

        browserDelegate?.show(webView: nil)
    }

    // FXIOS-6036 - Remove this function as part of cleanup
    /// Show the home page
    /// - Parameter inline: Inline is true when the homepage is created from the tab tray, a long press
    /// on the tab bar to open a new tab or by pressing the home page button on the tab bar. Inline is false when
    /// it's the zero search page, aka when the home page is shown by clicking the url bar from a loaded web page.
    func showHomepage(inline: Bool) {
        if self.homepageViewController == nil {
            createHomepage(inline: inline)
        }

        if self.readerModeBar != nil {
            hideReaderModeBar(animated: false)
        }

        homepageViewController?.view.layer.removeAllAnimations()
        view.setNeedsUpdateConstraints()

        // Make sure reload button is hidden on homepage
        urlBar.locationView.reloadButton.reloadButtonState = .disabled

        // Return early if the home page is already showing
        guard homepageViewController?.view.alpha != 1 else { return }

        homepageViewController?.applyTheme()
        homepageViewController?.homepageWillAppear(isZeroSearch: !inline)
        homepageViewController?.reloadView()
        NotificationCenter.default.post(name: .ShowHomepage, object: nil)

        UIView.animate(
            withDuration: 0.2,
            animations: { () -> Void in
                self.homepageViewController?.view.alpha = 1
            }, completion: { finished in
                self.webViewContainer.accessibilityElementsHidden = true
                UIAccessibility.post(notification: UIAccessibility.Notification.screenChanged, argument: nil)
                self.homepageViewController?.homepageDidAppear()
            })
    }

    // FXIOS-6036 - Remove this function as part of cleanup
    /// Once the homepage is created, browserViewController keeps a reference to it, never setting it to nil during
    /// an app session. The homepage can be nil in the case of a user having a Blank Page or custom URL as it's new tab and homepage
    private func createHomepage(inline: Bool) {
        let homepageViewController = HomepageViewController(
            profile: profile,
            tabManager: tabManager,
            overlayManager: overlayManager)
        homepageViewController.homePanelDelegate = self
        homepageViewController.libraryPanelDelegate = self
        homepageViewController.sendToDeviceDelegate = self
        self.homepageViewController = homepageViewController
        addChild(homepageViewController)
        view.addSubview(homepageViewController.view)
        homepageViewController.didMove(toParent: self)
        // When we first create the homepage, set it's alpha to 0 to ensure we trigger the custom homepage view cycles
        homepageViewController.view.alpha = 0
        view.bringSubviewToFront(overKeyboardContainer)
    }

    // FXIOS-6036 - Remove this function as part of cleanup
    func hideHomepage(completion: (() -> Void)? = nil) {
        guard let homepageViewController = self.homepageViewController else { return }

        self.homepageViewController?.view.layer.removeAllAnimations()

        // Return early if the home page is already hidden
        guard self.homepageViewController?.view.alpha != 0 else { return }

        homepageViewController.homepageWillDisappear()
        UIView.animate(
            withDuration: 0.2,
            delay: 0,
            options: .beginFromCurrentState,
            animations: { () -> Void in
                homepageViewController.view.alpha = 0
            }, completion: { _ in
                self.webViewContainer.accessibilityElementsHidden = false
                UIAccessibility.post(notification: UIAccessibility.Notification.screenChanged, argument: nil)

                // Refresh the reading view toolbar since the article record may have changed
                if let readerMode = self.tabManager.selectedTab?.getContentScript(name: ReaderMode.name()) as? ReaderMode, readerMode.state == .active {
                    self.showReaderModeBar(animated: false)
                }
                completion?()
            })

        // Make sure reload button is working after leaving homepage
        urlBar.locationView.reloadButton.reloadButtonState = .reload
    }

    func updateInContentHomePanel(_ url: URL?, focusUrlBar: Bool = false) {
        let isAboutHomeURL = url.flatMap { InternalURL($0)?.isAboutHomeURL } ?? false
        guard let url = url else {
            if !CoordinatorFlagManager.isCoordinatorEnabled {
                hideHomepage()
            } else {
                showEmbeddedWebview()
            }
            urlBar.locationView.reloadButton.reloadButtonState = .disabled
            return
        }

        if isAboutHomeURL {
            if !CoordinatorFlagManager.isCoordinatorEnabled {
                showHomepage(inline: true)
            } else {
                showEmbeddedHomepage(inline: true)
            }

            if userHasPressedHomeButton {
                userHasPressedHomeButton = false
            }
        } else if !url.absoluteString.hasPrefix("\(InternalURL.baseUrl)/\(SessionRestoreHandler.path)") {
            if !CoordinatorFlagManager.isCoordinatorEnabled {
                hideHomepage()
            } else {
                showEmbeddedWebview()
            }
            urlBar.shouldHideReloadButton(shouldUseiPadSetup())
        }

        if UIDevice.current.userInterfaceIdiom == .pad {
            topTabsViewController?.refreshTabs()
        }
    }

    func showLibrary(panel: LibraryPanelType? = nil) {
        if let presentedViewController = self.presentedViewController {
            presentedViewController.dismiss(animated: true, completion: nil)
        }

        // We should not set libraryViewController to nil because the library panel losses the currentState
        let libraryViewController = self.libraryViewController ?? LibraryViewController(profile: profile, tabManager: tabManager)
        libraryViewController.delegate = self
        self.libraryViewController = libraryViewController

        libraryViewController.setupOpenPanel(panelType: panel ?? . bookmarks)

        // Reset history panel pagination to get latest history visit
        if let historyPanel = libraryViewController.viewModel.panelDescriptors.first(where: {$0.panelType == .history}),
           let vcPanel = historyPanel.viewController as? HistoryPanel {
            vcPanel.viewModel.shouldResetHistory = true
        }

        let controller: DismissableNavigationViewController
        controller = DismissableNavigationViewController(rootViewController: libraryViewController)
        self.present(controller, animated: true, completion: nil)
    }

    fileprivate func createSearchControllerIfNeeded() {
        guard self.searchController == nil else { return }

        let isPrivate = tabManager.selectedTab?.isPrivate ?? false
        let searchViewModel = SearchViewModel(isPrivate: isPrivate, isBottomSearchBar: isBottomSearchBar)
        let searchController = SearchViewController(profile: profile, viewModel: searchViewModel, model: profile.searchEngines, tabManager: tabManager)
        searchController.searchEngines = profile.searchEngines
        searchController.searchDelegate = self

        let searchLoader = SearchLoader(profile: profile, urlBar: urlBar)
        searchLoader.addListener(searchController)

        self.searchController = searchController
        self.searchLoader = searchLoader
    }

    func showSearchController() {
        createSearchControllerIfNeeded()

        guard let searchController = self.searchController else { return }

        // This needs to be added to ensure during animation of the keyboard,
        // No content is showing in between the bottom search bar and the searchViewController
        if isBottomSearchBar, keyboardBackdrop == nil {
            keyboardBackdrop = UIView()
            keyboardBackdrop?.backgroundColor = UIColor.legacyTheme.browser.background
            view.insertSubview(keyboardBackdrop!, belowSubview: overKeyboardContainer)
            keyboardBackdrop?.snp.makeConstraints { make in
                make.edges.equalTo(view)
            }
            view.bringSubviewToFront(bottomContainer)
        }

        addChild(searchController)
        view.addSubview(searchController.view)
        searchController.view.snp.makeConstraints { make in
            make.top.equalTo(header.snp.bottom)
            make.left.right.equalTo(view)

            let constraintTarget = isBottomSearchBar ? overKeyboardContainer.snp.top : view.snp.bottom
            make.bottom.equalTo(constraintTarget)
        }

        homepageViewController?.view?.isHidden = true
        homepageViewController?.homepageWillDisappear()

        searchController.didMove(toParent: self)
    }

    func hideSearchController() {
        guard let searchController = self.searchController else { return }
        searchController.willMove(toParent: nil)
        searchController.view.removeFromSuperview()
        searchController.removeFromParent()

        homepageViewController?.view?.isHidden = false
        homepageViewController?.homepageWillAppear(isZeroSearch: false)

        keyboardBackdrop?.removeFromSuperview()
        keyboardBackdrop = nil
    }

    func destroySearchController() {
        hideSearchController()

        searchController = nil
        searchLoader = nil
    }

    func finishEditingAndSubmit(_ url: URL, visitType: VisitType, forTab tab: Tab) {
        urlBar.currentURL = url
        overlayManager.finishEditing(shouldCancelLoading: false)

        if let nav = tab.loadRequest(URLRequest(url: url)) {
            self.recordNavigationInTab(tab, navigation: nav, visitType: visitType)
        }
    }

    func addBookmark(url: String, title: String? = nil) {
        var title = (title ?? "").trimmingCharacters(in: .whitespacesAndNewlines)
        if title.isEmpty {
            title = url
        }

        let shareItem = ShareItem(url: url, title: title)
        // Add new mobile bookmark at the top of the list
        profile.places.createBookmark(parentGUID: BookmarkRoots.MobileFolderGUID,
                                      url: shareItem.url,
                                      title: shareItem.title,
                                      position: 0)

        var userData = [QuickActionInfos.tabURLKey: shareItem.url]
        if let title = shareItem.title {
            userData[QuickActionInfos.tabTitleKey] = title
        }
        QuickActionsImplementation().addDynamicApplicationShortcutItemOfType(.openLastBookmark,
                                                                             withUserData: userData,
                                                                             toApplication: .shared)

        showBookmarksToast()
    }

    private func showBookmarksToast() {
        let viewModel = ButtonToastViewModel(labelText: .AppMenu.AddBookmarkConfirmMessage,
                                             buttonText: .BookmarksEdit,
                                             textAlignment: .left)
        let toast = ButtonToast(viewModel: viewModel,
                                theme: themeManager.currentTheme) { isButtonTapped in
            isButtonTapped ? self.openBookmarkEditPanel() : nil
        }
        self.show(toast: toast)
    }

    func removeBookmark(url: String) {
        profile.places.deleteBookmarksWithURL(url: url).uponQueue(.main) { result in
            guard result.isSuccess else { return }
            self.showToast(message: .AppMenu.RemoveBookmarkConfirmMessage, toastAction: .removeBookmark, url: url)
        }
    }

    /// This function will open a view separate from the bookmark edit panel found in the
    /// Library Panel - Bookmarks section. In order to get the correct information, it needs
    /// to fetch the last added bookmark in the mobile folder, which is the default
    /// location for all bookmarks added on mobile.
    private func openBookmarkEditPanel() {
        TelemetryWrapper.recordEvent(category: .action, method: .change, object: .bookmark, value: .addBookmarkToast)
        if profile.isShutdown { return }
        profile.places.getBookmarksTree(rootGUID: BookmarkRoots.MobileFolderGUID, recursive: false).uponQueue(.main) { result in
            guard let bookmarkFolder = result.successValue as? BookmarkFolderData,
                  let bookmarkNode = bookmarkFolder.children?.first as? FxBookmarkNode
            else { return }

            let detailController = BookmarkDetailPanel(profile: self.profile,
                                                       bookmarkNode: bookmarkNode,
                                                       parentBookmarkFolder: bookmarkFolder,
                                                       presentedFromToast: true)
            let controller: DismissableNavigationViewController
            controller = DismissableNavigationViewController(rootViewController: detailController)
            self.present(controller, animated: true, completion: nil)
        }
    }

    override func accessibilityPerformEscape() -> Bool {
        if overlayManager.inOverlayMode {
            overlayManager.finishEditing(shouldCancelLoading: true)
            return true
        } else if let selectedTab = tabManager.selectedTab, selectedTab.canGoBack {
            selectedTab.goBack()
            return true
        }
        return false
    }

    func setupMiddleButtonStatus(isLoading: Bool) {
        // Setting the default state to search to account for no tab or starting page tab
        // `state` will be modified later if needed
        var state: MiddleButtonState = .search

        // No tab
        guard let tab = tabManager.selectedTab else {
            urlBar.locationView.reloadButton.reloadButtonState = .disabled
            navigationToolbar.updateMiddleButtonState(state)
            currentMiddleButtonState = state
            return
        }

        // Tab with starting page
        if tab.isURLStartingPage {
            urlBar.locationView.reloadButton.reloadButtonState = .disabled
            navigationToolbar.updateMiddleButtonState(state)
            currentMiddleButtonState = state
            return
        }

        if traitCollection.horizontalSizeClass == .compact {
            state = .home
        } else {
            state = isLoading ? .stop : .reload
        }

        navigationToolbar.updateMiddleButtonState(state)
        if !toolbar.isHidden {
            urlBar.locationView.reloadButton.reloadButtonState = isLoading ? .stop : .reload
        }
        currentMiddleButtonState = state
    }

    override func observeValue(forKeyPath keyPath: String?, of object: Any?, change: [NSKeyValueChangeKey: Any]?, context: UnsafeMutableRawPointer?) {
        guard let webView = object as? WKWebView,
              let tab = tabManager[webView]
        else { return }

        guard let kp = keyPath,
              let path = KVOConstants(rawValue: kp)
        else {
            logger.log("BVC observeValue webpage unhandled KVO",
                       level: .info,
                       category: .unlabeled,
                       description: "Unhandled KVO key: \(keyPath ?? "nil")")
            return
        }

        switch path {
        case .estimatedProgress:
            guard tab === tabManager.selectedTab else { break }
            if let url = webView.url, !InternalURL.isValid(url: url) {
                urlBar.updateProgressBar(Float(webView.estimatedProgress))
                setupMiddleButtonStatus(isLoading: true)
            } else {
                urlBar.hideProgressBar()
                setupMiddleButtonStatus(isLoading: false)
            }
        case .loading:
            guard let loading = change?[.newKey] as? Bool else { break }
            setupMiddleButtonStatus(isLoading: loading)
        case .URL:
            // Special case for "about:blank" popups, if the webView.url is nil, keep the tab url as "about:blank"
            if tab.url?.absoluteString == "about:blank" && webView.url == nil {
                break
            }

            // To prevent spoofing, only change the URL immediately if the new URL is on
            // the same origin as the current URL. Otherwise, do nothing and wait for
            // didCommitNavigation to confirm the page load.
            if tab.url?.origin == webView.url?.origin {
                tab.url = webView.url

                if tab === tabManager.selectedTab && !tab.isRestoring {
                    updateUIForReaderHomeStateForTab(tab)
                }
                // Catch history pushState navigation, but ONLY for same origin navigation,
                // for reasons above about URL spoofing risk.
                navigateInTab(tab: tab, webViewStatus: .url)
            }
        case .title:
            // Ensure that the tab title *actually* changed to prevent repeated calls
            // to navigateInTab(tab:).
            guard let title = tab.title else { break }
            if !title.isEmpty && title != tab.lastTitle {
                tab.lastTitle = title
                navigateInTab(tab: tab, webViewStatus: .title)
            }
            TelemetryWrapper.recordEvent(category: .action, method: .navigate, object: .tab)
        case .canGoBack:
            guard tab === tabManager.selectedTab,
                  let canGoBack = change?[.newKey] as? Bool
            else { break }
            navigationToolbar.updateBackStatus(canGoBack)
        case .canGoForward:
            guard tab === tabManager.selectedTab,
                  let canGoForward = change?[.newKey] as? Bool
            else { break }
            navigationToolbar.updateForwardStatus(canGoForward)
        default:
            assertionFailure("Unhandled KVO key: \(keyPath ?? "nil")")
        }
    }

    func updateUIForReaderHomeStateForTab(_ tab: Tab, focusUrlBar: Bool = false) {
        updateURLBarDisplayURL(tab)
        scrollController.showToolbars(animated: false)

        if let url = tab.url {
            if url.isReaderModeURL {
                showReaderModeBar(animated: false)
            } else {
                hideReaderModeBar(animated: false)
            }

            updateInContentHomePanel(url as URL, focusUrlBar: focusUrlBar)
        }
    }

    /// Updates the URL bar text and button states.
    /// Call this whenever the page URL changes.
    fileprivate func updateURLBarDisplayURL(_ tab: Tab) {
        if tab == tabManager.selectedTab, let displayUrl = tab.url?.displayURL, urlBar.currentURL != displayUrl {
            let searchData = tab.metadataManager?.tabGroupData ?? LegacyTabGroupData()
            searchData.tabAssociatedNextUrl = displayUrl.absoluteString
            tab.metadataManager?.updateTimerAndObserving(
                state: .tabNavigatedToDifferentUrl,
                searchData: searchData,
                isPrivate: tab.isPrivate)
        }
        urlBar.currentURL = tab.url?.displayURL
        urlBar.locationView.tabDidChangeContentBlocking(tab)
        let isPage = tab.url?.displayURL?.isWebPage() ?? false
        navigationToolbar.updatePageStatus(isPage)
    }

    // MARK: Opening New Tabs

    /// ⚠️ !! WARNING !! ⚠️
    /// This function opens up x number of new tabs in the background.
    /// This is meant to test memory overflows with tabs on a device.
    /// DO NOT USE unless you're explicitly testing this feature.
    /// It should only be used from the debug menu.
    func debugOpen(numberOfNewTabs: Int?, at url: URL) {
        guard let numberOfNewTabs = numberOfNewTabs,
              numberOfNewTabs > 0
        else { return }

        DispatchQueue.main.asyncAfter(deadline: .now() + .milliseconds(500), execute: {
            self.tabManager.addTab(URLRequest(url: url))
            self.debugOpen(numberOfNewTabs: numberOfNewTabs - 1, at: url)
        })
    }

    func handle(query: String) {
       openBlankNewTab(focusLocationField: false)
       urlBar(urlBar, didSubmitText: query)
    }

<<<<<<< HEAD
=======
    func handle(url: URL?, isPrivate: Bool, options: Set<Route.SearchOptions>? = nil) {
        if let url = url {
            if options?.contains(.switchToNormalMode) == true {
                switchToPrivacyMode(isPrivate: false)
            }
            switchToTabForURLOrOpen(url, isPrivate: isPrivate)
        } else {
            openBlankNewTab(focusLocationField: options?.contains(.focusLocationField) == true, isPrivate: isPrivate)
        }
    }

    func handle(url: URL?, tabId: String, isPrivate: Bool = false) {
        if let url = url {
            switchToTabForURLOrOpen(url, uuid: tabId, isPrivate: isPrivate)
        } else {
            openBlankNewTab(focusLocationField: true, isPrivate: isPrivate)
        }
    }

>>>>>>> c4b9d91f
    func switchToPrivacyMode(isPrivate: Bool) {
        if let tabTrayController = self.gridTabTrayController, tabTrayController.tabDisplayManager.isPrivate != isPrivate {
            tabTrayController.didTogglePrivateMode(isPrivate)
        }
        topTabsViewController?.applyUIMode(isPrivate: isPrivate)
    }

    func switchToTabForURLOrOpen(_ url: URL, uuid: String? = nil, isPrivate: Bool = false) {
        guard !isCrashAlertShowing else {
            urlFromAnotherApp = UrlToOpenModel(url: url, isPrivate: isPrivate)
            return
        }
        popToBVC()
        guard !isShowingJSPromptAlert() else {
            tabManager.addTab(URLRequest(url: url), isPrivate: isPrivate)
            return
        }
        openedUrlFromExternalSource = true

        if let uuid = uuid, let tab = tabManager.getTabForUUID(uuid: uuid) {
            tabManager.selectTab(tab)
        } else if let tab = tabManager.getTabForURL(url) {
            tabManager.selectTab(tab)
        } else {
            openURLInNewTab(url, isPrivate: isPrivate)
        }
    }

    func openURLInNewTab(_ url: URL?, isPrivate: Bool = false) {
        if let selectedTab = tabManager.selectedTab {
            screenshotHelper.takeScreenshot(selectedTab)
        }
        let request: URLRequest?
        if let url = url {
            request = URLRequest(url: url)
        } else {
            request = nil
        }

        switchToPrivacyMode(isPrivate: isPrivate)
        tabManager.selectTab(tabManager.addTab(request, isPrivate: isPrivate))
    }

    func focusLocationTextField(forTab tab: Tab?, setSearchText searchText: String? = nil) {
        DispatchQueue.main.asyncAfter(deadline: .now() + .milliseconds(300)) {
            // Without a delay, the text field fails to become first responder
            // Check that the newly created tab is still selected.
            // This let's the user spam the Cmd+T button without lots of responder changes.
            guard tab == self.tabManager.selectedTab else { return }

            self.urlBar.tabLocationViewDidTapLocation(self.urlBar.locationView)
            if let text = searchText {
                self.urlBar.setLocation(text, search: true)
            }
        }
    }

    func openNewTabFromMenu(focusLocationField: Bool) {
        overlayManager.openNewTab(url: nil, newTabSettings: newTabSettings)
        openBlankNewTab(focusLocationField: focusLocationField)
    }

    func openBlankNewTab(focusLocationField: Bool, isPrivate: Bool = false, searchFor searchText: String? = nil) {
        popToBVC()
        guard !isShowingJSPromptAlert() else {
            tabManager.addTab(nil, isPrivate: isPrivate)
            return
        }
        openedUrlFromExternalSource = true

        openURLInNewTab(nil, isPrivate: isPrivate)
        let freshTab = tabManager.selectedTab
        freshTab?.metadataManager?.updateTimerAndObserving(state: .newTab, isPrivate: freshTab?.isPrivate ?? false)
        if focusLocationField {
            focusLocationTextField(forTab: freshTab, setSearchText: searchText)
        }
    }

    func openSearchNewTab(isPrivate: Bool = false, _ text: String) {
        popToBVC()

        guard let engine = profile.searchEngines.defaultEngine,
              let searchURL = engine.searchURLForQuery(text)
        else {
            DefaultLogger.shared.log("Error handling URL entry: \"\(text)\".", level: .warning, category: .tabs)
            return
        }

        openURLInNewTab(searchURL, isPrivate: isPrivate)

        if let tab = tabManager.selectedTab {
            let searchData = LegacyTabGroupData(searchTerm: text,
                                                searchUrl: searchURL.absoluteString,
                                                nextReferralUrl: "")
            tab.metadataManager?.updateTimerAndObserving(state: .navSearchLoaded, searchData: searchData, isPrivate: tab.isPrivate)
        }
    }

    fileprivate func popToBVC() {
        guard let currentViewController = navigationController?.topViewController else { return }
        // Avoid dismissing JSPromptAlert that causes the crash because completionHandler was not called
        if !isShowingJSPromptAlert() {
            currentViewController.dismiss(animated: true, completion: nil)
        }

        if currentViewController != self {
            _ = self.navigationController?.popViewController(animated: true)
        }
    }

    private func isShowingJSPromptAlert() -> Bool {
        return navigationController?.topViewController?.presentedViewController as? JSPromptAlertController != nil
    }

    func presentActivityViewController(_ url: URL, tab: Tab? = nil, sourceView: UIView?, sourceRect: CGRect, arrowDirection: UIPopoverArrowDirection) {
        presentShareSheet(url, tab: tab, sourceView: sourceView, sourceRect: sourceRect, arrowDirection: arrowDirection)
    }

    func presentShareSheet(_ url: URL, tab: Tab? = nil, sourceView: UIView?, sourceRect: CGRect, arrowDirection: UIPopoverArrowDirection) {
        let helper = ShareExtensionHelper(url: url, tab: tab)
        let selectedTabWebview = tabManager.selectedTab?.webView
        let controller = helper.createActivityViewController(selectedTabWebview) {
            [unowned self] completed, activityType in
            switch activityType {
            case CustomActivityAction.sendToDevice.actionType:
                self.showSendToDevice()
            case CustomActivityAction.copyLink.actionType:
                SimpleToast().showAlertWithText(.AppMenu.AppMenuCopyURLConfirmMessage,
                                                bottomContainer: alertContainer,
                                                theme: themeManager.currentTheme)
            default: break
            }

            // After dismissing, check to see if there were any prompts we queued up
            self.showQueuedAlertIfAvailable()

            // Usually the popover delegate would handle nil'ing out the references we have to it
            // on the BVC when displaying as a popover but the delegate method doesn't seem to be
            // invoked on iOS 10. See Bug 1297768 for additional details.
            self.displayedPopoverController = nil
            self.updateDisplayedPopoverProperties = nil
        }

        if let popoverPresentationController = controller.popoverPresentationController {
            popoverPresentationController.sourceView = sourceView
            popoverPresentationController.sourceRect = sourceRect
            popoverPresentationController.permittedArrowDirections = arrowDirection
            popoverPresentationController.delegate = self
        }

        presentWithModalDismissIfNeeded(controller, animated: true)
    }

    private func showSendToDevice() {
        guard let selectedTab = tabManager.selectedTab,
              let url = selectedTab.canonicalURL?.displayURL
        else { return }

        let themeColors = themeManager.currentTheme.colors
        let colors = SendToDeviceHelper.Colors(defaultBackground: themeColors.layer1,
                                               textColor: themeColors.textPrimary,
                                               iconColor: themeColors.iconPrimary)
        let shareItem = ShareItem(url: url.absoluteString,
                                  title: selectedTab.title)

        let helper = SendToDeviceHelper(shareItem: shareItem,
                                        profile: profile,
                                        colors: colors,
                                        delegate: self)
        let viewController = helper.initialViewController()

        TelemetryWrapper.recordEvent(category: .action, method: .tap, object: .sendToDevice)
        showViewController(viewController: viewController)
    }

    @objc
    func openSettings() {
        ensureMainThread { [self] in
            if let presentedViewController = self.presentedViewController {
                presentedViewController.dismiss(animated: true, completion: nil)
            }

            let settingsTableViewController = AppSettingsTableViewController(
                with: profile,
                and: tabManager,
                delegate: self)

            let controller = ThemedNavigationController(rootViewController: settingsTableViewController)
            controller.presentingModalViewControllerDelegate = self
            self.present(controller, animated: true, completion: nil)
        }
    }

    fileprivate func postLocationChangeNotificationForTab(_ tab: Tab, navigation: WKNavigation?) {
        let notificationCenter = NotificationCenter.default
        var info = [AnyHashable: Any]()
        info["url"] = tab.url?.displayURL
        info["title"] = tab.title
        if let visitType = self.getVisitTypeForTab(tab, navigation: navigation)?.rawValue {
            info["visitType"] = visitType
        }
        info["isPrivate"] = tab.isPrivate
        notificationCenter.post(name: .OnLocationChange, object: self, userInfo: info)
    }

    /// Enum to represent the WebView observation or delegate that triggered calling `navigateInTab`
    enum WebViewUpdateStatus {
        case title
        case url
        case finishedNavigation
    }

    func navigateInTab(tab: Tab, to navigation: WKNavigation? = nil, webViewStatus: WebViewUpdateStatus) {
        tabManager.expireSnackbars()

        guard let webView = tab.webView else { return }

        if let url = webView.url {
            if tab === tabManager.selectedTab {
                urlBar.locationView.tabDidChangeContentBlocking(tab)
            }

            if (!InternalURL.isValid(url: url) || url.isReaderModeURL), !url.isFileURL {
                postLocationChangeNotificationForTab(tab, navigation: navigation)
                tab.readabilityResult = nil
                webView.evaluateJavascriptInDefaultContentWorld("\(ReaderModeNamespace).checkReadability()")
            }

            TabEvent.post(.didChangeURL(url), for: tab)
        }

        // Represents WebView observation or delegate update that called this function

        if webViewStatus == .finishedNavigation {
            // A delay of 500 milliseconds is added when we take screenshot
            // as we don't know exactly when wkwebview is rendered
            let delayedTimeInterval = DispatchTimeInterval.milliseconds(500)

            if tab !== tabManager.selectedTab, let webView = tab.webView {
                // To Screenshot a tab that is hidden we must add the webView,
                // then wait enough time for the webview to render.
                view.insertSubview(webView, at: 0)
                // This is kind of a hacky fix for Bug 1476637 to prevent webpages from focusing the
                // touch-screen keyboard from the background even though they shouldn't be able to.
                webView.resignFirstResponder()

                // We need a better way of identifying when webviews are finished rendering
                // There are cases in which the page will still show a loading animation or nothing when the screenshot is being taken,
                // depending on internet connection
                // Issue created: https://github.com/mozilla-mobile/firefox-ios/issues/7003
                DispatchQueue.main.asyncAfter(deadline: .now() + delayedTimeInterval) {
                    self.screenshotHelper.takeScreenshot(tab)
                    if webView.superview == self.view {
                        webView.removeFromSuperview()
                    }
                }
            } else if tab.webView != nil {
                DispatchQueue.main.asyncAfter(deadline: .now() + delayedTimeInterval) {
                    self.screenshotHelper.takeScreenshot(tab)
                }
            }
        }
    }

    func showSettingsWithDeeplink(to destination: AppSettingsDeeplinkOption) {
        let settingsTableViewController = AppSettingsTableViewController(
            with: profile,
            and: tabManager,
            delegate: self,
            deeplinkingTo: destination)

        let controller = ThemedNavigationController(rootViewController: settingsTableViewController)
        controller.presentingModalViewControllerDelegate = self
        presentWithModalDismissIfNeeded(controller, animated: true)
    }
}

extension BrowserViewController: SearchBarLocationProvider {}

extension BrowserViewController: ClipboardBarDisplayHandlerDelegate {
    func shouldDisplay(clipBoardURL url: URL) {
        let viewModel = ButtonToastViewModel(labelText: .GoToCopiedLink,
                                             descriptionText: url.absoluteDisplayString,
                                             buttonText: .GoButtonTittle)
        let toast = ButtonToast(viewModel: viewModel,
                                theme: themeManager.currentTheme,
                                completion: { buttonPressed in
            if buttonPressed {
                self.settingsOpenURLInNewTab(url)
            }
        })
        clipboardBarDisplayHandler?.clipboardToast = toast
        show(toast: toast, duration: ClipboardBarDisplayHandler.UX.toastDelay)
    }
}

extension BrowserViewController: QRCodeViewControllerDelegate {
    func didScanQRCodeWithURL(_ url: URL) {
        guard let tab = tabManager.selectedTab else { return }
        finishEditingAndSubmit(url, visitType: VisitType.typed, forTab: tab)
        TelemetryWrapper.recordEvent(category: .action, method: .scan, object: .qrCodeURL)
    }

    func didScanQRCodeWithText(_ text: String) {
        TelemetryWrapper.recordEvent(category: .action, method: .scan, object: .qrCodeText)
        let defaultAction: () -> Void = { [weak self] in
            guard let tab = self?.tabManager.selectedTab else { return }
            self?.submitSearchText(text, forTab: tab)
        }
        let content = TextContentDetector.detectTextContent(text)
        switch content {
        case .some(.link(let url)):
            UIApplication.shared.open(url, options: [:], completionHandler: nil)
        case .some(.phoneNumber(let phoneNumber)):
            if let url = URL(string: "tel:\(phoneNumber)") {
                UIApplication.shared.open(url, options: [:], completionHandler: nil)
            } else {
                defaultAction()
            }
        default:
            defaultAction()
        }
    }
}

extension BrowserViewController: SettingsDelegate {
    func settingsOpenURLInNewTab(_ url: URL) {
        let isPrivate = tabManager.selectedTab?.isPrivate ?? false
        self.openURLInNewTab(url, isPrivate: isPrivate)
    }
}

extension BrowserViewController: PresentingModalViewControllerDelegate {
    func dismissPresentedModalViewController(_ modalViewController: UIViewController, animated: Bool) {
        self.dismiss(animated: animated, completion: nil)
    }
}

/**
 * History visit management.
 * TODO: this should be expanded to track various visit types; see Bug 1166084.
 */
extension BrowserViewController {
    func ignoreNavigationInTab(_ tab: Tab, navigation: WKNavigation) {
        self.ignoredNavigation.insert(navigation)
    }

    func recordNavigationInTab(_ tab: Tab, navigation: WKNavigation, visitType: VisitType) {
        self.typedNavigation[navigation] = visitType
    }

    /**
     * Untrack and do the right thing.
     */
    func getVisitTypeForTab(_ tab: Tab, navigation: WKNavigation?) -> VisitType? {
        guard let navigation = navigation else {
            // See https://github.com/WebKit/webkit/blob/master/Source/WebKit2/UIProcess/Cocoa/NavigationState.mm#L390
            return VisitType.link
        }

        if self.ignoredNavigation.remove(navigation) != nil {
            return nil
        }

        return self.typedNavigation.removeValue(forKey: navigation) ?? VisitType.link
    }
}

// MARK: - LegacyTabDelegate
extension BrowserViewController: LegacyTabDelegate {
    func tab(_ tab: Tab, didCreateWebView webView: WKWebView) {
        if !CoordinatorFlagManager.isCoordinatorEnabled {
            webView.frame = webViewContainer.frame
        } else {
            browserDelegate?.show(webView: webView)
        }
        // Observers that live as long as the tab. Make sure these are all cleared in willDeleteWebView below!
        KVOs.forEach { webView.addObserver(self, forKeyPath: $0.rawValue, options: .new, context: nil) }
        webView.scrollView.addObserver(self.scrollController, forKeyPath: KVOConstants.contentSize.rawValue, options: .new, context: nil)
        webView.uiDelegate = self

        let formPostHelper = FormPostHelper(tab: tab)
        tab.addContentScript(formPostHelper, name: FormPostHelper.name())

        let readerMode = ReaderMode(tab: tab)
        readerMode.delegate = self
        tab.addContentScript(readerMode, name: ReaderMode.name())

        // only add the logins helper if the tab is not a private browsing tab
        if !tab.isPrivate {
            let logins = LoginsHelper(tab: tab, profile: profile)
            tab.addContentScript(logins, name: LoginsHelper.name())
        }

        // TODO: Wrap this in a feature flag FXIOS-5041
        // let creditCardHelper = CreditCardHelper(tab: tab)
        // tab.addContentScript(creditCardHelper, name: CreditCardHelper.name())

        let contextMenuHelper = ContextMenuHelper(tab: tab)
        contextMenuHelper.delegate = self
        tab.addContentScript(contextMenuHelper, name: ContextMenuHelper.name())

        let errorHelper = ErrorPageHelper(certStore: profile.certStore)
        tab.addContentScript(errorHelper, name: ErrorPageHelper.name())

        let sessionRestoreHelper = SessionRestoreHelper(tab: tab)
        sessionRestoreHelper.delegate = self
        tab.addContentScriptToPage(sessionRestoreHelper, name: SessionRestoreHelper.name())

        let findInPageHelper = FindInPageHelper(tab: tab)
        findInPageHelper.delegate = self
        tab.addContentScript(findInPageHelper, name: FindInPageHelper.name())

        let adsHelper = AdsTelemetryHelper(tab: tab)
        tab.addContentScript(adsHelper, name: AdsTelemetryHelper.name())

        let noImageModeHelper = NoImageModeHelper(tab: tab)
        tab.addContentScript(noImageModeHelper, name: NoImageModeHelper.name())

        let downloadContentScript = DownloadContentScript(tab: tab)
        tab.addContentScript(downloadContentScript, name: DownloadContentScript.name())

        let printHelper = PrintHelper(tab: tab)
        tab.addContentScriptToPage(printHelper, name: PrintHelper.name())

        let nightModeHelper = NightModeHelper(tab: tab)
        tab.addContentScript(nightModeHelper, name: NightModeHelper.name())

        // XXX: Bug 1390200 - Disable NSUserActivity/CoreSpotlight temporarily
        // let spotlightHelper = SpotlightHelper(tab: tab)
        // tab.addHelper(spotlightHelper, name: SpotlightHelper.name())

        tab.addContentScript(LocalRequestHelper(), name: LocalRequestHelper.name())

        let blocker = FirefoxTabContentBlocker(tab: tab, prefs: profile.prefs)
        tab.contentBlocker = blocker
        tab.addContentScript(blocker, name: FirefoxTabContentBlocker.name())

        tab.addContentScript(FocusHelper(tab: tab), name: FocusHelper.name())
    }

    func tab(_ tab: Tab, willDeleteWebView webView: WKWebView) {
        DispatchQueue.main.async { [unowned self] in
            tab.cancelQueuedAlerts()
            KVOs.forEach { webView.removeObserver(self, forKeyPath: $0.rawValue) }
            webView.scrollView.removeObserver(self.scrollController, forKeyPath: KVOConstants.contentSize.rawValue)
            webView.uiDelegate = nil
            webView.scrollView.delegate = nil
            webView.removeFromSuperview()
        }
    }

    func tab(_ tab: Tab, didSelectFindInPageForSelection selection: String) {
        updateFindInPageVisibility(visible: true)
        findInPageBar?.text = selection
    }

    func tab(_ tab: Tab, didSelectSearchWithFirefoxForSelection selection: String) {
        openSearchNewTab(isPrivate: tab.isPrivate, selection)
    }

    // MARK: Snack bar

    func tab(_ tab: Tab, didAddSnackbar bar: SnackBar) {
        // If the Tab that had a SnackBar added to it is not currently
        // the selected Tab, do nothing right now. If/when the Tab gets
        // selected later, we will show the SnackBar at that time.
        guard tab == tabManager.selectedTab else { return }

        bottomContentStackView.addArrangedViewToBottom(bar, completion: {
            self.view.layoutIfNeeded()
        })
    }

    func tab(_ tab: Tab, didRemoveSnackbar bar: SnackBar) {
        bottomContentStackView.removeArrangedView(bar)
    }
}

// MARK: - LibraryPanelDelegate
extension BrowserViewController: LibraryPanelDelegate {
    func libraryPanelDidRequestToSignIn() {
        let fxaParams = FxALaunchParams(entrypoint: .libraryPanel, query: [:])
        presentSignInViewController(fxaParams) // TODO UX Right now the flow for sign in and create account is the same
    }

    func libraryPanelDidRequestToCreateAccount() {
        let fxaParams = FxALaunchParams(entrypoint: .libraryPanel, query: [:])
        presentSignInViewController(fxaParams) // TODO UX Right now the flow for sign in and create account is the same
    }

    func libraryPanel(didSelectURL url: URL, visitType: VisitType) {
        guard let tab = tabManager.selectedTab else { return }

        // Handle keyboard shortcuts from homepage with url selection (ex: Cmd + Tap on Link; which is a cell in this case)
        if navigateLinkShortcutIfNeeded(url: url) {
            return
        }

        finishEditingAndSubmit(url, visitType: visitType, forTab: tab)
    }

    func libraryPanel(didSelectURLString url: String, visitType: VisitType) {
        guard let url = URIFixup.getURL(url) ?? profile.searchEngines.defaultEngine?.searchURLForQuery(url) else {
            logger.log("Invalid URL, and couldn't generate a search URL for it.",
                       level: .warning,
                       category: .library)
            return
        }
        return self.libraryPanel(didSelectURL: url, visitType: visitType)
    }

    func libraryPanelDidRequestToOpenInNewTab(_ url: URL, isPrivate: Bool) {
        let tab = self.tabManager.addTab(URLRequest(url: url), afterTab: self.tabManager.selectedTab, isPrivate: isPrivate)
        // If we are showing toptabs a user can just use the top tab bar
        // If in overlay mode switching doesnt correctly dismiss the homepanels
        guard !topTabsVisible, !self.urlBar.inOverlayMode else { return }
        // We're not showing the top tabs; show a toast to quick switch to the fresh new tab.
        let viewModel = ButtonToastViewModel(labelText: .ContextMenuButtonToastNewTabOpenedLabelText,
                                             buttonText: .ContextMenuButtonToastNewTabOpenedButtonText)
        let toast = ButtonToast(viewModel: viewModel,
                                theme: themeManager.currentTheme,
                                completion: { buttonPressed in
            if buttonPressed {
                self.tabManager.selectTab(tab)
            }
        })
        self.show(toast: toast)
    }
}

// MARK: - RecentlyClosedPanelDelegate
extension BrowserViewController: RecentlyClosedPanelDelegate {
    func openRecentlyClosedSiteInSameTab(_ url: URL) {
        tabTrayOpenRecentlyClosedTab(url)
    }

    func openRecentlyClosedSiteInNewTab(_ url: URL, isPrivate: Bool) {
        tabManager.selectTab(tabManager.addTab(URLRequest(url: url)))
    }
}

// MARK: HomePanelDelegate
extension BrowserViewController: HomePanelDelegate {
    func homePanelDidRequestToOpenLibrary(panel: LibraryPanelType) {
        showLibrary(panel: panel)
        view.endEditing(true)
    }

    func homePanel(didSelectURL url: URL, visitType: VisitType, isGoogleTopSite: Bool) {
        guard let tab = tabManager.selectedTab else { return }
        if isGoogleTopSite {
            tab.urlType = .googleTopSite
            searchTelemetry?.shouldSetGoogleTopSiteSearch = true
        }

        // Handle keyboard shortcuts from homepage with url selection (ex: Cmd + Tap on Link; which is a cell in this case)
        if navigateLinkShortcutIfNeeded(url: url) {
            return
        }

        finishEditingAndSubmit(url, visitType: visitType, forTab: tab)
    }

    func homePanelDidRequestToOpenInNewTab(_ url: URL, isPrivate: Bool, selectNewTab: Bool = false) {
        let tab = tabManager.addTab(URLRequest(url: url), afterTab: tabManager.selectedTab, isPrivate: isPrivate)
        // Select new tab automatically if needed
        guard !selectNewTab else {
            tabManager.selectTab(tab)
            return
        }

        // If we are showing toptabs a user can just use the top tab bar
        guard !topTabsVisible else { return }

        // We're not showing the top tabs; show a toast to quick switch to the fresh new tab.
        let viewModel = ButtonToastViewModel(labelText: .ContextMenuButtonToastNewTabOpenedLabelText,
                                             buttonText: .ContextMenuButtonToastNewTabOpenedButtonText)
        let toast = ButtonToast(viewModel: viewModel,
                                theme: themeManager.currentTheme,
                                completion: { buttonPressed in
            if buttonPressed {
                self.tabManager.selectTab(tab)
            }
        })
        show(toast: toast)
    }

    func homePanelDidRequestToOpenTabTray(withFocusedTab tabToFocus: Tab?, focusedSegment: TabTrayViewModel.Segment?) {
        showTabTray(withFocusOnUnselectedTab: tabToFocus, focusedSegment: focusedSegment)
    }

    func homePanelDidRequestToOpenSettings(at settingsPage: AppSettingsDeeplinkOption) {
        showSettingsWithDeeplink(to: settingsPage)
    }
}

// MARK: - Research Surface
extension BrowserViewController {
    /// This function will:
    /// 1. Create a new instance of the SurveySurfaceManager & make sure that it is
    ///    deallocated when dismissed from the user interacting with it.
    /// 2. Check whether or not there's a new message that needs to be shown.
    ///     - true: show the surface
    ///     - false: deallocate the survey surface manager as BVC doesn't need to hold it
    func performSurveySurfaceCheck() {
        // No matter what the result of the check, we want to make sure to
        // always bring the alpha back to 1.0
        defer { self.view.alpha = 1.0 }

        surveySurfaceManager = SurveySurfaceManager()
        surveySurfaceManager?.homepanelDelegate = self

        surveySurfaceManager?.dismissClosure = { [weak self] in
            self?.surveySurfaceManager = nil
        }

        if let surveySurfaceManager = surveySurfaceManager,
            surveySurfaceManager.shouldShowSurveySurface {
            guard let surveySurface = surveySurfaceManager.getSurveySurface() else { return }
            surveySurface.modalPresentationStyle = .fullScreen

            self.present(surveySurface, animated: false)
        } else {
            self.surveySurfaceManager = nil
        }
    }
}

// MARK: - SearchViewController
extension BrowserViewController: SearchViewControllerDelegate {
    func searchViewController(_ searchViewController: SearchViewController, didSelectURL url: URL, searchTerm: String?) {
        guard let tab = tabManager.selectedTab else { return }

        let searchData = LegacyTabGroupData(searchTerm: searchTerm ?? "",
                                            searchUrl: url.absoluteString,
                                            nextReferralUrl: "")
        tab.metadataManager?.updateTimerAndObserving(state: .navSearchLoaded, searchData: searchData, isPrivate: tab.isPrivate)
        searchTelemetry?.shouldSetUrlTypeSearch = true
        finishEditingAndSubmit(url, visitType: VisitType.typed, forTab: tab)
    }

    // In searchViewController when user selects an open tabs and switch to it
    func searchViewController(_ searchViewController: SearchViewController, uuid: String) {
        overlayManager.switchTab(shouldCancelLoading: true)
        if let tab = tabManager.getTabForUUID(uuid: uuid) {
            tabManager.selectTab(tab)
        }
    }

    func presentSearchSettingsController() {
        let searchSettingsTableViewController = SearchSettingsTableViewController(profile: profile)

        // Update search icon when the searchengine changes
        searchSettingsTableViewController.updateSearchIcon = {
            self.urlBar.searchEnginesDidUpdate()
            self.searchController?.reloadSearchEngines()
            self.searchController?.reloadData()
        }
        let navController = ModalSettingsNavigationController(rootViewController: searchSettingsTableViewController)
        self.present(navController, animated: true, completion: nil)
    }

    func searchViewController(_ searchViewController: SearchViewController, didHighlightText text: String, search: Bool) {
        self.urlBar.setLocation(text, search: search)
    }

    func searchViewController(_ searchViewController: SearchViewController, didAppend text: String) {
        self.urlBar.setLocation(text, search: false)
    }
}

extension BrowserViewController: TabManagerDelegate {
    func tabManager(_ tabManager: TabManager, didSelectedTabChange selected: Tab?, previous: Tab?, isRestoring: Bool) {
        // Reset the scroll position for the ActivityStreamPanel so that it
        // is always presented scrolled to the top when switching tabs.
        if !isRestoring, selected != previous,
           let activityStreamPanel = homepageViewController {
            // FXIOS-6203 - Can be removed with coordinator usage, it will be scrolled at the top since we add it back
            activityStreamPanel.scrollToTop()
        }

        // Remove the old accessibilityLabel. Since this webview shouldn't be visible, it doesn't need it
        // and having multiple views with the same label confuses tests.
        if let webView = previous?.webView {
            webView.endEditing(true)
            webView.accessibilityLabel = nil
            webView.accessibilityElementsHidden = true
            webView.accessibilityIdentifier = nil
            webView.removeFromSuperview()
        }

        if let tab = selected, let webView = tab.webView {
            updateURLBarDisplayURL(tab)

            if previous == nil || tab.isPrivate != previous?.isPrivate {
                applyTheme()

                let ui: [PrivateModeUI?] = [toolbar, topTabsViewController, urlBar]
                ui.forEach { $0?.applyUIMode(isPrivate: tab.isPrivate) }
            }

            readerModeCache = tab.isPrivate ? MemoryReaderModeCache.sharedInstance : DiskReaderModeCache.sharedInstance
            if let privateModeButton = topTabsViewController?.privateModeButton, previous != nil && previous?.isPrivate != tab.isPrivate {
                privateModeButton.setSelected(tab.isPrivate, animated: true)
            }
            ReaderModeHandlers.readerModeCache = readerModeCache

            scrollController.tab = tab

            if !CoordinatorFlagManager.isCoordinatorEnabled {
                webViewContainer.addSubview(webView)
                webView.snp.makeConstraints { make in
                    make.left.right.top.bottom.equalTo(self.webViewContainer)
                }
            } else {
                browserDelegate?.show(webView: webView)
            }

            webView.accessibilityLabel = .WebViewAccessibilityLabel
            webView.accessibilityIdentifier = "contentView"
            webView.accessibilityElementsHidden = false

            if webView.url == nil {
                // The web view can go gray if it was zombified due to memory pressure.
                // When this happens, the URL is nil, so try restoring the page upon selection.
                tab.reload()
            }
        }

        updateTabCountUsingTabManager(tabManager)

        bottomContentStackView.removeAllArrangedViews()
        if let bars = selected?.bars {
            bars.forEach { bar in
                bottomContentStackView.addArrangedViewToBottom(bar, completion: { self.view.layoutIfNeeded()})
            }
        }

        updateFindInPageVisibility(visible: false, tab: previous)
        setupMiddleButtonStatus(isLoading: selected?.loading ?? false)
        navigationToolbar.updateBackStatus(selected?.canGoBack ?? false)
        navigationToolbar.updateForwardStatus(selected?.canGoForward ?? false)
        if let url = selected?.webView?.url, !InternalURL.isValid(url: url) {
            self.urlBar.updateProgressBar(Float(selected?.estimatedProgress ?? 0))
        }

        if let readerMode = selected?.getContentScript(name: ReaderMode.name()) as? ReaderMode {
            urlBar.updateReaderModeState(readerMode.state, hideReloadButton: shouldUseiPadSetup())
            if readerMode.state == .active {
                showReaderModeBar(animated: false)
            } else {
                hideReaderModeBar(animated: false)
            }
        } else {
            urlBar.updateReaderModeState(ReaderModeState.unavailable, hideReloadButton: shouldUseiPadSetup())
        }

        if topTabsVisible {
            topTabsDidChangeTab()
        }

        updateInContentHomePanel(selected?.url as URL?, focusUrlBar: true)
    }

    func tabManager(_ tabManager: TabManager, didAddTab tab: Tab, placeNextToParentTab: Bool, isRestoring: Bool) {
        // If we are restoring tabs then we update the count once at the end
        if !isRestoring {
            updateTabCountUsingTabManager(tabManager)
        }
        tab.tabDelegate = self
    }

    func tabManager(_ tabManager: TabManager, didRemoveTab tab: Tab, isRestoring: Bool) {
        if let url = tab.lastKnownUrl, !(InternalURL(url)?.isAboutURL ?? false), !tab.isPrivate {
            profile.recentlyClosedTabs.addTab(url as URL,
                                              title: tab.lastTitle,
                                              lastExecutedTime: tab.lastExecutedTime)
        }
        updateTabCountUsingTabManager(tabManager)
    }

    func tabManagerDidAddTabs(_ tabManager: TabManager) {
        updateTabCountUsingTabManager(tabManager)
    }

    func tabManagerDidRestoreTabs(_ tabManager: TabManager) {
        updateTabCountUsingTabManager(tabManager)
        openUrlAfterRestore()
    }

    func openUrlAfterRestore() {
        guard let url = urlFromAnotherApp?.url else { return }
        openURLInNewTab(url, isPrivate: urlFromAnotherApp?.isPrivate ?? false)
        urlFromAnotherApp = nil
    }

    func show(toast: Toast,
              afterWaiting delay: DispatchTimeInterval = Toast.UX.toastDelayBefore,
              duration: DispatchTimeInterval? = Toast.UX.toastDismissAfter) {
        if let downloadToast = toast as? DownloadToast {
            self.downloadToast = downloadToast
        }

        // If BVC isn't visible hold on to this toast until viewDidAppear
        if self.view.window == nil {
            self.pendingToast = toast
            return
        }

        toast.showToast(viewController: self, delay: delay, duration: duration) { toast in
            [
                toast.leadingAnchor.constraint(equalTo: self.view.leadingAnchor),
                toast.trailingAnchor.constraint(equalTo: self.view.trailingAnchor),
                toast.bottomAnchor.constraint(equalTo: self.bottomContentStackView.bottomAnchor)
            ]
        }
    }

    func tabManagerDidRemoveAllTabs(_ tabManager: TabManager, toast: ButtonToast?) {
        guard let toast = toast, !(tabManager.selectedTab?.isPrivate ?? false) else { return }
        // The toast is created from TabManager which doesn't have access to themeManager
        // The whole toast system needs some rework so as compromised solution before the rework I create the toast
        // with light theme and force apply theme with real theme before showing
        toast.applyTheme(theme: themeManager.currentTheme)
        show(toast: toast, afterWaiting: ButtonToast.UX.delay)
    }

    func updateTabCountUsingTabManager(_ tabManager: TabManager, animated: Bool = true) {
        if let selectedTab = tabManager.selectedTab {
            let count = selectedTab.isPrivate ? tabManager.privateTabs.count : tabManager.normalTabs.count
            toolbar.updateTabCount(count, animated: animated)
            urlBar.updateTabCount(count, animated: !urlBar.inOverlayMode)
            topTabsViewController?.updateTabCount(count, animated: animated)
        }
    }

    func tabManagerUpdateCount() {
        updateTabCountUsingTabManager(self.tabManager)
    }
}

// MARK: - UIPopoverPresentationControllerDelegate

extension BrowserViewController: UIPopoverPresentationControllerDelegate {
    func popoverPresentationControllerDidDismissPopover(_ popoverPresentationController: UIPopoverPresentationController) {
        displayedPopoverController = nil
        updateDisplayedPopoverProperties = nil
    }
}

extension BrowserViewController: UIAdaptivePresentationControllerDelegate {
    // Returning None here makes sure that the Popover is actually presented as a Popover and
    // not as a full-screen modal, which is the default on compact device classes.
    func adaptivePresentationStyle(for controller: UIPresentationController, traitCollection: UITraitCollection) -> UIModalPresentationStyle {
        return .none
    }
}

extension BrowserViewController {
    @objc
    func presentIntroFrom(notification: Notification) {
        presentIntroViewController(force: true)
    }

    func presentIntroViewController(force: Bool = false) {
        if force || IntroScreenManager(prefs: profile.prefs).shouldShowIntroScreen {
            showProperIntroVC()
        }
    }

    // Default browser onboarding
    func presentDBOnboardingViewController(_ force: Bool = false) {
        guard force || DefaultBrowserOnboardingViewModel.shouldShowDefaultBrowserOnboarding(userPrefs: profile.prefs)
            else { return }

        let dBOnboardingViewController = DefaultBrowserOnboardingViewController()
        if topTabsVisible {
            dBOnboardingViewController.preferredContentSize = CGSize(
                width: ViewControllerConsts.PreferredSize.DBOnboardingViewController.width,
                height: ViewControllerConsts.PreferredSize.DBOnboardingViewController.height)
            dBOnboardingViewController.modalPresentationStyle = .formSheet
        } else {
            dBOnboardingViewController.modalPresentationStyle = .popover
        }
        dBOnboardingViewController.viewModel.goToSettings = {
            dBOnboardingViewController.dismiss(animated: true) {
                UIApplication.shared.open(URL(string: UIApplication.openSettingsURLString)!, options: [:])
            }
        }

        present(dBOnboardingViewController, animated: true, completion: nil)
    }

    func presentUpdateViewController(_ force: Bool = false, animated: Bool = true) {
        let viewModel = UpdateViewModel(profile: profile)
        if viewModel.shouldShowUpdateSheet(force: force) && !hasPresentedUpgrade {
            viewModel.hasSyncableAccount {
                self.buildUpdateVC(viewModel: viewModel, animated: animated)
                self.hasPresentedUpgrade = true
            }
        }
    }

    private func buildUpdateVC(viewModel: UpdateViewModel, animated: Bool = true) {
        let updateViewController = UpdateViewController(viewModel: viewModel)
        updateViewController.didFinishFlow = {
            updateViewController.dismiss(animated: true)
        }

        if topTabsVisible {
            updateViewController.preferredContentSize = CGSize(
                width: ViewControllerConsts.PreferredSize.UpdateViewController.width,
                height: ViewControllerConsts.PreferredSize.UpdateViewController.height)
            updateViewController.modalPresentationStyle = .formSheet
        } else {
            updateViewController.modalPresentationStyle = .fullScreen
        }

        // On iPad we present it modally in a controller
        present(updateViewController, animated: animated) {
            self.setupHomepageOnBackground()
        }
    }

    private func showProperIntroVC() {
        let introViewModel = IntroViewModel()
        let introViewController = IntroViewController(viewModel: introViewModel, profile: profile)
        introViewController.didFinishFlow = {
            IntroScreenManager(prefs: self.profile.prefs).didSeeIntroScreen()
            introViewController.dismiss(animated: true)
        }
        self.introVCPresentHelper(introViewController: introViewController)
    }

    private func introVCPresentHelper(introViewController: UIViewController) {
        // On iPad we present it modally in a controller
        if topTabsVisible {
            introViewController.preferredContentSize = CGSize(
                width: ViewControllerConsts.PreferredSize.IntroViewController.width,
                height: ViewControllerConsts.PreferredSize.IntroViewController.height)
            introViewController.modalPresentationStyle = .formSheet
        } else {
            introViewController.modalPresentationStyle = .fullScreen
        }
        present(introViewController, animated: true) {
            self.setupHomepageOnBackground()
        }
    }

    // On first run (and forced) open up the homepage in the background.
    private func setupHomepageOnBackground() {
        if let homePageURL = NewTabHomePageAccessors.getHomePage(self.profile.prefs),
           let tab = self.tabManager.selectedTab, DeviceInfo.hasConnectivity() {
            tab.loadRequest(URLRequest(url: homePageURL))
        }
    }

    func presentSignInViewController(_ fxaOptions: FxALaunchParams, flowType: FxAPageType = .emailLoginFlow, referringPage: ReferringPage = .none) {
        let vcToPresent = FirefoxAccountSignInViewController.getSignInOrFxASettingsVC(fxaOptions, flowType: flowType, referringPage: referringPage, profile: profile)
        presentThemedViewController(navItemLocation: .Left, navItemText: .Close, vcBeingPresented: vcToPresent, topTabsVisible: UIDevice.current.userInterfaceIdiom == .pad)
    }

    @objc
    func dismissSignInViewController() {
        self.dismiss(animated: true, completion: nil)
    }
}

extension BrowserViewController: ContextMenuHelperDelegate {
    func contextMenuHelper(_ contextMenuHelper: ContextMenuHelper, didLongPressElements elements: ContextMenuHelper.Elements, gestureRecognizer: UIGestureRecognizer) {
        // locationInView can return (0, 0) when the long press is triggered in an invalid page
        // state (e.g., long pressing a link before the document changes, then releasing after a
        // different page loads).
        let touchPoint = gestureRecognizer.location(in: view)
        guard touchPoint != CGPoint.zero else { return }

        let touchSize = CGSize(width: 0, height: 16)

        let actionSheetController = AlertController(title: nil, message: nil, preferredStyle: .actionSheet)
        var dialogTitle: String?

        if let url = elements.link, let currentTab = tabManager.selectedTab {
            dialogTitle = url.absoluteString
            let isPrivate = currentTab.isPrivate
            screenshotHelper.takeDelayedScreenshot(currentTab)

            let addTab = { (rURL: URL, isPrivate: Bool) in
                let tab = self.tabManager.addTab(URLRequest(url: rURL as URL), afterTab: currentTab, isPrivate: isPrivate)
                guard !self.topTabsVisible else { return }
                // We're not showing the top tabs; show a toast to quick switch to the fresh new tab.
                let viewModel = ButtonToastViewModel(labelText: .ContextMenuButtonToastNewTabOpenedLabelText,
                                                     buttonText: .ContextMenuButtonToastNewTabOpenedButtonText)
                let toast = ButtonToast(viewModel: viewModel,
                                        theme: self.themeManager.currentTheme,
                                        completion: { buttonPressed in
                    if buttonPressed {
                        self.tabManager.selectTab(tab)
                    }
                })
                self.show(toast: toast)
            }

            if !isPrivate {
                let openNewTabAction = UIAlertAction(title: .ContextMenuOpenInNewTab, style: .default) { _ in
                    addTab(url, false)
                }
                actionSheetController.addAction(openNewTabAction, accessibilityIdentifier: "linkContextMenu.openInNewTab")
            }

            let openNewPrivateTabAction = UIAlertAction(title: .ContextMenuOpenInNewPrivateTab, style: .default) { _ in
                addTab(url, true)
            }
            actionSheetController.addAction(openNewPrivateTabAction, accessibilityIdentifier: "linkContextMenu.openInNewPrivateTab")

            let bookmarkAction = UIAlertAction(title: .ContextMenuBookmarkLink, style: .default) { _ in
                self.addBookmark(url: url.absoluteString, title: elements.title)
                TelemetryWrapper.recordEvent(category: .action, method: .add, object: .bookmark, value: .contextMenu)
            }
            actionSheetController.addAction(bookmarkAction, accessibilityIdentifier: "linkContextMenu.bookmarkLink")

            let downloadAction = UIAlertAction(title: .ContextMenuDownloadLink, style: .default) { _ in
                // This checks if download is a blob, if yes, begin blob download process
                if !DownloadContentScript.requestBlobDownload(url: url, tab: currentTab) {
                    // if not a blob, set pendingDownloadWebView and load the request in
                    // the webview, which will trigger the WKWebView navigationResponse
                    // delegate function and eventually downloadHelper.open()
                    self.pendingDownloadWebView = currentTab.webView
                    let request = URLRequest(url: url)
                    currentTab.webView?.load(request)
                }
            }
            actionSheetController.addAction(downloadAction, accessibilityIdentifier: "linkContextMenu.download")

            let copyAction = UIAlertAction(title: .ContextMenuCopyLink, style: .default) { _ in
                UIPasteboard.general.url = url as URL
            }
            actionSheetController.addAction(copyAction, accessibilityIdentifier: "linkContextMenu.copyLink")

            let shareAction = UIAlertAction(title: .ContextMenuShareLink, style: .default) { _ in
                self.presentActivityViewController(url as URL,
                                                   sourceView: self.view,
                                                   sourceRect: CGRect(origin: touchPoint,
                                                                      size: touchSize),
                                                   arrowDirection: .any)
            }
            actionSheetController.addAction(shareAction, accessibilityIdentifier: "linkContextMenu.share")
        }

        if let url = elements.image {
            if dialogTitle == nil {
                dialogTitle = elements.title ?? url.absoluteString
            }

            let saveImageAction = UIAlertAction(title: .ContextMenuSaveImage, style: .default) { _ in
                self.getImageData(url) { data in
                    guard let image = UIImage(data: data) else { return }
                    self.writeToPhotoAlbum(image: image)
                }
            }
            actionSheetController.addAction(saveImageAction, accessibilityIdentifier: "linkContextMenu.saveImage")

            let copyAction = UIAlertAction(title: .ContextMenuCopyImage, style: .default) { _ in
                // put the actual image on the clipboard
                // do this asynchronously just in case we're in a low bandwidth situation
                let pasteboard = UIPasteboard.general
                pasteboard.url = url as URL
                let changeCount = pasteboard.changeCount
                let application = UIApplication.shared
                var taskId = UIBackgroundTaskIdentifier(rawValue: 0)
                taskId = application.beginBackgroundTask(expirationHandler: {
                    application.endBackgroundTask(taskId)
                })

                makeURLSession(userAgent: UserAgent.fxaUserAgent, configuration: URLSessionConfiguration.default).dataTask(with: url) { (data, response, error) in
                    guard validatedHTTPResponse(response, statusCode: 200..<300) != nil else {
                        application.endBackgroundTask(taskId)
                        return
                    }

                    // Only set the image onto the pasteboard if the pasteboard hasn't changed since
                    // fetching the image; otherwise, in low-bandwidth situations,
                    // we might be overwriting something that the user has subsequently added.
                    if changeCount == pasteboard.changeCount, let imageData = data, error == nil {
                        pasteboard.addImageWithData(imageData, forURL: url)
                    }

                    application.endBackgroundTask(taskId)
                }.resume()
            }
            actionSheetController.addAction(copyAction, accessibilityIdentifier: "linkContextMenu.copyImage")

            let copyImageLinkAction = UIAlertAction(title: .ContextMenuCopyImageLink, style: .default) { _ in
                UIPasteboard.general.url = url as URL
            }
            actionSheetController.addAction(copyImageLinkAction, accessibilityIdentifier: "linkContextMenu.copyImageLink")
        }

        let setupPopover = { [unowned self] in
            // If we're showing an arrow popup, set the anchor to the long press location.
            if let popoverPresentationController = actionSheetController.popoverPresentationController {
                popoverPresentationController.sourceView = self.view
                popoverPresentationController.sourceRect = CGRect(origin: touchPoint, size: touchSize)
                popoverPresentationController.permittedArrowDirections = .any
                popoverPresentationController.delegate = self
            }
        }
        setupPopover()

        if actionSheetController.popoverPresentationController != nil {
            displayedPopoverController = actionSheetController
            updateDisplayedPopoverProperties = setupPopover
        }

        if let dialogTitle = dialogTitle {
            if dialogTitle.asURL != nil {
                actionSheetController.title = dialogTitle.ellipsize(maxLength: UX.ActionSheetTitleMaxLength)
            } else {
                actionSheetController.title = dialogTitle
            }
        }

        let cancelAction = UIAlertAction(title: .CancelString, style: UIAlertAction.Style.cancel, handler: nil)
        actionSheetController.addAction(cancelAction)
        self.present(actionSheetController, animated: true, completion: nil)
    }

    fileprivate func getImageData(_ url: URL, success: @escaping (Data) -> Void) {
        makeURLSession(userAgent: UserAgent.fxaUserAgent, configuration: URLSessionConfiguration.default).dataTask(with: url) { (data, response, error) in
            if validatedHTTPResponse(response, statusCode: 200..<300) != nil,
               let data = data {
                success(data)
            }
        }.resume()
    }

    func contextMenuHelper(_ contextMenuHelper: ContextMenuHelper, didCancelGestureRecognizer: UIGestureRecognizer) {
        displayedPopoverController?.dismiss(animated: true) {
            self.displayedPopoverController = nil
        }
    }

    override func pressesBegan(_ presses: Set<UIPress>, with event: UIPressesEvent?) {
        keyboardPressesHandler().handlePressesBegan(presses, with: event)
        super.pressesBegan(presses, with: event)
    }

    override func pressesEnded(_ presses: Set<UIPress>, with event: UIPressesEvent?) {
        keyboardPressesHandler().handlePressesEnded(presses, with: event)
        super.pressesEnded(presses, with: event)
    }
}

extension BrowserViewController {
    // no-op
    @objc
    func image(_ image: UIImage, didFinishSavingWithError error: NSError?, contextInfo: UnsafeRawPointer) { }
}

extension BrowserViewController: KeyboardHelperDelegate {
    func keyboardHelper(_ keyboardHelper: KeyboardHelper, keyboardWillShowWithState state: KeyboardState) {
        keyboardState = state
        updateViewConstraints()

        UIView.animate(
            withDuration: state.animationDuration,
            delay: 0,
            options: [UIView.AnimationOptions(rawValue: UInt(state.animationCurve.rawValue << 16))],
            animations: {
                self.bottomContentStackView.layoutIfNeeded()
            })
    }

    func keyboardHelper(_ keyboardHelper: KeyboardHelper, keyboardWillHideWithState state: KeyboardState) {
        keyboardState = nil
        updateViewConstraints()

        UIView.animate(
            withDuration: state.animationDuration,
            delay: 0,
            options: [UIView.AnimationOptions(rawValue: UInt(state.animationCurve.rawValue << 16))],
            animations: {
                self.bottomContentStackView.layoutIfNeeded()
            })

        finishEditionMode()
    }

    func keyboardHelper(_ keyboardHelper: KeyboardHelper, keyboardWillChangeWithState state: KeyboardState) {
        keyboardState = state
        updateViewConstraints()
    }

    private func finishEditionMode() {
        // If keyboard is dismiss leave edition mode Homepage case is handled in HomepageVC
        let newTabChoice = NewTabAccessors.getNewTabPage(profile.prefs)
        if newTabChoice != .topSites {
            overlayManager.finishEditing(shouldCancelLoading: false)
        }
    }
}

extension BrowserViewController: SessionRestoreHelperDelegate {
    func sessionRestoreHelper(_ helper: SessionRestoreHelper, didRestoreSessionForTab tab: Tab) {
        tab.isRestoring = false

        if let tab = tabManager.selectedTab, tab.webView === tab.webView {
            updateUIForReaderHomeStateForTab(tab)
        }

        clipboardBarDisplayHandler?.didRestoreSession()
    }
}

extension BrowserViewController: TabTrayDelegate {
    func tabTrayDidCloseLastTab(toast: ButtonToast) {
        toast.applyTheme(theme: themeManager.currentTheme)
        show(toast: toast, afterWaiting: ButtonToast.UX.delay)
    }

    func tabTrayOpenRecentlyClosedTab(_ url: URL) {
        guard let tab = self.tabManager.selectedTab else { return }
        self.finishEditingAndSubmit(url, visitType: .recentlyClosed, forTab: tab)
    }

    // This function animates and resets the tab chrome transforms when
    // the tab tray dismisses.
    func tabTrayDidDismiss(_ tabTray: GridTabViewController) {
        resetBrowserChrome()
    }

    func tabTrayDidAddTab(_ tabTray: GridTabViewController, tab: Tab) {}

    func tabTrayDidAddBookmark(_ tab: Tab) {
        guard let url = tab.url?.absoluteString, !url.isEmpty else { return }
        let tabState = tab.tabState
        addBookmark(url: url, title: tabState.title)
        TelemetryWrapper.recordEvent(category: .action, method: .add, object: .bookmark, value: .tabTray)
    }

    func tabTrayDidAddToReadingList(_ tab: Tab) -> ReadingListItem? {
        guard let url = tab.url?.absoluteString, !url.isEmpty else { return nil }
        return profile.readingList.createRecordWithURL(url, title: tab.title ?? url, addedBy: UIDevice.current.name).value.successValue
    }

    func tabTrayDidRequestTabsSettings() {
        showSettingsWithDeeplink(to: .customizeTabs)
    }
}

// MARK: Browser Chrome Theming
extension BrowserViewController: NotificationThemeable {
    func applyTheme() {
        guard self.isViewLoaded else { return }
        // TODO: Clean up after FXIOS-5109
        let ui: [NotificationThemeable?] = [urlBar,
                                            toolbar,
                                            readerModeBar,
                                            topTabsViewController]
        ui.forEach { $0?.applyTheme() }

        statusBarOverlay.backgroundColor = shouldShowTopTabsForTraitCollection(traitCollection) ? UIColor.legacyTheme.topTabs.background : urlBar.backgroundColor
        keyboardBackdrop?.backgroundColor = UIColor.legacyTheme.browser.background
        setNeedsStatusBarAppearanceUpdate()

        (presentedViewController as? NotificationThemeable)?.applyTheme()

        // Update the `background-color` of any blank webviews.
        let webViews = tabManager.tabs.compactMap({ $0.webView as? TabWebView })
        webViews.forEach({ $0.applyTheme() })

        let tabs = tabManager.tabs
        tabs.forEach {
            $0.applyTheme()
            urlBar.locationView.tabDidChangeContentBlocking($0)
        }

        guard let contentScript = tabManager.selectedTab?.getContentScript(name: ReaderMode.name()) else { return }
        applyThemeForPreferences(profile.prefs, contentScript: contentScript)
        zoomPageBar?.applyTheme(theme: themeManager.currentTheme)
    }
}

extension BrowserViewController: JSPromptAlertControllerDelegate {
    func promptAlertControllerDidDismiss(_ alertController: JSPromptAlertController) {
        showQueuedAlertIfAvailable()
    }
}

extension BrowserViewController: TopTabsDelegate {
    func topTabsDidPressTabs() {
        // Technically is not changing tabs but is loosing focus on urlbar
        overlayManager.switchTab(shouldCancelLoading: true)
        self.urlBarDidPressTabs(urlBar)
    }

    func topTabsDidPressNewTab(_ isPrivate: Bool) {
        openBlankNewTab(focusLocationField: false, isPrivate: isPrivate)
        overlayManager.openNewTab(url: nil,
                                  newTabSettings: newTabSettings)
    }

    func topTabsDidChangeTab() {
        // Only for iPad leave overlay mode on tab change
        overlayManager.switchTab(shouldCancelLoading: true)
    }
}

extension BrowserViewController: DevicePickerViewControllerDelegate, InstructionsViewDelegate {
    func dismissInstructionsView() {
        self.navigationController?.presentedViewController?.dismiss(animated: true)
        self.popToBVC()
    }

    func devicePickerViewControllerDidCancel(_ devicePickerViewController: DevicePickerViewController) {
        self.popToBVC()
    }

    func devicePickerViewController(_ devicePickerViewController: DevicePickerViewController, didPickDevices devices: [RemoteDevice]) {
        guard let shareItem = devicePickerViewController.shareItem else { return }

        guard shareItem.isShareable else {
            let alert = UIAlertController(title: .SendToErrorTitle, message: .SendToErrorMessage, preferredStyle: .alert)
            alert.addAction(UIAlertAction(title: .SendToErrorOKButton, style: .default) { _ in self.popToBVC()})
            present(alert, animated: true, completion: nil)
            return
        }
        profile.sendItem(shareItem, toDevices: devices).uponQueue(.main) { _ in
            self.popToBVC()
            DispatchQueue.main.asyncAfter(deadline: .now() + 0.3) {
                SimpleToast().showAlertWithText(.AppMenu.AppMenuTabSentConfirmMessage,
                                                bottomContainer: self.alertContainer,
                                                theme: self.themeManager.currentTheme)
            }
        }
    }
}

// MARK: - Reopen last closed tab

extension BrowserViewController: FeatureFlaggable {
    override func motionEnded(_ motion: UIEvent.EventSubtype, with event: UIEvent?) {
        if featureFlags.isFeatureEnabled(.shakeToRestore, checking: .buildOnly) {
            homePanelDidRequestToRestoreClosedTab(motion)
        }
    }

    func homePanelDidRequestToRestoreClosedTab(_ motion: UIEvent.EventSubtype) {
        guard motion == .motionShake,
              !topTabsVisible,
              !urlBar.inOverlayMode,
              let lastClosedURL = profile.recentlyClosedTabs.tabs.first?.url,
              let selectedTab = tabManager.selectedTab
        else { return }

        let alertTitleText: String = .ReopenLastTabAlertTitle
        let reopenButtonText: String = .ReopenLastTabButtonText
        let cancelButtonText: String = .ReopenLastTabCancelText

        func reopenLastTab(_ action: UIAlertAction) {
            let request = URLRequest(url: lastClosedURL)
            let closedTab = tabManager.addTab(request, afterTab: selectedTab, isPrivate: false)
            tabManager.selectTab(closedTab)
        }

        let alert = AlertController(title: alertTitleText, message: "", preferredStyle: .alert)
        alert.addAction(UIAlertAction(title: reopenButtonText, style: .default, handler: reopenLastTab), accessibilityIdentifier: "BrowserViewController.ReopenLastTabAlert.ReopenButton")
        alert.addAction(UIAlertAction(title: cancelButtonText, style: .cancel, handler: nil), accessibilityIdentifier: "BrowserViewController.ReopenLastTabAlert.CancelButton")

        self.present(alert, animated: true, completion: nil)
    }
}

extension BrowserViewController {
    /// This method now returns the BrowserViewController associated with the scene.
    /// We currently have a single scene app setup, so this will change as we introduce support for multiple scenes.
    ///
    /// We're currently seeing crashes from cases of there being no `connectedScene`, or being unable to cast to a SceneDelegate.
    /// Although those instances should be rare, we will return an optional until we can investigate when and why we end up in this situation.
    ///
    /// With this change, we are aware that certain functionality that depends on a non-nil BVC will fail, but not fatally for now.
    ///
    /// NOTE: Do not use foregroundBVC in new code under any circumstances
    public static func foregroundBVC() -> BrowserViewController? {
        guard let scene = UIApplication.shared.connectedScenes.first else {
            DefaultLogger.shared.log("No connected scenes exist.",
                                     level: .fatal,
                                     category: .lifecycle)
            return nil
        }

        guard let sceneDelegate = scene.delegate as? SceneDelegate else {
            DefaultLogger.shared.log("Scene could not be cast as SceneDelegate.",
                                     level: .fatal,
                                     category: .lifecycle)
            return nil
        }

        if CoordinatorFlagManager.isCoordinatorEnabled {
            return sceneDelegate.coordinatorBrowserViewController
        } else {
            return sceneDelegate.browserViewController
        }
    }
}

extension BrowserViewController {
    func trackTelemetry() {
        trackAccessibility()
        trackNotificationPermission()
    }

    func trackAccessibility() {
        TelemetryWrapper.recordEvent(category: .action,
                                     method: .voiceOver,
                                     object: .app,
                                     extras: [TelemetryWrapper.EventExtraKey.isVoiceOverRunning.rawValue: UIAccessibility.isVoiceOverRunning.description])
        TelemetryWrapper.recordEvent(category: .action,
                                     method: .switchControl,
                                     object: .app,
                                     extras: [TelemetryWrapper.EventExtraKey.isSwitchControlRunning.rawValue: UIAccessibility.isSwitchControlRunning.description])
        TelemetryWrapper.recordEvent(category: .action,
                                     method: .reduceTransparency,
                                     object: .app,
                                     extras: [TelemetryWrapper.EventExtraKey.isReduceTransparencyEnabled.rawValue: UIAccessibility.isReduceTransparencyEnabled.description])
        TelemetryWrapper.recordEvent(category: .action,
                                     method: .reduceMotion,
                                     object: .app,
                                     extras: [TelemetryWrapper.EventExtraKey.isReduceMotionEnabled.rawValue: UIAccessibility.isReduceMotionEnabled.description])
        TelemetryWrapper.recordEvent(category: .action,
                                     method: .invertColors,
                                     object: .app,
                                     extras: [TelemetryWrapper.EventExtraKey.isInvertColorsEnabled.rawValue: UIAccessibility.isInvertColorsEnabled.description])
        TelemetryWrapper.recordEvent(category: .action,
                                     method: .dynamicTextSize,
                                     object: .app,
                                     extras: [
                                        TelemetryWrapper.EventExtraKey.isAccessibilitySizeEnabled.rawValue: UIApplication.shared.preferredContentSizeCategory.isAccessibilityCategory.description,
                                        TelemetryWrapper.EventExtraKey.preferredContentSizeCategory.rawValue: UIApplication.shared.preferredContentSizeCategory.rawValue.description])
    }

    func trackNotificationPermission() {
        NotificationManager().getNotificationSettings(sendTelemetry: true) { _ in }
    }
}<|MERGE_RESOLUTION|>--- conflicted
+++ resolved
@@ -1512,8 +1512,6 @@
        urlBar(urlBar, didSubmitText: query)
     }
 
-<<<<<<< HEAD
-=======
     func handle(url: URL?, isPrivate: Bool, options: Set<Route.SearchOptions>? = nil) {
         if let url = url {
             if options?.contains(.switchToNormalMode) == true {
@@ -1533,7 +1531,6 @@
         }
     }
 
->>>>>>> c4b9d91f
     func switchToPrivacyMode(isPrivate: Bool) {
         if let tabTrayController = self.gridTabTrayController, tabTrayController.tabDisplayManager.isPrivate != isPrivate {
             tabTrayController.didTogglePrivateMode(isPrivate)
