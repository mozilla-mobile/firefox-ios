// This Source Code Form is subject to the terms of the Mozilla Public
// License, v. 2.0. If a copy of the MPL was not distributed with this
// file, You can obtain one at http://mozilla.org/MPL/2.0

import Foundation
import Photos
import UIKit
import WebKit
import Shared
import Storage
import SnapKit
import XCGLogger
import Account
import MobileCoreServices
import Telemetry
import Sentry

struct UrlToOpenModel {
    var url: URL?
    var isPrivate: Bool
}

/// Enum used to track flow for telemetry events
enum ReferringPage {
    case onboarding
    case appMenu
    case settings
    case none
    case tabTray
}

protocol BrowserBarViewDelegate: AnyObject {
    var inOverlayMode: Bool { get }

    func leaveOverlayMode(didCancel cancel: Bool)
}

class BrowserViewController: UIViewController {

    private enum UX {
        static let ShowHeaderTapAreaHeight: CGFloat = 32
        static let ActionSheetTitleMaxLength = 120
    }

    private let KVOs: [KVOConstants] = [
        .estimatedProgress,
        .loading,
        .canGoBack,
        .canGoForward,
        .URL,
        .title,
    ]

    var homepageViewController: HomepageViewController?
    var libraryViewController: LibraryViewController?
    var libraryDrawerViewController: DrawerViewController?
    var webViewContainer: UIView!
    var urlBar: URLBarView!
    var urlBarHeightConstraint: Constraint!
    var urlBarHeightConstraintValue: CGFloat?
    var clipboardBarDisplayHandler: ClipboardBarDisplayHandler?
    var readerModeBar: ReaderModeBarView?
    var readerModeCache: ReaderModeCache
    var statusBarOverlay: UIView = UIView()
    var searchController: SearchViewController?
    var screenshotHelper: ScreenshotHelper!
    var searchTelemetry: SearchTelemetry?
    var searchLoader: SearchLoader?
    var findInPageBar: FindInPageBar?
    lazy var mailtoLinkHandler = MailtoLinkHandler()
    var urlFromAnotherApp: UrlToOpenModel?
    var isCrashAlertShowing: Bool = false
    var currentMiddleButtonState: MiddleButtonState?
    fileprivate var customSearchBarButton: UIBarButtonItem?
    var updateState: TabUpdateState = .coldStart
    var openedUrlFromExternalSource = false
    var passBookHelper: OpenPassBookHelper?

    var contextHintVC: ContextualHintViewController

    // To avoid presenting multiple times in same launch when forcing to show
    var hasPresentedUpgrade = false

    // popover rotation handling
    var displayedPopoverController: UIViewController?
    var updateDisplayedPopoverProperties: (() -> Void)?

    // location label actions
    var pasteGoAction: AccessibleAction!
    var pasteAction: AccessibleAction!
    var copyAddressAction: AccessibleAction!

    weak var gridTabTrayController: GridTabViewController?
    var tabTrayViewController: TabTrayViewController?

    let profile: Profile
    let tabManager: TabManager
    let ratingPromptManager: RatingPromptManager

    // Header can contain the top url bar, bottomContainer only contains toolbar
    // OverKeyboardContainer contains the reader mode and maybe the bottom url bar
    var header: BaseAlphaStackView = .build { _ in }
    var overKeyboardContainer: BaseAlphaStackView = .build { _ in }
    var bottomContainer: BaseAlphaStackView = .build { _ in }

    lazy var isBottomSearchBar: Bool = {
        guard SearchBarSettingsViewModel.isEnabled else { return false }
        return SearchBarSettingsViewModel(prefs: profile.prefs).searchBarPosition == .bottom
    }()

    // Alert content that appears on top of the footer should be added to this view.
    // ex: Find In Page, SnackBars
    var bottomContentStackView: BaseAlphaStackView = .build { stackview in
        stackview.isClearBackground = true
    }

    private var topTouchArea: UIButton!

    var topTabsVisible: Bool {
        return topTabsViewController != nil
    }
    // Backdrop used for displaying greyed background for private tabs
    var webViewContainerBackdrop: UIView!
    var keyboardBackdrop: UIView?

    var scrollController = TabScrollingController()
    private var keyboardState: KeyboardState?
    var hasTriedToPresentETPAlready = false
    var pendingToast: Toast? // A toast that might be waiting for BVC to appear before displaying
    var downloadToast: DownloadToast? // A toast that is showing the combined download progress

    /// Set to true when the user taps the home button. Used to prevent entering overlay mode.
    /// Immediately set to false afterwards.
    var userHasPressedHomeButton = false

    // Tracking navigation items to record history types.
    // TODO: weak references?
    var ignoredNavigation = Set<WKNavigation>()
    var typedNavigation = [WKNavigation: VisitType]()
    var toolbar = TabToolbar()
    var navigationToolbar: TabToolbarProtocol {
        return toolbar.isHidden ? urlBar : toolbar
    }

    var topTabsViewController: TopTabsViewController?

    // Keep track of allowed `URLRequest`s from `webView(_:decidePolicyFor:decisionHandler:)` so
    // that we can obtain the originating `URLRequest` when a `URLResponse` is received. This will
    // allow us to re-trigger the `URLRequest` if the user requests a file to be downloaded.
    var pendingRequests = [String: URLRequest]()

    // This is set when the user taps "Download Link" from the context menu. We then force a
    // download of the next request through the `WKNavigationDelegate` that matches this web view.
    weak var pendingDownloadWebView: WKWebView?

    let downloadQueue = DownloadQueue()

    private var keyboardPressesHandlerValue: Any?
    private var themeManager: ThemeManager

    @available(iOS 13.4, *)
    func keyboardPressesHandler() -> KeyboardPressesHandler {
        guard let keyboardPressesHandlerValue = keyboardPressesHandlerValue as? KeyboardPressesHandler else {
            keyboardPressesHandlerValue = KeyboardPressesHandler()
            return keyboardPressesHandlerValue as! KeyboardPressesHandler
        }
        return keyboardPressesHandlerValue
    }

    fileprivate var shouldShowIntroScreen: Bool { profile.prefs.intForKey(PrefsKeys.IntroSeen) == nil }

    init(profile: Profile,
         tabManager: TabManager,
         themeManager: ThemeManager = AppContainer.shared.resolve()) {
        self.profile = profile
        self.tabManager = tabManager
        self.themeManager = themeManager
        self.readerModeCache = DiskReaderModeCache.sharedInstance
        self.ratingPromptManager = RatingPromptManager(profile: profile)

        let contextViewModel = ContextualHintViewModel(forHintType: .toolbarLocation,
                                                       with: profile)
        self.contextHintVC = ContextualHintViewController(with: contextViewModel)
        super.init(nibName: nil, bundle: nil)
        didInit()
    }

    required init?(coder aDecoder: NSCoder) {
        fatalError("init(coder:) has not been implemented")
    }

    override var prefersStatusBarHidden: Bool {
        return false
    }

    override var supportedInterfaceOrientations: UIInterfaceOrientationMask {
        if UIDevice.current.userInterfaceIdiom == .phone {
            return .allButUpsideDown
        } else {
            return .all
        }
    }

    fileprivate func didInit() {
        screenshotHelper = ScreenshotHelper(controller: self)
        tabManager.addDelegate(self)
        tabManager.addNavigationDelegate(self)
        downloadQueue.delegate = self
    }

    override var preferredStatusBarStyle: UIStatusBarStyle {
        LegacyThemeManager.instance.statusBarStyle
    }

    @objc func displayThemeChanged(notification: Notification) {
        applyTheme()
    }

    @objc func didTapUndoCloseAllTabToast(notification: Notification) {
        leaveOverlayMode(didCancel: true)
    }

    @objc func searchBarPositionDidChange(notification: Notification) {
        guard let dict = notification.object as? NSDictionary,
              let newSearchBarPosition = dict[PrefsKeys.FeatureFlags.SearchBarPosition] as? SearchBarPosition,
              urlBar != nil
        else { return }

        let newPositionIsBottom = newSearchBarPosition == .bottom
        let newParent = newPositionIsBottom ? overKeyboardContainer : header
        urlBar.removeFromParent()
        urlBar.addToParent(parent: newParent)

        if let readerModeBar = readerModeBar {
            readerModeBar.removeFromParent()
            readerModeBar.addToParent(parent: newParent, addToTop: newSearchBarPosition == .bottom)
        }

        isBottomSearchBar = newPositionIsBottom
        updateViewConstraints()
        toolbar.setNeedsDisplay()
        urlBar.updateConstraints()
    }

    func shouldShowToolbarForTraitCollection(_ previousTraitCollection: UITraitCollection) -> Bool {
        return previousTraitCollection.verticalSizeClass != .compact && previousTraitCollection.horizontalSizeClass != .regular
    }

    func shouldShowTopTabsForTraitCollection(_ newTraitCollection: UITraitCollection) -> Bool {
        return newTraitCollection.verticalSizeClass == .regular && newTraitCollection.horizontalSizeClass == .regular
    }

    fileprivate func constraintsForLibraryDrawerView(_ make: SnapKit.ConstraintMaker) {
        guard libraryDrawerViewController?.view.superview != nil else { return }
        if self.topTabsVisible {
            make.top.equalTo(webViewContainer)
        } else {
            make.top.equalTo(view)
        }

        make.right.bottom.left.equalToSuperview()
    }

    @objc fileprivate func appMenuBadgeUpdate() {
        let actionNeeded = RustFirefoxAccounts.shared.isActionNeeded
        let showWarningBadge = actionNeeded

        urlBar.warningMenuBadge(setVisible: showWarningBadge)
        toolbar.warningMenuBadge(setVisible: showWarningBadge)
    }

    func updateToolbarStateForTraitCollection(_ newCollection: UITraitCollection) {
        let showToolbar = shouldShowToolbarForTraitCollection(newCollection)
        let showTopTabs = shouldShowTopTabsForTraitCollection(newCollection)

        let hideReloadButton = shouldUseiPadSetup(traitCollection: newCollection)
        urlBar.topTabsIsShowing = showTopTabs
        urlBar.setShowToolbar(!showToolbar, hideReloadButton: hideReloadButton)
        toolbar.addNewTabButton.isHidden = showToolbar

        if showToolbar {
            toolbar.isHidden = false
            toolbar.tabToolbarDelegate = self
            toolbar.applyUIMode(isPrivate: tabManager.selectedTab?.isPrivate ?? false)
            toolbar.applyTheme()
            toolbar.updateMiddleButtonState(currentMiddleButtonState ?? .search)
            updateTabCountUsingTabManager(self.tabManager)
        } else {
            toolbar.tabToolbarDelegate = nil
            toolbar.isHidden = true
        }

        appMenuBadgeUpdate()

        if showTopTabs, topTabsViewController == nil {
            let topTabsViewController = TopTabsViewController(tabManager: tabManager, profile: profile)
            topTabsViewController.delegate = self
            addChild(topTabsViewController)
            header.addArrangedViewToTop(topTabsViewController.view)
            self.topTabsViewController = topTabsViewController
            topTabsViewController.applyTheme()

        } else if showTopTabs, topTabsViewController != nil {
            topTabsViewController?.applyTheme()

        } else {
            if let topTabsView = topTabsViewController?.view {
                header.removeArrangedView(topTabsView)
            }
            topTabsViewController?.removeFromParent()
            topTabsViewController = nil
        }

        header.setNeedsLayout()
        view.layoutSubviews()

        if let tab = tabManager.selectedTab,
           let webView = tab.webView {
            updateURLBarDisplayURL(tab)
            navigationToolbar.updateBackStatus(webView.canGoBack)
            navigationToolbar.updateForwardStatus(webView.canGoForward)
        }

        libraryDrawerViewController?.view.snp.remakeConstraints(constraintsForLibraryDrawerView)
    }

    func dismissVisibleMenus() {
        displayedPopoverController?.dismiss(animated: true)
        if self.presentedViewController as? PhotonActionSheet != nil {
            self.presentedViewController?.dismiss(animated: true, completion: nil)
        }
    }

    @objc func appDidEnterBackgroundNotification() {
        displayedPopoverController?.dismiss(animated: false) {
            self.updateDisplayedPopoverProperties = nil
            self.displayedPopoverController = nil
        }
        if self.presentedViewController as? PhotonActionSheet != nil {
            self.presentedViewController?.dismiss(animated: true, completion: nil)
        }
    }

    @objc func tappedTopArea() {
        scrollController.showToolbars(animated: true)
    }

    @objc func appWillResignActiveNotification() {
        // Dismiss any popovers that might be visible
        displayedPopoverController?.dismiss(animated: false) {
            self.updateDisplayedPopoverProperties = nil
            self.displayedPopoverController = nil
        }

        // If we are displaying a private tab, hide any elements in the tab that we wouldn't want shown
        // when the app is in the home switcher
        guard let privateTab = tabManager.selectedTab,
              privateTab.isPrivate
        else { return }

        view.bringSubviewToFront(webViewContainerBackdrop)
        webViewContainerBackdrop.alpha = 1
        webViewContainer.alpha = 0
        urlBar.locationContainer.alpha = 0
        topTabsViewController?.switchForegroundStatus(isInForeground: false)
        presentedViewController?.popoverPresentationController?.containerView?.alpha = 0
        presentedViewController?.view.alpha = 0
    }

    @objc func appDidBecomeActiveNotification() {
        // Re-show any components that might have been hidden because they were being displayed
        // as part of a private mode tab
        UIView.animate(
            withDuration: 0.2,
            delay: 0,
            options: UIView.AnimationOptions(),
            animations: {
                self.webViewContainer.alpha = 1
                self.urlBar.locationContainer.alpha = 1
                self.topTabsViewController?.switchForegroundStatus(isInForeground: true)
                self.presentedViewController?.popoverPresentationController?.containerView?.alpha = 1
                self.presentedViewController?.view.alpha = 1
            }, completion: { _ in
                self.webViewContainerBackdrop.alpha = 0
                self.view.sendSubviewToBack(self.webViewContainerBackdrop)
            })

        // Re-show toolbar which might have been hidden during scrolling (prior to app moving into the background)
        scrollController.showToolbars(animated: false)

        // Update lock icon without redrawing the whole locationView
        if let tab = tabManager.selectedTab {
            urlBar.locationView.tabDidChangeContentBlocking(tab)
        }

        tabManager.startAtHomeCheck()
        updateWallpaperMetadata()
    }

    // MARK: - Lifecycle

    override func viewDidLoad() {
        super.viewDidLoad()
        KeyboardHelper.defaultHelper.addDelegate(self)
        trackAccessibility()
        setupNotifications()
        addSubviews()

        // UIAccessibilityCustomAction subclass holding an AccessibleAction instance does not work,
        // thus unable to generate AccessibleActions and UIAccessibilityCustomActions "on-demand" and need
        // to make them "persistent" e.g. by being stored in BVC
        pasteGoAction = AccessibleAction(name: .PasteAndGoTitle, handler: { () -> Bool in
            if let pasteboardContents = UIPasteboard.general.string {
                self.urlBar(self.urlBar, didSubmitText: pasteboardContents)
                return true
            }
            return false
        })
        pasteAction = AccessibleAction(name: .PasteTitle, handler: { () -> Bool in
            if let pasteboardContents = UIPasteboard.general.string {
                // Enter overlay mode and make the search controller appear.
                self.urlBar.enterOverlayMode(pasteboardContents, pasted: true, search: true)

                return true
            }
            return false
        })
        copyAddressAction = AccessibleAction(name: .CopyAddressTitle, handler: { () -> Bool in
            if let url = self.tabManager.selectedTab?.canonicalURL?.displayURL ?? self.urlBar.currentURL {
                UIPasteboard.general.url = url
            }
            return true
        })

        clipboardBarDisplayHandler = ClipboardBarDisplayHandler(prefs: profile.prefs, tabManager: tabManager)
        clipboardBarDisplayHandler?.delegate = self

        scrollController.header = header
        scrollController.overKeyboardContainer = overKeyboardContainer
        scrollController.bottomContainer = bottomContainer

        updateToolbarStateForTraitCollection(traitCollection)

        setupConstraints()

        // Setup UIDropInteraction to handle dragging and dropping
        // links into the view from other apps.
        let dropInteraction = UIDropInteraction(delegate: self)
        view.addInteraction(dropInteraction)

        if !NightModeHelper.isActivated(profile.prefs) && LegacyThemeManager.instance.systemThemeIsOn {
            let userInterfaceStyle = traitCollection.userInterfaceStyle
            LegacyThemeManager.instance.current = userInterfaceStyle == .dark ? LegacyDarkTheme() : LegacyNormalTheme()
        }

        searchTelemetry = SearchTelemetry()

        // Awesomebar Location Telemetry
        SearchBarSettingsViewModel.recordLocationTelemetry(for: isBottomSearchBar ? .bottom : .top)
    }

    private func setupNotifications() {
        NotificationCenter.default.addObserver(
            self,
            selector: #selector(appWillResignActiveNotification),
            name: UIApplication.willResignActiveNotification,
            object: nil)
        NotificationCenter.default.addObserver(
            self,
            selector: #selector(appDidBecomeActiveNotification),
            name: UIApplication.didBecomeActiveNotification,
            object: nil)
        NotificationCenter.default.addObserver(
            self,
            selector: #selector(appDidEnterBackgroundNotification),
            name: UIApplication.didEnterBackgroundNotification,
            object: nil)
        NotificationCenter.default.addObserver(
            self,
            selector: #selector(appMenuBadgeUpdate),
            name: .FirefoxAccountStateChange,
            object: nil)
        NotificationCenter.default.addObserver(
            self,
            selector: #selector(displayThemeChanged),
            name: .DisplayThemeChanged,
            object: nil)
        NotificationCenter.default.addObserver(
            self,
            selector: #selector(searchBarPositionDidChange),
            name: .SearchBarPositionDidChange,
            object: nil)
        NotificationCenter.default.addObserver(
            self,
            selector: #selector(didTapUndoCloseAllTabToast),
            name: .DidTapUndoCloseAllTabToast,
            object: nil)
    }

    func addSubviews() {
        webViewContainerBackdrop = UIView()
        webViewContainerBackdrop.backgroundColor = UIColor.Photon.Ink90
        webViewContainerBackdrop.alpha = 0
        view.addSubview(webViewContainerBackdrop)

        webViewContainer = UIView()
        view.addSubview(webViewContainer)

        topTouchArea = UIButton()
        topTouchArea.isAccessibilityElement = false
        topTouchArea.addTarget(self, action: #selector(tappedTopArea), for: .touchUpInside)
        view.addSubview(topTouchArea)

        // Work around for covering the non-clipped web view content
        statusBarOverlay = UIView()
        view.addSubview(statusBarOverlay)

        // Setup the URL bar, wrapped in a view to get transparency effect
        urlBar = URLBarView(profile: profile)
        urlBar.translatesAutoresizingMaskIntoConstraints = false
        urlBar.delegate = self
        urlBar.tabToolbarDelegate = self

        urlBar.addToParent(parent: isBottomSearchBar ? overKeyboardContainer : header)
        view.addSubview(header)
        view.addSubview(bottomContentStackView)
        view.addSubview(overKeyboardContainer)

        toolbar = TabToolbar()
        bottomContainer.addArrangedSubview(toolbar)
        view.addSubview(bottomContainer)
    }

    override func viewWillAppear(_ animated: Bool) {
        super.viewWillAppear(animated)
        // On iPhone, if we are about to show the On-Boarding, blank out the tab so that it does
        // not flash before we present. This change of alpha also participates in the animation when
        // the intro view is dismissed.
        if UIDevice.current.userInterfaceIdiom == .phone {
            self.view.alpha = (profile.prefs.intForKey(PrefsKeys.IntroSeen) != nil) ? 1.0 : 0.0
        }

        if !displayedRestoreTabsAlert && crashedLastLaunch() {
            displayedRestoreTabsAlert = true
            showRestoreTabsAlert()
        } else {
            tabManager.restoreTabs()
        }

        updateTabCountUsingTabManager(tabManager, animated: false)
    }

    override func viewDidAppear(_ animated: Bool) {
        super.viewDidAppear(animated)

        presentIntroViewController()
        presentUpdateViewController()
        screenshotHelper.viewIsVisible = true

        if let toast = self.pendingToast {
            self.pendingToast = nil
            show(toast: toast, afterWaiting: ButtonToastUX.ToastDelay)
        }
        showQueuedAlertIfAvailable()

        prepareURLOnboardingContextualHint()
    }

    private func prepareURLOnboardingContextualHint() {
        guard contextHintVC.shouldPresentHint() else { return }

        contextHintVC.configure(
            anchor: urlBar,
            withArrowDirection: isBottomSearchBar ? .down : .up,
            andDelegate: self,
            presentedUsing: { self.presentContextualHint() },
            withActionBeforeAppearing: { self.homePanelDidPresentContextualHintOf(type: .toolbarLocation) },
            andActionForButton: { self.homePanelDidRequestToOpenSettings(at: .customizeToolbar) })
    }

    private func presentContextualHint() {
        if shouldShowIntroScreen { return }
        present(contextHintVC, animated: true)

        UIAccessibility.post(notification: .layoutChanged, argument: contextHintVC)
    }

    override func viewWillDisappear(_ animated: Bool) {
        screenshotHelper.viewIsVisible = false
        super.viewWillDisappear(animated)
    }

    override func viewWillLayoutSubviews() {
        super.viewWillLayoutSubviews()
        adjustURLBarHeightBasedOnLocationViewHeight()
    }

    override func viewDidLayoutSubviews() {
        super.viewDidLayoutSubviews()
        statusBarOverlay.snp.remakeConstraints { make in
            make.top.left.right.equalTo(self.view)
            make.height.equalTo(self.view.safeAreaInsets.top)
        }
    }

    override func willTransition(to newCollection: UITraitCollection, with coordinator: UIViewControllerTransitionCoordinator) {
        super.willTransition(to: newCollection, with: coordinator)

        // During split screen launching on iPad, this callback gets fired before viewDidLoad gets a chance to
        // set things up. Make sure to only update the toolbar state if the view is ready for it.
        if isViewLoaded {
            updateToolbarStateForTraitCollection(newCollection)
        }

        displayedPopoverController?.dismiss(animated: true, completion: nil)
        coordinator.animate(alongsideTransition: { context in
            self.scrollController.showToolbars(animated: false)
        }, completion: nil)
    }

    override func viewWillTransition(to size: CGSize, with coordinator: UIViewControllerTransitionCoordinator) {
        super.viewWillTransition(to: size, with: coordinator)

        dismissVisibleMenus()

        coordinator.animate(alongsideTransition: { context in
            self.scrollController.updateMinimumZoom()
            self.topTabsViewController?.scrollToCurrentTab(false, centerCell: false)
            if let popover = self.displayedPopoverController {
                self.updateDisplayedPopoverProperties?()
                self.present(popover, animated: true, completion: nil)
            }
        }, completion: { _ in
            self.scrollController.setMinimumZoom()
        })
    }

    override func traitCollectionDidChange(_ previousTraitCollection: UITraitCollection?) {
        super.traitCollectionDidChange(previousTraitCollection)
        if traitCollection.hasDifferentColorAppearance(comparedTo: previousTraitCollection) {
            themeManager.systemThemeChanged()
        }

        if traitCollection.hasDifferentColorAppearance(comparedTo: previousTraitCollection), LegacyThemeManager.instance.systemThemeIsOn {
            let userInterfaceStyle = traitCollection.userInterfaceStyle
            LegacyThemeManager.instance.current = userInterfaceStyle == .dark ? LegacyDarkTheme() : LegacyNormalTheme()
        }

        setupMiddleButtonStatus(isLoading: false)
    }

    // MARK: - Constraints

    private func setupConstraints() {
        urlBar.snp.makeConstraints { make in
            urlBarHeightConstraint = make.height.equalTo(UIConstants.TopToolbarHeightMax).constraint
        }

        webViewContainerBackdrop.snp.makeConstraints { make in
            make.edges.equalTo(view)
        }
    }

    override func updateViewConstraints() {
        super.updateViewConstraints()

        header.snp.remakeConstraints { make in
            if isBottomSearchBar {
                make.left.right.top.equalTo(view)
                // Making sure we cover at least the status bar
                make.bottom.equalTo(view.safeArea.top)
            } else {
                scrollController.headerTopConstraint = make.top.equalTo(view.safeArea.top).constraint
                make.left.right.equalTo(view)
            }
        }

        topTouchArea.snp.remakeConstraints { make in
            make.top.left.right.equalTo(view)
            make.height.equalTo(UX.ShowHeaderTapAreaHeight)
        }

        readerModeBar?.snp.remakeConstraints { make in
            make.height.equalTo(UIConstants.ToolbarHeight)
        }

        webViewContainer.snp.remakeConstraints { make in
            make.left.right.equalTo(view)
            make.top.equalTo(header.snp.bottom)
            make.bottom.equalTo(overKeyboardContainer.snp.top)
        }

        // Setup the bottom toolbar
        toolbar.snp.remakeConstraints { make in
            make.height.equalTo(UIConstants.BottomToolbarHeight)
        }

        overKeyboardContainer.snp.remakeConstraints { make in
            scrollController.overKeyboardContainerConstraint = make.bottom.equalTo(bottomContainer.snp.top).constraint
            if !isBottomSearchBar { make.height.equalTo(0) }
            make.leading.trailing.equalTo(view)
        }

        bottomContainer.snp.remakeConstraints { make in
            scrollController.bottomContainerConstraint = make.bottom.equalTo(view.snp.bottom).constraint
            make.leading.trailing.equalTo(view)
        }

        // Remake constraints even if we're already showing the home controller.
        // The home controller may change sizes if we tap the URL bar while on about:home.
        homepageViewController?.view.snp.remakeConstraints { make in
            make.top.equalTo(isBottomSearchBar ? view : header.snp.bottom)
            make.left.right.equalTo(view)
            let homePageBottomOffset: CGFloat = isBottomSearchBar ? urlBarHeightConstraintValue ?? 0 : 0
            make.bottom.equalTo(bottomContainer.snp.top).offset(-homePageBottomOffset)
        }

        bottomContentStackView.snp.remakeConstraints { remake in
            adjustBottomContentStackView(remake)
        }

        adjustBottomSearchBarForKeyboard()
    }

    private func adjustBottomContentStackView(_ remake: ConstraintMaker) {
        remake.left.equalTo(view.safeArea.left)
        remake.right.equalTo(view.safeArea.right)
        remake.centerX.equalTo(view)
        remake.width.equalTo(view.safeArea.width)

        // Height is set by content - this removes run time error
        remake.height.greaterThanOrEqualTo(0)
        bottomContentStackView.setContentHuggingPriority(.defaultHigh, for: .vertical)

        if isBottomSearchBar {
            adjustBottomContentBottomSearchBar(remake)
        } else {
            adjustBottomContentTopSearchBar(remake)
        }
    }

    private func adjustBottomContentTopSearchBar(_ remake: ConstraintMaker) {
        if let keyboardHeight = keyboardState?.intersectionHeightForView(view), keyboardHeight > 0 {
            remake.bottom.equalTo(view).offset(-keyboardHeight)
        } else if !toolbar.isHidden {
            remake.bottom.lessThanOrEqualTo(overKeyboardContainer.snp.top)
            remake.bottom.lessThanOrEqualTo(view.safeArea.bottom)
        } else {
            remake.bottom.equalTo(view.safeArea.bottom)
        }
    }

    private func adjustBottomContentBottomSearchBar(_ remake: ConstraintMaker) {
        remake.bottom.lessThanOrEqualTo(overKeyboardContainer.snp.top)
        remake.bottom.lessThanOrEqualTo(view.safeArea.bottom)
    }

    private func adjustBottomSearchBarForKeyboard() {
        guard isBottomSearchBar,
              let keyboardHeight = keyboardState?.intersectionHeightForView(view), keyboardHeight > 0
        else {
            overKeyboardContainer.removeKeyboardSpacer()
            return
        }

        let showToolBar = shouldShowToolbarForTraitCollection(traitCollection)
        let toolBarHeight = showToolBar ? UIConstants.BottomToolbarHeight : 0
        let spacerHeight = keyboardHeight - toolBarHeight
        overKeyboardContainer.addKeyboardSpacer(spacerHeight: spacerHeight)
    }

    /// Used for dynamic type height adjustment
    private func adjustURLBarHeightBasedOnLocationViewHeight() {
        // Make sure that we have a height to actually base our calculations on
        guard urlBar.locationContainer.bounds.height != 0 else { return }
        let locationViewHeight = urlBar.locationView.bounds.height
        let heightWithPadding = locationViewHeight + 10

        // Adjustment for landscape on the urlbar
        // need to account for inset and remove it when keyboard is showing
        let showToolBar = shouldShowToolbarForTraitCollection(traitCollection)
        let isKeyboardShowing = keyboardState != nil && keyboardState?.intersectionHeightForView(view) != 0
        if !showToolBar && isBottomSearchBar && !isKeyboardShowing {
            overKeyboardContainer.addBottomInsetSpacer(spacerHeight: UIConstants.BottomInset)
        } else {
            overKeyboardContainer.removeBottomInsetSpacer()
        }

        // We have to deactivate the original constraint, and remake the constraint
        // or else funky conflicts happen
        urlBarHeightConstraint.deactivate()
        urlBar.snp.makeConstraints { make in
            let height = heightWithPadding > UIConstants.TopToolbarHeightMax ? UIConstants.TopToolbarHeight : heightWithPadding
            urlBarHeightConstraint = make.height.equalTo(height).constraint
            urlBarHeightConstraintValue = height
        }
    }

    // MARK: - Tabs Queue

    func loadQueuedTabs(receivedURLs: [URL]? = nil) {
        // Chain off of a trivial deferred in order to run on the background queue.
        succeed().upon { res in
            self.dequeueQueuedTabs(receivedURLs: receivedURLs ?? [])
        }
    }

    fileprivate func dequeueQueuedTabs(receivedURLs: [URL]) {
        assert(!Thread.current.isMainThread, "This must be called in the background.")
        self.profile.queue.getQueuedTabs() >>== { cursor in

            // This assumes that the DB returns rows in some kind of sane order.
            // It does in practice, so WFM.
            let cursorCount = cursor.count
            if cursorCount > 0 {

                // Filter out any tabs received by a push notification to prevent dupes.
                let urls = cursor.compactMap { $0?.url.asURL }.filter { !receivedURLs.contains($0) }
                if !urls.isEmpty {
                    DispatchQueue.main.async {
                        self.tabManager.addTabsForURLs(urls, zombie: false)
                    }
                }

                // Clear *after* making an attempt to open. We're making a bet that
                // it's better to run the risk of perhaps opening twice on a crash,
                // rather than losing data.
                self.profile.queue.clearQueuedTabs()
            }

            // Then, open any received URLs from push notifications.
            if !receivedURLs.isEmpty {
                DispatchQueue.main.async {
                    self.tabManager.addTabsForURLs(receivedURLs, zombie: false)
                }
            }
        }
    }

    // Because crashedLastLaunch is sticky, it does not get reset, we need to remember its
    // value so that we do not keep asking the user to restore their tabs.
    var displayedRestoreTabsAlert = false

    fileprivate func crashedLastLaunch() -> Bool {
        return SentryIntegration.shared.crashedLastLaunch
    }

    fileprivate func showRestoreTabsAlert() {
        guard tabManager.hasTabsToRestoreAtStartup() else {
            tabManager.selectTab(tabManager.addTab())
            return
        }
        let alert = UIAlertController.restoreTabsAlert(
            okayCallback: { _ in
                self.isCrashAlertShowing = false
                self.tabManager.restoreTabs(true)
            },
            noCallback: { _ in
                self.isCrashAlertShowing = false
                self.tabManager.selectTab(self.tabManager.addTab())
                self.openUrlAfterRestore()
            }
        )
        self.present(alert, animated: true, completion: nil)
        isCrashAlertShowing = true
    }

    fileprivate func showQueuedAlertIfAvailable() {
        if let queuedAlertInfo = tabManager.selectedTab?.dequeueJavascriptAlertPrompt() {
            let alertController = queuedAlertInfo.alertController()
            alertController.delegate = self
            present(alertController, animated: true, completion: nil)
        }
    }

    private func updateWallpaperMetadata() {
        let metadataQueue = DispatchQueue(label: "com.moz.wallpaperVerification.queue",
                                              qos: .utility)
        metadataQueue.async {
            let wallpaperManager = WallpaperManager()
            wallpaperManager.checkForUpdates()
        }
    }

    func resetBrowserChrome() {
        // animate and reset transform for tab chrome
        urlBar.updateAlphaForSubviews(1)
        toolbar.isHidden = false

        [header, overKeyboardContainer].forEach { view in
            view?.transform = .identity
        }

        statusBarOverlay.isHidden = false
    }

    /// Show the home page
    /// - Parameter inline: Inline is true when the homepage is created from the tab tray, a long press
    /// on the tab bar to open a new tab or by pressing the home page button on the tab bar. Inline is false when
    /// it's the zero search page, aka when the home page is shown by clicking the url bar from a loaded web page.
    func showHomepage(inline: Bool) {
        if self.homepageViewController == nil {
            createHomepage(inline: inline)
        }

        if self.readerModeBar != nil {
            hideReaderModeBar(animated: false)
        }

        homepageViewController?.view.layer.removeAllAnimations()
        view.setNeedsUpdateConstraints()

        // Return early if the home page is already showing
        guard homepageViewController?.view.alpha != 1 else { return }

        homepageViewController?.applyTheme()
        homepageViewController?.homepageWillAppear(isZeroSearch: !inline)
        homepageViewController?.reloadView()
        NotificationCenter.default.post(name: .ShowHomepage, object: nil)

        UIView.animate(
            withDuration: 0.2,
            animations: { () -> Void in
                self.homepageViewController?.view.alpha = 1
            }, completion: { finished in
                self.webViewContainer.accessibilityElementsHidden = true
                UIAccessibility.post(notification: UIAccessibility.Notification.screenChanged, argument: nil)
                self.homepageViewController?.homepageDidAppear()
            })

        // Make sure reload button is hidden on homepage
        urlBar.locationView.reloadButton.reloadButtonState = .disabled
    }

    /// Once the homepage is created, browserViewController keeps a reference to it, never setting it to nil during
    /// an app session. The homepage can be nil in the case of a user having a Blank Page or custom URL as it's new tab and homepage
    private func createHomepage(inline: Bool) {
        let homepageViewController = HomepageViewController(
            profile: profile,
            tabManager: tabManager,
            urlBar: urlBar)
        homepageViewController.homePanelDelegate = self
        homepageViewController.libraryPanelDelegate = self
        homepageViewController.browserBarViewDelegate = self
        self.homepageViewController = homepageViewController
        addChild(homepageViewController)
        view.addSubview(homepageViewController.view)
        homepageViewController.didMove(toParent: self)
        // When we first create the homepage, set it's alpha to 0 to ensure we trigger the custom homepage view cycles
        homepageViewController.view.alpha = 0
        view.bringSubviewToFront(overKeyboardContainer)
    }

    func hideHomepage(completion: (() -> Void)? = nil) {
        guard let homepageViewController = self.homepageViewController else { return }

        self.homepageViewController?.view.layer.removeAllAnimations()

        // Return early if the home page is already hidden
        guard self.homepageViewController?.view.alpha != 0 else { return }

        homepageViewController.homepageWillDisappear()
        UIView.animate(
            withDuration: 0.2,
            delay: 0,
            options: .beginFromCurrentState,
            animations: { () -> Void in
                homepageViewController.view.alpha = 0
            }, completion: { _ in
                self.webViewContainer.accessibilityElementsHidden = false
                UIAccessibility.post(notification: UIAccessibility.Notification.screenChanged, argument: nil)

                // Refresh the reading view toolbar since the article record may have changed
                if let readerMode = self.tabManager.selectedTab?.getContentScript(name: ReaderMode.name()) as? ReaderMode, readerMode.state == .active {
                    self.showReaderModeBar(animated: false)
                }
                completion?()
            })

        // Make sure reload button is working after leaving homepage
        urlBar.locationView.reloadButton.reloadButtonState = .reload
    }

    func updateInContentHomePanel(_ url: URL?, focusUrlBar: Bool = false) {
        let isAboutHomeURL = url.flatMap { InternalURL($0)?.isAboutHomeURL } ?? false
        guard let url = url else {
            hideHomepage()
            urlBar.locationView.reloadButton.reloadButtonState = .disabled
            return
        }

        if isAboutHomeURL {
            showHomepage(inline: true)

            if userHasPressedHomeButton {
                userHasPressedHomeButton = false

            } else if focusUrlBar && !contextHintVC.shouldPresentHint() {
                enterOverlayMode()
            }

        } else if !url.absoluteString.hasPrefix("\(InternalURL.baseUrl)/\(SessionRestoreHandler.path)") {
            hideHomepage()
            urlBar.shouldHideReloadButton(shouldUseiPadSetup())
        }

        if UIDevice.current.userInterfaceIdiom == .pad {
            topTabsViewController?.refreshTabs()
        }
    }

    private func enterOverlayMode() {
        if let viewcontroller = presentedViewController as? OnViewDismissable {
            viewcontroller.onViewDismissed = { [weak self] in
                let shouldEnterOverlay = self?.tabManager.selectedTab?.url.flatMap { InternalURL($0)?.isAboutHomeURL } ?? false
                if shouldEnterOverlay {
                    self?.urlBar.enterOverlayMode(nil, pasted: false, search: false)
                }
            }
        } else if presentedViewController is OnboardingViewControllerProtocol {
            // leave from overlay mode while in onboarding is displayed on iPad
            self.urlBar.leaveOverlayMode()
        } else {
            self.urlBar.enterOverlayMode(nil, pasted: false, search: false)
        }
    }

    func showLibrary(panel: LibraryPanelType? = nil) {
        if let presentedViewController = self.presentedViewController {
            presentedViewController.dismiss(animated: true, completion: nil)
        }

        // We should not set libraryViewController to nil because the library panel losses the currentState
        let libraryViewController = self.libraryViewController ?? LibraryViewController(profile: profile, tabManager: tabManager)
        libraryViewController.delegate = self
        self.libraryViewController = libraryViewController

        libraryViewController.setupOpenPanel(panelType: panel ?? . bookmarks)

        // Reset history panel pagination to get latest history visit
        if let historyPanel = libraryViewController.viewModel.panelDescriptors.first(where: {$0.panelType == .history}),
           let vcPanel = historyPanel.viewController as? HistoryPanel {
            vcPanel.viewModel.shouldResetHistory = true
        }

        let controller: DismissableNavigationViewController
        controller = DismissableNavigationViewController(rootViewController: libraryViewController)
        self.present(controller, animated: true, completion: nil)
    }

    fileprivate func createSearchControllerIfNeeded() {
        guard self.searchController == nil else { return }

        let isPrivate = tabManager.selectedTab?.isPrivate ?? false
        let searchViewModel = SearchViewModel(isPrivate: isPrivate, isBottomSearchBar: isBottomSearchBar)
        let searchController = SearchViewController(profile: profile, viewModel: searchViewModel, tabManager: tabManager)
        searchController.searchEngines = profile.searchEngines
        searchController.searchDelegate = self

        let searchLoader = SearchLoader(profile: profile, urlBar: urlBar)
        searchLoader.addListener(searchController)

        self.searchController = searchController
        self.searchLoader = searchLoader
    }

    func showSearchController() {
        createSearchControllerIfNeeded()

        guard let searchController = self.searchController else { return }

        // This needs to be added to ensure during animation of the keyboard,
        // No content is showing in between the bottom search bar and the searchViewController
        if isBottomSearchBar, keyboardBackdrop == nil {
            keyboardBackdrop = UIView()
            keyboardBackdrop?.backgroundColor = UIColor.theme.browser.background
            view.insertSubview(keyboardBackdrop!, belowSubview: overKeyboardContainer)
            keyboardBackdrop?.snp.makeConstraints { make in
                make.edges.equalTo(view)
            }
            view.bringSubviewToFront(bottomContainer)
        }

        addChild(searchController)
        view.addSubview(searchController.view)
        searchController.view.snp.makeConstraints { make in
            make.top.equalTo(header.snp.bottom)
            make.left.right.equalTo(view)

            let constraintTarget = isBottomSearchBar ? overKeyboardContainer.snp.top : view.snp.bottom
            make.bottom.equalTo(constraintTarget)
        }

        homepageViewController?.view?.isHidden = true

        searchController.didMove(toParent: self)
    }

    func hideSearchController() {
        guard let searchController = self.searchController else { return }
        searchController.willMove(toParent: nil)
        searchController.view.removeFromSuperview()
        searchController.removeFromParent()
        homepageViewController?.view?.isHidden = false

        keyboardBackdrop?.removeFromSuperview()
        keyboardBackdrop = nil
    }

    func destroySearchController() {
        hideSearchController()

        searchController = nil
        searchLoader = nil
    }

    func finishEditingAndSubmit(_ url: URL, visitType: VisitType, forTab tab: Tab) {
        urlBar.currentURL = url
        urlBar.leaveOverlayMode()

        if let nav = tab.loadRequest(URLRequest(url: url)) {
            self.recordNavigationInTab(tab, navigation: nav, visitType: visitType)
        }
    }

    func addBookmark(url: String, title: String? = nil, favicon: Favicon? = nil) {
        var title = (title ?? "").trimmingCharacters(in: .whitespacesAndNewlines)
        if title.isEmpty {
            title = url
        }

        let shareItem = ShareItem(url: url, title: title, favicon: favicon)
        // Add new mobile bookmark at the top of the list
        profile.places.createBookmark(parentGUID: BookmarkRoots.MobileFolderGUID,
                                      url: shareItem.url,
                                      title: shareItem.title,
                                      position: 0)

        var userData = [QuickActionInfos.tabURLKey: shareItem.url]
        if let title = shareItem.title {
            userData[QuickActionInfos.tabTitleKey] = title
        }
        QuickActionsImplementation().addDynamicApplicationShortcutItemOfType(.openLastBookmark,
                                                                             withUserData: userData,
                                                                             toApplication: .shared)

        showBookmarksToast()
    }

    private func showBookmarksToast() {
        let toast = ButtonToast(labelText: .AppMenu.AddBookmarkConfirmMessage,
                                buttonText: .BookmarksEdit,
                                textAlignment: .left) { isButtonTapped in
            isButtonTapped ? self.openBookmarkEditPanel() : nil
        }
        self.show(toast: toast)
    }

    func removeBookmark(url: String) {
        profile.places.deleteBookmarksWithURL(url: url).uponQueue(.main) { result in
            guard result.isSuccess else { return }
            self.showToast(message: .AppMenu.RemoveBookmarkConfirmMessage, toastAction: .removeBookmark, url: url)
        }
    }

    /// This function will open a view separate from the bookmark edit panel found in the
    /// Library Panel - Bookmarks section. In order to get the correct information, it needs
    /// to fetch the last added bookmark in the mobile folder, which is the default
    /// location for all bookmarks added on mobile.
    private func openBookmarkEditPanel() {
        TelemetryWrapper.recordEvent(category: .action, method: .change, object: .bookmark, value: .addBookmarkToast)
        if profile.isShutdown { return }
        profile.places.getBookmarksTree(rootGUID: BookmarkRoots.MobileFolderGUID, recursive: false).uponQueue(.main) { result in

            guard let bookmarkFolder = result.successValue as? BookmarkFolderData,
                  let bookmarkNode = bookmarkFolder.children?.first as? FxBookmarkNode
            else { return }

            let detailController = BookmarkDetailPanel(profile: self.profile,
                                                       bookmarkNode: bookmarkNode,
                                                       parentBookmarkFolder: bookmarkFolder,
                                                       presentedFromToast: true)
            let controller: DismissableNavigationViewController
            controller = DismissableNavigationViewController(rootViewController: detailController)
            self.present(controller, animated: true, completion: nil)
        }
    }

    override func accessibilityPerformEscape() -> Bool {
        if urlBar.inOverlayMode {
            urlBar.didClickCancel()
            return true
        } else if let selectedTab = tabManager.selectedTab, selectedTab.canGoBack {
            selectedTab.goBack()
            return true
        }
        return false
    }

    func setupMiddleButtonStatus(isLoading: Bool) {
        // Setting the default state to search to account for no tab or starting page tab
        // `state` will be modified later if needed
        var state: MiddleButtonState = .search

        // No tab
        guard let tab = tabManager.selectedTab else {
            urlBar.locationView.reloadButton.reloadButtonState = .disabled
            navigationToolbar.updateMiddleButtonState(state)
            currentMiddleButtonState = state
            return
        }

        // Tab with starting page
        if tab.isURLStartingPage {
            urlBar.locationView.reloadButton.reloadButtonState = .disabled
            navigationToolbar.updateMiddleButtonState(state)
            currentMiddleButtonState = state
            return
        }

        if traitCollection.horizontalSizeClass == .compact {
            state = .home
        } else {
            state = isLoading ? .stop : .reload
        }

        navigationToolbar.updateMiddleButtonState(state)
        if !toolbar.isHidden {
            urlBar.locationView.reloadButton.reloadButtonState = isLoading ? .stop : .reload
        }
        currentMiddleButtonState = state
    }

    override func observeValue(forKeyPath keyPath: String?, of object: Any?, change: [NSKeyValueChangeKey: Any]?, context: UnsafeMutableRawPointer?) {
        guard let webView = object as? WKWebView,
              let tab = tabManager[webView]
        else { return }

        guard let kp = keyPath,
              let path = KVOConstants(rawValue: kp)
        else {
            SentryIntegration.shared.send(
                message: "BVC observeValue webpage unhandled KVO",
                tag: .general,
                severity: .error,
                description: "Unhandled KVO key: \(keyPath ?? "nil")")
            return
        }

        if let helper = tab.getContentScript(name: ContextMenuHelper.name()) as? ContextMenuHelper {
            // This is zero-cost if already installed. It needs to be checked frequently
            // (hence every event here triggers this function), as when a new tab is
            // created it requires multiple attempts to setup the handler correctly.
            helper.replaceGestureHandlerIfNeeded()
        }

        switch path {
        case .estimatedProgress:
            guard tab === tabManager.selectedTab else { break }
            if let url = webView.url, !InternalURL.isValid(url: url) {
                urlBar.updateProgressBar(Float(webView.estimatedProgress))
                setupMiddleButtonStatus(isLoading: true)
            } else {
                urlBar.hideProgressBar()
                setupMiddleButtonStatus(isLoading: false)
            }
        case .loading:
            guard let loading = change?[.newKey] as? Bool else { break }
            setupMiddleButtonStatus(isLoading: loading)
        case .URL:
            // Special case for "about:blank" popups, if the webView.url is nil, keep the tab url as "about:blank"
            if tab.url?.absoluteString == "about:blank" && webView.url == nil {
                break
            }

            // To prevent spoofing, only change the URL immediately if the new URL is on
            // the same origin as the current URL. Otherwise, do nothing and wait for
            // didCommitNavigation to confirm the page load.
            if tab.url?.origin == webView.url?.origin {

                tab.url = webView.url

                if tab === tabManager.selectedTab && !tab.isRestoring {
                    updateUIForReaderHomeStateForTab(tab)
                }
                // Catch history pushState navigation, but ONLY for same origin navigation,
                // for reasons above about URL spoofing risk.
                navigateInTab(tab: tab, webViewStatus: .url)
            }
        case .title:
            // Ensure that the tab title *actually* changed to prevent repeated calls
            // to navigateInTab(tab:).
            guard let title = tab.title else { break }
            if !title.isEmpty && title != tab.lastTitle {
                tab.lastTitle = title
                navigateInTab(tab: tab, webViewStatus: .title)
            }
            TelemetryWrapper.recordEvent(category: .action, method: .navigate, object: .tab)
        case .canGoBack:
            guard tab === tabManager.selectedTab,
                  let canGoBack = change?[.newKey] as? Bool
            else { break }
            navigationToolbar.updateBackStatus(canGoBack)
        case .canGoForward:
            guard tab === tabManager.selectedTab,
                  let canGoForward = change?[.newKey] as? Bool
            else { break }
            navigationToolbar.updateForwardStatus(canGoForward)
        default:
            assertionFailure("Unhandled KVO key: \(keyPath ?? "nil")")
        }
    }

    func updateUIForReaderHomeStateForTab(_ tab: Tab, focusUrlBar: Bool = false) {
        updateURLBarDisplayURL(tab)
        scrollController.showToolbars(animated: false)

        if let url = tab.url {
            if url.isReaderModeURL {
                showReaderModeBar(animated: false)
                NotificationCenter.default.addObserver(self, selector: #selector(dynamicFontChanged), name: .DynamicFontChanged, object: nil)
            } else {
                hideReaderModeBar(animated: false)
                NotificationCenter.default.removeObserver(self, name: .DynamicFontChanged, object: nil)
            }

            updateInContentHomePanel(url as URL, focusUrlBar: focusUrlBar)
        }
    }

    /// Updates the URL bar text and button states.
    /// Call this whenever the page URL changes.
    fileprivate func updateURLBarDisplayURL(_ tab: Tab) {
        if tab == tabManager.selectedTab, let displayUrl = tab.url?.displayURL, urlBar.currentURL != displayUrl {
            let searchData = tab.metadataManager?.tabGroupData ?? TabGroupData()
            searchData.tabAssociatedNextUrl = displayUrl.absoluteString
            tab.metadataManager?.updateTimerAndObserving(
                state: .tabNavigatedToDifferentUrl,
                searchData: searchData,
                isPrivate: tab.isPrivate)
        }
        urlBar.currentURL = tab.url?.displayURL
        urlBar.locationView.tabDidChangeContentBlocking(tab)
        let isPage = tab.url?.displayURL?.isWebPage() ?? false
        navigationToolbar.updatePageStatus(isPage)
    }

    // MARK: Opening New Tabs
    func switchToPrivacyMode(isPrivate: Bool) {
        if let tabTrayController = self.gridTabTrayController, tabTrayController.tabDisplayManager.isPrivate != isPrivate {
            tabTrayController.didTogglePrivateMode(isPrivate)
        }
        topTabsViewController?.applyUIMode(isPrivate: isPrivate)
    }

    func switchToTabForURLOrOpen(_ url: URL, uuid: String? = nil, isPrivate: Bool = false) {
        guard !isCrashAlertShowing else {
            urlFromAnotherApp = UrlToOpenModel(url: url, isPrivate: isPrivate)
            return
        }
        popToBVC()
        guard !isShowingJSPromptAlert() else {
            tabManager.addTab(URLRequest(url: url), isPrivate: isPrivate)
            return
        }
        openedUrlFromExternalSource = true

        if let uuid = uuid, let tab = tabManager.getTabForUUID(uuid: uuid) {
            tabManager.selectTab(tab)
        } else if let tab = tabManager.getTabForURL(url) {
            tabManager.selectTab(tab)
        } else {
            openURLInNewTab(url, isPrivate: isPrivate)
        }
    }

    func openURLInNewTab(_ url: URL?, isPrivate: Bool = false) {
        if let selectedTab = tabManager.selectedTab {
            screenshotHelper.takeScreenshot(selectedTab)
        }
        let request: URLRequest?
        if let url = url {
            request = URLRequest(url: url)
        } else {
            request = nil
        }

        switchToPrivacyMode(isPrivate: isPrivate)
        tabManager.selectTab(tabManager.addTab(request, isPrivate: isPrivate))
    }

    func focusLocationTextField(forTab tab: Tab?, setSearchText searchText: String? = nil) {
        DispatchQueue.main.asyncAfter(deadline: .now() + .milliseconds(300)) {
            // Without a delay, the text field fails to become first responder
            // Check that the newly created tab is still selected.
            // This let's the user spam the Cmd+T button without lots of responder changes.
            guard tab == self.tabManager.selectedTab else { return }
            self.urlBar.tabLocationViewDidTapLocation(self.urlBar.locationView)
            if let text = searchText {
                self.urlBar.setLocation(text, search: true)
            }
        }
    }

    func openBlankNewTab(focusLocationField: Bool, isPrivate: Bool = false, searchFor searchText: String? = nil) {
        popToBVC()
        guard !isShowingJSPromptAlert() else {
            tabManager.addTab(nil, isPrivate: isPrivate)
            return
        }
        openedUrlFromExternalSource = true

        openURLInNewTab(nil, isPrivate: isPrivate)
        let freshTab = tabManager.selectedTab
        freshTab?.metadataManager?.updateTimerAndObserving(state: .newTab, isPrivate: freshTab?.isPrivate ?? false)
        if focusLocationField {
            focusLocationTextField(forTab: freshTab, setSearchText: searchText)
        }
    }

    func openSearchNewTab(isPrivate: Bool = false, _ text: String) {
        popToBVC()
        let engine = profile.searchEngines.defaultEngine
        if let searchURL = engine.searchURLForQuery(text) {
            openURLInNewTab(searchURL, isPrivate: isPrivate)
            if let tab = tabManager.selectedTab {
                let searchData = TabGroupData(searchTerm: text,
                                              searchUrl: searchURL.absoluteString,
                                              nextReferralUrl: "")
                tab.metadataManager?.updateTimerAndObserving(state: .navSearchLoaded, searchData: searchData, isPrivate: tab.isPrivate)
            }
        } else {
            // We still don't have a valid URL, so something is broken. Give up.
            print("Error handling URL entry: \"\(text)\".")
            assertionFailure("Couldn't generate search URL: \(text)")
        }
    }

    fileprivate func popToBVC() {
        guard let currentViewController = navigationController?.topViewController else { return }
        // Avoid dismissing JSPromptAlert that causes the crash because completionHandler was not called
        if !isShowingJSPromptAlert() {
            currentViewController.dismiss(animated: true, completion: nil)
        }

        if currentViewController != self {
            _ = self.navigationController?.popViewController(animated: true)
        } else if let urlBar = urlBar, urlBar.inOverlayMode {
            urlBar.didClickCancel()
        }
    }

    private func isShowingJSPromptAlert() -> Bool {
        return navigationController?.topViewController?.presentedViewController as? JSPromptAlertController != nil
    }

    func presentActivityViewController(_ url: URL, tab: Tab? = nil, sourceView: UIView?, sourceRect: CGRect, arrowDirection: UIPopoverArrowDirection) {
        let helper = ShareExtensionHelper(url: url, tab: tab)

        let controller = helper.createActivityViewController({ [unowned self] completed, _ in
            // After dismissing, check to see if there were any prompts we queued up
            self.showQueuedAlertIfAvailable()

            // Usually the popover delegate would handle nil'ing out the references we have to it
            // on the BVC when displaying as a popover but the delegate method doesn't seem to be
            // invoked on iOS 10. See Bug 1297768 for additional details.
            self.displayedPopoverController = nil
            self.updateDisplayedPopoverProperties = nil
        })

        if let popoverPresentationController = controller.popoverPresentationController {
            popoverPresentationController.sourceView = sourceView
            popoverPresentationController.sourceRect = sourceRect
            popoverPresentationController.permittedArrowDirections = arrowDirection
            popoverPresentationController.delegate = self
        }

        presentWithModalDismissIfNeeded(controller, animated: true)
    }

    @objc func openSettings() {
        assert(Thread.isMainThread, "Opening settings requires being invoked on the main thread")

        if let presentedViewController = self.presentedViewController {
            presentedViewController.dismiss(animated: true, completion: nil)
        }

        let settingsTableViewController = AppSettingsTableViewController(
            with: profile,
            and: tabManager,
            delegate: self)

        let controller = ThemedNavigationController(rootViewController: settingsTableViewController)
        controller.presentingModalViewControllerDelegate = self
        self.present(controller, animated: true, completion: nil)
    }

    fileprivate func postLocationChangeNotificationForTab(_ tab: Tab, navigation: WKNavigation?) {
        let notificationCenter = NotificationCenter.default
        var info = [AnyHashable: Any]()
        info["url"] = tab.url?.displayURL
        info["title"] = tab.title
        if let visitType = self.getVisitTypeForTab(tab, navigation: navigation)?.rawValue {
            info["visitType"] = visitType
        }
        info["isPrivate"] = tab.isPrivate
        notificationCenter.post(name: .OnLocationChange, object: self, userInfo: info)
    }

    /// Enum to represent the WebView observation or delegate that triggered calling `navigateInTab`
    enum WebViewUpdateStatus {
        case title
        case url
        case finishedNavigation
    }

    func navigateInTab(tab: Tab, to navigation: WKNavigation? = nil, webViewStatus: WebViewUpdateStatus) {
        tabManager.expireSnackbars()

        guard let webView = tab.webView else {
            print("Cannot navigate in tab without a webView")
            return
        }

        if let url = webView.url {
            if tab === tabManager.selectedTab {
                urlBar.locationView.tabDidChangeContentBlocking(tab)
            }

            if (!InternalURL.isValid(url: url) || url.isReaderModeURL), !url.isFileURL {
                postLocationChangeNotificationForTab(tab, navigation: navigation)
                tab.readabilityResult = nil
                webView.evaluateJavascriptInDefaultContentWorld("\(ReaderModeNamespace).checkReadability()")
            }

            TabEvent.post(.didChangeURL(url), for: tab)
        }

        // Represents WebView observation or delegate update that called this function

        if webViewStatus == .finishedNavigation {
            // A delay of 500 milliseconds is added when we take screenshot
            // as we don't know exactly when wkwebview is rendered
            let delayedTimeInterval = DispatchTimeInterval.milliseconds(500)

            if tab !== tabManager.selectedTab, let webView = tab.webView {
                // To Screenshot a tab that is hidden we must add the webView,
                // then wait enough time for the webview to render.
                view.insertSubview(webView, at: 0)
                // This is kind of a hacky fix for Bug 1476637 to prevent webpages from focusing the
                // touch-screen keyboard from the background even though they shouldn't be able to.
                webView.resignFirstResponder()

                // We need a better way of identifying when webviews are finished rendering
                // There are cases in which the page will still show a loading animation or nothing when the screenshot is being taken,
                // depending on internet connection
                // Issue created: https://github.com/mozilla-mobile/firefox-ios/issues/7003
                DispatchQueue.main.asyncAfter(deadline: .now() + delayedTimeInterval) {
                    self.screenshotHelper.takeScreenshot(tab)
                    if webView.superview == self.view {
                        webView.removeFromSuperview()
                    }
                }
            } else if tab.webView != nil {
                DispatchQueue.main.asyncAfter(deadline: .now() + delayedTimeInterval) {
                    self.screenshotHelper.takeScreenshot(tab)
                }
            }
        }
    }

    func showSettingsWithDeeplink(to destination: AppSettingsDeeplinkOption) {
        let settingsTableViewController = AppSettingsTableViewController(
            with: profile,
            and: tabManager,
            delegate: self,
            deeplinkingTo: destination)

        let controller = ThemedNavigationController(rootViewController: settingsTableViewController)
        controller.presentingModalViewControllerDelegate = self
        presentWithModalDismissIfNeeded(controller, animated: true)
    }
}

extension BrowserViewController: ClipboardBarDisplayHandlerDelegate {
    func shouldDisplay(clipboardBar bar: ButtonToast) {
        show(toast: bar, duration: ClipboardBarToastUX.ToastDelay)
    }
}

extension BrowserViewController: QRCodeViewControllerDelegate {
    func didScanQRCodeWithURL(_ url: URL) {
        guard let tab = tabManager.selectedTab else { return }
        finishEditingAndSubmit(url, visitType: VisitType.typed, forTab: tab)
        TelemetryWrapper.recordEvent(category: .action, method: .scan, object: .qrCodeURL)
    }

    func didScanQRCodeWithText(_ text: String) {
        TelemetryWrapper.recordEvent(category: .action, method: .scan, object: .qrCodeText)
        let defaultAction: () -> Void = { [weak self] in
            guard let tab = self?.tabManager.selectedTab else { return }
            self?.submitSearchText(text, forTab: tab)
        }
        let content = TextContentDetector.detectTextContent(text)
        switch content {
        case .some(.link(let url)):
            UIApplication.shared.open(url, options: [:], completionHandler: nil)
        case .some(.phoneNumber(let phoneNumber)):
            if let url = URL(string: "tel:\(phoneNumber)") {
                UIApplication.shared.open(url, options: [:], completionHandler: nil)
            } else {
                defaultAction()
            }
        default:
            defaultAction()
        }
    }
}

extension BrowserViewController: SettingsDelegate {
    func settingsOpenURLInNewTab(_ url: URL) {
        let isPrivate = tabManager.selectedTab?.isPrivate ?? false
        self.openURLInNewTab(url, isPrivate: isPrivate)
    }
}

extension BrowserViewController: PresentingModalViewControllerDelegate {
    func dismissPresentedModalViewController(_ modalViewController: UIViewController, animated: Bool) {
        self.dismiss(animated: animated, completion: nil)
    }
}

/**
 * History visit management.
 * TODO: this should be expanded to track various visit types; see Bug 1166084.
 */
extension BrowserViewController {
    func ignoreNavigationInTab(_ tab: Tab, navigation: WKNavigation) {
        self.ignoredNavigation.insert(navigation)
    }

    func recordNavigationInTab(_ tab: Tab, navigation: WKNavigation, visitType: VisitType) {
        self.typedNavigation[navigation] = visitType
    }

    /**
     * Untrack and do the right thing.
     */
    func getVisitTypeForTab(_ tab: Tab, navigation: WKNavigation?) -> VisitType? {
        guard let navigation = navigation else {
            // See https://github.com/WebKit/webkit/blob/master/Source/WebKit2/UIProcess/Cocoa/NavigationState.mm#L390
            return VisitType.link
        }

        if self.ignoredNavigation.remove(navigation) != nil {
            return nil
        }

        return self.typedNavigation.removeValue(forKey: navigation) ?? VisitType.link
    }
}

// MARK: - TabDelegate
extension BrowserViewController: TabDelegate {

    func tab(_ tab: Tab, didCreateWebView webView: WKWebView) {
        webView.frame = webViewContainer.frame
        // Observers that live as long as the tab. Make sure these are all cleared in willDeleteWebView below!
        KVOs.forEach { webView.addObserver(self, forKeyPath: $0.rawValue, options: .new, context: nil) }
        webView.scrollView.addObserver(self.scrollController, forKeyPath: KVOConstants.contentSize.rawValue, options: .new, context: nil)
        webView.uiDelegate = self

        let formPostHelper = FormPostHelper(tab: tab)
        tab.addContentScript(formPostHelper, name: FormPostHelper.name())

        let readerMode = ReaderMode(tab: tab)
        readerMode.delegate = self
        tab.addContentScript(readerMode, name: ReaderMode.name())

        // only add the logins helper if the tab is not a private browsing tab
        if !tab.isPrivate {
            let logins = LoginsHelper(tab: tab, profile: profile)
            tab.addContentScript(logins, name: LoginsHelper.name())
        }

        let contextMenuHelper = ContextMenuHelper(tab: tab)
        contextMenuHelper.delegate = self
        tab.addContentScript(contextMenuHelper, name: ContextMenuHelper.name())

        let errorHelper = ErrorPageHelper(certStore: profile.certStore)
        tab.addContentScript(errorHelper, name: ErrorPageHelper.name())

        let sessionRestoreHelper = SessionRestoreHelper(tab: tab)
        sessionRestoreHelper.delegate = self
        tab.addContentScriptToPage(sessionRestoreHelper, name: SessionRestoreHelper.name())

        let findInPageHelper = FindInPageHelper(tab: tab)
        findInPageHelper.delegate = self
        tab.addContentScript(findInPageHelper, name: FindInPageHelper.name())

        let adsHelper = AdsTelemetryHelper(tab: tab)
        tab.addContentScript(adsHelper, name: AdsTelemetryHelper.name())

        let noImageModeHelper = NoImageModeHelper(tab: tab)
        tab.addContentScript(noImageModeHelper, name: NoImageModeHelper.name())

        let downloadContentScript = DownloadContentScript(tab: tab)
        tab.addContentScript(downloadContentScript, name: DownloadContentScript.name())

        let printHelper = PrintHelper(tab: tab)
        tab.addContentScriptToPage(printHelper, name: PrintHelper.name())

        let nightModeHelper = NightModeHelper(tab: tab)
        tab.addContentScript(nightModeHelper, name: NightModeHelper.name())

        // XXX: Bug 1390200 - Disable NSUserActivity/CoreSpotlight temporarily
        // let spotlightHelper = SpotlightHelper(tab: tab)
        // tab.addHelper(spotlightHelper, name: SpotlightHelper.name())

        tab.addContentScript(LocalRequestHelper(), name: LocalRequestHelper.name())

        let blocker = FirefoxTabContentBlocker(tab: tab, prefs: profile.prefs)
        tab.contentBlocker = blocker
        tab.addContentScript(blocker, name: FirefoxTabContentBlocker.name())

        tab.addContentScript(FocusHelper(tab: tab), name: FocusHelper.name())
    }

    func tab(_ tab: Tab, willDeleteWebView webView: WKWebView) {
        DispatchQueue.main.async { [unowned self] in
            tab.cancelQueuedAlerts()
            KVOs.forEach { webView.removeObserver(self, forKeyPath: $0.rawValue) }
            webView.scrollView.removeObserver(self.scrollController, forKeyPath: KVOConstants.contentSize.rawValue)
            webView.uiDelegate = nil
            webView.scrollView.delegate = nil
            webView.removeFromSuperview()
        }
    }

    func tab(_ tab: Tab, didSelectFindInPageForSelection selection: String) {
        updateFindInPageVisibility(visible: true)
        findInPageBar?.text = selection
    }

    func tab(_ tab: Tab, didSelectSearchWithFirefoxForSelection selection: String) {
        openSearchNewTab(isPrivate: tab.isPrivate, selection)
    }

    // MARK: Snack bar

    func tab(_ tab: Tab, didAddSnackbar bar: SnackBar) {
        // If the Tab that had a SnackBar added to it is not currently
        // the selected Tab, do nothing right now. If/when the Tab gets
        // selected later, we will show the SnackBar at that time.
        guard tab == tabManager.selectedTab else { return }

        bottomContentStackView.addArrangedViewToBottom(bar, completion: {
            self.view.layoutIfNeeded()
        })
    }

    func tab(_ tab: Tab, didRemoveSnackbar bar: SnackBar) {
        bottomContentStackView.removeArrangedView(bar)
    }
}

// MARK: - LibraryPanelDelegate
extension BrowserViewController: LibraryPanelDelegate {
    func libraryPanelDidRequestToSignIn() {
        let fxaParams = FxALaunchParams(query: ["entrypoint": "homepanel"])
        presentSignInViewController(fxaParams) // TODO UX Right now the flow for sign in and create account is the same
    }

    func libraryPanelDidRequestToCreateAccount() {
        let fxaParams = FxALaunchParams(query: ["entrypoint": "homepanel"])
        presentSignInViewController(fxaParams) // TODO UX Right now the flow for sign in and create account is the same
    }

    func libraryPanel(didSelectURL url: URL, visitType: VisitType) {
        guard let tab = tabManager.selectedTab else { return }

        // Handle keyboard shortcuts from homepage with url selection (ex: Cmd + Tap on Link; which is a cell in this case)
        if  #available(iOS 13.4, *), navigateLinkShortcutIfNeeded(url: url) {
            libraryDrawerViewController?.close()
            return
        }

        finishEditingAndSubmit(url, visitType: visitType, forTab: tab)
        libraryDrawerViewController?.close()
    }

    func libraryPanel(didSelectURLString url: String, visitType: VisitType) {
        guard let url = URIFixup.getURL(url) ?? profile.searchEngines.defaultEngine.searchURLForQuery(url) else {
            Logger.browserLogger.warning("Invalid URL, and couldn't generate a search URL for it.")
            return
        }
        return self.libraryPanel(didSelectURL: url, visitType: visitType)
    }

    func libraryPanelDidRequestToOpenInNewTab(_ url: URL, isPrivate: Bool) {
        let tab = self.tabManager.addTab(URLRequest(url: url), afterTab: self.tabManager.selectedTab, isPrivate: isPrivate)
        // If we are showing toptabs a user can just use the top tab bar
        // If in overlay mode switching doesnt correctly dismiss the homepanels
        guard !topTabsVisible, !self.urlBar.inOverlayMode else { return }
        // We're not showing the top tabs; show a toast to quick switch to the fresh new tab.
        let toast = ButtonToast(labelText: .ContextMenuButtonToastNewTabOpenedLabelText, buttonText: .ContextMenuButtonToastNewTabOpenedButtonText, completion: { buttonPressed in
            if buttonPressed {
                self.tabManager.selectTab(tab)
            }
        })
        self.show(toast: toast)
    }
}

// MARK: - RecentlyClosedPanelDelegate
extension BrowserViewController: RecentlyClosedPanelDelegate {
    func openRecentlyClosedSiteInSameTab(_ url: URL) {
        tabTrayOpenRecentlyClosedTab(url)
        libraryDrawerViewController?.close()
    }

    func openRecentlyClosedSiteInNewTab(_ url: URL, isPrivate: Bool) {
        tabManager.selectTab(tabManager.addTab(URLRequest(url: url)))
    }
}

// MARK: HomePanelDelegate
extension BrowserViewController: HomePanelDelegate {
    func homePanelDidRequestToOpenLibrary(panel: LibraryPanelType) {
        showLibrary(panel: panel)
        view.endEditing(true)
    }

    func homePanel(didSelectURL url: URL, visitType: VisitType, isGoogleTopSite: Bool) {
        guard let tab = tabManager.selectedTab else { return }
        if isGoogleTopSite {
            tab.urlType = .googleTopSite
            searchTelemetry?.shouldSetGoogleTopSiteSearch = true
        }

        // Handle keyboard shortcuts from homepage with url selection (ex: Cmd + Tap on Link; which is a cell in this case)
        if #available(iOS 13.4, *), navigateLinkShortcutIfNeeded(url: url) {
            return
        }

        finishEditingAndSubmit(url, visitType: visitType, forTab: tab)
    }

    func homePanelDidRequestToOpenInNewTab(_ url: URL, isPrivate: Bool, selectNewTab: Bool = false) {
        let tab = tabManager.addTab(URLRequest(url: url), afterTab: tabManager.selectedTab, isPrivate: isPrivate)
        // Select new tab automatically if needed
        guard !selectNewTab else {
            tabManager.selectTab(tab)
            return
        }

        // If we are showing toptabs a user can just use the top tab bar
        guard !topTabsVisible else { return }

        // We're not showing the top tabs; show a toast to quick switch to the fresh new tab.
        let toast = ButtonToast(labelText: .ContextMenuButtonToastNewTabOpenedLabelText, buttonText: .ContextMenuButtonToastNewTabOpenedButtonText, completion: { buttonPressed in
            if buttonPressed {
                self.tabManager.selectTab(tab)
            }
        })
        show(toast: toast)
    }

    func homePanelDidRequestToOpenTabTray(withFocusedTab tabToFocus: Tab?, focusedSegment: TabTrayViewModel.Segment?) {
        showTabTray(withFocusOnUnselectedTab: tabToFocus, focusedSegment: focusedSegment)
    }

    func homePanelDidPresentContextualHintOf(type: ContextualHintType) {
        switch type {
        case .jumpBackIn,
                .jumpBackInSyncedTab,
                .toolbarLocation:
            self.urlBar.leaveOverlayMode()
        default: break
        }
    }

    func homePanelDidRequestToOpenSettings(at settingsPage: AppSettingsDeeplinkOption) {
        showSettingsWithDeeplink(to: settingsPage)
    }
}

// MARK: - SearchViewController
extension BrowserViewController: SearchViewControllerDelegate {
    func searchViewController(_ searchViewController: SearchViewController, didSelectURL url: URL, searchTerm: String?) {
        guard let tab = tabManager.selectedTab else { return }

        let searchData = TabGroupData(searchTerm: searchTerm ?? "",
                                      searchUrl: url.absoluteString,
                                      nextReferralUrl: "")
        tab.metadataManager?.updateTimerAndObserving(state: .navSearchLoaded, searchData: searchData, isPrivate: tab.isPrivate)
        searchTelemetry?.shouldSetUrlTypeSearch = true
        finishEditingAndSubmit(url, visitType: VisitType.typed, forTab: tab)
    }

    func searchViewController(_ searchViewController: SearchViewController, uuid: String) {
        urlBar.leaveOverlayMode(didCancel: true)
        if let tab = tabManager.getTabForUUID(uuid: uuid) {
            tabManager.selectTab(tab)
        }
    }

    func presentSearchSettingsController() {
        let searchSettingsTableViewController = SearchSettingsTableViewController()
        searchSettingsTableViewController.model = self.profile.searchEngines
        searchSettingsTableViewController.profile = self.profile
        // Update search icon when the searchengine changes
        searchSettingsTableViewController.updateSearchIcon = {
            self.urlBar.updateSearchEngineImage()
            self.searchController?.reloadSearchEngines()
            self.searchController?.reloadData()
        }
        let navController = ModalSettingsNavigationController(rootViewController: searchSettingsTableViewController)
        self.present(navController, animated: true, completion: nil)
    }

    func searchViewController(_ searchViewController: SearchViewController, didHighlightText text: String, search: Bool) {
        self.urlBar.setLocation(text, search: search)
    }

    func searchViewController(_ searchViewController: SearchViewController, didAppend text: String) {
        self.urlBar.setLocation(text, search: false)
    }
}

extension BrowserViewController: TabManagerDelegate {
    func tabManager(_ tabManager: TabManager, didSelectedTabChange selected: Tab?, previous: Tab?, isRestoring: Bool) {
        libraryDrawerViewController?.close(immediately: true)

        // Reset the scroll position for the ActivityStreamPanel so that it
        // is always presented scrolled to the top when switching tabs.
        if !isRestoring, selected != previous,
           let activityStreamPanel = homepageViewController {
            activityStreamPanel.scrollToTop()
        }

        // Remove the old accessibilityLabel. Since this webview shouldn't be visible, it doesn't need it
        // and having multiple views with the same label confuses tests.
        if let wv = previous?.webView {
            wv.endEditing(true)
            wv.accessibilityLabel = nil
            wv.accessibilityElementsHidden = true
            wv.accessibilityIdentifier = nil
            wv.removeFromSuperview()
        }

        if let tab = selected, let webView = tab.webView {
            updateURLBarDisplayURL(tab)

            if previous == nil || tab.isPrivate != previous?.isPrivate {
                applyTheme()

                let ui: [PrivateModeUI?] = [toolbar, topTabsViewController, urlBar]
                ui.forEach { $0?.applyUIMode(isPrivate: tab.isPrivate) }
            }

            readerModeCache = tab.isPrivate ? MemoryReaderModeCache.sharedInstance : DiskReaderModeCache.sharedInstance
            if let privateModeButton = topTabsViewController?.privateModeButton, previous != nil && previous?.isPrivate != tab.isPrivate {
                privateModeButton.setSelected(tab.isPrivate, animated: true)
            }
            ReaderModeHandlers.readerModeCache = readerModeCache

            scrollController.tab = tab
            webViewContainer.addSubview(webView)
            webView.snp.makeConstraints { make in
                make.left.right.top.bottom.equalTo(self.webViewContainer)
            }

            // This is a terrible workaround for a bad iOS 12 bug where PDF
            // content disappears any time the view controller changes (i.e.
            // the user taps on the tabs tray). It seems the only way to get
            // the PDF to redraw is to either reload it or revisit it from
            // back/forward list. To try and avoid hitting the network again
            // for the same PDF, we revisit the current back/forward item and
            // restore the previous scrollview zoom scale and content offset
            // after a short 100ms delay. *facepalm*
            //
            // https://bugzilla.mozilla.org/show_bug.cgi?id=1516524
            if tab.mimeType == MIMEType.PDF {
                let previousZoomScale = webView.scrollView.zoomScale
                let previousContentOffset = webView.scrollView.contentOffset

                if let currentItem = webView.backForwardList.currentItem {
                    webView.go(to: currentItem)
                }

                DispatchQueue.main.asyncAfter(deadline: .now() + .milliseconds(100)) {
                    webView.scrollView.setZoomScale(previousZoomScale, animated: false)
                    webView.scrollView.setContentOffset(previousContentOffset, animated: false)
                }
            }

            webView.accessibilityLabel = .WebViewAccessibilityLabel
            webView.accessibilityIdentifier = "contentView"
            webView.accessibilityElementsHidden = false

            if webView.url == nil {
                // The web view can go gray if it was zombified due to memory pressure.
                // When this happens, the URL is nil, so try restoring the page upon selection.
                tab.reload()
            }
        }

        updateTabCountUsingTabManager(tabManager)

        bottomContentStackView.removeAllArrangedViews()
        if let bars = selected?.bars {
            bars.forEach { bar in
                bottomContentStackView.addArrangedViewToBottom(bar, completion: { self.view.layoutIfNeeded()})
            }
        }

        updateFindInPageVisibility(visible: false, tab: previous)
        setupMiddleButtonStatus(isLoading: selected?.loading ?? false)
        navigationToolbar.updateBackStatus(selected?.canGoBack ?? false)
        navigationToolbar.updateForwardStatus(selected?.canGoForward ?? false)
        if let url = selected?.webView?.url, !InternalURL.isValid(url: url) {
            self.urlBar.updateProgressBar(Float(selected?.estimatedProgress ?? 0))
        }

        if let readerMode = selected?.getContentScript(name: ReaderMode.name()) as? ReaderMode {
            urlBar.updateReaderModeState(readerMode.state, hideReloadButton: shouldUseiPadSetup())
            if readerMode.state == .active {
                showReaderModeBar(animated: false)
            } else {
                hideReaderModeBar(animated: false)
            }
        } else {
            urlBar.updateReaderModeState(ReaderModeState.unavailable, hideReloadButton: shouldUseiPadSetup())
        }

        if topTabsVisible {
            topTabsDidChangeTab()
        }

        updateInContentHomePanel(selected?.url as URL?, focusUrlBar: true)

        if let tab = selected, NewTabAccessors.getNewTabPage(self.profile.prefs) == .blankPage {
            if tab.url == nil, !tab.isRestoring {
                if tabManager.didChangedPanelSelection && !tabManager.didAddNewTab {
                    tabManager.didChangedPanelSelection = false
                    urlBar.leaveOverlayMode()
                } else {
                    tabManager.didAddNewTab = false
                    urlBar.tabLocationViewDidTapLocation(urlBar.locationView)
                }
            } else {
                urlBar.leaveOverlayMode()
            }
        }
    }

    func tabManager(_ tabManager: TabManager, didAddTab tab: Tab, placeNextToParentTab: Bool, isRestoring: Bool) {
        // If we are restoring tabs then we update the count once at the end
        tabManager.didAddNewTab = true
        if !isRestoring {
            updateTabCountUsingTabManager(tabManager)
        }
        tab.tabDelegate = self
    }

    func tabManager(_ tabManager: TabManager, didRemoveTab tab: Tab, isRestoring: Bool) {
        tabManager.didChangedPanelSelection = true
        if let url = tab.lastKnownUrl, !(InternalURL(url)?.isAboutURL ?? false), !tab.isPrivate {
            profile.recentlyClosedTabs.addTab(url as URL, title: tab.lastTitle, faviconURL: tab.displayFavicon?.url, lastExecutedTime: tab.lastExecutedTime)
        }
        updateTabCountUsingTabManager(tabManager)
    }

    func tabManagerDidAddTabs(_ tabManager: TabManager) {
        updateTabCountUsingTabManager(tabManager)
        tabManager.didChangedPanelSelection = true
    }

    func tabManagerDidRestoreTabs(_ tabManager: TabManager) {
        updateTabCountUsingTabManager(tabManager)
        openUrlAfterRestore()
    }

    func openUrlAfterRestore() {
        guard let url = urlFromAnotherApp?.url else { return }
        openURLInNewTab(url, isPrivate: urlFromAnotherApp?.isPrivate ?? false)
        urlFromAnotherApp = nil
    }

    func show(toast: Toast, afterWaiting delay: DispatchTimeInterval = SimpleToastUX.ToastDelayBefore, duration: DispatchTimeInterval? = SimpleToastUX.ToastDismissAfter) {
        if let downloadToast = toast as? DownloadToast {
            self.downloadToast = downloadToast
        }

        // If BVC isnt visible hold on to this toast until viewDidAppear
        if self.view.window == nil {
            self.pendingToast = toast
            return
        }

        toast.showToast(viewController: self, delay: delay, duration: duration) { toast in
            [
                toast.leadingAnchor.constraint(equalTo: self.view.leadingAnchor),
                toast.trailingAnchor.constraint(equalTo: self.view.trailingAnchor),
                toast.bottomAnchor.constraint(equalTo: self.bottomContentStackView.bottomAnchor)
            ]
        }
    }

    func tabManagerDidRemoveAllTabs(_ tabManager: TabManager, toast: ButtonToast?) {
        guard let toast = toast, !(tabManager.selectedTab?.isPrivate ?? false) else { return }
        show(toast: toast, afterWaiting: ButtonToastUX.ToastDelay)
    }

    func updateTabCountUsingTabManager(_ tabManager: TabManager, animated: Bool = true) {
        if let selectedTab = tabManager.selectedTab {
            let count = selectedTab.isPrivate ? tabManager.privateTabs.count : tabManager.normalTabs.count
            toolbar.updateTabCount(count, animated: animated)
            urlBar.updateTabCount(count, animated: !urlBar.inOverlayMode)
            topTabsViewController?.updateTabCount(count, animated: animated)
        }
    }

    func tabManagerUpdateCount() {
        updateTabCountUsingTabManager(self.tabManager)
    }
}

// MARK: - UIPopoverPresentationControllerDelegate

extension BrowserViewController: UIPopoverPresentationControllerDelegate {
    func popoverPresentationControllerDidDismissPopover(_ popoverPresentationController: UIPopoverPresentationController) {
        displayedPopoverController = nil
        updateDisplayedPopoverProperties = nil
    }
}

extension BrowserViewController: UIAdaptivePresentationControllerDelegate {
    // Returning None here makes sure that the Popover is actually presented as a Popover and
    // not as a full-screen modal, which is the default on compact device classes.
    func adaptivePresentationStyle(for controller: UIPresentationController, traitCollection: UITraitCollection) -> UIModalPresentationStyle {
        return .none
    }
}

extension BrowserViewController {
    func presentIntroViewController(_ alwaysShow: Bool = false) {
        if alwaysShow || shouldShowIntroScreen {
            showProperIntroVC()
        }
    }

    func presentETPCoverSheetViewController(_ force: Bool = false) {
        guard !hasTriedToPresentETPAlready else { return }

        hasTriedToPresentETPAlready = true
        let cleanInstall = ETPViewModel.isCleanInstall(userPrefs: profile.prefs)
        let shouldShow = ETPViewModel.shouldShowETPCoverSheet(userPrefs: profile.prefs, isCleanInstall: cleanInstall)

        guard force || shouldShow else { return }

        let etpCoverSheetViewController = ETPCoverSheetViewController()
        if topTabsVisible {
            etpCoverSheetViewController.preferredContentSize = CGSize(
                width: ViewControllerConsts.PreferredSize.UpdateViewController.width,
                height: ViewControllerConsts.PreferredSize.UpdateViewController.height)
            etpCoverSheetViewController.modalPresentationStyle = .formSheet
        } else {
            etpCoverSheetViewController.modalPresentationStyle = .fullScreen
        }
        etpCoverSheetViewController.viewModel.startBrowsing = {
            etpCoverSheetViewController.dismiss(animated: true) {
                if self.navigationController?.viewControllers.count ?? 0 > 1 {
                    _ = self.navigationController?.popToRootViewController(animated: true)
                }
            }
        }
        etpCoverSheetViewController.viewModel.goToSettings = {
            etpCoverSheetViewController.dismiss(animated: true) {
                let settingsTableViewController = ContentBlockerSettingViewController(prefs: self.profile.prefs)
                settingsTableViewController.profile = self.profile
                settingsTableViewController.tabManager = self.tabManager
                settingsTableViewController.settingsDelegate = self
                self.presentThemedViewController(navItemLocation: .Left, navItemText: .Close, vcBeingPresented: settingsTableViewController, topTabsVisible: self.topTabsVisible)
            }
        }
        present(etpCoverSheetViewController, animated: true, completion: nil)
    }

    // Default browser onboarding
    func presentDBOnboardingViewController(_ force: Bool = false) {
        guard #available(iOS 14.0, *) else { return }

        guard force || DefaultBrowserOnboardingViewModel.shouldShowDefaultBrowserOnboarding(userPrefs: profile.prefs)
            else { return }

        let dBOnboardingViewController = DefaultBrowserOnboardingViewController()
        if topTabsVisible {
            dBOnboardingViewController.preferredContentSize = CGSize(
                width: ViewControllerConsts.PreferredSize.DBOnboardingViewController.width,
                height: ViewControllerConsts.PreferredSize.DBOnboardingViewController.height)
            dBOnboardingViewController.modalPresentationStyle = .formSheet
        } else {
            dBOnboardingViewController.modalPresentationStyle = .popover
        }
        dBOnboardingViewController.viewModel.goToSettings = {
            dBOnboardingViewController.dismiss(animated: true) {
                UIApplication.shared.open(URL(string: UIApplication.openSettingsURLString)!, options: [:])
            }
        }

        present(dBOnboardingViewController, animated: true, completion: nil)
    }

    func presentUpdateViewController(_ force: Bool = false, animated: Bool = true) {
        let viewModel = UpdateViewModel(profile: profile)
        if viewModel.shouldShowUpdateSheet(force: force) && !hasPresentedUpgrade {
            viewModel.hasSyncableAccount {
                self.buildUpdateVC(viewModel: viewModel, animated: animated)
                self.hasPresentedUpgrade = true
            }
        }
    }

    private func buildUpdateVC(viewModel: UpdateViewModel, animated: Bool = true) {
        let updateViewController = UpdateViewController(viewModel: viewModel)
        updateViewController.didFinishFlow = {
            updateViewController.dismiss(animated: true)
        }

        if topTabsVisible {
            updateViewController.preferredContentSize = CGSize(
                width: ViewControllerConsts.PreferredSize.UpdateViewController.width,
                height: ViewControllerConsts.PreferredSize.UpdateViewController.height)
            updateViewController.modalPresentationStyle = .formSheet
        } else {
            updateViewController.modalPresentationStyle = .fullScreen
        }

        // On iPad we present it modally in a controller
        present(updateViewController, animated: animated) {
            self.setupHomepageOnBackground()
        }
    }

    private func showProperIntroVC() {
        let introViewModel = IntroViewModel()
        let introViewController = IntroViewController(viewModel: introViewModel, profile: profile)
        introViewController.didFinishFlow = {
            self.profile.prefs.setInt(1, forKey: PrefsKeys.IntroSeen)
            introViewController.dismiss(animated: true)
        }
        self.introVCPresentHelper(introViewController: introViewController)
    }

    private func introVCPresentHelper(introViewController: UIViewController) {
        // On iPad we present it modally in a controller
        if topTabsVisible {
            introViewController.preferredContentSize = CGSize(
                width: ViewControllerConsts.PreferredSize.IntroViewController.width,
                height: ViewControllerConsts.PreferredSize.IntroViewController.height)
            introViewController.modalPresentationStyle = .formSheet
        } else {
            introViewController.modalPresentationStyle = .fullScreen
        }
        present(introViewController, animated: true) {
            self.setupHomepageOnBackground()
        }
    }

    // On first run (and forced) open up the homepage in the background.
    private func setupHomepageOnBackground() {
        if let homePageURL = NewTabHomePageAccessors.getHomePage(self.profile.prefs),
           let tab = self.tabManager.selectedTab, DeviceInfo.hasConnectivity() {
            tab.loadRequest(URLRequest(url: homePageURL))
        }
    }

    func presentSignInViewController(_ fxaOptions: FxALaunchParams? = nil, flowType: FxAPageType = .emailLoginFlow, referringPage: ReferringPage = .none) {
        let vcToPresent = FirefoxAccountSignInViewController.getSignInOrFxASettingsVC(fxaOptions, flowType: flowType, referringPage: referringPage, profile: profile)
        presentThemedViewController(navItemLocation: .Left, navItemText: .Close, vcBeingPresented: vcToPresent, topTabsVisible: UIDevice.current.userInterfaceIdiom == .pad)
    }

    @objc func dismissSignInViewController() {
        self.dismiss(animated: true, completion: nil)
    }

}

extension BrowserViewController: ContextMenuHelperDelegate {
    func contextMenuHelper(_ contextMenuHelper: ContextMenuHelper, didLongPressElements elements: ContextMenuHelper.Elements, gestureRecognizer: UIGestureRecognizer) {
        // locationInView can return (0, 0) when the long press is triggered in an invalid page
        // state (e.g., long pressing a link before the document changes, then releasing after a
        // different page loads).
        let touchPoint = gestureRecognizer.location(in: view)
        guard touchPoint != CGPoint.zero else { return }

        let touchSize = CGSize(width: 0, height: 16)

        let actionSheetController = AlertController(title: nil, message: nil, preferredStyle: .actionSheet)
        var dialogTitle: String?

        if let url = elements.link, let currentTab = tabManager.selectedTab {
            dialogTitle = url.absoluteString
            let isPrivate = currentTab.isPrivate
            screenshotHelper.takeDelayedScreenshot(currentTab)

            let addTab = { (rURL: URL, isPrivate: Bool) in
                let tab = self.tabManager.addTab(URLRequest(url: rURL as URL), afterTab: currentTab, isPrivate: isPrivate)
                guard !self.topTabsVisible else { return }
                // We're not showing the top tabs; show a toast to quick switch to the fresh new tab.
                let toast = ButtonToast(labelText: .ContextMenuButtonToastNewTabOpenedLabelText, buttonText: .ContextMenuButtonToastNewTabOpenedButtonText, completion: { buttonPressed in
                    if buttonPressed {
                        self.tabManager.selectTab(tab)
                    }
                })
                self.show(toast: toast)
            }

            if !isPrivate {
                let openNewTabAction = UIAlertAction(title: .ContextMenuOpenInNewTab, style: .default) { _ in
                    addTab(url, false)
                }
                actionSheetController.addAction(openNewTabAction, accessibilityIdentifier: "linkContextMenu.openInNewTab")
            }

            let openNewPrivateTabAction = UIAlertAction(title: .ContextMenuOpenInNewPrivateTab, style: .default) { _ in
                addTab(url, true)
            }
            actionSheetController.addAction(openNewPrivateTabAction, accessibilityIdentifier: "linkContextMenu.openInNewPrivateTab")

            let bookmarkAction = UIAlertAction(title: .ContextMenuBookmarkLink, style: .default) { _ in
                self.addBookmark(url: url.absoluteString, title: elements.title)
                TelemetryWrapper.recordEvent(category: .action, method: .add, object: .bookmark, value: .contextMenu)
            }
            actionSheetController.addAction(bookmarkAction, accessibilityIdentifier: "linkContextMenu.bookmarkLink")

            let downloadAction = UIAlertAction(title: .ContextMenuDownloadLink, style: .default) { _ in
                // This checks if download is a blob, if yes, begin blob download process
                if !DownloadContentScript.requestBlobDownload(url: url, tab: currentTab) {
                    // if not a blob, set pendingDownloadWebView and load the request in
                    // the webview, which will trigger the WKWebView navigationResponse
                    // delegate function and eventually downloadHelper.open()
                    self.pendingDownloadWebView = currentTab.webView
                    let request = URLRequest(url: url)
                    currentTab.webView?.load(request)
                }
            }
            actionSheetController.addAction(downloadAction, accessibilityIdentifier: "linkContextMenu.download")

            let copyAction = UIAlertAction(title: .ContextMenuCopyLink, style: .default) { _ in
                UIPasteboard.general.url = url as URL
            }
            actionSheetController.addAction(copyAction, accessibilityIdentifier: "linkContextMenu.copyLink")

            let shareAction = UIAlertAction(title: .ContextMenuShareLink, style: .default) { _ in
                self.presentActivityViewController(url as URL,
                                                   sourceView: self.view,
                                                   sourceRect: CGRect(origin: touchPoint,
                                                                      size: touchSize),
                                                   arrowDirection: .any)
            }
            actionSheetController.addAction(shareAction, accessibilityIdentifier: "linkContextMenu.share")
        }

        if let url = elements.image {
            if dialogTitle == nil {
                dialogTitle = elements.title ?? url.absoluteString
            }

            let saveImageAction = UIAlertAction(title: .ContextMenuSaveImage, style: .default) { _ in
                self.getImageData(url) { data in
                    guard let image = UIImage(data: data) else { return }
                    self.writeToPhotoAlbum(image: image)
                }
            }
            actionSheetController.addAction(saveImageAction, accessibilityIdentifier: "linkContextMenu.saveImage")

            let copyAction = UIAlertAction(title: .ContextMenuCopyImage, style: .default) { _ in
                // put the actual image on the clipboard
                // do this asynchronously just in case we're in a low bandwidth situation
                let pasteboard = UIPasteboard.general
                pasteboard.url = url as URL
                let changeCount = pasteboard.changeCount
                let application = UIApplication.shared
                var taskId = UIBackgroundTaskIdentifier(rawValue: 0)
                taskId = application.beginBackgroundTask(expirationHandler: {
                    application.endBackgroundTask(taskId)
                })

                makeURLSession(userAgent: UserAgent.fxaUserAgent, configuration: URLSessionConfiguration.default).dataTask(with: url) { (data, response, error) in
                    guard validatedHTTPResponse(response, statusCode: 200..<300) != nil else {
                        application.endBackgroundTask(taskId)
                        return
                    }

                    // Only set the image onto the pasteboard if the pasteboard hasn't changed since
                    // fetching the image; otherwise, in low-bandwidth situations,
                    // we might be overwriting something that the user has subsequently added.
                    if changeCount == pasteboard.changeCount, let imageData = data, error == nil {
                        pasteboard.addImageWithData(imageData, forURL: url)
                    }

                    application.endBackgroundTask(taskId)
                }.resume()

            }
            actionSheetController.addAction(copyAction, accessibilityIdentifier: "linkContextMenu.copyImage")

            let copyImageLinkAction = UIAlertAction(title: .ContextMenuCopyImageLink, style: .default) { _ in
                UIPasteboard.general.url = url as URL
            }
            actionSheetController.addAction(copyImageLinkAction, accessibilityIdentifier: "linkContextMenu.copyImageLink")
        }

        let setupPopover = { [unowned self] in
            // If we're showing an arrow popup, set the anchor to the long press location.
            if let popoverPresentationController = actionSheetController.popoverPresentationController {
                popoverPresentationController.sourceView = self.view
                popoverPresentationController.sourceRect = CGRect(origin: touchPoint, size: touchSize)
                popoverPresentationController.permittedArrowDirections = .any
                popoverPresentationController.delegate = self
            }
        }
        setupPopover()

        if actionSheetController.popoverPresentationController != nil {
            displayedPopoverController = actionSheetController
            updateDisplayedPopoverProperties = setupPopover
        }

        if let dialogTitle = dialogTitle {
            if dialogTitle.asURL != nil {
                actionSheetController.title = dialogTitle.ellipsize(maxLength: UX.ActionSheetTitleMaxLength)
            } else {
                actionSheetController.title = dialogTitle
            }
        }

        let cancelAction = UIAlertAction(title: .CancelString, style: UIAlertAction.Style.cancel, handler: nil)
        actionSheetController.addAction(cancelAction)
        self.present(actionSheetController, animated: true, completion: nil)
    }

    fileprivate func getImageData(_ url: URL, success: @escaping (Data) -> Void) {
        makeURLSession(userAgent: UserAgent.fxaUserAgent, configuration: URLSessionConfiguration.default).dataTask(with: url) { (data, response, error) in
            if validatedHTTPResponse(response, statusCode: 200..<300) != nil,
               let data = data {
                success(data)
            }
        }.resume()
    }

    func contextMenuHelper(_ contextMenuHelper: ContextMenuHelper, didCancelGestureRecognizer: UIGestureRecognizer) {
        displayedPopoverController?.dismiss(animated: true) {
            self.displayedPopoverController = nil
        }
    }

    override func pressesBegan(_ presses: Set<UIPress>, with event: UIPressesEvent?) {
        if #available(iOS 13.4, *) {
            keyboardPressesHandler().handlePressesBegan(presses, with: event)
        }
        super.pressesBegan(presses, with: event)
    }

    override func pressesEnded(_ presses: Set<UIPress>, with event: UIPressesEvent?) {
        if #available(iOS 13.4, *) {
            keyboardPressesHandler().handlePressesEnded(presses, with: event)
        }
        super.pressesEnded(presses, with: event)
    }
}

extension BrowserViewController {
    // no-op
    @objc func image(_ image: UIImage, didFinishSavingWithError error: NSError?, contextInfo: UnsafeRawPointer) { }
}

extension BrowserViewController: KeyboardHelperDelegate {
    func keyboardHelper(_ keyboardHelper: KeyboardHelper, keyboardWillShowWithState state: KeyboardState) {
        keyboardState = state
        updateViewConstraints()

        UIView.animate(
            withDuration: state.animationDuration,
            delay: 0,
            options: [UIView.AnimationOptions(rawValue: UInt(state.animationCurve.rawValue << 16))],
            animations: {
                self.bottomContentStackView.layoutIfNeeded()
            })
    }

    func keyboardHelper(_ keyboardHelper: KeyboardHelper, keyboardWillHideWithState state: KeyboardState) {
        keyboardState = nil
        updateViewConstraints()

        UIView.animate(
            withDuration: state.animationDuration,
            delay: 0,
            options: [UIView.AnimationOptions(rawValue: UInt(state.animationCurve.rawValue << 16))],
            animations: {
                self.bottomContentStackView.layoutIfNeeded()
            })
    }

    func keyboardHelper(_ keyboardHelper: KeyboardHelper, keyboardWillChangeWithState state: KeyboardState) {
        keyboardState = state
        updateViewConstraints()
    }
}

extension BrowserViewController: SessionRestoreHelperDelegate {
    func sessionRestoreHelper(_ helper: SessionRestoreHelper, didRestoreSessionForTab tab: Tab) {
        tab.isRestoring = false

        if let tab = tabManager.selectedTab, tab.webView === tab.webView {
            updateUIForReaderHomeStateForTab(tab)
        }

        clipboardBarDisplayHandler?.didRestoreSession()
    }
}

extension BrowserViewController: TabTrayDelegate {
    func tabTrayOpenRecentlyClosedTab(_ url: URL) {
        guard let tab = self.tabManager.selectedTab else { return }
        self.finishEditingAndSubmit(url, visitType: .recentlyClosed, forTab: tab)
    }

    // This function animates and resets the tab chrome transforms when
    // the tab tray dismisses.
    func tabTrayDidDismiss(_ tabTray: GridTabViewController) {
        resetBrowserChrome()
    }

    func tabTrayDidAddTab(_ tabTray: GridTabViewController, tab: Tab) {}

    func tabTrayDidAddBookmark(_ tab: Tab) {
        guard let url = tab.url?.absoluteString, !url.isEmpty else { return }
        let tabState = tab.tabState
        addBookmark(url: url, title: tabState.title, favicon: tabState.favicon)
        TelemetryWrapper.recordEvent(category: .action, method: .add, object: .bookmark, value: .tabTray)
    }

    func tabTrayDidAddToReadingList(_ tab: Tab) -> ReadingListItem? {
        guard let url = tab.url?.absoluteString, !url.isEmpty else { return nil }
        return profile.readingList.createRecordWithURL(url, title: tab.title ?? url, addedBy: UIDevice.current.name).value.successValue
    }

    func tabTrayDidRequestTabsSettings() {
        showSettingsWithDeeplink(to: .customizeTabs)
    }
}

// MARK: Browser Chrome Theming
extension BrowserViewController: NotificationThemeable {
    func applyTheme() {
        guard self.isViewLoaded else { return }
        // TODO: Clean up after FXIOS-5109
        let ui: [NotificationThemeable?] = [urlBar,
                                            toolbar,
                                            readerModeBar,
                                            topTabsViewController,
<<<<<<< HEAD
                                            searchController,
                                            libraryViewController,
=======
                                            homepageViewController,
>>>>>>> 66334185
                                            libraryDrawerViewController]
        ui.forEach { $0?.applyTheme() }

        statusBarOverlay.backgroundColor = shouldShowTopTabsForTraitCollection(traitCollection) ? UIColor.theme.topTabs.background : urlBar.backgroundColor
        keyboardBackdrop?.backgroundColor = UIColor.theme.browser.background
        setNeedsStatusBarAppearanceUpdate()

        (presentedViewController as? NotificationThemeable)?.applyTheme()

        // Update the `background-color` of any blank webviews.
        let webViews = tabManager.tabs.compactMap({ $0.webView as? TabWebView })
        webViews.forEach({ $0.applyTheme() })

        let tabs = tabManager.tabs
        tabs.forEach {
            $0.applyTheme()
            urlBar.locationView.tabDidChangeContentBlocking($0)
        }

        guard let contentScript = self.tabManager.selectedTab?.getContentScript(name: ReaderMode.name()) else { return }
        appyThemeForPreferences(profile.prefs, contentScript: contentScript)
    }
}

extension BrowserViewController: JSPromptAlertControllerDelegate {
    func promptAlertControllerDidDismiss(_ alertController: JSPromptAlertController) {
        showQueuedAlertIfAvailable()
    }
}

extension BrowserViewController: TopTabsDelegate {
    func topTabsDidPressTabs() {
        libraryDrawerViewController?.close(immediately: true)
        urlBar.leaveOverlayMode(didCancel: true)
        self.urlBarDidPressTabs(urlBar)
    }

    func topTabsDidPressNewTab(_ isPrivate: Bool) {
        libraryDrawerViewController?.close(immediately: true)
        openBlankNewTab(focusLocationField: false, isPrivate: isPrivate)
    }

    func topTabsDidTogglePrivateMode() {
        libraryDrawerViewController?.close(immediately: true)
        guard tabManager.selectedTab != nil else { return }
        urlBar.leaveOverlayMode()
    }

    func topTabsDidChangeTab() {
        libraryDrawerViewController?.close()
        urlBar.leaveOverlayMode(didCancel: true)
    }
}

extension BrowserViewController: DevicePickerViewControllerDelegate, InstructionsViewDelegate {

    func dismissInstructionsView() {
        self.navigationController?.presentedViewController?.dismiss(animated: true)
        self.popToBVC()
    }

    func devicePickerViewControllerDidCancel(_ devicePickerViewController: DevicePickerViewController) {
        self.popToBVC()
    }

    func devicePickerViewController(_ devicePickerViewController: DevicePickerViewController, didPickDevices devices: [RemoteDevice]) {
        guard let tab = tabManager.selectedTab, let url = tab.canonicalURL?.displayURL?.absoluteString else { return }
        let shareItem = ShareItem(url: url, title: tab.title, favicon: tab.displayFavicon)
        guard shareItem.isShareable else {
            let alert = UIAlertController(title: .SendToErrorTitle, message: .SendToErrorMessage, preferredStyle: .alert)
            alert.addAction(UIAlertAction(title: .SendToErrorOKButton, style: .default) { _ in self.popToBVC()})
            present(alert, animated: true, completion: nil)
            return
        }
        profile.sendItem(shareItem, toDevices: devices).uponQueue(.main) { _ in
            self.popToBVC()
            DispatchQueue.main.asyncAfter(deadline: .now() + 0.3) {
                SimpleToast().showAlertWithText(.AppMenu.AppMenuTabSentConfirmMessage, bottomContainer: self.webViewContainer)
            }
        }
    }
}

// MARK: - Reopen last closed tab

extension BrowserViewController: FeatureFlaggable {

    override func motionEnded(_ motion: UIEvent.EventSubtype, with event: UIEvent?) {
        if featureFlags.isFeatureEnabled(.shakeToRestore, checking: .buildOnly) {
            homePanelDidRequestToRestoreClosedTab(motion)
        }
    }

    func homePanelDidRequestToRestoreClosedTab(_ motion: UIEvent.EventSubtype) {
        guard motion == .motionShake,
              !topTabsVisible,
              !urlBar.inOverlayMode,
              let lastClosedURL = profile.recentlyClosedTabs.tabs.first?.url,
              let selectedTab = tabManager.selectedTab
        else { return }

        let alertTitleText: String = .ReopenLastTabAlertTitle
        let reopenButtonText: String = .ReopenLastTabButtonText
        let cancelButtonText: String = .ReopenLastTabCancelText

        func reopenLastTab(_ action: UIAlertAction) {
            let request = URLRequest(url: lastClosedURL)
            let closedTab = tabManager.addTab(request, afterTab: selectedTab, isPrivate: false)
            tabManager.selectTab(closedTab)
        }

        let alert = AlertController(title: alertTitleText, message: "", preferredStyle: .alert)
        alert.addAction(UIAlertAction(title: reopenButtonText, style: .default, handler: reopenLastTab), accessibilityIdentifier: "BrowserViewController.ReopenLastTabAlert.ReopenButton")
        alert.addAction(UIAlertAction(title: cancelButtonText, style: .cancel, handler: nil), accessibilityIdentifier: "BrowserViewController.ReopenLastTabAlert.CancelButton")

        self.present(alert, animated: true, completion: nil)
    }
}

extension BrowserViewController {
    public static func foregroundBVC() -> BrowserViewController {
        guard let appDelegate = UIApplication.shared.delegate as? AppDelegate,
              let browserViewController = appDelegate.browserViewController else {
            fatalError("Unable unwrap BrowserViewController")
        }

        return browserViewController
    }
}

extension BrowserViewController: BrowserBarViewDelegate {
    var inOverlayMode: Bool {
        return urlBar.inOverlayMode
    }

    func leaveOverlayMode(didCancel cancel: Bool) {
        urlBar.leaveOverlayMode(didCancel: cancel)
    }
}

extension BrowserViewController {
    func trackAccessibility() {
        TelemetryWrapper.recordEvent(category: .action,
                                     method: .voiceOver,
                                     object: .app,
                                     extras: [TelemetryWrapper.EventExtraKey.isVoiceOverRunning.rawValue: UIAccessibility.isVoiceOverRunning.description])
        TelemetryWrapper.recordEvent(category: .action,
                                     method: .switchControl,
                                     object: .app,
                                     extras: [TelemetryWrapper.EventExtraKey.isSwitchControlRunning.rawValue: UIAccessibility.isSwitchControlRunning.description])
        TelemetryWrapper.recordEvent(category: .action,
                                     method: .reduceTransparency,
                                     object: .app,
                                     extras: [TelemetryWrapper.EventExtraKey.isReduceTransparencyEnabled.rawValue: UIAccessibility.isReduceTransparencyEnabled.description])
        TelemetryWrapper.recordEvent(category: .action,
                                     method: .reduceMotion,
                                     object: .app,
                                     extras: [TelemetryWrapper.EventExtraKey.isReduceMotionEnabled.rawValue: UIAccessibility.isReduceMotionEnabled.description])
        TelemetryWrapper.recordEvent(category: .action,
                                     method: .invertColors,
                                     object: .app,
                                     extras: [TelemetryWrapper.EventExtraKey.isInvertColorsEnabled.rawValue: UIAccessibility.isInvertColorsEnabled.description])
        TelemetryWrapper.recordEvent(category: .action,
                                     method: .dynamicTextSize,
                                     object: .app,
                                     extras: [
                                        TelemetryWrapper.EventExtraKey.isAccessibilitySizeEnabled.rawValue: UIApplication.shared.preferredContentSizeCategory.isAccessibilityCategory.description,
                                        TelemetryWrapper.EventExtraKey.preferredContentSizeCategory.rawValue: UIApplication.shared.preferredContentSizeCategory.rawValue.description])
    }
}<|MERGE_RESOLUTION|>--- conflicted
+++ resolved
@@ -2563,12 +2563,6 @@
                                             toolbar,
                                             readerModeBar,
                                             topTabsViewController,
-<<<<<<< HEAD
-                                            searchController,
-                                            libraryViewController,
-=======
-                                            homepageViewController,
->>>>>>> 66334185
                                             libraryDrawerViewController]
         ui.forEach { $0?.applyTheme() }
 
