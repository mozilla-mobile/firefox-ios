/* This Source Code Form is subject to the terms of the Mozilla Public
 * License, v. 2.0. If a copy of the MPL was not distributed with this
 * file, You can obtain one at http://mozilla.org/MPL/2.0/. */

import Foundation
import Photos
import UIKit
import WebKit
import Shared
import Storage
import SnapKit
import XCGLogger
import Alamofire
import Account
import ReadingList
import MobileCoreServices
import WebImage
import SwiftKeychainWrapper
import Deferred

private let log = Logger.browserLogger

private let KVOLoading = "loading"
private let KVOEstimatedProgress = "estimatedProgress"
private let KVOURL = "URL"
private let KVOCanGoBack = "canGoBack"
private let KVOCanGoForward = "canGoForward"
private let KVOContentSize = "contentSize"

private let ActionSheetTitleMaxLength = 120

private struct BrowserViewControllerUX {
    private static let BackgroundColor = UIConstants.AppBackgroundColor
    private static let ShowHeaderTapAreaHeight: CGFloat = 32
    private static let BookmarkStarAnimationDuration: Double = 0.5
    private static let BookmarkStarAnimationOffset: CGFloat = 80
}

class BrowserViewController: UIViewController {
    var homePanelController: HomePanelViewController?
    var webViewContainer: UIView!
    var menuViewController: MenuViewController?
    var urlBar: URLBarView!
    var readerModeBar: ReaderModeBarView?
    var readerModeCache: ReaderModeCache
    private var statusBarOverlay: UIView!
    private(set) var toolbar: TabToolbar?
    private var searchController: SearchViewController?
    private var screenshotHelper: ScreenshotHelper!
    private var homePanelIsInline = false
    private var searchLoader: SearchLoader!
    private let snackBars = UIView()
    private let webViewContainerToolbar = UIView()
    private var findInPageBar: FindInPageBar?
    private let findInPageContainer = UIView()

    lazy private var customSearchEngineButton: UIButton = {
        let searchButton = UIButton()
        searchButton.setImage(UIImage(named: "AddSearch")?.imageWithRenderingMode(.AlwaysTemplate), forState: .Normal)
        searchButton.addTarget(self, action: #selector(BrowserViewController.addCustomSearchEngineForFocusedElement), forControlEvents: .TouchUpInside)
        return searchButton
    }()

    private var customSearchBarButton: UIBarButtonItem?

    // popover rotation handling
    private var displayedPopoverController: UIViewController?
    private var updateDisplayedPopoverProperties: (() -> ())?

    private var openInHelper: OpenInHelper?

    // location label actions
    private var pasteGoAction: AccessibleAction!
    private var pasteAction: AccessibleAction!
    private var copyAddressAction: AccessibleAction!

    private weak var tabTrayController: TabTrayController!

    private let profile: Profile
    let tabManager: TabManager

    // These views wrap the urlbar and toolbar to provide background effects on them
    var header: BlurWrapper!
    var headerBackdrop: UIView!
    var footer: UIView!
    var footerBackdrop: UIView!
    private var footerBackground: BlurWrapper?
    private var topTouchArea: UIButton!
    let urlBarTopTabsContainer = UIView(frame: CGRect.zero)

    // Backdrop used for displaying greyed background for private tabs
    var webViewContainerBackdrop: UIView!

    private var scrollController = TabScrollingController()

    private var keyboardState: KeyboardState?

    let WhiteListedUrls = ["\\/\\/itunes\\.apple\\.com\\/"]

    // Tracking navigation items to record history types.
    // TODO: weak references?
    var ignoredNavigation = Set<WKNavigation>()
    var typedNavigation = [WKNavigation: VisitType]()
    var navigationToolbar: TabToolbarProtocol {
        return toolbar ?? urlBar
    }
    
    var topTabsViewController: TopTabsViewController?
    let topTabsContainer = UIView(frame: CGRect.zero)

    init(profile: Profile, tabManager: TabManager) {
        self.profile = profile
        self.tabManager = tabManager
        self.readerModeCache = DiskReaderModeCache.sharedInstance
        super.init(nibName: nil, bundle: nil)
        didInit()
    }

    required init?(coder aDecoder: NSCoder) {
        fatalError("init(coder:) has not been implemented")
    }

    override func supportedInterfaceOrientations() -> UIInterfaceOrientationMask {
        if UIDevice.currentDevice().userInterfaceIdiom == .Phone {
            return UIInterfaceOrientationMask.AllButUpsideDown
        } else {
            return UIInterfaceOrientationMask.All
        }
    }

    override func viewWillTransitionToSize(size: CGSize, withTransitionCoordinator coordinator: UIViewControllerTransitionCoordinator) {
        super.viewWillTransitionToSize(size, withTransitionCoordinator: coordinator)

        displayedPopoverController?.dismissViewControllerAnimated(true, completion: nil)

        guard let displayedPopoverController = self.displayedPopoverController else {
            return
        }

        coordinator.animateAlongsideTransition(nil) { context in
            self.updateDisplayedPopoverProperties?()
            self.presentViewController(displayedPopoverController, animated: true, completion: nil)
        }
    }

    override func didReceiveMemoryWarning() {
        super.didReceiveMemoryWarning()
        log.debug("BVC received memory warning")
    }

    private func didInit() {
        screenshotHelper = ScreenshotHelper(controller: self)
        tabManager.addDelegate(self)
        tabManager.addNavigationDelegate(self)
    }

    override func preferredStatusBarStyle() -> UIStatusBarStyle {
        return UIStatusBarStyle.LightContent
    }

    func shouldShowFooterForTraitCollection(previousTraitCollection: UITraitCollection) -> Bool {
        return previousTraitCollection.verticalSizeClass != .Compact &&
               previousTraitCollection.horizontalSizeClass != .Regular
    }

    func shouldShowTopTabsForTraitCollection(newTraitCollection: UITraitCollection) -> Bool {
        guard AppConstants.MOZ_TOP_TABS else {
            return false
        }
        return newTraitCollection.verticalSizeClass == .Regular &&
            newTraitCollection.horizontalSizeClass == .Regular
    }

    func toggleSnackBarVisibility(show show: Bool) {
        if show {
            UIView.animateWithDuration(0.1, animations: { self.snackBars.hidden = false })
        } else {
            snackBars.hidden = true
        }
    }

    private func updateToolbarStateForTraitCollection(newCollection: UITraitCollection) {
        let showToolbar = shouldShowFooterForTraitCollection(newCollection)
        let showTopTabs = shouldShowTopTabsForTraitCollection(newCollection)

        urlBar.topTabsIsShowing = showTopTabs
        urlBar.setShowToolbar(!showToolbar)
        toolbar?.removeFromSuperview()
        toolbar?.tabToolbarDelegate = nil
        footerBackground?.removeFromSuperview()
        footerBackground = nil
        toolbar = nil

        if showToolbar {
            toolbar = TabToolbar()
            toolbar?.tabToolbarDelegate = self
            footerBackground = BlurWrapper(view: toolbar!)
            footerBackground?.translatesAutoresizingMaskIntoConstraints = false

            // Need to reset the proper blur style
            if let selectedTab = tabManager.selectedTab where selectedTab.isPrivate {
                footerBackground!.blurStyle = .Dark
                toolbar?.applyTheme(Theme.PrivateMode)
            }
            footer.addSubview(footerBackground!)
        }
        
        if showTopTabs {
            if topTabsViewController == nil {
                let topTabsViewController = TopTabsViewController(tabManager: tabManager)
                topTabsViewController.delegate = self
                addChildViewController(topTabsViewController)
                topTabsViewController.view.frame = topTabsContainer.frame
                topTabsContainer.addSubview(topTabsViewController.view)
                topTabsViewController.view.snp_makeConstraints { make in
                    make.edges.equalTo(topTabsContainer)
                    make.height.equalTo(TopTabsUX.TopTabsViewHeight)
                }
                self.topTabsViewController = topTabsViewController
                tabManager.addNavigationDelegate(topTabsViewController)
            }
            topTabsContainer.snp_updateConstraints { make in
                make.height.equalTo(TopTabsUX.TopTabsViewHeight)
            }
            header.disableBlur = true
        }
        else {
            topTabsContainer.snp_updateConstraints { make in
                make.height.equalTo(0)
            }
            topTabsViewController?.view.removeFromSuperview()
            topTabsViewController?.removeFromParentViewController()
            topTabsViewController = nil
            header.disableBlur = false
        }

        view.setNeedsUpdateConstraints()
        if let home = homePanelController {
            home.view.setNeedsUpdateConstraints()
        }

        if let tab = tabManager.selectedTab,
               webView = tab.webView {
            updateURLBarDisplayURL(tab)
            navigationToolbar.updateBackStatus(webView.canGoBack)
            navigationToolbar.updateForwardStatus(webView.canGoForward)
            navigationToolbar.updateReloadStatus(tab.loading ?? false)
        }
    }

    override func willTransitionToTraitCollection(newCollection: UITraitCollection, withTransitionCoordinator coordinator: UIViewControllerTransitionCoordinator) {
        super.willTransitionToTraitCollection(newCollection, withTransitionCoordinator: coordinator)

        // During split screen launching on iPad, this callback gets fired before viewDidLoad gets a chance to
        // set things up. Make sure to only update the toolbar state if the view is ready for it.
        if isViewLoaded() {
            updateToolbarStateForTraitCollection(newCollection)
        }

        displayedPopoverController?.dismissViewControllerAnimated(true, completion: nil)

        // WKWebView looks like it has a bug where it doesn't invalidate it's visible area when the user
        // performs a device rotation. Since scrolling calls
        // _updateVisibleContentRects (https://github.com/WebKit/webkit/blob/master/Source/WebKit2/UIProcess/API/Cocoa/WKWebView.mm#L1430)
        // this method nudges the web view's scroll view by a single pixel to force it to invalidate.
        if let scrollView = self.tabManager.selectedTab?.webView?.scrollView {
            let contentOffset = scrollView.contentOffset
            coordinator.animateAlongsideTransition({ context in
                scrollView.setContentOffset(CGPoint(x: contentOffset.x, y: contentOffset.y + 1), animated: true)
                self.scrollController.showToolbars(animated: false)
            }, completion: { context in
                scrollView.setContentOffset(CGPoint(x: contentOffset.x, y: contentOffset.y), animated: false)
            })
        }
    }

    func SELappDidEnterBackgroundNotification() {
        displayedPopoverController?.dismissViewControllerAnimated(false, completion: nil)
    }

    func SELtappedTopArea() {
        scrollController.showToolbars(animated: true)
    }

    func SELappWillResignActiveNotification() {
        // If we are displying a private tab, hide any elements in the tab that we wouldn't want shown
        // when the app is in the home switcher
        guard let privateTab = tabManager.selectedTab where privateTab.isPrivate else {
            return
        }

        webViewContainerBackdrop.alpha = 1
        webViewContainer.alpha = 0
        urlBar.locationContainer.alpha = 0
        presentedViewController?.popoverPresentationController?.containerView?.alpha = 0
        presentedViewController?.view.alpha = 0
    }
    
    func SELappWillEnterForegroundNotification() {
        guard let navigationController = self.navigationController else {
            return
        }
        tabManager.authorisePrivateMode(navigationController, toRemainInPrivateMode: true).uponQueue(dispatch_get_main_queue()) { result in
            guard result.isSuccess else {
                if #available(iOS 9, *) {
                    if self.navigationController?.topViewController === self {
                        self.openTabTray()
                    }
                    self.tabTrayController.changePrivacyMode(false)
                }
                return
            }
        }
    }

    func SELappDidBecomeActiveNotification() {
        // Re-show any components that might have been hidden because they were being displayed
        // as part of a private mode tab
        UIView.animateWithDuration(0.2, delay: 0, options: UIViewAnimationOptions.CurveEaseInOut, animations: {
            self.webViewContainer.alpha = 1
            self.urlBar.locationContainer.alpha = 1
            self.presentedViewController?.popoverPresentationController?.containerView?.alpha = 1
            self.presentedViewController?.view.alpha = 1
            self.view.backgroundColor = UIColor.clearColor()
            }, completion: { _ in
                self.webViewContainerBackdrop.alpha = 0
        })
        
        // Re-show toolbar which might have been hidden during scrolling (prior to app moving into the background)
        self.scrollController.showToolbars(animated: false)
    }

    deinit {
        NSNotificationCenter.defaultCenter().removeObserver(self, name: BookmarkStatusChangedNotification, object: nil)
        NSNotificationCenter.defaultCenter().removeObserver(self, name: UIApplicationWillResignActiveNotification, object: nil)
        NSNotificationCenter.defaultCenter().removeObserver(self, name: UIApplicationDidBecomeActiveNotification, object: nil)
        NSNotificationCenter.defaultCenter().removeObserver(self, name: UIApplicationWillEnterForegroundNotification, object: nil)
        NSNotificationCenter.defaultCenter().removeObserver(self, name: UIApplicationDidEnterBackgroundNotification, object: nil)
    }

    override func viewDidLoad() {
        log.debug("BVC viewDidLoad…")
        super.viewDidLoad()
        log.debug("BVC super viewDidLoad called.")
        NSNotificationCenter.defaultCenter().addObserver(self, selector: #selector(BrowserViewController.SELBookmarkStatusDidChange(_:)), name: BookmarkStatusChangedNotification, object: nil)
        NSNotificationCenter.defaultCenter().addObserver(self, selector: #selector(BrowserViewController.SELappWillResignActiveNotification), name: UIApplicationWillResignActiveNotification, object: nil)
        NSNotificationCenter.defaultCenter().addObserver(self, selector: #selector(BrowserViewController.SELappDidBecomeActiveNotification), name: UIApplicationDidBecomeActiveNotification, object: nil)
        NSNotificationCenter.defaultCenter().addObserver(self, selector: #selector(BrowserViewController.SELappWillEnterForegroundNotification), name: UIApplicationDidBecomeActiveNotification, object: nil)
        NSNotificationCenter.defaultCenter().addObserver(self, selector: #selector(BrowserViewController.SELappDidEnterBackgroundNotification), name: UIApplicationDidEnterBackgroundNotification, object: nil)
        KeyboardHelper.defaultHelper.addDelegate(self)

        log.debug("BVC adding footer and header…")
        footerBackdrop = UIView()
        footerBackdrop.backgroundColor = UIColor.whiteColor()
        view.addSubview(footerBackdrop)
        headerBackdrop = UIView()
        headerBackdrop.backgroundColor = UIColor.whiteColor()
        view.addSubview(headerBackdrop)

        log.debug("BVC setting up webViewContainer…")
        webViewContainerBackdrop = UIView()
        webViewContainerBackdrop.backgroundColor = UIColor.grayColor()
        webViewContainerBackdrop.alpha = 0
        view.addSubview(webViewContainerBackdrop)

        webViewContainer = UIView()
        webViewContainer.addSubview(webViewContainerToolbar)
        view.addSubview(webViewContainer)

        log.debug("BVC setting up status bar…")
        // Temporary work around for covering the non-clipped web view content
        statusBarOverlay = UIView()
        statusBarOverlay.backgroundColor = BrowserViewControllerUX.BackgroundColor
        view.addSubview(statusBarOverlay)

        log.debug("BVC setting up top touch area…")
        topTouchArea = UIButton()
        topTouchArea.isAccessibilityElement = false
        topTouchArea.addTarget(self, action: #selector(BrowserViewController.SELtappedTopArea), forControlEvents: UIControlEvents.TouchUpInside)
        view.addSubview(topTouchArea)

        log.debug("BVC setting up URL bar…")
        // Setup the URL bar, wrapped in a view to get transparency effect
        urlBar = URLBarView()
        urlBar.translatesAutoresizingMaskIntoConstraints = false
        urlBar.delegate = self
        urlBar.tabToolbarDelegate = self
        header = BlurWrapper(view: urlBarTopTabsContainer)
        urlBarTopTabsContainer.addSubview(urlBar)
        urlBarTopTabsContainer.addSubview(topTabsContainer)
        view.addSubview(header)

        // UIAccessibilityCustomAction subclass holding an AccessibleAction instance does not work, thus unable to generate AccessibleActions and UIAccessibilityCustomActions "on-demand" and need to make them "persistent" e.g. by being stored in BVC
        pasteGoAction = AccessibleAction(name: NSLocalizedString("Paste & Go", comment: "Paste the URL into the location bar and visit"), handler: { () -> Bool in
            if let pasteboardContents = UIPasteboard.generalPasteboard().string {
                self.urlBar(self.urlBar, didSubmitText: pasteboardContents)
                return true
            }
            return false
        })
        pasteAction = AccessibleAction(name: NSLocalizedString("Paste", comment: "Paste the URL into the location bar"), handler: { () -> Bool in
            if let pasteboardContents = UIPasteboard.generalPasteboard().string {
                // Enter overlay mode and fire the text entered callback to make the search controller appear.
                self.urlBar.enterOverlayMode(pasteboardContents, pasted: true)
                self.urlBar(self.urlBar, didEnterText: pasteboardContents)
                return true
            }
            return false
        })
        copyAddressAction = AccessibleAction(name: NSLocalizedString("Copy Address", comment: "Copy the URL from the location bar"), handler: { () -> Bool in
            if let url = self.urlBar.currentURL {
                UIPasteboard.generalPasteboard().URL = url
            }
            return true
        })


        log.debug("BVC setting up search loader…")
        searchLoader = SearchLoader(profile: profile, urlBar: urlBar)

        footer = UIView()
        self.view.addSubview(footer)
        self.view.addSubview(snackBars)
        snackBars.backgroundColor = UIColor.clearColor()
        self.view.addSubview(findInPageContainer)

        scrollController.urlBar = urlBar
        scrollController.header = header
        scrollController.footer = footer
        scrollController.snackBars = snackBars

        log.debug("BVC updating toolbar state…")
        self.updateToolbarStateForTraitCollection(self.traitCollection)

        log.debug("BVC setting up constraints…")
        setupConstraints()
        log.debug("BVC done.")
    }

    private func setupConstraints() {
        topTabsContainer.snp_makeConstraints { make in
            make.leading.trailing.equalTo(self.header)
            make.top.equalTo(urlBarTopTabsContainer)
        }
        
        urlBar.snp_makeConstraints { make in
            make.leading.trailing.bottom.equalTo(urlBarTopTabsContainer)
            make.height.equalTo(UIConstants.ToolbarHeight)
            make.top.equalTo(topTabsContainer.snp_bottom)
        }

        header.snp_makeConstraints { make in
            scrollController.headerTopConstraint = make.top.equalTo(snp_topLayoutGuideBottom).constraint
            make.left.right.equalTo(self.view)
        }

        headerBackdrop.snp_makeConstraints { make in
            make.edges.equalTo(self.header)
        }

        webViewContainerBackdrop.snp_makeConstraints { make in
            make.edges.equalTo(webViewContainer)
        }

        webViewContainerToolbar.snp_makeConstraints { make in
            make.left.right.top.equalTo(webViewContainer)
            make.height.equalTo(0)
        }
    }

    override func viewDidLayoutSubviews() {
        log.debug("BVC viewDidLayoutSubviews…")
        super.viewDidLayoutSubviews()
        statusBarOverlay.snp_remakeConstraints { make in
            make.top.left.right.equalTo(self.view)
            make.height.equalTo(self.topLayoutGuide.length)
        }
        self.appDidUpdateState(getCurrentAppState())
        log.debug("BVC done.")
    }

    func loadQueuedTabs() {
        log.debug("Loading queued tabs in the background.")

        // Chain off of a trivial deferred in order to run on the background queue.
        succeed().upon() { res in
            self.dequeueQueuedTabs()
        }
    }

    private func dequeueQueuedTabs() {
        assert(!NSThread.currentThread().isMainThread, "This must be called in the background.")
        self.profile.queue.getQueuedTabs() >>== { cursor in

            // This assumes that the DB returns rows in some kind of sane order.
            // It does in practice, so WFM.
            log.debug("Queue. Count: \(cursor.count).")
            if cursor.count <= 0 {
                return
            }

            let urls = cursor.flatMap { $0?.url.asURL }
            if !urls.isEmpty {
                dispatch_async(dispatch_get_main_queue()) {
                    self.tabManager.addTabsForURLs(urls, zombie: false)
                }
            }

            // Clear *after* making an attempt to open. We're making a bet that
            // it's better to run the risk of perhaps opening twice on a crash,
            // rather than losing data.
            self.profile.queue.clearQueuedTabs()
        }
    }

    override func viewWillAppear(animated: Bool) {
        log.debug("BVC viewWillAppear.")
        super.viewWillAppear(animated)
        log.debug("BVC super.viewWillAppear done.")

        // On iPhone, if we are about to show the On-Boarding, blank out the tab so that it does
        // not flash before we present. This change of alpha also participates in the animation when
        // the intro view is dismissed.
        if UIDevice.currentDevice().userInterfaceIdiom == .Phone {
            self.view.alpha = (profile.prefs.intForKey(IntroViewControllerSeenProfileKey) != nil) ? 1.0 : 0.0
        }

        if PLCrashReporter.sharedReporter().hasPendingCrashReport() {
            PLCrashReporter.sharedReporter().purgePendingCrashReport()
            showRestoreTabsAlert()
        } else {
            log.debug("Restoring tabs.")
            tabManager.restoreTabs()
            log.debug("Done restoring tabs.")
        }

        log.debug("Updating tab count.")
        updateTabCountUsingTabManager(tabManager, animated: false)
        log.debug("BVC done.")

        NSNotificationCenter.defaultCenter().addObserver(self,
                                                         selector: #selector(BrowserViewController.openSettings),
                                                         name: NotificationStatusNotificationTapped,
                                                         object: nil)
    }

    private func showRestoreTabsAlert() {
        guard shouldRestoreTabs() else {
            self.tabManager.addTabAndSelect()
            return
        }

        let alert = UIAlertController.restoreTabsAlert(
            okayCallback: { _ in
                self.tabManager.restoreTabs()
                self.updateTabCountUsingTabManager(self.tabManager, animated: false)
            },
            noCallback: { _ in
                self.tabManager.addTabAndSelect()
                self.updateTabCountUsingTabManager(self.tabManager, animated: false)
            }
        )

        self.presentViewController(alert, animated: true, completion: nil)
    }

    private func shouldRestoreTabs() -> Bool {
        guard let tabsToRestore = TabManager.tabsToRestore() else { return false }
        let onlyNoHistoryTabs = !tabsToRestore.every { $0.sessionData?.urls.count > 1 || !AboutUtils.isAboutHomeURL($0.sessionData?.urls.first) }
        return !onlyNoHistoryTabs && !DebugSettingsBundleOptions.skipSessionRestore
    }

    override func viewDidAppear(animated: Bool) {
        log.debug("BVC viewDidAppear.")
        presentIntroViewController()
        log.debug("BVC intro presented.")
        self.webViewContainerToolbar.hidden = false

        screenshotHelper.viewIsVisible = true
        log.debug("BVC taking pending screenshots….")
        screenshotHelper.takePendingScreenshots(tabManager.tabs)
        log.debug("BVC done taking screenshots.")

        log.debug("BVC calling super.viewDidAppear.")
        super.viewDidAppear(animated)
        log.debug("BVC done.")

        if shouldShowWhatsNewTab() {
            if let whatsNewURL = SupportUtils.URLForTopic("new-ios") {
                self.openURLInNewTab(whatsNewURL)
                profile.prefs.setString(AppInfo.appVersion, forKey: LatestAppVersionProfileKey)
            }
        }

        showQueuedAlertIfAvailable()
    }

    private func shouldShowWhatsNewTab() -> Bool {
        guard let latestMajorAppVersion = profile.prefs.stringForKey(LatestAppVersionProfileKey)?.componentsSeparatedByString(".").first else {
            return DeviceInfo.hasConnectivity()
        }

        return latestMajorAppVersion != AppInfo.majorAppVersion && DeviceInfo.hasConnectivity()
    }

    private func showQueuedAlertIfAvailable() {
        if let queuedAlertInfo = tabManager.selectedTab?.dequeueJavascriptAlertPrompt() {
            let alertController = queuedAlertInfo.alertController()
            alertController.delegate = self
            presentViewController(alertController, animated: true, completion: nil)
        }
    }

    override func viewWillDisappear(animated: Bool) {
        screenshotHelper.viewIsVisible = false
        super.viewWillDisappear(animated)
    }

    override func viewDidDisappear(animated: Bool) {
        super.viewDidDisappear(animated)
        NSNotificationCenter.defaultCenter().removeObserver(self, name: NotificationStatusNotificationTapped, object: nil)
    }

    func resetBrowserChrome() {
        // animate and reset transform for tab chrome
        urlBar.updateAlphaForSubviews(1)

        [header,
            footer,
            readerModeBar,
            footerBackdrop,
            headerBackdrop].forEach { view in
                view?.transform = CGAffineTransformIdentity
        }
    }

    override func updateViewConstraints() {
        super.updateViewConstraints()

        topTouchArea.snp_remakeConstraints { make in
            make.top.left.right.equalTo(self.view)
            make.height.equalTo(BrowserViewControllerUX.ShowHeaderTapAreaHeight)
        }

        readerModeBar?.snp_remakeConstraints { make in
            make.top.equalTo(self.header.snp_bottom).constraint
            make.height.equalTo(UIConstants.ToolbarHeight)
            make.leading.trailing.equalTo(self.view)
        }

        webViewContainer.snp_remakeConstraints { make in
            make.left.right.equalTo(self.view)

            if let readerModeBarBottom = readerModeBar?.snp_bottom {
                make.top.equalTo(readerModeBarBottom)
            } else {
                make.top.equalTo(self.header.snp_bottom)
            }

            let findInPageHeight = (findInPageBar == nil) ? 0 : UIConstants.ToolbarHeight
            if let toolbar = self.toolbar {
                make.bottom.equalTo(toolbar.snp_top).offset(-findInPageHeight)
            } else {
                make.bottom.equalTo(self.view).offset(-findInPageHeight)
            }
        }

        // Setup the bottom toolbar
        toolbar?.snp_remakeConstraints { make in
            make.edges.equalTo(self.footerBackground!)
            make.height.equalTo(UIConstants.ToolbarHeight)
        }

        footer.snp_remakeConstraints { make in
            scrollController.footerBottomConstraint = make.bottom.equalTo(self.view.snp_bottom).constraint
            make.top.equalTo(self.snackBars.snp_top)
            make.leading.trailing.equalTo(self.view)
        }

        footerBackdrop.snp_remakeConstraints { make in
            make.edges.equalTo(self.footer)
        }

        updateSnackBarConstraints()
        footerBackground?.snp_remakeConstraints { make in
            make.bottom.left.right.equalTo(self.footer)
            make.height.equalTo(UIConstants.ToolbarHeight)
        }
        urlBar.setNeedsUpdateConstraints()

        // Remake constraints even if we're already showing the home controller.
        // The home controller may change sizes if we tap the URL bar while on about:home.
        homePanelController?.view.snp_remakeConstraints { make in
            make.top.equalTo(self.urlBar.snp_bottom)
            make.left.right.equalTo(self.view)
            if self.homePanelIsInline {
                make.bottom.equalTo(self.toolbar?.snp_top ?? self.view.snp_bottom)
            } else {
                make.bottom.equalTo(self.view.snp_bottom)
            }
        }

        findInPageContainer.snp_remakeConstraints { make in
            make.left.right.equalTo(self.view)

            if let keyboardHeight = keyboardState?.intersectionHeightForView(self.view) where keyboardHeight > 0 {
                make.bottom.equalTo(self.view).offset(-keyboardHeight)
            } else if let toolbar = self.toolbar {
                make.bottom.equalTo(toolbar.snp_top)
            } else {
                make.bottom.equalTo(self.view)
            }
        }
    }

    private func showHomePanelController(inline inline: Bool) {
        log.debug("BVC showHomePanelController.")
        homePanelIsInline = inline

        if homePanelController == nil {
            homePanelController = HomePanelViewController()
            homePanelController!.profile = profile
            homePanelController!.delegate = self
            homePanelController!.appStateDelegate = self
            homePanelController!.url = tabManager.selectedTab?.displayURL
            homePanelController!.view.alpha = 0

            addChildViewController(homePanelController!)
            view.addSubview(homePanelController!.view)
            homePanelController!.didMoveToParentViewController(self)
        }

        let panelNumber = tabManager.selectedTab?.url?.fragment

        // splitting this out to see if we can get better crash reports when this has a problem
        var newSelectedButtonIndex = 0
        if let numberArray = panelNumber?.componentsSeparatedByString("=") {
            if let last = numberArray.last, lastInt = Int(last) {
                newSelectedButtonIndex = lastInt
            }
        }
        homePanelController?.selectedPanel = HomePanelType(rawValue: newSelectedButtonIndex)
        homePanelController?.isPrivateMode = self.tabManager.isInPrivateMode

        // We have to run this animation, even if the view is already showing because there may be a hide animation running
        // and we want to be sure to override its results.
        UIView.animateWithDuration(0.2, animations: { () -> Void in
            self.homePanelController!.view.alpha = 1
        }, completion: { finished in
            if finished {
                self.webViewContainer.accessibilityElementsHidden = true
                UIAccessibilityPostNotification(UIAccessibilityScreenChangedNotification, nil)
            }
        })
        view.setNeedsUpdateConstraints()
        log.debug("BVC done with showHomePanelController.")
    }

    private func hideHomePanelController() {
        if let controller = homePanelController {
            UIView.animateWithDuration(0.2, delay: 0, options: .BeginFromCurrentState, animations: { () -> Void in
                controller.view.alpha = 0
            }, completion: { _ in
                controller.willMoveToParentViewController(nil)
                controller.view.removeFromSuperview()
                controller.removeFromParentViewController()
                self.homePanelController = nil
                self.webViewContainer.accessibilityElementsHidden = false
                UIAccessibilityPostNotification(UIAccessibilityScreenChangedNotification, nil)

                // Refresh the reading view toolbar since the article record may have changed
                if let readerMode = self.tabManager.selectedTab?.getHelper(name: ReaderMode.name()) as? ReaderMode where readerMode.state == .Active {
                    self.showReaderModeBar(animated: false)
                }
            })
        }
    }

    private func updateInContentHomePanel(url: NSURL?) {
        if !urlBar.inOverlayMode {
            if AboutUtils.isAboutHomeURL(url) {
                let showInline = AppConstants.MOZ_MENU || ((tabManager.selectedTab?.canGoForward ?? false || tabManager.selectedTab?.canGoBack ?? false))
                showHomePanelController(inline: showInline)
            } else {
                hideHomePanelController()
            }
        }
    }

    private func showSearchController() {
        if searchController != nil {
            return
        }

        let isPrivate = tabManager.selectedTab?.isPrivate ?? false
        searchController = SearchViewController(isPrivate: isPrivate)
        searchController!.searchEngines = profile.searchEngines
        searchController!.searchDelegate = self
        searchController!.profile = self.profile

        searchLoader.addListener(searchController!)

        addChildViewController(searchController!)
        view.addSubview(searchController!.view)
        searchController!.view.snp_makeConstraints { make in
            make.top.equalTo(self.urlBar.snp_bottom)
            make.left.right.bottom.equalTo(self.view)
            return
        }

        homePanelController?.view?.hidden = true

        searchController!.didMoveToParentViewController(self)
    }

    private func hideSearchController() {
        if let searchController = searchController {
            searchController.willMoveToParentViewController(nil)
            searchController.view.removeFromSuperview()
            searchController.removeFromParentViewController()
            self.searchController = nil
            homePanelController?.view?.hidden = false
        }
    }

    private func finishEditingAndSubmit(url: NSURL, visitType: VisitType) {
        urlBar.currentURL = url
        urlBar.leaveOverlayMode()

        guard let tab = tabManager.selectedTab else {
            return
        }

        if let webView = tab.webView {
            resetSpoofedUserAgentIfRequired(webView, newURL: url)
        }

        if let nav = tab.loadRequest(PrivilegedRequest(URL: url)) {
            self.recordNavigationInTab(tab, navigation: nav, visitType: visitType)
        }
    }

    func addBookmark(tabState: TabState) {
        guard let url = tabState.url else { return }
        let shareItem = ShareItem(url: url.absoluteString, title: tabState.title, favicon: tabState.favicon)
        profile.bookmarks.shareItem(shareItem)
        if #available(iOS 9, *) {
            var userData = [QuickActions.TabURLKey: shareItem.url]
            if let title = shareItem.title {
                userData[QuickActions.TabTitleKey] = title
            }
            QuickActions.sharedInstance.addDynamicApplicationShortcutItemOfType(.OpenLastBookmark,
                withUserData: userData,
                toApplication: UIApplication.sharedApplication())
        }
        if let tab = tabManager.getTabForURL(url) {
            tab.isBookmarked = true
        }

        if !AppConstants.MOZ_MENU {
            // Dispatch to the main thread to update the UI
            dispatch_async(dispatch_get_main_queue()) { _ in
                self.animateBookmarkStar()
                self.toolbar?.updateBookmarkStatus(true)
                self.urlBar.updateBookmarkStatus(true)
            }
        }
    }

    private func animateBookmarkStar() {
        let offset: CGFloat
        let button: UIButton!

        if let toolbar: TabToolbar = self.toolbar {
            offset = BrowserViewControllerUX.BookmarkStarAnimationOffset * -1
            button = toolbar.bookmarkButton
        } else {
            offset = BrowserViewControllerUX.BookmarkStarAnimationOffset
            button = self.urlBar.bookmarkButton
        }

        JumpAndSpinAnimator.animateFromView(button.imageView ?? button, offset: offset, completion: nil)
    }

    private func removeBookmark(tabState: TabState) {
        guard let url = tabState.url else { return }
        profile.bookmarks.modelFactory >>== {
            $0.removeByURL(url.absoluteString)
                .uponQueue(dispatch_get_main_queue()) { res in
                if res.isSuccess {
                    if let tab = self.tabManager.getTabForURL(url) {
                        tab.isBookmarked = false
                    }
                    if !AppConstants.MOZ_MENU {
                        self.toolbar?.updateBookmarkStatus(false)
                        self.urlBar.updateBookmarkStatus(false)
                    }
                }
            }
        }
    }

    func SELBookmarkStatusDidChange(notification: NSNotification) {
        if let bookmark = notification.object as? BookmarkItem {
            if bookmark.url == urlBar.currentURL?.absoluteString {
                if let userInfo = notification.userInfo as? Dictionary<String, Bool>{
                    if let added = userInfo["added"]{
                        if let tab = self.tabManager.getTabForURL(urlBar.currentURL!) {
                            tab.isBookmarked = false
                        }
                        if !AppConstants.MOZ_MENU {
                            self.toolbar?.updateBookmarkStatus(added)
                            self.urlBar.updateBookmarkStatus(added)
                        }
                    }
                }
            }
        }
    }

    override func accessibilityPerformEscape() -> Bool {
        if urlBar.inOverlayMode {
            urlBar.SELdidClickCancel()
            return true
        } else if let selectedTab = tabManager.selectedTab where selectedTab.canGoBack {
            selectedTab.goBack()
            return true
        }
        return false
    }

    override func observeValueForKeyPath(keyPath: String?, ofObject object: AnyObject?, change: [String: AnyObject]?, context: UnsafeMutablePointer<Void>) {
        let webView = object as! WKWebView
        guard let path = keyPath else { assertionFailure("Unhandled KVO key: \(keyPath)"); return }
        switch path {
        case KVOEstimatedProgress:
            guard webView == tabManager.selectedTab?.webView,
                let progress = change?[NSKeyValueChangeNewKey] as? Float else { break }
            
            urlBar.updateProgressBar(progress)
        case KVOLoading:
            guard let loading = change?[NSKeyValueChangeNewKey] as? Bool else { break }

            if webView == tabManager.selectedTab?.webView {
                navigationToolbar.updateReloadStatus(loading)
            }

            if (!loading) {
                runScriptsOnWebView(webView)
            }
        case KVOURL:
            guard let tab = tabManager[webView] else { break }

            // To prevent spoofing, only change the URL immediately if the new URL is on
            // the same origin as the current URL. Otherwise, do nothing and wait for
            // didCommitNavigation to confirm the page load.
            if tab.url?.origin == webView.URL?.origin {
                tab.url = webView.URL

                if tab === tabManager.selectedTab {
                    updateUIForReaderHomeStateForTab(tab)
                }
            }
        case KVOCanGoBack:
            guard webView == tabManager.selectedTab?.webView,
                let canGoBack = change?[NSKeyValueChangeNewKey] as? Bool else { break }
            
            navigationToolbar.updateBackStatus(canGoBack)
        case KVOCanGoForward:
            guard webView == tabManager.selectedTab?.webView,
                let canGoForward = change?[NSKeyValueChangeNewKey] as? Bool else { break }

            navigationToolbar.updateForwardStatus(canGoForward)
        default:
            assertionFailure("Unhandled KVO key: \(keyPath)")
        }
    }

    private func runScriptsOnWebView(webView: WKWebView) {
        webView.evaluateJavaScript("__firefox__.favicons.getFavicons()", completionHandler:nil)
    }

    private func updateUIForReaderHomeStateForTab(tab: Tab) {
        updateURLBarDisplayURL(tab)
        scrollController.showToolbars(animated: false)

        if let url = tab.url {
            if ReaderModeUtils.isReaderModeURL(url) {
                showReaderModeBar(animated: false)
                NSNotificationCenter.defaultCenter().addObserver(self, selector: #selector(BrowserViewController.SELDynamicFontChanged(_:)), name: NotificationDynamicFontChanged, object: nil)
            } else {
                hideReaderModeBar(animated: false)
                NSNotificationCenter.defaultCenter().removeObserver(self, name: NotificationDynamicFontChanged, object: nil)
            }

            updateInContentHomePanel(url)
        }
    }

    private func isWhitelistedUrl(url: NSURL) -> Bool {
        for entry in WhiteListedUrls {
            if let _ = url.absoluteString.rangeOfString(entry, options: .RegularExpressionSearch) {
                return UIApplication.sharedApplication().canOpenURL(url)
            }
        }
        return false
    }

    /// Updates the URL bar text and button states.
    /// Call this whenever the page URL changes.
    private func updateURLBarDisplayURL(tab: Tab) {
        urlBar.currentURL = tab.displayURL

        let isPage = tab.displayURL?.isWebPage() ?? false
        navigationToolbar.updatePageStatus(isWebPage: isPage)

        guard let url = tab.displayURL?.absoluteString else {
            return
        }

        profile.bookmarks.modelFactory >>== {
            $0.isBookmarked(url).uponQueue(dispatch_get_main_queue()) { [weak tab] result in
                guard let bookmarked = result.successValue else {
                    log.error("Error getting bookmark status: \(result.failureValue).")
                    return
                }
                tab?.isBookmarked = bookmarked
                if !AppConstants.MOZ_MENU {
                    self.navigationToolbar.updateBookmarkStatus(bookmarked)
                }
            }
        }
    }
    // Mark: Opening New Tabs

    @available(iOS 9, *)
    func switchToPrivacyMode(isPrivate isPrivate: Bool) -> Success {
        guard let navigationController = self.navigationController else {
            return deferMaybe(AuthorisationError(description: "Failed to switch the private mode due to an inexistent navigation controller."))
        }
        
        return tabManager.authorisePrivateMode(navigationController).bindQueue(dispatch_get_main_queue()) { result in
            guard result.isSuccess else {
                return Deferred(value: result)
            }
            if let tabTrayController = self.tabTrayController {
                tabTrayController.changePrivacyMode(isPrivate)
            } else {
                self.tabManager.isInPrivateMode = isPrivate
            }
            self.applyTheme(isPrivate ? Theme.PrivateMode : Theme.NormalMode)
            return succeed()
        }
    }

    func switchToTabForURLOrOpen(url: NSURL, isPrivate: Bool = false) {
        popToBVC()
        if let tab = tabManager.getTabForURL(url) {
            tabManager.selectTab(tab)
        } else {
            openURLInNewTab(url, isPrivate: isPrivate)
        }
    }

    func openURLInNewTab(url: NSURL?, isPrivate: Bool = false) -> Success {
        if let selectedTab = tabManager.selectedTab {
            screenshotHelper.takeScreenshot(selectedTab)
        }
        let request: NSURLRequest?
        if let url = url {
            request = PrivilegedRequest(URL: url)
        } else {
            request = nil
        }
        if #available(iOS 9, *) {
            return switchToPrivacyMode(isPrivate: isPrivate).bindQueue(dispatch_get_main_queue()) { result in
                if let _ = result.successValue {
                    self.tabManager.addTabAndSelect(request, isPrivate: isPrivate)
                }
                return Deferred(value: result)
            }
        } else {
            tabManager.addTabAndSelect(request)
        }
        return succeed()
    }

    func openBlankNewTabAndFocus(isPrivate isPrivate: Bool = false) {
        popToBVC()
        openURLInNewTab(nil, isPrivate: isPrivate).uponQueue(dispatch_get_main_queue()) { result in
            if let _ = result.successValue {
                self.urlBar.tabLocationViewDidTapLocation(self.urlBar.locationView)
            }
        }
    }
    
    func openTabTray() {
        self.webViewContainerToolbar.hidden = true
        updateFindInPageVisibility(visible: false)
        
        let tabTrayController = TabTrayController(tabManager: tabManager, profile: profile, tabTrayDelegate: self)
        
        if let tab = tabManager.selectedTab {
            screenshotHelper.takeScreenshot(tab)
        }
        
        self.navigationController?.pushViewController(tabTrayController, animated: true)
        self.tabTrayController = tabTrayController
    }

    private func popToBVC() {
        guard let currentViewController = navigationController?.topViewController else {
                return
        }
        currentViewController.dismissViewControllerAnimated(true, completion: nil)
        if currentViewController != self {
            self.navigationController?.popViewControllerAnimated(true)
        } else if urlBar.inOverlayMode {
            urlBar.SELdidClickCancel()
        }
    }

    // Mark: User Agent Spoofing

    private func resetSpoofedUserAgentIfRequired(webView: WKWebView, newURL: NSURL) {
        guard #available(iOS 9.0, *) else {
            return
        }

        // Reset the UA when a different domain is being loaded
        if webView.URL?.host != newURL.host {
            webView.customUserAgent = nil
        }
    }

    private func restoreSpoofedUserAgentIfRequired(webView: WKWebView, newRequest: NSURLRequest) {
        guard #available(iOS 9.0, *) else {
            return
        }

        // Restore any non-default UA from the request's header
        let ua = newRequest.valueForHTTPHeaderField("User-Agent")
        webView.customUserAgent = ua != UserAgent.defaultUserAgent() ? ua : nil
    }

    private func presentActivityViewController(url: NSURL, tab: Tab? = nil, sourceView: UIView?, sourceRect: CGRect, arrowDirection: UIPopoverArrowDirection) {
        var activities = [UIActivity]()

        let findInPageActivity = FindInPageActivity() { [unowned self] in
            self.updateFindInPageVisibility(visible: true)
        }
        activities.append(findInPageActivity)

        if #available(iOS 9.0, *) {
            if let tab = tab where (tab.getHelper(name: ReaderMode.name()) as? ReaderMode)?.state != .Active {
                let requestDesktopSiteActivity = RequestDesktopSiteActivity(requestMobileSite: tab.desktopSite) { [unowned tab] in
                    tab.toggleDesktopSite()
                }
                activities.append(requestDesktopSiteActivity)
            }
        }

        let helper = ShareExtensionHelper(url: url, tab: tab, activities: activities)

        let controller = helper.createActivityViewController({ [unowned self] completed in
            // After dismissing, check to see if there were any prompts we queued up
            self.showQueuedAlertIfAvailable()

            if completed {
                // We don't know what share action the user has chosen so we simply always
                // update the toolbar and reader mode bar to reflect the latest status.
                if let tab = tab {
                    self.updateURLBarDisplayURL(tab)
                }
                self.updateReaderModeBar()
            }
        })

        let setupPopover = { [unowned self] in
            if let popoverPresentationController = controller.popoverPresentationController {
                popoverPresentationController.sourceView = sourceView
                popoverPresentationController.sourceRect = sourceRect
                popoverPresentationController.permittedArrowDirections = arrowDirection
                popoverPresentationController.delegate = self
            }
        }

        setupPopover()

        if controller.popoverPresentationController != nil {
            displayedPopoverController = controller
            updateDisplayedPopoverProperties = setupPopover
        }

        self.presentViewController(controller, animated: true, completion: nil)
    }

    private func updateFindInPageVisibility(visible visible: Bool) {
        if visible {
            if findInPageBar == nil {
                let findInPageBar = FindInPageBar()
                self.findInPageBar = findInPageBar
                findInPageBar.delegate = self
                findInPageContainer.addSubview(findInPageBar)

                findInPageBar.snp_makeConstraints { make in
                    make.edges.equalTo(findInPageContainer)
                    make.height.equalTo(UIConstants.ToolbarHeight)
                }

                updateViewConstraints()

                // We make the find-in-page bar the first responder below, causing the keyboard delegates
                // to fire. This, in turn, will animate the Find in Page container since we use the same
                // delegate to slide the bar up and down with the keyboard. We don't want to animate the
                // constraints added above, however, so force a layout now to prevent these constraints
                // from being lumped in with the keyboard animation.
                findInPageBar.layoutIfNeeded()
            }

            self.findInPageBar?.becomeFirstResponder()
        } else if let findInPageBar = self.findInPageBar {
            findInPageBar.endEditing(true)
            guard let webView = tabManager.selectedTab?.webView else { return }
            webView.evaluateJavaScript("__firefox__.findDone()", completionHandler: nil)
            findInPageBar.removeFromSuperview()
            self.findInPageBar = nil
            updateViewConstraints()
        }
    }

    override func canBecomeFirstResponder() -> Bool {
        return true
    }

    override func becomeFirstResponder() -> Bool {
        // Make the web view the first responder so that it can show the selection menu.
        return tabManager.selectedTab?.webView?.becomeFirstResponder() ?? false
    }

    func reloadTab(){
        if(homePanelController == nil){
            tabManager.selectedTab?.reload()
        }
    }

    func goBack(){
        if(tabManager.selectedTab?.canGoBack == true && homePanelController == nil){
            tabManager.selectedTab?.goBack()
        }
    }
    func goForward(){
        if(tabManager.selectedTab?.canGoForward == true && homePanelController == nil){
            tabManager.selectedTab?.goForward()
        }
    }

    func findOnPage(){
        if(homePanelController == nil){
            tab( (tabManager.selectedTab)!, didSelectFindInPageForSelection: "")
        }
    }

    func selectLocationBar(){
        scrollController.showToolbars(animated: true)
        urlBar.tabLocationViewDidTapLocation(urlBar.locationView)
    }

    func newTab(){
        openBlankNewTabAndFocus(isPrivate: false)
    }
    func newPrivateTab(){
        openBlankNewTabAndFocus(isPrivate: true)
    }

    func closeTab(){
        if(tabManager.tabs.count > 1){
            tabManager.removeTab(tabManager.selectedTab!);
        }
        else{
            //need to close the last tab and show the favorites screen thing
        }
    }

    func nextTab(){
        if(tabManager.selectedIndex < (tabManager.tabs.count - 1) ){
            tabManager.selectTab(tabManager.tabs[tabManager.selectedIndex+1])
        }
        else{
            if(tabManager.tabs.count > 1){
                tabManager.selectTab(tabManager.tabs[0]);
            }
        }
    }

    func previousTab(){
        if(tabManager.selectedIndex > 0){
            tabManager.selectTab(tabManager.tabs[tabManager.selectedIndex-1])
        }
        else{
            if(tabManager.tabs.count > 1){
                tabManager.selectTab(tabManager.tabs[tabManager.count-1])
            }
        }
    }

    override var keyCommands: [UIKeyCommand]? {
        if #available(iOS 9.0, *) {
            return [
                UIKeyCommand(input: "r", modifierFlags: .Command, action: #selector(BrowserViewController.reloadTab), discoverabilityTitle: Strings.ReloadPageTitle),
                UIKeyCommand(input: "[", modifierFlags: .Command, action: #selector(BrowserViewController.goBack), discoverabilityTitle: Strings.BackTitle),
                UIKeyCommand(input: "]", modifierFlags: .Command, action: #selector(BrowserViewController.goForward), discoverabilityTitle: Strings.ForwardTitle),

                UIKeyCommand(input: "f", modifierFlags: .Command, action: #selector(BrowserViewController.findOnPage), discoverabilityTitle: Strings.FindTitle),
                UIKeyCommand(input: "l", modifierFlags: .Command, action: #selector(BrowserViewController.selectLocationBar), discoverabilityTitle: Strings.SelectLocationBarTitle),
                UIKeyCommand(input: "t", modifierFlags: .Command, action: #selector(BrowserViewController.newTab), discoverabilityTitle: Strings.NewTabTitle),
                UIKeyCommand(input: "p", modifierFlags: [.Command, .Shift], action: #selector(BrowserViewController.newPrivateTab), discoverabilityTitle: Strings.NewPrivateTabTitle),
                UIKeyCommand(input: "w", modifierFlags: .Command, action: #selector(BrowserViewController.closeTab), discoverabilityTitle: Strings.CloseTabTitle),
                UIKeyCommand(input: "\t", modifierFlags: .Control, action: #selector(BrowserViewController.nextTab), discoverabilityTitle: Strings.ShowNextTabTitle),
                UIKeyCommand(input: "\t", modifierFlags: [.Control, .Shift], action: #selector(BrowserViewController.previousTab), discoverabilityTitle: Strings.ShowPreviousTabTitle),
            ]
        } else {
            // Fallback on earlier versions
            return [
                UIKeyCommand(input: "r", modifierFlags: .Command, action: #selector(BrowserViewController.reloadTab)),
                UIKeyCommand(input: "[", modifierFlags: .Command, action: #selector(BrowserViewController.goBack)),
                UIKeyCommand(input: "f", modifierFlags: .Command, action: #selector(BrowserViewController.findOnPage)),
                UIKeyCommand(input: "l", modifierFlags: .Command, action: #selector(BrowserViewController.selectLocationBar)),
                UIKeyCommand(input: "t", modifierFlags: .Command, action: #selector(BrowserViewController.newTab)),
                UIKeyCommand(input: "p", modifierFlags: [.Command, .Shift], action: #selector(BrowserViewController.newPrivateTab)),
                UIKeyCommand(input: "w", modifierFlags: .Command, action: #selector(BrowserViewController.closeTab)),
                UIKeyCommand(input: "\t", modifierFlags: .Control, action: #selector(BrowserViewController.nextTab)),
                UIKeyCommand(input: "\t", modifierFlags: [.Control, .Shift], action: #selector(BrowserViewController.previousTab))
            ]
        }
    }

    private func getCurrentAppState() -> AppState {
        return mainStore.updateState(getCurrentUIState())
    }

    private func getCurrentUIState() -> UIState {
        if let homePanelController = homePanelController {
            return .HomePanels(homePanelState: homePanelController.homePanelState)
        }
        guard let tab = tabManager.selectedTab else {
            return .Loading
        }
        return .Tab(tabState: tab.tabState)
    }

    @objc private func openSettings() {
        assert(NSThread.isMainThread(), "Opening settings requires being invoked on the main thread")

        let settingsTableViewController = AppSettingsTableViewController()
        settingsTableViewController.profile = profile
        settingsTableViewController.tabManager = tabManager
        settingsTableViewController.settingsDelegate = self

        let controller = SettingsNavigationController(rootViewController: settingsTableViewController)
        controller.popoverDelegate = self
        controller.modalPresentationStyle = UIModalPresentationStyle.FormSheet
        self.presentViewController(controller, animated: true, completion: nil)
    }
}

extension BrowserViewController: AppStateDelegate {

    func appDidUpdateState(appState: AppState) {
        if AppConstants.MOZ_MENU {
            menuViewController?.appState = appState
        }
        toolbar?.appDidUpdateState(appState)
        urlBar?.appDidUpdateState(appState)
    }
}

extension BrowserViewController: MenuActionDelegate {
    func performMenuAction(action: MenuAction, withAppState appState: AppState) {
        if let menuAction = AppMenuAction(rawValue: action.action) {
            switch menuAction {
            case .OpenNewNormalTab:
                if #available(iOS 9, *) {
                    self.openURLInNewTab(nil, isPrivate: false)
                } else {
                    self.tabManager.addTabAndSelect(nil)
                }
            // this is a case that is only available in iOS9
            case .OpenNewPrivateTab:
                if #available(iOS 9, *) {
                    self.openURLInNewTab(nil, isPrivate: true)
                }
            case .FindInPage:
                self.updateFindInPageVisibility(visible: true)
            case .ToggleBrowsingMode:
                if #available(iOS 9, *) {
                    guard let tab = tabManager.selectedTab else { break }
                    tab.toggleDesktopSite()
                }
            case .ToggleBookmarkStatus:
                switch appState.ui {
                case .Tab(let tabState):
                    self.toggleBookmarkForTabState(tabState)
                default: break
                }
            case .ShowImageMode:
                self.setNoImageMode(false)
            case .HideImageMode:
                self.setNoImageMode(true)
            case .ShowNightMode:
                NightModeHelper.setNightMode(self.profile.prefs, tabManager: self.tabManager, enabled: false)
            case .HideNightMode:
                NightModeHelper.setNightMode(self.profile.prefs, tabManager: self.tabManager, enabled: true)
            case .OpenSettings:
                self.openSettings()
            case .OpenTopSites:
                openHomePanel(.TopSites, forAppState: appState)
            case .OpenBookmarks:
                openHomePanel(.Bookmarks, forAppState: appState)
            case .OpenHistory:
                openHomePanel(.History, forAppState: appState)
            case .OpenReadingList:
                openHomePanel(.ReadingList, forAppState: appState)
            case .SetHomePage:
                guard let tab = tabManager.selectedTab else { break }
                HomePageHelper(prefs: profile.prefs).setHomePage(toTab: tab, withNavigationController: navigationController)
            case .OpenHomePage:
                guard let tab = tabManager.selectedTab else { break }
                HomePageHelper(prefs: profile.prefs).openHomePage(inTab: tab, withNavigationController: navigationController)
            case .SharePage:
                guard let url = tabManager.selectedTab?.url else { break }
                let sourceView = self.navigationToolbar.menuButton
                presentActivityViewController(url, sourceView: sourceView.superview, sourceRect: sourceView.frame, arrowDirection: .Up)
            default: break
            }
        }
    }

    private func openHomePanel(panel: HomePanelType, forAppState appState: AppState) {
        switch appState.ui {
        case .Tab(_):
            self.openURLInNewTab(panel.localhostURL, isPrivate: appState.ui.isPrivate())
        case .HomePanels(_):
            self.homePanelController?.selectedPanel = panel
        default: break
        }
    }
}


extension BrowserViewController: SettingsDelegate {
    func settingsOpenURLInNewTab(url: NSURL) {
        self.openURLInNewTab(url)
    }
}


extension BrowserViewController: PresentingModalViewControllerDelegate {
    func dismissPresentedModalViewController(modalViewController: UIViewController, animated: Bool) {
        self.appDidUpdateState(getCurrentAppState())
        self.dismissViewControllerAnimated(animated, completion: nil)
    }
}

/**
 * History visit management.
 * TODO: this should be expanded to track various visit types; see Bug 1166084.
 */
extension BrowserViewController {
    func ignoreNavigationInTab(tab: Tab, navigation: WKNavigation) {
        self.ignoredNavigation.insert(navigation)
    }

    func recordNavigationInTab(tab: Tab, navigation: WKNavigation, visitType: VisitType) {
        self.typedNavigation[navigation] = visitType
    }

    /**
     * Untrack and do the right thing.
     */
    func getVisitTypeForTab(tab: Tab, navigation: WKNavigation?) -> VisitType? {
        guard let navigation = navigation else {
            // See https://github.com/WebKit/webkit/blob/master/Source/WebKit2/UIProcess/Cocoa/NavigationState.mm#L390
            return VisitType.Link
        }

        if let _ = self.ignoredNavigation.remove(navigation) {
            return nil
        }

        return self.typedNavigation.removeValueForKey(navigation) ?? VisitType.Link
    }
}

extension BrowserViewController: URLBarDelegate {

    func urlBarDidPressReload(urlBar: URLBarView) {
        tabManager.selectedTab?.reload()
    }

    func urlBarDidPressStop(urlBar: URLBarView) {
        tabManager.selectedTab?.stop()
    }

    func urlBarDidPressTabs(urlBar: URLBarView) {
        self.openTabTray()
    }

    func urlBarDidPressReaderMode(urlBar: URLBarView) {
        if let tab = tabManager.selectedTab {
            if let readerMode = tab.getHelper(name: "ReaderMode") as? ReaderMode {
                switch readerMode.state {
                case .Available:
                    enableReaderMode()
                case .Active:
                    disableReaderMode()
                case .Unavailable:
                    break
                }
            }
        }
    }

    func urlBarDidLongPressReaderMode(urlBar: URLBarView) -> Bool {
        guard let tab = tabManager.selectedTab,
               url = tab.displayURL,
               result = profile.readingList?.createRecordWithURL(url.absoluteString, title: tab.title ?? "", addedBy: UIDevice.currentDevice().name)
            else {
                UIAccessibilityPostNotification(UIAccessibilityAnnouncementNotification, NSLocalizedString("Could not add page to Reading list", comment: "Accessibility message e.g. spoken by VoiceOver after adding current webpage to the Reading List failed."))
                return false
        }

        switch result {
        case .Success:
            UIAccessibilityPostNotification(UIAccessibilityAnnouncementNotification, NSLocalizedString("Added page to Reading List", comment: "Accessibility message e.g. spoken by VoiceOver after the current page gets added to the Reading List using the Reader View button, e.g. by long-pressing it or by its accessibility custom action."))
            // TODO: https://bugzilla.mozilla.org/show_bug.cgi?id=1158503 provide some form of 'this has been added' visual feedback?
        case .Failure(let error):
            UIAccessibilityPostNotification(UIAccessibilityAnnouncementNotification, NSLocalizedString("Could not add page to Reading List. Maybe it's already there?", comment: "Accessibility message e.g. spoken by VoiceOver after the user wanted to add current page to the Reading List and this was not done, likely because it already was in the Reading List, but perhaps also because of real failures."))
            log.error("readingList.createRecordWithURL(url: \"\(url.absoluteString)\", ...) failed with error: \(error)")
        }
        return true
    }

    func locationActionsForURLBar(urlBar: URLBarView) -> [AccessibleAction] {
        if UIPasteboard.generalPasteboard().string != nil {
            return [pasteGoAction, pasteAction, copyAddressAction]
        } else {
            return [copyAddressAction]
        }
    }

    func urlBarDisplayTextForURL(url: NSURL?) -> String? {
        // use the initial value for the URL so we can do proper pattern matching with search URLs
        var searchURL = self.tabManager.selectedTab?.currentInitialURL
        if searchURL == nil || ErrorPageHelper.isErrorPageURL(searchURL!) {
            searchURL = url
        }
        return profile.searchEngines.queryForSearchURL(searchURL) ?? url?.absoluteString
    }

    func urlBarDidLongPressLocation(urlBar: URLBarView) {
        let longPressAlertController = UIAlertController(title: nil, message: nil, preferredStyle: .ActionSheet)

        for action in locationActionsForURLBar(urlBar) {
            longPressAlertController.addAction(action.alertAction(style: .Default))
        }

        let cancelAction = UIAlertAction(title: NSLocalizedString("Cancel", comment: "Label for Cancel button"), style: .Cancel, handler: { (alert: UIAlertAction) -> Void in
        })
        longPressAlertController.addAction(cancelAction)

        let setupPopover = { [unowned self] in
            if let popoverPresentationController = longPressAlertController.popoverPresentationController {
                popoverPresentationController.sourceView = urlBar
                popoverPresentationController.sourceRect = urlBar.frame
                popoverPresentationController.permittedArrowDirections = .Any
                popoverPresentationController.delegate = self
            }
        }

        setupPopover()

        if longPressAlertController.popoverPresentationController != nil {
            displayedPopoverController = longPressAlertController
            updateDisplayedPopoverProperties = setupPopover
        }

        self.presentViewController(longPressAlertController, animated: true, completion: nil)
    }

    func urlBarDidPressScrollToTop(urlBar: URLBarView) {
        if let selectedTab = tabManager.selectedTab {
            // Only scroll to top if we are not showing the home view controller
            if homePanelController == nil {
                selectedTab.webView?.scrollView.setContentOffset(CGPointZero, animated: true)
            }
        }
    }

    func urlBarLocationAccessibilityActions(urlBar: URLBarView) -> [UIAccessibilityCustomAction]? {
        return locationActionsForURLBar(urlBar).map { $0.accessibilityCustomAction }
    }

    func urlBar(urlBar: URLBarView, didEnterText text: String) {
        searchLoader.query = text

        if text.isEmpty {
            hideSearchController()
        } else {
            showSearchController()
            searchController!.searchQuery = text
        }
    }

    func urlBar(urlBar: URLBarView, didSubmitText text: String) {
        // If we can't make a valid URL, do a search query.
        // If we still don't have a valid URL, something is broken. Give up.
        let engine = profile.searchEngines.defaultEngine
        guard let url = URIFixup.getURL(text) ??
                        engine.searchURLForQuery(text) else {
            log.error("Error handling URL entry: \"\(text)\".")
            return
        }

        Telemetry.recordEvent(SearchTelemetry.makeEvent(engine: engine, source: .URLBar))

        finishEditingAndSubmit(url, visitType: VisitType.Typed)
    }

    func urlBarDidEnterOverlayMode(urlBar: URLBarView) {
        if .BlankPage == NewTabAccessors.getNewTabPage(profile.prefs) {
            UIAccessibilityPostNotification(UIAccessibilityScreenChangedNotification, nil)
        } else {
            showHomePanelController(inline: false)
        }
    }

    func urlBarDidLeaveOverlayMode(urlBar: URLBarView) {
        hideSearchController()
        updateInContentHomePanel(tabManager.selectedTab?.url)
    }
}

extension BrowserViewController: TabToolbarDelegate {
    func tabToolbarDidPressBack(tabToolbar: TabToolbarProtocol, button: UIButton) {
        tabManager.selectedTab?.goBack()
    }

    func tabToolbarDidLongPressBack(tabToolbar: TabToolbarProtocol, button: UIButton) {
        showBackForwardList()
    }

    func tabToolbarDidPressReload(tabToolbar: TabToolbarProtocol, button: UIButton) {
        tabManager.selectedTab?.reload()
    }

    func tabToolbarDidLongPressReload(tabToolbar: TabToolbarProtocol, button: UIButton) {
        guard #available(iOS 9.0, *) else {
            return
        }

        guard let tab = tabManager.selectedTab where tab.webView?.URL != nil && (tab.getHelper(name: ReaderMode.name()) as? ReaderMode)?.state != .Active else {
            return
        }

        let toggleActionTitle: String
        if tab.desktopSite {
            toggleActionTitle = NSLocalizedString("Request Mobile Site", comment: "Action Sheet Button for Requesting the Mobile Site")
        } else {
            toggleActionTitle = NSLocalizedString("Request Desktop Site", comment: "Action Sheet Button for Requesting the Desktop Site")
        }

        let controller = UIAlertController(title: nil, message: nil, preferredStyle: .ActionSheet)
        controller.addAction(UIAlertAction(title: toggleActionTitle, style: .Default, handler: { _ in tab.toggleDesktopSite() }))
        controller.addAction(UIAlertAction(title: NSLocalizedString("Cancel", comment:"Label for Cancel button"), style: .Cancel, handler: nil))
        controller.popoverPresentationController?.sourceView = toolbar ?? urlBar
        controller.popoverPresentationController?.sourceRect = button.frame
        presentViewController(controller, animated: true, completion: nil)
    }

    func tabToolbarDidPressStop(tabToolbar: TabToolbarProtocol, button: UIButton) {
        tabManager.selectedTab?.stop()
    }

    func tabToolbarDidPressForward(tabToolbar: TabToolbarProtocol, button: UIButton) {
        tabManager.selectedTab?.goForward()
    }

    func tabToolbarDidLongPressForward(tabToolbar: TabToolbarProtocol, button: UIButton) {
        showBackForwardList()
    }

    func tabToolbarDidPressMenu(tabToolbar: TabToolbarProtocol, button: UIButton) {
        // ensure that any keyboards or spinners are dismissed before presenting the menu
        UIApplication.sharedApplication().sendAction(#selector(UIResponder.resignFirstResponder), to:nil, from:nil, forEvent:nil)
        // check the trait collection
        // open as modal if portrait\
        let presentationStyle: MenuViewPresentationStyle = (self.traitCollection.horizontalSizeClass == .Compact && traitCollection.verticalSizeClass == .Regular) ? .Modal : .Popover
        let mvc = MenuViewController(withAppState: getCurrentAppState(), presentationStyle: presentationStyle)
        mvc.delegate = self
        mvc.actionDelegate = self
        mvc.menuTransitionDelegate = MenuPresentationAnimator()
        mvc.modalPresentationStyle = presentationStyle == .Modal ? .OverCurrentContext : .Popover

        if let popoverPresentationController = mvc.popoverPresentationController {
            popoverPresentationController.backgroundColor = UIColor.clearColor()
            popoverPresentationController.delegate = self
            popoverPresentationController.sourceView = button
            popoverPresentationController.sourceRect = CGRect(x: button.frame.width/2, y: button.frame.size.height * 0.75, width: 1, height: 1)
            popoverPresentationController.permittedArrowDirections = UIPopoverArrowDirection.Up
        }

        self.presentViewController(mvc, animated: true, completion: nil)
        menuViewController = mvc
    }

    private func setNoImageMode(enabled: Bool) {
        self.profile.prefs.setBool(enabled, forKey: PrefsKeys.KeyNoImageModeStatus)
        for tab in self.tabManager.tabs {
            tab.setNoImageMode(enabled, force: true)
        }
        self.tabManager.selectedTab?.reload()
    }

    func toggleBookmarkForTabState(tabState: TabState) {
        if tabState.isBookmarked {
            self.removeBookmark(tabState)
        } else {
            self.addBookmark(tabState)
        }
    }

    func tabToolbarDidPressBookmark(tabToolbar: TabToolbarProtocol, button: UIButton) {
        guard let tab = tabManager.selectedTab,
            let _ = tab.displayURL?.absoluteString else {
                log.error("Bookmark error: No tab is selected, or no URL in tab.")
                return
        }

        toggleBookmarkForTabState(tab.tabState)
    }

    func tabToolbarDidLongPressBookmark(tabToolbar: TabToolbarProtocol, button: UIButton) {
    }

    func tabToolbarDidPressShare(tabToolbar: TabToolbarProtocol, button: UIButton) {
        if let tab = tabManager.selectedTab, url = tab.displayURL {
            let sourceView = self.navigationToolbar.shareButton
            presentActivityViewController(url, tab: tab, sourceView: sourceView.superview, sourceRect: sourceView.frame, arrowDirection: .Up)
        }
    }

    func tabToolbarDidPressHomePage(tabToolbar: TabToolbarProtocol, button: UIButton) {
        guard let tab = tabManager.selectedTab else { return }
        HomePageHelper(prefs: profile.prefs).openHomePage(inTab: tab, withNavigationController: navigationController)
    }
    
    func showBackForwardList() {
        guard AppConstants.MOZ_BACK_FORWARD_LIST else {
            return
        }
        if let backForwardList = tabManager.selectedTab?.webView?.backForwardList {
            let backForwardViewController = BackForwardListViewController(profile: profile, backForwardList: backForwardList, isPrivate: tabManager.selectedTab?.isPrivate ?? false)
            backForwardViewController.tabManager = tabManager
            backForwardViewController.bvc = self
            backForwardViewController.modalPresentationStyle = UIModalPresentationStyle.OverCurrentContext
            backForwardViewController.backForwardTransitionDelegate = BackForwardListAnimator()
            self.presentViewController(backForwardViewController, animated: true, completion: nil)
        }
    }
}

extension BrowserViewController: MenuViewControllerDelegate {
    func menuViewControllerDidDismiss(menuViewController: MenuViewController) {
        self.menuViewController = nil
        displayedPopoverController = nil
        updateDisplayedPopoverProperties = nil
    }

    func shouldCloseMenu(menuViewController: MenuViewController, forRotationToNewSize size: CGSize, forTraitCollection traitCollection: UITraitCollection) -> Bool {
        // if we're presenting in popover but we haven't got a preferred content size yet, don't dismiss, otherwise we might dismiss before we've presented
        if (traitCollection.horizontalSizeClass == .Compact && traitCollection.verticalSizeClass == .Compact) && menuViewController.preferredContentSize == CGSize.zero {
            return false
        }

        func orientationForSize(size: CGSize) -> UIInterfaceOrientation {
            return size.height < size.width ? .LandscapeLeft : .Portrait
        }

        let currentOrientation = orientationForSize(self.view.bounds.size)
        let newOrientation = orientationForSize(size)
        let isiPhone = UI_USER_INTERFACE_IDIOM() == .Phone

        // we only want to dismiss when rotating on iPhone
        // if we're rotating from landscape to portrait then we are rotating from popover to modal
        return isiPhone && currentOrientation != newOrientation
    }
}

extension BrowserViewController: WindowCloseHelperDelegate {
    func windowCloseHelper(helper: WindowCloseHelper, didRequestToCloseTab tab: Tab) {
        tabManager.removeTab(tab)
    }
}

extension BrowserViewController: TabDelegate {

    func tab(tab: Tab, didCreateWebView webView: WKWebView) {
        webView.frame = webViewContainer.frame
        // Observers that live as long as the tab. Make sure these are all cleared
        // in willDeleteWebView below!
        webView.addObserver(self, forKeyPath: KVOEstimatedProgress, options: .New, context: nil)
        webView.addObserver(self, forKeyPath: KVOLoading, options: .New, context: nil)
        webView.addObserver(self, forKeyPath: KVOCanGoBack, options: .New, context: nil)
        webView.addObserver(self, forKeyPath: KVOCanGoForward, options: .New, context: nil)
        tab.webView?.addObserver(self, forKeyPath: KVOURL, options: .New, context: nil)

        webView.scrollView.addObserver(self.scrollController, forKeyPath: KVOContentSize, options: .New, context: nil)

        webView.UIDelegate = self

        let readerMode = ReaderMode(tab: tab)
        readerMode.delegate = self
        tab.addHelper(readerMode, name: ReaderMode.name())

        let favicons = FaviconManager(tab: tab, profile: profile)
        tab.addHelper(favicons, name: FaviconManager.name())

        // only add the logins helper if the tab is not a private browsing tab
        if !tab.isPrivate {
            let logins = LoginsHelper(tab: tab, profile: profile)
            tab.addHelper(logins, name: LoginsHelper.name())
        }

        let contextMenuHelper = ContextMenuHelper(tab: tab)
        contextMenuHelper.delegate = self
        tab.addHelper(contextMenuHelper, name: ContextMenuHelper.name())

        let errorHelper = ErrorPageHelper()
        tab.addHelper(errorHelper, name: ErrorPageHelper.name())

        if #available(iOS 9, *) {} else {
            let windowCloseHelper = WindowCloseHelper(tab: tab)
            windowCloseHelper.delegate = self
            tab.addHelper(windowCloseHelper, name: WindowCloseHelper.name())
        }

        let findInPageHelper = FindInPageHelper(tab: tab)
        findInPageHelper.delegate = self
        tab.addHelper(findInPageHelper, name: FindInPageHelper.name())

        let noImageModeHelper = NoImageModeHelper(tab: tab)
        tab.addHelper(noImageModeHelper, name: NoImageModeHelper.name())
        
        let printHelper = PrintHelper(tab: tab)
        tab.addHelper(printHelper, name: PrintHelper.name())

        let customSearchHelper = CustomSearchHelper(tab: tab)
        tab.addHelper(customSearchHelper, name: CustomSearchHelper.name())

        let openURL = {(url: NSURL) -> Void in
            self.switchToTabForURLOrOpen(url)
        }

        let nightModeHelper = NightModeHelper(tab: tab)
        tab.addHelper(nightModeHelper, name: NightModeHelper.name())

        let spotlightHelper = SpotlightHelper(tab: tab, openURL: openURL)
        tab.addHelper(spotlightHelper, name: SpotlightHelper.name())

        tab.addHelper(LocalRequestHelper(), name: LocalRequestHelper.name())
    }

    func tab(tab: Tab, willDeleteWebView webView: WKWebView) {
        tab.cancelQueuedAlerts()

        webView.removeObserver(self, forKeyPath: KVOEstimatedProgress)
        webView.removeObserver(self, forKeyPath: KVOLoading)
        webView.removeObserver(self, forKeyPath: KVOCanGoBack)
        webView.removeObserver(self, forKeyPath: KVOCanGoForward)
        webView.scrollView.removeObserver(self.scrollController, forKeyPath: KVOContentSize)
        webView.removeObserver(self, forKeyPath: KVOURL)

        webView.UIDelegate = nil
        webView.scrollView.delegate = nil
        webView.removeFromSuperview()
    }

    private func findSnackbar(barToFind: SnackBar) -> Int? {
        let bars = snackBars.subviews
        for (index, bar) in bars.enumerate() {
            if bar === barToFind {
                return index
            }
        }
        return nil
    }

    private func updateSnackBarConstraints() {
        snackBars.snp_remakeConstraints { make in
            make.bottom.equalTo(findInPageContainer.snp_top)

            let bars = self.snackBars.subviews
            if bars.count > 0 {
                let view = bars[bars.count-1]
                make.top.equalTo(view.snp_top)
            } else {
                make.height.equalTo(0)
            }

            if traitCollection.horizontalSizeClass != .Regular {
                make.leading.trailing.equalTo(self.footer)
                self.snackBars.layer.borderWidth = 0
            } else {
                make.centerX.equalTo(self.footer)
                make.width.equalTo(SnackBarUX.MaxWidth)
                self.snackBars.layer.borderColor = UIConstants.BorderColor.CGColor
                self.snackBars.layer.borderWidth = 1
            }
        }
    }

    // This removes the bar from its superview and updates constraints appropriately
    private func finishRemovingBar(bar: SnackBar) {
        // If there was a bar above this one, we need to remake its constraints.
        if let index = findSnackbar(bar) {
            // If the bar being removed isn't on the top of the list
            let bars = snackBars.subviews
            if index < bars.count-1 {
                // Move the bar above this one
                let nextbar = bars[index+1] as! SnackBar
                nextbar.snp_updateConstraints { make in
                    // If this wasn't the bottom bar, attach to the bar below it
                    if index > 0 {
                        let bar = bars[index-1] as! SnackBar
                        nextbar.bottom = make.bottom.equalTo(bar.snp_top).constraint
                    } else {
                        // Otherwise, we attach it to the bottom of the snackbars
                        nextbar.bottom = make.bottom.equalTo(self.snackBars.snp_bottom).constraint
                    }
                }
            }
        }

        // Really remove the bar
        bar.removeFromSuperview()
    }

    private func finishAddingBar(bar: SnackBar) {
        snackBars.addSubview(bar)
        bar.snp_remakeConstraints { make in
            // If there are already bars showing, add this on top of them
            let bars = self.snackBars.subviews

            // Add the bar on top of the stack
            // We're the new top bar in the stack, so make sure we ignore ourself
            if bars.count > 1 {
                let view = bars[bars.count - 2]
                bar.bottom = make.bottom.equalTo(view.snp_top).offset(0).constraint
            } else {
                bar.bottom = make.bottom.equalTo(self.snackBars.snp_bottom).offset(0).constraint
            }
            make.leading.trailing.equalTo(self.snackBars)
        }
    }

    func showBar(bar: SnackBar, animated: Bool) {
        finishAddingBar(bar)
        updateSnackBarConstraints()

        bar.hide()
        view.layoutIfNeeded()
        UIView.animateWithDuration(animated ? 0.25 : 0, animations: { () -> Void in
            bar.show()
            self.view.layoutIfNeeded()
        })
    }

    func removeBar(bar: SnackBar, animated: Bool) {
        if let _ = findSnackbar(bar) {
            UIView.animateWithDuration(animated ? 0.25 : 0, animations: { () -> Void in
                bar.hide()
                self.view.layoutIfNeeded()
            }) { success in
                // Really remove the bar
                self.finishRemovingBar(bar)
                self.updateSnackBarConstraints()
            }
        }
    }

    func removeAllBars() {
        let bars = snackBars.subviews
        for bar in bars {
            if let bar = bar as? SnackBar {
                bar.removeFromSuperview()
            }
        }
        self.updateSnackBarConstraints()
    }

    func tab(tab: Tab, didAddSnackbar bar: SnackBar) {
        showBar(bar, animated: true)
    }

    func tab(tab: Tab, didRemoveSnackbar bar: SnackBar) {
        removeBar(bar, animated: true)
    }

    func tab(tab: Tab, didSelectFindInPageForSelection selection: String) {
        updateFindInPageVisibility(visible: true)
        findInPageBar?.text = selection
    }
}

extension BrowserViewController: HomePanelViewControllerDelegate {
    func homePanelViewController(homePanelViewController: HomePanelViewController, didSelectURL url: NSURL, visitType: VisitType) {
        finishEditingAndSubmit(url, visitType: visitType)
    }

    func homePanelViewController(homePanelViewController: HomePanelViewController, didSelectPanel panel: Int) {
        if AboutUtils.isAboutHomeURL(tabManager.selectedTab?.url) {
            tabManager.selectedTab?.webView?.evaluateJavaScript("history.replaceState({}, '', '#panel=\(panel)')", completionHandler: nil)
        }
    }

    func homePanelViewControllerDidRequestToCreateAccount(homePanelViewController: HomePanelViewController) {
        presentSignInViewController() // TODO UX Right now the flow for sign in and create account is the same
    }

    func homePanelViewControllerDidRequestToSignIn(homePanelViewController: HomePanelViewController) {
        presentSignInViewController() // TODO UX Right now the flow for sign in and create account is the same
    }
}

extension BrowserViewController: SearchViewControllerDelegate {
    func searchViewController(searchViewController: SearchViewController, didSelectURL url: NSURL) {
        finishEditingAndSubmit(url, visitType: VisitType.Typed)
    }

    func presentSearchSettingsController() {
        let settingsNavigationController = SearchSettingsTableViewController()
        settingsNavigationController.model = self.profile.searchEngines

        let navController = UINavigationController(rootViewController: settingsNavigationController)

        self.presentViewController(navController, animated: true, completion: nil)
    }
}

extension BrowserViewController: TabManagerDelegate {
    func tabManager(tabManager: TabManager, didSelectedTabChange selected: Tab?, previous: Tab?) {
        // Remove the old accessibilityLabel. Since this webview shouldn't be visible, it doesn't need it
        // and having multiple views with the same label confuses tests.
        if let wv = previous?.webView {
            removeOpenInView()
            wv.endEditing(true)
            wv.accessibilityLabel = nil
            wv.accessibilityElementsHidden = true
            wv.accessibilityIdentifier = nil
            wv.removeFromSuperview()
        }

        if let tab = selected, webView = tab.webView {
            updateURLBarDisplayURL(tab)

            if tab.isPrivate {
                readerModeCache = MemoryReaderModeCache.sharedInstance
                applyTheme(Theme.PrivateMode)
            } else {
                readerModeCache = DiskReaderModeCache.sharedInstance
                applyTheme(Theme.NormalMode)
            }
            ReaderModeHandlers.readerModeCache = readerModeCache

            scrollController.tab = selected
            webViewContainer.addSubview(webView)
            webView.snp_makeConstraints { make in
                make.top.equalTo(webViewContainerToolbar.snp_bottom)
                make.left.right.bottom.equalTo(self.webViewContainer)
            }
            webView.accessibilityLabel = NSLocalizedString("Web content", comment: "Accessibility label for the main web content view")
            webView.accessibilityIdentifier = "contentView"
            webView.accessibilityElementsHidden = false

            if let url = webView.URL?.absoluteString {
                // Don't bother fetching bookmark state for about/sessionrestore and about/home.
                if AboutUtils.isAboutURL(webView.URL) {
                    // Indeed, because we don't show the toolbar at all, don't even blank the star.
                } else {
                    profile.bookmarks.modelFactory >>== { [weak tab] in
                        $0.isBookmarked(url)
                            .uponQueue(dispatch_get_main_queue()) {
                            guard let isBookmarked = $0.successValue else {
                                log.error("Error getting bookmark status: \($0.failureValue).")
                                return
                            }

                            tab?.isBookmarked = isBookmarked


                            if !AppConstants.MOZ_MENU {
                                self.toolbar?.updateBookmarkStatus(isBookmarked)
                                self.urlBar.updateBookmarkStatus(isBookmarked)
                            }
                        }
                    }
                }
            } else {
                // The web view can go gray if it was zombified due to memory pressure.
                // When this happens, the URL is nil, so try restoring the page upon selection.
                tab.reload()
            }
        }

        if let selected = selected, previous = previous where selected.isPrivate != previous.isPrivate {
            updateTabCountUsingTabManager(tabManager)
        }

        removeAllBars()
        if let bars = selected?.bars {
            for bar in bars {
                showBar(bar, animated: true)
            }
        }

        updateFindInPageVisibility(visible: false)

        navigationToolbar.updateReloadStatus(selected?.loading ?? false)
        navigationToolbar.updateBackStatus(selected?.canGoBack ?? false)
        navigationToolbar.updateForwardStatus(selected?.canGoForward ?? false)
        self.urlBar.updateProgressBar(Float(selected?.estimatedProgress ?? 0))

        if let readerMode = selected?.getHelper(name: ReaderMode.name()) as? ReaderMode {
            urlBar.updateReaderModeState(readerMode.state)
            if readerMode.state == .Active {
                showReaderModeBar(animated: false)
            } else {
                hideReaderModeBar(animated: false)
            }
        } else {
            urlBar.updateReaderModeState(ReaderModeState.Unavailable)
        }

        updateInContentHomePanel(selected?.url)
    }

    func tabManager(tabManager: TabManager, didCreateTab tab: Tab) {
    }

    func tabManager(tabManager: TabManager, didAddTab tab: Tab) {
        // If we are restoring tabs then we update the count once at the end
        if !tabManager.isRestoring {
            updateTabCountUsingTabManager(tabManager)
        }
        tab.tabDelegate = self
        tab.appStateDelegate = self
    }

    func tabManager(tabManager: TabManager, didRemoveTab tab: Tab) {
        updateTabCountUsingTabManager(tabManager)
        // tabDelegate is a weak ref (and the tab's webView may not be destroyed yet)
        // so we don't expcitly unset it.

        if let url = tab.url where !AboutUtils.isAboutURL(tab.url) && !tab.isPrivate {
            profile.recentlyClosedTabs.addTab(url, title: tab.title, faviconURL: tab.displayFavicon?.url)
        }
    }

    func tabManagerDidAddTabs(tabManager: TabManager) {
        updateTabCountUsingTabManager(tabManager)
    }

    func tabManagerDidRestoreTabs(tabManager: TabManager) {
        updateTabCountUsingTabManager(tabManager)
        SELappWillEnterForegroundNotification()
    }
    
    func tabManagerDidRemoveAllTabs(tabManager: TabManager, toast:ButtonToast?) {
        guard !self.tabManager.isInPrivateMode else {
            return
        }
        
        if let undoToast = toast {
            let time = dispatch_time(dispatch_time_t(DISPATCH_TIME_NOW), Int64(ButtonToastUX.ToastDelay * Double(NSEC_PER_SEC)))
            dispatch_after(time, dispatch_get_main_queue()) {
                self.view.addSubview(undoToast)
                undoToast.snp_makeConstraints { make in
                    make.left.right.equalTo(self.view)
                    make.bottom.equalTo(self.webViewContainer)
                }
                undoToast.showToast()
            }
        }
    }

    private func updateTabCountUsingTabManager(tabManager: TabManager, animated: Bool = true) {
        if let selectedTab = tabManager.selectedTab {
            let count = selectedTab.isPrivate ? tabManager.privateTabs.count : tabManager.normalTabs.count
            urlBar.updateTabCount(max(count, 1), animated: animated)
            topTabsViewController?.updateTabCount(max(count, 1), animated: animated)
        }
    }
}

extension BrowserViewController: WKNavigationDelegate {
    func webView(webView: WKWebView, didStartProvisionalNavigation navigation: WKNavigation!) {
        if tabManager.selectedTab?.webView !== webView {
            return
        }

        updateFindInPageVisibility(visible: false)

        // If we are going to navigate to a new page, hide the reader mode button. Unless we
        // are going to a about:reader page. Then we keep it on screen: it will change status
        // (orange color) as soon as the page has loaded.
        if let url = webView.URL {
            if !ReaderModeUtils.isReaderModeURL(url) {
                urlBar.updateReaderModeState(ReaderModeState.Unavailable)
                hideReaderModeBar(animated: false)
            }

            // remove the open in overlay view if it is present
            removeOpenInView()
        }
    }

    // Recognize an Apple Maps URL. This will trigger the native app. But only if a search query is present. Otherwise
    // it could just be a visit to a regular page on maps.apple.com.
    private func isAppleMapsURL(url: NSURL) -> Bool {
        if url.scheme == "http" || url.scheme == "https" {
            if url.host == "maps.apple.com" && url.query != nil {
                return true
            }
        }
        return false
    }

    // Recognize a iTunes Store URL. These all trigger the native apps. Note that appstore.com and phobos.apple.com
    // used to be in this list. I have removed them because they now redirect to itunes.apple.com. If we special case
    // them then iOS will actually first open Safari, which then redirects to the app store. This works but it will
    // leave a 'Back to Safari' button in the status bar, which we do not want.
    private func isStoreURL(url: NSURL) -> Bool {
        if url.scheme == "http" || url.scheme == "https" {
            if url.host == "itunes.apple.com" {
                return true
            }
        }
        return false
    }

    // This is the place where we decide what to do with a new navigation action. There are a number of special schemes
    // and http(s) urls that need to be handled in a different way. All the logic for that is inside this delegate
    // method.

    func webView(webView: WKWebView, decidePolicyForNavigationAction navigationAction: WKNavigationAction, decisionHandler: (WKNavigationActionPolicy) -> Void) {
        guard let url = navigationAction.request.URL else {
            decisionHandler(WKNavigationActionPolicy.Cancel)
            return
        }

        // Fixes 1261457 - Rich text editor fails because requests to about:blank are blocked
        if url.scheme == "about" && url.resourceSpecifier == "blank" {
            decisionHandler(WKNavigationActionPolicy.Allow)
            return
        }

        if !navigationAction.isAllowed && navigationAction.navigationType != .BackForward {
            log.warning("Denying unprivileged request: \(navigationAction.request)")
            decisionHandler(WKNavigationActionPolicy.Cancel)
            return
        }

        // First special case are some schemes that are about Calling. We prompt the user to confirm this action. This
        // gives us the exact same behaviour as Safari.

        if url.scheme == "tel" || url.scheme == "facetime" || url.scheme == "facetime-audio" {
            if let phoneNumber = url.resourceSpecifier.stringByRemovingPercentEncoding where !phoneNumber.isEmpty {
                let formatter = PhoneNumberFormatter()
                let formattedPhoneNumber = formatter.formatPhoneNumber(phoneNumber)
                let alert = UIAlertController(title: formattedPhoneNumber, message: nil, preferredStyle: UIAlertControllerStyle.Alert)
                alert.addAction(UIAlertAction(title: NSLocalizedString("Cancel", comment:"Label for Cancel button"), style: UIAlertActionStyle.Cancel, handler: nil))
                alert.addAction(UIAlertAction(title: NSLocalizedString("Call", comment:"Alert Call Button"), style: UIAlertActionStyle.Default, handler: { (action: UIAlertAction!) in
                    UIApplication.sharedApplication().openURL(url)
                }))
                presentViewController(alert, animated: true, completion: nil)
            }
            decisionHandler(WKNavigationActionPolicy.Cancel)
            return
        }

        // Second special case are a set of URLs that look like regular http links, but should be handed over to iOS
        // instead of being loaded in the webview. Note that there is no point in calling canOpenURL() here, because
        // iOS will always say yes. TODO Is this the same as isWhitelisted?

        if isAppleMapsURL(url) || isStoreURL(url) {
            UIApplication.sharedApplication().openURL(url)
            decisionHandler(WKNavigationActionPolicy.Cancel)
            return
        }

        // This is the normal case, opening a http or https url, which we handle by loading them in this WKWebView. We
        // always allow this. Additionally, data URIs are also handled just like normal web pages.

        if url.scheme == "http" || url.scheme == "https" || url.scheme == "data" {
            if navigationAction.navigationType == .LinkActivated {
                resetSpoofedUserAgentIfRequired(webView, newURL: url)
            } else if navigationAction.navigationType == .BackForward {
                restoreSpoofedUserAgentIfRequired(webView, newRequest: navigationAction.request)
            }
            decisionHandler(WKNavigationActionPolicy.Allow)
            return
        }

        // Default to calling openURL(). What this does depends on the iOS version. On iOS 8, it will just work without
        // prompting. On iOS9, depending on the scheme, iOS will prompt: "Firefox" wants to open "Twitter". It will ask
        // every time. There is no way around this prompt. (TODO Confirm this is true by adding them to the Info.plist)

        let openedURL = UIApplication.sharedApplication().openURL(url)
        if !openedURL {
            let alert = UIAlertController(title: Strings.UnableToOpenURLErrorTitle, message: Strings.UnableToOpenURLError, preferredStyle: .Alert)
            alert.addAction(UIAlertAction(title: UIConstants.OKString, style: UIAlertActionStyle.Default, handler: nil))
            self.presentViewController(alert, animated: true, completion: nil)
        }
        decisionHandler(WKNavigationActionPolicy.Cancel)
    }

    func webView(webView: WKWebView, didReceiveAuthenticationChallenge challenge: NSURLAuthenticationChallenge, completionHandler: (NSURLSessionAuthChallengeDisposition, NSURLCredential?) -> Void) {

        // If this is a certificate challenge, see if the certificate has previously been
        // accepted by the user.
        let origin = "\(challenge.protectionSpace.host):\(challenge.protectionSpace.port)"
        if challenge.protectionSpace.authenticationMethod == NSURLAuthenticationMethodServerTrust,
           let trust = challenge.protectionSpace.serverTrust,
           let cert = SecTrustGetCertificateAtIndex(trust, 0) where profile.certStore.containsCertificate(cert, forOrigin: origin) {
            completionHandler(NSURLSessionAuthChallengeDisposition.UseCredential, NSURLCredential(forTrust: trust))
            return
        }

        guard challenge.protectionSpace.authenticationMethod == NSURLAuthenticationMethodHTTPBasic ||
              challenge.protectionSpace.authenticationMethod == NSURLAuthenticationMethodHTTPDigest ||
              challenge.protectionSpace.authenticationMethod == NSURLAuthenticationMethodNTLM,
              let tab = tabManager[webView] else {
            completionHandler(NSURLSessionAuthChallengeDisposition.PerformDefaultHandling, nil)
            return
        }

        // The challenge may come from a background tab, so ensure it's the one visible.
        tabManager.selectTab(tab)

        let loginsHelper = tab.getHelper(name: LoginsHelper.name()) as? LoginsHelper
        Authenticator.handleAuthRequest(self, challenge: challenge, loginsHelper: loginsHelper).uponQueue(dispatch_get_main_queue()) { res in
            if let credentials = res.successValue {
                completionHandler(.UseCredential, credentials.credentials)
            } else {
                completionHandler(NSURLSessionAuthChallengeDisposition.RejectProtectionSpace, nil)
            }
        }
    }

    func webView(webView: WKWebView, didCommitNavigation navigation: WKNavigation!) {
        guard let tab = tabManager[webView] else { return }

        tab.url = webView.URL

        if tabManager.selectedTab === tab {
            updateUIForReaderHomeStateForTab(tab)
            appDidUpdateState(getCurrentAppState())
        }
    }

    func webView(webView: WKWebView, didFinishNavigation navigation: WKNavigation!) {
        let tab: Tab! = tabManager[webView]
        tabManager.expireSnackbars()

        if let url = webView.URL where !ErrorPageHelper.isErrorPageURL(url) && !AboutUtils.isAboutHomeURL(url) {
            tab.lastExecutedTime = NSDate.now()

            if navigation == nil {
                log.warning("Implicitly unwrapped optional navigation was nil.")
            }

            postLocationChangeNotificationForTab(tab, navigation: navigation)

            // Fire the readability check. This is here and not in the pageShow event handler in ReaderMode.js anymore
            // because that event wil not always fire due to unreliable page caching. This will either let us know that
            // the currently loaded page can be turned into reading mode or if the page already is in reading mode. We
            // ignore the result because we are being called back asynchronous when the readermode status changes.
            webView.evaluateJavaScript("_firefox_ReaderMode.checkReadability()", completionHandler: nil)
        }

        if tab === tabManager.selectedTab {
            UIAccessibilityPostNotification(UIAccessibilityScreenChangedNotification, nil)
            // must be followed by LayoutChanged, as ScreenChanged will make VoiceOver
            // cursor land on the correct initial element, but if not followed by LayoutChanged,
            // VoiceOver will sometimes be stuck on the element, not allowing user to move
            // forward/backward. Strange, but LayoutChanged fixes that.
            UIAccessibilityPostNotification(UIAccessibilityLayoutChangedNotification, nil)
        } else {
            // To Screenshot a tab that is hidden we must add the webView,
            // then wait enough time for the webview to render.
            if let webView =  tab.webView {
                view.insertSubview(webView, atIndex: 0)
                let time = dispatch_time(DISPATCH_TIME_NOW, Int64(500 * NSEC_PER_MSEC))
                dispatch_after(time, dispatch_get_main_queue()) {
                    self.screenshotHelper.takeScreenshot(tab)
                    if webView.superview == self.view {
                        webView.removeFromSuperview()
                    }
                }
            }
        }

        // Remember whether or not a desktop site was requested
        if #available(iOS 9.0, *) {
            tab.desktopSite = webView.customUserAgent?.isEmpty == false
        }
    }

    private func addViewForOpenInHelper(openInHelper: OpenInHelper) {
        guard let view = openInHelper.openInView else { return }
        webViewContainerToolbar.addSubview(view)
        webViewContainerToolbar.snp_updateConstraints { make in
            make.height.equalTo(OpenInViewUX.ViewHeight)
        }
        view.snp_makeConstraints { make in
            make.edges.equalTo(webViewContainerToolbar)
        }

        self.openInHelper = openInHelper
    }

    private func removeOpenInView() {
        guard let _ = self.openInHelper else { return }
        webViewContainerToolbar.subviews.forEach { $0.removeFromSuperview() }

        webViewContainerToolbar.snp_updateConstraints { make in
            make.height.equalTo(0)
        }

        self.openInHelper = nil
    }

    private func postLocationChangeNotificationForTab(tab: Tab, navigation: WKNavigation?) {
        let notificationCenter = NSNotificationCenter.defaultCenter()
        var info = [NSObject: AnyObject]()
        info["url"] = tab.displayURL
        info["title"] = tab.title
        if let visitType = self.getVisitTypeForTab(tab, navigation: navigation)?.rawValue {
            info["visitType"] = visitType
        }
        info["isPrivate"] = tab.isPrivate
        notificationCenter.postNotificationName(NotificationOnLocationChange, object: self, userInfo: info)
    }
}

/// List of schemes that are allowed to open a popup window
private let SchemesAllowedToOpenPopups = ["http", "https", "javascript", "data"]

extension BrowserViewController: WKUIDelegate {
    func webView(webView: WKWebView, createWebViewWithConfiguration configuration: WKWebViewConfiguration, forNavigationAction navigationAction: WKNavigationAction, windowFeatures: WKWindowFeatures) -> WKWebView? {
        guard let parentTab = tabManager[webView] else { return nil }

        if !navigationAction.isAllowed {
            log.warning("Denying unprivileged request: \(navigationAction.request)")
            return nil
        }

        if let currentTab = tabManager.selectedTab {
            screenshotHelper.takeScreenshot(currentTab)
        }

        // If the page uses window.open() or target="_blank", open the page in a new tab.
        let newTab: Tab
        if #available(iOS 9, *) {
            newTab = tabManager.addTab(navigationAction.request, configuration: configuration, afterTab: parentTab, isPrivate: parentTab.isPrivate)
        } else {
            newTab = tabManager.addTab(navigationAction.request, configuration: configuration, afterTab: parentTab)
        }
        tabManager.selectTab(newTab)

        // If the page we just opened has a bad scheme, we return nil here so that JavaScript does not
        // get a reference to it which it can return from window.open() - this will end up as a
        // CFErrorHTTPBadURL being presented.
        guard let scheme = navigationAction.request.URL?.scheme.lowercaseString where SchemesAllowedToOpenPopups.contains(scheme) else {
            return nil
        }

        return newTab.webView
    }

    private func canDisplayJSAlertForWebView(webView: WKWebView) -> Bool {
        // Only display a JS Alert if we are selected and there isn't anything being shown
        return (tabManager.selectedTab?.webView == webView ?? false) && (self.presentedViewController == nil)
    }

    func webView(webView: WKWebView, runJavaScriptAlertPanelWithMessage message: String, initiatedByFrame frame: WKFrameInfo, completionHandler: () -> Void) {
        let messageAlert = MessageAlert(message: message, frame: frame, completionHandler: completionHandler)
        if canDisplayJSAlertForWebView(webView) {
            presentViewController(messageAlert.alertController(), animated: true, completion: nil)
        } else if let promptingTab = tabManager[webView] {
            promptingTab.queueJavascriptAlertPrompt(messageAlert)
        } else {
            // This should never happen since an alert needs to come from a web view but just in case call the handler
            // since not calling it will result in a runtime exception.
            completionHandler()
        }
    }

    func webView(webView: WKWebView, runJavaScriptConfirmPanelWithMessage message: String, initiatedByFrame frame: WKFrameInfo, completionHandler: (Bool) -> Void) {
        let confirmAlert = ConfirmPanelAlert(message: message, frame: frame, completionHandler: completionHandler)
        if canDisplayJSAlertForWebView(webView) {
            presentViewController(confirmAlert.alertController(), animated: true, completion: nil)
        } else if let promptingTab = tabManager[webView] {
            promptingTab.queueJavascriptAlertPrompt(confirmAlert)
        } else {
            completionHandler(false)
        }
    }

    func webView(webView: WKWebView, runJavaScriptTextInputPanelWithPrompt prompt: String, defaultText: String?, initiatedByFrame frame: WKFrameInfo, completionHandler: (String?) -> Void) {
        let textInputAlert = TextInputAlert(message: prompt, frame: frame, completionHandler: completionHandler, defaultText: defaultText)
        if canDisplayJSAlertForWebView(webView) {
            presentViewController(textInputAlert.alertController(), animated: true, completion: nil)
        } else if let promptingTab = tabManager[webView] {
            promptingTab.queueJavascriptAlertPrompt(textInputAlert)
        } else {
            completionHandler(nil)
        }
    }

    /// Invoked when an error occurs while starting to load data for the main frame.
    func webView(webView: WKWebView, didFailProvisionalNavigation navigation: WKNavigation!, withError error: NSError) {
        // Ignore the "Frame load interrupted" error that is triggered when we cancel a request
        // to open an external application and hand it over to UIApplication.openURL(). The result
        // will be that we switch to the external app, for example the app store, while keeping the
        // original web page in the tab instead of replacing it with an error page.
        if error.domain == "WebKitErrorDomain" && error.code == 102 {
            return
        }

        if checkIfWebContentProcessHasCrashed(webView, error: error) {
            return
        }

        if error.code == Int(CFNetworkErrors.CFURLErrorCancelled.rawValue) {
            if let tab = tabManager[webView] where tab === tabManager.selectedTab {
                urlBar.currentURL = tab.displayURL
            }
            return
        }

        if let url = error.userInfo[NSURLErrorFailingURLErrorKey] as? NSURL {
            ErrorPageHelper().showPage(error, forUrl: url, inWebView: webView)
        }
    }

    private func checkIfWebContentProcessHasCrashed(webView: WKWebView, error: NSError) -> Bool {
        if error.code == WKErrorCode.WebContentProcessTerminated.rawValue && error.domain == "WebKitErrorDomain" {
            log.debug("WebContent process has crashed. Trying to reloadFromOrigin to restart it.")
            webView.reloadFromOrigin()
            return true
        }

        return false
    }

    func webView(webView: WKWebView, decidePolicyForNavigationResponse navigationResponse: WKNavigationResponse, decisionHandler: (WKNavigationResponsePolicy) -> Void) {
        let helperForURL = OpenIn.helperForResponse(navigationResponse.response)
        if navigationResponse.canShowMIMEType {
            if let openInHelper = helperForURL {
                addViewForOpenInHelper(openInHelper)
            }
            decisionHandler(WKNavigationResponsePolicy.Allow)
            return
        }

        guard let openInHelper = helperForURL else {
            let error = NSError(domain: ErrorPageHelper.MozDomain, code: Int(ErrorPageHelper.MozErrorDownloadsNotEnabled), userInfo: [NSLocalizedDescriptionKey: Strings.UnableToDownloadError])
            ErrorPageHelper().showPage(error, forUrl: navigationResponse.response.URL!, inWebView: webView)
            return decisionHandler(WKNavigationResponsePolicy.Allow)
        }

        openInHelper.open()
        decisionHandler(WKNavigationResponsePolicy.Cancel)
    }
    
    @available(iOS 9, *)
    func webViewDidClose(webView: WKWebView) {
        if let tab = tabManager[webView] {
            self.tabManager.removeTab(tab)
        }
    }
}

extension BrowserViewController: ReaderModeDelegate {
    func readerMode(readerMode: ReaderMode, didChangeReaderModeState state: ReaderModeState, forTab tab: Tab) {
        // If this reader mode availability state change is for the tab that we currently show, then update
        // the button. Otherwise do nothing and the button will be updated when the tab is made active.
        if tabManager.selectedTab === tab {
            urlBar.updateReaderModeState(state)
        }
    }

    func readerMode(readerMode: ReaderMode, didDisplayReaderizedContentForTab tab: Tab) {
        self.showReaderModeBar(animated: true)
        tab.showContent(true)
    }
}

// MARK: - UIPopoverPresentationControllerDelegate

extension BrowserViewController: UIPopoverPresentationControllerDelegate {
    func popoverPresentationControllerDidDismissPopover(popoverPresentationController: UIPopoverPresentationController) {
        displayedPopoverController = nil
        updateDisplayedPopoverProperties = nil
    }
}

extension BrowserViewController: UIAdaptivePresentationControllerDelegate {
    // Returning None here makes sure that the Popover is actually presented as a Popover and
    // not as a full-screen modal, which is the default on compact device classes.
    func adaptivePresentationStyleForPresentationController(controller: UIPresentationController, traitCollection: UITraitCollection) -> UIModalPresentationStyle {
        return UIModalPresentationStyle.None
    }
}

// MARK: - ReaderModeStyleViewControllerDelegate

extension BrowserViewController: ReaderModeStyleViewControllerDelegate {
    func readerModeStyleViewController(readerModeStyleViewController: ReaderModeStyleViewController, didConfigureStyle style: ReaderModeStyle) {
        // Persist the new style to the profile
        let encodedStyle: [String:AnyObject] = style.encode()
        profile.prefs.setObject(encodedStyle, forKey: ReaderModeProfileKeyStyle)
        // Change the reader mode style on all tabs that have reader mode active
        for tabIndex in 0..<tabManager.count {
            if let tab = tabManager[tabIndex] {
                if let readerMode = tab.getHelper(name: "ReaderMode") as? ReaderMode {
                    if readerMode.state == ReaderModeState.Active {
                        readerMode.style = style
                    }
                }
            }
        }
    }
}

extension BrowserViewController {
    func updateReaderModeBar() {
        if let readerModeBar = readerModeBar {
            if let tab = self.tabManager.selectedTab where tab.isPrivate {
                readerModeBar.applyTheme(Theme.PrivateMode)
            } else {
                readerModeBar.applyTheme(Theme.NormalMode)
            }
            if let url = self.tabManager.selectedTab?.displayURL?.absoluteString, result = profile.readingList?.getRecordWithURL(url) {
                if let successValue = result.successValue, record = successValue {
                    readerModeBar.unread = record.unread
                    readerModeBar.added = true
                } else {
                    readerModeBar.unread = true
                    readerModeBar.added = false
                }
            } else {
                readerModeBar.unread = true
                readerModeBar.added = false
            }
        }
    }

    func showReaderModeBar(animated animated: Bool) {
        if self.readerModeBar == nil {
            let readerModeBar = ReaderModeBarView(frame: CGRectZero)
            readerModeBar.delegate = self
            view.insertSubview(readerModeBar, belowSubview: header)
            self.readerModeBar = readerModeBar
        }

        updateReaderModeBar()

        self.updateViewConstraints()
    }

    func hideReaderModeBar(animated animated: Bool) {
        if let readerModeBar = self.readerModeBar {
            readerModeBar.removeFromSuperview()
            self.readerModeBar = nil
            self.updateViewConstraints()
        }
    }

    /// There are two ways we can enable reader mode. In the simplest case we open a URL to our internal reader mode
    /// and be done with it. In the more complicated case, reader mode was already open for this page and we simply
    /// navigated away from it. So we look to the left and right in the BackForwardList to see if a readerized version
    /// of the current page is there. And if so, we go there.

    func enableReaderMode() {
        guard let tab = tabManager.selectedTab, webView = tab.webView else { return }

        let backList = webView.backForwardList.backList
        let forwardList = webView.backForwardList.forwardList

        guard let currentURL = webView.backForwardList.currentItem?.URL, let readerModeURL = ReaderModeUtils.encodeURL(currentURL) else { return }

        if backList.count > 1 && backList.last?.URL == readerModeURL {
            webView.goToBackForwardListItem(backList.last!)
        } else if forwardList.count > 0 && forwardList.first?.URL == readerModeURL {
            webView.goToBackForwardListItem(forwardList.first!)
        } else {
            // Store the readability result in the cache and load it. This will later move to the ReadabilityHelper.
            webView.evaluateJavaScript("\(ReaderModeNamespace).readerize()", completionHandler: { (object, error) -> Void in
                if let readabilityResult = ReadabilityResult(object: object) {
                    do {
                        try self.readerModeCache.put(currentURL, readabilityResult)
                    } catch _ {
                    }
                    if let nav = webView.loadRequest(PrivilegedRequest(URL: readerModeURL)) {
                        self.ignoreNavigationInTab(tab, navigation: nav)
                    }
                }
            })
        }
    }

    /// Disabling reader mode can mean two things. In the simplest case we were opened from the reading list, which
    /// means that there is nothing in the BackForwardList except the internal url for the reader mode page. In that
    /// case we simply open a new page with the original url. In the more complicated page, the non-readerized version
    /// of the page is either to the left or right in the BackForwardList. If that is the case, we navigate there.

    func disableReaderMode() {
        if let tab = tabManager.selectedTab,
            let webView = tab.webView {
            let backList = webView.backForwardList.backList
            let forwardList = webView.backForwardList.forwardList

            if let currentURL = webView.backForwardList.currentItem?.URL {
                if let originalURL = ReaderModeUtils.decodeURL(currentURL) {
                    if backList.count > 1 && backList.last?.URL == originalURL {
                        webView.goToBackForwardListItem(backList.last!)
                    } else if forwardList.count > 0 && forwardList.first?.URL == originalURL {
                        webView.goToBackForwardListItem(forwardList.first!)
                    } else {
                        if let nav = webView.loadRequest(NSURLRequest(URL: originalURL)) {
                            self.ignoreNavigationInTab(tab, navigation: nav)
                        }
                    }
                }
            }
        }
    }

    func SELDynamicFontChanged(notification: NSNotification) {
        guard notification.name == NotificationDynamicFontChanged else { return }

        var readerModeStyle = DefaultReaderModeStyle
        if let dict = profile.prefs.dictionaryForKey(ReaderModeProfileKeyStyle) {
            if let style = ReaderModeStyle(dict: dict) {
                readerModeStyle = style
            }
        }
        readerModeStyle.fontSize = ReaderModeFontSize.defaultSize
        self.readerModeStyleViewController(ReaderModeStyleViewController(), didConfigureStyle: readerModeStyle)
    }
}

extension BrowserViewController: ReaderModeBarViewDelegate {
    func readerModeBar(readerModeBar: ReaderModeBarView, didSelectButton buttonType: ReaderModeBarButtonType) {
        switch buttonType {
        case .Settings:
            if let readerMode = tabManager.selectedTab?.getHelper(name: "ReaderMode") as? ReaderMode where readerMode.state == ReaderModeState.Active {
                var readerModeStyle = DefaultReaderModeStyle
                if let dict = profile.prefs.dictionaryForKey(ReaderModeProfileKeyStyle) {
                    if let style = ReaderModeStyle(dict: dict) {
                        readerModeStyle = style
                    }
                }

                let readerModeStyleViewController = ReaderModeStyleViewController()
                readerModeStyleViewController.delegate = self
                readerModeStyleViewController.readerModeStyle = readerModeStyle
                readerModeStyleViewController.modalPresentationStyle = UIModalPresentationStyle.Popover

                let setupPopover = { [unowned self] in
                    if let popoverPresentationController = readerModeStyleViewController.popoverPresentationController {
                        popoverPresentationController.backgroundColor = UIColor.whiteColor()
                        popoverPresentationController.delegate = self
                        popoverPresentationController.sourceView = readerModeBar
                        popoverPresentationController.sourceRect = CGRect(x: readerModeBar.frame.width/2, y: UIConstants.ToolbarHeight, width: 1, height: 1)
                        popoverPresentationController.permittedArrowDirections = UIPopoverArrowDirection.Up
                    }
                }

                setupPopover()

                if readerModeStyleViewController.popoverPresentationController != nil {
                    displayedPopoverController = readerModeStyleViewController
                    updateDisplayedPopoverProperties = setupPopover
                }

                self.presentViewController(readerModeStyleViewController, animated: true, completion: nil)
            }

        case .MarkAsRead:
            if let url = self.tabManager.selectedTab?.displayURL?.absoluteString, result = profile.readingList?.getRecordWithURL(url) {
                if let successValue = result.successValue, record = successValue {
                    profile.readingList?.updateRecord(record, unread: false) // TODO Check result, can this fail?
                    readerModeBar.unread = false
                }
            }

        case .MarkAsUnread:
            if let url = self.tabManager.selectedTab?.displayURL?.absoluteString, result = profile.readingList?.getRecordWithURL(url) {
                if let successValue = result.successValue, record = successValue {
                    profile.readingList?.updateRecord(record, unread: true) // TODO Check result, can this fail?
                    readerModeBar.unread = true
                }
            }

        case .AddToReadingList:
            if let tab = tabManager.selectedTab,
               let url = tab.url where ReaderModeUtils.isReaderModeURL(url) {
                if let url = ReaderModeUtils.decodeURL(url) {
                    profile.readingList?.createRecordWithURL(url.absoluteString, title: tab.title ?? "", addedBy: UIDevice.currentDevice().name) // TODO Check result, can this fail?
                    readerModeBar.added = true
                    readerModeBar.unread = true
                }
            }

        case .RemoveFromReadingList:
            if let url = self.tabManager.selectedTab?.displayURL?.absoluteString, result = profile.readingList?.getRecordWithURL(url) {
                if let successValue = result.successValue, record = successValue {
                    profile.readingList?.deleteRecord(record) // TODO Check result, can this fail?
                    readerModeBar.added = false
                    readerModeBar.unread = false
                }
            }
        }
    }
}

extension BrowserViewController: IntroViewControllerDelegate {
    func presentIntroViewController(force: Bool = false) -> Bool{
        if force || profile.prefs.intForKey(IntroViewControllerSeenProfileKey) == nil {
            let introViewController = IntroViewController()
            introViewController.delegate = self
            // On iPad we present it modally in a controller
            if UIDevice.currentDevice().userInterfaceIdiom == .Pad {
                introViewController.preferredContentSize = CGSize(width: IntroViewControllerUX.Width, height: IntroViewControllerUX.Height)
                introViewController.modalPresentationStyle = UIModalPresentationStyle.FormSheet
            }
            presentViewController(introViewController, animated: true) {
                self.profile.prefs.setInt(1, forKey: IntroViewControllerSeenProfileKey)
                // On first run (and forced) open up the homepage in the background.
                let state = self.getCurrentAppState()
                if let homePageURL = HomePageAccessors.getHomePage(state), tab = self.tabManager.selectedTab where DeviceInfo.hasConnectivity() {
                    tab.loadRequest(NSURLRequest(URL: homePageURL))
                }
            }

            return true
        }

        return false
    }

    func introViewControllerDidFinish(introViewController: IntroViewController) {
        introViewController.dismissViewControllerAnimated(true) { finished in
            if self.navigationController?.viewControllers.count > 1 {
                self.navigationController?.popToRootViewControllerAnimated(true)
            }
        }
    }

    func presentSignInViewController() {
        // Show the settings page if we have already signed in. If we haven't then show the signin page
        let vcToPresent: UIViewController
        if profile.hasAccount() {
            let settingsTableViewController = AppSettingsTableViewController()
            settingsTableViewController.profile = profile
            settingsTableViewController.tabManager = tabManager
            vcToPresent = settingsTableViewController
        } else {
            let signInVC = FxAContentViewController()
            signInVC.delegate = self
            signInVC.url = profile.accountConfiguration.signInURL
            signInVC.navigationItem.leftBarButtonItem = UIBarButtonItem(barButtonSystemItem: UIBarButtonSystemItem.Cancel, target: self, action: #selector(BrowserViewController.dismissSignInViewController))
            vcToPresent = signInVC
        }

        let settingsNavigationController = SettingsNavigationController(rootViewController: vcToPresent)
		settingsNavigationController.modalPresentationStyle = .FormSheet
        self.presentViewController(settingsNavigationController, animated: true, completion: nil)
    }

    func dismissSignInViewController() {
        self.dismissViewControllerAnimated(true, completion: nil)
    }

    func introViewControllerDidRequestToLogin(introViewController: IntroViewController) {
        introViewController.dismissViewControllerAnimated(true, completion: { () -> Void in
            self.presentSignInViewController()
        })
    }
}

extension BrowserViewController: FxAContentViewControllerDelegate {
    func contentViewControllerDidSignIn(viewController: FxAContentViewController, data: JSON) -> Void {
        if data["keyFetchToken"].asString == nil || data["unwrapBKey"].asString == nil {
            // The /settings endpoint sends a partial "login"; ignore it entirely.
            log.debug("Ignoring didSignIn with keyFetchToken or unwrapBKey missing.")
            return
        }

        // TODO: Error handling.
        let account = FirefoxAccount.fromConfigurationAndJSON(profile.accountConfiguration, data: data)!
        profile.setAccount(account)
        if let account = self.profile.getAccount() {
            account.advance()
        }
        self.dismissViewControllerAnimated(true, completion: nil)
    }

    func contentViewControllerDidCancel(viewController: FxAContentViewController) {
        log.info("Did cancel out of FxA signin")
        self.dismissViewControllerAnimated(true, completion: nil)
    }
}

extension BrowserViewController: ContextMenuHelperDelegate {
    func contextMenuHelper(contextMenuHelper: ContextMenuHelper, didLongPressElements elements: ContextMenuHelper.Elements, gestureRecognizer: UILongPressGestureRecognizer) {
        // locationInView can return (0, 0) when the long press is triggered in an invalid page
        // state (e.g., long pressing a link before the document changes, then releasing after a
        // different page loads).
        let touchPoint = gestureRecognizer.locationInView(view)
        guard touchPoint != CGPointZero else { return }

        let touchSize = CGSizeMake(0, 16)

        let actionSheetController = UIAlertController(title: nil, message: nil, preferredStyle: UIAlertControllerStyle.ActionSheet)
        var dialogTitle: String?

        if let url = elements.link, currentTab = tabManager.selectedTab {
            dialogTitle = url.absoluteString
            let isPrivate = currentTab.isPrivate
            if !isPrivate {
                let newTabTitle = NSLocalizedString("Open in New Tab", comment: "Context menu item for opening a link in a new tab")
                let openNewTabAction =  UIAlertAction(title: newTabTitle, style: UIAlertActionStyle.Default) { (action: UIAlertAction) in
                    self.scrollController.showToolbars(animated: !self.scrollController.toolbarsShowing, completion: { _ in
                        self.tabManager.addTab(NSURLRequest(URL: url), afterTab: currentTab)
                    })
                }
                actionSheetController.addAction(openNewTabAction)
            }

            if #available(iOS 9, *) {
                let openNewPrivateTabTitle = NSLocalizedString("Open in New Private Tab", tableName: "PrivateBrowsing", comment: "Context menu option for opening a link in a new private tab")
                let openNewPrivateTabAction =  UIAlertAction(title: openNewPrivateTabTitle, style: UIAlertActionStyle.Default) { (action: UIAlertAction) in
<<<<<<< HEAD
                    guard let navigationController = self.navigationController else {
                        return
                    }
                    self.tabManager.authorisePrivateMode(navigationController).uponQueue(dispatch_get_main_queue()) { result in
                        if let _ = result.successValue {
                            self.scrollController.showToolbars(animated: !self.scrollController.toolbarsShowing, completion: { _ in
                                self.tabManager.addTab(NSURLRequest(URL: url), isPrivate: true)
                            })
                        }
                    }
=======
                    self.scrollController.showToolbars(animated: !self.scrollController.toolbarsShowing, completion: { _ in
                        self.tabManager.addTab(NSURLRequest(URL: url), afterTab: currentTab, isPrivate: true)
                    })
>>>>>>> 4f044953
                }
                actionSheetController.addAction(openNewPrivateTabAction)
            }

            let copyTitle = NSLocalizedString("Copy Link", comment: "Context menu item for copying a link URL to the clipboard")
            let copyAction = UIAlertAction(title: copyTitle, style: UIAlertActionStyle.Default) { (action: UIAlertAction) -> Void in
                let pasteBoard = UIPasteboard.generalPasteboard()
                pasteBoard.URL = url
            }
            actionSheetController.addAction(copyAction)

            let shareTitle = NSLocalizedString("Share Link", comment: "Context menu item for sharing a link URL")
            let shareAction = UIAlertAction(title: shareTitle, style: UIAlertActionStyle.Default) { _ in
                self.presentActivityViewController(url, sourceView: self.view, sourceRect: CGRect(origin: touchPoint, size: touchSize), arrowDirection: .Any)
            }
            actionSheetController.addAction(shareAction)
        }

        if let url = elements.image {
            if dialogTitle == nil {
                dialogTitle = url.absoluteString
            }

            let photoAuthorizeStatus = PHPhotoLibrary.authorizationStatus()
            let saveImageTitle = NSLocalizedString("Save Image", comment: "Context menu item for saving an image")
            let saveImageAction = UIAlertAction(title: saveImageTitle, style: UIAlertActionStyle.Default) { (action: UIAlertAction) -> Void in
                if photoAuthorizeStatus == PHAuthorizationStatus.Authorized || photoAuthorizeStatus == PHAuthorizationStatus.NotDetermined {
                    self.getImage(url) { UIImageWriteToSavedPhotosAlbum($0, nil, nil, nil) }
                } else {
                    let accessDenied = UIAlertController(title: NSLocalizedString("Firefox would like to access your Photos", comment: "See http://mzl.la/1G7uHo7"), message: NSLocalizedString("This allows you to save the image to your Camera Roll.", comment: "See http://mzl.la/1G7uHo7"), preferredStyle: UIAlertControllerStyle.Alert)
                    let dismissAction = UIAlertAction(title: UIConstants.CancelString, style: UIAlertActionStyle.Default, handler: nil)
                    accessDenied.addAction(dismissAction)
                    let settingsAction = UIAlertAction(title: NSLocalizedString("Open Settings", comment: "See http://mzl.la/1G7uHo7"), style: UIAlertActionStyle.Default ) { (action: UIAlertAction!) -> Void in
                        UIApplication.sharedApplication().openURL(NSURL(string: UIApplicationOpenSettingsURLString)!)
                    }
                    accessDenied.addAction(settingsAction)
                    self.presentViewController(accessDenied, animated: true, completion: nil)

                }
            }
            actionSheetController.addAction(saveImageAction)

            let copyImageTitle = NSLocalizedString("Copy Image", comment: "Context menu item for copying an image to the clipboard")
            let copyAction = UIAlertAction(title: copyImageTitle, style: UIAlertActionStyle.Default) { (action: UIAlertAction) -> Void in
                // put the actual image on the clipboard
                // do this asynchronously just in case we're in a low bandwidth situation
                let pasteboard = UIPasteboard.generalPasteboard()
                pasteboard.URL = url
                let changeCount = pasteboard.changeCount
                let application = UIApplication.sharedApplication()
                var taskId: UIBackgroundTaskIdentifier = 0
                taskId = application.beginBackgroundTaskWithExpirationHandler { _ in
                    application.endBackgroundTask(taskId)
                }

                Alamofire.request(.GET, url)
                    .validate(statusCode: 200..<300)
                    .response { responseRequest, responseResponse, responseData, responseError in
                        // Only set the image onto the pasteboard if the pasteboard hasn't changed since
                        // fetching the image; otherwise, in low-bandwidth situations,
                        // we might be overwriting something that the user has subsequently added.
                        if changeCount == pasteboard.changeCount, let imageData = responseData where responseError == nil {
                            pasteboard.addImageWithData(imageData, forURL: url)
                        }

                        application.endBackgroundTask(taskId)
                }
            }
            actionSheetController.addAction(copyAction)
        }

        // If we're showing an arrow popup, set the anchor to the long press location.
        if let popoverPresentationController = actionSheetController.popoverPresentationController {
            popoverPresentationController.sourceView = view
            popoverPresentationController.sourceRect = CGRect(origin: touchPoint, size: touchSize)
            popoverPresentationController.permittedArrowDirections = .Any
        }

        actionSheetController.title = dialogTitle?.ellipsize(maxLength: ActionSheetTitleMaxLength)
        let cancelAction = UIAlertAction(title: UIConstants.CancelString, style: UIAlertActionStyle.Cancel, handler: nil)
        actionSheetController.addAction(cancelAction)
        self.presentViewController(actionSheetController, animated: true, completion: nil)
    }

    private func getImage(url: NSURL, success: UIImage -> ()) {
        Alamofire.request(.GET, url)
            .validate(statusCode: 200..<300)
            .response { _, _, data, _ in
                if let data = data,
                   let image = UIImage.dataIsGIF(data) ? UIImage.imageFromGIFDataThreadSafe(data) : UIImage.imageFromDataThreadSafe(data) {
                    success(image)
                }
            }
    }
}

/**
 A third party search engine Browser extension
**/
extension BrowserViewController {

    func addCustomSearchButtonToWebView(webView: WKWebView) {
        //check if the search engine has already been added.
        let domain = webView.URL?.domainURL().host
        let matches = self.profile.searchEngines.orderedEngines.filter {$0.shortName == domain}
        if !matches.isEmpty {
            self.customSearchEngineButton.tintColor = UIColor.grayColor()
            self.customSearchEngineButton.userInteractionEnabled = false
        } else {
            self.customSearchEngineButton.tintColor = UIConstants.SystemBlueColor
            self.customSearchEngineButton.userInteractionEnabled = true
        }

        /*
         This is how we access hidden views in the WKContentView
         Using the public headers we can find the keyboard accessoryView which is not usually available.
         Specific values here are from the WKContentView headers.
         https://github.com/JaviSoto/iOS9-Runtime-Headers/blob/master/Frameworks/WebKit.framework/WKContentView.h
        */
        guard let webContentView = UIView.findSubViewWithFirstResponder(webView) else {
            /*
             In some cases the URL bar can trigger the keyboard notification. In that case the webview isnt the first responder
             and a search button should not be added.
             */
            return
        }

        guard let input = webContentView.performSelector(Selector("inputAccessoryView")),
            let inputView = input.takeUnretainedValue() as? UIInputView,
            let nextButton = inputView.valueForKey("_nextItem") as? UIBarButtonItem,
            let nextButtonView = nextButton.valueForKey("view") as? UIView else {
                //failed to find the inputView instead lets use the inputAssistant
                addCustomSearchButtonToInputAssistant(webContentView)
                return
            }
            inputView.addSubview(self.customSearchEngineButton)
            self.customSearchEngineButton.snp_remakeConstraints { make in
                make.leading.equalTo(nextButtonView.snp_trailing).offset(20)
                make.width.equalTo(inputView.snp_height)
                make.top.equalTo(nextButtonView.snp_top)
                make.height.equalTo(inputView.snp_height)
            }
    }

    /**
     This adds the customSearchButton to the inputAssistant
     for cases where the inputAccessoryView could not be found for example
     on the iPad where it does not exist. However this only works on iOS9
     **/
    func addCustomSearchButtonToInputAssistant(webContentView: UIView) {
        if #available(iOS 9.0, *) {
            guard customSearchBarButton == nil else {
                return //The searchButton is already on the keyboard
            }
            let inputAssistant = webContentView.inputAssistantItem
            let item = UIBarButtonItem(customView: customSearchEngineButton)
            customSearchBarButton = item
            inputAssistant.trailingBarButtonGroups.last?.barButtonItems.append(item)
        }
    }

    func addCustomSearchEngineForFocusedElement() {
        guard let webView = tabManager.selectedTab?.webView else {
            return
        }
        webView.evaluateJavaScript("__firefox__.searchQueryForField()") { (result, _) in
            guard let searchQuery = result as? String, favicon = self.tabManager.selectedTab!.displayFavicon else {
                //Javascript responded with an incorrectly formatted message. Show an error.
                let alert = ThirdPartySearchAlerts.failedToAddThirdPartySearch()
                self.presentViewController(alert, animated: true, completion: nil)
                return
            }
            self.addSearchEngine(searchQuery, favicon: favicon)
            self.customSearchEngineButton.tintColor = UIColor.grayColor()
            self.customSearchEngineButton.userInteractionEnabled = false
        }
    }

    func addSearchEngine(searchQuery: String, favicon: Favicon) {
        guard searchQuery != "",
            let iconURL = NSURL(string: favicon.url),
            let url = NSURL(string: searchQuery.stringByAddingPercentEncodingWithAllowedCharacters(NSCharacterSet.URLFragmentAllowedCharacterSet())!),
            let shortName = url.domainURL().host else {
                let alert = ThirdPartySearchAlerts.failedToAddThirdPartySearch()
                self.presentViewController(alert, animated: true, completion: nil)
                return
        }

        let alert = ThirdPartySearchAlerts.addThirdPartySearchEngine { alert in
            self.customSearchEngineButton.tintColor = UIColor.grayColor()
            self.customSearchEngineButton.userInteractionEnabled = false
            SDWebImageManager.sharedManager().downloadImageWithURL(iconURL, options: SDWebImageOptions.ContinueInBackground, progress: nil) { (image, error, cacheType, success, url) in
                guard image != nil else {
                    let alert = ThirdPartySearchAlerts.failedToAddThirdPartySearch()
                    self.presentViewController(alert, animated: true, completion: nil)
                    return
                }

                self.profile.searchEngines.addSearchEngine(OpenSearchEngine(engineID: nil, shortName: shortName, image: image, searchTemplate: searchQuery, suggestTemplate: nil, isCustomEngine: true))
                let Toast = SimpleToast()
                Toast.showAlertWithText(Strings.ThirdPartySearchEngineAdded)
            }
        }

        self.presentViewController(alert, animated: true, completion: {})
    }
}

extension BrowserViewController: KeyboardHelperDelegate {
    func keyboardHelper(keyboardHelper: KeyboardHelper, keyboardWillShowWithState state: KeyboardState) {
        keyboardState = state
        updateViewConstraints()

        UIView.animateWithDuration(state.animationDuration) {
            UIView.setAnimationCurve(state.animationCurve)
            self.findInPageContainer.layoutIfNeeded()
            self.snackBars.layoutIfNeeded()
        }

        if let webView = tabManager.selectedTab?.webView {
            webView.evaluateJavaScript("__firefox__.searchQueryForField()") { (result, _) in
                guard let _ = result as? String else {
                    return
                }
                self.addCustomSearchButtonToWebView(webView)
            }
        }
    }

    func keyboardHelper(keyboardHelper: KeyboardHelper, keyboardDidShowWithState state: KeyboardState) {
    }

    func keyboardHelper(keyboardHelper: KeyboardHelper, keyboardWillHideWithState state: KeyboardState) {
        keyboardState = nil
        updateViewConstraints()
        //If the searchEngineButton exists remove it form the keyboard
        if #available(iOS 9.0, *) {
            if let buttonGroup = customSearchBarButton?.buttonGroup  {
                buttonGroup.barButtonItems = buttonGroup.barButtonItems.filter { $0 != customSearchBarButton }
                customSearchBarButton = nil
            }
        }

        if self.customSearchEngineButton.superview != nil {
            self.customSearchEngineButton.removeFromSuperview()
        }

        UIView.animateWithDuration(state.animationDuration) {
            UIView.setAnimationCurve(state.animationCurve)
            self.findInPageContainer.layoutIfNeeded()
            self.snackBars.layoutIfNeeded()
        }
    }
}

extension BrowserViewController: TabTrayDelegate {
    // This function animates and resets the tab chrome transforms when
    // the tab tray dismisses.
    func tabTrayDidDismiss(tabTray: TabTrayController) {
        resetBrowserChrome()
    }

    func tabTrayDidAddBookmark(tab: Tab) {
        guard let url = tab.url?.absoluteString where url.characters.count > 0 else { return }
        self.addBookmark(tab.tabState)
    }


    func tabTrayDidAddToReadingList(tab: Tab) -> ReadingListClientRecord? {
        guard let url = tab.url?.absoluteString where url.characters.count > 0 else { return nil }
        return profile.readingList?.createRecordWithURL(url, title: tab.title ?? url, addedBy: UIDevice.currentDevice().name).successValue
    }

    func tabTrayRequestsPresentationOf(viewController viewController: UIViewController) {
        self.presentViewController(viewController, animated: false, completion: nil)
    }
}

// MARK: Browser Chrome Theming
extension BrowserViewController: Themeable {

    func applyTheme(themeName: String) {
        urlBar.applyTheme(themeName)
        toolbar?.applyTheme(themeName)
        readerModeBar?.applyTheme(themeName)
        topTabsViewController?.applyTheme(themeName)

        switch(themeName) {
        case Theme.NormalMode:
            header.blurStyle = .ExtraLight
            footerBackground?.blurStyle = .ExtraLight
        case Theme.PrivateMode:
            header.blurStyle = .Dark
            footerBackground?.blurStyle = .Dark
        default:
            log.debug("Unknown Theme \(themeName)")
        }
    }
}

// A small convienent class for wrapping a view with a blur background that can be modified
class BlurWrapper: UIView {
    var blurStyle: UIBlurEffectStyle = .ExtraLight {
        didSet {
            let newEffect = UIVisualEffectView(effect: UIBlurEffect(style: blurStyle))
            effectView.removeFromSuperview()
            effectView = newEffect
            insertSubview(effectView, belowSubview: wrappedView)
            effectView.snp_remakeConstraints { make in
                make.edges.equalTo(self)
            }
            effectView.hidden = disableBlur
            switch blurStyle {
            case .ExtraLight, .Light:
                background.backgroundColor = TopTabsUX.TopTabsBackgroundNormalColor
            case .Dark:
                background.backgroundColor = TopTabsUX.TopTabsBackgroundPrivateColor
            }
        }
    }
    
    var disableBlur = false {
        didSet {
            effectView.hidden = disableBlur
            background.hidden = !disableBlur
        }
    }
    

    private var effectView: UIVisualEffectView
    private var wrappedView: UIView
    private lazy var background: UIView = {
        let background = UIView()
        background.hidden = true
        return background
    }()

    init(view: UIView) {
        wrappedView = view
        effectView = UIVisualEffectView(effect: UIBlurEffect(style: blurStyle))
        super.init(frame: CGRectZero)

        addSubview(background)
        addSubview(effectView)
        addSubview(wrappedView)

        effectView.snp_makeConstraints { make in
            make.edges.equalTo(self)
        }

        wrappedView.snp_makeConstraints { make in
            make.edges.equalTo(self)
        }
        
        background.snp_makeConstraints { make in
            make.edges.equalTo(self)
        }
    }

    required init?(coder aDecoder: NSCoder) {
        fatalError("init(coder:) has not been implemented")
    }
}

protocol Themeable {
    func applyTheme(themeName: String)
}

extension BrowserViewController: FindInPageBarDelegate, FindInPageHelperDelegate {
    func findInPage(findInPage: FindInPageBar, didTextChange text: String) {
        find(text, function: "find")
    }

    func findInPage(findInPage: FindInPageBar, didFindNextWithText text: String) {
        findInPageBar?.endEditing(true)
        find(text, function: "findNext")
    }

    func findInPage(findInPage: FindInPageBar, didFindPreviousWithText text: String) {
        findInPageBar?.endEditing(true)
        find(text, function: "findPrevious")
    }

    func findInPageDidPressClose(findInPage: FindInPageBar) {
        updateFindInPageVisibility(visible: false)
    }

    private func find(text: String, function: String) {
        guard let webView = tabManager.selectedTab?.webView else { return }

        let escaped = text.stringByReplacingOccurrencesOfString("\\", withString: "\\\\")
                          .stringByReplacingOccurrencesOfString("\"", withString: "\\\"")

        webView.evaluateJavaScript("__firefox__.\(function)(\"\(escaped)\")", completionHandler: nil)
    }

    func findInPageHelper(findInPageHelper: FindInPageHelper, didUpdateCurrentResult currentResult: Int) {
        findInPageBar?.currentResult = currentResult
    }

    func findInPageHelper(findInPageHelper: FindInPageHelper, didUpdateTotalResults totalResults: Int) {
        findInPageBar?.totalResults = totalResults
    }
}

extension BrowserViewController: JSPromptAlertControllerDelegate {
    func promptAlertControllerDidDismiss(alertController: JSPromptAlertController) {
        showQueuedAlertIfAvailable()
    }
}

private extension WKNavigationAction {
    /// Allow local requests only if the request is privileged.
    private var isAllowed: Bool {
        guard let url = request.URL else {
            return true
        }

        return !url.isWebPage(includeDataURIs: false) || !url.isLocal || request.isPrivileged
    }
}

extension BrowserViewController: TopTabsDelegate {
    func topTabsDidPressTabs() {
        urlBar.leaveOverlayMode(didCancel: true)
        self.urlBarDidPressTabs(urlBar)
    }
    
    func topTabsDidPressNewTab() {
        let isPrivate = tabManager.selectedTab?.isPrivate ?? false
        openBlankNewTabAndFocus(isPrivate: isPrivate)
    }
    
    func didTogglePrivateMode(cachedTab: Tab?) {
        guard let selectedTab = tabManager.selectedTab else {
            return
        }
        urlBar.leaveOverlayMode()
        
        if selectedTab.isPrivate {
            if profile.prefs.boolForKey("settings.closePrivateTabs") ?? false {
                tabManager.removeAllPrivateTabsAndNotify(false)
            }
        }
        
        if let tab = cachedTab {
            tabManager.selectTab(tab)
        }
        else if selectedTab.isPrivate {
            tabManager.selectTab(tabManager.normalTabs.last)
        }
        else {
            if let privateTab = tabManager.privateTabs.last {
                tabManager.selectTab(privateTab)
            }
            else {
                openBlankNewTabAndFocus(isPrivate: true)
            }
        }
    }
    
    func topTabsDidChangeTab() {
        urlBar.leaveOverlayMode(didCancel: true)
    }
}<|MERGE_RESOLUTION|>--- conflicted
+++ resolved
@@ -2955,22 +2955,16 @@
             if #available(iOS 9, *) {
                 let openNewPrivateTabTitle = NSLocalizedString("Open in New Private Tab", tableName: "PrivateBrowsing", comment: "Context menu option for opening a link in a new private tab")
                 let openNewPrivateTabAction =  UIAlertAction(title: openNewPrivateTabTitle, style: UIAlertActionStyle.Default) { (action: UIAlertAction) in
-<<<<<<< HEAD
                     guard let navigationController = self.navigationController else {
                         return
                     }
                     self.tabManager.authorisePrivateMode(navigationController).uponQueue(dispatch_get_main_queue()) { result in
                         if let _ = result.successValue {
                             self.scrollController.showToolbars(animated: !self.scrollController.toolbarsShowing, completion: { _ in
-                                self.tabManager.addTab(NSURLRequest(URL: url), isPrivate: true)
+                                self.tabManager.addTab(NSURLRequest(URL: url), afterTab: currentTab, isPrivate: true)
                             })
                         }
                     }
-=======
-                    self.scrollController.showToolbars(animated: !self.scrollController.toolbarsShowing, completion: { _ in
-                        self.tabManager.addTab(NSURLRequest(URL: url), afterTab: currentTab, isPrivate: true)
-                    })
->>>>>>> 4f044953
                 }
                 actionSheetController.addAction(openNewPrivateTabAction)
             }
