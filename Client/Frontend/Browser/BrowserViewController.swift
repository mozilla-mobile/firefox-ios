--- conflicted
+++ resolved
@@ -3367,12 +3367,8 @@
         let isPrivate = tabManager.selectedTab?.isPrivate ?? false
         openBlankNewTabAndFocus(isPrivate: isPrivate)
     }
-    
-<<<<<<< HEAD
-    func topTabsDidPressPrivateModeButton() {
-=======
-    func didTogglePrivateMode(cachedTab: Tab?) {
->>>>>>> 0642d2c9
+
+    func topTabsDidPressPrivateModeButton(cachedTab: Tab?) {
         guard let selectedTab = tabManager.selectedTab else {
             return
         }
