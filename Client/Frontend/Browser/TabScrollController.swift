/* This Source Code Form is subject to the terms of the Mozilla Public
 * License, v. 2.0. If a copy of the MPL was not distributed with this
 * file, You can obtain one at http://mozilla.org/MPL/2.0/. */

import UIKit
import SnapKit

private let ToolbarBaseAnimationDuration: CGFloat = 0.2

class TabScrollingController: NSObject {
    enum ScrollDirection {
        case Up
        case Down
    }

    enum ToolbarState {
        case Collapsed
        case Visible
        case Animating
    }

    weak var tab: Tab? {
        willSet {
            self.scrollView?.delegate = nil
            self.scrollView?.removeGestureRecognizer(panGesture)
        }

        didSet {
            self.scrollView?.addGestureRecognizer(panGesture)
            scrollView?.delegate = self
        }
    }

    weak var header: UIView?
    weak var footer: UIView?
    weak var urlBar: URLBarView?
    weak var snackBars: UIView?

    var footerBottomConstraint: Constraint?
    var headerTopConstraint: Constraint?
    var toolbarsShowing: Bool { return headerTopOffset == 0 }
    private var suppressToolbarHiding: Bool = false

    private var headerTopOffset: CGFloat = 0 {
        didSet {
            headerTopConstraint?.updateOffset(headerTopOffset)
            header?.superview?.setNeedsLayout()
        }
    }

    private var footerBottomOffset: CGFloat = 0 {
        didSet {
            footerBottomConstraint?.updateOffset(footerBottomOffset)
            footer?.superview?.setNeedsLayout()
        }
    }

    private lazy var panGesture: UIPanGestureRecognizer = {
        let panGesture = UIPanGestureRecognizer(target: self, action: #selector(TabScrollingController.handlePan(_:)))
        panGesture.maximumNumberOfTouches = 1
        panGesture.delegate = self
        return panGesture
    }()

    private var scrollView: UIScrollView? { return tab?.webView?.scrollView }
    private var contentOffset: CGPoint { return scrollView?.contentOffset ?? CGPointZero }
    private var contentSize: CGSize { return scrollView?.contentSize ?? CGSizeZero }
    private var scrollViewHeight: CGFloat { return scrollView?.frame.height ?? 0 }
    private var topScrollHeight: CGFloat { return header?.frame.height ?? 0 }
    private var bottomScrollHeight: CGFloat { return urlBar?.frame.height ?? 0 }
    private var snackBarsFrame: CGRect { return snackBars?.frame ?? CGRectZero }

    private var lastContentOffset: CGFloat = 0
    private var scrollDirection: ScrollDirection = .Down
    private var toolbarState: ToolbarState = .Visible

    override init() {
        super.init()
    }

    func showToolbars(animated animated: Bool, completion: ((finished: Bool) -> Void)? = nil) {
        if toolbarState == .Visible {
            completion?(finished: true)
            return
        }
        toolbarState = .Visible
        let durationRatio = abs(headerTopOffset / topScrollHeight)
        let actualDuration = NSTimeInterval(ToolbarBaseAnimationDuration * durationRatio)
        self.animateToolbarsWithOffsets(
            animated: animated,
            duration: actualDuration,
            headerOffset: 0,
            footerOffset: 0,
            alpha: 1,
            completion: completion)
    }

    func hideToolbars(animated animated: Bool, completion: ((finished: Bool) -> Void)? = nil) {
        if toolbarState == .Collapsed {
            completion?(finished: true)
            return
        }
        toolbarState = .Collapsed
        let durationRatio = abs((topScrollHeight + headerTopOffset) / topScrollHeight)
        let actualDuration = NSTimeInterval(ToolbarBaseAnimationDuration * durationRatio)
        self.animateToolbarsWithOffsets(
            animated: animated,
            duration: actualDuration,
            headerOffset: -topScrollHeight,
            footerOffset: bottomScrollHeight,
            alpha: 0,
            completion: completion)
    }

    override func observeValueForKeyPath(keyPath: String?, ofObject object: AnyObject?, change: [String : AnyObject]?, context: UnsafeMutablePointer<Void>) {
        if keyPath == "contentSize" {
            if !checkScrollHeightIsLargeEnoughForScrolling() && !toolbarsShowing {
                showToolbars(animated: true, completion: nil)
            }
        }
    }
}

private extension TabScrollingController {
    func tabIsLoading() -> Bool {
        return tab?.loading ?? true
    }

    @objc func handlePan(gesture: UIPanGestureRecognizer) {
        if tabIsLoading() {
            return
        }

        if let containerView = scrollView?.superview {
            let translation = gesture.translationInView(containerView)
            let delta = lastContentOffset - translation.y

            if delta > 0 {
                scrollDirection = .Down
            } else if delta < 0 {
                scrollDirection = .Up
            }

            lastContentOffset = translation.y
            if checkRubberbandingForDelta(delta) && checkScrollHeightIsLargeEnoughForScrolling() {
                if (toolbarState != .Collapsed || contentOffset.y <= 0) && contentOffset.y + scrollViewHeight < contentSize.height {
                    scrollWithDelta(delta)
                }

                if headerTopOffset == -topScrollHeight {
                    toolbarState = .Collapsed
                } else if headerTopOffset == 0 {
                    toolbarState = .Visible
                } else {
                    toolbarState = .Animating
                }
            }

            if gesture.state == .Ended || gesture.state == .Cancelled {
                lastContentOffset = 0
            }
        }
    }

    func checkRubberbandingForDelta(delta: CGFloat) -> Bool {
        return !((delta < 0 && contentOffset.y + scrollViewHeight > contentSize.height &&
                scrollViewHeight < contentSize.height) ||
                contentOffset.y < delta)
    }

    func scrollWithDelta(delta: CGFloat) {
        if scrollViewHeight >= contentSize.height {
            return
        }

        var updatedOffset = headerTopOffset - delta
        headerTopOffset = clamp(updatedOffset, min: -topScrollHeight, max: 0)
        if isHeaderDisplayedForGivenOffset(updatedOffset) {
            scrollView?.contentOffset = CGPoint(x: contentOffset.x, y: contentOffset.y - delta)
        }

        updatedOffset = footerBottomOffset + delta
        footerBottomOffset = clamp(updatedOffset, min: 0, max: bottomScrollHeight)

        let alpha = 1 - abs(headerTopOffset / topScrollHeight)
        urlBar?.updateAlphaForSubviews(alpha)
    }

    func isHeaderDisplayedForGivenOffset(offset: CGFloat) -> Bool {
        return offset > -topScrollHeight && offset < 0
    }

    func clamp(y: CGFloat, min: CGFloat, max: CGFloat) -> CGFloat {
        if y >= max {
            return max
        } else if y <= min {
            return min
        }
        return y
    }

    func animateToolbarsWithOffsets(animated animated: Bool, duration: NSTimeInterval, headerOffset: CGFloat,
        footerOffset: CGFloat, alpha: CGFloat, completion: ((finished: Bool) -> Void)?) {

        let animation: () -> Void = {
            self.headerTopOffset = headerOffset
            self.footerBottomOffset = footerOffset
            self.urlBar?.updateAlphaForSubviews(alpha)
            self.header?.superview?.layoutIfNeeded()
        }

        if animated {
            UIView.animateWithDuration(duration, delay: 0, options: .AllowUserInteraction, animations: animation, completion: completion)
        } else {
            animation()
            completion?(finished: true)
        }
    }

    func checkScrollHeightIsLargeEnoughForScrolling() -> Bool {
        return (UIScreen.mainScreen().bounds.size.height + 2 * UIConstants.ToolbarHeight) < scrollView?.contentSize.height
    }
}

extension TabScrollingController: UIGestureRecognizerDelegate {
    func gestureRecognizer(gestureRecognizer: UIGestureRecognizer,
        shouldRecognizeSimultaneouslyWithGestureRecognizer otherGestureRecognizer: UIGestureRecognizer) -> Bool {
        return true
    }
}

extension TabScrollingController: UIScrollViewDelegate {
<<<<<<< HEAD

    enum Notifications: String {
        case TabBeginScrollNotification = "TabBeginScrollNotification"
        case TabBeginZoomNotification = "TabBeginZoomNotification"
    }

    func scrollViewWillBeginDragging(scrollView: UIScrollView) {
        NSNotificationCenter.defaultCenter().postNotificationName(Notifications.TabBeginScrollNotification.rawValue, object: scrollView)
    }

    func scrollViewWillBeginZooming(scrollView: UIScrollView, withView view: UIView?) {
        NSNotificationCenter.defaultCenter().postNotificationName(Notifications.TabBeginZoomNotification.rawValue, object: scrollView)
=======
    func scrollViewWillEndDragging(scrollView: UIScrollView, withVelocity velocity: CGPoint, targetContentOffset: UnsafeMutablePointer<CGPoint>) {
        if targetContentOffset.memory.y + scrollView.frame.size.height >= scrollView.contentSize.height {
            suppressToolbarHiding = true
            showToolbars(animated: true)
        }
>>>>>>> cb6e676a
    }

    func scrollViewDidEndDragging(scrollView: UIScrollView, willDecelerate decelerate: Bool) {
        if tabIsLoading() {
            return
        }

        if (decelerate || (toolbarState == .Animating && !decelerate)) && checkScrollHeightIsLargeEnoughForScrolling() {
            if scrollDirection == .Up {
                showToolbars(animated: true)
            } else if scrollDirection == .Down && !suppressToolbarHiding {
                hideToolbars(animated: true)
            }
        }

        suppressToolbarHiding = false
    }

    func scrollViewShouldScrollToTop(scrollView: UIScrollView) -> Bool {
        showToolbars(animated: true)
        return true
    }
}<|MERGE_RESOLUTION|>--- conflicted
+++ resolved
@@ -230,8 +230,6 @@
 }
 
 extension TabScrollingController: UIScrollViewDelegate {
-<<<<<<< HEAD
-
     enum Notifications: String {
         case TabBeginScrollNotification = "TabBeginScrollNotification"
         case TabBeginZoomNotification = "TabBeginZoomNotification"
@@ -243,13 +241,13 @@
 
     func scrollViewWillBeginZooming(scrollView: UIScrollView, withView view: UIView?) {
         NSNotificationCenter.defaultCenter().postNotificationName(Notifications.TabBeginZoomNotification.rawValue, object: scrollView)
-=======
+    }
+
     func scrollViewWillEndDragging(scrollView: UIScrollView, withVelocity velocity: CGPoint, targetContentOffset: UnsafeMutablePointer<CGPoint>) {
         if targetContentOffset.memory.y + scrollView.frame.size.height >= scrollView.contentSize.height {
             suppressToolbarHiding = true
             showToolbars(animated: true)
         }
->>>>>>> cb6e676a
     }
 
     func scrollViewDidEndDragging(scrollView: UIScrollView, willDecelerate decelerate: Bool) {
