/* This Source Code Form is subject to the terms of the Mozilla Public
 * License, v. 2.0. If a copy of the MPL was not distributed with this
 * file, You can obtain one at http://mozilla.org/MPL/2.0/. */

import Foundation
import WebKit
import Storage
import Shared
import SwiftyJSON
import XCGLogger
import ARKit

fileprivate var debugTabCount = 0

func mostRecentTab(inTabs tabs: [Tab]) -> Tab? {
    var recent = tabs.first
    tabs.forEach { tab in
        if let time = tab.lastExecutedTime, time > (recent?.lastExecutedTime ?? 0) {
            recent = tab
        }
    }
    return recent
}

protocol TabContentScript {
    static func name() -> String
    func scriptMessageHandlerName() -> String?
    func userContentController(_ userContentController: WKUserContentController, didReceiveScriptMessage message: WKScriptMessage)
}

@objc
protocol TabDelegate {
    func tab(_ tab: Tab, didAddSnackbar bar: SnackBar)
    func tab(_ tab: Tab, didRemoveSnackbar bar: SnackBar)
    func tab(_ tab: Tab, didSelectFindInPageForSelection selection: String)
    func tab(_ tab: Tab, didSelectSearchWithFirefoxForSelection selection: String)
    @objc optional func tab(_ tab: Tab, didCreateWebView webView: WKWebView)
    @objc optional func tab(_ tab: Tab, willDeleteWebView webView: WKWebView)
}

@objc
protocol URLChangeDelegate {
    func tab(_ tab: Tab, urlDidChangeTo url: URL)
}

struct TabState {
    var isPrivate: Bool = false
    var url: URL?
    var title: String?
    var favicon: Favicon?
}

class Tab: NSObject {
    fileprivate var _isPrivate: Bool = false
    internal fileprivate(set) var isPrivate: Bool {
        get {
            return _isPrivate
        }
        set {
            if _isPrivate != newValue {
                _isPrivate = newValue
            }
        }
    }

    var tabState: TabState {
        return TabState(isPrivate: _isPrivate, url: url, title: displayTitle, favicon: displayFavicon)
    }

    // PageMetadata is derived from the page content itself, and as such lags behind the
    // rest of the tab.
    var pageMetadata: PageMetadata?

    var consecutiveCrashes: UInt = 0

    var canonicalURL: URL? {
        if let string = pageMetadata?.siteURL,
            let siteURL = URL(string: string) {

            // If the canonical URL from the page metadata doesn't contain the
            // "#" fragment, check if the tab's URL has a fragment and if so,
            // append it to the canonical URL.
            if siteURL.fragment == nil,
                let fragment = self.url?.fragment,
                let siteURLWithFragment = URL(string: "\(string)#\(fragment)") {
                return siteURLWithFragment
            }

            return siteURL
        }
        return self.url
    }

    var userActivity: NSUserActivity?

    var webView: WKWebView?
    var tabDelegate: TabDelegate?
    weak var urlDidChangeDelegate: URLChangeDelegate?     // TODO: generalize this.
    var bars = [SnackBar]()
    var favicons = [Favicon]()
    var lastExecutedTime: Timestamp?
    var sessionData: SessionData?
    fileprivate var lastRequest: URLRequest?
    var restoring: Bool = false
    var pendingScreenshot = false
    var url: URL? {
        didSet {
            if let _url = url, let internalUrl = InternalURL(_url), internalUrl.isAuthorized {
                url = URL(string: internalUrl.stripAuthorization)
            }
        }
    }
    var mimeType: String?
    var isEditing: Bool = false

    // When viewing a non-HTML content type in the webview (like a PDF document), this URL will
    // point to a tempfile containing the content so it can be shared to external applications.
    var temporaryDocument: TemporaryDocument?

    /// Returns true if this tab's URL is known, and it's longer than we want to store.
    var urlIsTooLong: Bool {
        guard let url = self.url else {
            return false
        }
        return url.absoluteString.lengthOfBytes(using: .utf8) > AppConstants.DB_URL_LENGTH_MAX
    }

    // Use computed property so @available can be used to guard `noImageMode`.
    var noImageMode: Bool {
        didSet {
            guard noImageMode != oldValue else {
                return
            }

            contentBlocker?.noImageMode(enabled: noImageMode)

            UserScriptManager.shared.injectUserScriptsIntoTab(self, nightMode: nightMode, noImageMode: noImageMode)
        }
    }

    var nightMode: Bool {
        didSet {
            guard nightMode != oldValue else {
                return
            }

            webView?.evaluateJavaScript("window.__firefox__.NightMode.setEnabled(\(nightMode))")
            // For WKWebView background color to take effect, isOpaque must be false,
            // which is counter-intuitive. Default is true. The color is previously
            // set to black in the WKWebView init.
            webView?.isOpaque = !nightMode

            UserScriptManager.shared.injectUserScriptsIntoTab(self, nightMode: nightMode, noImageMode: noImageMode)
        }
    }

    var contentBlocker: FirefoxTabContentBlocker?

    /// The last title shown by this tab. Used by the tab tray to show titles for zombie tabs.
    var lastTitle: String?

    /// Whether or not the desktop site was requested with the last request, reload or navigation.
    var changedUserAgent: Bool = false {
        didSet {
            webView?.customUserAgent = changedUserAgent ? UserAgent.oppositeUserAgent() : nil
            if changedUserAgent != oldValue {
                TabEvent.post(.didToggleDesktopMode, for: self)
            }
        }
    }

    var readerModeAvailableOrActive: Bool {
        if let readerMode = self.getContentScript(name: "ReaderMode") as? ReaderMode {
            return readerMode.state != .unavailable
        }
        return false
    }

    fileprivate(set) var screenshot: UIImage?
    var screenshotUUID: UUID?

    // If this tab has been opened from another, its parent will point to the tab from which it was opened
    weak var parent: Tab?

    fileprivate var contentScriptManager = TabContentScriptManager()

    fileprivate let configuration: WKWebViewConfiguration

    /// Any time a tab tries to make requests to display a Javascript Alert and we are not the active
    /// tab instance, queue it for later until we become foregrounded.
    fileprivate var alertQueue = [JSAlertInfo]()

    weak var browserViewController:BrowserViewController?
    lazy var stateController: AppStateController = AppStateController(state: AppState.defaultState())
    var arkController: ARKController?
    var webController: WebController?
    var messageController: MessageController?
//    var overlayController: UIOverlayController?
//    private var animator: Animator?
    private var deferredHitTest: (Int, CGFloat, CGFloat, ResultArrayBlock)? = nil
    private var timerSessionRunningInBackground: Timer?
    private var savedRender: Block? = nil

    init(bvc: BrowserViewController, configuration: WKWebViewConfiguration, isPrivate: Bool = false) {
        self.configuration = configuration
        self.nightMode = false
        self.noImageMode = false
        self.browserViewController = bvc
        super.init()
        self.isPrivate = isPrivate

        debugTabCount += 1

        UnifiedTelemetry.recordEvent(category: .action, method: .add, object: .tab, value: isPrivate ? .privateTab : .normalTab)
    }

    class func toRemoteTab(_ tab: Tab) -> RemoteTab? {
        if tab.isPrivate {
            return nil
        }

        if let displayURL = tab.url?.displayURL, RemoteTab.shouldIncludeURL(displayURL) {
            let history = Array(tab.historyList.filter(RemoteTab.shouldIncludeURL).reversed())
            return RemoteTab(clientGUID: nil,
                URL: displayURL,
                title: tab.displayTitle,
                history: history,
                lastUsed: Date.now(),
                icon: nil)
        } else if let sessionData = tab.sessionData, !sessionData.urls.isEmpty {
            let history = Array(sessionData.urls.filter(RemoteTab.shouldIncludeURL).reversed())
            if let displayURL = history.first {
                return RemoteTab(clientGUID: nil,
                    URL: displayURL,
                    title: tab.displayTitle,
                    history: history,
                    lastUsed: sessionData.lastUsedTime,
                    icon: nil)
            }
        }

        return nil
    }

    weak var navigationDelegate: WKNavigationDelegate? {
        didSet {
            if let webView = webView {
                webView.navigationDelegate = navigationDelegate
            }
        }
    }

    func createWebview() {
        if webView == nil {
            configuration.userContentController = WKUserContentController()
            configuration.allowsInlineMediaPlayback = true
//            configuration.mediaTypesRequiringUserActionForPlayback = []
//            configuration.allowsPictureInPictureMediaPlayback = true
//            configuration.allowsPictureInPictureMediaPlayback = true
//            let preferences = WKPreferences()
//            preferences.javaScriptEnabled = true
//            configuration.preferences = preferences
            
//            browserViewController?.webViewContainer = UIView()
            
            for view in browserViewController?.webViewContainer.subviews ?? [] {
                view.removeFromSuperview()
            }
            
            setupXRWebController()
            setupXRControllers()
//            let webView = TabWebView(frame: .zero, configuration: configuration)
            webController?.webView?.delegate = self

            webController?.webView?.accessibilityLabel = NSLocalizedString("Web content", comment: "Accessibility label for the main web content view")
            webController?.webView?.allowsBackForwardNavigationGestures = true

            if #available(iOS 13, *) {
                webController?.webView?.allowsLinkPreview = true
            } else {
                webController?.webView?.allowsLinkPreview = false
            }


            // Night mode enables this by toggling WKWebView.isOpaque, otherwise this has no effect.
//            webController?.webView?.backgroundColor = .black

            // Turning off masking allows the web content to flow outside of the scrollView's frame
            // which allows the content appear beneath the toolbars in the BrowserViewController
            webController?.webView?.scrollView.layer.masksToBounds = false
            webController?.webView?.navigationDelegate = navigationDelegate

            guard let tabView = webController?.webView else {
                print("Unable to grab webController webView")
                return
            }
            restore(tabView)

            self.webView = webController?.webView
            self.webView?.addObserver(self, forKeyPath: KVOConstants.URL.rawValue, options: .new, context: nil)
            UserScriptManager.shared.injectUserScriptsIntoTab(self, nightMode: nightMode, noImageMode: noImageMode)
            tabDelegate?.tab?(self, didCreateWebView: tabView)
        }
    }

    func restore(_ webView: WKWebView) {
        // Pulls restored session data from a previous SavedTab to load into the Tab. If it's nil, a session restore
        // has already been triggered via custom URL, so we use the last request to trigger it again; otherwise,
        // we extract the information needed to restore the tabs and create a NSURLRequest with the custom session restore URL
        // to trigger the session restore via custom handlers
        if let sessionData = self.sessionData {
            restoring = true

            var urls = [String]()
            for url in sessionData.urls {
                urls.append(url.absoluteString)
            }

            let currentPage = sessionData.currentPage
            self.sessionData = nil
            var jsonDict = [String: AnyObject]()
            jsonDict["history"] = urls as AnyObject?
            jsonDict["currentPage"] = currentPage as AnyObject?
            guard let json = JSON(jsonDict).stringify()?.addingPercentEncoding(withAllowedCharacters: .urlQueryAllowed) else {
                return
            }

            if let restoreURL = URL(string: "\(InternalURL.baseUrl)/\(SessionRestoreHandler.path)?history=\(json)") {
                let request = PrivilegedRequest(url: restoreURL) as URLRequest
                webView.load(request)
                lastRequest = request
            }
        } else if let request = lastRequest {
            webView.load(request)
        } else {
            print("creating webview with no lastRequest and no session data: \(self.url?.description ?? "nil")")
        }
    }

    deinit {
        debugTabCount -= 1

        #if DEBUG
        guard let appDelegate = UIApplication.shared.delegate as? AppDelegate else { return }
        func checkTabCount(failures: Int) {
            // Need delay for pool to drain.
            DispatchQueue.main.asyncAfter(deadline: .now() + 0.1) {
                if appDelegate.tabManager.tabs.count == debugTabCount {
                    return
                }

                // If this assert has false positives, remove it and just log an error.
                assert(failures < 3, "Tab init/deinit imbalance, possible memory leak.")
                checkTabCount(failures: failures + 1)
            }
        }
        checkTabCount(failures: 0)
        #endif
    }

    func closeAndRemovePrivateBrowsingData() {
        contentScriptManager.uninstall(tab: self)

        webView?.removeObserver(self, forKeyPath: KVOConstants.URL.rawValue)

        if let webView = webView {
            tabDelegate?.tab?(self, willDeleteWebView: webView)
        }

        if isPrivate {
            removeAllBrowsingData()
        }

        webView?.navigationDelegate = nil
        webView?.removeFromSuperview()
        webView = nil
    }

    func removeAllBrowsingData(completionHandler: @escaping () -> Void = {}) {
        let dataTypes = WKWebsiteDataStore.allWebsiteDataTypes()

        webView?.configuration.websiteDataStore.removeData(ofTypes: dataTypes,
                                                     modifiedSince: Date.distantPast,
                                                 completionHandler: completionHandler)
    }

    var loading: Bool {
        return webView?.isLoading ?? false
    }

    var estimatedProgress: Double {
        return webView?.estimatedProgress ?? 0
    }

    var backList: [WKBackForwardListItem]? {
        return webView?.backForwardList.backList
    }

    var forwardList: [WKBackForwardListItem]? {
        return webView?.backForwardList.forwardList
    }

    var historyList: [URL] {
        func listToUrl(_ item: WKBackForwardListItem) -> URL { return item.url }
        var tabs = self.backList?.map(listToUrl) ?? [URL]()
        if let url = url {
            tabs.append(url)
        }
        return tabs
    }

    var title: String? {
        return webView?.title
    }

    var displayTitle: String {
        if let title = webView?.title, !title.isEmpty {
            return title
        }

        // When picking a display title. Tabs with sessionData are pending a restore so show their old title.
        // To prevent flickering of the display title. If a tab is restoring make sure to use its lastTitle.
        if let url = self.url, InternalURL(url)?.isAboutHomeURL ?? false, sessionData == nil, !restoring {
            return Strings.AppMenuOpenHomePageTitleString
        }

        //lets double check the sessionData in case this is a non-restored new tab
        if let firstURL = sessionData?.urls.first, sessionData?.urls.count == 1,  InternalURL(firstURL)?.isAboutHomeURL ?? false {
            return Strings.AppMenuOpenHomePageTitleString
        }

        if let url = self.url, !InternalURL.isValid(url: url), let shownUrl = url.displayURL?.absoluteString {
            return shownUrl
        }

        guard let lastTitle = lastTitle, !lastTitle.isEmpty else {
            return self.url?.displayURL?.absoluteString ??  ""
        }

        return lastTitle
    }

    var displayFavicon: Favicon? {
        return favicons.max { $0.width! < $1.width! }
    }

    var canGoBack: Bool {
        return webView?.canGoBack ?? false
    }

    var canGoForward: Bool {
        return webView?.canGoForward ?? false
    }

    func goBack() {
        if browserViewController?.webViewContainer.subviews.count ?? 1 > 1 {
            browserViewController?.webViewContainer.subviews[0].removeFromSuperview()
        }
        _ = webView?.goBack()
    }

    func goForward() {
        if browserViewController?.webViewContainer.subviews.count ?? 1 > 1 {
            browserViewController?.webViewContainer.subviews[0].removeFromSuperview()
        }
        _ = webView?.goForward()
    }

    func goToBackForwardListItem(_ item: WKBackForwardListItem) {
        _ = webView?.go(to: item)
    }

    @discardableResult func loadRequest(_ request: URLRequest) -> WKNavigation? {
        if browserViewController?.webViewContainer.subviews.count ?? 1 > 1 {
            browserViewController?.webViewContainer.subviews[0].removeFromSuperview()
        }
        
        if let webView = webView {
            // Convert about:reader?url=http://example.com URLs to local ReaderMode URLs
            if let url = request.url, let syncedReaderModeURL = url.decodeReaderModeURL, let localReaderModeURL = syncedReaderModeURL.encodeReaderModeURL(WebServer.sharedInstance.baseReaderModeURL()) {
                let readerModeRequest = PrivilegedRequest(url: localReaderModeURL) as URLRequest
                lastRequest = readerModeRequest
                return webView.load(readerModeRequest)
            }
            lastRequest = request
            if let url = request.url, url.isFileURL, request.isPrivileged {
                return webView.loadFileURL(url, allowingReadAccessTo: url)
            }

            return webView.load(request)
        }
        return nil
    }

    func stop() {
        webView?.stopLoading()
    }

    func reload() {
<<<<<<< HEAD
        if browserViewController?.webViewContainer.subviews.count ?? 1 > 1 {
            browserViewController?.webViewContainer.subviews[0].removeFromSuperview()
=======
        // If the current page is an error page, and the reload button is tapped, load the original URL
        if let url = webView?.url, let internalUrl = InternalURL(url), let page = internalUrl.originalURLFromErrorPage {
            webView?.evaluateJavaScript("location.replace('\(page)')", completionHandler: nil)
            return
>>>>>>> 721f2052
        }
        
        if let _ = webView?.reloadFromOrigin() {
            print("reloaded zombified tab from origin")
            return
        }

        if let webView = self.webView {
            print("restoring webView from scratch")
            restore(webView)
        }
    }

    func addContentScript(_ helper: TabContentScript, name: String) {
        contentScriptManager.addContentScript(helper, name: name, forTab: self)
    }

    func getContentScript(name: String) -> TabContentScript? {
        return contentScriptManager.getContentScript(name)
    }

    func hideContent(_ animated: Bool = false) {
        webView?.isUserInteractionEnabled = false
        if animated {
            UIView.animate(withDuration: 0.25, animations: { () -> Void in
                self.webView?.alpha = 0.0
            })
        } else {
            webView?.alpha = 0.0
        }
    }

    func showContent(_ animated: Bool = false) {
        webView?.isUserInteractionEnabled = true
        if animated {
            UIView.animate(withDuration: 0.25, animations: { () -> Void in
                self.webView?.alpha = 1.0
            })
        } else {
            webView?.alpha = 1.0
        }
    }

    func addSnackbar(_ bar: SnackBar) {
        bars.append(bar)
        tabDelegate?.tab(self, didAddSnackbar: bar)
    }

    func removeSnackbar(_ bar: SnackBar) {
        if let index = bars.firstIndex(of: bar) {
            bars.remove(at: index)
            tabDelegate?.tab(self, didRemoveSnackbar: bar)
        }
    }

    func removeAllSnackbars() {
        // Enumerate backwards here because we'll remove items from the list as we go.
        bars.reversed().forEach { removeSnackbar($0) }
    }

    func expireSnackbars() {
        // Enumerate backwards here because we may remove items from the list as we go.
        bars.reversed().filter({ !$0.shouldPersist(self) }).forEach({ removeSnackbar($0) })
    }

    func expireSnackbars(withClass snackbarClass: String) {
        bars.reversed().filter({ $0.snackbarClassIdentifier == snackbarClass }).forEach({ removeSnackbar($0) })
    }

    func setScreenshot(_ screenshot: UIImage?, revUUID: Bool = true) {
        self.screenshot = screenshot
        if revUUID {
            self.screenshotUUID = UUID()
        }
    }

    func toggleChangeUserAgent() {
        changedUserAgent = !changedUserAgent
        reload()
        TabEvent.post(.didToggleDesktopMode, for: self)
    }

    func queueJavascriptAlertPrompt(_ alert: JSAlertInfo) {
        alertQueue.append(alert)
    }

    func dequeueJavascriptAlertPrompt() -> JSAlertInfo? {
        guard !alertQueue.isEmpty else {
            return nil
        }
        return alertQueue.removeFirst()
    }

    func cancelQueuedAlerts() {
        alertQueue.forEach { alert in
            alert.cancel()
        }
    }

    override func observeValue(forKeyPath keyPath: String?, of object: Any?, change: [NSKeyValueChangeKey: Any]?, context: UnsafeMutableRawPointer?) {
        guard let webView = object as? WKWebView, webView == self.webView,
            let path = keyPath, path == KVOConstants.URL.rawValue else {
            return assertionFailure("Unhandled KVO key: \(keyPath ?? "nil")")
        }
        guard let url = self.webView?.url else {
            return
        }

        self.urlDidChangeDelegate?.tab(self, urlDidChangeTo: url)
    }

    func isDescendentOf(_ ancestor: Tab) -> Bool {
        return sequence(first: parent) { $0?.parent }.contains { $0 == ancestor }
    }

    func injectUserScriptWith(fileName: String, type: String = "js", injectionTime: WKUserScriptInjectionTime = .atDocumentEnd, mainFrameOnly: Bool = true) {
        guard let webView = self.webView else {
            return
        }
        if let path = Bundle.main.path(forResource: fileName, ofType: type),
            let source = try? String(contentsOfFile: path) {
            let userScript = WKUserScript(source: source, injectionTime: injectionTime, forMainFrameOnly: mainFrameOnly)
            webView.configuration.userContentController.addUserScript(userScript)
        }
    }

    func observeURLChanges(delegate: URLChangeDelegate) {
        self.urlDidChangeDelegate = delegate
    }

    func removeURLChangeObserver(delegate: URLChangeDelegate) {
        if let existing = self.urlDidChangeDelegate, existing === delegate {
            self.urlDidChangeDelegate = nil
        }
    }

    func applyTheme() {
        UITextField.appearance().keyboardAppearance = isPrivate ? .dark : (ThemeManager.instance.currentName == .dark ? .dark : .light)
    }
    
    func setupXRControllers() {
        setupXRStateController()
//        setupAnimator()
        setupMessageController()
//        setupXRWebController()
//        setupOverlayController()
    }
    
    // MARK: - Setup State Controller
    
    func setupXRStateController() {
        weak var blockSelf: Tab? = self

        stateController.onDebug = { showDebug in
            blockSelf?.webController?.showDebug(showDebug)
        }

        stateController.onModeUpdate = { mode in
            blockSelf?.arkController?.setShowMode(mode)
//            blockSelf?.overlayController?.setMode(mode)
            guard let showURL = blockSelf?.stateController.shouldShowURLBar() else { return }
            blockSelf?.webController?.showBar(showURL)
//            if blockSelf?.messageLabel.text != "" {
//                blockSelf?.showHideMessage(hide: !showURL)
//            }
//            blockSelf?.trackingStatusIcon.isHidden = showURL
        }

        stateController.onOptionsUpdate = { options in
            blockSelf?.arkController?.setShowOptions(options)
//            blockSelf?.overlayController?.setOptions(options)
            guard let showURL = blockSelf?.stateController.shouldShowURLBar() else { return }
            blockSelf?.webController?.showBar(showURL)
//            if blockSelf?.messageLabel.text != "" {
//                blockSelf?.showHideMessage(hide: !showURL)
//            }
//            blockSelf?.trackingStatusIcon.isHidden = showURL
        }

        stateController.onXRUpdate = { xr in
//            blockSelf?.messageLabel.text = ""
            if xr {
                guard let debugSelected = blockSelf?.webController?.isDebugButtonSelected() else { return }
                guard let shouldShowSessionStartedPopup = blockSelf?.stateController.state.shouldShowSessionStartedPopup else { return }
                
                if debugSelected {
                    blockSelf?.stateController.setShowMode(.debug)
                } else {
                    blockSelf?.stateController.setShowMode(.nothing)
                }

                if shouldShowSessionStartedPopup {
                    blockSelf?.stateController.state.shouldShowSessionStartedPopup = false
                    blockSelf?.messageController?.showMessage(withTitle: AR_SESSION_STARTED_POPUP_TITLE, message: AR_SESSION_STARTED_POPUP_MESSAGE, hideAfter: AR_SESSION_STARTED_POPUP_TIME_IN_SECONDS)
                }

                blockSelf?.webController?.lastXRVisitedURL = blockSelf?.webController?.webView?.url?.absoluteString ?? ""
                blockSelf?.browserViewController?.scrollController.hideToolbars(animated: true)
            } else {
                blockSelf?.stateController.setShowMode(.nothing)
//                blockSelf?.webController?.barView?.permissionLevelButton?.buttonImage = nil
//                blockSelf?.webController?.barView?.permissionLevelButton?.isEnabled = blockSelf?.arkController?.webXRAuthorizationStatus == .denied ? true : false
                if blockSelf?.arkController?.arSessionState == .arkSessionRunning {
                    blockSelf?.timerSessionRunningInBackground?.invalidate()
                    let timerSeconds: Int = UserDefaults.standard.integer(forKey: Constant.secondsInBackgroundKey())
                    print(String(format: "\n\n*********\n\nMoving away from an XR site, keep ARKit running, and launch the timer for %ld seconds\n\n*********", timerSeconds))
                    blockSelf?.timerSessionRunningInBackground = Timer.scheduledTimer(withTimeInterval: TimeInterval(timerSeconds), repeats: false, block: { timer in
                        print("\n\n*********\n\nTimer expired, pausing session\n\n*********")
                        UserDefaults.standard.set(Date(), forKey: Constant.backgroundOrPausedDateKey())
                        blockSelf?.arkController?.pauseSession()
                        blockSelf?.timerSessionRunningInBackground?.invalidate()
                        blockSelf?.timerSessionRunningInBackground = nil
                    })
                }
                blockSelf?.browserViewController?.scrollController.showToolbars(animated: true)
            }
            blockSelf?.updateConstraints()
//            blockSelf?.cancelAllScheduledMessages()
//            blockSelf?.showHideMessage(hide: true)
            blockSelf?.arkController?.controller.initializingRender = true
            blockSelf?.savedRender = nil
//            blockSelf?.trackingStatusIcon.image = nil
            blockSelf?.webController?.setup(forWebXR: xr)
        }

        stateController.onReachable = { url in
            blockSelf?.loadURL(url)
        }

        stateController.onEnterForeground = { url in
            blockSelf?.stateController.state.shouldRemoveAnchorsOnNextARSession = false

            blockSelf?.messageController?.clean()
            let requestedURL = UserDefaults.standard.string(forKey: REQUESTED_URL_KEY)
            if requestedURL != nil {
                print("\n\n*********\n\nMoving to foreground because the user wants to open a URL externally, loading the page\n\n*********")
                UserDefaults.standard.set(nil, forKey: REQUESTED_URL_KEY)
                blockSelf?.loadURL(requestedURL)
            } else {
                guard let arSessionState = blockSelf?.arkController?.arSessionState else { return }
                switch arSessionState {
                    case .arkSessionUnknown:
                        print("\n\n*********\n\nMoving to foreground while ARKit is not initialized, do nothing\n\n*********")
                    case .arkSessionPaused:
                        guard let hasWorldMap = blockSelf?.arkController?.hasBackgroundWorldMap() else { return }
                        if !hasWorldMap {
                            // if no background map, then need to remove anchors on next session
                            print("\n\n*********\n\nMoving to foreground while the session is paused, remember to remove anchors on next AR request\n\n*********")
                            blockSelf?.stateController.state.shouldRemoveAnchorsOnNextARSession = true
                        }
                    case .arkSessionRunning:
                        guard let hasWorldMap = blockSelf?.arkController?.hasBackgroundWorldMap() else { return }
                        if hasWorldMap {
                            print("\n\n*********\n\nMoving to foreground while the session is running and it was in BG\n\n*********")

                            print("\n\n*********\n\nARKit will attempt to relocalize the worldmap automatically\n\n*********")
                        } else {
                            let interruptionDate = UserDefaults.standard.object(forKey: Constant.backgroundOrPausedDateKey()) as? Date
                            let now = Date()
                            if let aDate = interruptionDate {
                                if now.timeIntervalSince(aDate) >= Constant.pauseTimeInSecondsToRemoveAnchors() {
                                    print("\n\n*********\n\nMoving to foreground while the session is running and it was in BG for a long time, remove the anchors\n\n*********")
                                    blockSelf?.arkController?.removeAllAnchors()
                                } else {
                                    print("\n\n*********\n\nMoving to foreground while the session is running and it was in BG for a short time, do nothing\n\n*********")
                                }
                            }
                        }
                }
            }

            UserDefaults.standard.set(nil, forKey: Constant.backgroundOrPausedDateKey())
        }

        stateController.onMemoryWarning = { url in
            blockSelf?.arkController?.controller.previewingSinglePlane = false
//            blockSelf?.chooseSinglePlaneButton.isHidden = true
            blockSelf?.messageController?.showMessageAboutMemoryWarning(withCompletion: {
                blockSelf?.webController?.prefillLastURL()
            })

            blockSelf?.webController?.didReceiveError(error: NSError(domain: MEMORY_ERROR_DOMAIN, code: MEMORY_ERROR_CODE, userInfo: [NSLocalizedDescriptionKey: MEMORY_ERROR_MESSAGE]))
        }

        stateController.onRequestUpdate = { dict in
            defer {
                if dict?[WEB_AR_CV_INFORMATION_OPTION] as? Bool ?? false {
                    blockSelf?.stateController.state.computerVisionFrameRequested = true
                    blockSelf?.arkController?.computerVisionFrameRequested = true
                    blockSelf?.stateController.state.sendComputerVisionData = true
                }
            }
            
            if blockSelf?.timerSessionRunningInBackground != nil {
                print("\n\n*********\n\nInvalidate timer\n\n*********")
                blockSelf?.timerSessionRunningInBackground?.invalidate()
            }
            if let metal = blockSelf?.arkController?.usingMetal,
                metal != UserDefaults.standard.bool(forKey: Constant.useMetalForARKey())
            {
                blockSelf?.savedRender = nil
                blockSelf?.arkController = nil
            }

            if blockSelf?.arkController == nil {
                print("\n\n*********\n\nARKit is nil, instantiate and start a session\n\n*********")
                blockSelf?.startNewARKitSession(withRequest: dict)
            } else {
                guard let arSessionState = blockSelf?.arkController?.arSessionState else { return }
                guard let state = blockSelf?.stateController.state else { return }
                
                if blockSelf?.arkController?.trackingStateRelocalizing() ?? false {
                    blockSelf?.arkController?.runSessionResettingTrackingAndRemovingAnchors(with: state)
                    return
                }
                
                switch arSessionState {
                    case .arkSessionUnknown:
                        print("\n\n*********\n\nARKit is in unknown state, instantiate and start a session\n\n*********")
                        blockSelf?.arkController?.runSessionResettingTrackingAndRemovingAnchors(with: state)
                    case .arkSessionRunning:
                        if let lastTrackingResetDate = UserDefaults.standard.object(forKey: Constant.lastResetSessionTrackingDateKey()) as? Date,
                            Date().timeIntervalSince(lastTrackingResetDate) >= Constant.thresholdTimeInSecondsSinceLastTrackingReset() {
                            print("\n\n*********\n\nSession is running but it's been a while since last resetting tracking, resetting tracking and removing anchors now to prevent coordinate system drift\n\n*********")
                            blockSelf?.arkController?.runSessionResettingTrackingAndRemovingAnchors(with: state)
                        } else if blockSelf?.urlIsNotTheLastXRVisitedURL() ?? false {
                            print("\n\n*********\n\nThis site is not the last XR site visited, and the timer hasn't expired yet. Remove distant anchors and continue with the session\n\n*********")
                            blockSelf?.arkController?.removeDistantAnchors()
                            blockSelf?.arkController?.runSession(with: state)
                        } else {
                            print("\n\n*********\n\nThis site is the last XR site visited, and the timer hasn't expired yet. Continue with the session\n\n*********")
                        }
                    case .arkSessionPaused:
                        print("\n\n*********\n\nRequest of a new AR session when it's paused\n\n*********")
                        guard let shouldRemoveAnchors = blockSelf?.stateController.state.shouldRemoveAnchorsOnNextARSession else { return }
                        if let lastTrackingResetDate = UserDefaults.standard.object(forKey: Constant.lastResetSessionTrackingDateKey()) as? Date,
                            Date().timeIntervalSince(lastTrackingResetDate) >= Constant.thresholdTimeInSecondsSinceLastTrackingReset() {
                            print("\n\n*********\n\nSession is paused and it's been a while since last resetting tracking, resetting tracking and removing anchors on this paused session to prevent coordinate system drift\n\n*********")
                            blockSelf?.arkController?.runSessionResettingTrackingAndRemovingAnchors(with: state)
                        } else if shouldRemoveAnchors {
                            print("\n\n*********\n\nRun session removing anchors\n\n*********")
                            blockSelf?.stateController.state.shouldRemoveAnchorsOnNextARSession = false
                            blockSelf?.arkController?.runSessionRemovingAnchors(with: state)
                        } else {
                            print("\n\n*********\n\nResume session\n\n*********")
                            blockSelf?.arkController?.resumeSession(with: state)
                        }
                }
            }
        }
    }
    
//    func setupAnimator() {
//        self.animator = Animator()
//    }
    
    // MARK: - Setup Message Controller
    
    func setupMessageController() {
        self.messageController = MessageController(viewController: browserViewController)

        weak var blockSelf: Tab? = self

        messageController?.didShowMessage = {
            blockSelf?.stateController.saveOnMessageShowMode()
            blockSelf?.stateController.setShowMode(.nothing)
        }

        messageController?.didHideMessage = {
            blockSelf?.stateController.applyOnMessageShowMode()
        }

        messageController?.didHideMessageByUser = {
            //[[blockSelf stateController] applyOnMessageShowMode];
        }
    }
    
    // MARK: - Setup Web Controller
    
    func setupXRWebController() {
//        CLEAN_VIEW(v: webLayerView)
        weak var blockSelf: Tab? = self

        self.webController = WebController(rootView: browserViewController?.webViewContainer)
        if !ARKController.supportsARFaceTrackingConfiguration() {
            webController?.hideCameraFlipButton()
        }
//        webController?.animator = animator
        webController?.onStartLoad = {
            if blockSelf?.arkController != nil {
                blockSelf?.arkController?.controller.previewingSinglePlane = false
//                blockSelf?.chooseSinglePlaneButton.isHidden = true
                let lastURL = blockSelf?.webController?.lastURL
                let currentURL = blockSelf?.webController?.webView?.url?.absoluteString

                if lastURL == currentURL {
                    // Page reload
                    blockSelf?.arkController?.removeAllAnchorsExceptPlanes()
                } else {
                    blockSelf?.arkController?.detectionImageCreationPromises.removeAllObjects()
                    blockSelf?.arkController?.detectionImageCreationRequests.removeAllObjects()
                }
                
                if let worldTrackingConfiguration = blockSelf?.arkController?.configuration as? ARWorldTrackingConfiguration,
                    worldTrackingConfiguration.detectionImages.count > 0,
                    let state = blockSelf?.stateController.state
                {
                    worldTrackingConfiguration.detectionImages = Set<ARReferenceImage>()
                    blockSelf?.arkController?.runSessionResettingTrackingAndRemovingAnchors(with: state)
                }
            }
            blockSelf?.arkController?.webXRAuthorizationStatus = .notDetermined
            blockSelf?.stateController.setWebXR(false)
        }

        webController?.onFinishLoad = {
            //         [blockSelf hideSplashWithCompletion:^
            //          { }];
        }
        
        webController?.onInitAR = { uiOptionsDict in
            blockSelf?.stateController.setShowOptions(self.showOptionsFormDict(dict: uiOptionsDict))
            blockSelf?.stateController.applyOnEnterForegroundAction()
            blockSelf?.stateController.applyOnDidReceiveMemoryAction()
            blockSelf?.stateController.state.numberOfTrackedImages = 0
            blockSelf?.arkController?.setNumberOfTrackedImages(0)
            blockSelf?.savedRender = nil
        }

        webController?.onError = { error in
            if let error = error {
//                blockSelf?.showWebError(error as NSError)
            }
        }

        webController?.onWatchAR = { request in
            blockSelf?.handleOnWatchAR(withRequest: request, initialLoad: true, grantedPermissionsBlock: nil)
        }
        
        webController?.onRequestSession = { request, grantedPermissions in
            blockSelf?.handleOnWatchAR(withRequest: request, initialLoad: true, grantedPermissionsBlock: grantedPermissions)
        }
        
        webController?.onJSFinishedRendering = {
            blockSelf?.arkController?.controller.initializingRender = false
            blockSelf?.savedRender?()
            blockSelf?.savedRender = nil
            blockSelf?.arkController?.controller.readyToRenderFrame = true
            if let controller = blockSelf?.arkController?.controller as? ARKMetalController {
                controller.draw(in: controller.renderView)
            }
        }

        webController?.onStopAR = {
            blockSelf?.stateController.setWebXR(false)
            blockSelf?.stateController.setShowMode(.nothing)
        }
        
        webController?.onShowPermissions = {
            blockSelf?.messageController?.forceShowPermissionsPopup = true
            guard let request = blockSelf?.stateController.state.aRRequest else { return }
            blockSelf?.handleOnWatchAR(withRequest: request, initialLoad: false, grantedPermissionsBlock: nil)
        }

        webController?.onJSUpdateData = {
            return blockSelf?.commonData() ?? [:]
        }

        webController?.loadURL = { url in
            blockSelf?.webController?.loadURL(url)
        }

        webController?.onSetUI = { uiOptionsDict in
            blockSelf?.stateController.setShowOptions(self.showOptionsFormDict(dict: uiOptionsDict))
        }

        webController?.onHitTest = { mask, x, y, result in
            if blockSelf?.arkController?.controller.previewingSinglePlane ?? false {
                print("Wait until after Lite Mode plane selected to perform hit tests")
                blockSelf?.deferredHitTest = (mask, x, y, result)
                return
            }
            if blockSelf?.arkController?.webXRAuthorizationStatus == .lite {
                // Default hit testing is done against plane geometry,
                // (HIT_TEST_TYPE_EXISTING_PLANE_GEOMETRY = 32 = 2^5), but to preserve privacy in
                // .lite Mode only hit test against the plane itself
                // (HIT_TEST_TYPE_EXISTING_PLANE = 8 = 2^3)
                if blockSelf?.arkController?.usingMetal ?? false {
                    var array = [[AnyHashable: Any]]()
                    switch blockSelf?.arkController?.interfaceOrientation {
                    case .landscapeLeft?:
                        array = blockSelf?.arkController?.hitTestNormPoint(CGPoint(x: 1-x, y: 1-y), types: 8) ?? []
                    case .landscapeRight?:
                        array = blockSelf?.arkController?.hitTestNormPoint(CGPoint(x: x, y: y), types: 8) ?? []
                    default:
                        array = blockSelf?.arkController?.hitTestNormPoint(CGPoint(x: y, y: 1-x), types: 8) ?? []
                    }
                    result(array)
                } else {
                    let array = blockSelf?.arkController?.hitTestNormPoint(CGPoint(x: x, y: y), types: 8)
                    result(array)
                }
            } else {
                if blockSelf?.arkController?.usingMetal ?? false {
                    var array = [[AnyHashable: Any]]()
                    switch blockSelf?.arkController?.interfaceOrientation {
                    case .landscapeLeft?:
                        array = blockSelf?.arkController?.hitTestNormPoint(CGPoint(x: 1-x, y: 1-y), types: mask) ?? []
                    case .landscapeRight?:
                        array = blockSelf?.arkController?.hitTestNormPoint(CGPoint(x: x, y: y), types: mask) ?? []
                    default:
                        array = blockSelf?.arkController?.hitTestNormPoint(CGPoint(x: y, y: 1-x), types: mask) ?? []
                    }
                    result(array)
                } else {
                    let array = blockSelf?.arkController?.hitTestNormPoint(CGPoint(x: x, y: y), types: mask)
                    result(array)
                }
            }
        }

        webController?.onAddAnchor = { name, transformArray, result in
            if blockSelf?.arkController?.addAnchor(name, transformHash: transformArray) ?? false {
                if let anArray = transformArray {
                    result([WEB_AR_UUID_OPTION: name ?? 0, WEB_AR_TRANSFORM_OPTION: anArray])
                }
            } else {
                result([:])
            }
        }

        webController?.onRemoveObjects = { objects in
            blockSelf?.arkController?.removeAnchors(objects)
        }

        webController?.onDebugButtonToggled = { selected in
            blockSelf?.stateController.setShowMode(selected ? ShowMode.urlDebug : ShowMode.url)
        }
        
        webController?.onGeometryArraysSet = { geometryArrays in
            blockSelf?.stateController.state.geometryArrays = geometryArrays
        }
        
        webController?.onSettingsButtonTapped = {
            // Before showing the settings popup, we hide the bar and the debug buttons so they are not in the way
            // After dismissing the popup, we show them again.
//            let settingsViewController = SettingsViewController()
//            let navigationController = UINavigationController(rootViewController: settingsViewController)
//            weak var weakSettingsViewController = settingsViewController
//            settingsViewController.onDoneButtonTapped = {
//                weakSettingsViewController?.dismiss(animated: true)
//                blockSelf?.webController?.showBar(true)
//                blockSelf?.stateController.setShowMode(.url)
//            }
//
//            blockSelf?.webController?.showBar(false)
//            blockSelf?.webController?.hideKeyboard()
//            blockSelf?.stateController.setShowMode(.nothing)
//            blockSelf?.present(navigationController, animated: true)
        }

        webController?.onComputerVisionDataRequested = {
            blockSelf?.stateController.state.computerVisionFrameRequested = true
            blockSelf?.arkController?.computerVisionFrameRequested = true
        }

        webController?.onResetTrackingButtonTapped = {

//            blockSelf?.messageController?.showMessageAboutResetTracking({ option in
//                guard let state = blockSelf?.stateController.state else { return }
//                switch option {
//                    case .resetTracking:
//                        blockSelf?.arkController?.runSessionResettingTrackingAndRemovingAnchors(with: state)
//                    case .removeExistingAnchors:
//                        blockSelf?.arkController?.runSessionRemovingAnchors(with: state)
//                    case .saveWorldMap:
//                        blockSelf?.arkController?.saveWorldMap()
//                    case .loadSavedWorldMap:
//                        blockSelf?.arkController?.loadSavedMap()
//                }
//            })
        }

        webController?.onStartSendingComputerVisionData = {
            blockSelf?.stateController.state.sendComputerVisionData = true
        }

        webController?.onStopSendingComputerVisionData = {
            blockSelf?.stateController.state.sendComputerVisionData = false
        }
        
        webController?.onSetNumberOfTrackedImages = { number in
            blockSelf?.stateController.state.numberOfTrackedImages = number
            blockSelf?.arkController?.setNumberOfTrackedImages(number)
        }

        webController?.onActivateDetectionImage = { imageName, completion in
            blockSelf?.arkController?.activateDetectionImage(imageName, completion: completion)
        }

        webController?.onGetWorldMap = { completion in
//            let completion = completion as? GetWorldMapCompletionBlock
            blockSelf?.arkController?.getWorldMap(completion)
        }

        webController?.onSetWorldMap = { dictionary, completion in
            blockSelf?.arkController?.setWorldMap(dictionary, completion: completion)
        }

        webController?.onDeactivateDetectionImage = { imageName, completion in
            blockSelf?.arkController?.deactivateDetectionImage(imageName, completion: completion)
        }

        webController?.onDestroyDetectionImage = { imageName, completion in
            blockSelf?.arkController?.destroyDetectionImage(imageName, completion: completion)
        }

        webController?.onCreateDetectionImage = { dictionary, completion in
            blockSelf?.arkController?.createDetectionImage(dictionary, completion: completion)
        }

        webController?.onSwitchCameraButtonTapped = {
//            let numberOfImages = blockSelf?.stateController.state.numberOfTrackedImages ?? 0
//            blockSelf?.arkController?.switchCameraButtonTapped(numberOfImages)
            guard let state = blockSelf?.stateController.state else { return }
            blockSelf?.arkController?.switchCameraButtonTapped(state)
        }

        if stateController.wasMemoryWarning() {
            stateController.applyOnDidReceiveMemoryAction()
        } else {
            let requestedURL = UserDefaults.standard.string(forKey: REQUESTED_URL_KEY)
            if requestedURL != nil && requestedURL != "" {
                UserDefaults.standard.set(nil, forKey: REQUESTED_URL_KEY)
                webController?.loadURL(requestedURL)
            } else {
                let lastURL = UserDefaults.standard.string(forKey: LAST_URL_KEY)
                if lastURL != nil {
                    webController?.loadURL(lastURL)
                } else {
                    let homeURL = UserDefaults.standard.string(forKey: Constant.homeURLKey())
                    if homeURL != nil && homeURL != "" {
                        webController?.loadURL(homeURL)
                    } else {
                        webController?.loadURL(WEB_URL)
                    }
                }
            }
        }
    }
    
    // MARK: Setup Overlay Controller
    
//    func setupOverlayController() {
//        CLEAN_VIEW(v: hotLayerView)
//
//        weak var blockSelf: Tab? = self
//
//        let debugAction: HotAction = { any in
//            blockSelf?.stateController.invertDebugMode()
//        }
//
//        browserViewController?.webViewContainer.processTouchInSubview = true
//
//        self.overlayController = UIOverlayController(rootView: browserViewController?.webViewContainer ?? UIView(), debugAction: debugAction)
//
//        overlayController?.animator = animator
//
//        overlayController?.setMode(stateController.state.showMode)
//        overlayController?.setOptions(stateController.state.showOptions)
//    }
    
    // MARK: - Setup ARK Controller
    
    func setupARKController() {
//        CLEAN_VIEW(v: arkLayerView)

        weak var blockSelf: Tab? = self

        guard let webView = webView else {
            print("Unable to grab tab webView")
            return
        }
//        arkController = ARKController(type: UserDefaults.standard.bool(forKey: Constant.useMetalForARKey()) ? .arkMetal : .arkSceneKit, rootView: self.view)
        arkController = ARKController(type: .arkMetal, rootView: browserViewController?.webViewContainer ?? UIView())

        arkController?.didUpdate = {
            guard let shouldSendNativeTime = blockSelf?.stateController.shouldSendNativeTime() else { return }
            guard let shouldSendARKData = blockSelf?.stateController.shouldSendARKData() else { return }
            guard let shouldSendCVData = blockSelf?.stateController.shouldSendCVData() else { return }
            
            if shouldSendNativeTime {
                blockSelf?.sendNativeTime()
                var numberOfTimesSendNativeTimeWasCalled = blockSelf?.stateController.state.numberOfTimesSendNativeTimeWasCalled
                numberOfTimesSendNativeTimeWasCalled = (numberOfTimesSendNativeTimeWasCalled ?? 0) + 1
                blockSelf?.stateController.state.numberOfTimesSendNativeTimeWasCalled = numberOfTimesSendNativeTimeWasCalled ?? 1
            }

            if shouldSendARKData {
                blockSelf?.sendARKData()
            }

            if shouldSendCVData {
                if blockSelf?.sendComputerVisionData() ?? false {
                    blockSelf?.stateController.state.computerVisionFrameRequested = false
                    blockSelf?.arkController?.computerVisionFrameRequested = false
                }
            }
        }
        arkController?.didChangeTrackingState = { camera in
            
            if let camera = camera,
                let webXR = blockSelf?.stateController.state.webXR,
                webXR
            {
//                blockSelf?.showTrackingQualityInfo(for: camera.trackingState, autoHide: true)
//                blockSelf?.updateTrackingStatusIcon(for: camera.trackingState)
//                switch camera.trackingState {
//                case .notAvailable:
//                    return
//                case .limited:
//                    blockSelf?.escalateFeedback(for: camera.trackingState, inSeconds: 3.0)
//                case .normal:
//                    blockSelf?.cancelScheduledMessage(forType: .trackingStateEscalation)
//                }
            }
        }
        arkController?.sessionWasInterrupted = {
//            blockSelf?.overlayController?.setARKitInterruption(true)
            blockSelf?.messageController?.showMessageAboutARInterruption(true)
            blockSelf?.webController?.wasARInterruption(true)
        }
        arkController?.sessionInterruptionEnded = {
//            blockSelf?.overlayController?.setARKitInterruption(false)
            blockSelf?.messageController?.showMessageAboutARInterruption(false)
            blockSelf?.webController?.wasARInterruption(false)
        }
        arkController?.didFailSession = { error in
            guard let error = error as NSError? else { return }
            blockSelf?.arkController?.arSessionState = .arkSessionUnknown
            blockSelf?.webController?.didReceiveError(error: error)

            if error.code == SENSOR_FAILED_ARKIT_ERROR_CODE {
                var currentARRequest = blockSelf?.stateController.state.aRRequest
                if currentARRequest?[WEB_AR_WORLD_ALIGNMENT] as? Bool ?? false {
                    // The session failed because the compass (heading) couldn't be initialized. Fallback the session to ARWorldAlignmentGravity
                    currentARRequest?[WEB_AR_WORLD_ALIGNMENT] = false
                    blockSelf?.stateController.setARRequest(currentARRequest ?? [:]) { () -> () in
                        return
                    }
                }
            }

            var errorMessage = "ARKit Error"
            switch error.code {
                case Int(CAMERA_ACCESS_NOT_AUTHORIZED_ARKIT_ERROR_CODE):
                    // If there is a camera access error, do nothing
                    return
                case Int(UNSUPPORTED_CONFIGURATION_ARKIT_ERROR_CODE):
                    errorMessage = UNSUPPORTED_CONFIGURATION_ARKIT_ERROR_MESSAGE
                case Int(SENSOR_UNAVAILABLE_ARKIT_ERROR_CODE):
                    errorMessage = SENSOR_UNAVAILABLE_ARKIT_ERROR_MESSAGE
                case Int(SENSOR_FAILED_ARKIT_ERROR_CODE):
                    errorMessage = SENSOR_FAILED_ARKIT_ERROR_MESSAGE
                case Int(WORLD_TRACKING_FAILED_ARKIT_ERROR_CODE):
                    errorMessage = WORLD_TRACKING_FAILED_ARKIT_ERROR_MESSAGE
                default:
                    break
            }

            DispatchQueue.main.async(execute: {
                blockSelf?.messageController?.hideMessages()
                blockSelf?.messageController?.showMessageAboutFailSession(withMessage: errorMessage) {
                    DispatchQueue.main.async(execute: {
                        self.webController?.prefillLastURL()
                    })
                }
            })
        }

        arkController?.didUpdateWindowSize = {
            blockSelf?.webController?.updateWindowSize()
        }

//        animator?.animate(browserViewController?.webViewContainer, toFade: false)

        arkController?.startSession(with: stateController.state)
        
        if arkController?.usingMetal ?? false {
            arkController?.controller.renderer.rendererShouldUpdateFrame = { block in
                if let frame = blockSelf?.arkController?.session.currentFrame {
                    blockSelf?.arkController?.controller.readyToRenderFrame = false
                    blockSelf?.savedRender = block
                    blockSelf?.arkController?.updateARKData(with: frame)
                    blockSelf?.arkController?.didUpdate?()
                } else {
                    print("Unable to updateARKData since ARFrame isn't ready")
                    block()
                }
            }
        }

        // Log event when we start an AR session
//        AnalyticsManager.sharedInstance.sendEvent(category: .action, method: .webXR, object: .initialize)
    }
    
    func handleOnWatchAR(withRequest request: [AnyHashable : Any], initialLoad: Bool, grantedPermissionsBlock: ResultBlock?) {
        weak var blockSelf: Tab? = self

        if initialLoad {
            arkController?.computerVisionDataEnabled = false
            stateController.state.userGrantedSendingComputerVisionData = false
            stateController.state.userGrantedSendingWorldStateData = .notDetermined
            stateController.state.sendComputerVisionData = false
            stateController.state.askedComputerVisionData = false
            stateController.state.askedWorldStateData = false
        }
        
        guard let url = webController?.webView?.url else {
            grantedPermissionsBlock?([ "error" : "no web page loaded, should not happen"])
            return
        }
        arkController?.controller.previewingSinglePlane = false
        if let arController = arkController?.controller as? ARKMetalController {
            arController.focusedPlane = nil
        }
//        else if let arController = arkController?.controller as? ARKSceneKitController {
//            arController.focusedPlane = nil
//        }
//        chooseSinglePlaneButton.isHidden = true

        stateController.state.numberOfTimesSendNativeTimeWasCalled = 0
        stateController.setARRequest(request) { () -> () in
            if request[WEB_AR_CV_INFORMATION_OPTION] as? Bool ?? false {
                blockSelf?.messageController?.showMessageAboutEnteringXR(.videoCameraAccess, authorizationGranted: { access in
                    
                    blockSelf?.arkController?.geometryArrays = blockSelf?.stateController.state.geometryArrays ?? false
                    blockSelf?.stateController.state.askedComputerVisionData = true
                    blockSelf?.stateController.state.askedWorldStateData = true
                    let grantedCameraAccess = access == .videoCameraAccess ? true : false
                    let grantedWorldAccess = (access == .videoCameraAccess || access == .worldSensing || access == .lite) ? true : false
                    
                    blockSelf?.arkController?.computerVisionDataEnabled = grantedCameraAccess
                    
                    // Approving computer vision data implicitly approves the world sensing data
                    blockSelf?.arkController?.webXRAuthorizationStatus = access
                    
                    blockSelf?.stateController.state.userGrantedSendingComputerVisionData = grantedCameraAccess
                    blockSelf?.stateController.state.userGrantedSendingWorldStateData = access
                    
                    switch access {
                    case .minimal, .lite, .worldSensing, .videoCameraAccess:
                        blockSelf?.stateController.setWebXR(true)
                    default:
                        blockSelf?.stateController.setWebXR(false)
                    }
                    blockSelf?.webController?.userGrantedWebXRAuthorizationState(access)
                    let permissions = [
                        "cameraAccess": grantedCameraAccess,
                        "worldAccess": grantedWorldAccess,
                        "webXRAccess": blockSelf?.stateController.state.webXR ?? false
                    ]
                    grantedPermissionsBlock?(permissions)
                }, url: url)
            } else if request[WEB_AR_WORLD_SENSING_DATA_OPTION] as? Bool ?? false {
                blockSelf?.messageController?.showMessageAboutEnteringXR(.worldSensing, authorizationGranted: { access in
                    
                    blockSelf?.arkController?.geometryArrays = blockSelf?.stateController.state.geometryArrays ?? false
                    blockSelf?.stateController.state.askedWorldStateData = true
                    blockSelf?.arkController?.webXRAuthorizationStatus = access
                    blockSelf?.stateController.state.userGrantedSendingWorldStateData = access
                    let grantedWorldAccess = (access == .worldSensing || access == .lite) ? true : false
                    
                    switch access {
                    case .minimal, .lite, .worldSensing, .videoCameraAccess:
                        blockSelf?.stateController.setWebXR(true)
                    default:
                        blockSelf?.stateController.setWebXR(false)
                    }
                    
                    blockSelf?.webController?.userGrantedWebXRAuthorizationState(access)
                    let permissions = [
                        "cameraAccess": false,
                        "worldAccess": grantedWorldAccess,
                        "webXRAccess": blockSelf?.stateController.state.webXR ?? false
                    ]
                    grantedPermissionsBlock?(permissions)
                    
                    if access == .lite {
                        blockSelf?.arkController?.controller.previewingSinglePlane = true
//                        blockSelf?.chooseSinglePlaneButton.isHidden = false
                        if blockSelf?.stateController.state.shouldShowLiteModePopup ?? false {
                            blockSelf?.stateController.state.shouldShowLiteModePopup = false
                            blockSelf?.messageController?.showMessage(withTitle: "Lite Mode Started", message: "Choose one plane to share with this website.", hideAfter: 2)
                        }
                    }
                }, url: url)
            } else {
                // if neither is requested, we'll request .minimal WebXR authorization!
                blockSelf?.messageController?.showMessageAboutEnteringXR(.minimal, authorizationGranted: { access in
                    
                    blockSelf?.arkController?.geometryArrays = blockSelf?.stateController.state.geometryArrays ?? false
                    blockSelf?.arkController?.webXRAuthorizationStatus = access
                    
                    switch access {
                    case .minimal, .lite, .worldSensing, .videoCameraAccess:
                        blockSelf?.stateController.setWebXR(true)
                    case .denied, .notDetermined:
                        blockSelf?.stateController.setWebXR(false)
                    }
                    
                    blockSelf?.webController?.userGrantedWebXRAuthorizationState(access)
                    let permissions = [
                        "cameraAccess": false,
                        "worldAccess": false,
                        "webXRAccess": blockSelf?.stateController.state.webXR ?? false
                    ]
                    grantedPermissionsBlock?(permissions)
                    
                    if access == .lite {
                        blockSelf?.arkController?.controller.previewingSinglePlane = true
//                        blockSelf?.chooseSinglePlaneButton.isHidden = false
                        if blockSelf?.stateController.state.shouldShowLiteModePopup ?? false {
                            blockSelf?.stateController.state.shouldShowLiteModePopup = false
                            blockSelf?.messageController?.showMessage(withTitle: "Lite Mode Started", message: "Choose one plane to share with this website.", hideAfter: 2)
                        }
                    }
                }, url: url)
            }
        }
    }
    
    func commonData() -> [AnyHashable : Any] {
        var dictionary = [AnyHashable : Any]()

        if let aData = arkController?.getARKData() {
            dictionary = aData
        }

        return dictionary
//        return arkController?.getARKData() ?? [:]
    }
    
    func loadURL(_ url: String?) {
        if url == nil {
            webController?.reload()
        } else {
            webController?.loadURL(url)
        }

        stateController.setWebXR(false)
    }
    
    func urlIsNotTheLastXRVisitedURL() -> Bool {
        return !(webController?.webView?.url?.absoluteString == webController?.lastXRVisitedURL)
    }
    
    func startNewARKitSession(withRequest request: [AnyHashable : Any]?) {
//        setupLocationController()
//        locationManager?.setup(forRequest: request)
        setupARKController()
    }
    
    func sendNativeTime() {
        guard let currentFrame = arkController?.currentFrameTimeInMilliseconds() else { return }
        webController?.sendNativeTime(currentFrame)
    }
    
    func sendComputerVisionData() -> Bool {
        if let data = arkController?.getComputerVisionData() {
            webController?.sendComputerVisionData(data)
            return true
        }
        return false
    }
    
    func sendARKData() {
        webController?.sendARData(arkController?.getARKData() ?? [:])
    }
    
    private func showOptionsFormDict(dict: [AnyHashable : Any]?) -> ShowOptions {
        if dict == nil {
            return .browser
        }
        
        var options: ShowOptions = .init(rawValue: 0)
        
        if (dict?[WEB_AR_UI_BROWSER_OPTION] as? NSNumber)?.boolValue ?? false {
            options = [options, .browser]
        }
        
        if (dict?[WEB_AR_UI_POINTS_OPTION] as? NSNumber)?.boolValue ?? false {
            options = [options, .arPoints]
        }
        
        if (dict?[WEB_AR_UI_DEBUG_OPTION] as? NSNumber)?.boolValue ?? false {
            options = [options, .debug]
        }
        
        if (dict?[WEB_AR_UI_STATISTICS_OPTION] as? NSNumber)?.boolValue ?? false {
            options = [options, .arStatistics]
        }
        
        if (dict?[WEB_AR_UI_FOCUS_OPTION] as? NSNumber)?.boolValue ?? false {
            options = [options, .arFocus]
        }
        
        if (dict?[WEB_AR_UI_BUILD_OPTION] as? NSNumber)?.boolValue ?? false {
            options = [options, .buildNumber]
        }
        
        if (dict?[WEB_AR_UI_PLANE_OPTION] as? NSNumber)?.boolValue ?? false {
            options = [options, .arPlanes]
        }
        
        if (dict?[WEB_AR_UI_WARNINGS_OPTION] as? NSNumber)?.boolValue ?? false {
            options = [options, .arWarnings]
        }
        
        if (dict?[WEB_AR_UI_ANCHORS_OPTION] as? NSNumber)?.boolValue ?? false {
            options = [options, .arObject]
        }
        
        return options
    }
    
    func updateConstraints() {
//        guard let barViewHeight = webController?.barViewHeightAnchorConstraint else { return }
        guard let webViewTop = webController?.webViewTopAnchorConstraint else { return }
        guard let webViewLeft = webController?.webViewLeftAnchorConstraint else { return }
        guard let webViewRight = webController?.webViewRightAnchorConstraint else { return }
        let webXR = stateController.state.webXR
        // If XR is active, then the top anchor is 0 (fullscreen), else topSafeAreaInset + Constant.urlBarHeight()
        let topSafeAreaInset = UIApplication.shared.keyWindow?.safeAreaInsets.top ?? 0.0
//        barViewHeight.constant = topSafeAreaInset + Constant.urlBarHeight()
        webViewTop.constant = webXR ? 0.0 : topSafeAreaInset + Constant.urlBarHeight()

        webViewLeft.constant = 0.0
        webViewRight.constant = 0.0
        if !stateController.state.webXR {
            let currentOrientation: UIInterfaceOrientation = Utils.getInterfaceOrientationFromDeviceOrientation()
            if currentOrientation == .landscapeLeft {
                // The notch is to the right
                let rightSafeAreaInset = UIApplication.shared.keyWindow?.safeAreaInsets.right ?? 0.0
                webViewRight.constant = webXR ? 0.0 : -rightSafeAreaInset
            } else if currentOrientation == .landscapeRight {
                // The notch is to the left
                let leftSafeAreaInset = CGFloat(UIApplication.shared.keyWindow?.safeAreaInsets.left ?? 0.0)
                webViewLeft.constant = leftSafeAreaInset
            }
        }

        webView?.setNeedsLayout()
        webView?.layoutIfNeeded()
    }
}

extension Tab: TabWebViewDelegate {
    fileprivate func tabWebView(_ tabWebView: TabWebView, didSelectFindInPageForSelection selection: String) {
        tabDelegate?.tab(self, didSelectFindInPageForSelection: selection)
    }
    fileprivate func tabWebViewSearchWithFirefox(_ tabWebViewSearchWithFirefox: TabWebView, didSelectSearchWithFirefoxForSelection selection: String) {
        tabDelegate?.tab(self, didSelectSearchWithFirefoxForSelection: selection)
    }
}

extension Tab: ContentBlockerTab {
    func currentURL() -> URL? {
        return url
    }

    func currentWebView() -> WKWebView? {
        return webView
    }

    func imageContentBlockingEnabled() -> Bool {
        return noImageMode
    }
}

private class TabContentScriptManager: NSObject, WKScriptMessageHandler {
    private var helpers = [String: TabContentScript]()

    // Without calling this, the TabContentScriptManager will leak.
    func uninstall(tab: Tab) {
        helpers.forEach { helper in
            if let name = helper.value.scriptMessageHandlerName() {
                tab.webView?.configuration.userContentController.removeScriptMessageHandler(forName: name)
            }
        }
    }

    @objc func userContentController(_ userContentController: WKUserContentController, didReceive message: WKScriptMessage) {
        for helper in helpers.values {
            if let scriptMessageHandlerName = helper.scriptMessageHandlerName(), scriptMessageHandlerName == message.name {
                helper.userContentController(userContentController, didReceiveScriptMessage: message)
                return
            }
        }
    }

    func addContentScript(_ helper: TabContentScript, name: String, forTab tab: Tab) {
        if let _ = helpers[name] {
            assertionFailure("Duplicate helper added: \(name)")
        }

        helpers[name] = helper

        // If this helper handles script messages, then get the handler name and register it. The Browser
        // receives all messages and then dispatches them to the right TabHelper.
        if let scriptMessageHandlerName = helper.scriptMessageHandlerName() {
            tab.webView?.configuration.userContentController.add(self, name: scriptMessageHandlerName)
        }
    }

    func getContentScript(_ name: String) -> TabContentScript? {
        return helpers[name]
    }
}

private protocol TabWebViewDelegate: AnyObject {
    func tabWebView(_ tabWebView: TabWebView, didSelectFindInPageForSelection selection: String)
    func tabWebViewSearchWithFirefox(_ tabWebViewSearchWithFirefox: TabWebView, didSelectSearchWithFirefoxForSelection selection: String)
}

class TabWebView: WKWebView, MenuHelperInterface {
    fileprivate weak var delegate: TabWebViewDelegate?

    // Updates the `background-color` of the webview to match
    // the theme if the webview is showing "about:blank" (nil).
    func applyTheme() {
        if url == nil {
            let backgroundColor = ThemeManager.instance.current.browser.background.hexString
            evaluateJavaScript("document.documentElement.style.backgroundColor = '\(backgroundColor)';")
        }
        window?.backgroundColor = UIColor.theme.browser.background
    }

    override func canPerformAction(_ action: Selector, withSender sender: Any?) -> Bool {
        return super.canPerformAction(action, withSender: sender) || action == MenuHelper.SelectorFindInPage
    }

    @objc func menuHelperFindInPage() {
        evaluateJavaScript("getSelection().toString()") { result, _ in
            let selection = result as? String ?? ""
            self.delegate?.tabWebView(self, didSelectFindInPageForSelection: selection)
        }
    }

    @objc func menuHelperSearchWithFirefox() {
        evaluateJavaScript("getSelection().toString()") { result, _ in
            let selection = result as? String ?? ""
            self.delegate?.tabWebViewSearchWithFirefox(self, didSelectSearchWithFirefoxForSelection: selection)
        }
    }

    internal override func hitTest(_ point: CGPoint, with event: UIEvent?) -> UIView? {
        // The find-in-page selection menu only appears if the webview is the first responder.
        becomeFirstResponder()

        return super.hitTest(point, with: event)
    }
}

///
// Temporary fix for Bug 1390871 - NSInvalidArgumentException: -[WKContentView menuHelperFindInPage]: unrecognized selector
//
// This class only exists to contain the swizzledMenuHelperFindInPage. This class is actually never
// instantiated. It only serves as a placeholder for the method. When the method is called, self is
// actually pointing to a WKContentView. Which is not public, but that is fine, we only need to know
// that it is a UIView subclass to access its superview.
//

class TabWebViewMenuHelper: UIView {
    @objc func swizzledMenuHelperFindInPage() {
        if let tabWebView = superview?.superview as? TabWebView {
            tabWebView.evaluateJavaScript("getSelection().toString()") { result, _ in
                let selection = result as? String ?? ""
                tabWebView.delegate?.tabWebView(tabWebView, didSelectFindInPageForSelection: selection)
            }
        }
    }
}<|MERGE_RESOLUTION|>--- conflicted
+++ resolved
@@ -497,15 +497,14 @@
     }
 
     func reload() {
-<<<<<<< HEAD
         if browserViewController?.webViewContainer.subviews.count ?? 1 > 1 {
             browserViewController?.webViewContainer.subviews[0].removeFromSuperview()
-=======
+        }
+        
         // If the current page is an error page, and the reload button is tapped, load the original URL
         if let url = webView?.url, let internalUrl = InternalURL(url), let page = internalUrl.originalURLFromErrorPage {
             webView?.evaluateJavaScript("location.replace('\(page)')", completionHandler: nil)
             return
->>>>>>> 721f2052
         }
         
         if let _ = webView?.reloadFromOrigin() {
