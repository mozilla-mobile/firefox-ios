--- conflicted
+++ resolved
@@ -932,13 +932,9 @@
 
     /// Override evaluateJavascript - should not be called directly on TabWebViews any longer
     // We should only be calling evaluateJavascriptInDefaultContentWorld in the future
-<<<<<<< HEAD
     @available(*,
-                unavailable,
-                message: "Do not call evaluateJavaScript directly on TabWebViews, should only be called on super class")
-=======
-    @available(*, unavailable, message: "Do not call evaluateJavaScript directly on TabWebViews, should only be called on super class")
->>>>>>> 689d3349
+               unavailable,
+               message: "Do not call evaluateJavaScript directly on TabWebViews, should only be called on super class")
     override func evaluateJavaScript(_ javaScriptString: String, completionHandler: ((Any?, Error?) -> Void)? = nil) {
         super.evaluateJavaScript(javaScriptString, completionHandler: completionHandler)
     }
