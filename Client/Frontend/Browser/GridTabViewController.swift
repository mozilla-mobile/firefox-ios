--- conflicted
+++ resolved
@@ -768,303 +768,6 @@
     func tabCellDidClose(_ cell: TabCell)
 }
 
-<<<<<<< HEAD
-protocol TabTrayCell where Self: UICollectionViewCell {
-
-    /// True when the tab is the selected tab in the tray
-    var isSelectedTab: Bool { get }
-
-    /// Configure a tab cell using a Tab object, setting it's selected state at the same time
-    func configureWith(tab: Tab, isSelected selected: Bool)
-}
-
-extension TabTrayCell {
-
-    /// Use the display title unless it's an empty string, then use the base domain from the url
-    func getTabTrayTitle(tab: Tab) -> String? {
-        let baseDomain = tab.sessionData?.urls.last?.baseDomain ?? tab.url?.baseDomain
-        var backUpName: String = "" // In case display title is empty
-        if let baseDomain = baseDomain {
-            backUpName = baseDomain.contains("local") ? .AppMenuOpenHomePageTitleString : baseDomain
-        } else if let url = tab.url, let about = InternalURL(url)?.aboutComponent {
-            backUpName = about
-        }
-        return tab.displayTitle.isEmpty ? backUpName : tab.displayTitle
-    }
-
-    func getA11yTitleLabel(tab: Tab) -> String? {
-        let baseName = getTabTrayTitle(tab: tab)
-
-        if isSelectedTab, let baseName = baseName, !baseName.isEmpty {
-            return baseName + ". " + String.TabTrayCurrentlySelectedTabAccessibilityLabel
-        } else if isSelectedTab {
-            return String.TabTrayCurrentlySelectedTabAccessibilityLabel
-        } else {
-            return baseName
-        }
-    }
-}
-
-class TabCell: UICollectionViewCell, TabTrayCell {
-
-    enum Style {
-        case light
-        case dark
-    }
-
-    static let reuseIdentifier = "TabCellIdentifier"
-    static let borderWidth: CGFloat = 3
-
-    lazy var backgroundHolder: UIView = {
-        let view = UIView()
-        view.layer.cornerRadius = GridTabTrayControllerUX.CornerRadius
-        view.clipsToBounds = true
-        view.backgroundColor = UIColor.theme.tabTray.cellBackground
-        return view
-        
-    }()
-
-    lazy private var faviconBG: UIView = {
-        let view = UIView()
-        view.layer.cornerRadius = TopSiteCellUX.cellCornerRadius
-        view.layer.borderWidth = TopSiteCellUX.borderWidth
-        view.layer.shadowOffset = CGSize(width: 0, height: 2)
-        view.layer.shadowRadius = TopSiteCellUX.shadowRadius
-        view.backgroundColor = UIColor.theme.homePanel.shortcutBackground
-        view.layer.borderColor = TopSiteCellUX.borderColor.cgColor
-        view.layer.shadowColor = UIColor.theme.homePanel.shortcutShadowColor
-        view.layer.shadowOpacity = UIColor.theme.homePanel.shortcutShadowOpacity
-        return view
-    }()
-
-    lazy var screenshotView: UIImageView = {
-        let view = UIImageView()
-        view.contentMode = .scaleAspectFill
-        view.clipsToBounds = true
-        view.isUserInteractionEnabled = false
-        view.backgroundColor = UIColor.theme.tabTray.screenshotBackground
-        return view
-    }()
-    
-    lazy var smallFaviconView: UIImageView = {
-        let view = UIImageView()
-        view.contentMode = .scaleAspectFill
-        view.clipsToBounds = true
-        view.isUserInteractionEnabled = false
-        view.backgroundColor = UIColor.clear
-        view.layer.cornerRadius = TopSiteCellUX.iconCornerRadius
-        view.layer.masksToBounds = true
-        return view
-    }()
-
-    let titleText: UILabel = {
-        let label = UILabel()
-        label.isUserInteractionEnabled = false
-        label.numberOfLines = 1
-        label.font = DynamicFontHelper.defaultHelper.DefaultSmallFontBold
-        label.textColor = UIColor.theme.tabTray.tabTitleText
-        return label
-    }()
-
-    let favicon: UIImageView = {
-        let favicon = UIImageView()
-        favicon.backgroundColor = UIColor.clear
-        favicon.layer.cornerRadius = 2.0
-        favicon.layer.masksToBounds = true
-        return favicon
-    }()
-
-    let closeButton: UIButton = {
-        let button = UIButton()
-        button.setImage(UIImage.templateImageNamed("tab_close"), for: [])
-        button.imageView?.contentMode = .scaleAspectFit
-        button.contentMode = .center
-        button.tintColor = UIColor.theme.tabTray.cellCloseButton
-        button.imageEdgeInsets = UIEdgeInsets(equalInset: GridTabTrayControllerUX.CloseButtonEdgeInset)
-        return button
-    }()
-
-    var title = UIVisualEffectView(effect: UIBlurEffect(style: UIColor.theme.tabTray.tabTitleBlur))
-    var animator: SwipeAnimator?
-    var isSelectedTab = false
-
-    weak var delegate: TabCellDelegate?
-
-    // Changes depending on whether we're full-screen or not.
-    var margin = CGFloat(0)
-
-    override init(frame: CGRect) {
-        super.init(frame: frame)
-
-        self.animator = SwipeAnimator(animatingView: self)
-        self.closeButton.addTarget(self, action: #selector(close), for: .touchUpInside)
-
-        contentView.addSubview(backgroundHolder)
-        
-        backgroundHolder.snp.makeConstraints { make in
-            make.edges.equalTo(contentView)
-        }
-
-        faviconBG.addSubview(smallFaviconView)
-        backgroundHolder.addSubviews(screenshotView, faviconBG)
-
-        self.accessibilityCustomActions = [
-            UIAccessibilityCustomAction(name: .TabTrayCloseAccessibilityCustomAction, target: self.animator, selector: #selector(SwipeAnimator.closeWithoutGesture))
-        ]
-
-        backgroundHolder.addSubview(title)
-        title.contentView.addSubview(self.closeButton)
-        title.contentView.addSubview(self.titleText)
-        title.contentView.addSubview(self.favicon)
-
-        title.snp.makeConstraints { (make) in
-            make.top.left.right.equalTo(backgroundHolder)
-            make.height.equalTo(GridTabTrayControllerUX.TextBoxHeight)
-        }
-
-        favicon.snp.makeConstraints { make in
-            make.leading.equalTo(title.contentView).offset(6)
-            make.top.equalTo((GridTabTrayControllerUX.TextBoxHeight - GridTabTrayControllerUX.FaviconSize) / 2)
-            make.size.equalTo(GridTabTrayControllerUX.FaviconSize)
-        }
-
-        titleText.snp.makeConstraints { (make) in
-            make.leading.equalTo(favicon.snp.trailing).offset(6)
-            make.trailing.equalTo(closeButton.snp.leading).offset(-6)
-            make.centerY.equalTo(title.contentView)
-        }
-
-        closeButton.snp.makeConstraints { make in
-            make.size.equalTo(GridTabTrayControllerUX.CloseButtonSize)
-            make.centerY.trailing.equalTo(title.contentView)
-        }
-
-        screenshotView.snp.makeConstraints { make in
-            make.top.equalToSuperview()
-            make.left.right.equalTo(backgroundHolder)
-            make.bottom.equalTo(backgroundHolder.snp.bottom)
-        }
-        
-        faviconBG.snp.makeConstraints { make in
-            make.centerY.equalToSuperview().offset(10)
-            make.centerX.equalToSuperview()
-            make.size.equalTo(TopSiteCellUX.backgroundSize)
-        }
-        
-        smallFaviconView.snp.makeConstraints { make in
-            make.size.equalTo(TopSiteCellUX.iconSize)
-            make.center.equalTo(faviconBG)
-        }
-    }
-
-    required init?(coder aDecoder: NSCoder) {
-        fatalError("init(coder:) has not been implemented")
-    }
-
-    override func layoutSubviews() {
-        super.layoutSubviews()
-        let shadowPath = CGRect(width: layer.frame.width + (TabCell.borderWidth * 2), height: layer.frame.height + (TabCell.borderWidth * 2))
-        layer.shadowPath = UIBezierPath(roundedRect: shadowPath, cornerRadius: GridTabTrayControllerUX.CornerRadius+TabCell.borderWidth).cgPath
-    }
-
-    func configureWith(tab: Tab, isSelected selected: Bool) {
-        isSelectedTab = selected
-
-        titleText.text = getTabTrayTitle(tab: tab)
-        accessibilityLabel = getA11yTitleLabel(tab: tab)
-        isAccessibilityElement = true
-        accessibilityHint = .TabTraySwipeToCloseAccessibilityHint
-
-        if let favIcon = tab.displayFavicon, let url = URL(string: favIcon.url) {
-            favicon.sd_setImage(with: url, placeholderImage: UIImage(named: "defaultFavicon"), options: [], completed: nil)
-        } else {
-            favicon.image = UIImage(named: "defaultFavicon")
-            favicon.tintColor = UIColor.theme.tabTray.faviconTint
-        }
-
-        if selected {
-            setTabSelected(tab.isPrivate)
-        } else {
-            layer.shadowOffset = .zero
-            layer.shadowPath = nil
-            layer.shadowOpacity = 0
-        }
-
-        faviconBG.isHidden = true
-
-        // Regular screenshot for home or internal url when tab has home screenshot
-        if let url = tab.url, let tabScreenshot = tab.screenshot, (url.absoluteString.starts(with: "internal") &&
-            tab.hasHomeScreenshot) {
-            screenshotView.image = tabScreenshot
-
-        // Favicon or letter image when home screenshot is present for a regular (non-internal) url
-        } else if let url = tab.url, (!url.absoluteString.starts(with: "internal") &&
-            tab.hasHomeScreenshot) {
-            setFaviconImage(for: tab, with: smallFaviconView)
-
-        // Tab screenshot when available
-        } else if let tabScreenshot = tab.screenshot {
-            screenshotView.image = tabScreenshot
-
-        // Favicon or letter image when tab screenshot isn't available
-        } else {
-            setFaviconImage(for: tab, with: smallFaviconView)
-        }
-    }
-
-    override func prepareForReuse() {
-        // Reset any close animations.
-        super.prepareForReuse()
-        backgroundHolder.transform = .identity
-        backgroundHolder.alpha = 1
-        self.titleText.font = DynamicFontHelper.defaultHelper.DefaultSmallFontBold
-        layer.shadowOffset = .zero
-        layer.shadowPath = nil
-        layer.shadowOpacity = 0
-        isHidden = false
-    }
-
-    override func accessibilityScroll(_ direction: UIAccessibilityScrollDirection) -> Bool {
-        var right: Bool
-        switch direction {
-        case .left:
-            right = false
-        case .right:
-            right = true
-        default:
-            return false
-        }
-        animator?.close(right: right)
-        return true
-    }
-
-    @objc func close() {
-        delegate?.tabCellDidClose(self)
-    }
-
-    private func setTabSelected(_ isPrivate: Bool) {
-        // This creates a border around a tabcell. Using the shadow creates a border _outside_ of the tab frame.
-        layer.shadowColor = (isPrivate ? UIColor.theme.tabTray.privateModePurple : UIConstants.SystemBlueColor).cgColor
-        layer.shadowOpacity = 1
-        layer.shadowRadius = 0 // A 0 radius creates a solid border instead of a gradient blur
-        layer.masksToBounds = false
-        // create a frame that is "BorderWidth" size bigger than the cell
-        layer.shadowOffset = CGSize(width: -TabCell.borderWidth, height: -TabCell.borderWidth)
-        let shadowPath = CGRect(width: layer.frame.width + (TabCell.borderWidth * 2), height: layer.frame.height + (TabCell.borderWidth * 2))
-        layer.shadowPath = UIBezierPath(roundedRect: shadowPath, cornerRadius: GridTabTrayControllerUX.CornerRadius+TabCell.borderWidth).cgPath
-    }
-
-    func setFaviconImage(for tab: Tab, with imageView: UIImageView) {
-        if let url = tab.url?.domainURL ?? tab.sessionData?.urls.last?.domainURL {
-            imageView.setImageAndBackground(forIcon: tab.displayFavicon, website: url) {}
-            faviconBG.isHidden = false
-            screenshotView.image = nil
-        }
-    }
-}
-
-=======
->>>>>>> f408531b
 extension GridTabViewController: NotificationThemeable {
 
     @objc func applyTheme() {
