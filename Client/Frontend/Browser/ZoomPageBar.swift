--- conflicted
+++ resolved
@@ -154,12 +154,8 @@
     }
 
     private func updateZoomLabel() {
-<<<<<<< HEAD
-        zoomLevel.text = String(format: "%.0f%%", tab.pageZoom * 100.0)
+        zoomLevel.text = NumberFormatter.localizedString(from: NSNumber(value: tab.pageZoom), number: .percent)
         zoomLevel.isEnabled = tab.pageZoom == 1.0 ? false : true
-=======
-        zoomLevel.text = NumberFormatter.localizedString(from: NSNumber(value: tab.pageZoom), number: .percent)
->>>>>>> 377082bc
         gestureRecognizer.isEnabled = !(tab.pageZoom == 1.0)
     }
 
