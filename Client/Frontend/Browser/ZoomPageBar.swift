--- conflicted
+++ resolved
@@ -73,16 +73,11 @@
     }
 
     private let zoomLevel: UILabel = .build { label in
-<<<<<<< HEAD
-        label.font = DynamicFontHelper.defaultHelper.preferredBoldFont(withTextStyle: .callout,
-                                                                       size: UX.fontSize)
-        label.accessibilityLabel = .ZoomPageBarCurrentZoomLevelAccessibilityLabel
-        label.accessibilityIdentifier = AccessibilityIdentifiers.ZoomPageBar.zoomPageZoomLevelLabel
-=======
         label.font = DynamicFontHelper.defaultHelper.preferredFont(withTextStyle: .callout,
                                                                    size: UX.fontSize,
                                                                    weight: .semibold)
->>>>>>> 29b525ec
+        label.accessibilityLabel = .ZoomPageBarCurrentZoomLevelAccessibilityLabel
+        label.accessibilityIdentifier = AccessibilityIdentifiers.ZoomPageBar.zoomPageZoomLevelLabel
         label.isUserInteractionEnabled = true
         label.adjustsFontForContentSizeCategory = true
         label.textAlignment = .center
