--- conflicted
+++ resolved
@@ -151,7 +151,6 @@
         ])
     }
 
-<<<<<<< HEAD
     func resetZoomLevel() {
         tab.resetZoom()
         updateButtons()
@@ -161,12 +160,12 @@
         updateZoomLabel()
         zoomOutButton.isEnabled = true
         zoomInButton.isEnabled = true
-=======
+    }
+
     private func setupSeparator(_ separator: UIView) {
         separator.widthAnchor.constraint(equalToConstant: UX.separatorWidth).isActive = true
         separator.heightAnchor.constraint(equalTo: stepperContainer.heightAnchor,
                                           multiplier: UX.separatorHeightMultiplier).isActive = true
->>>>>>> 29b525ec
     }
 
     private func updateZoomLabel() {
