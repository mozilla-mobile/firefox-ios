--- conflicted
+++ resolved
@@ -32,11 +32,8 @@
         didSet {
             bezierView.hidden = !selectedTab
             if style == Style.Light {
-<<<<<<< HEAD
                 titleText.textColor = UIColor.darkTextColor()
-=======
                 titleText.textColor = selectedTab ? UIColor.darkTextColor() : UIColor.lightTextColor()
->>>>>>> 0642d2c9
             } else {
                 titleText.textColor = UIColor.lightTextColor()
             }
