--- conflicted
+++ resolved
@@ -71,7 +71,6 @@
         label.numberOfLines = 0
         toast.addSubview(label)
         
-<<<<<<< HEAD
         var descriptionLabel : UILabel?
         if let text = descriptionText {
             let textLabel = UILabel()
@@ -84,10 +83,7 @@
             descriptionLabel = textLabel
         }
         
-        let button = UIButton()
-=======
         let button = HighlightableButton()
->>>>>>> 51abcc7c
         button.layer.cornerRadius = ButtonToastUX.ToastButtonBorderRadius
         button.layer.borderWidth = ButtonToastUX.ToastButtonBorderWidth
         button.layer.borderColor = UIColor.whiteColor().CGColor
