--- conflicted
+++ resolved
@@ -215,20 +215,13 @@
             UIKeyCommand(action: #selector(showDownloadsKeyCommand), input: "j", modifierFlags: .command, discoverabilityTitle: shortcuts.ShowDownloads),
 
             // Window
-<<<<<<< HEAD
+            UIKeyCommand(action: #selector(nextTabKeyCommand), input: "\t", modifierFlags: .control, discoverabilityTitle: shortcuts.ShowNextTab),
             UIKeyCommand(action: #selector(nextTabKeyCommand), input: "]", modifierFlags: [.command, .shift]),
+            UIKeyCommand(action: #selector(previousTabKeyCommand), input: "\t", modifierFlags: [.control, .shift], discoverabilityTitle: shortcuts.ShowPreviousTab),
             UIKeyCommand(action: #selector(previousTabKeyCommand), input: "[", modifierFlags: [.command, .shift]),
-            UIKeyCommand(action: #selector(nextTabKeyCommand), input: "\t", modifierFlags: .control, discoverabilityTitle: .ShowNextTabTitle),
-            UIKeyCommand(action: #selector(previousTabKeyCommand), input: "\t", modifierFlags: [.control, .shift], discoverabilityTitle: .ShowPreviousTabTitle),
-            UIKeyCommand(action: #selector(showTabTrayKeyCommand), input: "\\", modifierFlags: [.command, .shift], discoverabilityTitle: .ShowTabTrayFromTabKeyCodeTitle),
-            UIKeyCommand(action: #selector(showTabTrayKeyCommand), input: "\t", modifierFlags: [.command, .alternate]),
-=======
->>>>>>> d0ef2cae
+            UIKeyCommand(action: #selector(showTabTrayKeyCommand), input: "\t", modifierFlags: [.command, .alternate], discoverabilityTitle: shortcuts.ShowTabTray),
+            UIKeyCommand(action: #selector(showTabTrayKeyCommand), input: "\\", modifierFlags: [.command, .shift]),
             // TODO: Show tab # 1-9 - Command + 1-9
-            UIKeyCommand(action: #selector(nextTabKeyCommand), input: "\t", modifierFlags: .control, discoverabilityTitle: shortcuts.ShowNextTab),
-            UIKeyCommand(action: #selector(previousTabKeyCommand), input: "\t", modifierFlags: [.control, .shift],  discoverabilityTitle: shortcuts.ShowPreviousTab),
-            UIKeyCommand(action: #selector(showTabTrayKeyCommand), input: "\t", modifierFlags: [.command, .alternate], discoverabilityTitle: shortcuts.ShowTabTray),
-            UIKeyCommand(input: "\\", modifierFlags: [.command, .shift], action: #selector(showTabTrayKeyCommand)), // Safari on macOS
         ]
 
         let isEditingText = tabManager.selectedTab?.isEditing ?? false
