--- conflicted
+++ resolved
@@ -36,21 +36,6 @@
         NotificationCenter.default.addObserver(self, selector: #selector(SELDidRestoreSession), name: NotificationDidRestoreSession, object: nil)
     }
     
-<<<<<<< HEAD
-=======
-    deinit {
-        NotificationCenter.default.removeObserver(self, name: NSNotification.Name.UIPasteboardChanged, object: nil)
-        NotificationCenter.default.removeObserver(self, name: NSNotification.Name.UIApplicationWillEnterForeground, object: nil)
-
-        if !sessionRestored {
-            NotificationCenter.default.removeObserver(self, name: NotificationDidRestoreSession, object: nil)
-        }
-
-        if !firstTabLoaded {
-            firstTab?.webView?.removeObserver(self, forKeyPath: "URL")
-        }
-    }
-
     @objc private func SELUIPasteboardChanged() {
         UIPasteboard.general.asyncURL().uponQueue(.main) { res in
             guard let copiedURL: URL? = res.successValue,
@@ -61,7 +46,6 @@
         }
     }
 
->>>>>>> 04de636b
     @objc private func SELAppWillEnterForegroundNotification() {
         sessionStarted = true
         checkIfShouldDisplayBar()
