// This Source Code Form is subject to the terms of the Mozilla Public
// License, v. 2.0. If a copy of the MPL was not distributed with this
// file, You can obtain one at http://mozilla.org/MPL/2.0

import UIKit
import Shared
import Storage
import Glean
import Telemetry

private enum SearchListSection: Int, CaseIterable {
    case searchSuggestions
    case remoteTabs
    case openedTabs
    case bookmarksAndHistory
    case searchHighlights
}

private struct SearchViewControllerUX {
    static var SearchEngineScrollViewBackgroundColor: CGColor { return UIColor.theme.homePanel.toolbarBackground.withAlphaComponent(0.8).cgColor }
    static let SearchEngineScrollViewBorderColor = UIColor.black.withAlphaComponent(0.2).cgColor

    // TODO: This should use ToolbarHeight in BVC. Fix this when we create a shared theming file.
    static let EngineButtonHeight: Float = 44
    static let EngineButtonWidth = EngineButtonHeight * 1.4
    static let EngineButtonBackgroundColor = UIColor.clear.cgColor

    static let SearchImage = "search"
    static let SearchAppendImage = "search-append"
    static let SearchEngineTopBorderWidth = 0.5
    static let SuggestionMargin: CGFloat = 8

    static let IconSize: CGFloat = 23
    static let FaviconSize: CGFloat = 29
    static let IconBorderColor = UIColor(white: 0, alpha: 0.1)
    static let IconBorderWidth: CGFloat = 0.5
}

protocol SearchViewControllerDelegate: AnyObject {
    func searchViewController(_ searchViewController: SearchViewController, didSelectURL url: URL, searchTerm: String?)
    func searchViewController(_ searchViewController: SearchViewController, uuid: String)
    func presentSearchSettingsController()
    func searchViewController(_ searchViewController: SearchViewController, didHighlightText text: String, search: Bool)
    func searchViewController(_ searchViewController: SearchViewController, didAppend text: String)
}

// Note: ClientAndTabs data structure contains all tabs under a remote client. To make traversal and search easier
// this wrapper combines them and is helpful in showing Remote Client and Remote tab in our SearchViewController
struct ClientTabsSearchWrapper {
    var client: RemoteClient
    var tab: RemoteTab
}

struct SearchViewModel {
    let isPrivate: Bool
    let isBottomSearchBar: Bool
}

class SearchViewController: SiteTableViewController, KeyboardHelperDelegate, LoaderListener, FeatureFlaggable {
    var searchDelegate: SearchViewControllerDelegate?
    var currentTheme: BuiltinThemeName {
        return BuiltinThemeName(rawValue: LegacyThemeManager.instance.current.name) ?? .normal
    }
    private let viewModel: SearchViewModel
    private var suggestClient: SearchSuggestClient?
    private var remoteClientTabs = [ClientTabsSearchWrapper]()
    private var filteredRemoteClientTabs = [ClientTabsSearchWrapper]()
    private var openedTabs = [Tab]()
    private var filteredOpenedTabs = [Tab]()
    private var tabManager: TabManager
    private var searchHighlights = [HighlightItem]()
    private var highlightManager: HistoryHighlightsManagerProtocol

    // Views for displaying the bottom scrollable search engine list. searchEngineScrollView is the
    // scrollable container; searchEngineScrollViewContent contains the actual set of search engine buttons.
    private let searchEngineContainerView = UIView()
    private let searchEngineScrollView = ButtonScrollView()
    private let searchEngineScrollViewContent = UIView()

    private lazy var bookmarkedBadge: UIImage = {
        return UIImage(named: "bookmark_results")!
    }()

    private lazy var openAndSyncTabBadge: UIImage = {
        return UIImage(named: "sync_open_tab")!
    }()

    var suggestions: [String]? = []
    var savedQuery: String = ""
    var searchFeature: FeatureHolder<Search>
    static var userAgent: String?

    var hasFirefoxSuggestions: Bool {
        let dataCount = data.count
        return dataCount != 0
            || !filteredOpenedTabs.isEmpty
            || !filteredRemoteClientTabs.isEmpty
            || !searchHighlights.isEmpty
    }

    init(profile: Profile,
         viewModel: SearchViewModel,
         tabManager: TabManager,
         featureConfig: FeatureHolder<Search> = FxNimbus.shared.features.search,
         highlightManager: HistoryHighlightsManagerProtocol = HistoryHighlightsManager()) {
        self.viewModel = viewModel
        self.tabManager = tabManager
        self.searchFeature = featureConfig
        self.highlightManager = highlightManager
        super.init(profile: profile)

        if #available(iOS 15.0, *) {
            tableView.sectionHeaderTopPadding = 0
        }
    }

    required init?(coder aDecoder: NSCoder) {
        fatalError("init(coder:) has not been implemented")
    }

    override func viewDidLoad() {
        view.backgroundColor = UIColor.theme.homePanel.panelBackground
        let blur = UIVisualEffectView(effect: UIBlurEffect(style: .light))
        view.addSubview(blur)

        super.viewDidLoad()
        getCachedTabs()
        KeyboardHelper.defaultHelper.addDelegate(self)

        searchEngineContainerView.layer.backgroundColor = SearchViewControllerUX.SearchEngineScrollViewBackgroundColor
        searchEngineContainerView.layer.shadowRadius = 0
        searchEngineContainerView.layer.shadowOpacity = 100
        searchEngineContainerView.layer.shadowOffset = CGSize(width: 0, height: -SearchViewControllerUX.SearchEngineTopBorderWidth)
        searchEngineContainerView.layer.shadowColor = SearchViewControllerUX.SearchEngineScrollViewBorderColor
        searchEngineContainerView.clipsToBounds = false

        searchEngineScrollView.decelerationRate = UIScrollView.DecelerationRate.fast
        searchEngineContainerView.addSubview(searchEngineScrollView)
        view.addSubview(searchEngineContainerView)

        searchEngineScrollViewContent.layer.backgroundColor = UIColor.clear.cgColor
        searchEngineScrollView.addSubview(searchEngineScrollViewContent)

        layoutTable()
        layoutSearchEngineScrollView()
        layoutSearchEngineScrollViewContent()

        blur.snp.makeConstraints { make in
            make.edges.equalTo(self.view)
        }

        searchEngineContainerView.snp.makeConstraints { make in
            make.leading.trailing.bottom.equalToSuperview()
        }

        NotificationCenter.default.addObserver(self, selector: #selector(dynamicFontChanged), name: .DynamicFontChanged, object: nil)
    }

    private func loadSearchHighlights() {
        guard featureFlags.isFeatureEnabled(.searchHighlights, checking: .buildOnly) else { return }

        highlightManager.searchHighlightsData(
            searchQuery: searchQuery,
            profile: profile,
            tabs: tabManager.tabs,
            resultCount: 3) { results in

            guard let results = results else { return }
            self.searchHighlights = results
            self.tableView.reloadData()
        }
    }

    func dynamicFontChanged(_ notification: Notification) {
        guard notification.name == .DynamicFontChanged else { return }

        reloadData()
    }

    override func viewWillAppear(_ animated: Bool) {
        super.viewWillAppear(animated)
        reloadSearchEngines()
        reloadData()
    }

    override func viewDidAppear(_ animated: Bool) {
        super.viewDidAppear(animated)
        searchFeature.recordExposure()
    }

    private func layoutSearchEngineScrollView() {
        let keyboardHeight = KeyboardHelper.defaultHelper.currentState?.intersectionHeightForView(self.view) ?? 0
        searchEngineScrollView.snp.remakeConstraints { make in
            make.leading.trailing.top.equalToSuperview()
            if keyboardHeight == 0 {
                make.bottom.equalTo(view.safeArea.bottom)
            } else {
                let offset = viewModel.isBottomSearchBar ? 0 : keyboardHeight
                make.bottom.equalTo(view).offset(-offset)
            }
        }
    }

    private func layoutSearchEngineScrollViewContent() {
        searchEngineScrollViewContent.snp.remakeConstraints { make in
            make.center.equalTo(self.searchEngineScrollView).priority(10)
            // left-align the engines on iphones, center on ipad
            if UIScreen.main.traitCollection.horizontalSizeClass == .compact {
                make.leading.equalTo(self.searchEngineScrollView).priority(1000)
            } else {
                make.leading.greaterThanOrEqualTo(self.searchEngineScrollView).priority(1000)
            }
            make.trailing.lessThanOrEqualTo(self.searchEngineScrollView).priority(1000)
            make.top.equalTo(self.searchEngineScrollView)
            make.bottom.equalTo(self.searchEngineScrollView)
        }
    }

    var searchEngines: SearchEngines! {
        didSet {
            suggestClient?.cancelPendingRequest()

            // Query and reload the table with new search suggestions.
            querySuggestClient()

            // Show the default search engine first.
            if !viewModel.isPrivate {
                let ua = SearchViewController.userAgent ?? "FxSearch"
                suggestClient = SearchSuggestClient(searchEngine: searchEngines.defaultEngine, userAgent: ua)
            }

            // Reload the footer list of search engines.
            reloadSearchEngines()
        }
    }

    private var quickSearchEngines: [OpenSearchEngine] {
        var engines = searchEngines.quickSearchEngines

        // If we're not showing search suggestions, the default search engine won't be visible
        // at the top of the table. Show it with the others in the bottom search bar.
        if viewModel.isPrivate || !searchEngines.shouldShowSearchSuggestions {
            engines?.insert(searchEngines.defaultEngine, at: 0)
        }

        return engines!
    }

    var searchQuery: String = "" {
        didSet {
            // Reload the tableView to show the updated text in each engine.
            reloadData()
        }
    }

    override func reloadData() {
        querySuggestClient()
    }

    private func layoutTable() {
        // Note: We remove and re-add tableview from superview so that we can update
        // the constraints to be aligned with Search Engine Scroll View top anchor
        tableView.removeFromSuperview()
        view.addSubviews(tableView)
        NSLayoutConstraint.activate([
            tableView.topAnchor.constraint(equalTo: view.topAnchor),
            tableView.leadingAnchor.constraint(equalTo: view.leadingAnchor),
            tableView.trailingAnchor.constraint(equalTo: view.trailingAnchor),
            tableView.bottomAnchor.constraint(equalTo: searchEngineScrollView.topAnchor)
        ])
    }

    func reloadSearchEngines() {
        searchEngineScrollViewContent.subviews.forEach { $0.removeFromSuperview() }
        var leftEdge = searchEngineScrollViewContent.snp.leading

        // search settings icon
        let searchButton = UIButton()
        searchButton.setImage(UIImage(named: "quickSearch"), for: [])
        searchButton.imageView?.contentMode = .center
        searchButton.layer.backgroundColor = SearchViewControllerUX.EngineButtonBackgroundColor
        searchButton.addTarget(self, action: #selector(didClickSearchButton), for: .touchUpInside)
        searchButton.accessibilityLabel = String(format: .SearchSettingsAccessibilityLabel)

        searchEngineScrollViewContent.addSubview(searchButton)
        searchButton.snp.makeConstraints { make in
            make.size.equalTo(SearchViewControllerUX.FaviconSize)
            // offset the left edge to align with search results
            make.leading.equalTo(leftEdge).offset(SearchViewControllerUX.SuggestionMargin * 2)
            make.top.equalTo(self.searchEngineScrollViewContent).offset(SearchViewControllerUX.SuggestionMargin)
            make.bottom.equalTo(self.searchEngineScrollViewContent).offset(-SearchViewControllerUX.SuggestionMargin)
        }

        // search engines
        leftEdge = searchButton.snp.trailing

        for engine in quickSearchEngines {
            let engineButton = UIButton()
            engineButton.setImage(engine.image, for: [])
            engineButton.imageView?.contentMode = .scaleAspectFit
            engineButton.imageView?.layer.cornerRadius = 4
            engineButton.layer.backgroundColor = SearchViewControllerUX.EngineButtonBackgroundColor
            engineButton.addTarget(self, action: #selector(didSelectEngine), for: .touchUpInside)
            engineButton.accessibilityLabel = String(format: .SearchSearchEngineAccessibilityLabel, engine.shortName)

            engineButton.imageView?.snp.makeConstraints { make in
                make.width.height.equalTo(SearchViewControllerUX.FaviconSize)
                return
            }

            searchEngineScrollViewContent.addSubview(engineButton)
            engineButton.snp.makeConstraints { make in
                make.width.equalTo(SearchViewControllerUX.EngineButtonWidth)
                make.height.equalTo(SearchViewControllerUX.EngineButtonHeight)
                make.leading.equalTo(leftEdge)
                make.top.equalTo(self.searchEngineScrollViewContent)
                make.bottom.equalTo(self.searchEngineScrollViewContent)
                if engine === self.searchEngines.quickSearchEngines.last {
                    make.trailing.equalTo(self.searchEngineScrollViewContent)
                }
            }
            leftEdge = engineButton.snp.trailing
        }
    }

    func didSelectEngine(_ sender: UIButton) {
        // The UIButtons are the same cardinality and order as the array of quick search engines.
        // Subtract 1 from index to account for magnifying glass accessory.
        guard let index = searchEngineScrollViewContent.subviews.firstIndex(of: sender) else {
            assertionFailure()
            return
        }

        let engine = quickSearchEngines[index - 1]

        guard let url = engine.searchURLForQuery(searchQuery) else {
            assertionFailure()
            return
        }

        Telemetry.default.recordSearch(location: .quickSearch, searchEngine: engine.engineID ?? "other")
        GleanMetrics.Search.counts["\(engine.engineID ?? "custom").\(SearchesMeasurement.SearchLocation.quickSearch.rawValue)"].add()

        searchDelegate?.searchViewController(self, didSelectURL: url, searchTerm: "")
    }

    func didClickSearchButton() {
        self.searchDelegate?.presentSearchSettingsController()
    }

    func keyboardHelper(_ keyboardHelper: KeyboardHelper, keyboardWillShowWithState state: KeyboardState) {
        animateSearchEnginesWithKeyboard(state)
    }

    func keyboardHelper(_ keyboardHelper: KeyboardHelper, keyboardWillHideWithState state: KeyboardState) {
        animateSearchEnginesWithKeyboard(state)
    }

    func keyboardHelper(_ keyboardHelper: KeyboardHelper, keyboardWillChangeWithState state: KeyboardState) {
        animateSearchEnginesWithKeyboard(state)
    }

    override func viewWillTransition(to size: CGSize, with coordinator: UIViewControllerTransitionCoordinator) {
        super.viewWillTransition(to: size, with: coordinator)
        // The height of the suggestions row may change, so call reloadData() to recalculate cell heights.
        coordinator.animate(alongsideTransition: { _ in
            self.tableView.reloadData()
            self.layoutSearchEngineScrollViewContent()
        }, completion: nil)
    }

    private func animateSearchEnginesWithKeyboard(_ keyboardState: KeyboardState) {
        layoutSearchEngineScrollView()

        UIView.animate(
            withDuration: keyboardState.animationDuration,
            delay: 0,
            options: [UIView.AnimationOptions(rawValue: UInt(keyboardState.animationCurve.rawValue << 16))],
            animations: {
                self.view.layoutIfNeeded()
            })
    }

    private func getCachedTabs() {
        assert(Thread.isMainThread)
        // Short circuit if the user is not logged in
        guard profile.hasSyncableAccount() else { return }
        // Get cached tabs
        self.profile.getCachedClientsAndTabs().uponQueue(.main) { result in
            guard let clientAndTabs = result.successValue else { return }
            self.remoteClientTabs.removeAll()
            // Update UI with cached data.
            clientAndTabs.forEach { value in
                value.tabs.forEach { (tab) in
                    self.remoteClientTabs.append(ClientTabsSearchWrapper(client: value.client, tab: tab))
                }
            }
        }
    }

    func searchTabs(for searchString: String) {
        let currentTabs = viewModel.isPrivate ? tabManager.privateTabs : tabManager.normalTabs

        // Small helper function to do case insensitive searching.
        // We split the search query by spaces so we can simulate full text search.
        let searchTerms = searchString.split(separator: " ")
        func find(in content: String?) -> Bool {
            guard let content = content else {
                return false
            }
            return searchTerms.reduce(true) {
                $0 && content.range(of: $1, options: .caseInsensitive) != nil
            }
        }
        let config = searchFeature.value().awesomeBar
        // Searching within the content will get annoying, so only start searching
        // in content when there are at least one word with more than 3 letters in.
        let searchInContent = config.usePageContent
            && searchTerms.find { $0.count >= config.minSearchTerm } != nil

        filteredOpenedTabs = currentTabs.filter { tab in
            guard let url = tab.url ?? tab.sessionData?.urls.last,
                  !InternalURL.isValid(url: url) else {
                return false
            }
            let lines = [
                    tab.title ?? tab.lastTitle,
                    searchInContent ? tab.readabilityResult?.textContent : nil,
                    url.absoluteString
                ]
                .compactMap { $0 }

            let text = lines.joined(separator: "\n")
            return find(in: text)
        }
    }

    func searchRemoteTabs(for searchString: String) {
        filteredRemoteClientTabs.removeAll()
        for remoteClientTab in remoteClientTabs {
            if remoteClientTab.tab.title.lowercased().contains(searchQuery) {
                filteredRemoteClientTabs.append(remoteClientTab)
            }
        }

        let currentTabs = self.remoteClientTabs
        self.filteredRemoteClientTabs = currentTabs.filter { value in
            let tab = value.tab

            if InternalURL.isValid(url: tab.URL) {
                return false
            }

            if tab.title.lowercased().contains(searchString.lowercased()) {
                return true
            }

            if tab.URL.absoluteString.lowercased().contains(searchString.lowercased()) {
                return true
            }

            return false
        }
    }

    private func querySuggestClient() {
        suggestClient?.cancelPendingRequest()

        if searchQuery.isEmpty || !searchEngines.shouldShowSearchSuggestions || searchQuery.looksLikeAURL() {
            suggestions = []
            tableView.reloadData()
            return
        }

        loadSearchHighlights()

        let tempSearchQuery = searchQuery
        suggestClient?.query(searchQuery, callback: { suggestions, error in
            if let error = error {
                let isSuggestClientError = error.domain == SearchSuggestClientErrorDomain

                switch error.code {
                case NSURLErrorCancelled where error.domain == NSURLErrorDomain:
                    // Request was cancelled. Do nothing.
                    break
                case SearchSuggestClientErrorInvalidEngine where isSuggestClientError:
                    // Engine does not support search suggestions. Do nothing.
                    break
                case SearchSuggestClientErrorInvalidResponse where isSuggestClientError:
                    print("Error: Invalid search suggestion data")
                default:
                    print("Error: \(error.description)")
                }
            } else {
                self.suggestions = suggestions!
                // Remove user searching term inside suggestions list
                self.suggestions?.removeAll(where: { $0.trimmingCharacters(in: .whitespacesAndNewlines) == self.searchQuery.trimmingCharacters(in: .whitespacesAndNewlines) })
                // First suggestion should be what the user is searching
                self.suggestions?.insert(self.searchQuery, at: 0)
            }

            // If there are no suggestions, just use whatever the user typed.
            if suggestions?.isEmpty ?? true {
                self.suggestions = [self.searchQuery]
            }

            self.searchTabs(for: self.searchQuery)
            self.searchRemoteTabs(for: self.searchQuery)
            // Reload the tableView to show the new list of search suggestions.
            self.savedQuery = tempSearchQuery
            self.tableView.reloadData()
        })
    }

    func loader(dataLoaded data: Cursor<Site>) {
        self.data = data
        tableView.reloadData()
    }

    // MARK: - Table view delegate

    func tableView(_ tableView: UITableView, didSelectRowAt indexPath: IndexPath) {
        switch SearchListSection(rawValue: indexPath.section)! {
        case .searchSuggestions:
            recordSearchListSelectionTelemetry(type: .searchSuggestions)
            // Assume that only the default search engine can provide search suggestions.
            let engine = searchEngines.defaultEngine
            guard let suggestions = suggestions else { return }
            guard let suggestion = suggestions[safe: indexPath.row] else { return }
            if let url = engine.searchURLForQuery(suggestion) {
                Telemetry.default.recordSearch(location: .suggestion, searchEngine: engine.engineID ?? "other")
                GleanMetrics.Search.counts["\(engine.engineID ?? "custom").\(SearchesMeasurement.SearchLocation.suggestion.rawValue)"].add()
                searchDelegate?.searchViewController(self, didSelectURL: url, searchTerm: suggestion)
            }
        case .openedTabs:
            recordSearchListSelectionTelemetry(type: .openedTabs)
            let tab = self.filteredOpenedTabs[indexPath.row]
            searchDelegate?.searchViewController(self, uuid: tab.tabUUID)
        case .remoteTabs:
            recordSearchListSelectionTelemetry(type: .remoteTabs)
            let remoteTab = self.filteredRemoteClientTabs[indexPath.row].tab
            searchDelegate?.searchViewController(self, didSelectURL: remoteTab.URL, searchTerm: nil)
        case .bookmarksAndHistory:
            if let site = data[indexPath.row] {
                recordSearchListSelectionTelemetry(type: .bookmarksAndHistory,
                                                   isBookmark: site.bookmarked ?? false)
                if let url = URL(string: site.url) {
                    searchDelegate?.searchViewController(self, didSelectURL: url, searchTerm: nil)
                }
            }
        case .searchHighlights:
            if let url = searchHighlights[indexPath.row].siteUrl {
                recordSearchListSelectionTelemetry(type: .searchHighlights)
                searchDelegate?.searchViewController(self, didSelectURL: url, searchTerm: nil)
            }
        }
    }

    override func tableView(_ tableView: UITableView, heightForRowAt indexPath: IndexPath) -> CGFloat {
        return super.tableView(tableView, heightForRowAt: indexPath)
    }

    override func tableView(_ tableView: UITableView, heightForHeaderInSection section: Int) -> CGFloat {
        guard section == SearchListSection.remoteTabs.rawValue,
              hasFirefoxSuggestions else { return 0 }

        return UITableView.automaticDimension
    }

    override func tableView(_ tableView: UITableView, viewForHeaderInSection section: Int) -> UIView? {
        guard section == SearchListSection.remoteTabs.rawValue,
              hasFirefoxSuggestions,
              let headerView = tableView.dequeueReusableHeaderFooterView(
                withIdentifier: SiteTableViewHeader.cellIdentifier) as? SiteTableViewHeader
        else { return nil }

<<<<<<< HEAD
        headerView.titleLabel.text = .Search.SuggestSectionTitle
=======
        let viewModel = SiteTableViewHeaderModel(title: .Search.SuggestSectionTitle,
                                                 isCollapsible: false,
                                                 collapsibleState: nil)
        headerView.configure(viewModel)

>>>>>>> 8b161fc7
        return headerView
    }

    override func tableView(_ tableView: UITableView, cellForRowAt indexPath: IndexPath) -> UITableViewCell {
        let twoLineImageOverlayCell = tableView.dequeueReusableCell(
            withIdentifier: TwoLineImageOverlayCell.cellIdentifier, for: indexPath) as! TwoLineImageOverlayCell
        let oneLineTableViewCell = tableView.dequeueReusableCell(withIdentifier: OneLineTableViewCell.cellIdentifier,
                                                                 for: indexPath) as! OneLineTableViewCell
        return getCellForSection(twoLineImageOverlayCell,
                                 oneLineCell: oneLineTableViewCell,
                                 for: SearchListSection(rawValue: indexPath.section)!,
                                 indexPath)
    }

    override func tableView(_ tableView: UITableView, numberOfRowsInSection section: Int) -> Int {
        switch SearchListSection(rawValue: section)! {
        case .searchSuggestions:
            guard let count = suggestions?.count else { return 0 }
            return count < 4 ? count : 4
        case .openedTabs:
            return filteredOpenedTabs.count
        case .remoteTabs:
            return filteredRemoteClientTabs.count
        case .bookmarksAndHistory:
            return data.count
        case .searchHighlights:
            return searchHighlights.count
        }
    }

    func numberOfSections(in tableView: UITableView) -> Int {
        return SearchListSection.allCases.count
    }

    func tableView(_ tableView: UITableView, didHighlightRowAt indexPath: IndexPath) {
        guard let section = SearchListSection(rawValue: indexPath.section) else { return }

        if section == .bookmarksAndHistory,
            let suggestion = data[indexPath.item] {
            searchDelegate?.searchViewController(self, didHighlightText: suggestion.url, search: false)
        }
    }

    override func applyTheme() {
        super.applyTheme()
        searchEngineContainerView.layer.backgroundColor = SearchViewControllerUX.SearchEngineScrollViewBackgroundColor
        reloadData()
    }

    func getAttributedBoldSearchSuggestions(searchPhrase: String, query: String) -> NSAttributedString {
        let boldAttributes = [NSAttributedString.Key.font: UIFont.boldSystemFont(ofSize: DynamicFontHelper().DefaultStandardFont.pointSize)]
        let regularAttributes = [NSAttributedString.Key.font: DynamicFontHelper().DefaultStandardFont]
        let attributedString = NSMutableAttributedString(string: "", attributes: regularAttributes)
        let phraseString = NSAttributedString(string: searchPhrase, attributes: regularAttributes)
        let suggestion = searchPhrase.components(separatedBy: query)
        guard searchPhrase != query, suggestion.count > 1 else { return phraseString }
        // split suggestion into searchQuery and suggested part
        let searchString = NSAttributedString(string: query, attributes: regularAttributes)
        let restOfSuggestion = NSAttributedString(string: suggestion[1], attributes: boldAttributes)
        attributedString.append(searchString)
        attributedString.append(restOfSuggestion)
        return attributedString
    }

    private func getCellForSection(_ twoLineCell: TwoLineImageOverlayCell, oneLineCell: OneLineTableViewCell, for section: SearchListSection, _ indexPath: IndexPath) -> UITableViewCell {
        var cell = UITableViewCell()
        switch section {
        case .searchSuggestions:
            if let site = suggestions?[indexPath.row] {
                oneLineCell.titleLabel.text = site
                if Locale.current.languageCode == "en" {
                    oneLineCell.titleLabel.attributedText = getAttributedBoldSearchSuggestions(searchPhrase: site, query: savedQuery)
                }
                oneLineCell.leftImageView.contentMode = .center
                oneLineCell.leftImageView.layer.borderWidth = 0
                oneLineCell.leftImageView.image = UIImage(named: SearchViewControllerUX.SearchImage)
                oneLineCell.leftImageView.tintColor = LegacyThemeManager.instance.currentName == .dark ? UIColor.white : UIColor.black
                oneLineCell.leftImageView.backgroundColor = nil
                let appendButton = UIButton(type: .roundedRect)
                appendButton.setImage(searchAppendImage?.withRenderingMode(.alwaysTemplate), for: .normal)
                appendButton.addTarget(self, action: #selector(append(_ :)), for: .touchUpInside)
                appendButton.tintColor = LegacyThemeManager.instance.currentName == .dark ? UIColor.white : UIColor.black
                appendButton.sizeToFit()
                oneLineCell.accessoryView = indexPath.row > 0 ? appendButton : nil
                cell = oneLineCell
            }
        case .openedTabs:
            if self.filteredOpenedTabs.count > indexPath.row {
                let openedTab = self.filteredOpenedTabs[indexPath.row]
                twoLineCell.descriptionLabel.isHidden = false
                twoLineCell.titleLabel.text = openedTab.title ?? openedTab.lastTitle
                twoLineCell.descriptionLabel.text = String.SearchSuggestionCellSwitchToTabLabel
                twoLineCell.leftOverlayImageView.image = openAndSyncTabBadge
                twoLineCell.leftImageView.layer.borderColor = SearchViewControllerUX.IconBorderColor.cgColor
                twoLineCell.leftImageView.layer.borderWidth = SearchViewControllerUX.IconBorderWidth
                twoLineCell.leftImageView.contentMode = .center
                twoLineCell.leftImageView.setImageAndBackground(forIcon: openedTab.displayFavicon, website: openedTab.url) { [weak twoLineCell] in
                    twoLineCell?.leftImageView.image = twoLineCell?.leftImageView.image?.createScaled(CGSize(width: SearchViewControllerUX.IconSize, height: SearchViewControllerUX.IconSize))
                }
                twoLineCell.accessoryView = nil
                cell = twoLineCell
            }
        case .remoteTabs:
            if self.filteredRemoteClientTabs.count > indexPath.row {
                let remoteTab = self.filteredRemoteClientTabs[indexPath.row].tab
                let remoteClient = self.filteredRemoteClientTabs[indexPath.row].client
                twoLineCell.descriptionLabel.isHidden = false
                twoLineCell.titleLabel.text = remoteTab.title
                twoLineCell.descriptionLabel.text = remoteClient.name
                twoLineCell.leftOverlayImageView.image = openAndSyncTabBadge
                twoLineCell.leftImageView.layer.borderColor = SearchViewControllerUX.IconBorderColor.cgColor
                twoLineCell.leftImageView.layer.borderWidth = SearchViewControllerUX.IconBorderWidth
                twoLineCell.leftImageView.contentMode = .center
                twoLineCell.leftImageView.setImageAndBackground(forIcon: nil, website: remoteTab.URL) { [weak twoLineCell] in
                    twoLineCell?.leftImageView.image = twoLineCell?.leftImageView.image?.createScaled(CGSize(width: SearchViewControllerUX.IconSize, height: SearchViewControllerUX.IconSize))
                }
                twoLineCell.accessoryView = nil
                cell = twoLineCell
            }
        case .bookmarksAndHistory:
            if let site = data[indexPath.row] {
                let isBookmark = site.bookmarked ?? false
                cell = twoLineCell
                twoLineCell.descriptionLabel.isHidden = false
                twoLineCell.titleLabel.text = site.title
                twoLineCell.descriptionLabel.text = site.url
                twoLineCell.leftOverlayImageView.image = isBookmark ? self.bookmarkedBadge : nil
                twoLineCell.leftImageView.layer.borderColor = SearchViewControllerUX.IconBorderColor.cgColor
                twoLineCell.leftImageView.layer.borderWidth = SearchViewControllerUX.IconBorderWidth
                twoLineCell.leftImageView.contentMode = .center
                twoLineCell.leftImageView.setImageAndBackground(forIcon: site.icon, website: site.tileURL) { [weak twoLineCell] in
                    twoLineCell?.leftImageView.image = twoLineCell?.leftImageView.image?.createScaled(CGSize(width: SearchViewControllerUX.IconSize, height: SearchViewControllerUX.IconSize))
                }
                twoLineCell.accessoryView = nil
                cell = twoLineCell
            }
        case .searchHighlights:
            let highlightItem = searchHighlights[indexPath.row]
            let urlString = highlightItem.siteUrl?.absoluteString ?? ""
            let site = Site(url: urlString, title: highlightItem.displayTitle)
            cell = twoLineCell
            twoLineCell.descriptionLabel.isHidden = false
            twoLineCell.titleLabel.text = highlightItem.displayTitle
            twoLineCell.descriptionLabel.text = urlString
            twoLineCell.leftImageView.layer.borderColor = SearchViewControllerUX.IconBorderColor.cgColor
            twoLineCell.leftImageView.layer.borderWidth = SearchViewControllerUX.IconBorderWidth
            twoLineCell.leftImageView.contentMode = .center
            profile.favicons.getFaviconImage(forSite: site).uponQueue(.main) {
                [weak twoLineCell] result in
                // Check that we successfully retrieved an image (should always happen)
                // and ensure that the cell we were fetching for is still on-screen.
                guard let image = result.successValue else { return }
                twoLineCell?.leftImageView.image = image
                twoLineCell?.leftImageView.image = twoLineCell?.leftImageView.image?.createScaled(CGSize(width: SearchViewControllerUX.IconSize, height: SearchViewControllerUX.IconSize))
            }
            twoLineCell.accessoryView = nil
            cell = twoLineCell
        }
        return cell
    }

    func append(_ sender: UIButton) {
        let buttonPosition = sender.convert(CGPoint(), to: tableView)
        if let indexPath = tableView.indexPathForRow(at: buttonPosition), let newQuery = suggestions?[indexPath.row] {
            searchDelegate?.searchViewController(self, didAppend: newQuery + " ")
            searchQuery = newQuery + " "
        }
    }

    private var searchAppendImage: UIImage? {
        var searchAppendImage = UIImage(named: SearchViewControllerUX.SearchAppendImage)

        if viewModel.isBottomSearchBar, let image = searchAppendImage, let cgImage = image.cgImage {
            searchAppendImage = UIImage(
                cgImage: cgImage,
                scale: image.scale,
                orientation: .downMirrored
            )
        }
        return searchAppendImage
    }
}

// MARK: - Telemetry
private extension SearchViewController {
    func recordSearchListSelectionTelemetry(type: SearchListSection, isBookmark: Bool = false) {

        let key = TelemetryWrapper.EventExtraKey.awesomebarSearchTapType.rawValue
        var extra: String
        switch type {
        case .searchSuggestions:
            extra = TelemetryWrapper.EventValue.searchSuggestion.rawValue
        case .remoteTabs:
            extra = TelemetryWrapper.EventValue.remoteTab.rawValue
        case .openedTabs:
            extra = TelemetryWrapper.EventValue.openedTab.rawValue
        case .bookmarksAndHistory:
            extra = isBookmark ? TelemetryWrapper.EventValue.bookmarkItem.rawValue :
                        TelemetryWrapper.EventValue.historyItem.rawValue
        case .searchHighlights:
            extra = TelemetryWrapper.EventValue.searchHighlights.rawValue
        }

        TelemetryWrapper.recordEvent(category: .action,
                                     method: .tap,
                                     object: .awesomebarResults,
                                     extras: [key: extra])
    }
}

// MARK: - Keyboard shortcuts
extension SearchViewController {
    func handleKeyCommands(sender: UIKeyCommand) {
        let initialSection = SearchListSection.bookmarksAndHistory.rawValue
        guard let current = tableView.indexPathForSelectedRow else {
            let initialSectionCount = tableView(tableView, numberOfRowsInSection: initialSection)
            if sender.input == UIKeyCommand.inputDownArrow, initialSectionCount > 0 {
                let next = IndexPath(item: 0, section: initialSection)
                self.tableView(tableView, didHighlightRowAt: next)
                tableView.selectRow(at: next, animated: false, scrollPosition: .top)
            }
            return
        }

        let nextSection: Int
        let nextItem: Int
        guard let input = sender.input else { return }
        switch input {
        case UIKeyCommand.inputUpArrow:
            // we're going down, we should check if we've reached the first item in this section.
            if current.item == 0 {
                // We have, so check if we can decrement the section.
                if current.section == initialSection {
                    // We've reached the first item in the first section.
                    searchDelegate?.searchViewController(self, didHighlightText: searchQuery, search: false)
                    return
                } else {
                    nextSection = current.section - 1
                    nextItem = tableView(tableView, numberOfRowsInSection: nextSection) - 1
                }
            } else {
                nextSection = current.section
                nextItem = current.item - 1
            }
        case UIKeyCommand.inputDownArrow:
            let currentSectionItemsCount = tableView(tableView, numberOfRowsInSection: current.section)
            if current.item == currentSectionItemsCount - 1 {
                if current.section == tableView.numberOfSections - 1 {
                    // We've reached the last item in the last section
                    return
                } else {
                    // We can go to the next section.
                    nextSection = current.section + 1
                    nextItem = 0
                }
            } else {
                nextSection = current.section
                nextItem = current.item + 1
            }
        default:
            return
        }
        guard nextItem >= 0 else { return }
        let next = IndexPath(item: nextItem, section: nextSection)
        self.tableView(tableView, didHighlightRowAt: next)
        tableView.selectRow(at: next, animated: false, scrollPosition: .middle)
    }
}

/**
 * Private extension containing string operations specific to this view controller
 */
fileprivate extension String {
    func looksLikeAURL() -> Bool {
        // The assumption here is that if the user is typing in a forward slash and there are no spaces
        // involved, it's going to be a URL. If we type a space, any url would be invalid.
        // See https://bugzilla.mozilla.org/show_bug.cgi?id=1192155 for additional details.
        return self.contains("/") && !self.contains(" ")
    }
}

/**
 * UIScrollView that prevents buttons from interfering with scroll.
 */
private class ButtonScrollView: UIScrollView {
    override func touchesShouldCancel(in view: UIView) -> Bool {
        return true
    }
}<|MERGE_RESOLUTION|>--- conflicted
+++ resolved
@@ -574,15 +574,10 @@
                 withIdentifier: SiteTableViewHeader.cellIdentifier) as? SiteTableViewHeader
         else { return nil }
 
-<<<<<<< HEAD
-        headerView.titleLabel.text = .Search.SuggestSectionTitle
-=======
         let viewModel = SiteTableViewHeaderModel(title: .Search.SuggestSectionTitle,
                                                  isCollapsible: false,
                                                  collapsibleState: nil)
         headerView.configure(viewModel)
-
->>>>>>> 8b161fc7
         return headerView
     }
 
