--- conflicted
+++ resolved
@@ -104,17 +104,13 @@
             innerMetadataLoop: for (searchTerm, historyMetaList) in searchTermMetadata {
                 if historyMetaList.contains(where: { metadata in
                     var stringURL: String = ""
-<<<<<<< HEAD
-                    if let item = item as? URL {
-                        stringURL = item.absoluteString
-=======
+
                     if let item = item as? Site {
                         stringURL = item.url
-
->>>>>>> f408531b
                     } else if let item = item as? Tab, let url = item.lastKnownUrl?.absoluteString {
                         stringURL = url
                     }
+
                     return metadata.url == stringURL || metadata.referrerUrl == stringURL
                 }) {
                     itemsInGroups.append(item)
