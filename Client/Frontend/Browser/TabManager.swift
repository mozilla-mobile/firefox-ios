--- conflicted
+++ resolved
@@ -918,23 +918,16 @@
 
 // MARK: - Test cases helpers
 extension TabManager {
-<<<<<<< HEAD
 
     func testRemoveAll() {
         assert(AppConstants.isRunningTest)
         removeTabs(self.tabs)
     }
 
-    func testTabCountOnDisk() -> Int {
-        assert(AppConstants.isRunningTest)
-        return store.testTabCountOnDisk()
-    }
-=======
 //    func testTabCountOnDisk() -> Int {
 //        assert(AppConstants.isRunningTest)
 //        return store.testTabCountOnDisk()
 //    }
->>>>>>> ff026e4f
 
     func testCountRestoredTabs() -> Int {
         assert(AppConstants.isRunningTest)
