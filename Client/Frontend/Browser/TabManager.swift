--- conflicted
+++ resolved
@@ -74,16 +74,6 @@
         if isPrivate {
             configuration.websiteDataStore = WKWebsiteDataStore.nonPersistent()
         }
-<<<<<<< HEAD
-
-        // Append FxiOS/version Mobile/version Safari/version to the built-in user agent
-        let desktop = UserAgent.isDesktop(ua: UserAgent.defaultUserAgent())
-        configuration.applicationNameForUserAgent = "\(UserAgent.uaBitFx) " +
-             (desktop ? "\(UserAgent.uaBitGoogleIpad) " : "\(UserAgent.uaBitMobile) ") +
-             "\(UserAgent.uaBitSafari)"
-
-=======
->>>>>>> 931457bf
         configuration.setURLSchemeHandler(InternalSchemeHandler(), forURLScheme: InternalURL.scheme)
         return configuration
     }
