/* This Source Code Form is subject to the terms of the Mozilla Public
 * License, v. 2.0. If a copy of the MPL was not distributed with this
 * file, You can obtain one at http://mozilla.org/MPL/2.0/. */

import Foundation
import WebKit
import Storage
import Shared
import XCGLogger

private let log = Logger.browserLogger

protocol TabManagerDelegate: AnyObject {
    func tabManager(_ tabManager: TabManager, didSelectedTabChange selected: Tab?, previous: Tab?)
    func tabManager(_ tabManager: TabManager, willAddTab tab: Tab)
    func tabManager(_ tabManager: TabManager, didAddTab tab: Tab)
    func tabManager(_ tabManager: TabManager, willRemoveTab tab: Tab)
    func tabManager(_ tabManager: TabManager, didRemoveTab tab: Tab)

    func tabManagerDidRestoreTabs(_ tabManager: TabManager)
    func tabManagerDidAddTabs(_ tabManager: TabManager)
    func tabManagerDidRemoveAllTabs(_ tabManager: TabManager, toast: ButtonToast?)
}

protocol TabManagerStateDelegate: AnyObject {
    func tabManagerWillStoreTabs(_ tabs: [Tab])
}

// We can't use a WeakList here because this is a protocol.
class WeakTabManagerDelegate {
    weak var value: TabManagerDelegate?

    init (value: TabManagerDelegate) {
        self.value = value
    }

    func get() -> TabManagerDelegate? {
        return value
    }
}

// TabManager must extend NSObjectProtocol in order to implement WKNavigationDelegate
class TabManager: NSObject {
    fileprivate var delegates = [WeakTabManagerDelegate]()
    fileprivate let tabEventHandlers: [TabEventHandler]
    weak var stateDelegate: TabManagerStateDelegate?

    func addDelegate(_ delegate: TabManagerDelegate) {
        assert(Thread.isMainThread)
        delegates.append(WeakTabManagerDelegate(value: delegate))
    }

    func removeDelegate(_ delegate: TabManagerDelegate) {
        assert(Thread.isMainThread)
        for i in 0 ..< delegates.count {
            let del = delegates[i]
            if delegate === del.get() || del.get() == nil {
                delegates.remove(at: i)
                return
            }
        }
    }

    fileprivate(set) var tabs = [Tab]()
    fileprivate var previousTab: Tab?
    fileprivate var _selectedIndex = -1
    fileprivate let navDelegate: TabManagerNavDelegate
    fileprivate(set) var isRestoring = false

    // A WKWebViewConfiguration used for normal tabs
    lazy fileprivate var configuration: WKWebViewConfiguration = {
        let configuration = WKWebViewConfiguration()
        configuration.processPool = WKProcessPool()
        configuration.preferences.javaScriptCanOpenWindowsAutomatically = !(self.prefs.boolForKey("blockPopups") ?? true)
        // We do this to go against the configuration of the <meta name="viewport">
        // tag to behave the same way as Safari :-(
        configuration.ignoresViewportScaleLimits = true
        return configuration
    }()

    // A WKWebViewConfiguration used for private mode tabs
    lazy fileprivate var privateConfiguration: WKWebViewConfiguration = {
        let configuration = WKWebViewConfiguration()
        configuration.processPool = WKProcessPool()
        configuration.preferences.javaScriptCanOpenWindowsAutomatically = !(self.prefs.boolForKey("blockPopups") ?? true)
        // We do this to go against the configuration of the <meta name="viewport">
        // tag to behave the same way as Safari :-(
        configuration.ignoresViewportScaleLimits = true
        configuration.websiteDataStore = WKWebsiteDataStore.nonPersistent()
        return configuration
    }()

    fileprivate let imageStore: DiskImageStore?

    fileprivate let prefs: Prefs
    var selectedIndex: Int { return _selectedIndex }

    // Enables undo of recently closed tabs
    var recentlyClosedForUndo = [SavedTab]()

    var normalTabs: [Tab] {
        assert(Thread.isMainThread)

        return tabs.filter { !$0.isPrivate }
    }

    var privateTabs: [Tab] {
        assert(Thread.isMainThread)
        return tabs.filter { $0.isPrivate }
    }

    init(prefs: Prefs, imageStore: DiskImageStore?) {
        assert(Thread.isMainThread)

        self.prefs = prefs
        self.navDelegate = TabManagerNavDelegate()
        self.imageStore = imageStore
        self.tabEventHandlers = TabEventHandlers.create(with: prefs)
        super.init()

        addNavigationDelegate(self)

        NotificationCenter.default.addObserver(self, selector: #selector(prefsDidChange), name: UserDefaults.didChangeNotification, object: nil)
    }

    func addNavigationDelegate(_ delegate: WKNavigationDelegate) {
        assert(Thread.isMainThread)

        self.navDelegate.insert(delegate)
    }

    var count: Int {
        assert(Thread.isMainThread)

        return tabs.count
    }

    var selectedTab: Tab? {
        assert(Thread.isMainThread)
        if !(0..<count ~= _selectedIndex) {
            return nil
        }

        return tabs[_selectedIndex]
    }

    subscript(index: Int) -> Tab? {
        assert(Thread.isMainThread)

        if index >= tabs.count {
            return nil
        }
        return tabs[index]
    }

    subscript(webView: WKWebView) -> Tab? {
        assert(Thread.isMainThread)

        for tab in tabs where tab.webView === webView {
            return tab
        }

        return nil
    }

    func getTabFor(_ url: URL) -> Tab? {
        assert(Thread.isMainThread)

        for tab in tabs {
            if tab.webView?.url == url {
                return tab
            }

            // Also look for tabs that haven't been restored yet.
            if let sessionData = tab.sessionData,
                0..<sessionData.urls.count ~= sessionData.currentPage,
                sessionData.urls[sessionData.currentPage] == url {
                return tab
            }
        }

        return nil
    }

    func selectTab(_ tab: Tab?, previous: Tab? = nil) {
        assert(Thread.isMainThread)
        let previous = previous ?? selectedTab

        if previous === tab {
            return
        }

        // Make sure to wipe the private tabs if the user has the pref turned on
        if shouldClearPrivateTabs(), !(tab?.isPrivate ?? false) {
            removeAllPrivateTabs()
        }

        if let tab = tab {
            _selectedIndex = tabs.index(of: tab) ?? -1
        } else {
            _selectedIndex = -1
        }

        preserveTabs()

        assert(tab === selectedTab, "Expected tab is selected")
        selectedTab?.createWebview()
        selectedTab?.lastExecutedTime = Date.now()

        delegates.forEach { $0.get()?.tabManager(self, didSelectedTabChange: tab, previous: previous) }
        if let tab = previous {
            TabEvent.post(.didLoseFocus, for: tab)
        }
        if let tab = selectedTab {
            TabEvent.post(.didGainFocus, for: tab)
            UITextField.appearance().keyboardAppearance = tab.isPrivate ? .dark : .light
        }
    }

    func shouldClearPrivateTabs() -> Bool {
        return prefs.boolForKey("settings.closePrivateTabs") ?? false
    }

    //Called by other classes to signal that they are entering/exiting private mode
    //This is called by TabTrayVC when the private mode button is pressed and BEFORE we've switched to the new mode
    //we only want to remove all private tabs when leaving PBM and not when entering.
    func willSwitchTabMode(leavingPBM: Bool) {
        recentlyClosedForUndo.removeAll()

        if shouldClearPrivateTabs() && leavingPBM {
            removeAllPrivateTabs()
        }
    }

    func expireSnackbars() {
        assert(Thread.isMainThread)

        for tab in tabs {
            tab.expireSnackbars()
        }
    }

    func addPopupForParentTab(_ parentTab: Tab, configuration: WKWebViewConfiguration) -> Tab {
        let popup = Tab(configuration: configuration, isPrivate: parentTab.isPrivate)
        configureTab(popup, request: nil, afterTab: parentTab, flushToDisk: true, zombie: false, isPopup: true)

        // Wait momentarily before selecting the new tab, otherwise the parent tab
        // may be unable to set `window.location` on the popup immediately after
        // calling `window.open("")`.
        DispatchQueue.main.asyncAfter(deadline: .now() + .milliseconds(100)) {
            self.selectTab(popup)
        }

        return popup
    }

    @discardableResult func addTab(_ request: URLRequest! = nil, configuration: WKWebViewConfiguration! = nil, afterTab: Tab? = nil, isPrivate: Bool = false) -> Tab {
        return self.addTab(request, configuration: configuration, afterTab: afterTab, flushToDisk: true, zombie: false, isPrivate: isPrivate)
    }

    @discardableResult func addTabAndSelect(_ request: URLRequest! = nil, configuration: WKWebViewConfiguration! = nil, afterTab: Tab? = nil, isPrivate: Bool = false) -> Tab {
        let tab = addTab(request, configuration: configuration, afterTab: afterTab, isPrivate: isPrivate)
        selectTab(tab)
        return tab
    }

    func addTabsForURLs(_ urls: [URL], zombie: Bool) {
        assert(Thread.isMainThread)

        if urls.isEmpty {
            return
        }
        // When bulk adding tabs don't notify delegates until we are done
        self.isRestoring = true
        var tab: Tab!
        for url in urls {
            tab = self.addTab(URLRequest(url: url), flushToDisk: false, zombie: zombie)
        }
        // Flush.
        storeChanges()
        // Select the most recent.
        self.selectTab(tab)
        self.isRestoring = false
        // Okay now notify that we bulk-loaded so we can adjust counts and animate changes.
        delegates.forEach { $0.get()?.tabManagerDidAddTabs(self) }
    }

    fileprivate func addTab(_ request: URLRequest? = nil, configuration: WKWebViewConfiguration? = nil, afterTab: Tab? = nil, flushToDisk: Bool, zombie: Bool, isPrivate: Bool = false) -> Tab {
        assert(Thread.isMainThread)

        // Take the given configuration. Or if it was nil, take our default configuration for the current browsing mode.
        let configuration: WKWebViewConfiguration = configuration ?? (isPrivate ? privateConfiguration : self.configuration)

        let tab = Tab(configuration: configuration, isPrivate: isPrivate)
        configureTab(tab, request: request, afterTab: afterTab, flushToDisk: flushToDisk, zombie: zombie)
        return tab
    }

    func moveTab(isPrivate privateMode: Bool, fromIndex visibleFromIndex: Int, toIndex visibleToIndex: Int) {
        assert(Thread.isMainThread)

        let currentTabs = privateMode ? privateTabs : normalTabs

        guard visibleFromIndex < currentTabs.count, visibleToIndex < currentTabs.count else {
            return
        }

        let fromIndex = tabs.index(of: currentTabs[visibleFromIndex]) ?? tabs.count - 1
        let toIndex = tabs.index(of: currentTabs[visibleToIndex]) ?? tabs.count - 1

        let previouslySelectedTab = selectedTab

        tabs.insert(tabs.remove(at: fromIndex), at: toIndex)

        if let previouslySelectedTab = previouslySelectedTab, let previousSelectedIndex = tabs.index(of: previouslySelectedTab) {
            _selectedIndex = previousSelectedIndex
        }

        storeChanges()
    }

    func configureTab(_ tab: Tab, request: URLRequest?, afterTab parent: Tab? = nil, flushToDisk: Bool, zombie: Bool, isPopup: Bool = false) {
        assert(Thread.isMainThread)

        delegates.forEach { $0.get()?.tabManager(self, willAddTab: tab) }

        if parent == nil || parent?.isPrivate != tab.isPrivate {
            tabs.append(tab)
        } else if let parent = parent, var insertIndex = tabs.index(of: parent) {
            insertIndex += 1
            while insertIndex < tabs.count && tabs[insertIndex].isDescendentOf(parent) {
                insertIndex += 1
            }
            tab.parent = parent
            tabs.insert(tab, at: insertIndex)
        }

        delegates.forEach { $0.get()?.tabManager(self, didAddTab: tab) }

        if !zombie {
            tab.createWebview()
        }
        tab.navigationDelegate = self.navDelegate

        if let request = request {
            tab.loadRequest(request)
        } else if !isPopup {
            let newTabChoice = NewTabAccessors.getNewTabPage(prefs)
            switch newTabChoice {
            case .homePage:
                // We definitely have a homepage if we've got here
                // (so we can safely dereference it).
                let url = HomePageAccessors.getHomePage(prefs)!
                tab.loadRequest(URLRequest(url: url))
            case .blankPage:
                // Do nothing: we're already seeing a blank page.
                break
            default:
                // The common case, where the NewTabPage enum defines
                // one of the about:home pages.
                if let url = newTabChoice.url {
                    tab.loadRequest(PrivilegedRequest(url: url) as URLRequest)
                    tab.url = url
                }
            }
        }
        if flushToDisk {
        	storeChanges()
        }
    }

<<<<<<< HEAD
    //Switch between private browsing tab and normal tab
    func switchTabMode (_ tab: Tab) -> Bool {
        assert(Thread.isMainThread)
        var nextTab: Tab

        if privateTabs.last != nil {
            //if a user switches modes and switches back, it should go back to the tab they were on
            if previousTab != nil {
                nextTab = previousTab!
            } else {
                //normalTabs should never be nil
                tab.isPrivate ? (nextTab = normalTabs.last!) : (nextTab = privateTabs.last!)
            }
            selectTab(nextTab, previous: nil)
        } else {
                //this means currently on a normal tab and will need to open new blank private page
                previousTab = tab
                return true
        }
        previousTab = tab
        return false
    }

    // This method is duplicated to hide the flushToDisk option from consumers.
    func removeTab(_ tab: Tab) {
        self.removeTab(tab, flushToDisk: true, notify: true)
=======
    func removeTabAndUpdateSelectedIndex(_ tab: Tab) {
        removeTab(tab, flushToDisk: true, notify: true)
        updateIndexAfterRemovalOf(tab)
>>>>>>> d10e4abf
        hideNetworkActivitySpinner()
    }

    func updateIndexAfterRemovalOf(_ tab: Tab) {
        let closedLastNormalTab = !tab.isPrivate && normalTabs.isEmpty
        let closedLastPrivateTab = tab.isPrivate && privateTabs.isEmpty

        if closedLastNormalTab {
            addTabAndSelect()
        } else if closedLastPrivateTab {
            selectTab(tabs.last, previous: tab)
        } else if !isSelectedParentTab(afterRemoving: tab) {
            let viableTabs: [Tab] = tab.isPrivate ? privateTabs : normalTabs
            if let tabOnTheRight = viableTabs[safe: _selectedIndex] {
                selectTab(tabOnTheRight, previous: tab)
            } else if let tabOnTheLeft = viableTabs[safe: _selectedIndex-1] {
                selectTab(tabOnTheLeft, previous: tab)
            } else {
                selectTab(viableTabs.last, previous: tab)
            }
        }
    }

    /// - Parameter notify: if set to true, will call the delegate after the tab
    ///   is removed.
    fileprivate func removeTab(_ tab: Tab, flushToDisk: Bool, notify: Bool) {
        assert(Thread.isMainThread)

        guard let removalIndex = tabs.index(where: { $0 === tab }) else {
            Sentry.shared.sendWithStacktrace(message: "Could not find index of tab to remove", tag: .tabManager, severity: .fatal, description: "Tab count: \(count)")
            return
        }

        if notify {
            delegates.forEach { $0.get()?.tabManager(self, willRemoveTab: tab) }
        }

        let prevCount = count
        tabs.remove(at: removalIndex)
        assert(count == prevCount - 1, "Make sure the tab count was actually removed")

        tab.closeAndRemovePrivateBrowsingData()

        if notify {
            delegates.forEach { $0.get()?.tabManager(self, didRemoveTab: tab) }
            TabEvent.post(.didClose, for: tab)
        }

        if flushToDisk {
            storeChanges()
        }
    }

    func isSelectedParentTab(afterRemoving tab: Tab) -> Bool {
        let viableTabs: [Tab] = tab.isPrivate ? privateTabs : normalTabs

        if let parentTab = tab.parent,
            let newTab = viableTabs.reduce(viableTabs.first, { currentBestTab, tab2 in
                if let tab1 = currentBestTab, let time1 = tab1.lastExecutedTime {
                    if let time2 = tab2.lastExecutedTime {
                        return time1 <= time2 ? tab2 : tab1
                    }
                    return tab1
                } else {
                    return tab2
                }
            }), parentTab == newTab, tab !== newTab, newTab.lastExecutedTime != nil {
            // We select the most recently visited tab, only if it is also the parent tab of the closed tab.
            _selectedIndex = tabs.index(of: newTab) ?? -1
            return true
        }
        return false
    }

    private func removeAllPrivateTabs() {
        // reset the selectedTabIndex if we are on a private tab because we will be removing it.
        if selectedTab?.isPrivate ?? false {
            _selectedIndex = -1
        }

        tabs.filter { $0.isPrivate }.forEach { tab in
                tab.closeAndRemovePrivateBrowsingData()
        }

        tabs = tabs.filter { !$0.isPrivate }
    }

    func removeTabsWithUndoToast(_ tabs: [Tab]) {
        recentlyClosedForUndo = tabs.compactMap { tab in
            return SavedTab(tab: tab, isSelected: false)
        }

        var tabsCopy = tabs

        // Remove the current tab last to prevent switching tabs while removing tabs
        if let selectedTab = selectedTab {
            if let selectedIndex = tabsCopy.index(of: selectedTab) {
                let removed = tabsCopy.remove(at: selectedIndex)
                removeTabs(tabsCopy)
                removeTabAndUpdateSelectedIndex(removed)
            } else {
                removeTabs(tabsCopy)
            }
        }
        for tab in tabs {
            tab.hideContent()
        }
        var toast: ButtonToast?
        let numberOfTabs = recentlyClosedForUndo.count
        if numberOfTabs > 0 {
            toast = ButtonToast(labelText: String.localizedStringWithFormat(Strings.TabsDeleteAllUndoTitle, numberOfTabs), buttonText: Strings.TabsDeleteAllUndoAction, completion: { buttonPressed in
                if buttonPressed {
                    self.undoCloseTabs()
                    self.storeChanges()
                    for delegate in self.delegates {
                        delegate.get()?.tabManagerDidAddTabs(self)
                    }
                }
                self.eraseUndoCache()
            })
        }

        delegates.forEach { $0.get()?.tabManagerDidRemoveAllTabs(self, toast: toast) }
    }

    func undoCloseTabs() {
        guard recentlyClosedForUndo.count > 0 else {
            return
        }

        self.isRestoring = true

        restoreInternal(savedTabs: recentlyClosedForUndo, clearPrivateTabs: false)
        recentlyClosedForUndo.removeAll()

        tabs.forEach { tab in
            tab.showContent(true)
        }

        // In non-private mode, delete all tabs will automatically create a tab
        if let tab = tabs.first, !tab.isPrivate {
            removeTabAndUpdateSelectedIndex(tab)
        }

        self.isRestoring = false

        delegates.forEach { $0.get()?.tabManagerDidRestoreTabs(self) }
    }

    func eraseUndoCache() {
        recentlyClosedForUndo.removeAll()
    }

    func removeTabs(_ tabs: [Tab]) {
        for tab in tabs {
            self.removeTab(tab, flushToDisk: false, notify: true)
        }
        storeChanges()
    }

    func removeAll() {
        removeTabs(self.tabs)
    }

    func getIndex(_ tab: Tab) -> Int? {
        assert(Thread.isMainThread)

        for i in 0..<count where tabs[i] === tab {
            return i
        }

        assertionFailure("Tab not in tabs list")
        return nil
    }

    func getTabForURL(_ url: URL) -> Tab? {
        assert(Thread.isMainThread)

        return tabs.filter { $0.webView?.url == url } .first
    }

    func storeChanges() {
        stateDelegate?.tabManagerWillStoreTabs(normalTabs)

        // Also save (full) tab state to disk.
        preserveTabs()
    }

    @objc func prefsDidChange() {
        DispatchQueue.main.async {
            let allowPopups = !(self.prefs.boolForKey("blockPopups") ?? true)
            // Each tab may have its own configuration, so we should tell each of them in turn.
            for tab in self.tabs {
                tab.webView?.configuration.preferences.javaScriptCanOpenWindowsAutomatically = allowPopups
            }
            // The default tab configurations also need to change.
            self.configuration.preferences.javaScriptCanOpenWindowsAutomatically = allowPopups
            self.privateConfiguration.preferences.javaScriptCanOpenWindowsAutomatically = allowPopups
        }
    }

    func resetProcessPool() {
        assert(Thread.isMainThread)

        configuration.processPool = WKProcessPool()
    }
}

class SavedTab: NSObject, NSCoding {
    let isSelected: Bool
    let title: String?
    let isPrivate: Bool
    var sessionData: SessionData?
    var screenshotUUID: UUID?
    var faviconURL: String?

    var jsonDictionary: [String: AnyObject] {
        let title: String = self.title ?? "null"
        let faviconURL: String = self.faviconURL ?? "null"
        let uuid: String = self.screenshotUUID?.uuidString ?? "null"

        var json: [String: AnyObject] = [
            "title": title as AnyObject,
            "isPrivate": String(self.isPrivate) as AnyObject,
            "isSelected": String(self.isSelected) as AnyObject,
            "faviconURL": faviconURL as AnyObject,
            "screenshotUUID": uuid as AnyObject
        ]

        if let sessionDataInfo = self.sessionData?.jsonDictionary {
            json["sessionData"] = sessionDataInfo as AnyObject?
        }

        return json
    }

    init?(tab: Tab, isSelected: Bool) {
        assert(Thread.isMainThread)

        self.screenshotUUID = tab.screenshotUUID as UUID?
        self.isSelected = isSelected
        self.title = tab.displayTitle
        self.isPrivate = tab.isPrivate
        self.faviconURL = tab.displayFavicon?.url
        super.init()

        if tab.sessionData == nil {
            let currentItem: WKBackForwardListItem! = tab.webView?.backForwardList.currentItem

            // Freshly created web views won't have any history entries at all.
            // If we have no history, abort.
            if currentItem == nil {
                return nil
            }

            let backList = tab.webView?.backForwardList.backList ?? []
            let forwardList = tab.webView?.backForwardList.forwardList ?? []
            let urls = (backList + [currentItem] + forwardList).map { $0.url }
            let currentPage = -forwardList.count
            self.sessionData = SessionData(currentPage: currentPage, urls: urls, lastUsedTime: tab.lastExecutedTime ?? Date.now())
        } else {
            self.sessionData = tab.sessionData
        }
    }

    required init?(coder: NSCoder) {
        self.sessionData = coder.decodeObject(forKey: "sessionData") as? SessionData
        self.screenshotUUID = coder.decodeObject(forKey: "screenshotUUID") as? UUID
        self.isSelected = coder.decodeBool(forKey: "isSelected")
        self.title = coder.decodeObject(forKey: "title") as? String
        self.isPrivate = coder.decodeBool(forKey: "isPrivate")
        self.faviconURL = coder.decodeObject(forKey: "faviconURL") as? String
    }

    func encode(with coder: NSCoder) {
        coder.encode(sessionData, forKey: "sessionData")
        coder.encode(screenshotUUID, forKey: "screenshotUUID")
        coder.encode(isSelected, forKey: "isSelected")
        coder.encode(title, forKey: "title")
        coder.encode(isPrivate, forKey: "isPrivate")
        coder.encode(faviconURL, forKey: "faviconURL")
    }
}

extension TabManager {

    static fileprivate func tabsStateArchivePath() -> String {
        guard let profilePath = FileManager.default.containerURL(forSecurityApplicationGroupIdentifier: AppInfo.sharedContainerIdentifier)?.appendingPathComponent("profile.profile").path else {
            let documentsPath = NSSearchPathForDirectoriesInDomains(.documentDirectory, .userDomainMask, true)[0]
            return URL(fileURLWithPath: documentsPath).appendingPathComponent("tabsState.archive").path
        }

        return URL(fileURLWithPath: profilePath).appendingPathComponent("tabsState.archive").path
    }

    static fileprivate func migrateTabsStateArchive() {
        guard let oldPath = try? FileManager.default.url(for: .documentDirectory, in: .userDomainMask, appropriateFor: nil, create: false).appendingPathComponent("tabsState.archive").path, FileManager.default.fileExists(atPath: oldPath) else {
            return
        }

        log.info("Migrating tabsState.archive from ~/Documents to shared container")

        guard let profilePath = FileManager.default.containerURL(forSecurityApplicationGroupIdentifier: AppInfo.sharedContainerIdentifier)?.appendingPathComponent("profile.profile").path else {
            log.error("Unable to get profile path in shared container to move tabsState.archive")
            return
        }

        let newPath = URL(fileURLWithPath: profilePath).appendingPathComponent("tabsState.archive").path

        do {
            try FileManager.default.createDirectory(atPath: profilePath, withIntermediateDirectories: true, attributes: nil)
            try FileManager.default.moveItem(atPath: oldPath, toPath: newPath)

            log.info("Migrated tabsState.archive to shared container successfully")
        } catch let error as NSError {
            log.error("Unable to move tabsState.archive to shared container: \(error.localizedDescription)")
        }
    }

    static func tabArchiveData() -> Data? {
        migrateTabsStateArchive()

        let tabStateArchivePath = tabsStateArchivePath()
        if FileManager.default.fileExists(atPath: tabStateArchivePath) {
            return (try? Data(contentsOf: URL(fileURLWithPath: tabStateArchivePath)))
        } else {
            return nil
        }
    }

    static func tabsToRestore() -> [SavedTab]? {
        if let tabData = tabArchiveData() {
            let unarchiver = NSKeyedUnarchiver(forReadingWith: tabData)
            unarchiver.decodingFailurePolicy = .setErrorAndReturn
            guard let tabs = unarchiver.decodeObject(forKey: "tabs") as? [SavedTab] else {
                Sentry.shared.send(message: "Failed to restore tabs", tag: SentryTag.tabManager, severity: .error, description: "\(unarchiver.error ??? "nil")")
                return nil
            }
            return tabs
        } else {
            return nil
        }
    }

    fileprivate func preserveTabsInternal() {
        assert(Thread.isMainThread)

        guard !isRestoring else { return }

        let path = TabManager.tabsStateArchivePath()
        var savedTabs = [SavedTab]()
        var savedUUIDs = Set<String>()
        for (tabIndex, tab) in tabs.enumerated() {
            if let savedTab = SavedTab(tab: tab, isSelected: tabIndex == selectedIndex) {
                savedTabs.append(savedTab)

                if let screenshot = tab.screenshot,
                   let screenshotUUID = tab.screenshotUUID {
                    savedUUIDs.insert(screenshotUUID.uuidString)
                    imageStore?.put(screenshotUUID.uuidString, image: screenshot)
                }
            }
        }

        // Clean up any screenshots that are no longer associated with a tab.
        _ = imageStore?.clearExcluding(savedUUIDs)

        let tabStateData = NSMutableData()
        let archiver = NSKeyedArchiver(forWritingWith: tabStateData)
        archiver.encode(savedTabs, forKey: "tabs")
        archiver.finishEncoding()
        tabStateData.write(toFile: path, atomically: true)
    }

    func preserveTabs() {
        // This is wrapped in an Objective-C @try/@catch handler because NSKeyedArchiver may throw exceptions which Swift cannot handle
        _ = Try(withTry: { () -> Void in
            self.preserveTabsInternal()
            }) { (exception) -> Void in
            Sentry.shared.send(message: "Failed to preserve tabs", tag: SentryTag.tabManager, severity: .error, description: "\(exception ??? "nil")")
        }
    }

    fileprivate func restoreInternal(savedTabs: [SavedTab], clearPrivateTabs: Bool) {
        guard savedTabs.count > 0 else { return }
        var savedTabs = savedTabs
        // Make sure to wipe the private tabs if the user has the pref turned on
        if clearPrivateTabs {
            savedTabs = savedTabs.filter { !$0.isPrivate }
        }

        var tabToSelect: Tab?
        for savedTab in savedTabs {
            // Provide an empty request to prevent a new tab from loading the home screen
            let tab = self.addTab(nil, configuration: nil, afterTab: nil, flushToDisk: false, zombie: true, isPrivate: savedTab.isPrivate)

            // Since this is a restored tab, reset the URL to be loaded as that will be handled by the SessionRestoreHandler
            tab.url = nil

            if let faviconURL = savedTab.faviconURL {
                let icon = Favicon(url: faviconURL, date: Date())
                icon.width = 1
                tab.favicons.append(icon)
            }

            // Set the UUID for the tab, asynchronously fetch the UIImage, then store
            // the screenshot in the tab as long as long as a newer one hasn't been taken.
            if let screenshotUUID = savedTab.screenshotUUID,
               let imageStore = self.imageStore {
                tab.screenshotUUID = screenshotUUID
                imageStore.get(screenshotUUID.uuidString) >>== { screenshot in
                    if tab.screenshotUUID == screenshotUUID {
                        tab.setScreenshot(screenshot, revUUID: false)
                    }
                }
            }

            if savedTab.isSelected {
                tabToSelect = tab
            }

            tab.sessionData = savedTab.sessionData
            tab.lastTitle = savedTab.title
        }

        if tabToSelect == nil {
            tabToSelect = tabs.first(where: { $0.isPrivate == false })
        }

        // Only tell our delegates that we restored tabs if we actually restored a tab(s)
        if savedTabs.count > 0 {
            for delegate in delegates {
                delegate.get()?.tabManagerDidRestoreTabs(self)
            }
        }

        if let tab = tabToSelect {
            selectTab(tab)
            tab.createWebview()
        }
    }

    func restoreTabs() {
        isRestoring = true
        defer {
            isRestoring = false

            // Always make sure there is a single normal tab.
            if normalTabs.isEmpty {
                let tab = addTab()
                if selectedTab == nil {
                    selectTab(tab)
                }
            }
        }

        guard let savedTabs = TabManager.tabsToRestore() else {
            return
        }

        if count == 0 && !AppConstants.IsRunningTest && !DebugSettingsBundleOptions.skipSessionRestore {
            // This is wrapped in an Objective-C @try/@catch handler because NSKeyedUnarchiver may throw exceptions which Swift cannot handle
            _ = Try(
                withTry: { () -> Void in
                    self.restoreInternal(savedTabs: savedTabs, clearPrivateTabs: self.shouldClearPrivateTabs())
                },
                catch: { exception in
                    Sentry.shared.send(message: "Failed to restore tabs: ", tag: SentryTag.tabManager, severity: .error, description: "\(exception ??? "nil")")
                }
            )
        }
    }
}

extension TabManager: WKNavigationDelegate {

    // Note the main frame JSContext (i.e. document, window) is not available yet.
    func webView(_ webView: WKWebView, didStartProvisionalNavigation navigation: WKNavigation!) {
        UIApplication.shared.isNetworkActivityIndicatorVisible = true

        if #available(iOS 11, *), let tab = self[webView], let blocker = tab.contentBlocker as? ContentBlockerHelper {
            blocker.clearPageStats()
        }
    }

    // The main frame JSContext is available, and DOM parsing has begun.
    // Do not excute JS at this point that requires running prior to DOM parsing.
    func webView(_ webView: WKWebView, didCommit navigation: WKNavigation!) {
        guard let tab = self[webView] else { return }
        let isNightMode = NightModeAccessors.isNightMode(self.prefs)
        tab.setNightMode(isNightMode)

        if #available(iOS 11, *) {
            let isNoImageMode = self.prefs.boolForKey(PrefsKeys.KeyNoImageModeStatus) ?? false
            tab.noImageMode = isNoImageMode

            if let tpHelper = tab.contentBlocker as? ContentBlockerHelper, !tpHelper.isEnabled {
                webView.evaluateJavaScript("window.__firefox__.TrackingProtectionStats.setEnabled(false, \(UserScriptManager.securityToken))", completionHandler: nil)
            }
        }
    }

    func webView(_ webView: WKWebView, didFinish navigation: WKNavigation!) {
        hideNetworkActivitySpinner()
        // only store changes if this is not an error page
        // as we current handle tab restore as error page redirects then this ensures that we don't
        // call storeChanges unnecessarily on startup
        if let url = webView.url, !url.isErrorPageURL {
            storeChanges()
        }
    }

    func webView(_ webView: WKWebView, didFail navigation: WKNavigation!, withError error: Error) {
        hideNetworkActivitySpinner()
    }

    func hideNetworkActivitySpinner() {
        for tab in tabs {
            if let tabWebView = tab.webView {
                // If we find one tab loading, we don't hide the spinner
                if tabWebView.isLoading {
                    return
                }
            }
        }
        UIApplication.shared.isNetworkActivityIndicatorVisible = false
    }

    /// Called when the WKWebView's content process has gone away. If this happens for the currently selected tab
    /// then we immediately reload it.
    func webViewWebContentProcessDidTerminate(_ webView: WKWebView) {
        if let tab = selectedTab, tab.webView == webView {
            webView.reload()
        }
    }
}

extension TabManager {
    class func tabRestorationDebugInfo() -> String {
        assert(Thread.isMainThread)

        let tabs = TabManager.tabsToRestore()?.map { $0.jsonDictionary } ?? []
        do {
            let jsonData = try JSONSerialization.data(withJSONObject: tabs, options: [.prettyPrinted])
            return String(data: jsonData, encoding: .utf8) ?? ""
        } catch _ {
            return ""
        }
    }
}

// WKNavigationDelegates must implement NSObjectProtocol
class TabManagerNavDelegate: NSObject, WKNavigationDelegate {
    fileprivate var delegates = WeakList<WKNavigationDelegate>()

    func insert(_ delegate: WKNavigationDelegate) {
        delegates.insert(delegate)
    }

    func webView(_ webView: WKWebView, didCommit navigation: WKNavigation!) {
        for delegate in delegates {
            delegate.webView?(webView, didCommit: navigation)
        }
    }

    func webView(_ webView: WKWebView, didFail navigation: WKNavigation!, withError error: Error) {
        for delegate in delegates {
            delegate.webView?(webView, didFail: navigation, withError: error)
        }
    }

    func webView(_ webView: WKWebView, didFailProvisionalNavigation navigation: WKNavigation!, withError error: Error) {
            for delegate in delegates {
                delegate.webView?(webView, didFailProvisionalNavigation: navigation, withError: error)
            }
    }

    func webView(_ webView: WKWebView, didFinish navigation: WKNavigation!) {
        for delegate in delegates {
            delegate.webView?(webView, didFinish: navigation)
        }
    }

    func webViewWebContentProcessDidTerminate(_ webView: WKWebView) {
        for delegate in delegates {
            delegate.webViewWebContentProcessDidTerminate?(webView)
        }
    }

    func webView(_ webView: WKWebView, didReceive challenge: URLAuthenticationChallenge, completionHandler: @escaping (URLSession.AuthChallengeDisposition, URLCredential?) -> Void) {
            let authenticatingDelegates = delegates.filter { wv in
                return wv.responds(to: #selector(webView(_:didReceive:completionHandler:)))
            }

            guard let firstAuthenticatingDelegate = authenticatingDelegates.first else {
                return completionHandler(.performDefaultHandling, nil)
            }

            firstAuthenticatingDelegate.webView?(webView, didReceive: challenge) { (disposition, credential) in
                completionHandler(disposition, credential)
            }
    }

    func webView(_ webView: WKWebView, didReceiveServerRedirectForProvisionalNavigation navigation: WKNavigation!) {
        for delegate in delegates {
            delegate.webView?(webView, didReceiveServerRedirectForProvisionalNavigation: navigation)
        }
    }

    func webView(_ webView: WKWebView, didStartProvisionalNavigation navigation: WKNavigation!) {
        for delegate in delegates {
            delegate.webView?(webView, didStartProvisionalNavigation: navigation)
        }
    }

    func webView(_ webView: WKWebView, decidePolicyFor navigationAction: WKNavigationAction, decisionHandler: @escaping (WKNavigationActionPolicy) -> Void) {
            var res = WKNavigationActionPolicy.allow
            for delegate in delegates {
                delegate.webView?(webView, decidePolicyFor: navigationAction, decisionHandler: { policy in
                    if policy == .cancel {
                        res = policy
                    }
                })
            }

            decisionHandler(res)
    }

    func webView(_ webView: WKWebView,
                 decidePolicyFor navigationResponse: WKNavigationResponse,
                 decisionHandler: @escaping (WKNavigationResponsePolicy) -> Void) {
        var res = WKNavigationResponsePolicy.allow
        for delegate in delegates {
            delegate.webView?(webView, decidePolicyFor: navigationResponse, decisionHandler: { policy in
                if policy == .cancel {
                    res = policy
                }
            })
        }

        if res == .allow, let appDelegate = UIApplication.shared.delegate as? AppDelegate {
            let tab = appDelegate.browserViewController.tabManager[webView]
            tab?.mimeType = navigationResponse.response.mimeType
        }

        decisionHandler(res)
    }
}<|MERGE_RESOLUTION|>--- conflicted
+++ resolved
@@ -369,7 +369,6 @@
         }
     }
 
-<<<<<<< HEAD
     //Switch between private browsing tab and normal tab
     func switchTabMode (_ tab: Tab) -> Bool {
         assert(Thread.isMainThread)
@@ -393,14 +392,9 @@
         return false
     }
 
-    // This method is duplicated to hide the flushToDisk option from consumers.
-    func removeTab(_ tab: Tab) {
-        self.removeTab(tab, flushToDisk: true, notify: true)
-=======
     func removeTabAndUpdateSelectedIndex(_ tab: Tab) {
         removeTab(tab, flushToDisk: true, notify: true)
         updateIndexAfterRemovalOf(tab)
->>>>>>> d10e4abf
         hideNetworkActivitySpinner()
     }
 
