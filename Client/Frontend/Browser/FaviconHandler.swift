// This Source Code Form is subject to the terms of the Mozilla Public
// License, v. 2.0. If a copy of the MPL was not distributed with this
// file, You can obtain one at http://mozilla.org/MPL/2.0

import Foundation
import Shared
import Storage

class FaviconHandler {
    private let backgroundQueue = OperationQueue()

    init() {
        register(self, forTabEvents: .didLoadPageMetadata, .pageMetadataNotAvailable)
    }

    func getFaviconIconFrom(url faviconUrl: String,
                            domainLevelIconUrl: String,
                            completion: @escaping (Favicon?, ImageLoadingError?) -> Void ) {

        guard let faviconUrl = URL(string: faviconUrl),
              let domainLevelIconUrl = URL(string: domainLevelIconUrl) else {
            completion(nil, ImageLoadingError.iconUrlNotFound)
            return
        }

        ImageLoadingHandler.shared.getImageFromCacheOrDownload(with: faviconUrl,
                                                               limit: ImageLoadingConstants.MaximumFaviconSize) { image, error in
            guard error == nil else {

                ImageLoadingHandler.shared.getImageFromCacheOrDownload(with: domainLevelIconUrl, limit: ImageLoadingConstants.MaximumFaviconSize) { image, error in

                    guard error == nil else {
                        completion(nil, ImageLoadingError.unableToFetchImage)
                        return
                    }

                    guard let image = image else {
                        completion(nil, ImageLoadingError.unableToFetchImage)
                        return
                    }

                    let favicon = Favicon(url: domainLevelIconUrl.absoluteString,
                                          date: Date())
                    favicon.width = Int(image.size.width)
                    favicon.height = Int(image.size.height)
                    completion(favicon, nil)
                }

<<<<<<< HEAD
                return
            }

            guard let image = image else {
                completion(nil, ImageLoadingError.unableToFetchImage)
                return
=======
            guard !(tab?.isPrivate ?? true), let appDelegate = UIApplication.shared.delegate as? AppDelegate else {
                deferred.fill(Maybe(success: (favicon, data)))
                return
            }

            let profile = appDelegate.profile
            
            profile.favicons.addFavicon(favicon, forSite: site) >>> {
                deferred.fill(Maybe(success: (favicon, data)))
>>>>>>> dce0f90c
            }

            let favicon = Favicon(url: faviconUrl.absoluteString, date: Date())
            favicon.width = Int(image.size.width)
            favicon.height = Int(image.size.height)
            completion(favicon, nil)
        }

    }

    func loadFaviconURL(_ faviconUrl: String, forTab tab: Tab,
                        completion: @escaping (Favicon?, ImageLoadingError?) -> Void ) {

        guard let currentUrl = tab.url, !faviconUrl.isEmpty else {
            completion(nil, ImageLoadingError.iconUrlNotFound)
            return
        }

        let domainLevelIconUrl = currentUrl.domainURL.appendingPathComponent("favicon.ico")
        let site = Site(url: currentUrl.absoluteString, title: "")

        let onSuccess: (Favicon) -> Void = { [weak tab] (favicon) -> Void in
            tab?.favicons.append(favicon)

            guard !(tab?.isPrivate ?? true), let appDelegate = UIApplication.shared.delegate as? AppDelegate, let profile = appDelegate.profile else {
                completion(favicon, nil)
                return
            }

            profile.favicons.addFavicon(favicon, forSite: site) >>> {                completion(favicon, nil)
            }
        }

        getFaviconIconFrom(url: faviconUrl,
                           domainLevelIconUrl: domainLevelIconUrl.absoluteString) {
            favicon, error in

            guard error == nil, let favicon = favicon else {
                completion(nil, ImageLoadingError.unableToFetchImage)
                return
            }

            onSuccess(favicon)
        }
    }
}

extension FaviconHandler: TabEventHandler {
    func tab(_ tab: Tab, didLoadPageMetadata metadata: PageMetadata) {
        tab.favicons.removeAll(keepingCapacity: false)
        guard let faviconURL = metadata.faviconURL else {
            return
        }

        loadFaviconURL(faviconURL, forTab: tab) { favicon, error in
            guard error == nil else { return }
            TabEvent.post(.didLoadFavicon(favicon), for: tab)
        }

    }
    func tabMetadataNotAvailable(_ tab: Tab) {
        tab.favicons.removeAll(keepingCapacity: false)
    }
}<|MERGE_RESOLUTION|>--- conflicted
+++ resolved
@@ -46,24 +46,12 @@
                     completion(favicon, nil)
                 }
 
-<<<<<<< HEAD
                 return
             }
 
             guard let image = image else {
                 completion(nil, ImageLoadingError.unableToFetchImage)
                 return
-=======
-            guard !(tab?.isPrivate ?? true), let appDelegate = UIApplication.shared.delegate as? AppDelegate else {
-                deferred.fill(Maybe(success: (favicon, data)))
-                return
-            }
-
-            let profile = appDelegate.profile
-            
-            profile.favicons.addFavicon(favicon, forSite: site) >>> {
-                deferred.fill(Maybe(success: (favicon, data)))
->>>>>>> dce0f90c
             }
 
             let favicon = Favicon(url: faviconUrl.absoluteString, date: Date())
@@ -88,12 +76,16 @@
         let onSuccess: (Favicon) -> Void = { [weak tab] (favicon) -> Void in
             tab?.favicons.append(favicon)
 
-            guard !(tab?.isPrivate ?? true), let appDelegate = UIApplication.shared.delegate as? AppDelegate, let profile = appDelegate.profile else {
+            guard !(tab?.isPrivate ?? true),
+                  let appDelegate = UIApplication.shared.delegate as? AppDelegate else {
                 completion(favicon, nil)
                 return
             }
 
-            profile.favicons.addFavicon(favicon, forSite: site) >>> {                completion(favicon, nil)
+            let profile = appDelegate.profile
+
+            profile.favicons.addFavicon(favicon, forSite: site) >>> {
+                completion(favicon, nil)
             }
         }
 
