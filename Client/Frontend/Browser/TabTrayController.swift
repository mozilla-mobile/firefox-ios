/* This Source Code Form is subject to the terms of the Mozilla Public
 * License, v. 2.0. If a copy of the MPL was not distributed with this
 * file, You can obtain one at http://mozilla.org/MPL/2.0/. */

import Foundation
import UIKit
import SnapKit
import Storage
import ReadingList
import Shared
import Deferred

struct TabTrayControllerUX {
    static let CornerRadius = CGFloat(4.0)
    static let BackgroundColor = UIConstants.AppBackgroundColor
    static let CellBackgroundColor = UIColor(red:0.95, green:0.95, blue:0.95, alpha:1)
    static let TextBoxHeight = CGFloat(32.0)
    static let FaviconSize = CGFloat(18.0)
    static let Margin = CGFloat(15)
    static let ToolbarBarTintColor = UIConstants.AppBackgroundColor
    static let ToolbarButtonOffset = CGFloat(10.0)
    static let CloseButtonSize = CGFloat(18.0)
    static let CloseButtonMargin = CGFloat(6.0)
    static let CloseButtonEdgeInset = CGFloat(10)

    static let NumberOfColumnsThin = 1
    static let NumberOfColumnsWide = 3
    static let CompactNumberOfColumnsThin = 2

    static let MenuFixedWidth: CGFloat = 320
    
    static let RearrangeWobblePeriod: NSTimeInterval = 0.1
    static let RearrangeTransitionDuration: NSTimeInterval = 0.2
    static let RearrangeWobbleAngle: CGFloat = 0.02
    static let RearrangeDragScale: CGFloat = 1.1
    static let RearrangeDragAlpha: CGFloat = 0.9

    // Moved from UIConstants temporarily until animation code is merged
    static var StatusBarHeight: CGFloat {
        if UIScreen.mainScreen().traitCollection.verticalSizeClass == .Compact {
            return 0
        }
        return 20
    }
}

struct LightTabCellUX {
    static let TabTitleTextColor = UIColor.blackColor()
}

struct DarkTabCellUX {
    static let TabTitleTextColor = UIColor.whiteColor()
}

protocol TabCellDelegate: class {
    func tabCellDidClose(cell: TabCell)
}

class TabCell: UICollectionViewCell {
    enum Style {
        case Light
        case Dark
    }

    static let Identifier = "TabCellIdentifier"

    var style: Style = .Light {
        didSet {
            applyStyle(style)
        }
    }

    let backgroundHolder = UIView()
    let background = UIImageViewAligned()
    let titleText: UILabel
    let innerStroke: InnerStrokedView
    let favicon: UIImageView = UIImageView()
    let closeButton: UIButton

    var title: UIVisualEffectView!
    var animator: SwipeAnimator!
    var isBeingArranged: Bool = false {
        didSet {
            if isBeingArranged {
                self.contentView.transform = CGAffineTransformMakeRotation(TabTrayControllerUX.RearrangeWobbleAngle)
                UIView.animateWithDuration(TabTrayControllerUX.RearrangeWobblePeriod, delay: 0, options: [.AllowUserInteraction, .Repeat, .Autoreverse], animations: {
                    self.contentView.transform = CGAffineTransformMakeRotation(-TabTrayControllerUX.RearrangeWobbleAngle)
                }, completion: nil)
            } else {
                if oldValue {
                    UIView.animateWithDuration(TabTrayControllerUX.RearrangeTransitionDuration, delay: 0, options: [.AllowUserInteraction, .BeginFromCurrentState], animations: {
                        self.contentView.transform = CGAffineTransformIdentity
                    }, completion: nil)
                }
            }
        }
    }

    weak var delegate: TabCellDelegate?

    // Changes depending on whether we're full-screen or not.
    var margin = CGFloat(0)

    override init(frame: CGRect) {
        self.backgroundHolder.backgroundColor = UIColor.whiteColor()
        self.backgroundHolder.layer.cornerRadius = TabTrayControllerUX.CornerRadius
        self.backgroundHolder.clipsToBounds = true
        self.backgroundHolder.backgroundColor = TabTrayControllerUX.CellBackgroundColor

        self.background.contentMode = UIViewContentMode.ScaleAspectFill
        self.background.clipsToBounds = true
        self.background.userInteractionEnabled = false
        self.background.alignLeft = true
        self.background.alignTop = true

        self.favicon.backgroundColor = UIColor.clearColor()
        self.favicon.layer.cornerRadius = 2.0
        self.favicon.layer.masksToBounds = true

        self.titleText = UILabel()
        self.titleText.textAlignment = NSTextAlignment.Left
        self.titleText.userInteractionEnabled = false
        self.titleText.numberOfLines = 1
        self.titleText.font = DynamicFontHelper.defaultHelper.DefaultSmallFontBold

        self.closeButton = UIButton()
        self.closeButton.setImage(UIImage(named: "stop"), forState: UIControlState.Normal)
        self.closeButton.tintColor = UIColor.lightGrayColor()
        self.closeButton.imageEdgeInsets = UIEdgeInsetsMake(TabTrayControllerUX.CloseButtonEdgeInset, TabTrayControllerUX.CloseButtonEdgeInset, TabTrayControllerUX.CloseButtonEdgeInset, TabTrayControllerUX.CloseButtonEdgeInset)

        self.innerStroke = InnerStrokedView(frame: self.backgroundHolder.frame)
        self.innerStroke.layer.backgroundColor = UIColor.clearColor().CGColor

        super.init(frame: frame)
        
        self.animator = SwipeAnimator(animatingView: self.backgroundHolder, container: self)
        self.closeButton.addTarget(self, action: #selector(TabCell.SELclose), forControlEvents: UIControlEvents.TouchUpInside)

        contentView.addSubview(backgroundHolder)
        backgroundHolder.addSubview(self.background)
        backgroundHolder.addSubview(innerStroke)

        // Default style is light
        applyStyle(style)

        self.accessibilityCustomActions = [
            UIAccessibilityCustomAction(name: NSLocalizedString("Close", comment: "Accessibility label for action denoting closing a tab in tab list (tray)"), target: self.animator, selector: #selector(SwipeAnimator.SELcloseWithoutGesture))
        ]
    }

    private func applyStyle(style: Style) {
        self.title?.removeFromSuperview()

        let title: UIVisualEffectView
        switch style {
        case .Light:
            title = UIVisualEffectView(effect: UIBlurEffect(style: .ExtraLight))
            self.titleText.textColor = LightTabCellUX.TabTitleTextColor
            self.background.backgroundColor = UIColor.whiteColor()
        case .Dark:
            title = UIVisualEffectView(effect: UIBlurEffect(style: .Dark))
            self.titleText.textColor = DarkTabCellUX.TabTitleTextColor
            self.background.backgroundColor = UIColor.whiteColor()
        }

        titleText.backgroundColor = UIColor.clearColor()

        title.layer.shadowColor = UIColor.blackColor().CGColor
        title.layer.shadowOpacity = 0.2
        title.layer.shadowOffset = CGSize(width: 0, height: 0.5)
        title.layer.shadowRadius = 0

        title.addSubview(self.closeButton)
        title.addSubview(self.titleText)
        title.addSubview(self.favicon)

        backgroundHolder.addSubview(title)
        self.title = title
    }

    required init?(coder aDecoder: NSCoder) {
        fatalError("init(coder:) has not been implemented")
    }

    override func layoutSubviews() {
        super.layoutSubviews()

        let w = frame.width
        let h = frame.height
        backgroundHolder.frame = CGRect(x: margin,
            y: margin,
            width: w,
            height: h)
        background.frame = CGRect(origin: CGPointMake(0, 0), size: backgroundHolder.frame.size)

        title.frame = CGRect(x: 0,
            y: 0,
            width: backgroundHolder.frame.width,
            height: TabTrayControllerUX.TextBoxHeight)

        favicon.frame = CGRect(x: 6,
            y: (TabTrayControllerUX.TextBoxHeight - TabTrayControllerUX.FaviconSize)/2,
            width: TabTrayControllerUX.FaviconSize,
            height: TabTrayControllerUX.FaviconSize)

        let titleTextLeft = favicon.frame.origin.x + favicon.frame.width + 6
        titleText.frame = CGRect(x: titleTextLeft,
            y: 0,
            width: title.frame.width - titleTextLeft - margin  - TabTrayControllerUX.CloseButtonSize - TabTrayControllerUX.CloseButtonMargin * 2,
            height: title.frame.height)

        innerStroke.frame = background.frame

        closeButton.snp_makeConstraints { make in
            make.size.equalTo(title.snp_height)
            make.trailing.centerY.equalTo(title)
        }

        let top = (TabTrayControllerUX.TextBoxHeight - titleText.bounds.height) / 2.0
        titleText.frame.origin = CGPoint(x: titleText.frame.origin.x, y: max(0, top))
    }


    override func prepareForReuse() {
        // Reset any close animations.
        backgroundHolder.transform = CGAffineTransformIdentity
        backgroundHolder.alpha = 1
        self.titleText.font = DynamicFontHelper.defaultHelper.DefaultSmallFontBold
    }

    override func accessibilityScroll(direction: UIAccessibilityScrollDirection) -> Bool {
        var right: Bool
        switch direction {
        case .Left:
            right = false
        case .Right:
            right = true
        default:
            return false
        }
        animator.close(right: right)
        return true
    }

    @objc
    func SELclose() {
        self.animator.SELcloseWithoutGesture()
    }
}

struct PrivateModeStrings {
    static let toggleAccessibilityLabel = NSLocalizedString("Private Mode", tableName: "PrivateBrowsing", comment: "Accessibility label for toggling on/off private mode")
    static let toggleAccessibilityHint = NSLocalizedString("Turns private mode on or off", tableName: "PrivateBrowsing", comment: "Accessiblity hint for toggling on/off private mode")
    static let toggleAccessibilityValueOn = NSLocalizedString("On", tableName: "PrivateBrowsing", comment: "Toggled ON accessibility value")
    static let toggleAccessibilityValueOff = NSLocalizedString("Off", tableName: "PrivateBrowsing", comment: "Toggled OFF accessibility value")
}

protocol TabTrayDelegate: class {
    func tabTrayDidDismiss(tabTray: TabTrayController)
    func tabTrayDidAddBookmark(tab: Tab)
    func tabTrayDidAddToReadingList(tab: Tab) -> ReadingListClientRecord?
    func tabTrayRequestsPresentationOf(viewController viewController: UIViewController)
}

struct TabTrayState {
    var isPrivate: Bool = false
}

class TabTrayController: UIViewController {
    let tabManager: TabManager
    let profile: Profile
    weak var delegate: TabTrayDelegate?

    var collectionView: UICollectionView!
    var draggedCell: TabCell?
    var dragOffset: CGPoint = CGPointZero
    lazy var toolbar: TrayToolbar = {
        let toolbar = TrayToolbar()
        toolbar.addTabButton.addTarget(self, action: #selector(TabTrayController.SELdidClickAddTab), forControlEvents: .TouchUpInside)

        if AppConstants.MOZ_MENU {
            toolbar.menuButton.addTarget(self, action: #selector(TabTrayController.didTapMenu), forControlEvents: .TouchUpInside)
        } else {
            toolbar.settingsButton.addTarget(self, action: #selector(TabTrayController.SELdidClickSettingsItem), forControlEvents: .TouchUpInside)
        }

        if #available(iOS 9, *) {
            toolbar.maskButton.addTarget(self, action: #selector(TabTrayController.SELdidTapMask), forControlEvents: .TouchUpInside)
        }
        return toolbar
    }()

    var tabTrayState: TabTrayState {
        return TabTrayState(isPrivate: tabManager.isInPrivateMode)
    }

    var leftToolbarButtons: [UIButton] {
        return [toolbar.addTabButton]
    }

    var rightToolbarButtons: [UIButton]? {
        if #available(iOS 9, *) {
            return [toolbar.maskButton]
        } else {
            return []
        }
    }
    
    private func switchToMode(privateMode privateMode: Bool) {
        tabManager.isInPrivateMode = privateMode
        
        tabDataSource.tabs = tabsToDisplay
        toolbar.styleToolbar(isPrivate: tabManager.isInPrivateMode)
        collectionView?.reloadData()
    }

    private var tabsToDisplay: [Tab] {
        return tabManager.isInPrivateMode ? tabManager.privateTabs : tabManager.normalTabs
    }

    @available(iOS 9, *)
    private lazy var emptyPrivateTabsView: EmptyPrivateTabsView = {
        let emptyView = EmptyPrivateTabsView()
        emptyView.learnMoreButton.addTarget(self, action: #selector(TabTrayController.SELdidTapLearnMore), forControlEvents: UIControlEvents.TouchUpInside)
        return emptyView
    }()

    private lazy var tabDataSource: TabManagerDataSource = {
        return TabManagerDataSource(tabs: self.tabsToDisplay, cellDelegate: self, tabManager: self.tabManager)
    }()

    private lazy var tabLayoutDelegate: TabLayoutDelegate = {
        let delegate = TabLayoutDelegate(profile: self.profile, traitCollection: self.traitCollection)
        delegate.tabSelectionDelegate = self
        return delegate
    }()

    init(tabManager: TabManager, profile: Profile) {
        self.tabManager = tabManager
        self.profile = profile
        super.init(nibName: nil, bundle: nil)

        tabManager.addDelegate(self)
    }

    convenience init(tabManager: TabManager, profile: Profile, tabTrayDelegate: TabTrayDelegate) {
        self.init(tabManager: tabManager, profile: profile)
        self.delegate = tabTrayDelegate
    }

    required init?(coder aDecoder: NSCoder) {
        fatalError("init(coder:) has not been implemented")
    }

    deinit {
        NSNotificationCenter.defaultCenter().removeObserver(self, name: UIApplicationWillResignActiveNotification, object: nil)
        NSNotificationCenter.defaultCenter().removeObserver(self, name: UIApplicationWillEnterForegroundNotification, object: nil)
        NSNotificationCenter.defaultCenter().removeObserver(self, name: NotificationDynamicFontChanged, object: nil)
        self.tabManager.removeDelegate(self)
    }

    func SELDynamicFontChanged(notification: NSNotification) {
        guard notification.name == NotificationDynamicFontChanged else { return }

        self.collectionView.reloadData()
    }

// MARK: View Controller Callbacks
    override func viewDidLoad() {
        super.viewDidLoad()

        view.accessibilityLabel = NSLocalizedString("Tabs Tray", comment: "Accessibility label for the Tabs Tray view.")

        collectionView = UICollectionView(frame: view.frame, collectionViewLayout: UICollectionViewFlowLayout())

        collectionView.dataSource = tabDataSource
        collectionView.delegate = tabLayoutDelegate
        collectionView.contentInset = UIEdgeInsets(top: 0, left: 0, bottom: UIConstants.ToolbarHeight, right: 0)
        collectionView.registerClass(TabCell.self, forCellWithReuseIdentifier: TabCell.Identifier)
        collectionView.backgroundColor = TabTrayControllerUX.BackgroundColor
        
        if #available(iOS 9, *) {
            collectionView.addGestureRecognizer(UILongPressGestureRecognizer(target: self, action: #selector(didLongPressTab)))
        }

        view.addSubview(collectionView)
        view.addSubview(toolbar)

        makeConstraints()

        if #available(iOS 9, *) {
            view.insertSubview(emptyPrivateTabsView, aboveSubview: collectionView)
            emptyPrivateTabsView.snp_makeConstraints { make in
                make.top.left.right.equalTo(self.collectionView)
                make.bottom.equalTo(self.toolbar.snp_top)
            }
            
            self.switchToMode(privateMode: self.tabManager.isInPrivateMode)

            // register for previewing delegate to enable peek and pop if force touch feature available
            if traitCollection.forceTouchCapability == .Available {
                registerForPreviewingWithDelegate(self, sourceView: view)
            }

            emptyPrivateTabsView.hidden = !privateTabsAreEmpty()
        }

        NSNotificationCenter.defaultCenter().addObserver(self, selector: #selector(TabTrayController.SELappWillResignActiveNotification), name: UIApplicationWillResignActiveNotification, object: nil)
        NSNotificationCenter.defaultCenter().addObserver(self, selector: #selector(TabTrayController.SELappDidBecomeActiveNotification), name: UIApplicationDidBecomeActiveNotification, object: nil)
        NSNotificationCenter.defaultCenter().addObserver(self, selector: #selector(TabTrayController.SELDynamicFontChanged(_:)), name: NotificationDynamicFontChanged, object: nil)
    }

    override func viewWillAppear(animated: Bool) {
        super.viewWillAppear(animated)
        NSNotificationCenter.defaultCenter().addObserver(self, selector: #selector(TabTrayController.SELdidClickSettingsItem), name: NotificationStatusNotificationTapped, object: nil)
    }

    override func viewDidDisappear(animated: Bool) {
        super.viewDidDisappear(animated)
        NSNotificationCenter.defaultCenter().removeObserver(self, name: NotificationStatusNotificationTapped, object: nil)
    }

    override func traitCollectionDidChange(previousTraitCollection: UITraitCollection?) {
        super.traitCollectionDidChange(previousTraitCollection)

        // Update the trait collection we reference in our layout delegate
        tabLayoutDelegate.traitCollection = traitCollection
    }

    override func viewWillTransitionToSize(size: CGSize, withTransitionCoordinator coordinator: UIViewControllerTransitionCoordinator) {
        super.viewWillTransitionToSize(size, withTransitionCoordinator: coordinator)

        coordinator.animateAlongsideTransition({ _ in
            self.collectionView.collectionViewLayout.invalidateLayout()
        }, completion: nil)
    }

    override func preferredStatusBarStyle() -> UIStatusBarStyle {
        return UIStatusBarStyle.LightContent
    }

    private func makeConstraints() {
        collectionView.snp_makeConstraints { make in
            make.left.bottom.right.equalTo(view)
            make.top.equalTo(snp_topLayoutGuideBottom)
        }

        toolbar.snp_makeConstraints { make in
            make.left.right.bottom.equalTo(view)
            make.height.equalTo(UIConstants.ToolbarHeight)
        }
    }

// MARK: Selectors
    func SELdidClickDone() {
        presentingViewController!.dismissViewControllerAnimated(true, completion: nil)
    }

    func SELdidClickSettingsItem() {
        assert(NSThread.isMainThread(), "Opening settings requires being invoked on the main thread")

        let settingsTableViewController = AppSettingsTableViewController()
        settingsTableViewController.profile = profile
        settingsTableViewController.tabManager = tabManager
        settingsTableViewController.settingsDelegate = self

        let controller = SettingsNavigationController(rootViewController: settingsTableViewController)
        controller.popoverDelegate = self
		controller.modalPresentationStyle = UIModalPresentationStyle.FormSheet
        presentViewController(controller, animated: true, completion: nil)
    }

    func SELdidClickAddTab() {
        openNewTab()
    }

    @available(iOS 9, *)
    func SELdidTapLearnMore() {
        let appVersion = NSBundle.mainBundle().objectForInfoDictionaryKey("CFBundleShortVersionString") as! String
        if let langID = NSLocale.preferredLanguages().first {
            let learnMoreRequest = NSURLRequest(URL: "https://support.mozilla.org/1/mobile/\(appVersion)/iOS/\(langID)/private-browsing-ios".asURL!)
            openNewTab(learnMoreRequest)
        }
    }

    @objc
    private func didTapMenu() {
        let state = mainStore.updateState(.TabTray(tabTrayState: self.tabTrayState))
        let mvc = MenuViewController(withAppState: state, presentationStyle: .Modal)
        mvc.delegate = self
        mvc.actionDelegate = self
        mvc.menuTransitionDelegate = MenuPresentationAnimator()
        mvc.modalPresentationStyle = .OverCurrentContext
        mvc.fixedWidth = TabTrayControllerUX.MenuFixedWidth
        self.presentViewController(mvc, animated: true, completion: nil)
    }

    @available(iOS 9, *)
    func SELdidTapMask() {
        attemptToTogglePrivateMode()
    }
    
    @available(iOS 9, *)
    private func transitionBetweenModes() {
        let scaleDownTransform = CGAffineTransformMakeScale(0.9, 0.9)
        
        let fromView: UIView
        if self.privateTabsAreEmpty() {
            fromView = self.emptyPrivateTabsView
        } else {
            let snapshot = self.collectionView.snapshotViewAfterScreenUpdates(false)
            snapshot.frame = self.collectionView.frame
            self.view.insertSubview(snapshot, aboveSubview: self.collectionView)
            fromView = snapshot
        }
        
        self.switchToMode(privateMode: !self.tabManager.isInPrivateMode)
        
        // If we are exiting private mode and we have the close private tabs option selected, make sure
        // we clear out all of the private tabs
        if !self.tabManager.isInPrivateMode && self.profile.prefs.boolForKey("settings.closePrivateTabs") ?? false {
            self.tabManager.removeAllPrivateTabsAndNotify(false)
        }
        
        self.toolbar.maskButton.setSelected(self.tabManager.isInPrivateMode, animated: true)
        self.collectionView.layoutSubviews()
        
        let toView: UIView
        if self.privateTabsAreEmpty() {
            self.emptyPrivateTabsView.hidden = false
            toView = self.emptyPrivateTabsView
        } else {
            self.emptyPrivateTabsView.hidden = true
            let newSnapshot = self.collectionView.snapshotViewAfterScreenUpdates(true)
            newSnapshot.frame = self.collectionView.frame
            self.view.insertSubview(newSnapshot, aboveSubview: fromView)
            self.collectionView.alpha = 0
            toView = newSnapshot
        }
        toView.alpha = 0
        toView.transform = scaleDownTransform
        
        UIView.animateWithDuration(0.2, delay: 0, options: [], animations: { () -> Void in
            fromView.transform = scaleDownTransform
            fromView.alpha = 0
            toView.transform = CGAffineTransformIdentity
            toView.alpha = 1
        }) { finished in
            if fromView != self.emptyPrivateTabsView {
                fromView.removeFromSuperview()
            }
            if toView != self.emptyPrivateTabsView {
                toView.removeFromSuperview()
            }
            self.collectionView.alpha = 1
        }
    }

    @available(iOS 9, *)
    func attemptToTogglePrivateMode() -> Success {
        guard let navigationController = self.navigationController else {
            return deferMaybe(AuthorisationError(description: "Failed to switch the private mode due to an inexistent navigation controller."))
        }
        let success = Success()
        tabManager.authorisePrivateMode(navigationController).uponQueue(dispatch_get_main_queue()) { result in
            if result.isSuccess {
                self.transitionBetweenModes()
            }
            success.fill(result)
        }
        return success
    }
    
    @available(iOS 9, *)
    func didLongPressTab(gesture: UILongPressGestureRecognizer) {
        switch gesture.state {
            case .Began:
                let pressPosition = gesture.locationInView(self.collectionView)
                guard let indexPath = self.collectionView.indexPathForItemAtPoint(pressPosition) else {
                    break
                }
                self.collectionView.beginInteractiveMovementForItemAtIndexPath(indexPath)
                self.view.userInteractionEnabled = false
                self.tabDataSource.isRearrangingTabs = true
                for item in 0..<self.tabDataSource.collectionView(self.collectionView, numberOfItemsInSection: 0) {
                    guard let cell = self.collectionView.cellForItemAtIndexPath(NSIndexPath(forItem: item, inSection: 0)) as? TabCell else {
                        continue
                    }
                    if item == indexPath.item {
                        let cellPosition = cell.contentView.convertPoint(cell.bounds.center, toView: self.collectionView)
                        self.draggedCell = cell
                        self.dragOffset = CGPoint(x: pressPosition.x - cellPosition.x, y: pressPosition.y - cellPosition.y)
                        UIView.animateWithDuration(TabTrayControllerUX.RearrangeTransitionDuration, delay: 0, options: [.AllowUserInteraction, .BeginFromCurrentState], animations: {
                            cell.contentView.transform = CGAffineTransformMakeScale(TabTrayControllerUX.RearrangeDragScale, TabTrayControllerUX.RearrangeDragScale)
                            cell.contentView.alpha = TabTrayControllerUX.RearrangeDragAlpha
                        }, completion: nil)
                        continue
                    }
                    cell.isBeingArranged = true
                }
                break
            case .Changed:
                if let view = gesture.view, draggedCell = self.draggedCell {
                    var dragPosition = gesture.locationInView(view)
                    let offsetPosition = CGPoint(x: dragPosition.x + draggedCell.frame.center.x * (1 - TabTrayControllerUX.RearrangeDragScale), y: dragPosition.y + draggedCell.frame.center.y * (1 - TabTrayControllerUX.RearrangeDragScale))
                    dragPosition = CGPoint(x: offsetPosition.x - self.dragOffset.x, y: offsetPosition.y - self.dragOffset.y)
                    collectionView.updateInteractiveMovementTargetPosition(dragPosition)
                }
            case .Ended, .Cancelled:
                for item in 0..<self.tabDataSource.collectionView(self.collectionView, numberOfItemsInSection: 0) {
                    guard let cell = self.collectionView.cellForItemAtIndexPath(NSIndexPath(forItem: item, inSection: 0)) as? TabCell else {
                        continue
                    }
                    if !cell.isBeingArranged {
                        UIView.animateWithDuration(TabTrayControllerUX.RearrangeTransitionDuration, delay: 0, options: [.AllowUserInteraction, .BeginFromCurrentState], animations: {
                            cell.contentView.transform = CGAffineTransformIdentity
                            cell.contentView.alpha = 1
                        }, completion: nil)
                        continue
                    }
                    cell.isBeingArranged = false
                }
                self.tabDataSource.isRearrangingTabs = false
                self.view.userInteractionEnabled = true
                gesture.state == .Ended ? self.collectionView.endInteractiveMovement() : self.collectionView.cancelInteractiveMovement()
            default:
                break
        }
    }

    @available(iOS 9, *)
    private func privateTabsAreEmpty() -> Bool {
        return tabManager.isInPrivateMode && tabManager.privateTabs.count == 0
    }

    @available(iOS 9, *)
    func changePrivacyMode(isPrivate: Bool) {
        if isPrivate != tabManager.isInPrivateMode {
            guard let _ = collectionView else {
                switchToMode(privateMode: isPrivate)
                return
            }
            attemptToTogglePrivateMode()
        }
    }

    private func openNewTab(request: NSURLRequest? = nil) {
        toolbar.addTabButton.userInteractionEnabled = false

        // We're only doing one update here, but using a batch update lets us delay selecting the tab
        // until after its insert animation finishes.
        self.collectionView.performBatchUpdates({ _ in
            var tab: Tab
            if #available(iOS 9, *) {
                tab = self.tabManager.addTab(request, isPrivate: self.tabManager.isInPrivateMode)
            } else {
                tab = self.tabManager.addTab(request)
            }
            self.tabManager.selectTab(tab)
        }, completion: { finished in
            if finished {
                self.toolbar.addTabButton.userInteractionEnabled = true
                self.navigationController?.popViewControllerAnimated(true)
            }
        })
    }

    private func closeTabsForCurrentTray() {
        tabManager.removeTabsWithUndoToast(tabsToDisplay)
        self.collectionView.reloadData()
    }
}

// MARK: - App Notifications
extension TabTrayController {
    func SELappWillResignActiveNotification() {
        if tabManager.isInPrivateMode {
            collectionView.alpha = 0
        }
    }

    func SELappDidBecomeActiveNotification() {
        // Re-show any components that might have been hidden because they were being displayed
        // as part of a private mode tab
        UIView.animateWithDuration(0.2, delay: 0, options: UIViewAnimationOptions.CurveEaseInOut, animations: {
            self.collectionView.alpha = 1
        },
        completion: nil)
    }
}

extension TabTrayController: TabSelectionDelegate {
    func didSelectTabAtIndex(index: Int) {
        let tab = tabsToDisplay[index]
        tabManager.selectTab(tab)
        self.navigationController?.popViewControllerAnimated(true)
    }
}

extension TabTrayController: PresentingModalViewControllerDelegate {
    func dismissPresentedModalViewController(modalViewController: UIViewController, animated: Bool) {
        dismissViewControllerAnimated(animated, completion: { self.collectionView.reloadData() })
    }
}

extension TabTrayController: TabManagerDelegate {
    func tabManager(tabManager: TabManager, didSelectedTabChange selected: Tab?, previous: Tab?) {
    }

    func tabManager(tabManager: TabManager, didCreateTab tab: Tab) {
    }

    func tabManager(tabManager: TabManager, didAddTab tab: Tab) {
        // Get the index of the added tab from it's set (private or normal)
        guard let index = tabsToDisplay.indexOf(tab) else { return }
        if #available(iOS 9, *) {
            if !privateTabsAreEmpty() {
                emptyPrivateTabsView.hidden = true
            }
        }

        tabDataSource.addTab(tab)
        self.collectionView?.performBatchUpdates({ _ in
            self.collectionView.insertItemsAtIndexPaths([NSIndexPath(forItem: index, inSection: 0)])
        }, completion: { finished in
            if finished {
                tabManager.selectTab(tab)
                // don't pop the tab tray view controller if it is not in the foreground
                if self.presentedViewController == nil {
                    self.navigationController?.popViewControllerAnimated(true)
                }
            }
        })
    }

    func tabManager(tabManager: TabManager, didRemoveTab tab: Tab) {
        // it is possible that we are removing a tab that we are not currently displaying
        // through the Close All Tabs feature (which will close tabs that are not in our current privacy mode)
        // check this before removing the item from the collection
        let removedIndex = tabDataSource.removeTab(tab)
        if removedIndex > -1 {
            self.collectionView.performBatchUpdates({
                self.collectionView.deleteItemsAtIndexPaths([NSIndexPath(forItem: removedIndex, inSection: 0)])
            }, completion: { finished in
                if #available(iOS 9, *) {
                    guard finished && self.privateTabsAreEmpty() else { return }
                    self.emptyPrivateTabsView.hidden = false
                }
            })

            // Workaround: On iOS 8.* devices, cells don't get reloaded during the deletion but after the
            // animation has finished which causes cells that animate from above to suddenly 'appear'. This
            // is fixed on iOS 9 but for iOS 8 we force a reload on non-visible cells during the animation.
            if (floor(NSFoundationVersionNumber) <= NSFoundationVersionNumber_iOS_8_3) {
                let visibleCount = collectionView.indexPathsForVisibleItems().count
                var offscreenIndexPaths = [NSIndexPath]()
                for i in 0..<(tabsToDisplay.count - visibleCount) {
                    offscreenIndexPaths.append(NSIndexPath(forItem: i, inSection: 0))
                }
                self.collectionView.reloadItemsAtIndexPaths(offscreenIndexPaths)
            }
        }
    }

    func tabManagerDidAddTabs(tabManager: TabManager) {
    }

    func tabManagerDidRestoreTabs(tabManager: TabManager) {
    }
    
<<<<<<< HEAD
    func tabManagerDidRemoveAllTabs(tabManager: TabManager, toast:ButtonToast?) {
        guard tabManager.isInPrivateMode else {
=======
    func tabManagerDidRemoveAllTabs(tabManager: TabManager, toast: ButtonToast?) {
        guard privateMode else {
>>>>>>> 7bbb5465
            return
        }
        if let undoToast = toast {
            view.addSubview(undoToast)
            undoToast.snp_makeConstraints { make in
                make.left.right.equalTo(view)
                make.bottom.equalTo(toolbar.snp_top)
            }
            undoToast.showToast()
        }
    }
}

extension TabTrayController: UIScrollViewAccessibilityDelegate {
    func accessibilityScrollStatusForScrollView(scrollView: UIScrollView) -> String? {
        var visibleCells = collectionView.visibleCells() as! [TabCell]
        var bounds = collectionView.bounds
        bounds = CGRectOffset(bounds, collectionView.contentInset.left, collectionView.contentInset.top)
        bounds.size.width -= collectionView.contentInset.left + collectionView.contentInset.right
        bounds.size.height -= collectionView.contentInset.top + collectionView.contentInset.bottom
        // visible cells do sometimes return also not visible cells when attempting to go past the last cell with VoiceOver right-flick gesture; so make sure we have only visible cells (yeah...)
        visibleCells = visibleCells.filter { !CGRectIsEmpty(CGRectIntersection($0.frame, bounds)) }

        let cells = visibleCells.map { self.collectionView.indexPathForCell($0)! }
        let indexPaths = cells.sort { (a: NSIndexPath, b: NSIndexPath) -> Bool in
            return a.section < b.section || (a.section == b.section && a.row < b.row)
        }

        if indexPaths.count == 0 {
            return NSLocalizedString("No tabs", comment: "Message spoken by VoiceOver to indicate that there are no tabs in the Tabs Tray")
        }

        let firstTab = indexPaths.first!.row + 1
        let lastTab = indexPaths.last!.row + 1
        let tabCount = collectionView.numberOfItemsInSection(0)

        if (firstTab == lastTab) {
            let format = NSLocalizedString("Tab %@ of %@", comment: "Message spoken by VoiceOver saying the position of the single currently visible tab in Tabs Tray, along with the total number of tabs. E.g. \"Tab 2 of 5\" says that tab 2 is visible (and is the only visible tab), out of 5 tabs total.")
            return String(format: format, NSNumber(integer: firstTab), NSNumber(integer: tabCount))
        } else {
            let format = NSLocalizedString("Tabs %@ to %@ of %@", comment: "Message spoken by VoiceOver saying the range of tabs that are currently visible in Tabs Tray, along with the total number of tabs. E.g. \"Tabs 8 to 10 of 15\" says tabs 8, 9 and 10 are visible, out of 15 tabs total.")
            return String(format: format, NSNumber(integer: firstTab), NSNumber(integer: lastTab), NSNumber(integer: tabCount))
        }
    }
}

extension TabTrayController: SwipeAnimatorDelegate {
    func swipeAnimator(animator: SwipeAnimator, viewWillExitContainerBounds: UIView) {
        let tabCell = animator.container as! TabCell
        if let indexPath = collectionView.indexPathForCell(tabCell) {
            let tab = tabsToDisplay[indexPath.item]
            tabManager.removeTab(tab)
            UIAccessibilityPostNotification(UIAccessibilityAnnouncementNotification, NSLocalizedString("Closing tab", comment: "Accessibility label (used by assistive technology) notifying the user that the tab is being closed."))
        }
    }
}

extension TabTrayController: TabCellDelegate {
    func tabCellDidClose(cell: TabCell) {
        let indexPath = collectionView.indexPathForCell(cell)!
        let tab = tabsToDisplay[indexPath.item]
        tabManager.removeTab(tab)
    }
}

extension TabTrayController: SettingsDelegate {
    func settingsOpenURLInNewTab(url: NSURL) {
        let request = NSURLRequest(URL: url)
        openNewTab(request)
    }
}

private class TabManagerDataSource: NSObject, UICollectionViewDataSource {
    unowned var cellDelegate: protocol<TabCellDelegate, SwipeAnimatorDelegate>
    private var tabs: [Tab]
    private var tabManager: TabManager
    var isRearrangingTabs: Bool = false

    init(tabs: [Tab], cellDelegate: protocol<TabCellDelegate, SwipeAnimatorDelegate>, tabManager: TabManager) {
        self.cellDelegate = cellDelegate
        self.tabs = tabs
        self.tabManager = tabManager
        super.init()
    }

    /**
     Removes the given tab from the data source

     - parameter tab: Tab to remove

     - returns: The index of the removed tab, -1 if tab did not exist
     */
    func removeTab(tabToRemove: Tab) -> Int {
        var index: Int = -1
        for (i, tab) in tabs.enumerate() {
            if tabToRemove === tab {
                index = i
                tabs.removeAtIndex(index)
                break
            }
        }
        return index
    }

    /**
     Adds the given tab to the data source

     - parameter tab: Tab to add
     */
    func addTab(tab: Tab) {
        tabs.append(tab)
    }

    @objc func collectionView(collectionView: UICollectionView, cellForItemAtIndexPath indexPath: NSIndexPath) -> UICollectionViewCell {
        let tabCell = collectionView.dequeueReusableCellWithReuseIdentifier(TabCell.Identifier, forIndexPath: indexPath) as! TabCell
        tabCell.animator.delegate = cellDelegate
        tabCell.delegate = cellDelegate

        let tab = tabs[indexPath.item]
        tabCell.style = tab.isPrivate ? .Dark : .Light
        tabCell.titleText.text = tab.displayTitle

        if !tab.displayTitle.isEmpty {
            tabCell.accessibilityLabel = tab.displayTitle
        } else {
            tabCell.accessibilityLabel = AboutUtils.getAboutComponent(tab.url)
        }
        if tabCell.accessibilityLabel?.isEmpty != false {
            // If a tab has no accessibility label, it will be both difficult for a user using Voice Over, as well as cause issues for testing.
            tabCell.accessibilityLabel = "Tab"
        }

        tabCell.isBeingArranged = self.isRearrangingTabs

        tabCell.isAccessibilityElement = true
        tabCell.accessibilityHint = NSLocalizedString("Swipe right or left with three fingers to close the tab.", comment: "Accessibility hint for tab tray's displayed tab.")

        if let favIcon = tab.displayFavicon {
            tabCell.favicon.sd_setImageWithURL(NSURL(string: favIcon.url)!)
        } else {
            var defaultFavicon = UIImage(named: "defaultFavicon")
            if tab.isPrivate {
                defaultFavicon = defaultFavicon?.imageWithRenderingMode(.AlwaysTemplate)
                tabCell.favicon.image = defaultFavicon
                tabCell.favicon.tintColor = UIColor.whiteColor()
            } else {
                tabCell.favicon.image = defaultFavicon
            }
        }

        tabCell.background.image = tab.screenshot
        return tabCell
    }

    @objc func collectionView(collectionView: UICollectionView, numberOfItemsInSection section: Int) -> Int {
        return tabs.count
    }
    
    @objc private func collectionView(collectionView: UICollectionView, moveItemAtIndexPath sourceIndexPath: NSIndexPath, toIndexPath destinationIndexPath: NSIndexPath) {
        let fromIndex = sourceIndexPath.item
        let toIndex = destinationIndexPath.item
        tabs.insert(tabs.removeAtIndex(fromIndex), atIndex: toIndex < fromIndex ? toIndex : toIndex - 1)
        tabManager.moveTab(isPrivate: tabs[fromIndex].isPrivate, fromIndex: fromIndex, toIndex: toIndex)
    }
}

@objc protocol TabSelectionDelegate: class {
    func didSelectTabAtIndex(index: Int)
}

private class TabLayoutDelegate: NSObject, UICollectionViewDelegateFlowLayout {
    weak var tabSelectionDelegate: TabSelectionDelegate?

    private var traitCollection: UITraitCollection
    private var profile: Profile
    private var numberOfColumns: Int {
        let compactLayout = profile.prefs.boolForKey("CompactTabLayout") ?? true

        // iPhone 4-6+ portrait
        if traitCollection.horizontalSizeClass == .Compact && traitCollection.verticalSizeClass == .Regular {
            return compactLayout ? TabTrayControllerUX.CompactNumberOfColumnsThin : TabTrayControllerUX.NumberOfColumnsThin
        } else {
            return TabTrayControllerUX.NumberOfColumnsWide
        }
    }

    init(profile: Profile, traitCollection: UITraitCollection) {
        self.profile = profile
        self.traitCollection = traitCollection
        super.init()
    }

    private func cellHeightForCurrentDevice() -> CGFloat {
        let compactLayout = profile.prefs.boolForKey("CompactTabLayout") ?? true
        let shortHeight = (compactLayout ? TabTrayControllerUX.TextBoxHeight * 6 : TabTrayControllerUX.TextBoxHeight * 5)

        if self.traitCollection.verticalSizeClass == UIUserInterfaceSizeClass.Compact {
            return shortHeight
        } else if self.traitCollection.horizontalSizeClass == UIUserInterfaceSizeClass.Compact {
            return shortHeight
        } else {
            return TabTrayControllerUX.TextBoxHeight * 8
        }
    }

    @objc func collectionView(collectionView: UICollectionView, layout collectionViewLayout: UICollectionViewLayout, minimumInteritemSpacingForSectionAtIndex section: Int) -> CGFloat {
        return TabTrayControllerUX.Margin
    }

    @objc func collectionView(collectionView: UICollectionView, layout collectionViewLayout: UICollectionViewLayout, sizeForItemAtIndexPath indexPath: NSIndexPath) -> CGSize {
        let cellWidth = floor((collectionView.bounds.width - TabTrayControllerUX.Margin * CGFloat(numberOfColumns + 1)) / CGFloat(numberOfColumns))
        return CGSizeMake(cellWidth, self.cellHeightForCurrentDevice())
    }

    @objc func collectionView(collectionView: UICollectionView, layout collectionViewLayout: UICollectionViewLayout, insetForSectionAtIndex section: Int) -> UIEdgeInsets {
        return UIEdgeInsetsMake(TabTrayControllerUX.Margin, TabTrayControllerUX.Margin, TabTrayControllerUX.Margin, TabTrayControllerUX.Margin)
    }

    @objc func collectionView(collectionView: UICollectionView, layout collectionViewLayout: UICollectionViewLayout, minimumLineSpacingForSectionAtIndex section: Int) -> CGFloat {
        return TabTrayControllerUX.Margin
    }

    @objc func collectionView(collectionView: UICollectionView, didSelectItemAtIndexPath indexPath: NSIndexPath) {
        tabSelectionDelegate?.didSelectTabAtIndex(indexPath.row)
    }
}

struct EmptyPrivateTabsViewUX {
    static let TitleColor = UIColor.whiteColor()
    static let TitleFont = UIFont.systemFontOfSize(22, weight: UIFontWeightMedium)
    static let DescriptionColor = UIColor.whiteColor()
    static let DescriptionFont = UIFont.systemFontOfSize(17)
    static let LearnMoreFont = UIFont.systemFontOfSize(15, weight: UIFontWeightMedium)
    static let TextMargin: CGFloat = 18
    static let LearnMoreMargin: CGFloat = 30
    static let MaxDescriptionWidth: CGFloat = 250
    static let MinBottomMargin: CGFloat = 10
}

// View we display when there are no private tabs created
private class EmptyPrivateTabsView: UIView {
    private lazy var titleLabel: UILabel = {
        let label = UILabel()
        label.textColor = EmptyPrivateTabsViewUX.TitleColor
        label.font = EmptyPrivateTabsViewUX.TitleFont
        label.textAlignment = NSTextAlignment.Center
        return label
    }()

    private var descriptionLabel: UILabel = {
        let label = UILabel()
        label.textColor = EmptyPrivateTabsViewUX.DescriptionColor
        label.font = EmptyPrivateTabsViewUX.DescriptionFont
        label.textAlignment = NSTextAlignment.Center
        label.numberOfLines = 0
        label.preferredMaxLayoutWidth = EmptyPrivateTabsViewUX.MaxDescriptionWidth
        return label
    }()

    private var learnMoreButton: UIButton = {
        let button = UIButton(type: .System)
        button.setTitle(
            NSLocalizedString("Learn More", tableName: "PrivateBrowsing", comment: "Text button displayed when there are no tabs open while in private mode"),
            forState: .Normal)
        button.setTitleColor(UIConstants.PrivateModeTextHighlightColor, forState: .Normal)
        button.titleLabel?.font = EmptyPrivateTabsViewUX.LearnMoreFont
        return button
    }()

    private var iconImageView: UIImageView = {
        let imageView = UIImageView(image: UIImage(named: "largePrivateMask"))
        return imageView
    }()

    override init(frame: CGRect) {
        super.init(frame: frame)

        titleLabel.text =  NSLocalizedString("Private Browsing",
            tableName: "PrivateBrowsing", comment: "Title displayed for when there are no open tabs while in private mode")
        descriptionLabel.text = NSLocalizedString("Firefox won't remember any of your history or cookies, but new bookmarks will be saved.",
            tableName: "PrivateBrowsing", comment: "Description text displayed when there are no open tabs while in private mode")

        addSubview(titleLabel)
        addSubview(descriptionLabel)
        addSubview(iconImageView)
        addSubview(learnMoreButton)

        titleLabel.snp_makeConstraints { make in
            make.center.equalTo(self)
        }

        iconImageView.snp_makeConstraints { make in
            make.bottom.equalTo(titleLabel.snp_top).offset(-EmptyPrivateTabsViewUX.TextMargin)
            make.centerX.equalTo(self)
        }

        descriptionLabel.snp_makeConstraints { make in
            make.top.equalTo(titleLabel.snp_bottom).offset(EmptyPrivateTabsViewUX.TextMargin)
            make.centerX.equalTo(self)
        }

        learnMoreButton.snp_makeConstraints { (make) -> Void in
            make.top.equalTo(descriptionLabel.snp_bottom).offset(EmptyPrivateTabsViewUX.LearnMoreMargin).priorityLow()
            make.bottom.lessThanOrEqualTo(self).offset(-EmptyPrivateTabsViewUX.MinBottomMargin).priorityHigh()
            make.centerX.equalTo(self)
        }
    }

    required init?(coder aDecoder: NSCoder) {
        fatalError("init(coder:) has not been implemented")
    }
}

@available(iOS 9.0, *)
extension TabTrayController: TabPeekDelegate {

    func tabPeekDidAddBookmark(tab: Tab) {
        delegate?.tabTrayDidAddBookmark(tab)
    }

    func tabPeekDidAddToReadingList(tab: Tab) -> ReadingListClientRecord? {
        return delegate?.tabTrayDidAddToReadingList(tab)
    }

    func tabPeekDidCloseTab(tab: Tab) {
        if let index = self.tabDataSource.tabs.indexOf(tab),
            let cell = self.collectionView?.cellForItemAtIndexPath(NSIndexPath(forItem: index, inSection: 0)) as? TabCell {
            cell.SELclose()
        }
    }

    func tabPeekRequestsPresentationOf(viewController viewController: UIViewController) {
        delegate?.tabTrayRequestsPresentationOf(viewController: viewController)
    }
}

@available(iOS 9.0, *)
extension TabTrayController: UIViewControllerPreviewingDelegate {

    func previewingContext(previewingContext: UIViewControllerPreviewing, viewControllerForLocation location: CGPoint) -> UIViewController? {

        guard let collectionView = collectionView else { return nil }
        let convertedLocation = self.view.convertPoint(location, toView: collectionView)

        guard let indexPath = collectionView.indexPathForItemAtPoint(convertedLocation),
            let cell = collectionView.cellForItemAtIndexPath(indexPath) else { return nil }

        let tab = tabDataSource.tabs[indexPath.row]
        let tabVC = TabPeekViewController(tab: tab, delegate: self)
        if let browserProfile = profile as? BrowserProfile {
            tabVC.setState(withProfile: browserProfile, clientPickerDelegate: self)
        }
        previewingContext.sourceRect = self.view.convertRect(cell.frame, fromView: collectionView)

        return tabVC
    }

    func previewingContext(previewingContext: UIViewControllerPreviewing, commitViewController viewControllerToCommit: UIViewController) {
        guard let tpvc = viewControllerToCommit as? TabPeekViewController else { return }
        tabManager.selectTab(tpvc.tab)
        self.navigationController?.popViewControllerAnimated(true)

        delegate?.tabTrayDidDismiss(self)

    }
}

extension TabTrayController: ClientPickerViewControllerDelegate {

    func clientPickerViewController(clientPickerViewController: ClientPickerViewController, didPickClients clients: [RemoteClient]) {
        if let item = clientPickerViewController.shareItem {
            self.profile.sendItems([item], toClients: clients)
        }
        clientPickerViewController.dismissViewControllerAnimated(true, completion: nil)
    }

    func clientPickerViewControllerDidCancel(clientPickerViewController: ClientPickerViewController) {
        clientPickerViewController.dismissViewControllerAnimated(true, completion: nil)
    }
}

extension TabTrayController: UIAdaptivePresentationControllerDelegate, UIPopoverPresentationControllerDelegate {
    // Returning None here makes sure that the Popover is actually presented as a Popover and
    // not as a full-screen modal, which is the default on compact device classes.
    func adaptivePresentationStyleForPresentationController(controller: UIPresentationController, traitCollection: UITraitCollection) -> UIModalPresentationStyle {
        return UIModalPresentationStyle.None
    }
}

extension TabTrayController: MenuViewControllerDelegate {
    func menuViewControllerDidDismiss(menuViewController: MenuViewController) { }

    func shouldCloseMenu(menuViewController: MenuViewController, forRotationToNewSize size: CGSize, forTraitCollection traitCollection: UITraitCollection) -> Bool {
        return false
    }
}

extension TabTrayController: MenuActionDelegate {
    func performMenuAction(action: MenuAction, withAppState appState: AppState) {
        if let menuAction = AppMenuAction(rawValue: action.action) {
            switch menuAction {
            case .OpenNewNormalTab:
                dispatch_async(dispatch_get_main_queue()) {
                    if #available(iOS 9, *) {
                        if self.tabManager.isInPrivateMode {
                            self.attemptToTogglePrivateMode()
                        }
                    }
                    self.openNewTab()
                }
            // this is a case that is only available in iOS9
            case .OpenNewPrivateTab:
                if #available(iOS 9, *) {
                    dispatch_async(dispatch_get_main_queue()) {
                        if !self.tabManager.isInPrivateMode {
                            self.attemptToTogglePrivateMode().uponQueue(dispatch_get_main_queue()) { result in
                                if result.isSuccess {
                                    self.openNewTab()
                                }
                            }
                        } else {
                            self.openNewTab()
                        }
                    }
                }
            case .OpenSettings:
                dispatch_async(dispatch_get_main_queue()) {
                    self.SELdidClickSettingsItem()
                }
            case .CloseAllTabs:
                dispatch_async(dispatch_get_main_queue()) {
                    self.closeTabsForCurrentTray()
                }
            case .OpenTopSites:
                dispatch_async(dispatch_get_main_queue()) {
                    self.openNewTab(PrivilegedRequest(URL: HomePanelType.TopSites.localhostURL))
                }
            case .OpenBookmarks:
                dispatch_async(dispatch_get_main_queue()) {
                    self.openNewTab(PrivilegedRequest(URL: HomePanelType.Bookmarks.localhostURL))
                }
            case .OpenHistory:
                dispatch_async(dispatch_get_main_queue()) {
                    self.openNewTab(PrivilegedRequest(URL: HomePanelType.History.localhostURL))
                }
            case .OpenReadingList:
                dispatch_async(dispatch_get_main_queue()) {
                    self.openNewTab(PrivilegedRequest(URL: HomePanelType.ReadingList.localhostURL))
                }
            default: break
            }
        }
    }
}

// MARK: - Toolbar
class TrayToolbar: UIView {
    private let toolbarButtonSize = CGSize(width: 44, height: 44)

    lazy var settingsButton: UIButton = {
        let button = UIButton()
        button.setImage(UIImage.templateImageNamed("settings"), forState: .Normal)
        button.accessibilityLabel = NSLocalizedString("Settings", comment: "Accessibility label for the Settings button in the Tab Tray.")
        button.accessibilityIdentifier = "TabTrayController.settingsButton"
        return button
    }()

    lazy var addTabButton: UIButton = {
        let button = UIButton()
        button.setImage(UIImage.templateImageNamed("add"), forState: .Normal)
        button.accessibilityLabel = NSLocalizedString("Add Tab", comment: "Accessibility label for the Add Tab button in the Tab Tray.")
        button.accessibilityIdentifier = "TabTrayController.addTabButton"
        return button
    }()

    lazy var menuButton: UIButton = {
        let button = UIButton()
        button.setImage(UIImage.templateImageNamed("bottomNav-menu-pbm"), forState: .Normal)
        button.accessibilityLabel = AppMenuConfiguration.MenuButtonAccessibilityLabel
        button.accessibilityIdentifier = "TabTrayController.menuButton"
        return button
    }()

    lazy var maskButton: ToggleButton = {
        let button = ToggleButton()
        button.accessibilityLabel = PrivateModeStrings.toggleAccessibilityLabel
        button.accessibilityHint = PrivateModeStrings.toggleAccessibilityHint
        return button
    }()

    private let sideOffset: CGFloat = 32

    private override init(frame: CGRect) {
        super.init(frame: frame)
        backgroundColor = .whiteColor()
        addSubview(addTabButton)

        var buttonToCenter: UIButton?
        if AppConstants.MOZ_MENU {
            addSubview(menuButton)
            buttonToCenter = menuButton
        } else {
            addSubview(settingsButton)
            buttonToCenter = settingsButton
        }

        buttonToCenter?.snp_makeConstraints { make in
            make.center.equalTo(self)
            make.size.equalTo(toolbarButtonSize)
        }

        addTabButton.snp_makeConstraints { make in
            make.centerY.equalTo(self)
            make.left.equalTo(self).offset(sideOffset)
            make.size.equalTo(toolbarButtonSize)
        }

        if #available(iOS 9, *) {
            addSubview(maskButton)
            maskButton.snp_makeConstraints { make in
                make.centerY.equalTo(self)
                make.right.equalTo(self).offset(-sideOffset)
                make.size.equalTo(toolbarButtonSize)
            }
        }

        styleToolbar(isPrivate: false)
    }

    required init?(coder aDecoder: NSCoder) {
        fatalError("init(coder:) has not been implemented")
    }

    private func styleToolbar(isPrivate isPrivate: Bool) {
        addTabButton.tintColor = isPrivate ? .whiteColor() : .darkGrayColor()
        if AppConstants.MOZ_MENU {
            menuButton.tintColor = isPrivate ? .whiteColor() : .darkGrayColor()
        } else {
            settingsButton.tintColor = isPrivate ? .whiteColor() : .darkGrayColor()
        }
        maskButton.tintColor = isPrivate ? .whiteColor() : .darkGrayColor()
        backgroundColor = isPrivate ? UIConstants.PrivateModeToolbarTintColor : .whiteColor()
        updateMaskButtonState(isPrivate: isPrivate)
    }

    private func updateMaskButtonState(isPrivate isPrivate: Bool) {
        let maskImage = UIImage(named: "smallPrivateMask")?.imageWithRenderingMode(.AlwaysTemplate)
        maskButton.imageView?.tintColor = isPrivate ? .whiteColor() : UIConstants.PrivateModeToolbarTintColor
        maskButton.setImage(maskImage, forState: .Normal)
        maskButton.selected = isPrivate
        maskButton.accessibilityValue = isPrivate ? PrivateModeStrings.toggleAccessibilityValueOn : PrivateModeStrings.toggleAccessibilityValueOff
    }
}<|MERGE_RESOLUTION|>--- conflicted
+++ resolved
@@ -767,14 +767,9 @@
 
     func tabManagerDidRestoreTabs(tabManager: TabManager) {
     }
-    
-<<<<<<< HEAD
+
     func tabManagerDidRemoveAllTabs(tabManager: TabManager, toast:ButtonToast?) {
         guard tabManager.isInPrivateMode else {
-=======
-    func tabManagerDidRemoveAllTabs(tabManager: TabManager, toast: ButtonToast?) {
-        guard privateMode else {
->>>>>>> 7bbb5465
             return
         }
         if let undoToast = toast {
