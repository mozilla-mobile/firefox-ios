/* This Source Code Form is subject to the terms of the Mozilla Public
 * License, v. 2.0. If a copy of the MPL was not distributed with this
 * file, You can obtain one at http://mozilla.org/MPL/2.0/. */

// This file is largely verbatim from Focus iOS (Blockzilla/Lib/TrackingProtection).
// The preload and postload js files are unmodified from Focus.

import Shared

struct TPPageStats {
    let adCount: Int
    let analyticCount: Int
    let contentCount: Int
    let socialCount: Int

    var total: Int { return adCount + socialCount + analyticCount + contentCount }

    init() {
        adCount = 0
        analyticCount = 0
        contentCount = 0
        socialCount = 0
    }
    
    private init(adCount: Int, analyticCount: Int, contentCount: Int, socialCount: Int) {
        self.adCount = adCount
        self.analyticCount = analyticCount
        self.contentCount = contentCount
        self.socialCount = socialCount
    }

    func create(byAddingListItem listItem: BlocklistName) -> TPPageStats {
        switch listItem {
        case .advertising: return TPPageStats(adCount: adCount + 1, analyticCount: analyticCount, contentCount: contentCount, socialCount: socialCount)
        case .analytics: return TPPageStats(adCount: adCount, analyticCount: analyticCount + 1, contentCount: contentCount, socialCount: socialCount)
        case .content: return TPPageStats(adCount: adCount, analyticCount: analyticCount, contentCount: contentCount + 1, socialCount: socialCount)
        case .social: return TPPageStats(adCount: adCount, analyticCount: analyticCount, contentCount: contentCount, socialCount: socialCount + 1)
        }
    }
}

@available(iOS 11, *)
class TPStatsBlocklistChecker {
    static let shared = TPStatsBlocklistChecker()

<<<<<<< HEAD
    private var blockLists: TPStatsBlocklists?
=======
    private var blockLists = TPStatsBlocklists()
>>>>>>> c3727645

    func isBlocked(url: URL, isStrictMode: Bool) -> BlocklistName? {
        guard let blockLists = blockLists else {
            // TP Stats init isn't complete yet
            return nil
        }
        let enabledLists = BlocklistName.forStrictMode(isOn: isStrictMode)
        return blockLists.urlIsInList(url).flatMap { return enabledLists.contains($0) ? $0 : nil }
    }

    func startup() {
        DispatchQueue.global().async {
            let parser = TPStatsBlocklists()
            parser.load()
            DispatchQueue.main.async {
                self.blockLists = parser
            }
        }
    }
}

// The 'unless-domain' and 'if-domain' rules use wildcard expressions, convert this to regex.
func wildcardContentBlockerDomainToRegex(domain: String) -> NSRegularExpression? {
    struct Memo { static var domains =  [String: NSRegularExpression]() }
    if let memoized = Memo.domains[domain] {
        return memoized
    }

    // Convert the domain exceptions into regular expressions.
    var regex = domain + "$"
    if regex.first == "*" {
        regex = "." + regex
    }
    regex = regex.replacingOccurrences(of: ".", with: "\\.")
    do {
        let result = try NSRegularExpression(pattern: regex, options: [])
        Memo.domains[domain] = result
        return result
    } catch {
        assertionFailure("Blocklists: \(error.localizedDescription)")
        return nil
    }
}

// The 'unless-domain' and 'if-domain' rules use wildcard expressions, convert this to regex.
func wildcardContentBlockerDomainToRegex(domain: String) -> NSRegularExpression? {
    // Convert the domain exceptions into regular expressions.
    var regex = domain + "$"
    if regex.first == "*" {
        regex = "." + regex
    }
    regex = regex.replacingOccurrences(of: ".", with: "\\.")
    do {
        return try NSRegularExpression(pattern: regex, options: [])
    } catch {
        assertionFailure("Blocklists: \(error.localizedDescription)")
        return nil
    }
}

@available(iOS 11, *)
fileprivate class TPStatsBlocklists {
    class Rule {
        let regex: NSRegularExpression
        let loadType: LoadType
        let resourceType: ResourceType
        let domainExceptions: [NSRegularExpression]?
        let list: BlocklistName

        init(regex: NSRegularExpression, loadType: LoadType, resourceType: ResourceType, domainExceptions: [NSRegularExpression]?, list: BlocklistName) {
            self.regex = regex
            self.loadType = loadType
            self.resourceType = resourceType
            self.domainExceptions = domainExceptions
            self.list = list
        }
    }

    private var blockRules = [Rule]()

    enum LoadType {
        case all
        case thirdParty
    }

    enum ResourceType {
        case all
        case font
    }

<<<<<<< HEAD
    func load() {
=======
    init() {
>>>>>>> c3727645
        for blockList in BlocklistName.all {
            let list: [[String: AnyObject]]
            do {
                guard let path = Bundle.main.path(forResource: blockList.filename, ofType: "json") else {
                    assertionFailure("Blocklists: bad file path.")
                    return
                }

                let json = try Data(contentsOf: URL(fileURLWithPath: path))
                guard let data = try JSONSerialization.jsonObject(with: json, options: []) as? [[String: AnyObject]] else {
                    assertionFailure("Blocklists: bad JSON cast.")
                    return
                }
                list = data
            } catch {
                assertionFailure("Blocklists: \(error.localizedDescription)")
                return
            }

            for rule in list {
                guard let trigger = rule["trigger"] as? [String: AnyObject],
                    let filter = trigger["url-filter"] as? String,
                    let filterRegex = try? NSRegularExpression(pattern: filter, options: []) else {
                        assertionFailure("Blocklists error: Rule has unexpected format.")
                        continue
                }

                let domainExceptionsRegex = (trigger["unless-domain"] as? [String])?.flatMap { domain in
                        return wildcardContentBlockerDomainToRegex(domain: domain)
                    }

                // Only "third-party" is supported; other types are not used in our block lists.
                let loadTypes = trigger["load-type"] as? [String] ?? []
                let loadType = loadTypes.contains("third-party") ? LoadType.thirdParty : .all

                // Only "font" is supported; other types are not used in our block lists.
                let resourceTypes = trigger["resource-type"] as? [String] ?? []
                let resourceType = resourceTypes.contains("font") ? ResourceType.font : .all

                blockRules.append(Rule(regex: filterRegex, loadType: loadType, resourceType: resourceType, domainExceptions: domainExceptionsRegex, list: blockList))
            }
        }
    }

    func urlIsInList(_ url: URL) -> BlocklistName? {
        let resourceString = url.absoluteString
        let resourceRange = NSRange(location: 0, length: resourceString.count)

        domainSearch: for rule in blockRules {
            // First, test the top-level filters to see if this URL might be blocked.
            if rule.regex.firstMatch(in: resourceString, options: .anchored, range: resourceRange) != nil {
                // Check the domain exceptions. If a domain exception matches, this filter does not apply.
                for domainRegex in (rule.domainExceptions ?? []) {
                    if domainRegex.firstMatch(in: resourceString, options: [], range: resourceRange) != nil {
                        continue domainSearch
                    }
                }

                // Check the whitelist.
                let whitelist = ContentBlockerHelper.whitelistedDomains
                if let baseDomain = url.baseDomain, !whitelist.domainRegex.isEmpty {
                    let range = NSRange(location: 0, length: baseDomain.count)
                    for ignoreDomain in whitelist.domainRegex {
                        if ignoreDomain.firstMatch(in: baseDomain , options: [], range: range) != nil {
                            return nil
                        }
                    }
                }

                return rule.list
            }
        }

        return nil
    }
}<|MERGE_RESOLUTION|>--- conflicted
+++ resolved
@@ -43,11 +43,7 @@
 class TPStatsBlocklistChecker {
     static let shared = TPStatsBlocklistChecker()
 
-<<<<<<< HEAD
     private var blockLists: TPStatsBlocklists?
-=======
-    private var blockLists = TPStatsBlocklists()
->>>>>>> c3727645
 
     func isBlocked(url: URL, isStrictMode: Bool) -> BlocklistName? {
         guard let blockLists = blockLists else {
@@ -138,11 +134,7 @@
         case font
     }
 
-<<<<<<< HEAD
     func load() {
-=======
-    init() {
->>>>>>> c3727645
         for blockList in BlocklistName.all {
             let list: [[String: AnyObject]]
             do {
