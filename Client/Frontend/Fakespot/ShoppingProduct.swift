--- conflicted
+++ resolved
@@ -133,11 +133,7 @@
     /// - Throws: An error of type `Error` if there's an issue during the data fetching process.
     /// - Note: This function is an asynchronous operation and should be called within an asynchronous context using `await`.
     ///
-<<<<<<< HEAD
-    func fetchProductAdsData() async -> [ProductAdsData] {
-=======
-    func fetchProductAdsData() async throws -> [ProductAdsResponse] {
->>>>>>> caf3aadb
+    func fetchProductAdsData() async -> [ProductAdsResponse] {
         guard let product else { return [] }
         return (try? await client.fetchProductAdData(productId: product.id, website: product.host)) ?? []
     }
