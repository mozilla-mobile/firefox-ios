// This Source Code Form is subject to the terms of the Mozilla Public
// License, v. 2.0. If a copy of the MPL was not distributed with this
// file, You can obtain one at http://mozilla.org/MPL/2.0/

import Common
import ComponentLibrary
import UIKit
import Shared

class FakespotViewController: UIViewController, Themeable, UIAdaptivePresentationControllerDelegate {
    private struct UX {
        static let headerTopSpacing: CGFloat = 22
        static let headerHorizontalSpacing: CGFloat = 18
        static let titleCloseSpacing: CGFloat = 16
        static let titleLabelFontSize: CGFloat = 17
        static let closeButtonWidthHeight: CGFloat = 30
        static let scrollViewTopSpacing: CGFloat = 12
        static let scrollContentTopPadding: CGFloat = 16
        static let scrollContentBottomPadding: CGFloat = 40
        static let scrollContentHorizontalPadding: CGFloat = 16
        static let scrollContentStackSpacing: CGFloat = 16
    }

    var notificationCenter: NotificationProtocol
    var themeManager: ThemeManager
    var themeObserver: NSObjectProtocol?
    private let viewModel: FakespotViewModel
    weak var delegate: FakespotViewControllerDelegate?

    private lazy var scrollView: UIScrollView = .build()

    private lazy var contentStackView: UIStackView = .build { stackView in
        stackView.axis = .vertical
        stackView.spacing = UX.scrollContentStackSpacing
    }

    private lazy var headerView: UIView = .build()

    private lazy var titleLabel: UILabel = .build { label in
        label.text = .Shopping.SheetHeaderTitle
        label.numberOfLines = 0
        label.adjustsFontForContentSizeCategory = true
        label.font = DefaultDynamicFontHelper.preferredFont(withTextStyle: .headline,
                                                            size: UX.titleLabelFontSize,
                                                            weight: .semibold)
        label.accessibilityIdentifier = AccessibilityIdentifiers.Shopping.sheetHeaderTitle
    }

    private lazy var closeButton: UIButton = .build { button in
        button.setImage(UIImage(named: StandardImageIdentifiers.ExtraLarge.crossCircleFill), for: .normal)
        button.addTarget(self, action: #selector(self.closeTapped), for: .touchUpInside)
        button.accessibilityLabel = .CloseButtonTitle
    }

    private lazy var errorCardView: FakespotErrorCardView = .build()
<<<<<<< HEAD
    private lazy var reliabilityCardView: FakespotReliabilityCardView = .build()
    private lazy var highlightsCardView: FakespotHighlightsCardView = .build()
=======
    private lazy var confirmationCardView: FakespotMessageCardView = .build()
    private lazy var reliabilityCardView: ReliabilityCardView = .build()
    private lazy var highlightsCardView: HighlightsCardView = .build()
>>>>>>> 68ec3194
    private lazy var settingsCardView: FakespotSettingsCardView = .build()
    private lazy var loadingView: FakespotLoadingView = .build()
    private lazy var noAnalysisCardView: NoAnalysisCardView = .build()
    private lazy var adjustRatingView: AdjustRatingView = .build()

    // MARK: - Initializers
    init(
        viewModel: FakespotViewModel,
        notificationCenter: NotificationProtocol = NotificationCenter.default,
        themeManager: ThemeManager = AppContainer.shared.resolve()
    ) {
        self.viewModel = viewModel
        self.notificationCenter = notificationCenter
        self.themeManager = themeManager
        super.init(nibName: nil, bundle: nil)
    }

    required init?(coder: NSCoder) {
        fatalError("init(coder:) has not been implemented")
    }

    // MARK: - View setup & lifecycle
    override func viewDidLoad() {
        super.viewDidLoad()
        presentationController?.delegate = self
        setupView()
        listenForThemeChange(view)

        confirmationCardView.configure(viewModel.confirmationCardViewModel)
        reliabilityCardView.configure(viewModel.reliabilityCardViewModel)
        errorCardView.configure(viewModel.errorCardViewModel)
        highlightsCardView.configure(viewModel.highlightsCardViewModel)
        settingsCardView.configure(viewModel.settingsCardViewModel)
        adjustRatingView.configure(viewModel.adjustRatingViewModel)
        noAnalysisCardView.configure(viewModel.noAnalysisCardViewModel)
    }

    override func viewWillAppear(_ animated: Bool) {
        super.viewWillAppear(animated)

        applyTheme()
        loadingView.animate()
        Task {
            await viewModel.fetchData()
        }
    }

    override func viewDidDisappear(_ animated: Bool) {
        super.viewDidDisappear(animated)
        if presentingViewController == nil {
            recordTelemetry()
        }
    }

    func applyTheme() {
        let theme = themeManager.currentTheme

        view.backgroundColor = theme.colors.layer1
        titleLabel.textColor = theme.colors.textPrimary

        errorCardView.applyTheme(theme: theme)
        confirmationCardView.applyTheme(theme: theme)
        reliabilityCardView.applyTheme(theme: theme)
        highlightsCardView.applyTheme(theme: theme)
        settingsCardView.applyTheme(theme: theme)
        noAnalysisCardView.applyTheme(theme: theme)
        loadingView.applyTheme(theme: theme)
        adjustRatingView.applyTheme(theme: themeManager.currentTheme)
    }

    private func setupView() {
        headerView.addSubviews(titleLabel, closeButton)
        view.addSubviews(headerView, scrollView)
        contentStackView.addArrangedSubview(reliabilityCardView)
        contentStackView.addArrangedSubview(adjustRatingView)
        contentStackView.addArrangedSubview(highlightsCardView)
        contentStackView.addArrangedSubview(confirmationCardView)
        contentStackView.addArrangedSubview(errorCardView)
        contentStackView.addArrangedSubview(settingsCardView)
        contentStackView.addArrangedSubview(noAnalysisCardView)
        contentStackView.addArrangedSubview(loadingView)
        scrollView.addSubview(contentStackView)

        let titleCenterYConstraint = titleLabel.centerYAnchor.constraint(equalTo: closeButton.centerYAnchor)

        NSLayoutConstraint.activate([
            contentStackView.topAnchor.constraint(equalTo: scrollView.contentLayoutGuide.topAnchor,
                                                  constant: UX.scrollContentTopPadding),
            contentStackView.leadingAnchor.constraint(equalTo: scrollView.contentLayoutGuide.leadingAnchor,
                                                      constant: UX.scrollContentHorizontalPadding),
            contentStackView.bottomAnchor.constraint(equalTo: scrollView.contentLayoutGuide.bottomAnchor,
                                                     constant: -UX.scrollContentBottomPadding),
            contentStackView.trailingAnchor.constraint(equalTo: scrollView.contentLayoutGuide.trailingAnchor,
                                                       constant: -UX.scrollContentHorizontalPadding),
            contentStackView.widthAnchor.constraint(equalTo: scrollView.frameLayoutGuide.widthAnchor,
                                                    constant: -UX.scrollContentHorizontalPadding * 2),

            scrollView.topAnchor.constraint(equalTo: headerView.bottomAnchor, constant: UX.scrollViewTopSpacing),
            scrollView.bottomAnchor.constraint(equalTo: view.bottomAnchor),
            scrollView.leadingAnchor.constraint(equalTo: view.safeAreaLayoutGuide.leadingAnchor),
            scrollView.trailingAnchor.constraint(equalTo: view.safeAreaLayoutGuide.trailingAnchor),

            headerView.topAnchor.constraint(equalTo: view.topAnchor, constant: UX.headerTopSpacing),
            headerView.leadingAnchor.constraint(equalTo: view.safeAreaLayoutGuide.leadingAnchor,
                                                constant: UX.headerHorizontalSpacing),
            headerView.trailingAnchor.constraint(equalTo: view.safeAreaLayoutGuide.trailingAnchor,
                                                 constant: -UX.headerHorizontalSpacing),

            titleLabel.topAnchor.constraint(equalTo: headerView.topAnchor),
            titleLabel.leadingAnchor.constraint(equalTo: headerView.leadingAnchor),
            titleLabel.trailingAnchor.constraint(equalTo: closeButton.leadingAnchor, constant: -UX.titleCloseSpacing),
            titleLabel.bottomAnchor.constraint(equalTo: headerView.bottomAnchor),
            titleCenterYConstraint,

            closeButton.topAnchor.constraint(equalTo: headerView.topAnchor),
            closeButton.trailingAnchor.constraint(equalTo: headerView.safeAreaLayoutGuide.trailingAnchor),
            closeButton.bottomAnchor.constraint(lessThanOrEqualTo: headerView.bottomAnchor),
            closeButton.widthAnchor.constraint(equalToConstant: UX.closeButtonWidthHeight),
            closeButton.heightAnchor.constraint(equalToConstant: UX.closeButtonWidthHeight)
        ])

        _ = titleCenterYConstraint.priority(.defaultLow)
    }

    private func recordTelemetry() {
        TelemetryWrapper.recordEvent(category: .action,
                                     method: .close,
                                     object: .shoppingBottomSheet)
    }

    @objc
    private func closeTapped() {
        delegate?.fakespotControllerDidDismiss()
    }

    // MARK: - UIAdaptivePresentationControllerDelegate

    func presentationControllerDidDismiss(_ presentationController: UIPresentationController) {
        delegate?.fakespotControllerDidDismiss()
    }
}<|MERGE_RESOLUTION|>--- conflicted
+++ resolved
@@ -53,14 +53,9 @@
     }
 
     private lazy var errorCardView: FakespotErrorCardView = .build()
-<<<<<<< HEAD
+    private lazy var confirmationCardView: FakespotMessageCardView = .build()
     private lazy var reliabilityCardView: FakespotReliabilityCardView = .build()
     private lazy var highlightsCardView: FakespotHighlightsCardView = .build()
-=======
-    private lazy var confirmationCardView: FakespotMessageCardView = .build()
-    private lazy var reliabilityCardView: ReliabilityCardView = .build()
-    private lazy var highlightsCardView: HighlightsCardView = .build()
->>>>>>> 68ec3194
     private lazy var settingsCardView: FakespotSettingsCardView = .build()
     private lazy var loadingView: FakespotLoadingView = .build()
     private lazy var noAnalysisCardView: NoAnalysisCardView = .build()
