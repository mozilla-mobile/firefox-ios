// This Source Code Form is subject to the terms of the Mozilla Public
// License, v. 2.0. If a copy of the MPL was not distributed with this
// file, You can obtain one at http://mozilla.org/MPL/2.0/

import Common
import ComponentLibrary
import UIKit
import Shared

class FakespotViewController: UIViewController, Themeable, UIAdaptivePresentationControllerDelegate {
    private struct UX {
        static let closeButtonWidthHeight: CGFloat = 30
        static let topLeadingTrailingSpacing: CGFloat = 18
        static let logoSize: CGFloat = 36
        static let titleLabelFontSize: CGFloat = 17
        static let headerSpacing = 8.0
        static let headerBottomMargin = UIEdgeInsets(top: 0, left: 0, bottom: 8, right: 0)
        static let topPadding: CGFloat = 16
        static let bottomPadding: CGFloat = 40
        static let horizontalPadding: CGFloat = 16
        static let stackSpacing: CGFloat = 16
    }

    var notificationCenter: NotificationProtocol
    var themeManager: ThemeManager
    var themeObserver: NSObjectProtocol?
    private let viewModel: FakespotViewModel
    weak var delegate: FakespotViewControllerDelegate?

    private lazy var scrollView: UIScrollView = .build()

    private lazy var contentStackView: UIStackView = .build { stackView in
        stackView.axis = .vertical
        stackView.spacing = UX.stackSpacing
    }

    private lazy var headerStackView: UIStackView = .build { stackView in
        stackView.alignment = .center
        stackView.spacing = UX.headerSpacing
        stackView.layoutMargins = UX.headerBottomMargin
        stackView.isLayoutMarginsRelativeArrangement = true
    }

    private lazy var logoImageView: UIImageView = .build { imageView in
        imageView.image = UIImage(named: ImageIdentifiers.homeHeaderLogoBall)
        imageView.contentMode = .scaleAspectFit
    }

    private lazy var titleLabel: UILabel = .build { label in
        label.text = .Shopping.SheetHeaderTitle
        label.numberOfLines = 0
        label.adjustsFontForContentSizeCategory = true
        label.font = DefaultDynamicFontHelper.preferredFont(withTextStyle: .headline,
                                                            size: UX.titleLabelFontSize,
                                                            weight: .semibold)
        label.accessibilityIdentifier = AccessibilityIdentifiers.Shopping.sheetHeaderTitle
    }

    private lazy var closeButton: UIButton = .build { button in
        button.setImage(UIImage(named: StandardImageIdentifiers.ExtraLarge.crossCircleFill), for: .normal)
        button.addTarget(self, action: #selector(self.closeTapped), for: .touchUpInside)
        button.accessibilityLabel = .CloseButtonTitle
    }

    private lazy var errorCardView: FakespotErrorCardView = .build()
    private lazy var reliabilityCardView: ReliabilityCardView = .build()
    private lazy var highlightsCardView: HighlightsCardView = .build()
    private lazy var settingsCardView: FakespotSettingsCardView = .build()
    private lazy var loadingView: FakespotLoadingView = .build()
<<<<<<< HEAD
    private lazy var noAnalysisCardView: NoAnalysisCardView = .build()
=======
    private lazy var adjustRatingView: AdjustRatingView = .build()
>>>>>>> 2b71971f

    // MARK: - Initializers
    init(
        viewModel: FakespotViewModel,
        notificationCenter: NotificationProtocol = NotificationCenter.default,
        themeManager: ThemeManager = AppContainer.shared.resolve()
    ) {
        self.viewModel = viewModel
        self.notificationCenter = notificationCenter
        self.themeManager = themeManager
        super.init(nibName: nil, bundle: nil)
    }

    required init?(coder: NSCoder) {
        fatalError("init(coder:) has not been implemented")
    }

    // MARK: - View setup & lifecycle
    override func viewDidLoad() {
        super.viewDidLoad()
        presentationController?.delegate = self
        setupView()
        listenForThemeChange(view)

        let reliabilityCardViewModel = ReliabilityCardViewModel(
            cardA11yId: AccessibilityIdentifiers.Shopping.ReliabilityCard.card,
            title: .Shopping.ReliabilityCardTitle,
            titleA11yId: AccessibilityIdentifiers.Shopping.ReliabilityCard.title,
            rating: .gradeA,
            ratingLetterA11yId: AccessibilityIdentifiers.Shopping.ReliabilityCard.ratingLetter,
            ratingDescriptionA11yId: AccessibilityIdentifiers.Shopping.ReliabilityCard.ratingDescription)
        reliabilityCardView.configure(reliabilityCardViewModel)

        let adjustRatingViewModel = AdjustRatingViewModel(
            title: .Shopping.AdjustedRatingTitle,
            description: .Shopping.AdjustedRatingDescription,
            titleA11yId: AccessibilityIdentifiers.Shopping.AdjustRating.title,
            cardA11yId: AccessibilityIdentifiers.Shopping.AdjustRating.card,
            descriptionA11yId: AccessibilityIdentifiers.Shopping.AdjustRating.description,
            rating: 3.5
        )
        adjustRatingView.configure(adjustRatingViewModel)

        let errorCardViewModel = FakespotErrorCardViewModel(title: .Shopping.ErrorCardTitle,
                                                            description: .Shopping.ErrorCardDescription,
                                                            actionTitle: .Shopping.ErrorCardButtonText)
        errorCardView.configure(errorCardViewModel)

        let highlightsCardViewModel = HighlightsCardViewModel(
            footerTitle: .Shopping.HighlightsCardFooterText,
            footerActionTitle: .Shopping.HighlightsCardFooterButtonText)
        highlightsCardView.configure(highlightsCardViewModel)

        let settingsCardViewModel = FakespotSettingsCardViewModel(
            cardA11yId: AccessibilityIdentifiers.Shopping.SettingsCard.card,
            showProductsLabelTitle: .Shopping.SettingsCardRecommendedProductsLabel,
            showProductsLabelTitleA11yId: AccessibilityIdentifiers.Shopping.SettingsCard.productsLabel,
            turnOffButtonTitle: .Shopping.SettingsCardTurnOffButton,
            turnOffButtonTitleA11yId: AccessibilityIdentifiers.Shopping.SettingsCard.turnOffButton,
            recommendedProductsSwitchA11yId: AccessibilityIdentifiers.Shopping.SettingsCard.recommendedProductsSwitch)
        settingsCardView.configure(settingsCardViewModel)

        let noAnalysisCardViewModel = NoAnalysisCardViewModel(
            cardA11yId: AccessibilityIdentifiers.Shopping.NoAnalysisCard.card,
            headlineLabelText: .Shopping.NoAnalysisCardHeadlineLabelTitle,
            headlineLabelA11yId: AccessibilityIdentifiers.Shopping.NoAnalysisCard.headlineTitle,
            bodyLabelText: .Shopping.NoAnalysisCardBodyLabelTitle,
            bodyLabelA11yId: AccessibilityIdentifiers.Shopping.NoAnalysisCard.bodyTitle,
            footerLabelText: .Shopping.NoAnalysisCardFooterLabelTitle,
            footerLabelA11yId: AccessibilityIdentifiers.Shopping.NoAnalysisCard.footerTitle)
        noAnalysisCardView.configure(noAnalysisCardViewModel)
    }

    override func viewWillAppear(_ animated: Bool) {
        super.viewWillAppear(animated)

        applyTheme()
        loadingView.animate()
    }

    override func viewDidDisappear(_ animated: Bool) {
        super.viewDidDisappear(animated)
        if presentingViewController == nil {
            recordTelemetry()
        }
    }

    func applyTheme() {
        let theme = themeManager.currentTheme

        view.backgroundColor = theme.colors.layer1
        titleLabel.textColor = theme.colors.textPrimary

        errorCardView.applyTheme(theme: theme)
        reliabilityCardView.applyTheme(theme: theme)
        highlightsCardView.applyTheme(theme: theme)
        settingsCardView.applyTheme(theme: theme)
        noAnalysisCardView.applyTheme(theme: theme)
        loadingView.applyTheme(theme: theme)
        adjustRatingView.applyTheme(theme: themeManager.currentTheme)
    }

    private func setupView() {
        view.addSubviews(headerStackView, scrollView, closeButton)
        contentStackView.addArrangedSubview(reliabilityCardView)
        contentStackView.addArrangedSubview(adjustRatingView)
        contentStackView.addArrangedSubview(highlightsCardView)
        contentStackView.addArrangedSubview(errorCardView)
        contentStackView.addArrangedSubview(settingsCardView)
        contentStackView.addArrangedSubview(noAnalysisCardView)
        contentStackView.addArrangedSubview(loadingView)
        scrollView.addSubview(contentStackView)
        [logoImageView, titleLabel].forEach(headerStackView.addArrangedSubview)

        NSLayoutConstraint.activate([
            contentStackView.topAnchor.constraint(equalTo: scrollView.contentLayoutGuide.topAnchor,
                                                  constant: UX.topPadding),
            contentStackView.leadingAnchor.constraint(equalTo: scrollView.contentLayoutGuide.leadingAnchor,
                                                      constant: UX.horizontalPadding),
            contentStackView.bottomAnchor.constraint(equalTo: scrollView.contentLayoutGuide.bottomAnchor,
                                                     constant: -UX.bottomPadding),
            contentStackView.trailingAnchor.constraint(equalTo: scrollView.contentLayoutGuide.trailingAnchor,
                                                       constant: -UX.horizontalPadding),
            contentStackView.widthAnchor.constraint(equalTo: scrollView.frameLayoutGuide.widthAnchor,
                                                    constant: -UX.horizontalPadding * 2),

            scrollView.topAnchor.constraint(equalTo: headerStackView.bottomAnchor),
            scrollView.bottomAnchor.constraint(equalTo: view.bottomAnchor),
            scrollView.leadingAnchor.constraint(equalTo: view.safeAreaLayoutGuide.leadingAnchor),
            scrollView.trailingAnchor.constraint(equalTo: view.safeAreaLayoutGuide.trailingAnchor),

            headerStackView.topAnchor.constraint(equalTo: view.topAnchor,
                                                 constant: UX.topLeadingTrailingSpacing),
            headerStackView.leadingAnchor.constraint(equalTo: view.safeAreaLayoutGuide.leadingAnchor,
                                                     constant: UX.topLeadingTrailingSpacing),
            headerStackView.trailingAnchor.constraint(equalTo: closeButton.safeAreaLayoutGuide.leadingAnchor),

            logoImageView.widthAnchor.constraint(equalToConstant: UX.logoSize),
            logoImageView.heightAnchor.constraint(equalToConstant: UX.logoSize),

            closeButton.topAnchor.constraint(equalTo: view.topAnchor,
                                             constant: UX.topLeadingTrailingSpacing),
            closeButton.trailingAnchor.constraint(equalTo: view.safeAreaLayoutGuide.trailingAnchor,
                                                  constant: -UX.topLeadingTrailingSpacing),
            closeButton.widthAnchor.constraint(equalToConstant: UX.closeButtonWidthHeight),
            closeButton.heightAnchor.constraint(equalToConstant: UX.closeButtonWidthHeight)
        ])
    }

    private func recordTelemetry() {
        TelemetryWrapper.recordEvent(category: .action,
                                     method: .close,
                                     object: .shoppingBottomSheet)
    }

    @objc
    private func closeTapped() {
        delegate?.fakespotControllerDidDismiss()
    }

    // MARK: - UIAdaptivePresentationControllerDelegate

    func presentationControllerDidDismiss(_ presentationController: UIPresentationController) {
        delegate?.fakespotControllerDidDismiss()
    }
}<|MERGE_RESOLUTION|>--- conflicted
+++ resolved
@@ -67,11 +67,8 @@
     private lazy var highlightsCardView: HighlightsCardView = .build()
     private lazy var settingsCardView: FakespotSettingsCardView = .build()
     private lazy var loadingView: FakespotLoadingView = .build()
-<<<<<<< HEAD
     private lazy var noAnalysisCardView: NoAnalysisCardView = .build()
-=======
     private lazy var adjustRatingView: AdjustRatingView = .build()
->>>>>>> 2b71971f
 
     // MARK: - Initializers
     init(
