--- conflicted
+++ resolved
@@ -429,7 +429,6 @@
         }
     }
 
-<<<<<<< HEAD
     // MARK: View Transitions
     override func traitCollectionDidChange(_ previousTraitCollection: UITraitCollection?) {
         super.traitCollectionDidChange(previousTraitCollection)
@@ -449,12 +448,11 @@
     private func widthOfString(_ string: String, usingFont font: UIFont) -> CGFloat {
         let attributes: [NSAttributedString.Key: Any] = [.font: font]
         return string.size(withAttributes: attributes).width
-=======
+    }
     // MARK: - UISheetPresentationControllerDelegate
 
     @available(iOS 15.0, *)
     func sheetPresentationControllerDidChangeSelectedDetentIdentifier(_ sheetPresentationController: UISheetPresentationController) {
         updateModalA11y()
->>>>>>> 5a5a8296
     }
 }