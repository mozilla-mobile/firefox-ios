--- conflicted
+++ resolved
@@ -83,61 +83,12 @@
         setupView()
         listenForThemeChange(view)
 
-<<<<<<< HEAD
-        let reliabilityCardViewModel = FakespotReliabilityCardViewModel(
-            cardA11yId: AccessibilityIdentifiers.Shopping.ReliabilityCard.card,
-            title: .Shopping.ReliabilityCardTitle,
-            titleA11yId: AccessibilityIdentifiers.Shopping.ReliabilityCard.title,
-            rating: .gradeA,
-            ratingLetterA11yId: AccessibilityIdentifiers.Shopping.ReliabilityCard.ratingLetter,
-            ratingDescriptionA11yId: AccessibilityIdentifiers.Shopping.ReliabilityCard.ratingDescription)
-        reliabilityCardView.configure(reliabilityCardViewModel)
-
-        let adjustRatingViewModel = AdjustRatingViewModel(
-            title: .Shopping.AdjustedRatingTitle,
-            description: .Shopping.AdjustedRatingDescription,
-            titleA11yId: AccessibilityIdentifiers.Shopping.AdjustRating.title,
-            cardA11yId: AccessibilityIdentifiers.Shopping.AdjustRating.card,
-            descriptionA11yId: AccessibilityIdentifiers.Shopping.AdjustRating.description,
-            rating: 3.5
-        )
-        adjustRatingView.configure(adjustRatingViewModel)
-
-        let errorCardViewModel = FakespotErrorCardViewModel(title: .Shopping.ErrorCardTitle,
-                                                            description: .Shopping.ErrorCardDescription,
-                                                            actionTitle: .Shopping.ErrorCardButtonText)
-        errorCardView.configure(errorCardViewModel)
-
-        let highlights = Highlights(price: ["Great quality that one can expect from Apple.",
-                                            "Replacing iPad 5th gen that won't support iOS17, but still wanted to be able to charge all devices with the same lightning cable (especially when traveling).",
-                                            "I am very pleased with my decision to save some money and go with the 9th generation iPad."],
-                                    quality: ["Threw the box away so can't return it, but would not buy this model again, even at the discounted price."],
-                                    competitiveness: ["Please make sure to use some paper like screen protector if you’re using pencil on the screen."])
-        let highlightsCardViewModel = FakespotHighlightsCardViewModel(
-            title: .Shopping.HighlightsCardTitle,
-            moreButtonTitle: .Shopping.HighlightsCardMoreButtonTitle,
-            lessButtonTitle: .Shopping.HighlightsCardLessButtonTitle,
-            footerTitle: .Shopping.HighlightsCardFooterText,
-            footerActionTitle: .Shopping.HighlightsCardFooterButtonText,
-            highlights: highlights)
-        highlightsCardView.configure(highlightsCardViewModel)
-
-        let settingsCardViewModel = FakespotSettingsCardViewModel(
-            cardA11yId: AccessibilityIdentifiers.Shopping.SettingsCard.card,
-            showProductsLabelTitle: .Shopping.SettingsCardRecommendedProductsLabel,
-            showProductsLabelTitleA11yId: AccessibilityIdentifiers.Shopping.SettingsCard.productsLabel,
-            turnOffButtonTitle: .Shopping.SettingsCardTurnOffButton,
-            turnOffButtonTitleA11yId: AccessibilityIdentifiers.Shopping.SettingsCard.turnOffButton,
-            recommendedProductsSwitchA11yId: AccessibilityIdentifiers.Shopping.SettingsCard.recommendedProductsSwitch)
-        settingsCardView.configure(settingsCardViewModel)
-=======
         reliabilityCardView.configure(viewModel.reliabilityCardViewModel)
         errorCardView.configure(viewModel.errorCardViewModel)
         highlightsCardView.configure(viewModel.highlightsCardViewModel)
         settingsCardView.configure(viewModel.settingsCardViewModel)
         adjustRatingView.configure(viewModel.adjustRatingViewModel)
         noAnalysisCardView.configure(viewModel.noAnalysisCardViewModel)
->>>>>>> efb9f3bb
     }
 
     override func viewWillAppear(_ animated: Bool) {
@@ -222,7 +173,7 @@
             closeButton.heightAnchor.constraint(equalToConstant: UX.closeButtonWidthHeight)
         ])
 
-        titleCenterYConstraint.priority(.defaultLow)
+        _ = titleCenterYConstraint.priority(.defaultLow)
     }
 
     private func recordTelemetry() {
