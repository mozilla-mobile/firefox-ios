// This Source Code Form is subject to the terms of the Mozilla Public
// License, v. 2.0. If a copy of the MPL was not distributed with this
// file, You can obtain one at http://mozilla.org/MPL/2.0/

import Common
import ComponentLibrary
import UIKit
import Shared

class FakespotViewController:
    UIViewController,
    Themeable,
    Notifiable,
    UIAdaptivePresentationControllerDelegate,
    UISheetPresentationControllerDelegate,
    UIScrollViewDelegate {
    private struct UX {
        static let headerTopSpacing: CGFloat = 22
        static let headerHorizontalSpacing: CGFloat = 18
        static let titleCloseSpacing: CGFloat = 16
        static let titleLabelFontSize: CGFloat = 17
        static let titleStackSpacing: CGFloat = 8
        static let betaLabelFontSize: CGFloat = 15
        static let betaBorderWidth: CGFloat = 2
        static let betaBorderWidthA11ySize: CGFloat = 4
        static let betaCornerRadius: CGFloat = 8
        static let betaHorizontalSpace: CGFloat = 6
        static let betaVerticalSpace: CGFloat = 4
        static let closeButtonWidthHeight: CGFloat = 30
        static let scrollViewTopSpacing: CGFloat = 12
        static let scrollContentTopPadding: CGFloat = 16
        static let scrollContentBottomPadding: CGFloat = 40
        static let scrollContentHorizontalPadding: CGFloat = 16
        static let scrollContentStackSpacing: CGFloat = 16
        static let shadowRadius: CGFloat = 14
        static let shadowOpacity: Float = 1
        static let shadowOffset = CGSize(width: 0, height: 2)
        static let animationDuration: TimeInterval = 0.2
    }
    var notificationCenter: NotificationProtocol
    var themeManager: ThemeManager
    var themeObserver: NSObjectProtocol?
    private var viewModel: FakespotViewModel
    weak var delegate: FakespotViewControllerDelegate?

    private lazy var scrollView: UIScrollView = .build()

    private lazy var contentStackView: UIStackView = .build { stackView in
        stackView.axis = .vertical
        stackView.spacing = UX.scrollContentStackSpacing
    }

    private lazy var shadowView: UIView = .build { view in
        view.layer.shadowOffset = UX.shadowOffset
        view.layer.shadowRadius = UX.shadowRadius
    }

    private lazy var headerView: UIView = .build()

    private lazy var titleLabel: UILabel = .build { label in
        label.text = .Shopping.SheetHeaderTitle
        label.numberOfLines = 0
        label.adjustsFontForContentSizeCategory = true
        label.font = DefaultDynamicFontHelper.preferredFont(withTextStyle: .headline,
                                                            size: UX.titleLabelFontSize,
                                                            weight: .semibold)
        label.accessibilityIdentifier = AccessibilityIdentifiers.Shopping.sheetHeaderTitle
        label.accessibilityTraits.insert(.header)
        label.setContentCompressionResistancePriority(.required, for: .horizontal)
    }

    private var titleStackView: UIStackView = .build { stackView in
        stackView.axis = .horizontal
        stackView.spacing = UX.titleStackSpacing
        stackView.alignment = .center
    }

    private lazy var betaView: UIView = .build { view in
        view.layer.borderWidth = UX.betaBorderWidth
        view.layer.cornerRadius = UX.betaCornerRadius
    }

    private lazy var betaLabel: UILabel = .build { label in
        label.text = .Shopping.SheetHeaderBetaTitle
        label.numberOfLines = 1
        label.adjustsFontForContentSizeCategory = true
        label.font = DefaultDynamicFontHelper.preferredFont(withTextStyle: .subheadline,
                                                            size: UX.betaLabelFontSize)
        label.textAlignment = .center
        label.accessibilityIdentifier = AccessibilityIdentifiers.Shopping.sheetHeaderBetaLabel
    }

    private lazy var closeButton: UIButton = .build { button in
        button.setImage(UIImage(named: StandardImageIdentifiers.ExtraLarge.crossCircleFill), for: .normal)
        button.addTarget(self, action: #selector(self.closeTapped), for: .touchUpInside)
        button.accessibilityLabel = .Shopping.CloseButtonAccessibilityLabel
        button.accessibilityIdentifier = AccessibilityIdentifiers.Shopping.sheetCloseButton
    }

    // MARK: - Initializers
    init(
        viewModel: FakespotViewModel,
        notificationCenter: NotificationProtocol = NotificationCenter.default,
        themeManager: ThemeManager = AppContainer.shared.resolve()
    ) {
        self.viewModel = viewModel
        self.notificationCenter = notificationCenter
        self.themeManager = themeManager
        super.init(nibName: nil, bundle: nil)

        listenToStateChange()
    }

    required init?(coder: NSCoder) {
        fatalError("init(coder:) has not been implemented")
    }

    // MARK: - View setup & lifecycle
    override func viewDidLoad() {
        super.viewDidLoad()
        presentationController?.delegate = self
        sheetPresentationController?.delegate = self
        scrollView.delegate = self

        setupNotifications(forObserver: self,
                           observing: [.DynamicFontChanged])

        setupView()
        listenForThemeChange(view)
        viewModel.fetchProductIfOptedIn()
    }

    override func viewWillAppear(_ animated: Bool) {
        super.viewWillAppear(animated)

        applyTheme()
    }

    override func viewIsAppearing(_ animated: Bool) {
        super.viewIsAppearing(animated)
        adjustLayout()
    }

    override func viewDidLayoutSubviews() {
        super.viewDidLayoutSubviews()
        viewModel.isSwiping = false
        shadowView.layer.shadowPath = UIBezierPath(rect: shadowView.bounds).cgPath
    }

    override func viewDidAppear(_ animated: Bool) {
        super.viewDidAppear(animated)
        notificationCenter.post(name: .FakespotViewControllerDidAppear)
        viewModel.recordBottomSheetDisplayed(presentationController)
        updateModalA11y()
    }

    override func viewDidDisappear(_ animated: Bool) {
        super.viewDidDisappear(animated)
        notificationCenter.post(name: .FakespotViewControllerDidDismiss)
    }

    override func touchesMoved(_ touches: Set<UITouch>, with event: UIEvent?) {
        super.touchesMoved(touches, with: event)
        viewModel.isSwiping = true
    }

    func update(viewModel: FakespotViewModel, triggerFetch: Bool = true) {
        // Only update the model if the shopping product changed to avoid unnecessary API calls
        guard self.viewModel.shoppingProduct != viewModel.shoppingProduct else { return }

        self.viewModel = viewModel
        listenToStateChange()

        guard triggerFetch else { return }
        viewModel.fetchProductIfOptedIn()
    }

    private func listenToStateChange() {
        viewModel.onStateChange = { [weak self] in
            ensureMainThread {
                self?.updateContent()
            }
        }
    }

    func applyTheme() {
        let theme = themeManager.currentTheme
        shadowView.layer.shadowColor = theme.colors.shadowDefault.cgColor
        shadowView.backgroundColor = theme.colors.layer1
        view.backgroundColor = theme.colors.layer1
        titleLabel.textColor = theme.colors.textPrimary
        betaLabel.textColor = theme.colors.textSecondary
        betaView.layer.borderColor = theme.colors.actionSecondary.cgColor

        contentStackView.arrangedSubviews.forEach { view in
            guard let view = view as? ThemeApplicable else { return }
            view.applyTheme(theme: theme)
        }
    }

    func handleNotifications(_ notification: Notification) {
        switch notification.name {
        case .DynamicFontChanged:
            adjustLayout()
        default: break
        }
    }

    private func setupView() {
        betaView.addSubview(betaLabel)
        titleStackView.addArrangedSubview(titleLabel)
        titleStackView.addArrangedSubview(betaView)
        headerView.addSubviews(titleStackView, closeButton)
        view.addSubviews(scrollView, shadowView, headerView)

        scrollView.addSubview(contentStackView)
        updateContent()

        NSLayoutConstraint.activate([
            contentStackView.topAnchor.constraint(equalTo: scrollView.contentLayoutGuide.topAnchor,
                                                  constant: UX.scrollContentTopPadding),
            contentStackView.leadingAnchor.constraint(equalTo: scrollView.contentLayoutGuide.leadingAnchor,
                                                      constant: UX.scrollContentHorizontalPadding),
            contentStackView.bottomAnchor.constraint(equalTo: scrollView.contentLayoutGuide.bottomAnchor,
                                                     constant: -UX.scrollContentBottomPadding),
            contentStackView.trailingAnchor.constraint(equalTo: scrollView.contentLayoutGuide.trailingAnchor,
                                                       constant: -UX.scrollContentHorizontalPadding),
            contentStackView.widthAnchor.constraint(equalTo: scrollView.frameLayoutGuide.widthAnchor,
                                                    constant: -UX.scrollContentHorizontalPadding * 2),

            scrollView.topAnchor.constraint(equalTo: headerView.bottomAnchor, constant: UX.scrollViewTopSpacing),
            scrollView.bottomAnchor.constraint(equalTo: view.bottomAnchor),
            scrollView.leadingAnchor.constraint(equalTo: view.safeAreaLayoutGuide.leadingAnchor),
            scrollView.trailingAnchor.constraint(equalTo: view.safeAreaLayoutGuide.trailingAnchor),

            headerView.topAnchor.constraint(equalTo: view.topAnchor, constant: UX.headerTopSpacing),
            headerView.leadingAnchor.constraint(equalTo: view.safeAreaLayoutGuide.leadingAnchor,
                                                constant: UX.headerHorizontalSpacing),
            headerView.trailingAnchor.constraint(equalTo: view.safeAreaLayoutGuide.trailingAnchor,
                                                 constant: -UX.headerHorizontalSpacing),

            shadowView.topAnchor.constraint(equalTo: view.topAnchor),
            shadowView.leadingAnchor.constraint(equalTo: view.leadingAnchor),
            shadowView.trailingAnchor.constraint(equalTo: view.trailingAnchor),
            shadowView.bottomAnchor.constraint(equalTo: scrollView.topAnchor),

            titleStackView.topAnchor.constraint(equalTo: headerView.topAnchor),
            titleStackView.leadingAnchor.constraint(equalTo: headerView.leadingAnchor),
            titleStackView.trailingAnchor.constraint(lessThanOrEqualTo: closeButton.leadingAnchor,
                                                     constant: -UX.titleCloseSpacing),
            titleStackView.bottomAnchor.constraint(equalTo: headerView.bottomAnchor),

            closeButton.topAnchor.constraint(equalTo: headerView.topAnchor),
            closeButton.trailingAnchor.constraint(equalTo: headerView.safeAreaLayoutGuide.trailingAnchor),
            closeButton.bottomAnchor.constraint(lessThanOrEqualTo: headerView.bottomAnchor),
            closeButton.widthAnchor.constraint(equalToConstant: UX.closeButtonWidthHeight),
            closeButton.heightAnchor.constraint(equalToConstant: UX.closeButtonWidthHeight),

            betaLabel.topAnchor.constraint(equalTo: betaView.topAnchor, constant: UX.betaVerticalSpace),
            betaLabel.leadingAnchor.constraint(equalTo: betaView.leadingAnchor, constant: UX.betaHorizontalSpace),
            betaLabel.trailingAnchor.constraint(equalTo: betaView.trailingAnchor, constant: -UX.betaHorizontalSpace),
            betaLabel.bottomAnchor.constraint(equalTo: betaView.bottomAnchor, constant: -UX.betaVerticalSpace),
        ])
    }

    private func adjustLayout() {
        closeButton.isHidden = FakespotUtils().shouldDisplayInSidebar()

        guard let titleLabelText = titleLabel.text, let betaLabelText = betaLabel.text else { return }

        var availableTitleStackWidth = headerView.frame.width
        if availableTitleStackWidth == 0 {
            // calculate the width if auto-layout doesn't have it yet
            availableTitleStackWidth = view.frame.width - UX.headerHorizontalSpacing * 2
        }
        availableTitleStackWidth -= UX.closeButtonWidthHeight + UX.titleCloseSpacing // remove close button and spacing
        let titleTextWidth = FakespotUtils.widthOfString(titleLabelText, usingFont: titleLabel.font)

        let contentSizeCategory = UIApplication.shared.preferredContentSizeCategory
        let betaLabelWidth = FakespotUtils.widthOfString(betaLabelText, usingFont: betaLabel.font)
        let betaViewWidth = betaLabelWidth + UX.betaHorizontalSpace * 2
        let maxTitleWidth = availableTitleStackWidth - betaViewWidth - UX.titleStackSpacing

        betaView.layer.borderWidth = contentSizeCategory.isAccessibilityCategory ? UX.betaBorderWidthA11ySize : UX.betaBorderWidth

        if contentSizeCategory.isAccessibilityCategory || titleTextWidth > maxTitleWidth {
            titleStackView.axis = .vertical
            titleStackView.alignment = .leading
        } else {
            titleStackView.axis = .horizontal
            titleStackView.alignment = .center
        }

        titleStackView.setNeedsLayout()
        titleStackView.layoutIfNeeded()
    }

    private func updateContent() {
        contentStackView.removeAllArrangedViews()

        viewModel.viewElements.forEach { element in
            guard let view = createContentView(viewElement: element) else { return }
            contentStackView.addArrangedSubview(view)

            if let loadingView = view as? FakespotLoadingView {
                DispatchQueue.main.asyncAfter(deadline: .now() + 0.1) {
                    loadingView.animate()
                }
            }
        }
        applyTheme()
    }

    private func adjustShadowBasedOnIntersection() {
        let shadowViewFrameInSuperview = shadowView.convert(
            shadowView.bounds,
            to: view
        )
        let contentStackViewFrameInSuperview = contentStackView.convert(
            contentStackView.bounds,
            to: view
        )

        if shadowViewFrameInSuperview.intersects(contentStackViewFrameInSuperview) {
            guard !viewModel.isViewIntersected else { return }
            viewModel.isViewIntersected.toggle()
            UIView.animate(withDuration: UX.animationDuration) {
                self.shadowView.layer.shadowOpacity = UX.shadowOpacity
            }
        } else {
            guard viewModel.isViewIntersected else { return }
            viewModel.isViewIntersected.toggle()
            UIView.animate(withDuration: UX.animationDuration) {
                self.shadowView.layer.shadowOpacity = 0
            }
        }
    }

    private func createContentView(viewElement: FakespotViewModel.ViewElement) -> UIView? {
        switch viewElement {
        case .loadingView:
            let view: FakespotLoadingView = .build()
            return view
        case .onboarding:
            let view: FakespotOptInCardView = .build()
            viewModel.optInCardViewModel.dismissViewController = { [weak self] action in
                guard let self = self else { return }
                self.delegate?.fakespotControllerDidDismiss(animated: true)
                guard let action else { return }
                viewModel.recordDismissTelemetry(by: action)
            }
            viewModel.optInCardViewModel.onOptIn = { [weak self] in
                guard let self = self else { return }
                self.viewModel.fetchProductIfOptedIn()
            }
            view.configure(viewModel.optInCardViewModel)
            return view

        case .reliabilityCard:
            guard let cardViewModel = viewModel.reliabilityCardViewModel else { return nil }
            let view: FakespotReliabilityCardView = .build()
            view.configure(cardViewModel)
            return view

        case .adjustRatingCard:
            guard let cardViewModel = viewModel.adjustRatingViewModel else { return nil }
            let view: FakespotAdjustRatingView = .build()
            view.configure(cardViewModel)
            return view

        case .highlightsCard:
            guard let cardViewModel = viewModel.highlightsCardViewModel else { return nil }
            let view: FakespotHighlightsCardView = .build()
            view.configure(cardViewModel)
            return view

        case .qualityDeterminationCard:
            let reviewQualityCardView: FakespotReviewQualityCardView = .build()
            viewModel.reviewQualityCardViewModel.dismissViewController = { [weak self] in
                guard let self = self else { return }
                self.delegate?.fakespotControllerDidDismiss(animated: true)
            }
            reviewQualityCardView.configure(viewModel.reviewQualityCardViewModel)
            return reviewQualityCardView

        case .settingsCard:
            let view: FakespotSettingsCardView = .build()
            view.configure(viewModel.settingsCardViewModel)
            viewModel.settingsCardViewModel.dismissViewController = { [weak self] action in
                guard let self = self else { return }
                self.delegate?.fakespotControllerDidDismiss(animated: true)
                guard let action else { return }
                viewModel.recordDismissTelemetry(by: action)
            }
            return view

        case .noAnalysisCard:
             let view: FakespotNoAnalysisCardView = .build()
             viewModel.noAnalysisCardViewModel.onTapStartAnalysis = { [weak self] in
                 self?.onNeedsAnalysisTap()
             }
             view.configure(viewModel.noAnalysisCardViewModel)
             return view

<<<<<<< HEAD
        case .progressAnalysisCard:
             let view: FakespotNoAnalysisCardView = .build()
             view.configure(viewModel.noAnalysisCardViewModel)
             view.updateLayoutForInProgress()
             return view

        case .productAdCard(let adData):
=======
        case .productAdCard:
>>>>>>> caf3aadb
            let view: FakespotAdView = .build()
            var viewModel = FakespotAdViewModel(productAdsData: adData)
            viewModel.dismissViewController = { [weak self] in
                guard let self = self else { return }
                self.delegate?.fakespotControllerDidDismiss(animated: true)
            }
            view.configure(viewModel)
            return view

        case .messageCard(let messageType):
            switch messageType {
            case .genericError:
                let view: FakespotMessageCardView = .build()
                view.configure(viewModel.genericErrorViewModel)
                return view

            case .noConnectionError:
                let view: FakespotMessageCardView = .build()
                view.configure(viewModel.noConnectionViewModel)
                return view

            case .productNotSupported:
                let view: FakespotMessageCardView = .build()
                view.configure(viewModel.notSupportedProductViewModel)
                return view

            case .notEnoughReviews:
                let view: FakespotMessageCardView = .build()
                view.configure(viewModel.notEnoughReviewsViewModel)
                return view

            case .needsAnalysis:
                let view: FakespotMessageCardView = .build()
                viewModel.needsAnalysisViewModel.primaryAction = { [weak view, weak self] in
                    guard let self else { return }
                    view?.configure(self.viewModel.analysisProgressViewModel)
                    self.onNeedsAnalysisTap()
                    self.viewModel.recordTelemetry(for: .messageCard(.needsAnalysis))
                }
                view.configure(viewModel.needsAnalysisViewModel)
                TelemetryWrapper.recordEvent(category: .action, method: .view, object: .shoppingSurfaceStaleAnalysisShown)
                return view

            case .analysisInProgress:
                let view: FakespotMessageCardView = .build()
                view.configure(viewModel.analysisProgressViewModel)
                return view

            case .reportProductInStock:
                let view: FakespotMessageCardView = .build()
                viewModel.reportProductInStockViewModel.primaryAction = { [weak view, weak self] in
                    guard let self else { return }
                    view?.configure(self.viewModel.reportingProductFeedbackViewModel)
                    self.viewModel.reportProductBackInStock()
                }
                view.configure(viewModel.reportProductInStockViewModel)
                return view

            case .infoComingSoonCard:
                let view: FakespotMessageCardView = .build()
                view.configure(viewModel.infoComingSoonCardViewModel)
                return view
            }
        }
    }

    private func onNeedsAnalysisTap() {
        viewModel.triggerProductAnalysis()
    }

    @objc
    private func closeTapped() {
        delegate?.fakespotControllerDidDismiss(animated: true)
        viewModel.recordDismissTelemetry(by: .closeButton)
    }

    deinit {
        viewModel.onViewControllerDeinit()
    }

    private func updateModalA11y() {
        var currentDetent: UISheetPresentationController.Detent.Identifier? = viewModel.getCurrentDetent(for: sheetPresentationController)

        if currentDetent == nil,
           let sheetPresentationController,
           let firstDetent = sheetPresentationController.detents.first {
            if firstDetent == .medium() {
                currentDetent = .medium
            } else if firstDetent == .large() {
                currentDetent = .large
            }
        }

        // in iOS 15 modals with a large detent read content underneath the modal in voice over
        // to prevent this we manually turn this off
        view.accessibilityViewIsModal = currentDetent == .large ? true : false
    }

    // MARK: - UIAdaptivePresentationControllerDelegate

    func presentationControllerDidDismiss(_ presentationController: UIPresentationController) {
        delegate?.fakespotControllerDidDismiss(animated: true)
        let currentDetent = viewModel.getCurrentDetent(for: presentationController)

        if viewModel.isSwiping || currentDetent == .large {
            viewModel.recordDismissTelemetry(by: .swipingTheSurfaceHandle)
        } else {
            viewModel.recordDismissTelemetry(by: .clickOutside)
        }
    }

    // MARK: View Transitions
    override func traitCollectionDidChange(_ previousTraitCollection: UITraitCollection?) {
        super.traitCollectionDidChange(previousTraitCollection)
        adjustLayout()
    }

    override func viewWillTransition(to size: CGSize, with coordinator: UIViewControllerTransitionCoordinator) {
        super.viewWillTransition(to: size, with: coordinator)
        coordinator.animate(alongsideTransition: { _ in
            self.adjustLayout()
        }, completion: nil)
    }

    // MARK: - UISheetPresentationControllerDelegate
    func sheetPresentationControllerDidChangeSelectedDetentIdentifier(_ sheetPresentationController: UISheetPresentationController) {
        updateModalA11y()
    }

    // MARK: - UIScrollViewDelegate
    func scrollViewDidScroll(_ scrollView: UIScrollView) {
        adjustShadowBasedOnIntersection()
    }
}<|MERGE_RESOLUTION|>--- conflicted
+++ resolved
@@ -402,17 +402,7 @@
              view.configure(viewModel.noAnalysisCardViewModel)
              return view
 
-<<<<<<< HEAD
-        case .progressAnalysisCard:
-             let view: FakespotNoAnalysisCardView = .build()
-             view.configure(viewModel.noAnalysisCardViewModel)
-             view.updateLayoutForInProgress()
-             return view
-
         case .productAdCard(let adData):
-=======
-        case .productAdCard:
->>>>>>> caf3aadb
             let view: FakespotAdView = .build()
             var viewModel = FakespotAdViewModel(productAdsData: adData)
             viewModel.dismissViewController = { [weak self] in
