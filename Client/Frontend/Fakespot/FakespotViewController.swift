--- conflicted
+++ resolved
@@ -6,7 +6,6 @@
 import ComponentLibrary
 import UIKit
 import Shared
-import Redux
 
 class FakespotViewController:
     UIViewController,
@@ -177,7 +176,7 @@
     func update(viewModel: FakespotViewModel, triggerFetch: Bool = true) {
         // Only update the model if the shopping product changed to avoid unnecessary API calls
         guard self.viewModel.shoppingProduct != viewModel.shoppingProduct else { return }
-        store.dispatch(FakespotAction.urlDidChange)
+
         self.viewModel = viewModel
         listenToStateChange()
 
@@ -386,36 +385,25 @@
 
         case .qualityDeterminationCard:
             let reviewQualityCardView: FakespotReviewQualityCardView = .build()
-//            viewModel.reviewQualityCardViewModel.expandState = state.isReviewQualityExpanded ? .expanded : .collapsed
             viewModel.reviewQualityCardViewModel.dismissViewController = { [weak self] in
                 guard let self = self else { return }
                 self.delegate?.fakespotControllerDidDismiss(animated: true)
             }
-            viewModel.reviewQualityCardViewModel.onExpandStateChanged = { state in
-                store.dispatch(FakespotAction.reviewQualityDidChange)
-            }
             reviewQualityCardView.configure(viewModel.reviewQualityCardViewModel)
             return reviewQualityCardView
 
         case .settingsCard:
             let view: FakespotSettingsCardView = .build()
-//            viewModel.settingsCardViewModel.expandState = state.isSettingsExpanded ? .expanded : .collapsed
+            view.configure(viewModel.settingsCardViewModel)
             viewModel.settingsCardViewModel.dismissViewController = { [weak self] action in
                 guard let self = self else { return }
                 self.delegate?.fakespotControllerDidDismiss(animated: true)
                 guard let action else { return }
                 viewModel.recordDismissTelemetry(by: action)
             }
-<<<<<<< HEAD
-            viewModel.settingsCardViewModel.onExpandStateChanged = { state in
-                store.dispatch(FakespotAction.settingsStateDidChange)
-            }
-            view.configure(viewModel.settingsCardViewModel)
-=======
             viewModel.settingsCardViewModel.toggleAdsEnabled = { [weak self] in
                 self?.viewModel.toggleAdsEnabled()
             }
->>>>>>> 69d91833
             return view
 
         case .noAnalysisCard:
