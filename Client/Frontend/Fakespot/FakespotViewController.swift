--- conflicted
+++ resolved
@@ -289,23 +289,7 @@
 
         case .noAnalysisCard:
             let view: FakespotNoAnalysisCardView = .build()
-            viewModel.noAnalysisCardViewModel.onTapStartAnalysis = { [weak view, weak self] in
-                view?.updateLayoutForInProgress()
-                self?.onNeedsAnalysisTap()
-            }
-            viewModel.onAnalysisStatusChange = { [weak view, weak self] in
-                self?.onAnalysisStatusChange(sender: view)
-            }
             view.configure(viewModel.noAnalysisCardViewModel)
-            return view
-
-        case .progressAnalysisCard:
-            let view: FakespotNoAnalysisCardView = .build()
-            viewModel.onAnalysisStatusChange = { [weak view, weak self] in
-                self?.onAnalysisStatusChange(sender: view)
-            }
-            view.configure(viewModel.noAnalysisCardViewModel)
-            view.updateLayoutForInProgress()
             return view
 
         case .messageCard(let messageType):
@@ -333,9 +317,7 @@
             case .needsAnalysis:
                 let view: FakespotMessageCardView = .build()
                 viewModel.needsAnalysisViewModel.primaryAction = { [weak view, weak self] in
-                    guard let self else { return }
-                    view?.configure(self.viewModel.analysisProgressViewModel)
-                    self.onNeedsAnalysisTap()
+                    self?.onNeedsAnalysisTap(sender: view)
                 }
                 view.configure(viewModel.needsAnalysisViewModel)
                 viewModel.onAnalysisStatusChange = { [weak view, weak self] in
@@ -363,16 +345,9 @@
         }
     }
 
-<<<<<<< HEAD
-    private func onNeedsAnalysisTap() {
-        observeProductTask = Task { @MainActor [weak self] in
-            await self?.viewModel.triggerProductAnalyze()
-        }
-=======
     private func onNeedsAnalysisTap(sender: FakespotMessageCardView?) {
         sender?.configure(self.viewModel.analysisProgressViewModel)
         viewModel.triggerProductAnalysis()
->>>>>>> 9c918c59
     }
 
     private func recordDismissTelemetry() {
