// This Source Code Form is subject to the terms of the Mozilla Public
// License, v. 2.0. If a copy of the MPL was not distributed with this
// file, You can obtain one at http://mozilla.org/MPL/2.0/

import Common
import ComponentLibrary
import UIKit
import Shared

class FakespotViewController: UIViewController, Themeable, Notifiable, UIAdaptivePresentationControllerDelegate {
    private struct UX {
        static let headerTopSpacing: CGFloat = 22
        static let headerHorizontalSpacing: CGFloat = 18
        static let titleCloseSpacing: CGFloat = 16
        static let titleLabelFontSize: CGFloat = 17
        static let titleStackSpacing: CGFloat = 8
        static let betaLabelFontSize: CGFloat = 15
        static let betaBorderWidth: CGFloat = 2
        static let betaBorderWidthA11ySize: CGFloat = 4
        static let betaCornerRadius: CGFloat = 8
        static let betaHorizontalSpace: CGFloat = 6
        static let betaVerticalSpace: CGFloat = 4
        static let closeButtonWidthHeight: CGFloat = 30
        static let scrollViewTopSpacing: CGFloat = 12
        static let scrollContentTopPadding: CGFloat = 16
        static let scrollContentBottomPadding: CGFloat = 40
        static let scrollContentHorizontalPadding: CGFloat = 16
        static let scrollContentStackSpacing: CGFloat = 16
    }

    var notificationCenter: NotificationProtocol
    var themeManager: ThemeManager
    var themeObserver: NSObjectProtocol?
    private let viewModel: FakespotViewModel
    weak var delegate: FakespotViewControllerDelegate?

    private lazy var scrollView: UIScrollView = .build()

    private lazy var contentStackView: UIStackView = .build { stackView in
        stackView.axis = .vertical
        stackView.spacing = UX.scrollContentStackSpacing
    }

    private lazy var headerView: UIView = .build()

    private lazy var titleLabel: UILabel = .build { label in
        label.text = .Shopping.SheetHeaderTitle
        label.numberOfLines = 0
        label.adjustsFontForContentSizeCategory = true
        label.font = DefaultDynamicFontHelper.preferredFont(withTextStyle: .headline,
                                                            size: UX.titleLabelFontSize,
                                                            weight: .semibold)
        label.accessibilityIdentifier = AccessibilityIdentifiers.Shopping.sheetHeaderTitle
        label.setContentCompressionResistancePriority(.required, for: .horizontal)
    }

    private var titleStackView: UIStackView = .build { stackView in
        stackView.axis = .horizontal
        stackView.spacing = UX.titleStackSpacing
        stackView.alignment = .center
    }

    private lazy var betaView: UIView = .build { view in
        view.layer.borderWidth = UX.betaBorderWidth
        view.layer.cornerRadius = UX.betaCornerRadius
    }

    private lazy var betaLabel: UILabel = .build { label in
        label.text = .Shopping.SheetHeaderBetaTitle
        label.numberOfLines = 0
        label.adjustsFontForContentSizeCategory = true
        label.font = DefaultDynamicFontHelper.preferredFont(withTextStyle: .subheadline,
                                                            size: UX.betaLabelFontSize)
        label.accessibilityIdentifier = AccessibilityIdentifiers.Shopping.sheetHeaderBetaLabel
    }

    private lazy var closeButton: UIButton = .build { button in
        button.setImage(UIImage(named: StandardImageIdentifiers.ExtraLarge.crossCircleFill), for: .normal)
        button.addTarget(self, action: #selector(self.closeTapped), for: .touchUpInside)
        button.accessibilityLabel = .CloseButtonTitle
        button.accessibilityIdentifier = AccessibilityIdentifiers.Shopping.sheetCloseButton
    }

    // MARK: - Initializers
    init(
        viewModel: FakespotViewModel,
        notificationCenter: NotificationProtocol = NotificationCenter.default,
        themeManager: ThemeManager = AppContainer.shared.resolve()
    ) {
        self.viewModel = viewModel
        self.notificationCenter = notificationCenter
        self.themeManager = themeManager
        super.init(nibName: nil, bundle: nil)

        viewModel.onStateChange = { [weak self] in
            ensureMainThread {
                self?.updateContent()
            }
        }
    }

    required init?(coder: NSCoder) {
        fatalError("init(coder:) has not been implemented")
    }

    // MARK: - View setup & lifecycle
    override func viewDidLoad() {
        super.viewDidLoad()
        presentationController?.delegate = self

        setupNotifications(forObserver: self,
                           observing: [.DynamicFontChanged])

        setupView()
        listenForThemeChange(view)
        viewModel.fetchProductIfOptedIn()
    }

    override func viewWillAppear(_ animated: Bool) {
        super.viewWillAppear(animated)

        applyTheme()
    }

<<<<<<< HEAD
    override func viewDidAppear(_ animated: Bool) {
        super.viewDidAppear(animated)
        adjustLayout()
=======
    override func viewDidLayoutSubviews() {
        super.viewDidLayoutSubviews()
        viewModel.isSwiping = false
    }

    override func viewDidAppear(_ animated: Bool) {
        super.viewDidAppear(animated)
        guard #available(iOS 15.0, *) else { return }
        viewModel.recordBottomSheetDisplayed(presentationController)
>>>>>>> 7a3783fa
    }

    override func viewDidDisappear(_ animated: Bool) {
        super.viewDidDisappear(animated)
        notificationCenter.post(name: .FakespotViewControllerDidDismiss, withObject: nil)
    }

    override func touchesMoved(_ touches: Set<UITouch>, with event: UIEvent?) {
        super.touchesMoved(touches, with: event)
        viewModel.isSwiping = true
    }

    func applyTheme() {
        let theme = themeManager.currentTheme

        view.backgroundColor = theme.colors.layer1
        titleLabel.textColor = theme.colors.textPrimary
        betaLabel.textColor = theme.colors.textSecondary
        betaView.layer.borderColor = theme.colors.actionSecondary.cgColor

        contentStackView.arrangedSubviews.forEach { view in
            guard let view = view as? ThemeApplicable else { return }
            view.applyTheme(theme: theme)
        }
    }

    func handleNotifications(_ notification: Notification) {
        switch notification.name {
        case .DynamicFontChanged:
            adjustLayout()
        default: break
        }
    }

    private func setupView() {
        betaView.addSubview(betaLabel)
        titleStackView.addArrangedSubview(titleLabel)
        titleStackView.addArrangedSubview(betaView)
        headerView.addSubviews(titleStackView, closeButton)
        view.addSubviews(headerView, scrollView)

        scrollView.addSubview(contentStackView)
        updateContent()

        NSLayoutConstraint.activate([
            contentStackView.topAnchor.constraint(equalTo: scrollView.contentLayoutGuide.topAnchor,
                                                  constant: UX.scrollContentTopPadding),
            contentStackView.leadingAnchor.constraint(equalTo: scrollView.contentLayoutGuide.leadingAnchor,
                                                      constant: UX.scrollContentHorizontalPadding),
            contentStackView.bottomAnchor.constraint(equalTo: scrollView.contentLayoutGuide.bottomAnchor,
                                                     constant: -UX.scrollContentBottomPadding),
            contentStackView.trailingAnchor.constraint(equalTo: scrollView.contentLayoutGuide.trailingAnchor,
                                                       constant: -UX.scrollContentHorizontalPadding),
            contentStackView.widthAnchor.constraint(equalTo: scrollView.frameLayoutGuide.widthAnchor,
                                                    constant: -UX.scrollContentHorizontalPadding * 2),

            scrollView.topAnchor.constraint(equalTo: headerView.bottomAnchor, constant: UX.scrollViewTopSpacing),
            scrollView.bottomAnchor.constraint(equalTo: view.bottomAnchor),
            scrollView.leadingAnchor.constraint(equalTo: view.safeAreaLayoutGuide.leadingAnchor),
            scrollView.trailingAnchor.constraint(equalTo: view.safeAreaLayoutGuide.trailingAnchor),

            headerView.topAnchor.constraint(equalTo: view.topAnchor, constant: UX.headerTopSpacing),
            headerView.leadingAnchor.constraint(equalTo: view.safeAreaLayoutGuide.leadingAnchor,
                                                constant: UX.headerHorizontalSpacing),
            headerView.trailingAnchor.constraint(equalTo: view.safeAreaLayoutGuide.trailingAnchor,
                                                 constant: -UX.headerHorizontalSpacing),

            titleStackView.topAnchor.constraint(equalTo: headerView.topAnchor),
            titleStackView.leadingAnchor.constraint(equalTo: headerView.leadingAnchor),
            titleStackView.trailingAnchor.constraint(lessThanOrEqualTo: closeButton.leadingAnchor,
                                                     constant: -UX.titleCloseSpacing),
            titleStackView.bottomAnchor.constraint(equalTo: headerView.bottomAnchor),

            closeButton.topAnchor.constraint(equalTo: headerView.topAnchor),
            closeButton.trailingAnchor.constraint(equalTo: headerView.safeAreaLayoutGuide.trailingAnchor),
            closeButton.bottomAnchor.constraint(lessThanOrEqualTo: headerView.bottomAnchor),
            closeButton.widthAnchor.constraint(equalToConstant: UX.closeButtonWidthHeight),
            closeButton.heightAnchor.constraint(equalToConstant: UX.closeButtonWidthHeight),

            betaLabel.topAnchor.constraint(equalTo: betaView.topAnchor, constant: UX.betaVerticalSpace),
            betaLabel.leadingAnchor.constraint(equalTo: betaView.leadingAnchor, constant: UX.betaHorizontalSpace),
            betaLabel.trailingAnchor.constraint(equalTo: betaView.trailingAnchor, constant: -UX.betaHorizontalSpace),
            betaLabel.bottomAnchor.constraint(equalTo: betaView.bottomAnchor, constant: -UX.betaVerticalSpace)
        ])

        adjustLayout()
    }

    private func adjustLayout() {
        let contentSizeCategory = UIApplication.shared.preferredContentSizeCategory
        let titleTextWidth = widthOfString(titleLabel.text!, usingFont: titleLabel.font)
        let maxLabelWidth = headerView.frame.width - widthOfString(betaLabel.text!, usingFont: betaLabel.font)

        if contentSizeCategory.isAccessibilityCategory || titleTextWidth > maxLabelWidth {
            titleStackView.axis = .vertical
            titleStackView.alignment = .leading
            betaView.layer.borderWidth = UX.betaBorderWidthA11ySize
        } else {
            titleStackView.axis = .horizontal
            titleStackView.alignment = .center
            betaView.layer.borderWidth = UX.betaBorderWidth
        }
    }

    private func widthOfString(_ string: String, usingFont font: UIFont) -> CGFloat {
        let attributes: [NSAttributedString.Key: Any] = [.font: font]
        return string.size(withAttributes: attributes).width
    }

    private func updateContent() {
        contentStackView.removeAllArrangedViews()

        viewModel.viewElements.forEach { element in
            guard let view = createContentView(viewElement: element) else { return }
            contentStackView.addArrangedSubview(view)

            if let loadingView = view as? FakespotLoadingView {
                loadingView.animate()
            }
        }
        applyTheme()
    }

    private func createContentView(viewElement: FakespotViewModel.ViewElement) -> UIView? {
        switch viewElement {
        case .loadingView:
            let view: FakespotLoadingView = .build()
            return view
        case .onboarding:
            let view: FakespotOptInCardView = .build()
            viewModel.optInCardViewModel.dismissViewController = { [weak self] action in
                guard let self = self else { return }
                self.delegate?.fakespotControllerDidDismiss()
                guard let action else { return }
                viewModel.recordDismissTelemetry(by: action)
            }
            viewModel.optInCardViewModel.onOptIn = { [weak self] in
                guard let self = self else { return }
                self.viewModel.fetchProductIfOptedIn()
            }
            view.configure(viewModel.optInCardViewModel)
            return view

        case .reliabilityCard:
            guard let cardViewModel = viewModel.reliabilityCardViewModel else { return nil }
            let view: FakespotReliabilityCardView = .build()
            view.configure(cardViewModel)
            return view

        case .adjustRatingCard:
            guard let cardViewModel = viewModel.adjustRatingViewModel else { return nil }
            let view: FakespotAdjustRatingView = .build()
            view.configure(cardViewModel)
            return view

        case .highlightsCard:
            guard let cardViewModel = viewModel.highlightsCardViewModel else { return nil }
            let view: FakespotHighlightsCardView = .build()
            view.configure(cardViewModel)
            return view

        case .qualityDeterminationCard:
            let reviewQualityCardView: FakespotReviewQualityCardView = .build()
            viewModel.reviewQualityCardViewModel.dismissViewController = { [weak self] in
                guard let self = self else { return }
                self.delegate?.fakespotControllerDidDismiss()
            }
            reviewQualityCardView.configure(viewModel.reviewQualityCardViewModel)
            return reviewQualityCardView

        case .settingsCard:
            let view: FakespotSettingsCardView = .build()
            view.configure(viewModel.settingsCardViewModel)
            viewModel.settingsCardViewModel.dismissViewController = { [weak self] action in
                guard let self = self else { return }
                self.delegate?.fakespotControllerDidDismiss()
                guard let action else { return }
                viewModel.recordDismissTelemetry(by: action)
            }
            return view

        case .noAnalysisCard:
            let view: FakespotNoAnalysisCardView = .build()
            view.configure(viewModel.noAnalysisCardViewModel)
            return view

        case .messageCard(let messageType):
            switch messageType {
            case .genericError:
                let view: FakespotMessageCardView = .build()
                view.configure(viewModel.genericErrorViewModel)
                return view

            case .noConnectionError:
                let view: FakespotMessageCardView = .build()
                view.configure(viewModel.noConnectionViewModel)
                return view

            case .productCannotBeAnalyzed:
                let view: FakespotMessageCardView = .build()
                view.configure(viewModel.doesNotAnalyzeReviewsViewModel)
                return view

            case .notEnoughReviews:
                let view: FakespotMessageCardView = .build()
                view.configure(viewModel.notEnoughReviewsViewModel)
                return view

            case .needsAnalysis:
                let view: FakespotMessageCardView = .build()
                viewModel.needsAnalysisViewModel.primaryAction = { [weak view, weak self] in
                    self?.onNeedsAnalysisTap(sender: view)
                }
                view.configure(viewModel.needsAnalysisViewModel)
                viewModel.onAnalysisStatusChange = { [weak view, weak self] in
                    self?.onAnalysisStatusChange(sender: view)
                }
                return view

            case .analysisInProgress:
                let view: FakespotMessageCardView = .build()
                view.configure(viewModel.analysisProgressViewModel)
                viewModel.onAnalysisStatusChange = { [weak view, weak self] in
                    self?.onAnalysisStatusChange(sender: view)
                }
                return view
            }
        }
    }

    private func onAnalysisStatusChange(sender: UIView?) {
        guard viewModel.analysisStatus?.isAnalyzing == true else {
            ensureMainThread {
                sender?.removeFromSuperview()
            }
            return
        }
    }

    private func onNeedsAnalysisTap(sender: FakespotMessageCardView?) {
        sender?.configure(self.viewModel.analysisProgressViewModel)
        viewModel.triggerProductAnalysis()
    }

    @objc
    private func closeTapped() {
        delegate?.fakespotControllerDidDismiss()
        viewModel.recordDismissTelemetry(by: .closeButton)
    }

    deinit {
        viewModel.onViewControllerDeinit()
    }

    // MARK: - UIAdaptivePresentationControllerDelegate

    func presentationControllerDidDismiss(_ presentationController: UIPresentationController) {
        delegate?.fakespotControllerDidDismiss()
        guard #available(iOS 15.0, *) else { return }
        let currentDetent = viewModel.getCurrentDetent(for: presentationController)

        if viewModel.isSwiping || currentDetent == .large {
            viewModel.recordDismissTelemetry(by: .swipingTheSurfaceHandle)
        } else {
            viewModel.recordDismissTelemetry(by: .clickOutside)
        }
    }
}<|MERGE_RESOLUTION|>--- conflicted
+++ resolved
@@ -122,21 +122,16 @@
         applyTheme()
     }
 
-<<<<<<< HEAD
+    override func viewDidLayoutSubviews() {
+        super.viewDidLayoutSubviews()
+        viewModel.isSwiping = false
+    }
+
     override func viewDidAppear(_ animated: Bool) {
         super.viewDidAppear(animated)
         adjustLayout()
-=======
-    override func viewDidLayoutSubviews() {
-        super.viewDidLayoutSubviews()
-        viewModel.isSwiping = false
-    }
-
-    override func viewDidAppear(_ animated: Bool) {
-        super.viewDidAppear(animated)
         guard #available(iOS 15.0, *) else { return }
         viewModel.recordBottomSheetDisplayed(presentationController)
->>>>>>> 7a3783fa
     }
 
     override func viewDidDisappear(_ animated: Bool) {
