--- conflicted
+++ resolved
@@ -353,13 +353,7 @@
                     self.viewModel.recordTelemetry(for: .messageCard(.needsAnalysis))
                 }
                 view.configure(viewModel.needsAnalysisViewModel)
-<<<<<<< HEAD
-=======
-                viewModel.onAnalysisStatusChange = { [weak view, weak self] in
-                    self?.onAnalysisStatusChange(sender: view)
-                }
                 TelemetryWrapper.recordEvent(category: .action, method: .view, object: .shoppingSurfaceStaleAnalysisShown)
->>>>>>> 7b3a1071
                 return view
 
             case .analysisInProgress:
