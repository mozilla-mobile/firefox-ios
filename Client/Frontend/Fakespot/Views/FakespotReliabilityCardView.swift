--- conflicted
+++ resolved
@@ -24,11 +24,7 @@
         static let letterHorizontalPadding: CGFloat = 4
         static let descriptionVerticalPadding: CGFloat = 6
         static let descriptionHorizontalPadding: CGFloat = 8
-<<<<<<< HEAD
         static let titleFontSize: CGFloat = 15
-=======
-        static let titleFontSize: CGFloat = 17
->>>>>>> 9133e4e5
         static let letterFontSize: CGFloat = 13
         static let descriptionFontSize: CGFloat = 13
         static let descriptionBackgroundAlpha: CGFloat = 0.15
@@ -56,11 +52,7 @@
 
     private lazy var reliabilityLetterLabel: UILabel = .build { view in
         view.adjustsFontForContentSizeCategory = true
-<<<<<<< HEAD
         view.font = DefaultDynamicFontHelper.preferredFont(withTextStyle: .footnote,
-=======
-        view.font = DefaultDynamicFontHelper.preferredFont(withTextStyle: .body,
->>>>>>> 9133e4e5
                                                            size: UX.letterFontSize,
                                                            weight: .semibold)
     }
