--- conflicted
+++ resolved
@@ -14,19 +14,14 @@
         static let bodyLabelFontSize: CGFloat = 15
         static let learnMoreButtonFontSize: CGFloat = 15
         static let disclaimerTextLabelFontSize: CGFloat = 13
-<<<<<<< HEAD
-=======
-        static let disclaimerBlockInsets = NSDirectionalEdgeInsets(top: 0, leading: 16, bottom: 0, trailing: 16)
-        static let learnMoreInsets = NSDirectionalEdgeInsets(top: -10, leading: 0, bottom: 10, trailing: 0)
->>>>>>> 5d087c13
         static let termsOfUseButtonTitleFontSize: CGFloat = 13
         static let privacyPolicyButtonTitleFontSize: CGFloat = 13
         static let secondaryButtonFontSize: CGFloat = 13
 
-        static let privacyButtonInsets = UIEdgeInsets(top: 16, left: 16, bottom: 8, right: 16)
-        static let termsOfUseButtonInsets = UIEdgeInsets(top: 8, left: 16, bottom: 16, right: 16)
-        static let learnMoreInsets = UIEdgeInsets(top: 16, left: 0, bottom: 8, right: 0)
-        static let secondaryButtonInsets = UIEdgeInsets(top: 16, left: 16, bottom: 8, right: 16)
+        static let privacyButtonInsets = NSDirectionalEdgeInsets(top: 16, leading: 16, bottom: 8, trailing: 16)
+        static let termsOfUseButtonInsets = NSDirectionalEdgeInsets(top: 8, leading: 16, bottom: 16, trailing: 16)
+        static let learnMoreInsets = NSDirectionalEdgeInsets(top: 16, leading: 0, bottom: 8, trailing: 0)
+        static let secondaryButtonInsets = NSDirectionalEdgeInsets(top: 16, leading: 16, bottom: 16, trailing: 16)
         static let contentStackViewSpacing: CGFloat = 16
         static let contentStackHorizontalPadding: CGFloat = 16
         static let contentStackTopPadding: CGFloat = 16
@@ -87,25 +82,11 @@
         button.addTarget(self, action: #selector(self.didTapLearnMore), for: .touchUpInside)
     }
 
-<<<<<<< HEAD
-    private lazy var termsOfUseButton: ResizableButton = .build { button in
-        button.contentHorizontalAlignment = .leading
-        button.buttonEdgeSpacing = 0
-        button.contentEdgeInsets = UX.termsOfUseButtonInsets
-=======
     private lazy var termsOfUseButton: LinkButton = .build { button in
->>>>>>> 5d087c13
         button.addTarget(self, action: #selector(self.didTapTermsOfUse), for: .touchUpInside)
     }
 
-<<<<<<< HEAD
-    private lazy var privacyPolicyButton: ResizableButton = .build { button in
-        button.contentHorizontalAlignment = .leading
-        button.buttonEdgeSpacing = 0
-        button.contentEdgeInsets = UX.privacyButtonInsets
-=======
     private lazy var privacyPolicyButton: LinkButton = .build { button in
->>>>>>> 5d087c13
         button.addTarget(self, action: #selector(self.didTapPrivacyPolicy), for: .touchUpInside)
     }
 
@@ -113,14 +94,7 @@
         button.addTarget(self, action: #selector(self.didTapMainButton), for: .touchUpInside)
     }
 
-<<<<<<< HEAD
-    private lazy var secondaryButton: ResizableButton = .build { button in
-        button.contentHorizontalAlignment = .center
-        button.buttonEdgeSpacing = 0
-        button.contentEdgeInsets = UX.secondaryButtonInsets
-=======
     private lazy var secondaryButton: LinkButton = .build { button in
->>>>>>> 5d087c13
         button.addTarget(self, action: #selector(self.didTapSecondaryButton), for: .touchUpInside)
     }
 
@@ -233,7 +207,7 @@
             title: viewModel.termsOfUseButtonText,
             a11yIdentifier: viewModel.termsOfUseButtonA11yId,
             fontSize: UX.termsOfUseButtonTitleFontSize,
-            contentInsets: UX.disclaimerBlockInsets
+            contentInsets: UX.termsOfUseButtonInsets
         )
         termsOfUseButton.configure(viewModel: termsOfUseButtonViewModel)
 
@@ -241,7 +215,7 @@
             title: viewModel.privacyPolicyButtonText,
             a11yIdentifier: viewModel.privacyPolicyButtonA11yId,
             fontSize: UX.privacyPolicyButtonTitleFontSize,
-            contentInsets: UX.disclaimerBlockInsets
+            contentInsets: UX.privacyButtonInsets
         )
         privacyPolicyButton.configure(viewModel: privacyButtonViewModel)
 
@@ -255,7 +229,7 @@
             title: viewModel.secondaryButtonText,
             a11yIdentifier: viewModel.secondaryButtonA11yId,
             fontSize: UX.secondaryButtonFontSize,
-            contentInsets: .zero,
+            contentInsets: UX.secondaryButtonInsets,
             contentHorizontalAlignment: .center
         )
         secondaryButton.configure(viewModel: secondaryButtonViewModel)
