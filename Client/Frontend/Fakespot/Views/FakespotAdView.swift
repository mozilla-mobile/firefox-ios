--- conflicted
+++ resolved
@@ -44,23 +44,10 @@
     }
 
     // MARK: Init
-<<<<<<< HEAD
-    init(tabManager: TabManager,
-         productAdsData: ProductAdsResponse,
+    init(productAdsData: ProductAdsResponse,
          urlCache: URLCache = URLCache.shared) {
-        self.tabManager = tabManager
-=======
-    init(productAdsData: ProductAdsResponse) {
->>>>>>> 4200209c
         self.productAdsData = productAdsData
         self.urlCache = urlCache
-    }
-<<<<<<< HEAD
-
-    // MARK: Tap Product
-    func onTapProductLink() {
-        tabManager.addTabsForURLs([productAdsData.url], zombie: false, shouldSelectTab: true)
-        dismissViewController?()
     }
 
     // MARK: Image Loading
@@ -91,8 +78,6 @@
             return nil
         }
     }
-=======
->>>>>>> 4200209c
 }
 
 class FakespotAdView: UIView, Notifiable, ThemeApplicable, UITextViewDelegate {
