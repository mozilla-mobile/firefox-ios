--- conflicted
+++ resolved
@@ -9,55 +9,40 @@
 struct FakespotMessageCardViewModel {
     enum CardType: String, CaseIterable, Identifiable {
         case confirmation
-<<<<<<< HEAD
+        case warning
         case info
-=======
-        case warning
->>>>>>> 4b32288d
 
         var id: String { self.rawValue }
 
         func primaryButtonTextColor(theme: Theme) -> UIColor {
             switch self {
             case .confirmation: return theme.colors.textPrimary
-<<<<<<< HEAD
+            case .warning: return theme.colors.textPrimary
             case .info: return theme.colors.textOnDark
-=======
-            case .warning: return theme.colors.textPrimary
->>>>>>> 4b32288d
             }
         }
 
         func primaryButtonBackground(theme: Theme) -> UIColor {
             switch self {
             case .confirmation: return theme.colors.actionConfirmation
-<<<<<<< HEAD
+            case .warning: return theme.colors.actionWarning
             case .info: return theme.colors.actionPrimary
-=======
-            case .warning: return theme.colors.actionWarning
->>>>>>> 4b32288d
             }
         }
 
         func cardBackground(theme: Theme) -> UIColor {
             switch self {
             case .confirmation: return theme.colors.layerConfirmation
-<<<<<<< HEAD
+            case .warning: return theme.colors.layerWarning
             case .info: return theme.colors.layerInfo
-=======
-            case .warning: return theme.colors.layerWarning
->>>>>>> 4b32288d
             }
         }
 
         var iconImageName: String {
             switch self {
             case .confirmation: return StandardImageIdentifiers.Large.checkmark
-<<<<<<< HEAD
+            case .warning: return StandardImageIdentifiers.Large.warningFill
             case .info: return StandardImageIdentifiers.Large.criticalFill
-=======
-            case .warning: return StandardImageIdentifiers.Large.warningFill
->>>>>>> 4b32288d
             }
         }
     }
