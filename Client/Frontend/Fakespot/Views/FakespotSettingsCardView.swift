--- conflicted
+++ resolved
@@ -9,22 +9,13 @@
 
 class FakespotSettingsCardViewModel {
     let prefs: Prefs
-<<<<<<< HEAD
-    let cardA11yId: String
-    let showProductsLabelTitle: String
-    let showProductsLabelTitleA11yId: String
-    let turnOffButtonTitle: String
-    let turnOffButtonTitleA11yId: String
-    let recommendedProductsSwitchA11yId: String
-    var onTapTurnOffButton: (() -> Void)?
-=======
     let cardA11yId: String = AccessibilityIdentifiers.Shopping.SettingsCard.card
     let showProductsLabelTitle: String = .Shopping.SettingsCardRecommendedProductsLabel
     let showProductsLabelTitleA11yId: String = AccessibilityIdentifiers.Shopping.SettingsCard.productsLabel
     let turnOffButtonTitle: String = .Shopping.SettingsCardTurnOffButton
     let turnOffButtonTitleA11yId: String = AccessibilityIdentifiers.Shopping.SettingsCard.turnOffButton
     let recommendedProductsSwitchA11yId: String = AccessibilityIdentifiers.Shopping.SettingsCard.recommendedProductsSwitch
->>>>>>> 1a7ef25c
+    var onTapTurnOffButton: (() -> Void)?
 
     var isReviewQualityCheckOn: Bool {
         get { return prefs.boolForKey(PrefsKeys.Shopping2023OptIn) ?? true }
@@ -36,24 +27,14 @@
         set { prefs.setBool(newValue, forKey: PrefsKeys.Shopping2023EnableAds) }
     }
 
-<<<<<<< HEAD
+    init(profile: Profile = AppContainer.shared.resolve()) {
+        prefs = profile.prefs
+    }
+    
     func recordTelemetryForShoppingOptedOut() {
         TelemetryWrapper.recordEvent(category: .action,
                                      method: .tap,
                                      object: .shoppingSettingsCardTurnOffButton)
-    }
-
-    init(profile: Profile = AppContainer.shared.resolve(),
-         cardA11yId: String,
-         showProductsLabelTitle: String,
-         showProductsLabelTitleA11yId: String,
-         turnOffButtonTitle: String,
-         turnOffButtonTitleA11yId: String,
-         recommendedProductsSwitchA11yId: String) {
-=======
-    init(profile: Profile = AppContainer.shared.resolve()) {
->>>>>>> 1a7ef25c
-        prefs = profile.prefs
     }
 }
 
