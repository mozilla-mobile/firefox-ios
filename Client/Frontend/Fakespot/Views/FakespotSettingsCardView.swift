--- conflicted
+++ resolved
@@ -176,11 +176,6 @@
             titleA11yId: AccessibilityIdentifiers.Shopping.SettingsCard.title,
             expandButtonA11yId: AccessibilityIdentifiers.Shopping.SettingsCard.expandButton,
             expandButtonA11yLabelExpanded: .Shopping.SettingsCardExpandedAccessibilityLabel,
-<<<<<<< HEAD
-            expandButtonA11yLabelCollapsed: .Shopping.SettingsCardCollapsedAccessibilityLabel)
-        collapsibleContainer.configure(collapsibleCardViewModel)
-        footerView.configure(viewModel: viewModel.footerModel)
-=======
             expandButtonA11yLabelCollapsed: .Shopping.SettingsCardCollapsedAccessibilityLabel) { state in
                 if state == .expanded {
                     TelemetryWrapper.recordEvent(category: .action,
@@ -188,8 +183,8 @@
                                                  object: .shoppingSettingsChevronButton)
                 }
         }
-        collapsibleContainer.configure(viewModel)
->>>>>>> 0d6333a7
+        collapsibleContainer.configure(collapsibleCardViewModel)
+        footerView.configure(viewModel: viewModel.footerModel)
     }
 
     @objc
