--- conflicted
+++ resolved
@@ -27,12 +27,7 @@
     let footerA11yActionIdentifier: String = a11yIds.footerAction
     let footerActionUrl = FakespotUtils.fakespotUrl
     var dismissViewController: ((TelemetryWrapper.EventExtraKey.Shopping?) -> Void)?
-<<<<<<< HEAD
-    var onExpandStateChanged: ((CollapsibleCardView.ExpandButtonState) -> Void)?
-    var expandState: CollapsibleCardView.ExpandButtonState = .collapsed
-=======
     var toggleAdsEnabled: (() -> Void)?
->>>>>>> 69d91833
 
     var isReviewQualityCheckOn: Bool {
         get { return prefs.boolForKey(PrefsKeys.Shopping2023OptIn) ?? false }
@@ -185,14 +180,12 @@
             titleA11yId: AccessibilityIdentifiers.Shopping.SettingsCard.title,
             expandButtonA11yId: AccessibilityIdentifiers.Shopping.SettingsCard.expandButton,
             expandButtonA11yLabelExpand: .Shopping.SettingsCardExpandAccessibilityLabel,
-            expandButtonA11yLabelCollapse: .Shopping.SettingsCardCollapseAccessibilityLabel,
-            expandState: viewModel.expandState) { state in
+            expandButtonA11yLabelCollapse: .Shopping.SettingsCardCollapseAccessibilityLabel) { state in
                 if state == .expanded {
                     TelemetryWrapper.recordEvent(category: .action,
                                                  method: .view,
                                                  object: .shoppingSettingsChevronButton)
                 }
-                viewModel.onExpandStateChanged?(state)
         }
         collapsibleContainer.configure(collapsibleCardViewModel)
         footerView.configure(viewModel: viewModel.footerModel)
