--- conflicted
+++ resolved
@@ -143,11 +143,8 @@
 
     let settingsCardViewModel = FakespotSettingsCardViewModel()
     let noAnalysisCardViewModel = FakespotNoAnalysisCardViewModel()
-<<<<<<< HEAD
     let reviewQualityCardViewModel = FakespotReviewQualityCardViewModel()
-=======
     var optInCardViewModel = FakespotOptInCardViewModel()
->>>>>>> 48740877
 
     init(shoppingProduct: ShoppingProduct,
          profile: Profile = AppContainer.shared.resolve()) {
