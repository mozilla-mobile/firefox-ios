// This Source Code Form is subject to the terms of the Mozilla Public
// License, v. 2.0. If a copy of the MPL was not distributed with this
// file, You can obtain one at http://mozilla.org/MPL/2.0/

import UIKit
import Common
import Shared

class FakespotViewModel {
    enum ViewState {
        case loading
        case onboarding
        case loaded(ProductAnalysisData?)
        case error(Error)

        fileprivate var viewElements: [ViewElement] {
            switch self {
            case .loading:
<<<<<<< HEAD
                elements = [.loadingView]

            case .loaded:
                elements = [.reliabilityCard,
                    .adjustRatingCard,
                    .highlightsCard,
                    .qualityDeterminationCard,
                    .settingsCard]
=======
                return [.loadingView]

            case let .loaded(product):
                if product?.productId == nil {
                    return [
                        .messageCard(.productCannotBeAnalyzed),
                        .qualityDeterminationCard,
                        .settingsCard
                    ]
                } else {
                    return [
                        ViewElement.reliabilityCard,
                        .adjustRatingCard,
                        .highlightsCard,
                        .qualityDeterminationCard,
                        .settingsCard
                    ]
                }

>>>>>>> 6a2835da
            case let .error(error):
                let baseElements = [ViewElement.qualityDeterminationCard, .settingsCard]
                if let error = error as NSError?, error.domain == NSURLErrorDomain, error.code == -1009 {
                    return [.messageCard(.noConnectionError)] + baseElements
                } else {
                    return [.messageCard(.genericError)] + baseElements
                }
            case .onboarding:
                elements = [.onboarding]
            }
        }

        fileprivate var productData: ProductAnalysisData? {
            switch self {
            case .loading, .error, .onboarding: return nil
            case .loaded(let data): return data
            }
        }
    }

    enum ViewElement {
        case loadingView
        case onboarding
        case reliabilityCard
        case adjustRatingCard
        case highlightsCard
        case qualityDeterminationCard
        case settingsCard
        case noAnalysisCard
        case messageCard(MessageType)
        enum MessageType {
            case genericError
            case productCannotBeAnalyzed
            case noConnectionError
        }
    }

    private(set) var state: ViewState = .loading {
        didSet {
            onStateChange?()
        }
    }
    let shoppingProduct: ShoppingProduct
    var onStateChange: (() -> Void)?

    var viewElements: [ViewElement] {
        guard isOptedIn else { return [.onboarding] }

        return state.viewElements
    }

    private let prefs: Prefs
    private var isOptedIn: Bool {
        return prefs.boolForKey(PrefsKeys.Shopping2023OptIn) ?? false
    }

    var reliabilityCardViewModel: FakespotReliabilityCardViewModel? {
        guard let grade = state.productData?.grade else { return nil }

        return FakespotReliabilityCardViewModel(grade: grade)
    }

    var highlightsCardViewModel: FakespotHighlightsCardViewModel? {
        guard let highlights = state.productData?.highlights else { return nil }
        return FakespotHighlightsCardViewModel(highlights: highlights)
    }

    var adjustRatingViewModel: FakespotAdjustRatingViewModel? {
        guard let adjustedRating = state.productData?.adjustedRating else { return nil }
        return FakespotAdjustRatingViewModel(rating: adjustedRating)
    }

    let confirmationCardViewModel = FakespotMessageCardViewModel(
        type: .info,
        title: .Shopping.ConfirmationCardTitle,
        primaryActionText: .Shopping.ConfirmationCardButtonText,
        a11yCardIdentifier: AccessibilityIdentifiers.Shopping.ConfirmationCard.card,
        a11yTitleIdentifier: AccessibilityIdentifiers.Shopping.ConfirmationCard.title,
        a11yPrimaryActionIdentifier: AccessibilityIdentifiers.Shopping.ConfirmationCard.primaryAction
    )

    let noConnectionViewModel = FakespotMessageCardViewModel(
        type: .warning,
        title: .Shopping.WarningCardCheckNoConnectionTitle,
        description: .Shopping.WarningCardCheckNoConnectionDescription,
        a11yCardIdentifier: AccessibilityIdentifiers.Shopping.NoConnectionCard.card,
        a11yTitleIdentifier: AccessibilityIdentifiers.Shopping.NoConnectionCard.title,
        a11yDescriptionIdentifier: AccessibilityIdentifiers.Shopping.NoConnectionCard.description
    )

    let genericErrorViewModel = FakespotMessageCardViewModel(
        type: .info,
        title: .Shopping.InfoCardNoInfoAvailableRightNowTitle,
        description: .Shopping.InfoCardNoInfoAvailableRightNowDescription,
        a11yCardIdentifier: AccessibilityIdentifiers.Shopping.GenericErrorInfoCard.card,
        a11yTitleIdentifier: AccessibilityIdentifiers.Shopping.GenericErrorInfoCard.title,
        a11yDescriptionIdentifier: AccessibilityIdentifiers.Shopping.GenericErrorInfoCard.description
    )

    let doesNotAnalyzeReviewsViewModel = FakespotMessageCardViewModel(
        type: .info,
        title: .Shopping.InfoCardFakespotDoesNotAnalyzeReviewsTitle,
        description: .Shopping.InfoCardFakespotDoesNotAnalyzeReviewsDescription,
        a11yCardIdentifier: AccessibilityIdentifiers.Shopping.DoesNotAnalyzeReviewsInfoCard.card,
        a11yTitleIdentifier: AccessibilityIdentifiers.Shopping.DoesNotAnalyzeReviewsInfoCard.title,
        a11yDescriptionIdentifier: AccessibilityIdentifiers.Shopping.DoesNotAnalyzeReviewsInfoCard.description
    )

    let settingsCardViewModel = FakespotSettingsCardViewModel()
    let noAnalysisCardViewModel = FakespotNoAnalysisCardViewModel()
    var optInCardViewModel = FakespotOptInCardViewModel()

    init(shoppingProduct: ShoppingProduct,
         profile: Profile = AppContainer.shared.resolve()) {
        self.shoppingProduct = shoppingProduct
        optInCardViewModel.productSitename = shoppingProduct.product?.sitename
        self.prefs = profile.prefs
    }

    func fetchData() async {
        state = .loading
        do {
            state = try await .loaded(shoppingProduct.fetchProductAnalysisData())
        } catch {
            state = .error(error)
        }
    }
}<|MERGE_RESOLUTION|>--- conflicted
+++ resolved
@@ -16,18 +16,7 @@
         fileprivate var viewElements: [ViewElement] {
             switch self {
             case .loading:
-<<<<<<< HEAD
-                elements = [.loadingView]
-
-            case .loaded:
-                elements = [.reliabilityCard,
-                    .adjustRatingCard,
-                    .highlightsCard,
-                    .qualityDeterminationCard,
-                    .settingsCard]
-=======
                 return [.loadingView]
-
             case let .loaded(product):
                 if product?.productId == nil {
                     return [
@@ -43,9 +32,6 @@
                         .qualityDeterminationCard,
                         .settingsCard
                     ]
-                }
-
->>>>>>> 6a2835da
             case let .error(error):
                 let baseElements = [ViewElement.qualityDeterminationCard, .settingsCard]
                 if let error = error as NSError?, error.domain == NSURLErrorDomain, error.code == -1009 {
@@ -54,7 +40,7 @@
                     return [.messageCard(.genericError)] + baseElements
                 }
             case .onboarding:
-                elements = [.onboarding]
+                return [.onboarding]
             }
         }
 
