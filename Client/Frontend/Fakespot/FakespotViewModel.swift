// This Source Code Form is subject to the terms of the Mozilla Public
// License, v. 2.0. If a copy of the MPL was not distributed with this
// file, You can obtain one at http://mozilla.org/MPL/2.0/

import UIKit
import Common
import Shared

class FakespotViewModel {
    enum ViewState {
        case loading
        case onboarding
        case loaded(ProductAnalysisData?, AnalysisStatus?)
        case error(Error)

        fileprivate var viewElements: [ViewElement] {
            switch self {
            case .loading:
                return [.loadingView]
            case let .loaded(product, analysisStatus):
                guard let product else {
                    return [
                        .messageCard(.genericError),
                        .qualityDeterminationCard,
                        .settingsCard
                    ]
                }

                if product.cannotBeAnalyzedCardVisible {
                    return [
                        .messageCard(.productCannotBeAnalyzed),
                        .qualityDeterminationCard,
                        .settingsCard
                    ]
                } else if product.notAnalyzedCardVisible {
                    return [
                        .noAnalysisCard,
                        .qualityDeterminationCard,
                        .settingsCard
                    ]
                } else if product.notEnoughReviewsCardVisible {
                    return [
                        .messageCard(.notEnoughReviews),
                        .qualityDeterminationCard,
                        .settingsCard
                    ]
                } else if product.needsAnalysisCardVisible {
                    // Don't show needs analysis message card if analysis is in progress
                    var cards: [ViewElement] = []

                    if analysisStatus?.isAnalyzing == true {
                        cards.append(.messageCard(.analysisInProgress))
                    } else {
                        cards.append(.messageCard(.needsAnalysis))
                    }

                    cards += [
                        .reliabilityCard,
                        .adjustRatingCard,
                        .highlightsCard,
                        .qualityDeterminationCard,
                        .settingsCard
                    ]

                    return cards
                } else {
                    return [
                        .reliabilityCard,
                        .adjustRatingCard,
                        .highlightsCard,
                        .qualityDeterminationCard,
                        .settingsCard
                    ]
                }
            case let .error(error):
                let baseElements = [ViewElement.qualityDeterminationCard, .settingsCard]
                if let error = error as NSError?, error.domain == NSURLErrorDomain, error.code == -1009 {
                    return [.messageCard(.noConnectionError)] + baseElements
                } else {
                    return [.messageCard(.genericError)] + baseElements
                }
            case .onboarding:
                return [.onboarding]
            }
        }

        fileprivate var productData: ProductAnalysisData? {
            switch self {
            case .loading, .error, .onboarding: return nil
            case .loaded(let data, _): return data
            }
        }
    }

    enum ViewElement {
        case loadingView
        case onboarding
        case reliabilityCard
        case adjustRatingCard
        case highlightsCard
        case qualityDeterminationCard
        case settingsCard
        case noAnalysisCard
        case messageCard(MessageType)
        enum MessageType {
            case genericError
            case productCannotBeAnalyzed
            case noConnectionError
            case notEnoughReviews
            case needsAnalysis
            case analysisInProgress
        }
    }

    private(set) var state: ViewState = .loading {
        didSet {
            onStateChange?()
        }
    }

    private(set) var analysisStatus: AnalysisStatus? {
        didSet {
            onAnalysisStatusChange?()
        }
    }

    let shoppingProduct: ShoppingProduct
    var onStateChange: (() -> Void)?
<<<<<<< HEAD
    var isSwiping = false
=======
    var onAnalysisStatusChange: (() -> Void)?

    private var fetchProductTask: Task<Void, Never>?
    private var observeProductTask: Task<Void, Never>?
>>>>>>> 4d417752

    var viewElements: [ViewElement] {
        guard isOptedIn else { return [.onboarding] }

        return state.viewElements
    }

    private let prefs: Prefs
    private var isOptedIn: Bool {
        return prefs.boolForKey(PrefsKeys.Shopping2023OptIn) ?? false
    }

    var reliabilityCardViewModel: FakespotReliabilityCardViewModel? {
        guard let grade = state.productData?.grade else { return nil }

        return FakespotReliabilityCardViewModel(grade: grade)
    }

    var highlightsCardViewModel: FakespotHighlightsCardViewModel? {
        guard let highlights = state.productData?.highlights, !highlights.items.isEmpty else { return nil }
        return FakespotHighlightsCardViewModel(highlights: highlights.items)
    }

    var adjustRatingViewModel: FakespotAdjustRatingViewModel? {
        guard let adjustedRating = state.productData?.adjustedRating else { return nil }
        return FakespotAdjustRatingViewModel(rating: adjustedRating)
    }

    let confirmationCardViewModel = FakespotMessageCardViewModel(
        type: .info,
        title: .Shopping.ConfirmationCardTitle,
        primaryActionText: .Shopping.ConfirmationCardButtonText,
        a11yCardIdentifier: AccessibilityIdentifiers.Shopping.ConfirmationCard.card,
        a11yTitleIdentifier: AccessibilityIdentifiers.Shopping.ConfirmationCard.title,
        a11yPrimaryActionIdentifier: AccessibilityIdentifiers.Shopping.ConfirmationCard.primaryAction
    )

    let noConnectionViewModel = FakespotMessageCardViewModel(
        type: .warning,
        title: .Shopping.WarningCardCheckNoConnectionTitle,
        description: .Shopping.WarningCardCheckNoConnectionDescription,
        a11yCardIdentifier: AccessibilityIdentifiers.Shopping.NoConnectionCard.card,
        a11yTitleIdentifier: AccessibilityIdentifiers.Shopping.NoConnectionCard.title,
        a11yDescriptionIdentifier: AccessibilityIdentifiers.Shopping.NoConnectionCard.description
    )

    let genericErrorViewModel = FakespotMessageCardViewModel(
        type: .info,
        title: .Shopping.InfoCardNoInfoAvailableRightNowTitle,
        description: .Shopping.InfoCardNoInfoAvailableRightNowDescription,
        a11yCardIdentifier: AccessibilityIdentifiers.Shopping.GenericErrorInfoCard.card,
        a11yTitleIdentifier: AccessibilityIdentifiers.Shopping.GenericErrorInfoCard.title,
        a11yDescriptionIdentifier: AccessibilityIdentifiers.Shopping.GenericErrorInfoCard.description
    )

    let doesNotAnalyzeReviewsViewModel = FakespotMessageCardViewModel(
        type: .info,
        title: .Shopping.InfoCardFakespotDoesNotAnalyzeReviewsTitle,
        description: .Shopping.InfoCardFakespotDoesNotAnalyzeReviewsDescription,
        a11yCardIdentifier: AccessibilityIdentifiers.Shopping.DoesNotAnalyzeReviewsInfoCard.card,
        a11yTitleIdentifier: AccessibilityIdentifiers.Shopping.DoesNotAnalyzeReviewsInfoCard.title,
        a11yDescriptionIdentifier: AccessibilityIdentifiers.Shopping.DoesNotAnalyzeReviewsInfoCard.description
    )

    let notEnoughReviewsViewModel = FakespotMessageCardViewModel(
        type: .info,
        title: .Shopping.InfoCardNotEnoughReviewsTitle,
        description: .Shopping.InfoCardNotEnoughReviewsDescription,
        a11yCardIdentifier: AccessibilityIdentifiers.Shopping.NotEnoughReviewsInfoCard.card,
        a11yTitleIdentifier: AccessibilityIdentifiers.Shopping.NotEnoughReviewsInfoCard.title,
        a11yDescriptionIdentifier: AccessibilityIdentifiers.Shopping.NotEnoughReviewsInfoCard.description
    )

    var needsAnalysisViewModel = FakespotMessageCardViewModel(
        type: .infoTransparent,
        title: .Shopping.InfoCardNeedsAnalysisTitle,
        primaryActionText: .Shopping.InfoCardNeedsAnalysisPrimaryAction,
        a11yCardIdentifier: AccessibilityIdentifiers.Shopping.NeedsAnalysisInfoCard.card,
        a11yTitleIdentifier: AccessibilityIdentifiers.Shopping.NeedsAnalysisInfoCard.title,
        a11yPrimaryActionIdentifier: AccessibilityIdentifiers.Shopping.NeedsAnalysisInfoCard.primaryAction
    )

    let analysisProgressViewModel = FakespotMessageCardViewModel(
        type: .infoLoading,
        title: .Shopping.InfoCardProgressAnalysisTitle,
        description: .Shopping.InfoCardProgressAnalysisDescription,
        a11yCardIdentifier: AccessibilityIdentifiers.Shopping.AnalysisProgressInfoCard.card,
        a11yTitleIdentifier: AccessibilityIdentifiers.Shopping.AnalysisProgressInfoCard.title,
        a11yDescriptionIdentifier: AccessibilityIdentifiers.Shopping.AnalysisProgressInfoCard.description
    )

    let settingsCardViewModel = FakespotSettingsCardViewModel()
    let noAnalysisCardViewModel = FakespotNoAnalysisCardViewModel()
    let reviewQualityCardViewModel = FakespotReviewQualityCardViewModel()
    var optInCardViewModel = FakespotOptInCardViewModel()

    init(shoppingProduct: ShoppingProduct,
         profile: Profile = AppContainer.shared.resolve()) {
        self.shoppingProduct = shoppingProduct
        optInCardViewModel.productSitename = shoppingProduct.product?.sitename
        self.prefs = profile.prefs
    }

    func fetchProductIfOptedIn() {
        if isOptedIn {
            fetchProductTask = Task { @MainActor [weak self] in
                await self?.fetchProductAnalysis()
                try? await self?.observeProductAnalysisStatus()
            }
        }
    }

    func triggerProductAnalysis() {
        observeProductTask = Task { @MainActor [weak self] in
            await self?.triggerProductAnalyze()
        }
    }

    func fetchProductAnalysis() async {
        state = .loading
        do {
            let product = try await shoppingProduct.fetchProductAnalysisData()
            let needsAnalysis = product?.needsAnalysis ?? false
            let analysis: AnalysisStatus? = needsAnalysis ? try? await shoppingProduct.getProductAnalysisStatus()?.status : nil
            state = .loaded(product, analysis)
        } catch {
            state = .error(error)
        }
    }

<<<<<<< HEAD
    // MARK: - Telemetry
    func recordDismissTelemetry(by action: TelemetryWrapper.EventExtraKey.Shopping) {
        TelemetryWrapper.recordEvent(
            category: .action,
            method: .close,
            object: .shoppingBottomSheet,
            extras: [TelemetryWrapper.ExtraKey.action.rawValue: action.rawValue]
        )
    }

    func sendTelemetryOnAppear() {
        TelemetryWrapper.recordEvent(category: .action,
                                     method: .view,
                                     object: .shoppingBottomSheet)
=======
    private func triggerProductAnalyze() async {
        analysisStatus = try? await shoppingProduct.triggerProductAnalyze()
        try? await observeProductAnalysisStatus()
        await fetchProductAnalysis()
    }

    private func observeProductAnalysisStatus() async throws {
        var sleepDuration: UInt64 = NSEC_PER_SEC * 30

        while true {
            let result = try await shoppingProduct.getProductAnalysisStatus()
            analysisStatus = result?.status
            guard result?.status.isAnalyzing == true else {
                analysisStatus = nil
                break
            }

            // Sleep for the current duration
            try await Task.sleep(nanoseconds: sleepDuration)

            // Decrease the sleep duration by 10 seconds (NSEC_PER_SEC * 10) on each iteration.
            if sleepDuration > NSEC_PER_SEC * 10 {
                sleepDuration -= NSEC_PER_SEC * 10
            }
        }
    }

    func onViewControllerDeinit() {
        fetchProductTask?.cancel()
        observeProductTask?.cancel()
>>>>>>> 4d417752
    }
}<|MERGE_RESOLUTION|>--- conflicted
+++ resolved
@@ -126,14 +126,11 @@
 
     let shoppingProduct: ShoppingProduct
     var onStateChange: (() -> Void)?
-<<<<<<< HEAD
     var isSwiping = false
-=======
     var onAnalysisStatusChange: (() -> Void)?
 
     private var fetchProductTask: Task<Void, Never>?
     private var observeProductTask: Task<Void, Never>?
->>>>>>> 4d417752
 
     var viewElements: [ViewElement] {
         guard isOptedIn else { return [.onboarding] }
@@ -264,7 +261,38 @@
         }
     }
 
-<<<<<<< HEAD
+    private func triggerProductAnalyze() async {
+        analysisStatus = try? await shoppingProduct.triggerProductAnalyze()
+        try? await observeProductAnalysisStatus()
+        await fetchProductAnalysis()
+    }
+
+    private func observeProductAnalysisStatus() async throws {
+        var sleepDuration: UInt64 = NSEC_PER_SEC * 30
+
+        while true {
+            let result = try await shoppingProduct.getProductAnalysisStatus()
+            analysisStatus = result?.status
+            guard result?.status.isAnalyzing == true else {
+                analysisStatus = nil
+                break
+            }
+
+            // Sleep for the current duration
+            try await Task.sleep(nanoseconds: sleepDuration)
+
+            // Decrease the sleep duration by 10 seconds (NSEC_PER_SEC * 10) on each iteration.
+            if sleepDuration > NSEC_PER_SEC * 10 {
+                sleepDuration -= NSEC_PER_SEC * 10
+            }
+        }
+    }
+
+    func onViewControllerDeinit() {
+        fetchProductTask?.cancel()
+        observeProductTask?.cancel()
+    }
+
     // MARK: - Telemetry
     func recordDismissTelemetry(by action: TelemetryWrapper.EventExtraKey.Shopping) {
         TelemetryWrapper.recordEvent(
@@ -279,37 +307,5 @@
         TelemetryWrapper.recordEvent(category: .action,
                                      method: .view,
                                      object: .shoppingBottomSheet)
-=======
-    private func triggerProductAnalyze() async {
-        analysisStatus = try? await shoppingProduct.triggerProductAnalyze()
-        try? await observeProductAnalysisStatus()
-        await fetchProductAnalysis()
-    }
-
-    private func observeProductAnalysisStatus() async throws {
-        var sleepDuration: UInt64 = NSEC_PER_SEC * 30
-
-        while true {
-            let result = try await shoppingProduct.getProductAnalysisStatus()
-            analysisStatus = result?.status
-            guard result?.status.isAnalyzing == true else {
-                analysisStatus = nil
-                break
-            }
-
-            // Sleep for the current duration
-            try await Task.sleep(nanoseconds: sleepDuration)
-
-            // Decrease the sleep duration by 10 seconds (NSEC_PER_SEC * 10) on each iteration.
-            if sleepDuration > NSEC_PER_SEC * 10 {
-                sleepDuration -= NSEC_PER_SEC * 10
-            }
-        }
-    }
-
-    func onViewControllerDeinit() {
-        fetchProductTask?.cancel()
-        observeProductTask?.cancel()
->>>>>>> 4d417752
     }
 }