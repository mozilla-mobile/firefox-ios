--- conflicted
+++ resolved
@@ -14,9 +14,6 @@
     @Published private(set) var state: ViewState<ProductAnalysisData?> = .loading
     let shoppingProduct: ShoppingProduct
 
-<<<<<<< HEAD
-    let reliabilityCardViewModel = FakespotReliabilityCardViewModel(
-=======
     let confirmationCardViewModel = FakespotMessageCardViewModel(
         title: .Shopping.ConfirmationCardTitle,
         primaryActionText: .Shopping.ConfirmationCardButtonText,
@@ -25,8 +22,7 @@
         a11yPrimaryActionIdentifier: AccessibilityIdentifiers.Shopping.ConfirmationCard.primaryAction
     )
 
-    let reliabilityCardViewModel = ReliabilityCardViewModel(
->>>>>>> 68ec3194
+    let reliabilityCardViewModel = FakespotReliabilityCardViewModel(
         cardA11yId: AccessibilityIdentifiers.Shopping.ReliabilityCard.card,
         title: .Shopping.ReliabilityCardTitle,
         titleA11yId: AccessibilityIdentifiers.Shopping.ReliabilityCard.title,
