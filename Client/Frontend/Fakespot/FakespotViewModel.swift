--- conflicted
+++ resolved
@@ -12,13 +12,7 @@
         case loaded(ProductAnalysisData?)
         case error(Error)
 
-<<<<<<< HEAD
-        var viewElements: [ViewElement] {
-=======
         fileprivate var viewElements: [ViewElement] {
-            var elements: [ViewElement] = []
-
->>>>>>> 9d8c04ee
             switch self {
             case .loading:
                 return [.loadingView]
