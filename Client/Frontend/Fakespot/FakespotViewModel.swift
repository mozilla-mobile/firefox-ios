// This Source Code Form is subject to the terms of the Mozilla Public
// License, v. 2.0. If a copy of the MPL was not distributed with this
// file, You can obtain one at http://mozilla.org/MPL/2.0/

import UIKit
import Common
import Shared

class FakespotViewModel {
    enum ViewState {
        case loading
        case onboarding
        case loaded(ProductState)
        case error(Error)

        fileprivate var productData: ProductAnalysisResponse? {
            switch self {
            case .loading, .error, .onboarding: return nil
            case .loaded(let productState): return productState.product
            }
        }
    }

    fileprivate func viewElements(for viewState: ViewState) -> [ViewElement] {
        switch viewState {
        case .loading:
            return [.loadingView]
        case .loaded(let productState):
            guard let product = productState.product else {
                return [
                    .messageCard(.genericError),
                    .qualityDeterminationCard,
                    .settingsCard
                ]
            }

            let minRating = product.adjustedRating ?? 0
            let productAdCard = productState
                .productAds
                .sorted(by: { $0.adjustedRating > $1.adjustedRating })
                .first(where: { $0.adjustedRating >= minRating }) // Choosing the product with the same or better rating to display
                .map(ViewElement.productAdCard)

            if product.grade == nil {
                Self.recordNoReviewReliabilityAvailableTelemetry()
            }

            if product.infoComingSoonCardVisible && shoppingProduct.isProductBackInStockFeatureEnabled {
                return [
                    .messageCard(.infoComingSoonCard),
                    .qualityDeterminationCard,
                    .settingsCard
                ]
            } else if product.reportProductInStockCardVisible && shoppingProduct.isProductBackInStockFeatureEnabled {
                return [
                    .messageCard(.reportProductInStock),
                    .qualityDeterminationCard,
                    .settingsCard
                ]
            } else if product.productNotSupportedCardVisible {
                return [
                    .messageCard(.productNotSupported),
                    .qualityDeterminationCard,
                    .settingsCard
                ]
            } else if product.notAnalyzedCardVisible {
                // Don't show not analyzed message card if analysis is in progress
                var cards: [ViewElement] = []

                if productState.analysisStatus?.isAnalyzing == true {
                    cards.append(.messageCard(.analysisInProgress))
                } else {
                    cards.append(.noAnalysisCard)
                }

                cards += [
                    .qualityDeterminationCard,
                    .settingsCard
                ]
                return cards
            } else if product.notEnoughReviewsCardVisible {
                var cards: [ViewElement] = []

                if productState.analyzeCount > 0 {
                    cards.append(.messageCard(.notEnoughReviews))
                } else {
                    if productState.analysisStatus?.isAnalyzing == true {
                        cards.append(.messageCard(.analysisInProgress))
                    } else {
                        cards.append(.noAnalysisCard)
                    }
                }

                cards += [
                    .qualityDeterminationCard,
                    .settingsCard
                ]
                return cards
            } else if product.needsAnalysisCardVisible {
                // Don't show needs analysis message card if analysis is in progress
                var cards: [ViewElement] = []

                if productState.analysisStatus?.isAnalyzing == true {
                    cards.append(.messageCard(.analysisInProgress))
                } else {
                    cards.append(.messageCard(.needsAnalysis))
                }

                cards += [
                    .reliabilityCard,
                    .adjustRatingCard,
                    .highlightsCard,
                    .qualityDeterminationCard,
                    productAdCard,
                    .settingsCard
                ].compactMap { $0 }

                return cards
            } else {
                return [
                    .reliabilityCard,
                    .adjustRatingCard,
                    .highlightsCard,
                    .qualityDeterminationCard,
                    productAdCard,
                    .settingsCard
                ].compactMap { $0 }
            }
        case let .error(error):
            let baseElements = [ViewElement.qualityDeterminationCard, .settingsCard]
            if let error = error as NSError?, error.domain == NSURLErrorDomain, error.code == -1009 {
                return [.messageCard(.noConnectionError)] + baseElements
            } else {
                return [.messageCard(.genericError)] + baseElements
            }
        case .onboarding:
            return [.onboarding]
        }
    }

    enum ViewElement {
        case loadingView
        case onboarding
        case reliabilityCard
        case adjustRatingCard
        case highlightsCard
        case qualityDeterminationCard
        case settingsCard
        case noAnalysisCard
        case productAdCard(ProductAdsResponse)
        case messageCard(MessageType)
        enum MessageType {
            case genericError
            case productNotSupported
            case noConnectionError
            case notEnoughReviews
            case needsAnalysis
            case analysisInProgress
            case reportProductInStock
            case infoComingSoonCard
        }
    }

    private(set) var state: ViewState = .loading {
        didSet {
            onStateChange?()
        }
    }

    let shoppingProduct: ShoppingProduct
    var onStateChange: (() -> Void)?
    var isSwiping = false
    var isViewIntersected = false
    private var isViewVisible = false
    private var timer: Timer?

    private var fetchProductTask: Task<Void, Never>?
    private var observeProductTask: Task<Void, Never>?

    var viewElements: [ViewElement] {
        guard isOptedIn else { return [.onboarding] }

        return viewElements(for: state)
    }

    private let prefs: Prefs
    private var isOptedIn: Bool {
        return prefs.boolForKey(PrefsKeys.Shopping2023OptIn) ?? false
    }

    var areAdsEnabled: Bool {
        return prefs.boolForKey(PrefsKeys.Shopping2023EnableAds) ?? true
    }

    var reliabilityCardViewModel: FakespotReliabilityCardViewModel? {
        guard let grade = state.productData?.grade else { return nil }

        return FakespotReliabilityCardViewModel(grade: grade)
    }

    var highlightsCardViewModel: FakespotHighlightsCardViewModel? {
        guard let highlights = state.productData?.highlights, !highlights.items.isEmpty else { return nil }
        return FakespotHighlightsCardViewModel(highlights: highlights.items)
    }

    var adjustRatingViewModel: FakespotAdjustRatingViewModel? {
        guard let adjustedRating = state.productData?.adjustedRating else { return nil }
        return FakespotAdjustRatingViewModel(rating: adjustedRating)
    }

    let confirmationCardViewModel = FakespotMessageCardViewModel(
        type: .info,
        title: .Shopping.ConfirmationCardTitle,
        primaryActionText: .Shopping.ConfirmationCardButtonText,
        a11yCardIdentifier: AccessibilityIdentifiers.Shopping.ConfirmationCard.card,
        a11yTitleIdentifier: AccessibilityIdentifiers.Shopping.ConfirmationCard.title,
        a11yPrimaryActionIdentifier: AccessibilityIdentifiers.Shopping.ConfirmationCard.primaryAction
    )

    let noConnectionViewModel = FakespotMessageCardViewModel(
        type: .warning,
        title: .Shopping.WarningCardCheckNoConnectionTitle,
        description: .Shopping.WarningCardCheckNoConnectionDescription,
        a11yCardIdentifier: AccessibilityIdentifiers.Shopping.NoConnectionCard.card,
        a11yTitleIdentifier: AccessibilityIdentifiers.Shopping.NoConnectionCard.title,
        a11yDescriptionIdentifier: AccessibilityIdentifiers.Shopping.NoConnectionCard.description
    )

    let genericErrorViewModel = FakespotMessageCardViewModel(
        type: .info,
        title: .Shopping.InfoCardNoInfoAvailableRightNowTitle,
        description: .Shopping.InfoCardNoInfoAvailableRightNowDescription,
        a11yCardIdentifier: AccessibilityIdentifiers.Shopping.GenericErrorInfoCard.card,
        a11yTitleIdentifier: AccessibilityIdentifiers.Shopping.GenericErrorInfoCard.title,
        a11yDescriptionIdentifier: AccessibilityIdentifiers.Shopping.GenericErrorInfoCard.description
    )

    let notSupportedProductViewModel = FakespotMessageCardViewModel(
        type: .info,
        title: .Shopping.InfoCardFakespotDoesNotAnalyzeReviewsTitle,
        description: .Shopping.InfoCardFakespotDoesNotAnalyzeReviewsDescription,
        a11yCardIdentifier: AccessibilityIdentifiers.Shopping.DoesNotAnalyzeReviewsInfoCard.card,
        a11yTitleIdentifier: AccessibilityIdentifiers.Shopping.DoesNotAnalyzeReviewsInfoCard.title,
        a11yDescriptionIdentifier: AccessibilityIdentifiers.Shopping.DoesNotAnalyzeReviewsInfoCard.description
    )

    let notEnoughReviewsViewModel = FakespotMessageCardViewModel(
        type: .info,
        title: .Shopping.InfoCardNotEnoughReviewsTitle,
        description: .Shopping.InfoCardNotEnoughReviewsDescription,
        a11yCardIdentifier: AccessibilityIdentifiers.Shopping.NotEnoughReviewsInfoCard.card,
        a11yTitleIdentifier: AccessibilityIdentifiers.Shopping.NotEnoughReviewsInfoCard.title,
        a11yDescriptionIdentifier: AccessibilityIdentifiers.Shopping.NotEnoughReviewsInfoCard.description
    )

    var needsAnalysisViewModel = FakespotMessageCardViewModel(
        type: .infoTransparent,
        title: .Shopping.InfoCardNeedsAnalysisTitle,
        primaryActionText: .Shopping.InfoCardNeedsAnalysisPrimaryAction,
        a11yCardIdentifier: AccessibilityIdentifiers.Shopping.NeedsAnalysisInfoCard.card,
        a11yTitleIdentifier: AccessibilityIdentifiers.Shopping.NeedsAnalysisInfoCard.title,
        a11yPrimaryActionIdentifier: AccessibilityIdentifiers.Shopping.NeedsAnalysisInfoCard.primaryAction
    )

    let analysisProgressViewModel = FakespotMessageCardViewModel(
        type: .infoLoading,
        title: .Shopping.InfoCardProgressAnalysisTitle,
        a11yCardIdentifier: AccessibilityIdentifiers.Shopping.AnalysisProgressInfoCard.card,
        a11yTitleIdentifier: AccessibilityIdentifiers.Shopping.AnalysisProgressInfoCard.title
    )

    lazy var reportProductInStockViewModel = FakespotMessageCardViewModel(
        type: .info,
        title: .Shopping.InfoCardProductNotInStockTitle,
        description: .Shopping.InfoCardProductNotInStockDescription,
        primaryActionText: .Shopping.InfoCardProductNotInStockPrimaryAction,
        a11yCardIdentifier: AccessibilityIdentifiers.Shopping.ReportProductInStockCard.card,
        a11yTitleIdentifier: AccessibilityIdentifiers.Shopping.ReportProductInStockCard.title,
        a11yDescriptionIdentifier: AccessibilityIdentifiers.Shopping.ReportProductInStockCard.description,
        a11yPrimaryActionIdentifier: AccessibilityIdentifiers.Shopping.ReportProductInStockCard.primaryAction
    )

    lazy var reportingProductFeedbackViewModel = FakespotMessageCardViewModel(
        type: .info,
        title: .Shopping.InfoCardReportSubmittedByCurrentUserTitle,
        description: .Shopping.InfoCardReportSubmittedByCurrentUserDescription,
        a11yCardIdentifier: AccessibilityIdentifiers.Shopping.ReportingProductFeedbackCard.card,
        a11yTitleIdentifier: AccessibilityIdentifiers.Shopping.ReportingProductFeedbackCard.title,
        a11yDescriptionIdentifier: AccessibilityIdentifiers.Shopping.ReportingProductFeedbackCard.description
    )

    lazy var infoComingSoonCardViewModel = FakespotMessageCardViewModel(
        type: .info,
        title: .Shopping.InfoCardInfoComingSoonTitle,
        description: .Shopping.InfoCardInfoComingSoonDescription,
        a11yCardIdentifier: AccessibilityIdentifiers.Shopping.InfoComingSoonCard.card,
        a11yTitleIdentifier: AccessibilityIdentifiers.Shopping.InfoComingSoonCard.title,
        a11yDescriptionIdentifier: AccessibilityIdentifiers.Shopping.InfoComingSoonCard.description
    )

    let settingsCardViewModel = FakespotSettingsCardViewModel()
    var noAnalysisCardViewModel = FakespotNoAnalysisCardViewModel()
    let reviewQualityCardViewModel = FakespotReviewQualityCardViewModel()
    var optInCardViewModel = FakespotOptInCardViewModel()

    private var analyzeCount = 0

    init(shoppingProduct: ShoppingProduct,
         profile: Profile = AppContainer.shared.resolve()) {
        self.shoppingProduct = shoppingProduct
        optInCardViewModel.productSitename = shoppingProduct.product?.sitename
        optInCardViewModel.supportedTLDWebsites = shoppingProduct.supportedTLDWebsites
        reviewQualityCardViewModel.productSitename = shoppingProduct.product?.sitename
        self.prefs = profile.prefs
    }

    func fetchProductIfOptedIn() {
        if isOptedIn {
            fetchProductTask = Task { @MainActor [weak self] in
                guard let self else { return }
                await self.fetchProductAnalysis()
                do {
                    // A product might be already in analysis status so we listen for progress until it's completed, then fetch new information
                    for try await status in self.observeProductAnalysisStatus() where status.isAnalyzing == false {
                        await self.fetchProductAnalysis(showLoading: false)
                    }
                } catch {
                    if case .loaded(let productState) = state {
                        // Restore the previous state in case of a failure
                        state = .loaded(
                            ProductState(
                                product: productState.product,
                                productAds: productState.productAds,
                                analysisStatus: nil,
                                analyzeCount: analyzeCount
                            )
                        )
                    }
                }
            }
        }
    }

    func triggerProductAnalysis() {
        observeProductTask = Task { @MainActor [weak self] in
            await self?.triggerProductAnalyze()
        }
    }

    func toggleAdsEnabled() {
        prefs.setBool(!areAdsEnabled, forKey: PrefsKeys.Shopping2023EnableAds)

        // Make sure the view updates with the new ads setting
        onStateChange?()
    }

    struct ProductState {
        let product: ProductAnalysisResponse?
        let productAds: [ProductAdsResponse]
        let analysisStatus: AnalysisStatus?
        let analyzeCount: Int
    }

    func fetchProductAnalysis(showLoading: Bool = true) async {
        if showLoading { state = .loading }
        do {
            let product = try await shoppingProduct.fetchProductAnalysisData()
            let productAds: [ProductAdsResponse] = if shoppingProduct.isProductAdsFeatureEnabled, areAdsEnabled {
                await shoppingProduct.fetchProductAdsData()
            } else {
                []
            }
            let needsAnalysis = product?.needsAnalysis ?? false
            let analysis: AnalysisStatus? = needsAnalysis ? try? await shoppingProduct.getProductAnalysisStatus()?.status : nil
            state = .loaded(
                ProductState(
                    product: product,
                    productAds: productAds,
                    analysisStatus: analysis,
                    analyzeCount: analyzeCount
                )
            )
            if !productAds.isEmpty, product != nil {
                recordAdsExposureTelementry()
            }
        } catch {
            state = .error(error)
        }
    }

    private func triggerProductAnalyze() async {
        analyzeCount += 1
        let status = try? await shoppingProduct.triggerProductAnalyze()
        guard status?.isAnalyzing == true else {
            await fetchProductAnalysis()
            return
        }

        if case .loaded(let productState) = state {
            // update the state to in progress so UI is updated
            state = .loaded(
                ProductState(
                    product: productState.product,
                    productAds: productState.productAds,
                    analysisStatus: status,
                    analyzeCount: analyzeCount
                )
            )
        }

        do {
            // Listen for analysis status until it's completed, then fetch new information
            for try await status in observeProductAnalysisStatus() where status.isAnalyzing == false {
                await fetchProductAnalysis()
            }
        } catch {
            // Sometimes we get an error that product is not found in analysis so we fetch new information
            await fetchProductAnalysis()
        }
    }

    func reportProductBackInStock() {
        recordTelemetry(for: .messageCard(.reportProductInStock))
        Task {
            _ = try? await shoppingProduct.reportProductBackInStock()
        }
    }

    private func observeProductAnalysisStatus() -> AsyncThrowingStream<AnalysisStatus, Error> {
        AsyncThrowingStream<AnalysisStatus, Error> { continuation in
            Task {
                do {
                    var sleepDuration: UInt64 = NSEC_PER_SEC * 30

                    while true {
                        let result = try await shoppingProduct.getProductAnalysisStatus()
                        guard let result else {
                            continuation.finish()
                            break
                        }
                        continuation.yield(result.status)
                        guard result.status.isAnalyzing == true else {
                            continuation.finish()
                            break
                        }

                        // Sleep for the current duration
                        try await Task.sleep(nanoseconds: sleepDuration)

                        // Decrease the sleep duration by 10 seconds (NSEC_PER_SEC * 10) on each iteration.
                        if sleepDuration > NSEC_PER_SEC * 10 {
                            sleepDuration -= NSEC_PER_SEC * 10
                        }
                    }
                } catch {
                    continuation.finish(throwing: error)
                }
            }
        }
    }

    func onViewControllerDeinit() {
        fetchProductTask?.cancel()
        observeProductTask?.cancel()
    }

    func getCurrentDetent(for presentedController: UIPresentationController?) -> UISheetPresentationController.Detent.Identifier? {
        guard let sheetController = presentedController as? UISheetPresentationController else { return nil }
        return sheetController.selectedDetentIdentifier
    }

    // MARK: - Timer Handling
    private func startTimer() {
        timer = Timer.scheduledTimer(
            timeInterval: 1.5,
            target: self,
            selector: #selector(timerFired),
            userInfo: nil,
            repeats: false
        )
        // Add the timer to the common run loop mode
        // to ensure that the selector method fires even during user interactions such as scrolling,
        // without requiring the user to lift their finger from the screen.
        RunLoop.current.add(timer!, forMode: .common)
    }

    private func stopTimer() {
        timer?.invalidate()
        timer = nil
        print("-> Timer Stopped!")
    }

    @objc
    private func timerFired() {
        recordSurfaceAdsImpressionTelemetry()
        print("-> Timer fired!")
    }

    func handleVisibilityChanges(for view: UIView, in superview: UIView) {
        let halfViewHeight = view.frame.height / 2
        let intersection = superview.bounds.intersection(view.frame)
        let areViewsIntersected = intersection.height >= halfViewHeight

        if areViewsIntersected {
            guard !isViewVisible else { return }
            isViewVisible.toggle()
            startTimer()
        } else {
            guard isViewVisible else { return }
            isViewVisible.toggle()
            stopTimer()
        }
    }

    // MARK: - Telemetry
    private static func recordNoReviewReliabilityAvailableTelemetry() {
        TelemetryWrapper.recordEvent(
            category: .action,
            method: .navigate,
            object: .shoppingBottomSheet
        )
    }

<<<<<<< HEAD
    private func recordSurfaceAdsImpressionTelemetry() {

=======
    private func recordAdsExposureTelementry() {
        TelemetryWrapper.recordEvent(
            category: .action,
            method: .view,
            object: .shoppingBottomSheet,
            value: .shoppingAdsExposure
        )
>>>>>>> 476dd4b5
    }

    func recordDismissTelemetry(by action: TelemetryWrapper.EventExtraKey.Shopping) {
        TelemetryWrapper.recordEvent(
            category: .action,
            method: .close,
            object: .shoppingBottomSheet,
            extras: [TelemetryWrapper.ExtraKey.action.rawValue: action.rawValue]
        )
    }

    func recordTelemetry(for viewElement: ViewElement) {
        switch viewElement {
        case .messageCard(.needsAnalysis):
            TelemetryWrapper.recordEvent(
                category: .action,
                method: .tap,
                object: .shoppingNeedsAnalysisCardViewPrimaryButton
            )
        case .messageCard(.reportProductInStock):
            TelemetryWrapper.recordEvent(
                category: .action,
                method: .tap,
                object: .shoppingProductBackInStockButton
            )
        default: break
        }
    }

    func recordBottomSheetDisplayed(_ presentedController: UIPresentationController?) {
        let currentDetent = getCurrentDetent(for: presentedController)
        let state: TelemetryWrapper.EventExtraKey.Shopping = currentDetent == .large ? .fullView : .halfView
        TelemetryWrapper.recordEvent(
            category: .action,
            method: .view,
            object: .shoppingBottomSheet,
            extras: [TelemetryWrapper.ExtraKey.size.rawValue: state.rawValue]
        )
    }
}<|MERGE_RESOLUTION|>--- conflicted
+++ resolved
@@ -521,10 +521,10 @@
         )
     }
 
-<<<<<<< HEAD
     private func recordSurfaceAdsImpressionTelemetry() {
 
-=======
+    }
+
     private func recordAdsExposureTelementry() {
         TelemetryWrapper.recordEvent(
             category: .action,
@@ -532,7 +532,6 @@
             object: .shoppingBottomSheet,
             value: .shoppingAdsExposure
         )
->>>>>>> 476dd4b5
     }
 
     func recordDismissTelemetry(by action: TelemetryWrapper.EventExtraKey.Shopping) {
