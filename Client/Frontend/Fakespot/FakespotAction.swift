// This Source Code Form is subject to the terms of the Mozilla Public
// License, v. 2.0. If a copy of the MPL was not distributed with this
// file, You can obtain one at http://mozilla.org/MPL/2.0/

import Common
import Redux

enum FakespotAction: Action {
    // UI trigger actions
<<<<<<< HEAD
    case toggleAppearance(Bool)
    case settingsStateDidChange
    case reviewQualityDidChange
    case urlDidChange
=======
    case pressedShoppingButton
    case show
    case dismiss
    case setAppearanceTo(Bool)
>>>>>>> d816c47c
}<|MERGE_RESOLUTION|>--- conflicted
+++ resolved
@@ -6,16 +6,11 @@
 import Redux
 
 enum FakespotAction: Action {
-    // UI trigger actions
-<<<<<<< HEAD
-    case toggleAppearance(Bool)
     case settingsStateDidChange
     case reviewQualityDidChange
     case urlDidChange
-=======
     case pressedShoppingButton
     case show
     case dismiss
     case setAppearanceTo(Bool)
->>>>>>> d816c47c
 }