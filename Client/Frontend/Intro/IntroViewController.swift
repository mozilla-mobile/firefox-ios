/* This Source Code Form is subject to the terms of the Mozilla Public
 * License, v. 2.0. If a copy of the MPL was not distributed with this
 * file, You can obtain one at http://mozilla.org/MPL/2.0/. */

import UIKit
import SnapKit

struct IntroViewControllerUX {
    static let Width = 375
    static let Height = 667

    static let CardSlides = ["tour-Welcome", "tour-Search", "tour-Private", "tour-Mail", "tour-Sync"]
    static let NumberOfCards = CardSlides.count

    static let PagerCenterOffsetFromScrollViewBottom = UIScreen.main.bounds.width <= 320 ? 20 : 30

    static let StartBrowsingButtonTitle = NSLocalizedString("Start Browsing", tableName: "Intro", comment: "See http://mzl.la/1T8gxwo")
    static let StartBrowsingButtonColor = UIColor(rgb: 0x4990E2)
    static let StartBrowsingButtonHeight = 56
    static let SignInButtonTitle = NSLocalizedString("Sign in to Firefox", tableName: "Intro", comment: "See http://mzl.la/1T8gxwo")
    static let SignInButtonColor = UIColor(rgb: 0x45A1FF)
    static let SignInButtonHeight = 60
    static let SignInButtonWidth = 290

    static let CardTextLineHeight = UIScreen.main.bounds.width <= 320 ? CGFloat(2) : CGFloat(6)
    static let CardTextWidth = UIScreen.main.bounds.width <= 320 ? 240 : 280
    
    static let CardTitleWelcome = NSLocalizedString("Intro.Slides.Welcome.Title", tableName: "Intro", value: "Thanks for choosing Firefox!", comment: "Title for the first panel 'Welcome' in the First Run tour.")
    static let CardTitleSearch = NSLocalizedString("Intro.Slides.Search.Title", tableName: "Intro", value: "Your search, your way", comment: "Title for the second  panel 'Search' in the First Run tour.")
    static let CardTitlePrivate = NSLocalizedString("Intro.Slides.Private.Title", tableName: "Intro", value: "Browse like no one's watching", comment: "Title for the third panel 'Private Browsing' in the First Run tour.")
<<<<<<< HEAD
    static let CardTitleMail = NSLocalizedString("Intro.Slides.Mail.Title", tableName: "Intro", value: "You've got mail… options",comment: "Title for the fourth panel 'Mail' in the First Run tour.")
=======
    static let CardTitleMail = NSLocalizedString("Intro.Slides.Mail.Title", tableName: "Intro", value: "You've got mail… options", comment: "Title for the fourth panel 'Mail' in the First Run tour.")
>>>>>>> bfa26005
    static let CardTitleSync = NSLocalizedString("Intro.Slides.Sync.Title", tableName: "Intro", value: "Pick up where you left off", comment: "Title for the fifth panel 'Sync' in the First Run tour.")
    
    static let CardTextWelcome = NSLocalizedString("Intro.Slides.Welcome.Description", tableName: "Intro", value: "A modern mobile browser from Mozilla, the non-profit committed to a free and open web.", comment: "Description for the 'Welcome' panel in the First Run tour.")
    static let CardTextSearch = NSLocalizedString("Intro.Slides.Search.Description", tableName: "Intro", value: "Searching for something different? Choose another default search engine (or add your own) in Settings.", comment: "Description for the 'Favorite Search Engine' panel in the First Run tour.")
    static let CardTextPrivate = NSLocalizedString("Intro.Slides.Private.Description", tableName: "Intro", value: "Tap the mask icon to slip into Private Browsing mode.", comment: "Description for the 'Private Browsing' panel in the First Run tour.")
    static let CardTextMail = NSLocalizedString("Intro.Slides.Mail.Description", tableName: "Intro", value:"Use any email app - not just Mail - with Firefox.", comment: "Description for the 'Mail' panel in the First Run tour.")
    static let CardTextSync = NSLocalizedString("Intro.Slides.Sync.Description", tableName: "Intro", value: "Use Sync to find the bookmarks, passwords, and other things you save to Firefox on all your devices.", comment: "Description for the 'Sync' panel in the First Run tour.")

    static let FadeDuration = 0.25
}

let IntroViewControllerSeenProfileKey = "IntroViewControllerSeen"

protocol IntroViewControllerDelegate: class {
    func introViewControllerDidFinish(_ introViewController: IntroViewController)
    func introViewControllerDidRequestToLogin(_ introViewController: IntroViewController)
}

class IntroViewController: UIViewController, UIScrollViewDelegate {
    weak var delegate: IntroViewControllerDelegate?

    var slides = [UIImage]()
    var cards = [UIImageView]()
    var introViews = [UIView]()
    var titleLabels = [UILabel]()
    var textLabels = [UILabel]()

    var startBrowsingButton: UIButton!
    var introView: UIView?
    var slideContainer: UIView!
    var pageControl: UIPageControl!
    var backButton: UIButton!
    var forwardButton: UIButton!
    var signInButton: UIButton!

    fileprivate var scrollView: IntroOverlayScrollView!

    var slideVerticalScaleFactor: CGFloat = 1.0

    override func viewDidLoad() {
        view.backgroundColor = UIColor.white

        // scale the slides down for iPhone 4S
        if view.frame.height <=  480 {
            slideVerticalScaleFactor = 1.33
            slideVerticalScaleFactor = 1.33 //4S
        } else if view.frame.height <= 568 {
            slideVerticalScaleFactor = 1.15 //SE
        }

        for slideName in IntroViewControllerUX.CardSlides {
            slides.append(UIImage(named: slideName)!)
        }

        startBrowsingButton = UIButton()
        startBrowsingButton.backgroundColor = UIColor.clear
        startBrowsingButton.setTitle(IntroViewControllerUX.StartBrowsingButtonTitle, for: UIControlState())
        startBrowsingButton.setTitleColor(IntroViewControllerUX.StartBrowsingButtonColor, for: UIControlState())
        startBrowsingButton.addTarget(self, action: #selector(IntroViewController.SELstartBrowsing), for: UIControlEvents.touchUpInside)
        startBrowsingButton.accessibilityIdentifier = "IntroViewController.startBrowsingButton"

        view.addSubview(startBrowsingButton)
        startBrowsingButton.snp.makeConstraints { (make) -> Void in
            make.left.right.bottom.equalTo(self.view)
            make.height.equalTo(IntroViewControllerUX.StartBrowsingButtonHeight)
        }

        scrollView = IntroOverlayScrollView()
        scrollView.backgroundColor = UIColor.clear
        scrollView.accessibilityLabel = NSLocalizedString("Intro Tour Carousel", comment: "Accessibility label for the introduction tour carousel")
        scrollView.delegate = self
        scrollView.bounces = false
        scrollView.isPagingEnabled = true
        scrollView.showsHorizontalScrollIndicator = false
        scrollView.contentSize = CGSize(width: scaledWidthOfSlide * CGFloat(IntroViewControllerUX.NumberOfCards), height: scaledHeightOfSlide)
        scrollView.accessibilityIdentifier = "IntroViewController.scrollView"
        view.addSubview(scrollView)

        slideContainer = UIView()
        for i in 0..<IntroViewControllerUX.NumberOfCards {
            let imageView = UIImageView(frame: CGRect(x: CGFloat(i)*scaledWidthOfSlide, y: 0, width: scaledWidthOfSlide, height: scaledHeightOfSlide))
            imageView.image = slides[i]
            slideContainer.addSubview(imageView)
        }

        scrollView.addSubview(slideContainer)
        scrollView.snp.makeConstraints { (make) -> Void in
            make.left.right.top.equalTo(self.view)
            make.bottom.equalTo(startBrowsingButton.snp.top)
        }
        self.view.layoutIfNeeded()
        self.scrollView.layoutIfNeeded()
        
        pageControl = UIPageControl()
        pageControl.pageIndicatorTintColor = UIColor.black.withAlphaComponent(0.3)
        pageControl.currentPageIndicatorTintColor = UIColor.black
        pageControl.numberOfPages = IntroViewControllerUX.NumberOfCards
        pageControl.accessibilityIdentifier = "IntroViewController.pageControl"
        pageControl.addTarget(self, action: #selector(IntroViewController.changePage), for: UIControlEvents.valueChanged)

        view.addSubview(pageControl)
        pageControl.snp.makeConstraints { (make) -> Void in
            make.centerX.equalTo(self.scrollView)
            make.centerY.equalTo(self.startBrowsingButton.snp.top).offset(-IntroViewControllerUX.PagerCenterOffsetFromScrollViewBottom)
        }

        func addCard(title: String, text: String, introView: UIView) {
            self.introViews.append(introView)
            
            let titleLabel = UILabel()
            titleLabel.numberOfLines = 0
            titleLabel.textAlignment = NSTextAlignment.center
            titleLabel.text = title
            titleLabels.append(titleLabel)
            introView.addSubview(titleLabel)
            titleLabel.snp.makeConstraints { (make ) -> Void in
                make.top.equalTo(introView).offset(20)
                make.centerX.equalTo(introView)
                make.width.equalTo(IntroViewControllerUX.CardTextWidth)
            }
            
            let textLabel = UILabel()
            textLabel.numberOfLines = 0
            textLabel.attributedText = attributedStringForLabel(text)
            textLabels.append(textLabel)
            introView.addSubview(textLabel)
            textLabel.snp.makeConstraints({ (make) -> Void in
                make.top.equalTo(titleLabel.snp.bottom).offset(20)
                make.centerX.equalTo(introView)
                make.width.equalTo(IntroViewControllerUX.CardTextWidth)
            })
        }
        addCard(title: IntroViewControllerUX.CardTitleWelcome, text: IntroViewControllerUX.CardTextWelcome, introView: UIView())
        addCard(title: IntroViewControllerUX.CardTitleSearch, text: IntroViewControllerUX.CardTextSearch, introView: UIView())
        addCard(title: IntroViewControllerUX.CardTitlePrivate, text: IntroViewControllerUX.CardTextPrivate, introView: UIView())
        addCard(title: IntroViewControllerUX.CardTitleMail, text: IntroViewControllerUX.CardTextMail, introView: UIView())

        // Sync card, with sign in to sync button.
        signInButton = UIButton()
        signInButton.backgroundColor = IntroViewControllerUX.SignInButtonColor
        signInButton.setTitle(IntroViewControllerUX.SignInButtonTitle, for: UIControlState())
        signInButton.setTitleColor(UIColor.white, for: UIControlState())
        signInButton.clipsToBounds = true
        signInButton.addTarget(self, action: #selector(IntroViewController.SELlogin), for: UIControlEvents.touchUpInside)
        signInButton.snp.makeConstraints { (make) -> Void in
            make.height.equalTo(IntroViewControllerUX.SignInButtonHeight)
        }
        
        let syncCardView = UIView()
        // introViews.append(syncCardView)
        addCard(title: IntroViewControllerUX.CardTitleSync, text: IntroViewControllerUX.CardTextSync, introView: syncCardView)

        syncCardView.addSubview(signInButton)
        syncCardView.bringSubview(toFront: signInButton)
        signInButton.snp.makeConstraints { (make) -> Void in
            make.centerX.equalTo(syncCardView)
            make.width.equalTo(IntroViewControllerUX.CardTextWidth) // TODO Talk to UX about small screen sizes
            make.bottom.equalTo(syncCardView)
        }

        // Add all the cards to the view, make them invisible with zero alpha
        for introView in introViews {
            introView.alpha = 0
            self.view.addSubview(introView)
            introView.snp.makeConstraints { (make) -> Void in
                make.top.equalTo(self.slideContainer.snp.bottom)
                make.bottom.equalTo(self.startBrowsingButton.snp.top)
                make.left.right.equalTo(self.view)
            }
        }

        // Make whole screen scrollable by bringing the scrollview to the top
        view.bringSubview(toFront: scrollView)
        view.sendSubview(toBack: pageControl)
        scrollView?.bringSubview(toFront: syncCardView)
        signInButton.superview?.bringSubview(toFront: signInButton)

        // Activate the first card
        setActiveIntroView(introViews[0], forPage: 0)
        setupDynamicFonts()
    }
    override func viewWillAppear(_ animated: Bool) {
        super.viewWillAppear(animated)
        NotificationCenter.default.addObserver(self, selector: #selector(SELDynamicFontChanged(_:)), name: NotificationDynamicFontChanged, object: nil)
    }

    override func viewWillDisappear(_ animated: Bool) {
        super.viewWillDisappear(animated)
        NotificationCenter.default.removeObserver(self, name: NotificationDynamicFontChanged, object: nil)
    }

    func SELDynamicFontChanged(_ notification: Notification) {
        guard notification.name == NotificationDynamicFontChanged else { return }
        setupDynamicFonts()
    }

    override func viewDidLayoutSubviews() {
        super.viewDidLayoutSubviews()

        scrollView.snp.remakeConstraints { (make) -> Void in
            make.left.right.top.equalTo(self.view)
            make.bottom.equalTo(self.startBrowsingButton.snp.top)
        }

        for i in 0..<IntroViewControllerUX.NumberOfCards {
            if let imageView = slideContainer.subviews[i] as? UIImageView {
                imageView.frame = CGRect(x: CGFloat(i)*scaledWidthOfSlide, y: 0, width: scaledWidthOfSlide, height: scaledHeightOfSlide)
                imageView.contentMode = UIViewContentMode.scaleAspectFit
            }
        }
        slideContainer.frame = CGRect(x: 0, y: 0, width: scaledWidthOfSlide * CGFloat(IntroViewControllerUX.NumberOfCards), height: scaledHeightOfSlide)
        scrollView.contentSize = CGSize(width: slideContainer.frame.width, height: slideContainer.frame.height)
    }

    override var prefersStatusBarHidden: Bool {
        return true
    }

    override var shouldAutorotate: Bool {
        return false
    }

    override var supportedInterfaceOrientations: UIInterfaceOrientationMask {
        // This actually does the right thing on iPad where the modally
        // presented version happily rotates with the iPad orientation.
        return UIInterfaceOrientationMask.portrait
    }

    func SELstartBrowsing() {
        LeanplumIntegration.sharedInstance.track(eventName: .dismissedOnboarding)
        delegate?.introViewControllerDidFinish(self)
    }

    func SELback() {
        if introView == introViews[1] {
            setActiveIntroView(introViews[0], forPage: 0)
            scrollView.scrollRectToVisible(scrollView.subviews[0].frame, animated: true)
            pageControl.currentPage = 0
        } else if introView == introViews[2] {
            setActiveIntroView(introViews[1], forPage: 1)
            scrollView.scrollRectToVisible(scrollView.subviews[1].frame, animated: true)
            pageControl.currentPage = 1
        }
    }

    func SELforward() {
        if introView == introViews[0] {
            setActiveIntroView(introViews[1], forPage: 1)
            scrollView.scrollRectToVisible(scrollView.subviews[1].frame, animated: true)
            pageControl.currentPage = 1
        } else if introView == introViews[1] {
            setActiveIntroView(introViews[2], forPage: 2)
            scrollView.scrollRectToVisible(scrollView.subviews[2].frame, animated: true)
            pageControl.currentPage = 2
        }
    }

    func SELlogin() {
		delegate?.introViewControllerDidRequestToLogin(self)
    }

    fileprivate var accessibilityScrollStatus: String {
        let number = NSNumber(value: pageControl.currentPage + 1)
        return String(format: NSLocalizedString("Introductory slide %@ of %@", tableName: "Intro", comment: "String spoken by assistive technology (like VoiceOver) stating on which page of the intro wizard we currently are. E.g. Introductory slide 1 of 3"), NumberFormatter.localizedString(from: number, number: .decimal), NumberFormatter.localizedString(from: NSNumber(value: IntroViewControllerUX.NumberOfCards), number: .decimal))
    }

    func changePage() {
        let swipeCoordinate = CGFloat(pageControl.currentPage) * scrollView.frame.size.width
        scrollView.setContentOffset(CGPoint(x: swipeCoordinate, y: 0), animated: true)
    }
    
    func scrollViewDidEndDragging(_ scrollView: UIScrollView, willDecelerate decelerate: Bool) {
        // Need to add this method so that when forcibly dragging, instead of letting deceleration happen, should also calculate what card it's on.
        // This especially affects sliding to the last or first slides.
        if !decelerate {
            scrollViewDidEndDecelerating(scrollView)
        }
    }
    
    func scrollViewDidEndScrollingAnimation(_ scrollView: UIScrollView) {
        // Need to add this method so that tapping the pageControl will also change the card texts.
        // scrollViewDidEndDecelerating waits until the end of the animation to calculate what card it's on.
        scrollViewDidEndDecelerating(scrollView)
    }

    func scrollViewDidEndDecelerating(_ scrollView: UIScrollView) {
        let page = Int(scrollView.contentOffset.x / scrollView.frame.size.width)
        setActiveIntroView(introViews[page], forPage: page)
    }

    func scrollViewDidScroll(_ scrollView: UIScrollView) {
        let maximumHorizontalOffset = scrollView.frame.width
        let currentHorizontalOffset = scrollView.contentOffset.x

        var percentageOfScroll = currentHorizontalOffset / maximumHorizontalOffset
        percentageOfScroll = percentageOfScroll > 1.0 ? 1.0 : percentageOfScroll
        let whiteComponent = UIColor.white.components
        let grayComponent = UIColor(rgb: 0xF2F2F2).components
        
        let page = Int(scrollView.contentOffset.x / scrollView.frame.size.width)
        pageControl.currentPage = page
        
        let newRed   = (1.0 - percentageOfScroll) * whiteComponent.red   + percentageOfScroll * grayComponent.red
        let newGreen = (1.0 - percentageOfScroll) * whiteComponent.green + percentageOfScroll * grayComponent.green
        let newBlue  = (1.0 - percentageOfScroll) * whiteComponent.blue  + percentageOfScroll * grayComponent.blue
        let newColor =  UIColor(red: newRed, green: newGreen, blue: newBlue, alpha: 1.0)
        slideContainer.backgroundColor = newColor
    }

    fileprivate func setActiveIntroView(_ newIntroView: UIView, forPage page: Int) {
        if introView != newIntroView {
            UIView.animate(withDuration: IntroViewControllerUX.FadeDuration, animations: { () -> Void in
                self.introView?.alpha = 0
                self.introView = newIntroView
                newIntroView.alpha = 1.0
                if page == 0 {
                    self.startBrowsingButton.alpha = 0
                } else {
                    self.startBrowsingButton.alpha = 1
                }
            }, completion: { _ in
                if page == (IntroViewControllerUX.NumberOfCards - 1) {
                    self.scrollView.signinButton = self.signInButton
                } else {
                    self.scrollView.signinButton = nil
                }
            })
        }
    }

    fileprivate var scaledWidthOfSlide: CGFloat {
        return view.frame.width
    }

    fileprivate var scaledHeightOfSlide: CGFloat {
        return (view.frame.width / slides[0].size.width) * slides[0].size.height / slideVerticalScaleFactor
    }

    fileprivate func attributedStringForLabel(_ text: String) -> NSMutableAttributedString {
        let paragraphStyle = NSMutableParagraphStyle()
        paragraphStyle.lineSpacing = IntroViewControllerUX.CardTextLineHeight
        paragraphStyle.alignment = .center

        let string = NSMutableAttributedString(string: text)
        string.addAttribute(NSParagraphStyleAttributeName, value: paragraphStyle, range: NSRange(location: 0, length: string.length))
        return string
    }
    
    fileprivate func setupDynamicFonts() {
        startBrowsingButton.titleLabel?.font = UIFont(name: "FiraSans-Regular", size: DynamicFontHelper.defaultHelper.IntroSmallFontSize)
        signInButton.titleLabel?.font = UIFont(name: "FiraSans-Regular", size: DynamicFontHelper.defaultHelper.IntroBigFontSize)

        for titleLabel in titleLabels {
            titleLabel.font = UIFont(name: "FiraSans-Medium", size: DynamicFontHelper.defaultHelper.IntroBigFontSize)
        }

        for label in textLabels {
            label.font = UIFont(name: "FiraSans-UltraLight", size: DynamicFontHelper.defaultHelper.IntroStandardFontSize)
        }
    }
}

fileprivate class IntroOverlayScrollView: UIScrollView {
    weak var signinButton: UIButton?

    fileprivate override func point(inside point: CGPoint, with event: UIEvent?) -> Bool {
        if let signinFrame = signinButton?.frame {
            let convertedFrame = convert(signinFrame, from: signinButton?.superview)
            if convertedFrame.contains(point) {
                return false
            }
        }

        return CGRect(origin: self.frame.origin, size: CGSize(width: self.contentSize.width, height: self.frame.size.height)).contains(point)
    }
}

extension UIColor {
    var components:(red: CGFloat, green: CGFloat, blue: CGFloat, alpha: CGFloat) {
        var r: CGFloat = 0
        var g: CGFloat = 0
        var b: CGFloat = 0
        var a: CGFloat = 0
        getRed(&r, green: &g, blue: &b, alpha: &a)
        return (r, g, b, a)
    }
}<|MERGE_RESOLUTION|>--- conflicted
+++ resolved
@@ -28,11 +28,7 @@
     static let CardTitleWelcome = NSLocalizedString("Intro.Slides.Welcome.Title", tableName: "Intro", value: "Thanks for choosing Firefox!", comment: "Title for the first panel 'Welcome' in the First Run tour.")
     static let CardTitleSearch = NSLocalizedString("Intro.Slides.Search.Title", tableName: "Intro", value: "Your search, your way", comment: "Title for the second  panel 'Search' in the First Run tour.")
     static let CardTitlePrivate = NSLocalizedString("Intro.Slides.Private.Title", tableName: "Intro", value: "Browse like no one's watching", comment: "Title for the third panel 'Private Browsing' in the First Run tour.")
-<<<<<<< HEAD
-    static let CardTitleMail = NSLocalizedString("Intro.Slides.Mail.Title", tableName: "Intro", value: "You've got mail… options",comment: "Title for the fourth panel 'Mail' in the First Run tour.")
-=======
     static let CardTitleMail = NSLocalizedString("Intro.Slides.Mail.Title", tableName: "Intro", value: "You've got mail… options", comment: "Title for the fourth panel 'Mail' in the First Run tour.")
->>>>>>> bfa26005
     static let CardTitleSync = NSLocalizedString("Intro.Slides.Sync.Title", tableName: "Intro", value: "Pick up where you left off", comment: "Title for the fifth panel 'Sync' in the First Run tour.")
     
     static let CardTextWelcome = NSLocalizedString("Intro.Slides.Welcome.Description", tableName: "Intro", value: "A modern mobile browser from Mozilla, the non-profit committed to a free and open web.", comment: "Description for the 'Welcome' panel in the First Run tour.")
