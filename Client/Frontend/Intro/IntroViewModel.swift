--- conflicted
+++ resolved
@@ -5,13 +5,8 @@
 import Foundation
 import Shared
 
-<<<<<<< HEAD
-struct IntroViewModel: FeatureFlaggable {
-    enum OnboardingCards: Int, CaseIterable {
-=======
-struct IntroViewModel: OnboardingViewModelProtocol {
+struct IntroViewModel: OnboardingViewModelProtocol, FeatureFlaggable {
     enum InformationCards: Int, CaseIterable {
->>>>>>> 068cf4fc
         case welcome
         case wallpapers
         case signSync
@@ -38,14 +33,6 @@
             }
         }
 
-<<<<<<< HEAD
-    var enabledCards: [OnboardingCards] {
-        guard let wallpaperVersion: WallpaperVersion = featureFlags.getCustomState(for: .wallpaperVersion) else {
-            return OnboardingCards.allCases
-        }
-
-        return wallpaperVersion == .v2 ? [ .welcome, .signSync] : OnboardingCards.allCases
-=======
         var position: Int {
             switch self {
             case .welcome: return 0
@@ -55,11 +42,14 @@
             case .updateSignSync: return 1
             }
         }
->>>>>>> 068cf4fc
     }
 
     var enabledCards: [InformationCards] {
-        return [.welcome, .wallpapers, .signSync]
+        guard let wallpaperVersion: WallpaperVersion = featureFlags.getCustomState(for: .wallpaperVersion) else {
+                    return [.welcome, .wallpapers, .signSync]
+        }
+
+        return wallpaperVersion == .v2 ? [ .welcome, .signSync] : [.welcome, .wallpapers, .signSync]
     }
 
     func getInfoModel(cardType: IntroViewModel.InformationCards) -> OnboardingModelProtocol? {
