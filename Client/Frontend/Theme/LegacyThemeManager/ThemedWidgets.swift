// This Source Code Form is subject to the terms of the Mozilla Public
// License, v. 2.0. If a copy of the MPL was not distributed with this
// file, You can obtain one at http://mozilla.org/MPL/2.0
import UIKit

<<<<<<< HEAD
enum ThemedTableViewCellType {
    case standard, actionPrimary, destructive, disabled
}

class ThemedTableViewCellViewModel {
    var type: ThemedTableViewCellType

    var textColor: UIColor!
    var detailTextColor: UIColor!
    var backgroundColor: UIColor!
    var tintColor: UIColor!

    init(theme: Theme, type: ThemedTableViewCellType) {
        self.type = type
        setColors(theme: theme)
    }

    func setColors(theme: Theme) {
        detailTextColor = theme.colors.textSecondary
        backgroundColor = theme.colors.layer2
        tintColor = theme.colors.actionPrimary

        switch self.type {
        case .standard:
            textColor = theme.colors.textPrimary
        case .actionPrimary:
            textColor = theme.colors.actionPrimary
        case .destructive:
            textColor = theme.colors.textWarning
        case .disabled:
            textColor = theme.colors.textDisabled
        }
    }
}

class ThemedTableViewCell: UITableViewCell, ThemeApplicable {

    var viewModel: ThemedTableViewCellViewModel?
=======
class ThemedTableViewCell: UITableViewCell, ThemeApplicable {
>>>>>>> 1a84fd0c

    override init(style: UITableViewCell.CellStyle, reuseIdentifier: String?) {
        super.init(style: style, reuseIdentifier: reuseIdentifier)
    }

    required init?(coder aDecoder: NSCoder) {
        fatalError("init(coder:) has not been implemented")
    }

    func applyTheme(theme: Theme) {
        self.viewModel?.setColors(theme: theme)
        // Take view model color if it exists, otherwise fallback to default colors
        textLabel?.textColor = viewModel?.textColor ?? theme.colors.textPrimary
        detailTextLabel?.textColor = viewModel?.detailTextColor ?? theme.colors.textSecondary
        backgroundColor = viewModel?.backgroundColor ?? theme.colors.layer2
        tintColor = viewModel?.tintColor ?? theme.colors.actionPrimary
    }

    func configure(viewModel: ThemedTableViewCellViewModel) {
        self.viewModel = viewModel
    }
}

class ThemedTableViewController: UITableViewController, Themeable {

    var themeManager: ThemeManager
    var notificationCenter: NotificationProtocol
    var themeObserver: NSObjectProtocol?

    required init?(coder aDecoder: NSCoder) {
        fatalError("init(coder:) has not been implemented")
    }

    init(style: UITableView.Style = .grouped,
         themeManager: ThemeManager = AppContainer.shared.resolve(),
         notificationCenter: NotificationProtocol = NotificationCenter.default) {
        self.themeManager = themeManager
        self.notificationCenter = notificationCenter
        super.init(style: style)
    }

    override func tableView(_ tableView: UITableView, cellForRowAt indexPath: IndexPath) -> UITableViewCell {
        return ThemedTableViewCell(style: .subtitle, reuseIdentifier: nil)
    }

    override func viewDidLoad() {
        super.viewDidLoad()
        applyTheme()
        listenForThemeChange()
    }

    func applyTheme() {
        tableView.separatorColor = themeManager.currentTheme.colors.borderPrimary
        tableView.backgroundColor = themeManager.currentTheme.colors.layer1
        tableView.reloadData()
    }
}

<<<<<<< HEAD
class ThemedHeaderFooterViewBordersHelper: ThemeApplicable {
=======
class ThemedHeaderFooterViewBordersHelper: NotificationThemeable, ThemeApplicable {
>>>>>>> 1a84fd0c
    enum BorderLocation {
        case top
        case bottom
    }

    fileprivate lazy var topBorder: UIView = {
        let topBorder = UIView()
        return topBorder
    }()

    fileprivate lazy var bottomBorder: UIView = {
        let bottomBorder = UIView()
        return bottomBorder
    }()

    func showBorder(for location: BorderLocation, _ show: Bool) {
        switch location {
        case .top:
            topBorder.isHidden = !show
        case .bottom:
            bottomBorder.isHidden = !show
        }
    }

    func initBorders(view: UIView) {
        view.addSubview(topBorder)
        view.addSubview(bottomBorder)

        topBorder.snp.makeConstraints { make in
            make.left.right.top.equalTo(view)
            make.height.equalTo(0.25)
        }

        bottomBorder.snp.makeConstraints { make in
            make.left.right.bottom.equalTo(view)
            make.height.equalTo(0.5)
        }
    }

<<<<<<< HEAD
    func applyTheme(theme: Theme) {
        topBorder.backgroundColor = theme.colors.layer4
        bottomBorder.backgroundColor = theme.colors.layer4
=======
    // TODO: FXIOS-4884 - Remove NotificationThemeable applyTheme
    // to remove in favor of applyTheme(theme: Theme) and updateThemeApplicableSubviews
    func applyTheme() {
        topBorder.backgroundColor = UIColor.theme.tableView.separator
        bottomBorder.backgroundColor = UIColor.theme.tableView.separator
>>>>>>> 1a84fd0c
    }

    func applyTheme(theme: Theme) {
        topBorder.backgroundColor = theme.colors.layer4
        bottomBorder.backgroundColor = theme.colors.layer4
    }
}<|MERGE_RESOLUTION|>--- conflicted
+++ resolved
@@ -3,7 +3,6 @@
 // file, You can obtain one at http://mozilla.org/MPL/2.0
 import UIKit
 
-<<<<<<< HEAD
 enum ThemedTableViewCellType {
     case standard, actionPrimary, destructive, disabled
 }
@@ -42,9 +41,6 @@
 class ThemedTableViewCell: UITableViewCell, ThemeApplicable {
 
     var viewModel: ThemedTableViewCellViewModel?
-=======
-class ThemedTableViewCell: UITableViewCell, ThemeApplicable {
->>>>>>> 1a84fd0c
 
     override init(style: UITableViewCell.CellStyle, reuseIdentifier: String?) {
         super.init(style: style, reuseIdentifier: reuseIdentifier)
@@ -103,11 +99,7 @@
     }
 }
 
-<<<<<<< HEAD
 class ThemedHeaderFooterViewBordersHelper: ThemeApplicable {
-=======
-class ThemedHeaderFooterViewBordersHelper: NotificationThemeable, ThemeApplicable {
->>>>>>> 1a84fd0c
     enum BorderLocation {
         case top
         case bottom
@@ -147,21 +139,8 @@
         }
     }
 
-<<<<<<< HEAD
     func applyTheme(theme: Theme) {
-        topBorder.backgroundColor = theme.colors.layer4
-        bottomBorder.backgroundColor = theme.colors.layer4
-=======
-    // TODO: FXIOS-4884 - Remove NotificationThemeable applyTheme
-    // to remove in favor of applyTheme(theme: Theme) and updateThemeApplicableSubviews
-    func applyTheme() {
-        topBorder.backgroundColor = UIColor.theme.tableView.separator
-        bottomBorder.backgroundColor = UIColor.theme.tableView.separator
->>>>>>> 1a84fd0c
-    }
-
-    func applyTheme(theme: Theme) {
-        topBorder.backgroundColor = theme.colors.layer4
-        bottomBorder.backgroundColor = theme.colors.layer4
+        topBorder.backgroundColor = theme.colors.borderPrimary
+        bottomBorder.backgroundColor = theme.colors.borderPrimary
     }
 }