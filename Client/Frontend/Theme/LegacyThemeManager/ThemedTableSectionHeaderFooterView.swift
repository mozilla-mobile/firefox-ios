// This Source Code Form is subject to the terms of the Mozilla Public
// License, v. 2.0. If a copy of the MPL was not distributed with this
// file, You can obtain one at http://mozilla.org/MPL/2.0/

import UIKit

<<<<<<< HEAD
class ThemedTableSectionHeaderFooterView: UITableViewHeaderFooterView, ReusableCell, ThemeApplicable {
=======
class ThemedTableSectionHeaderFooterView: UITableViewHeaderFooterView, ReusableCell, NotificationThemeable, ThemeApplicable {
>>>>>>> 1a84fd0c

    private struct UX {
        static let titleHorizontalPadding: CGFloat = 15
        static let titleVerticalPadding: CGFloat = 6
        static let titleVerticalLongPadding: CGFloat = 20
    }

    enum TitleAlignment {
        case top
        case bottom

        var topConstraintConstant: CGFloat {
            switch self {
            case .top:
                return UX.titleVerticalPadding
            case .bottom:
                return UX.titleVerticalLongPadding
            }
        }

        var bottomConstraintConstant: CGFloat {
            switch self {
            case .top:
                return -UX.titleVerticalLongPadding
            case .bottom:
                return -UX.titleVerticalPadding
            }
        }
    }

    var titleAlignment: TitleAlignment = .bottom {
        didSet {
            updateTitleAlignmentConstraints()
        }
    }

    lazy var titleLabel: UILabel = .build { label in
        label.font = DynamicFontHelper.defaultHelper.preferredFont(withTextStyle: .subheadline, size: 12.0)
        label.numberOfLines = 0
    }

    fileprivate lazy var bordersHelper = ThemedHeaderFooterViewBordersHelper()
    private var titleTopConstraint: NSLayoutConstraint!
    private var titleBottomConstraint: NSLayoutConstraint!

    override init(reuseIdentifier: String?) {
        super.init(reuseIdentifier: reuseIdentifier)
        contentView.addSubview(titleLabel)
        bordersHelper.initBorders(view: self.contentView)
        setDefaultBordersValues()
        setupInitialConstraints()
    }

    required init?(coder aDecoder: NSCoder) {
        fatalError("init(coder:) has not been implemented")
    }

<<<<<<< HEAD
    func applyTheme(theme: Theme) {
        bordersHelper.applyTheme(theme: theme)
=======
    // TODO: FXIOS-4884 - NotificationThemeable applyTheme
    // to remove in favor of applyTheme(theme: Theme) and updateThemeApplicableSubviews
    func applyTheme() {
        bordersHelper.applyTheme()
>>>>>>> 1a84fd0c
        contentView.backgroundColor = UIColor.theme.tableView.headerBackground
        titleLabel.textColor = UIColor.theme.tableView.headerTextLight
    }

    func applyTheme(theme: Theme) {
        bordersHelper.applyTheme()
        contentView.backgroundColor = UIColor.theme.tableView.headerBackground
        titleLabel.textColor = UIColor.theme.tableView.headerTextLight
    }

    func showBorder(for location: ThemedHeaderFooterViewBordersHelper.BorderLocation, _ show: Bool) {
        bordersHelper.showBorder(for: location, show)
    }

    func setDefaultBordersValues() {
        bordersHelper.showBorder(for: .top, false)
        bordersHelper.showBorder(for: .bottom, false)
    }

    override func prepareForReuse() {
        super.prepareForReuse()
        setDefaultBordersValues()
        titleLabel.text = nil
        titleAlignment = .bottom
    }

    private func setupInitialConstraints() {
        titleTopConstraint = titleLabel.topAnchor.constraint(equalTo: contentView.topAnchor,
                                                             constant: UX.titleVerticalLongPadding)
        titleBottomConstraint = titleLabel.bottomAnchor.constraint(equalTo: contentView.bottomAnchor,
                                                                   constant: -UX.titleVerticalPadding)

        NSLayoutConstraint.activate([
            titleTopConstraint,
            titleBottomConstraint,
            titleLabel.leadingAnchor.constraint(equalTo: contentView.leadingAnchor,
                                                constant: UX.titleHorizontalPadding),
            titleLabel.trailingAnchor.constraint(equalTo: contentView.trailingAnchor,
                                                 constant: -UX.titleHorizontalPadding),
        ])
    }

    private func updateTitleAlignmentConstraints() {
        titleTopConstraint.constant = titleAlignment.topConstraintConstant
        titleBottomConstraint.constant = titleAlignment.bottomConstraintConstant
    }
}<|MERGE_RESOLUTION|>--- conflicted
+++ resolved
@@ -4,11 +4,7 @@
 
 import UIKit
 
-<<<<<<< HEAD
 class ThemedTableSectionHeaderFooterView: UITableViewHeaderFooterView, ReusableCell, ThemeApplicable {
-=======
-class ThemedTableSectionHeaderFooterView: UITableViewHeaderFooterView, ReusableCell, NotificationThemeable, ThemeApplicable {
->>>>>>> 1a84fd0c
 
     private struct UX {
         static let titleHorizontalPadding: CGFloat = 15
@@ -66,21 +62,9 @@
         fatalError("init(coder:) has not been implemented")
     }
 
-<<<<<<< HEAD
     func applyTheme(theme: Theme) {
         bordersHelper.applyTheme(theme: theme)
-=======
-    // TODO: FXIOS-4884 - NotificationThemeable applyTheme
-    // to remove in favor of applyTheme(theme: Theme) and updateThemeApplicableSubviews
-    func applyTheme() {
-        bordersHelper.applyTheme()
->>>>>>> 1a84fd0c
-        contentView.backgroundColor = UIColor.theme.tableView.headerBackground
-        titleLabel.textColor = UIColor.theme.tableView.headerTextLight
-    }
-
-    func applyTheme(theme: Theme) {
-        bordersHelper.applyTheme()
+        // laurie, do colors
         contentView.backgroundColor = UIColor.theme.tableView.headerBackground
         titleLabel.textColor = UIColor.theme.tableView.headerTextLight
     }
