--- conflicted
+++ resolved
@@ -181,11 +181,7 @@
                                                  extras: extras)
 
                     if option == .strict {
-<<<<<<< HEAD
                         self.button.isHidden = true
-=======
-                        self.button.isHidden = false
->>>>>>> ec483b08
                         let alert = UIAlertController(title: .TrackerProtectionAlertTitle,
                                                       message: .TrackerProtectionAlertDescription,
                                                       preferredStyle: .alert)
@@ -193,8 +189,6 @@
                                                       style: .default,
                                                       handler: nil))
                         self.present(alert, animated: true)
-                    } else {
-                        self.button.isHidden = true
                     }
             })
 
@@ -248,12 +242,7 @@
             button.addTarget(self, action: #selector(moreInfoTapped), for: .touchUpInside)
             button.isHidden = false
 
-<<<<<<< HEAD
             defaultFooter.addSubview(button)
-=======
-        button.setAttributedTitle(NSAttributedString(string: title, attributes: attributes), for: .normal)
-        button.addTarget(self, action: #selector(moreInfoTapped), for: .touchUpInside)
->>>>>>> ec483b08
 
             button.snp.makeConstraints { (make) in
                 make.top.equalTo(defaultFooter.titleLabel.snp.bottom)
