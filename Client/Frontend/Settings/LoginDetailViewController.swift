--- conflicted
+++ resolved
@@ -107,33 +107,6 @@
         // but since we don't use the tableView's editing flag for editing we handle this ourselves.
         KeyboardHelper.defaultHelper.addDelegate(self)
     }
-<<<<<<< HEAD
-=======
-
-    override func viewDidLayoutSubviews() {
-        super.viewDidLayoutSubviews()
-
-        // The following hacks are to prevent the default cell seperators from displaying. We want to
-        // hide the default seperator for the website/last modified cells since the last modified cell
-        // draws its own separators. The last item in the list draws its seperator full width.
-
-        // Prevent seperators from showing by pushing them off screen by the width of the cell
-        let itemsToHideSeperators: [InfoItem] = [.passwordItem, .lastModifiedSeparator]
-        itemsToHideSeperators.forEach { item in
-            let cell = tableView.cellForRow(at: IndexPath(row: item.rawValue, section: 0))
-            cell?.separatorInset = UIEdgeInsets(top: 0, left: 0, bottom: 0, right: cell?.bounds.width ?? 0)
-        }
-
-        // Rows to display full width seperator
-        let itemsToShowFullWidthSeperator: [InfoItem] = [.deleteItem]
-        itemsToShowFullWidthSeperator.forEach { item in
-            let cell = tableView.cellForRow(at: IndexPath(row: item.rawValue, section: 0))
-            cell?.separatorInset = .zero
-            cell?.layoutMargins = .zero
-            cell?.preservesSuperviewLayoutMargins = false
-        }
-    }
->>>>>>> bc693b0a
 }
 
 // MARK: - UITableViewDataSource
