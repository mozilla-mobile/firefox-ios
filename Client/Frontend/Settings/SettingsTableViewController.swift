/* This Source Code Form is subject to the terms of the Mozilla Public
 * License, v. 2.0. If a copy of the MPL was not distributed with this
 * file, You can obtain one at http://mozilla.org/MPL/2.0/. */

import Account
import Shared
import UIKit
import XCGLogger
import SwiftyJSON

// The following are only here because we use master for L10N and otherwise these strings would disappear from the v1.0 release
private let Bug1204635_S1 = NSLocalizedString("Clear Everything", tableName: "ClearPrivateData", comment: "Title of the Clear private data dialog.")
private let Bug1204635_S2 = NSLocalizedString("Are you sure you want to clear all of your data? This will also close all open tabs.", tableName: "ClearPrivateData", comment: "Message shown in the dialog prompting users if they want to clear everything")
private let Bug1204635_S3 = NSLocalizedString("Clear", tableName: "ClearPrivateData", comment: "Used as a button label in the dialog to Clear private data dialog")
private let Bug1204635_S4 = NSLocalizedString("Cancel", tableName: "ClearPrivateData", comment: "Used as a button label in the dialog to cancel clear private data dialog")

// A base setting class that shows a title. You probably want to subclass this, not use it directly.
class Setting: NSObject {
    fileprivate var _title: NSAttributedString?
    fileprivate var _footerTitle: NSAttributedString?
    fileprivate var _cellHeight: CGFloat?

    weak var delegate: SettingsDelegate?

    // The url the SettingsContentViewController will show, e.g. Licenses and Privacy Policy.
    var url: URL? { return nil }

    // The title shown on the pref.
    var title: NSAttributedString? { return _title }
    var footerTitle: NSAttributedString? { return _footerTitle }
    var cellHeight: CGFloat? { return _cellHeight}
    fileprivate(set) var accessibilityIdentifier: String?

    // An optional second line of text shown on the pref.
    var status: NSAttributedString? { return nil }

    // Whether or not to show this pref.
    var hidden: Bool { return false }

    var style: UITableViewCellStyle { return .subtitle }

    var accessoryType: UITableViewCellAccessoryType { return .none }

    var textAlignment: NSTextAlignment { return .natural }
    
    fileprivate(set) var enabled: Bool = true

    // Called when the cell is setup. Call if you need the default behaviour.
    func onConfigureCell(_ cell: UITableViewCell) {
        cell.detailTextLabel?.attributedText = status
        cell.detailTextLabel?.numberOfLines = 0
        cell.textLabel?.attributedText = title
        cell.textLabel?.textAlignment = textAlignment
        cell.textLabel?.numberOfLines = 0
        cell.accessoryType = accessoryType
        cell.accessoryView = nil
        cell.selectionStyle = enabled ? .default : .none
        cell.accessibilityIdentifier = accessibilityIdentifier
        if let title = title?.string {
            if let detailText = cell.detailTextLabel?.text {
                cell.accessibilityLabel = "\(title), \(detailText)"
            } else if let status = status?.string {
                cell.accessibilityLabel = "\(title), \(status)"
            } else {
                cell.accessibilityLabel = title
            }
        }
        cell.accessibilityTraits = UIAccessibilityTraitButton
        cell.indentationWidth = 0
        cell.layoutMargins = UIEdgeInsets.zero
        // So that the separator line goes all the way to the left edge.
        cell.separatorInset = UIEdgeInsets.zero
    }

    // Called when the pref is tapped.
    func onClick(_ navigationController: UINavigationController?) { return }

    // Helper method to set up and push a SettingsContentViewController
    func setUpAndPushSettingsContentViewController(_ navigationController: UINavigationController?) {
        if let url = self.url {
            let viewController = SettingsContentViewController()
            viewController.settingsTitle = self.title
            viewController.url = url
            navigationController?.pushViewController(viewController, animated: true)
        }
    }

    init(title: NSAttributedString? = nil, footerTitle: NSAttributedString? = nil, cellHeight: CGFloat? = nil, delegate: SettingsDelegate? = nil, enabled: Bool? = nil) {
        self._title = title
        self._footerTitle = footerTitle
        self._cellHeight = cellHeight
        self.delegate = delegate
        self.enabled = enabled ?? true
    }
}

// A setting in the sections panel. Contains a sublist of Settings
class SettingSection: Setting {
    fileprivate let children: [Setting]

    init(title: NSAttributedString? = nil, footerTitle: NSAttributedString? = nil, cellHeight: CGFloat? = nil, children: [Setting]) {
        self.children = children
        super.init(title: title, footerTitle: footerTitle, cellHeight: cellHeight)
    }

    var count: Int {
        var count = 0
        for setting in children where !setting.hidden {
            count += 1
        }
        return count
    }

    subscript(val: Int) -> Setting? {
        var i = 0
        for setting in children where !setting.hidden {
            if i == val {
                return setting
            }
            i += 1
        }
        return nil
    }
}

private class PaddedSwitch: UIView {
    fileprivate static let Padding: CGFloat = 8

    init(switchView: UISwitch) {
        super.init(frame: CGRect.zero)

        addSubview(switchView)

        frame.size = CGSize(width: switchView.frame.width + PaddedSwitch.Padding, height: switchView.frame.height)
        switchView.frame.origin = CGPoint(x: PaddedSwitch.Padding, y: 0)
    }

    required init?(coder aDecoder: NSCoder) {
        fatalError("init(coder:) has not been implemented")
    }
}

// A helper class for settings with a UISwitch.
// Takes and optional settingsDidChange callback and status text.
class BoolSetting: Setting {
    let prefKey: String? // Sometimes a subclass will manage its own pref setting. In that case the prefkey will be nil

    fileprivate let prefs: Prefs
    fileprivate let defaultValue: Bool
    fileprivate let settingDidChange: ((Bool) -> Void)?
    fileprivate let statusText: NSAttributedString?

    init(prefs: Prefs, prefKey: String? = nil, defaultValue: Bool, attributedTitleText: NSAttributedString, attributedStatusText: NSAttributedString? = nil, settingDidChange: ((Bool) -> Void)? = nil) {
        self.prefs = prefs
        self.prefKey = prefKey
        self.defaultValue = defaultValue
        self.settingDidChange = settingDidChange
        self.statusText = attributedStatusText
        super.init(title: attributedTitleText)
    }

    convenience init(prefs: Prefs, prefKey: String? = nil, defaultValue: Bool, titleText: String, statusText: String? = nil, settingDidChange: ((Bool) -> Void)? = nil) {
        var statusTextAttributedString: NSAttributedString?
        if let statusTextString = statusText {
            statusTextAttributedString = NSAttributedString(string: statusTextString, attributes: [NSForegroundColorAttributeName: UIConstants.TableViewHeaderTextColor])
        }
        self.init(prefs: prefs, prefKey: prefKey, defaultValue: defaultValue, attributedTitleText: NSAttributedString(string: titleText, attributes: [NSForegroundColorAttributeName: UIConstants.TableViewRowTextColor]), attributedStatusText: statusTextAttributedString, settingDidChange: settingDidChange)
    }

    override var status: NSAttributedString? {
        return statusText
    }

    override func onConfigureCell(_ cell: UITableViewCell) {
        super.onConfigureCell(cell)

        let control = UISwitch()
        control.onTintColor = UIConstants.ControlTintColor
        control.addTarget(self, action: #selector(BoolSetting.switchValueChanged(_:)), for: UIControlEvents.valueChanged)
        displayBool(control)
        if let title = title {
            if let status = status {
                control.accessibilityLabel = "\(title.string), \(status.string)"
            } else {
                control.accessibilityLabel = title.string
            }
            cell.accessibilityLabel = nil
        }
        cell.accessoryView = PaddedSwitch(switchView: control)
        cell.selectionStyle = .none
    }

    @objc func switchValueChanged(_ control: UISwitch) {
        writeBool(control)
        settingDidChange?(control.isOn)
    }

    // These methods allow a subclass to control how the pref is saved
    func displayBool(_ control: UISwitch) {
        guard let key = prefKey else {
            return
        }
        control.isOn = prefs.boolForKey(key) ?? defaultValue
    }

    func writeBool(_ control: UISwitch) {
        guard let key = prefKey else {
            return
        }
        prefs.setBool(control.isOn, forKey: key)
    }
}

/// A helper class for a setting backed by a UITextField.
/// This takes an optional settingIsValid and settingDidChange callback
/// If settingIsValid returns false, the Setting will not change and the text remains red.
class StringSetting: Setting, UITextFieldDelegate {

    let prefKey: String
    fileprivate let Padding: CGFloat = 8

    fileprivate let prefs: Prefs
    fileprivate let defaultValue: String?
    fileprivate let placeholder: String
    fileprivate let settingDidChange: ((String?) -> Void)?
    fileprivate let settingIsValid: ((String?) -> Bool)?

    let textField = UITextField()

    init(prefs: Prefs, prefKey: String, defaultValue: String? = nil, placeholder: String, accessibilityIdentifier: String, settingIsValid isValueValid: ((String?) -> Bool)? = nil, settingDidChange: ((String?) -> Void)? = nil) {
        self.prefs = prefs
        self.prefKey = prefKey
        self.defaultValue = defaultValue
        self.settingDidChange = settingDidChange
        self.settingIsValid = isValueValid
        self.placeholder = placeholder

        super.init()
        self.accessibilityIdentifier = accessibilityIdentifier
    }

    override func onConfigureCell(_ cell: UITableViewCell) {
        super.onConfigureCell(cell)
        if let id = accessibilityIdentifier {
            textField.accessibilityIdentifier = id + "TextField"
        }
        textField.placeholder = placeholder
        textField.textAlignment = .center
        textField.delegate = self
        textField.addTarget(self, action: #selector(textFieldDidChange), for: .editingChanged)
        cell.isUserInteractionEnabled = true
        cell.accessibilityTraits = UIAccessibilityTraitNone
        cell.contentView.addSubview(textField)

        textField.snp.makeConstraints { make in
            make.height.equalTo(44)
            make.trailing.equalTo(cell.contentView).offset(-Padding)
            make.leading.equalTo(cell.contentView).offset(Padding)
        }
        textField.text = prefs.stringForKey(prefKey) ?? defaultValue
        textFieldDidChange(textField)
    }

    override func onClick(_ navigationController: UINavigationController?) {
        textField.becomeFirstResponder()
    }

    fileprivate func isValid(_ value: String?) -> Bool {
        guard let test = settingIsValid else {
            return true
        }
        return test(prepareValidValue(userInput: value))
    }

    /// This gives subclasses an opportunity to treat the user input string
    /// before it is saved or tested.
    /// Default implementation does nothing.
    func prepareValidValue(userInput value: String?) -> String? {
        return value
    }

    @objc func textFieldDidChange(_ textField: UITextField) {
        let color = isValid(textField.text) ? UIConstants.TableViewRowTextColor : UIConstants.DestructiveRed
        textField.textColor = color
    }

    @objc func textFieldShouldReturn(_ textField: UITextField) -> Bool {
        return isValid(textField.text)
    }

    @objc func textFieldDidEndEditing(_ textField: UITextField) {
        let text = textField.text
        if !isValid(text) {
            return
        }
        if let text = prepareValidValue(userInput: text) {
            prefs.setString(text, forKey: prefKey)
        } else {
            prefs.removeObjectForKey(prefKey)
        }
        // Call settingDidChange with text or nil.
        settingDidChange?(text)
    }
}

class CheckmarkSetting: Setting {
    let onChanged: () -> Void
    let isEnabled: () -> Bool
    private let subtitle: NSAttributedString?

    override var status: NSAttributedString? {
        return subtitle
    }

    init(title: NSAttributedString, subtitle: NSAttributedString?, accessibilityIdentifier: String? = nil, isEnabled: @escaping () -> Bool, onChanged: @escaping () -> Void) {
        self.subtitle = subtitle
        self.onChanged = onChanged
        self.isEnabled = isEnabled
        super.init(title: title)
        self.accessibilityIdentifier = accessibilityIdentifier
    }

    override func onConfigureCell(_ cell: UITableViewCell) {
        super.onConfigureCell(cell)
        cell.accessoryType = isEnabled() ? .checkmark : .none
    }

    override func onClick(_ navigationController: UINavigationController?) {
        // Force editing to end for any focused text fields so they can finish up validation first.
        navigationController?.view.endEditing(true)
        if !isEnabled() {
            onChanged()
        }
    }
}

/// A helper class for a setting backed by a UITextField.
/// This takes an optional isEnabled and mandatory onClick callback
/// isEnabled is called on each tableview.reloadData. If it returns
/// false then the 'button' appears disabled.
class ButtonSetting: Setting {
    let onButtonClick: (UINavigationController?) -> Void
    let destructive: Bool
    let isEnabled: (() -> Bool)?

    init(title: NSAttributedString?, destructive: Bool = false, accessibilityIdentifier: String, isEnabled: (() -> Bool)? = nil, onClick: @escaping (UINavigationController?) -> Void) {
        self.onButtonClick = onClick
        self.destructive = destructive
        self.isEnabled = isEnabled
        super.init(title: title)
        self.accessibilityIdentifier = accessibilityIdentifier
    }

    override func onConfigureCell(_ cell: UITableViewCell) {
        super.onConfigureCell(cell)

        if isEnabled?() ?? true {
            cell.textLabel?.textColor = destructive ? UIConstants.DestructiveRed : UIConstants.HighlightBlue
        } else {
            cell.textLabel?.textColor = UIConstants.TableViewDisabledRowTextColor
        }
        cell.textLabel?.textAlignment = NSTextAlignment.center
        cell.accessibilityTraits = UIAccessibilityTraitButton
        cell.selectionStyle = .none
    }

    override func onClick(_ navigationController: UINavigationController?) {
        // Force editing to end for any focused text fields so they can finish up validation first.
        navigationController?.view.endEditing(true)
        if isEnabled?() ?? true {
            onButtonClick(navigationController)
        }
    }
}

// A helper class for prefs that deal with sync. Handles reloading the tableView data if changes to
// the fxAccount happen.
class AccountSetting: Setting, FxAContentViewControllerDelegate {
    unowned var settings: SettingsTableViewController

    var profile: Profile {
        return settings.profile
    }

    override var title: NSAttributedString? { return nil }

    init(settings: SettingsTableViewController) {
        self.settings = settings
        super.init(title: nil)
    }

    override func onConfigureCell(_ cell: UITableViewCell) {
        super.onConfigureCell(cell)
        if settings.profile.getAccount() != nil {
            cell.selectionStyle = .none
        }
    }

    override var accessoryType: UITableViewCellAccessoryType { return .none }

    func contentViewControllerDidSignIn(_ viewController: FxAContentViewController, withFlags flags: FxALoginFlags) {
        // Reload the data to reflect the new Account immediately.
        settings.tableView.reloadData()
        // And start advancing the Account state in the background as well.
        settings.SELrefresh()

        // Dismiss the FxA content view if the account is verified.
        if flags.verified {
            _ = settings.navigationController?.popToRootViewController(animated: true)
        }
    }

    func contentViewControllerDidCancel(_ viewController: FxAContentViewController) {
        NSLog("didCancel")
        _ = settings.navigationController?.popToRootViewController(animated: true)
    }
}

class WithAccountSetting: AccountSetting {
    override var hidden: Bool { return !profile.hasAccount() }
}

class WithoutAccountSetting: AccountSetting {
    override var hidden: Bool { return profile.hasAccount() }
}

@objc
protocol SettingsDelegate: class {
    func settingsOpenURLInNewTab(_ url: URL)
}

// The base settings view controller.
class SettingsTableViewController: UITableViewController {

    typealias SettingsGenerator = (SettingsTableViewController, SettingsDelegate?) -> [SettingSection]

    fileprivate let Identifier = "CellIdentifier"
    fileprivate let SectionHeaderIdentifier = "SectionHeaderIdentifier"
    var settings = [SettingSection]()

    weak var settingsDelegate: SettingsDelegate?

    var profile: Profile!
    var tabManager: TabManager!

    var hasSectionSeparatorLine = true

    /// Used to calculate cell heights.
    fileprivate lazy var dummyToggleCell: UITableViewCell = {
        let cell = UITableViewCell(style: .subtitle, reuseIdentifier: "dummyCell")
        cell.accessoryView = UISwitch()
        return cell
    }()

    override func viewDidLoad() {
        super.viewDidLoad()
        
        tableView.register(UITableViewCell.self, forCellReuseIdentifier: Identifier)
        tableView.register(SettingsTableSectionHeaderFooterView.self, forHeaderFooterViewReuseIdentifier: SectionHeaderIdentifier)
        let tableFooter = SettingsTableFooterView(frame: CGRect(x: 0, y: 0, width: view.frame.width, height: 128))
        tableFooter.showTopBorder = false
        tableView.tableFooterView = tableFooter
        
        tableView.separatorColor = UIConstants.TableViewSeparatorColor
        tableView.backgroundColor = UIConstants.TableViewHeaderBackgroundColor
        tableView.estimatedRowHeight = 44
        tableView.estimatedSectionHeaderHeight = 44
    }

    override func viewWillAppear(_ animated: Bool) {
        super.viewWillAppear(animated)

        settings = generateSettings()

        NotificationCenter.default.addObserver(self, selector: #selector(SettingsTableViewController.SELsyncDidChangeState), name: NotificationProfileDidStartSyncing, object: nil)
        NotificationCenter.default.addObserver(self, selector: #selector(SettingsTableViewController.SELsyncDidChangeState), name: NotificationProfileDidFinishSyncing, object: nil)
        NotificationCenter.default.addObserver(self, selector: #selector(SettingsTableViewController.SELfirefoxAccountDidChange), name: NotificationFirefoxAccountChanged, object: nil)

        tableView.reloadData()
    }

    override func viewDidAppear(_ animated: Bool) {
        super.viewDidAppear(animated)
        SELrefresh()
    }

    override func viewDidDisappear(_ animated: Bool) {
        super.viewDidDisappear(animated)
        NotificationCenter.default.removeObserver(self, name: NotificationProfileDidStartSyncing, object: nil)
        NotificationCenter.default.removeObserver(self, name: NotificationProfileDidFinishSyncing, object: nil)
        NotificationCenter.default.removeObserver(self, name: NotificationFirefoxAccountChanged, object: nil)
    }

    // Override to provide settings in subclasses
    func generateSettings() -> [SettingSection] {
        return []
    }

    @objc fileprivate func SELsyncDidChangeState() {
        DispatchQueue.main.async {
            self.tableView.reloadData()
        }
    }

    @objc fileprivate func SELrefresh() {
        // Through-out, be aware that modifying the control while a refresh is in progress is /not/ supported and will likely crash the app.
        if let account = self.profile.getAccount() {
            account.advance().upon { state in
                DispatchQueue.main.async { () -> Void in
                    self.tableView.reloadData()
                }
            }
        } else {
            self.tableView.reloadData()
        }
    }

    @objc func SELfirefoxAccountDidChange() {
        self.tableView.reloadData()
    }

    override func tableView(_ tableView: UITableView, cellForRowAt indexPath: IndexPath) -> UITableViewCell {
        let section = settings[indexPath.section]
        if let setting = section[indexPath.row] {
            var cell: UITableViewCell!
            if let _ = setting.status {
                // Work around http://stackoverflow.com/a/9999821 and http://stackoverflow.com/a/25901083 by using a new cell.
                // I could not make any setNeedsLayout solution work in the case where we disconnect and then connect a new account.
                // Be aware that dequeing and then ignoring a cell appears to cause issues; only deque a cell if you're going to return it.
                cell = UITableViewCell(style: setting.style, reuseIdentifier: nil)
            } else {
                cell = tableView.dequeueReusableCell(withIdentifier: Identifier, for: indexPath)
            }
            setting.onConfigureCell(cell)
            return cell
        }
        return tableView.dequeueReusableCell(withIdentifier: Identifier, for: indexPath)
    }

    override func numberOfSections(in tableView: UITableView) -> Int {
        return settings.count
    }

    override func tableView(_ tableView: UITableView, numberOfRowsInSection section: Int) -> Int {
        let section = settings[section]
        return section.count
    }

    override func tableView(_ tableView: UITableView, viewForHeaderInSection section: Int) -> UIView? {
        let headerView = tableView.dequeueReusableHeaderFooterView(withIdentifier: SectionHeaderIdentifier) as! SettingsTableSectionHeaderFooterView
        let sectionSetting = settings[section]
        if let sectionTitle = sectionSetting.title?.string {
            headerView.titleLabel.text = sectionTitle
        }

        // Hide the top border for the top section to avoid having a double line at the top
        if section == 0 || !hasSectionSeparatorLine {
            headerView.showTopBorder = false
        } else {
            headerView.showTopBorder = true
        }

        return headerView
    }
    
    override func tableView(_ tableView: UITableView, viewForFooterInSection section: Int) -> UIView? {
        let sectionSetting = settings[section]
        guard let sectionFooter = sectionSetting.footerTitle?.string else {
            return nil
        }
        let footerView = tableView.dequeueReusableHeaderFooterView(withIdentifier: SectionHeaderIdentifier) as! SettingsTableSectionHeaderFooterView
        footerView.titleLabel.text = sectionFooter
        footerView.titleAlignment = .top
        footerView.showBottomBorder = false
        return footerView
    }

<<<<<<< HEAD
//    override func tableView(_ tableView: UITableView, heightForHeaderInSection section: Int) -> CGFloat {
//        return 150
//    }

    override func tableView(_ tableView: UITableView, heightForFooterInSection section: Int) -> CGFloat {
        let sectionSetting = settings[section]
        guard let text = sectionSetting.footerTitle?.string else {
            return 0
        }

        let attr = NSAttributedString(string: text)
        let maxWidth = view.frame.width - SettingsTableSectionHeaderFooterViewUX.titleHorizontalPadding * 2
        let maxHeight = CGFloat(100) // An arbitrary upper bound, FYI 4 lines of text is 56 points high.
        let rect = attr.boundingRect(with: CGSize(width: maxWidth, height: maxHeight), options: [.usesLineFragmentOrigin, .usesFontLeading], context: nil)
        print(ceil(rect.size.height))
        let textHeight = ceil(rect.size.height)
        if textHeight < 30 {
            // Two lines of text is ~28 points, and most footers in the settings are 1-2 lines of text;
            // we only want to special case the cell height for 3+ lines of text, otherwise just use a
            // consistent cell height
            return 44
=======
    // To hide a footer dynamically requires returning nil from viewForFooterInSection
    // and setting the height to zero.
    // However, we also want the height dynamically calculated, there is a magic constant
    // for that: `UITableViewAutomaticDimension`.
    override func tableView(_ tableView: UITableView, heightForFooterInSection section: Int) -> CGFloat {
        let sectionSetting = settings[section]
        if let _ = sectionSetting.footerTitle?.string {
            return UITableViewAutomaticDimension
>>>>>>> 2e17eee2
        }
        return 0
    }

    override func tableView(_ tableView: UITableView, heightForRowAt indexPath: IndexPath) -> CGFloat {
        let section = settings[indexPath.section]
        // Workaround for calculating the height of default UITableViewCell cells with a subtitle under
        // the title text label.
        if let setting = section[indexPath.row], setting is BoolSetting && setting.status != nil {
            return calculateStatusCellHeightForSetting(setting)
        }
        if let setting = section[indexPath.row], let height = setting.cellHeight {
            return height
        }

        return UITableViewAutomaticDimension
    }

    override func tableView(_ tableView: UITableView, didSelectRowAt indexPath: IndexPath) {
        let section = settings[indexPath.section]
        if let setting = section[indexPath.row], setting.enabled {
            setting.onClick(navigationController)
        }
    }

    fileprivate func calculateStatusCellHeightForSetting(_ setting: Setting) -> CGFloat {
        dummyToggleCell.layoutSubviews()

        let topBottomMargin: CGFloat = 10
        let width = dummyToggleCell.contentView.frame.width - 2 * dummyToggleCell.separatorInset.left

        return
            heightForLabel(dummyToggleCell.textLabel!, width: width, text: setting.title?.string) +
            heightForLabel(dummyToggleCell.detailTextLabel!, width: width, text: setting.status?.string) +
            2 * topBottomMargin
    }

    fileprivate func heightForLabel(_ label: UILabel, width: CGFloat, text: String?) -> CGFloat {
        guard let text = text else { return 0 }

        let size = CGSize(width: width, height: CGFloat.greatestFiniteMagnitude)
        let attrs = [NSFontAttributeName: label.font as Any]
        let boundingRect = NSString(string: text).boundingRect(with: size,
            options: NSStringDrawingOptions.usesLineFragmentOrigin, attributes: attrs, context: nil)
        return boundingRect.height
    }
}

class SettingsTableFooterView: UIView {
    var logo: UIImageView = {
        var image =  UIImageView(image: UIImage(named: "settingsFlatfox"))
        image.contentMode = UIViewContentMode.center
        image.accessibilityIdentifier = "SettingsTableFooterView.logo"
        return image
    }()

    fileprivate lazy var topBorder: CALayer = {
        let topBorder = CALayer()
        topBorder.backgroundColor = UIConstants.SeparatorColor.cgColor
        return topBorder
    }()
    
    override init(frame: CGRect) {
        super.init(frame: frame)
        backgroundColor = UIConstants.TableViewHeaderBackgroundColor
        layer.addSublayer(topBorder)
        addSubview(logo)
    }
    
    var showTopBorder: Bool = true {
        didSet {
            topBorder.isHidden = !showTopBorder
        }
    }

    required init?(coder aDecoder: NSCoder) {
        fatalError("init(coder:) has not been implemented")
    }

    override func layoutSubviews() {
        super.layoutSubviews()
        topBorder.frame = CGRect(x: 0.0, y: 0.0, width: frame.size.width, height: 0.5)
        logo.center = CGPoint(x: frame.size.width / 2, y: frame.size.height / 2)
    }
}

struct SettingsTableSectionHeaderFooterViewUX {
    static let titleHorizontalPadding: CGFloat = 15
    static let titleVerticalPadding: CGFloat = 6
    static let titleVerticalLongPadding: CGFloat = 20
}

class SettingsTableSectionHeaderFooterView: UITableViewHeaderFooterView {

    enum TitleAlignment {
        case top
        case bottom
    }

    var titleAlignment: TitleAlignment = .bottom {
        didSet {
            remakeTitleAlignmentConstraints()
        }
    }

    var showTopBorder: Bool = true {
        didSet {
            topBorder.isHidden = !showTopBorder
        }
    }

    var showBottomBorder: Bool = true {
        didSet {
            bottomBorder.isHidden = !showBottomBorder
        }
    }

    lazy var titleLabel: UILabel = {
        var headerLabel = UILabel()
        headerLabel.textColor = UIConstants.TableViewHeaderTextColor
        headerLabel.font = UIFont.systemFont(ofSize: 12.0, weight: UIFontWeightRegular)
        headerLabel.numberOfLines = 0
        return headerLabel
    }()

    fileprivate lazy var topBorder: UIView = {
        let topBorder = UIView()
        topBorder.backgroundColor = UIConstants.SeparatorColor
        return topBorder
    }()

    fileprivate lazy var bottomBorder: UIView = {
        let bottomBorder = UIView()
        bottomBorder.backgroundColor = UIConstants.SeparatorColor
        return bottomBorder
    }()

    override init(reuseIdentifier: String?) {
        super.init(reuseIdentifier: reuseIdentifier)
        contentView.backgroundColor = UIConstants.TableViewHeaderBackgroundColor
        addSubview(titleLabel)
        addSubview(topBorder)
        addSubview(bottomBorder)

        setupInitialConstraints()
    }

    required init?(coder aDecoder: NSCoder) {
        fatalError("init(coder:) has not been implemented")
    }

    func setupInitialConstraints() {
        bottomBorder.snp.makeConstraints { make in
            make.bottom.left.right.equalTo(self)
            make.height.equalTo(0.5)
        }

        topBorder.snp.makeConstraints { make in
            make.top.left.right.equalTo(self)
            make.height.equalTo(0.5)
        }

        remakeTitleAlignmentConstraints()
    }

    override func prepareForReuse() {
        super.prepareForReuse()
        showTopBorder = true
        showBottomBorder = true
        titleLabel.text = nil
        titleAlignment = .bottom
    }

    fileprivate func remakeTitleAlignmentConstraints() {
        switch titleAlignment {
        case .top:
            titleLabel.snp.remakeConstraints { make in
                make.left.right.equalTo(self).inset(SettingsTableSectionHeaderFooterViewUX.titleHorizontalPadding)
                make.top.equalTo(self).offset(SettingsTableSectionHeaderFooterViewUX.titleVerticalPadding)
                make.bottom.equalTo(self).offset(-SettingsTableSectionHeaderFooterViewUX.titleVerticalLongPadding)
            }
        case .bottom:
            titleLabel.snp.remakeConstraints { make in
                make.left.right.equalTo(self).inset(SettingsTableSectionHeaderFooterViewUX.titleHorizontalPadding)
                make.bottom.equalTo(self).offset(-SettingsTableSectionHeaderFooterViewUX.titleVerticalPadding)
                make.top.equalTo(self).offset(SettingsTableSectionHeaderFooterViewUX.titleVerticalLongPadding)
            }
        }
    }
}
<|MERGE_RESOLUTION|>--- conflicted
+++ resolved
@@ -575,29 +575,6 @@
         return footerView
     }
 
-<<<<<<< HEAD
-//    override func tableView(_ tableView: UITableView, heightForHeaderInSection section: Int) -> CGFloat {
-//        return 150
-//    }
-
-    override func tableView(_ tableView: UITableView, heightForFooterInSection section: Int) -> CGFloat {
-        let sectionSetting = settings[section]
-        guard let text = sectionSetting.footerTitle?.string else {
-            return 0
-        }
-
-        let attr = NSAttributedString(string: text)
-        let maxWidth = view.frame.width - SettingsTableSectionHeaderFooterViewUX.titleHorizontalPadding * 2
-        let maxHeight = CGFloat(100) // An arbitrary upper bound, FYI 4 lines of text is 56 points high.
-        let rect = attr.boundingRect(with: CGSize(width: maxWidth, height: maxHeight), options: [.usesLineFragmentOrigin, .usesFontLeading], context: nil)
-        print(ceil(rect.size.height))
-        let textHeight = ceil(rect.size.height)
-        if textHeight < 30 {
-            // Two lines of text is ~28 points, and most footers in the settings are 1-2 lines of text;
-            // we only want to special case the cell height for 3+ lines of text, otherwise just use a
-            // consistent cell height
-            return 44
-=======
     // To hide a footer dynamically requires returning nil from viewForFooterInSection
     // and setting the height to zero.
     // However, we also want the height dynamically calculated, there is a magic constant
@@ -606,7 +583,6 @@
         let sectionSetting = settings[section]
         if let _ = sectionSetting.footerTitle?.string {
             return UITableViewAutomaticDimension
->>>>>>> 2e17eee2
         }
         return 0
     }
