--- conflicted
+++ resolved
@@ -48,13 +48,8 @@
         })
         showWebPage.textField.textAlignment = .natural
 
-<<<<<<< HEAD
-        let section = SettingSection(title: NSAttributedString(string: Strings.NewTabSectionName), footerTitle: NSAttributedString(string: Strings.NewTabSectionNameFooter), children: [showTopSites, showBlankPage, showBookmarks, showHistory, showWebPage])
-        
-=======
         let section = SettingSection(title: NSAttributedString(string: Strings.NewTabSectionName), footerTitle: NSAttributedString(string: Strings.NewTabSectionNameFooter), children: [showTopSites, showBlankPage, showWebPage])
 
->>>>>>> 4d52a529
         return [section]
     }
 
