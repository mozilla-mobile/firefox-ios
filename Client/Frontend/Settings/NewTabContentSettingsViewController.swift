/* This Source Code Form is subject to the terms of the Mozilla Public
 * License, v. 2.0. If a copy of the MPL was not distributed with this
 * file, You can obtain one at http://mozilla.org/MPL/2.0/. */

import Foundation
import Shared

class CurrentTabSetting: Setting {
    let profile: Profile

    override var accessoryType: UITableViewCellAccessoryType { return .disclosureIndicator }

    override var style: UITableViewCellStyle { return .value1 }

    override var accessibilityIdentifier: String? { return "NewTabOption" }

    init(profile: Profile) {
        self.profile = profile
        super.init(title: NSAttributedString(string: NewTabAccessors.getNewTabPage(profile.prefs).settingTitle, attributes: [NSAttributedStringKey.foregroundColor: UIColor.theme.tableView.rowText]))
    }

    override func onClick(_ navigationController: UINavigationController?) {
        let viewController = NewTabChoiceViewController(prefs: profile.prefs)
        navigationController?.pushViewController(viewController, animated: true)
    }
}

class NewTabContentSettingsViewController: SettingsTableViewController {

    /* variables for checkmark settings */
    let prefs: Prefs
    var currentChoice: NewTabPage!
    var hasHomePage: Bool!

    init(prefs: Prefs) {
        self.prefs = prefs
        super.init(style: .grouped)

        self.title = Strings.SettingsNewTabTitle
        hasSectionSeparatorLine = false
    }

    required init?(coder aDecoder: NSCoder) {
        fatalError("init(coder:) has not been implemented")
    }

    override func generateSettings() -> [SettingSection] {
<<<<<<< HEAD
        //let tabSetting = CurrentTabSetting(profile: profile)
        self.currentChoice = NewTabAccessors.getNewTabPage(self.prefs)
        self.hasHomePage = HomePageAccessors.getHomePage(self.prefs) != nil

        let showTopSites = CheckmarkSetting(title: NSAttributedString(string: Strings.SettingsNewTabTopSites), subtitle: nil, accessibilityIdentifier: nil, isEnabled: {return self.currentChoice == NewTabPage.topSites}, onChanged: {
            self.currentChoice = NewTabPage.topSites
            self.prefs.setString(self.currentChoice.rawValue, forKey: NewTabAccessors.PrefKey)
            self.tableView.reloadData()
        })
        let showBlankPage = CheckmarkSetting(title: NSAttributedString(string: Strings.SettingsNewTabBlankPage), subtitle: nil, accessibilityIdentifier: nil, isEnabled: {return self.currentChoice == NewTabPage.blankPage}, onChanged: {
            self.currentChoice = NewTabPage.blankPage
            self.prefs.setString(self.currentChoice.rawValue, forKey: NewTabAccessors.PrefKey)
            self.tableView.reloadData()
        })
        let showBookmarks = CheckmarkSetting(title: NSAttributedString(string: Strings.SettingsNewTabBookmarks), subtitle: nil, accessibilityIdentifier: nil, isEnabled: {return self.currentChoice == NewTabPage.bookmarks}, onChanged: {
            self.currentChoice = NewTabPage.bookmarks
            self.prefs.setString(self.currentChoice.rawValue, forKey: NewTabAccessors.PrefKey)
            self.tableView.reloadData()
        })
        let showHistory = CheckmarkSetting(title: NSAttributedString(string: Strings.SettingsNewTabHistory), subtitle: nil, accessibilityIdentifier: nil, isEnabled: {return self.currentChoice == NewTabPage.history}, onChanged: {
            self.currentChoice = NewTabPage.history
            self.prefs.setString(self.currentChoice.rawValue, forKey: NewTabAccessors.PrefKey)
            self.tableView.reloadData()
        })
        let showHomepage = CheckmarkSetting(title: NSAttributedString(string: Strings.SettingsNewTabHomePage), subtitle: nil, accessibilityIdentifier: nil, isEnabled: {return (self.currentChoice == NewTabPage.homePage) && self.hasHomePage}, onChanged: {
            self.currentChoice = NewTabPage.homePage
            self.prefs.setString(self.currentChoice.rawValue, forKey: NewTabAccessors.PrefKey)
            self.tableView.reloadData()
        })

        var firstSection = SettingSection(title: NSAttributedString(string: Strings.NewTabSectionName), footerTitle: NSAttributedString(string: Strings.NewTabSectionNameFooter), children: [showTopSites, showBlankPage, showBookmarks, showHistory])

        self.hasHomePage = HomePageAccessors.getHomePage(self.prefs) != nil
        if self.hasHomePage {
            firstSection = SettingSection(title: NSAttributedString(string: Strings.NewTabSectionName), footerTitle: NSAttributedString(string: Strings.NewTabSectionNameFooter), children: [showTopSites, showBlankPage, showBookmarks, showHistory, showHomepage])
        }
=======
        let tabSetting = CurrentTabSetting(profile: profile)
        let firstSection = SettingSection(title: NSAttributedString(string: Strings.SettingsNewTabSectionName), footerTitle: nil, children: [tabSetting])

>>>>>>> ea28b910
        let isPocketEnabledDefault = Pocket.IslocaleSupported(Locale.current.identifier)
        let pocketSetting = BoolSetting(prefs: profile.prefs, prefKey: PrefsKeys.ASPocketStoriesVisible, defaultValue: isPocketEnabledDefault, attributedTitleText: NSAttributedString(string: Strings.SettingsNewTabPocket))
        let bookmarks = BoolSetting(prefs: profile.prefs, prefKey: PrefsKeys.ASBookmarkHighlightsVisible, defaultValue: true, attributedTitleText: NSAttributedString(string: Strings.SettingsNewTabHighlightsBookmarks))
        let history = BoolSetting(prefs: profile.prefs, prefKey: PrefsKeys.ASRecentHighlightsVisible, defaultValue: true, attributedTitleText: NSAttributedString(string: Strings.SettingsNewTabHiglightsHistory))
        let secondSection = SettingSection(title: NSAttributedString(string: Strings.SettingsNewTabASTitle), footerTitle: nil, children: [pocketSetting, bookmarks, history])

        return [firstSection, secondSection]

    }

    override func viewDidDisappear(_ animated: Bool) {
        super.viewDidDisappear(animated)
        NotificationCenter.default.post(name: .HomePanelPrefsChanged, object: nil)
    }
}
<|MERGE_RESOLUTION|>--- conflicted
+++ resolved
@@ -45,8 +45,6 @@
     }
 
     override func generateSettings() -> [SettingSection] {
-<<<<<<< HEAD
-        //let tabSetting = CurrentTabSetting(profile: profile)
         self.currentChoice = NewTabAccessors.getNewTabPage(self.prefs)
         self.hasHomePage = HomePageAccessors.getHomePage(self.prefs) != nil
 
@@ -82,11 +80,7 @@
         if self.hasHomePage {
             firstSection = SettingSection(title: NSAttributedString(string: Strings.NewTabSectionName), footerTitle: NSAttributedString(string: Strings.NewTabSectionNameFooter), children: [showTopSites, showBlankPage, showBookmarks, showHistory, showHomepage])
         }
-=======
-        let tabSetting = CurrentTabSetting(profile: profile)
-        let firstSection = SettingSection(title: NSAttributedString(string: Strings.SettingsNewTabSectionName), footerTitle: nil, children: [tabSetting])
-
->>>>>>> ea28b910
+      
         let isPocketEnabledDefault = Pocket.IslocaleSupported(Locale.current.identifier)
         let pocketSetting = BoolSetting(prefs: profile.prefs, prefKey: PrefsKeys.ASPocketStoriesVisible, defaultValue: isPocketEnabledDefault, attributedTitleText: NSAttributedString(string: Strings.SettingsNewTabPocket))
         let bookmarks = BoolSetting(prefs: profile.prefs, prefKey: PrefsKeys.ASBookmarkHighlightsVisible, defaultValue: true, attributedTitleText: NSAttributedString(string: Strings.SettingsNewTabHighlightsBookmarks))
