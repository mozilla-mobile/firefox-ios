--- conflicted
+++ resolved
@@ -30,12 +30,7 @@
     /* variables for checkmark settings */
     let prefs: Prefs
     var currentChoice: NewTabPage!
-<<<<<<< HEAD
     var hasHomePage = false
-=======
-    var hasHomePage: Bool!
-
->>>>>>> 33bc0240
     init(prefs: Prefs) {
         self.prefs = prefs
         super.init(style: .grouped)
@@ -49,10 +44,6 @@
     }
 
     override func generateSettings() -> [SettingSection] {
-<<<<<<< HEAD
-        //let tabSetting = CurrentTabSetting(profile: profile)
-=======
->>>>>>> 33bc0240
         self.currentChoice = NewTabAccessors.getNewTabPage(self.prefs)
         self.hasHomePage = HomePageAccessors.getHomePage(self.prefs) != nil
 
@@ -77,17 +68,7 @@
             self.tableView.reloadData()
         })
         let showHomepage = CheckmarkSetting(title: NSAttributedString(string: Strings.SettingsNewTabHomePage), subtitle: nil, accessibilityIdentifier: nil, isEnabled: {return (self.currentChoice == NewTabPage.homePage) && self.hasHomePage}, onChanged: {
-<<<<<<< HEAD
-            self.hasHomePage = HomePageAccessors.getHomePage(self.prefs) != nil
-            if self.hasHomePage {
-                self.currentChoice = NewTabPage.homePage
-                self.prefs.setString(self.currentChoice.rawValue, forKey: NewTabAccessors.PrefKey)
-            }
-            self.tableView.reloadData()
-        })
-        let firstSection = SettingSection(title: NSAttributedString(string: Strings.NewTabSectionName), footerTitle: NSAttributedString(string: Strings.NewTabSectionNameFooter), children: [showTopSites, showBlankPage, showBookmarks, showHistory, showHomepage])
-        
-=======
+
             self.currentChoice = NewTabPage.homePage
             self.prefs.setString(self.currentChoice.rawValue, forKey: NewTabAccessors.PrefKey)
             self.tableView.reloadData()
@@ -99,8 +80,6 @@
         if self.hasHomePage {
             firstSection = SettingSection(title: NSAttributedString(string: Strings.NewTabSectionName), footerTitle: NSAttributedString(string: Strings.NewTabSectionNameFooter), children: [showTopSites, showBlankPage, showBookmarks, showHistory, showHomepage])
         }
-      
->>>>>>> 33bc0240
         let isPocketEnabledDefault = Pocket.IslocaleSupported(Locale.current.identifier)
         let pocketSetting = BoolSetting(prefs: profile.prefs, prefKey: PrefsKeys.ASPocketStoriesVisible, defaultValue: isPocketEnabledDefault, attributedTitleText: NSAttributedString(string: Strings.SettingsNewTabPocket))
         let bookmarks = BoolSetting(prefs: profile.prefs, prefKey: PrefsKeys.ASBookmarkHighlightsVisible, defaultValue: true, attributedTitleText: NSAttributedString(string: Strings.SettingsNewTabHighlightsBookmarks))
