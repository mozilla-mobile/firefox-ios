/* This Source Code Form is subject to the terms of the Mozilla Public
 * License, v. 2.0. If a copy of the MPL was not distributed with this
 * file, You can obtain one at http://mozilla.org/MPL/2.0/. */

import UIKit
import Shared
import SnapKit
import Foundation
import FxA
import Account

class AdvanceAccountSettingViewController: SettingsTableViewController {
    fileprivate let SectionHeaderIdentifier = "SectionHeaderIdentifier"
    
    fileprivate var customSyncUrl: String?
    
    override func viewDidLoad() {
        super.viewDidLoad()
        title = Strings.SettingsAdvanceAccountSectionName
        self.customSyncUrl = self.profile.prefs.stringForKey(PrefsKeys.KeyCustomSyncWeb)
    }
    
    func clearCustomAccountPrefs() {
        self.profile.prefs.setBool(false, forKey: PrefsKeys.KeyUseCustomSyncService)
        self.profile.prefs.setString("", forKey: PrefsKeys.KeyCustomSyncToken)
        self.profile.prefs.setString("", forKey: PrefsKeys.KeyCustomSyncProfile)
        self.profile.prefs.setString("", forKey: PrefsKeys.KeyCustomSyncOauth)
        self.profile.prefs.setString("", forKey: PrefsKeys.KeyCustomSyncAuth)
        self.profile.prefs.setString("", forKey: PrefsKeys.KeyCustomSyncWeb)
        
        // To help prevent the account being in a strange state, we force it to
        // log out when user clears their custom server preferences.
        self.profile.removeAccount()
    }
    
    func setCustomAccountPrefs(_ data: Data, url: URL) {        
<<<<<<< HEAD
        guard let settings = (try? JSONSerialization.jsonObject(with: data, options: .allowFragments)) as? [String:Any],
                let customSyncToken = settings["sync_tokenserver_base_url"] as? String,
                let customSyncProfile = settings["profile_server_base_url"] as? String,
                let customSyncOauth = settings["oauth_server_base_url"] as? String,
                let customSyncAuth = settings["auth_server_base_url"] as? String else {
=======
        guard let json = try? JSONSerialization.jsonObject(with: data, options: .allowFragments) as! [String: Any] else {
>>>>>>> 5570a7f3
            return
        }

        self.profile.prefs.setBool(true, forKey: PrefsKeys.KeyUseCustomSyncService)
        self.profile.prefs.setString(customSyncToken, forKey: PrefsKeys.KeyCustomSyncToken)
        self.profile.prefs.setString(customSyncProfile, forKey: PrefsKeys.KeyCustomSyncProfile)
        self.profile.prefs.setString(customSyncOauth, forKey: PrefsKeys.KeyCustomSyncOauth)
        self.profile.prefs.setString(customSyncAuth, forKey: PrefsKeys.KeyCustomSyncAuth)
        self.profile.prefs.setString(url.absoluteString, forKey: PrefsKeys.KeyCustomSyncWeb)
        self.profile.removeAccount()
        self.displaySuccessAlert()
    }
    
    func setCustomAccountPrefs() {
        guard let urlString = self.customSyncUrl, let url = URL(string: urlString) else {
            // If the user attempts to set a nil url, clear all the custom service perferences
            // and use default FxA servers.
            self.displayNoServiceSetAlert()
            return
        }
        
        // FxA stores its server configuation under a well-known path. This attempts to download the configuration
        // and save it into the users preferences.
        let syncConfigureString = urlString + "/.well-known/fxa-client-configuration"
        guard let syncConfigureURL = URL(string: syncConfigureString) else {
            return
        }
        
        URLSession.shared.dataTask(with: syncConfigureURL, completionHandler: {(data, response, error) in
            guard let data = data, error == nil else {
                // Something went wrong while downloading or parsing the configuration.
                self.displayErrorAlert()
                return
            }
            self.setCustomAccountPrefs(data, url: url)
        }).resume()
    }
    
    func displaySuccessAlert() {
        let alertController = UIAlertController(title: "", message: Strings.SettingsAdvanceAccountUrlUpdatedAlertMessage, preferredStyle: .alert)
        let defaultAction = UIAlertAction(title: Strings.SettingsAdvanceAccountUrlUpdatedAlertOk, style: .default, handler: nil)
        alertController.addAction(defaultAction)
        self.present(alertController, animated: true)
    }
    
    func displayErrorAlert() {
        self.profile.prefs.setBool(false, forKey: PrefsKeys.KeyUseCustomSyncService)
        DispatchQueue.main.async {
            self.tableView.reloadRows(at: [IndexPath(row: 0, section: 0)], with: UITableViewRowAnimation.automatic)
        }
        let alertController = UIAlertController(title: Strings.SettingsAdvanceAccountUrlErrorAlertTitle, message: Strings.SettingsAdvanceAccountUrlErrorAlertMessage, preferredStyle: .alert)
        let defaultAction = UIAlertAction(title: Strings.SettingsAdvanceAccountUrlErrorAlertOk, style: .default, handler: nil)
        alertController.addAction(defaultAction)
        self.present(alertController, animated: true)
    }
    
    func displayNoServiceSetAlert() {
        self.profile.prefs.setBool(false, forKey: PrefsKeys.KeyUseCustomSyncService)
        DispatchQueue.main.async {
            self.tableView.reloadRows(at: [IndexPath(row: 0, section: 0)], with: UITableViewRowAnimation.automatic)
        }
        let alertController = UIAlertController(title: Strings.SettingsAdvanceAccountUrlErrorAlertTitle, message: Strings.SettingsAdvanceAccountEmptyUrlErrorAlertMessage, preferredStyle: .alert)
        let defaultAction = UIAlertAction(title: Strings.SettingsAdvanceAccountUrlUpdatedAlertOk, style: .default, handler: nil)
        alertController.addAction(defaultAction)
        self.present(alertController, animated: true)
    }

    override func generateSettings() -> [SettingSection] {
        let prefs = profile.prefs
        let customSyncSetting = CustomSyncWebPageSetting(prefs: prefs,
                                                         prefKey: PrefsKeys.KeyCustomSyncWeb,
                                                         placeholder: Strings.SettingsAdvanceAccountUrlPlaceholder,
                                                         accessibilityIdentifier: "CustomSyncSetting",
                                                         settingDidChange: { fieldText in
                                                            self.customSyncUrl = fieldText
                                                            if let customSyncUrl = self.customSyncUrl, customSyncUrl.isEmpty {
                                                                self.clearCustomAccountPrefs()
                                                                return
                                                            }
        })
        
        var basicSettings: [Setting] = []
        basicSettings += [
            CustomSyncEnableSetting(
                prefs: prefs,
                settingDidChange: { result in
                    if result == true {
                        // Reload the table data to ensure that the updated custom url is set
                        self.tableView?.reloadData()
                        self.setCustomAccountPrefs()
                    } 
            }),
            customSyncSetting
        ]
        
        let settings: [SettingSection] = [
            SettingSection(title: NSAttributedString(string: ""), children: basicSettings),
            SettingSection(title: NSAttributedString(string: Strings.SettingsAdvanceAccountSectionFooter), children: [])
        ]

        return settings
    }
    
    override func tableView(_ tableView: UITableView, viewForHeaderInSection section: Int) -> UIView? {
        let headerView = tableView.dequeueReusableHeaderFooterView(withIdentifier: SectionHeaderIdentifier) as! SettingsTableSectionHeaderFooterView
        let sectionSetting = settings[section]
        headerView.titleLabel.text = sectionSetting.title?.string
        
        switch section {
        // Hide the bottom border for the FxA custom server notes.
        case 1:
            headerView.titleAlignment = .top
            headerView.titleLabel.numberOfLines = 0
            headerView.showBottomBorder = false
        default:
            return super.tableView(tableView, viewForHeaderInSection: section)
        }
        return headerView
    }
}

class CustomSyncEnableSetting: BoolSetting {
    init(prefs: Prefs, settingDidChange: ((Bool?) -> Void)? = nil) {
        super.init(
            prefs: prefs, prefKey: PrefsKeys.KeyUseCustomSyncService, defaultValue: false,
            attributedTitleText: NSAttributedString(string: Strings.SettingsAdvanceAccountUseCustomAccountsServiceTitle),
            settingDidChange: settingDidChange
        )
    }
}

class CustomSyncWebPageSetting: WebPageSetting {
    override init(prefs: Prefs, prefKey: String, defaultValue: String? = nil, placeholder: String, accessibilityIdentifier: String, settingDidChange: ((String?) -> Void)? = nil) {
        super.init(prefs: prefs,
                   prefKey: prefKey,
                   defaultValue: defaultValue,
                   placeholder: placeholder,
                   accessibilityIdentifier: accessibilityIdentifier,
                   settingDidChange: settingDidChange)
        textField.clearButtonMode = UITextFieldViewMode.always
    }
}<|MERGE_RESOLUTION|>--- conflicted
+++ resolved
@@ -34,15 +34,11 @@
     }
     
     func setCustomAccountPrefs(_ data: Data, url: URL) {        
-<<<<<<< HEAD
         guard let settings = (try? JSONSerialization.jsonObject(with: data, options: .allowFragments)) as? [String:Any],
                 let customSyncToken = settings["sync_tokenserver_base_url"] as? String,
                 let customSyncProfile = settings["profile_server_base_url"] as? String,
                 let customSyncOauth = settings["oauth_server_base_url"] as? String,
                 let customSyncAuth = settings["auth_server_base_url"] as? String else {
-=======
-        guard let json = try? JSONSerialization.jsonObject(with: data, options: .allowFragments) as! [String: Any] else {
->>>>>>> 5570a7f3
             return
         }
 
