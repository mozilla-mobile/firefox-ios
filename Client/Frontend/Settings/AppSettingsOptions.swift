// This Source Code Form is subject to the terms of the Mozilla Public
// License, v. 2.0. If a copy of the MPL was not distributed with this
// file, You can obtain one at http://mozilla.org/MPL/2.0

import Common
import Foundation
import Shared
import Account
import LocalAuthentication
import Glean
import Logger

// This file contains all of the settings available in the main settings screen of the app.

private var ShowDebugSettings: Bool = false
private var DebugSettingsClickCount: Int = 0

struct SettingDisclosureUtility {
    static func buildDisclosureIndicator(theme: Theme) -> UIImageView {
        let disclosureIndicator = UIImageView()
        disclosureIndicator.image = UIImage(named: ImageIdentifiers.menuChevron)?.withRenderingMode(.alwaysTemplate).imageFlippedForRightToLeftLayoutDirection()
        disclosureIndicator.tintColor = theme.colors.actionSecondary
        disclosureIndicator.sizeToFit()
        return disclosureIndicator
    }
}

// MARK: - ConnectSetting
// Sync setting for connecting a Firefox Account. Shown when we don't have an account.
class ConnectSetting: WithoutAccountSetting {
    override var accessoryView: UIImageView? { return SettingDisclosureUtility.buildDisclosureIndicator(theme: theme) }

    override var title: NSAttributedString? {
        return NSAttributedString(string: .Settings.Sync.ButtonTitle, attributes: [NSAttributedString.Key.foregroundColor: theme.colors.textPrimary])
    }

    override var accessibilityIdentifier: String? { return "SignInToSync" }

    override func onClick(_ navigationController: UINavigationController?) {
        let fxaParams = FxALaunchParams(entrypoint: .connectSetting, query: [:])
        let viewController = FirefoxAccountSignInViewController(profile: profile, parentType: .settings, deepLinkParams: fxaParams)
        TelemetryWrapper.recordEvent(category: .firefoxAccount, method: .view, object: .settings)
        navigationController?.pushViewController(viewController, animated: true)
    }

    override func onConfigureCell(_ cell: UITableViewCell, theme: Theme) {
        super.onConfigureCell(cell, theme: theme)
        cell.imageView?.image = UIImage.templateImageNamed("FxA-Default")
        cell.imageView?.tintColor = theme.colors.textDisabled
        cell.imageView?.layer.cornerRadius = (cell.imageView?.frame.size.width)! / 2
        cell.imageView?.layer.masksToBounds = true
    }
}

// MARK: - SyncNowSetting
class SyncNowSetting: WithAccountSetting {
    let imageView = UIImageView(frame: CGRect(width: 30, height: 30))
    let syncIconWrapper = UIImage.createWithColor(CGSize(width: 30, height: 30), color: UIColor.clear)
    let syncBlueIcon = UIImage(named: "FxA-Sync-Blue")

    // Animation used to rotate the Sync icon 360 degrees while syncing is in progress.
    let continuousRotateAnimation = CABasicAnimation(keyPath: "transform.rotation")

    override init(settings: SettingsTableViewController) {
        super.init(settings: settings)
        NotificationCenter.default.addObserver(self, selector: #selector(stopRotateSyncIcon), name: .ProfileDidFinishSyncing, object: nil)
    }

    fileprivate lazy var timestampFormatter: DateFormatter = {
        let formatter = DateFormatter()
        formatter.dateFormat = "yyyy-MM-dd HH:mm:ss"
        return formatter
    }()

    fileprivate var syncNowTitle: NSAttributedString {
        if !DeviceInfo.hasConnectivity() {
            return NSAttributedString(
                string: .FxANoInternetConnection,
                attributes: [
                    NSAttributedString.Key.foregroundColor: theme.colors.textWarning,
                    NSAttributedString.Key.font: DynamicFontHelper.defaultHelper.DefaultMediumFont
                ]
            )
        }

        let syncText = theme.colors.textPrimary
        let headerLightText = theme.colors.textSecondary
        return NSAttributedString(
            string: .FxASyncNow,
            attributes: [
                NSAttributedString.Key.foregroundColor: self.enabled ? syncText : headerLightText,
                NSAttributedString.Key.font: DynamicFontHelper.defaultHelper.DefaultStandardFont
            ]
        )
    }

    func startRotateSyncIcon() {
        DispatchQueue.main.async {
            self.imageView.layer.add(self.continuousRotateAnimation, forKey: "rotateKey")
        }
    }

    @objc func stopRotateSyncIcon() {
        DispatchQueue.main.async {
            self.imageView.layer.removeAllAnimations()
        }
    }

    override var accessoryType: UITableViewCell.AccessoryType { return .none }

    override var image: UIImage? {
        let syncIcon = UIImage(named: "FxA-Sync")?.tinted(withColor: theme.colors.iconPrimary)

        guard let syncStatus = profile.syncManager.syncDisplayState else {
            return syncIcon
        }

        switch syncStatus {
        case .inProgress:
            return syncBlueIcon
        default:
            return syncIcon
        }
    }

    override var title: NSAttributedString? {
        guard let syncStatus = profile.syncManager.syncDisplayState else {
            return syncNowTitle
        }

        switch syncStatus {
        case .bad(let message):
            guard let message = message else { return syncNowTitle }
            return NSAttributedString(
                string: message,
                attributes: [
                    NSAttributedString.Key.foregroundColor: theme.colors.textWarning,
                    NSAttributedString.Key.font: DynamicFontHelper.defaultHelper.DefaultStandardFont])
        case .warning(let message):
            return  NSAttributedString(
                string: message,
                attributes: [
                    NSAttributedString.Key.foregroundColor: theme.colors.textWarning,
                    NSAttributedString.Key.font: DynamicFontHelper.defaultHelper.DefaultStandardFont])
        case .inProgress:
            return NSAttributedString(
                string: .SyncingMessageWithEllipsis,
                attributes: [NSAttributedString.Key.foregroundColor: theme.colors.textPrimary,
                             NSAttributedString.Key.font: UIFont.systemFont(
                                ofSize: DynamicFontHelper.defaultHelper.DefaultStandardFontSize,
                                weight: UIFont.Weight.regular)])
        default:
            return syncNowTitle
        }
    }

    override var status: NSAttributedString? {
        guard let timestamp = profile.syncManager.lastSyncFinishTime else { return nil }

        let formattedLabel = timestampFormatter.string(from: Date.fromTimestamp(timestamp))
        let attributedString = NSMutableAttributedString(string: formattedLabel)
        let attributes = [NSAttributedString.Key.foregroundColor: theme.colors.textSecondary, NSAttributedString.Key.font: UIFont.systemFont(ofSize: 12, weight: UIFont.Weight.regular)]
        let range = NSRange(location: 0, length: attributedString.length)
        attributedString.setAttributes(attributes, range: range)
        return attributedString
    }

    override var hidden: Bool { return !enabled }

    override var enabled: Bool {
        get {
            if !DeviceInfo.hasConnectivity() {
                return false
            }

            return profile.hasSyncableAccount()
        }
        // swiftlint:disable unused_setter_value
        set { }
        // swiftlint:enable unused_setter_value
    }

    fileprivate lazy var troubleshootButton: UIButton = {
        let troubleshootButton = UIButton(type: .roundedRect)
        troubleshootButton.setTitle(.FirefoxSyncTroubleshootTitle, for: .normal)
        troubleshootButton.addTarget(self, action: #selector(self.troubleshoot), for: .touchUpInside)
        troubleshootButton.tintColor = theme.colors.actionPrimary
        troubleshootButton.titleLabel?.font = DynamicFontHelper.defaultHelper.DefaultSmallFont
        troubleshootButton.sizeToFit()
        return troubleshootButton
    }()

    fileprivate lazy var warningIcon: UIImageView = {
        let imageView = UIImageView(image: UIImage(named: "AmberCaution"))
        imageView.sizeToFit()
        return imageView
    }()

    fileprivate lazy var errorIcon: UIImageView = {
        let imageView = UIImageView(image: UIImage(named: "RedCaution"))
        imageView.sizeToFit()
        return imageView
    }()

    fileprivate let syncSUMOURL = SupportUtils.URLForTopic("sync-status-ios")

    @objc fileprivate func troubleshoot() {
        let viewController = SettingsContentViewController()
        viewController.url = syncSUMOURL
        settings.navigationController?.pushViewController(viewController, animated: true)
    }

    override func onConfigureCell(_ cell: UITableViewCell, theme: Theme) {
        super.onConfigureCell(cell, theme: theme)
        cell.textLabel?.attributedText = title
        cell.textLabel?.numberOfLines = 0
        cell.textLabel?.lineBreakMode = .byWordWrapping
        if let syncStatus = profile.syncManager.syncDisplayState {
            switch syncStatus {
            case .bad(let message):
                if message != nil {
                    // add the red warning symbol
                    // add a link to the MANA page
                    cell.detailTextLabel?.attributedText = nil
                    cell.accessoryView = troubleshootButton
                    addIcon(errorIcon, toCell: cell)
                } else {
                    cell.detailTextLabel?.attributedText = status
                    cell.accessoryView = nil
                }
            case .warning:
                // add the amber warning symbol
                // add a link to the MANA page
                cell.detailTextLabel?.attributedText = nil
                cell.accessoryView = troubleshootButton
                addIcon(warningIcon, toCell: cell)
            case .good:
                cell.detailTextLabel?.attributedText = status
                fallthrough
            default:
                cell.accessoryView = nil
            }
        } else {
            cell.accessoryView = nil
        }
        cell.accessoryType = accessoryType
        cell.isUserInteractionEnabled = !profile.syncManager.isSyncing && DeviceInfo.hasConnectivity()

        // Animation that loops continuously until stopped
        continuousRotateAnimation.fromValue = 0.0
        continuousRotateAnimation.toValue = CGFloat(Double.pi)
        continuousRotateAnimation.isRemovedOnCompletion = true
        continuousRotateAnimation.duration = 0.5
        continuousRotateAnimation.repeatCount = .infinity

        // To ensure sync icon is aligned properly with user's avatar, an image is created with proper
        // dimensions and color, then the scaled sync icon is added as a subview.
        imageView.contentMode = .center
        imageView.image = image
        imageView.transform = CGAffineTransform(scaleX: -1, y: 1)

        cell.imageView?.subviews.forEach({ $0.removeFromSuperview() })
        cell.imageView?.image = syncIconWrapper
        cell.imageView?.addSubview(imageView)

        if let syncStatus = profile.syncManager.syncDisplayState {
            switch syncStatus {
            case .inProgress:
                self.startRotateSyncIcon()
            default:
                self.stopRotateSyncIcon()
            }
        }
    }

    fileprivate func addIcon(_ image: UIImageView, toCell cell: UITableViewCell) {
        cell.contentView.addSubview(image)

        cell.textLabel?.snp.updateConstraints { make in
            make.leading.equalTo(image.snp.trailing).offset(5)
            make.trailing.lessThanOrEqualTo(cell.contentView)
            make.centerY.equalTo(cell.contentView)
        }

        image.snp.makeConstraints { make in
            make.leading.equalTo(cell.contentView).offset(17)
            make.top.equalTo(cell.textLabel!).offset(2)
        }
    }

    override func onClick(_ navigationController: UINavigationController?) {
        if !DeviceInfo.hasConnectivity() {
            return
        }

        NotificationCenter.default.post(name: .UserInitiatedSyncManually, object: nil)
        profile.syncManager.syncEverything(why: .syncNow)
        profile.pollCommands(forcePoll: true)
    }
}

// MARK: - AccountStatusSetting
// Sync setting that shows the current Firefox Account status.
class AccountStatusSetting: WithAccountSetting {
    override init(settings: SettingsTableViewController) {
        super.init(settings: settings)
        NotificationCenter.default.addObserver(self, selector: #selector(updateAccount), name: .FirefoxAccountProfileChanged, object: nil)
    }

    @objc func updateAccount(notification: Notification) {
        DispatchQueue.main.async {
            self.settings.tableView.reloadData()
        }
    }

    override var accessoryView: UIImageView? {
        return SettingDisclosureUtility.buildDisclosureIndicator(theme: theme)
    }

    override var title: NSAttributedString? {
        if let displayName = RustFirefoxAccounts.shared.userProfile?.displayName {
            return NSAttributedString(
                string: displayName,
                attributes: [
                    NSAttributedString.Key.font: DynamicFontHelper.defaultHelper.DefaultStandardFontBold,
                    NSAttributedString.Key.foregroundColor: theme.colors.textPrimary])
        }

        if let email = RustFirefoxAccounts.shared.userProfile?.email {
            return NSAttributedString(
                string: email,
                attributes: [
                    NSAttributedString.Key.font: DynamicFontHelper.defaultHelper.DefaultStandardFontBold,
                    NSAttributedString.Key.foregroundColor: theme.colors.textPrimary])
        }

        return nil
    }

    override var status: NSAttributedString? {
        if RustFirefoxAccounts.shared.isActionNeeded {
            let string: String = .FxAAccountVerifyPassword
            let color = theme.colors.textWarning
            let range = NSRange(location: 0, length: string.count)
            let attrs = [NSAttributedString.Key.foregroundColor: color]
            let res = NSMutableAttributedString(string: string)
            res.setAttributes(attrs, range: range)
            return res
        }
        return nil
    }

    override func onClick(_ navigationController: UINavigationController?) {
        guard !profile.rustFxA.accountNeedsReauth() else {
            let fxaParams = FxALaunchParams(entrypoint: .accountStatusSettingReauth, query: [:])
            let controller = FirefoxAccountSignInViewController(profile: profile, parentType: .settings, deepLinkParams: fxaParams)
            TelemetryWrapper.recordEvent(category: .firefoxAccount, method: .view, object: .settings)
            navigationController?.pushViewController(controller, animated: true)
            return
        }

        let viewController = SyncContentSettingsViewController()
        viewController.profile = profile
        navigationController?.pushViewController(viewController, animated: true)
    }

    override func onConfigureCell(_ cell: UITableViewCell, theme: Theme) {
        super.onConfigureCell(cell, theme: theme)
        if let imageView = cell.imageView {
            imageView.subviews.forEach({ $0.removeFromSuperview() })
            imageView.frame = CGRect(width: 30, height: 30)
            imageView.layer.cornerRadius = (imageView.frame.height) / 2
            imageView.layer.masksToBounds = true

            imageView.image = UIImage(named: ImageIdentifiers.placeholderAvatar)?
                .createScaled(CGSize(width: 30, height: 30))

            guard let str = RustFirefoxAccounts.shared.userProfile?.avatarUrl,
                  let actionIconUrl = URL(string: str)
            else { return }

            DefaultImageLoadingHandler.shared.getImageFromCacheOrDownload(
                with: actionIconUrl,
                limit: ImageLoadingConstants.NoLimitImageSize
            ) { image, error in
                guard error == nil, let image = image else { return }

                imageView.image = image.createScaled(CGSize(width: 30, height: 30))
                    .withRenderingMode(.alwaysOriginal)
            }
        }
    }
}

// MARK: - Hidden Settings
/// Used for only for debugging purposes. These settings are hidden behind a
/// 5-tap gesture on the Firefox version cell in the Settings Menu
class HiddenSetting: Setting {
    unowned let settings: SettingsTableViewController

    init(settings: SettingsTableViewController) {
        self.settings = settings
        super.init(title: nil)
    }

    override var hidden: Bool {
        return !ShowDebugSettings
    }

    func updateCell(_ navigationController: UINavigationController?) {
        let controller = navigationController?.topViewController
        let tableView = (controller as? AppSettingsTableViewController)?.tableView
        tableView?.reloadData()
    }
}

class DeleteExportedDataSetting: HiddenSetting {
    override var title: NSAttributedString? {
        // Not localized for now.
        return NSAttributedString(string: "Debug: delete exported databases", attributes: [NSAttributedString.Key.foregroundColor: theme.colors.textPrimary])
    }

    override func onClick(_ navigationController: UINavigationController?) {
        let documentsPath = NSSearchPathForDirectoriesInDomains(.documentDirectory, .userDomainMask, true)[0]
        let fileManager = FileManager.default
        do {
            let files = try fileManager.contentsOfDirectory(atPath: documentsPath)
            for file in files {
                if file.hasPrefix("browser.") || file.hasPrefix("logins.") {
                    try fileManager.removeItemInDirectory(documentsPath, named: file)
                }
            }
        } catch {
            print("Couldn't delete exported data: \(error).")
        }
    }
}

class ExportBrowserDataSetting: HiddenSetting {
    override var title: NSAttributedString? {
        // Not localized for now.
        return NSAttributedString(string: "Debug: copy databases to app container", attributes: [NSAttributedString.Key.foregroundColor: theme.colors.textPrimary])
    }

    override func onClick(_ navigationController: UINavigationController?) {
        let documentsPath = NSSearchPathForDirectoriesInDomains(.documentDirectory, .userDomainMask, true)[0]
        do {
            try self.settings.profile.files.copyMatching(fromRelativeDirectory: "", toAbsoluteDirectory: documentsPath) { file in
                return file.hasPrefix("browser.") || file.hasPrefix("logins.") || file.hasPrefix("metadata.")
            }
        } catch {
            print("Couldn't export browser data: \(error).")
        }
    }
}

class ExportLogDataSetting: HiddenSetting {
    override var title: NSAttributedString? {
        // Not localized for now.
        return NSAttributedString(string: "Debug: copy log files to app container", attributes: [NSAttributedString.Key.foregroundColor: theme.colors.textPrimary])
    }

    override func onClick(_ navigationController: UINavigationController?) {
        DefaultLogger.shared.copyLogsToDocuments()
    }
}

/*
 FeatureSwitchSetting is a boolean switch for features that are enabled via a FeatureSwitch.
 These are usually features behind a partial release and not features released to the entire population.
 */
class FeatureSwitchSetting: BoolSetting {
    let featureSwitch: FeatureSwitch
    let prefs: Prefs

    init(prefs: Prefs, featureSwitch: FeatureSwitch, with title: NSAttributedString) {
        self.featureSwitch = featureSwitch
        self.prefs = prefs
        super.init(prefs: prefs, defaultValue: featureSwitch.isMember(prefs), attributedTitleText: title)
    }

    override var hidden: Bool {
        return !ShowDebugSettings
    }

    override func displayBool(_ control: UISwitch) {
        control.isOn = featureSwitch.isMember(prefs)
    }

    override func writeBool(_ control: UISwitch) {
        self.featureSwitch.setMembership(control.isOn, for: self.prefs)
    }
}

class ForceCrashSetting: HiddenSetting {
    override var title: NSAttributedString? {
        return NSAttributedString(string: "💥 Debug: Force Crash", attributes: [NSAttributedString.Key.foregroundColor: theme.colors.textPrimary])
    }

    override func onClick(_ navigationController: UINavigationController?) {
        SentryIntegration.shared.crash()
    }
}

class ChangeToChinaSetting: HiddenSetting {
    override var title: NSAttributedString? {
        return NSAttributedString(string: "Debug: toggle China version (needs restart)", attributes: [NSAttributedString.Key.foregroundColor: theme.colors.textPrimary])
    }

    override func onClick(_ navigationController: UINavigationController?) {
        if UserDefaults.standard.bool(forKey: debugPrefIsChinaEdition) {
            UserDefaults.standard.removeObject(forKey: debugPrefIsChinaEdition)
        } else {
            UserDefaults.standard.set(true, forKey: debugPrefIsChinaEdition)
        }
    }
}

class SlowTheDatabase: HiddenSetting {
    override var title: NSAttributedString? {
        return NSAttributedString(string: "Debug: simulate slow database operations", attributes: [NSAttributedString.Key.foregroundColor: theme.colors.textPrimary])
    }

    override func onClick(_ navigationController: UINavigationController?) {
        debugSimulateSlowDBOperations = !debugSimulateSlowDBOperations
    }
}

class ForgetSyncAuthStateDebugSetting: HiddenSetting {
    override var title: NSAttributedString? {
        return NSAttributedString(
            string: "Debug: forget Sync auth state",
            attributes: [NSAttributedString.Key.foregroundColor: theme.colors.textPrimary])
    }

    override func onClick(_ navigationController: UINavigationController?) {
        settings.profile.rustFxA.syncAuthState.invalidate()
        settings.tableView.reloadData()
    }
}

class SentryIDSetting: HiddenSetting {
    let deviceAppHash = UserDefaults(suiteName: AppInfo.sharedContainerIdentifier)?.string(forKey: "SentryDeviceAppHash") ?? "0000000000000000000000000000000000000000"
    override var title: NSAttributedString? {
        return NSAttributedString(
            string: "Sentry ID: \(deviceAppHash)",
            attributes: [
                NSAttributedString.Key.foregroundColor: theme.colors.textPrimary,
                NSAttributedString.Key.font: UIFont.systemFont(ofSize: 10)])
    }

    override func onClick(_ navigationController: UINavigationController?) {
        copyAppDeviceIDAndPresentAlert(by: navigationController)
    }

    func copyAppDeviceIDAndPresentAlert(by navigationController: UINavigationController?) {
        let alertTitle: String = .SettingsCopyAppVersionAlertTitle
        let alert = AlertController(title: alertTitle, message: nil, preferredStyle: .alert)
        getSelectedCell(by: navigationController)?.setSelected(false, animated: true)
        UIPasteboard.general.string = deviceAppHash
        navigationController?.topViewController?.present(alert, animated: true) {
            DispatchQueue.main.asyncAfter(deadline: .now() + 0.5) {
                alert.dismiss(animated: true)
            }
        }
    }

    func getSelectedCell(by navigationController: UINavigationController?) -> UITableViewCell? {
        let controller = navigationController?.topViewController
        let tableView = (controller as? AppSettingsTableViewController)?.tableView
        guard let indexPath = tableView?.indexPathForSelectedRow else { return nil }
        return tableView?.cellForRow(at: indexPath)
    }
}

class ExperimentsSettings: HiddenSetting {
    override var title: NSAttributedString? { return NSAttributedString(string: "Experiments")}

    override func onClick(_ navigationController: UINavigationController?) {
        navigationController?.pushViewController(ExperimentsViewController(), animated: true)
    }
}

class TogglePullToRefresh: HiddenSetting, FeatureFlaggable {
    override var title: NSAttributedString? {
        let toNewStatus = featureFlags.isFeatureEnabled(.pullToRefresh, checking: .userOnly) ? "OFF" : "ON"
        return NSAttributedString(string: "Toggle Pull to Refresh \(toNewStatus)",
                                  attributes: [NSAttributedString.Key.foregroundColor: theme.colors.textPrimary])
    }

    override func onClick(_ navigationController: UINavigationController?) {
        let newStatus = !featureFlags.isFeatureEnabled(.pullToRefresh, checking: .userOnly)
        featureFlags.set(feature: .pullToRefresh, to: newStatus)
        updateCell(navigationController)
    }
}

class ResetWallpaperOnboardingPage: HiddenSetting, FeatureFlaggable {
    override var title: NSAttributedString? {
        let seenStatus = UserDefaults.standard.bool(forKey: PrefsKeys.Wallpapers.OnboardingSeenKey) ? "SEEN" : "UNSEEN"
        return NSAttributedString(string: "Reset wallpaper onboarding sheet (\(seenStatus))",
                                  attributes: [NSAttributedString.Key.foregroundColor: theme.colors.textPrimary])
    }

    override func onClick(_ navigationController: UINavigationController?) {
        UserDefaults.standard.set(false, forKey: PrefsKeys.Wallpapers.OnboardingSeenKey)
        updateCell(navigationController)
    }
}

class ToggleInactiveTabs: HiddenSetting, FeatureFlaggable {
    override var title: NSAttributedString? {
        let toNewStatus = featureFlags.isFeatureEnabled(.inactiveTabs, checking: .userOnly) ? "OFF" : "ON"
        return NSAttributedString(string: "Toggle inactive tabs \(toNewStatus)",
                                  attributes: [NSAttributedString.Key.foregroundColor: theme.colors.textPrimary])
    }

    override func onClick(_ navigationController: UINavigationController?) {
        let newStatus = !featureFlags.isFeatureEnabled(.inactiveTabs, checking: .userOnly)
        featureFlags.set(feature: .inactiveTabs, to: newStatus)
        InactiveTabModel.hasRunInactiveTabFeatureBefore = false
        updateCell(navigationController)
    }
}

class ToggleHistoryGroups: HiddenSetting, FeatureFlaggable {
    override var title: NSAttributedString? {
        let toNewStatus = featureFlags.isFeatureEnabled(.historyGroups, checking: .userOnly) ? "OFF" : "ON"
        return NSAttributedString(
            string: "Toggle history groups \(toNewStatus)",
            attributes: [NSAttributedString.Key.foregroundColor: theme.colors.textPrimary])
    }

    override func onClick(_ navigationController: UINavigationController?) {
        let newStatus = !featureFlags.isFeatureEnabled(.historyGroups, checking: .userOnly)
        featureFlags.set(feature: .historyGroups, to: newStatus)
        updateCell(navigationController)
    }
}

class ResetContextualHints: HiddenSetting {
    let profile: Profile

    override var accessibilityIdentifier: String? { return "ResetContextualHints.Setting" }

    override var title: NSAttributedString? {
        return NSAttributedString(
            string: "Reset all contextual hints",
            attributes: [NSAttributedString.Key.foregroundColor: theme.colors.textPrimary])
    }

    override init(settings: SettingsTableViewController) {
        self.profile = settings.profile
        super.init(settings: settings)
    }

    override func onClick(_ navigationController: UINavigationController?) {
        PrefsKeys.ContextualHints.allCases.forEach {
            self.profile.prefs.removeObjectForKey($0.rawValue)
        }
    }
}

class OpenFiftyTabsDebugOption: HiddenSetting {
    override var accessibilityIdentifier: String? { return "OpenFiftyTabsOption.Setting" }

    override var title: NSAttributedString? {
        return NSAttributedString(string: "⚠️ Open 50 `mozilla.org` tabs ⚠️", attributes: [NSAttributedString.Key.foregroundColor: theme.colors.textPrimary])
    }

    override func onClick(_ navigationController: UINavigationController?) {
        guard let url = URL(string: "https://www.mozilla.org") else { return }

        let object = OpenTabNotificationObject(type: .debugOption(50, url))
        NotificationCenter.default.post(name: .OpenTabNotification, object: object)
    }
}

// Show the current version of Firefox
class VersionSetting: Setting {
    unowned let settings: SettingsTableViewController

    override var accessibilityIdentifier: String? { return "FxVersion" }

    init(settings: SettingsTableViewController) {
        self.settings = settings
        super.init(title: nil)
    }

    override var title: NSAttributedString? {
        return NSAttributedString(string: "\(AppName.shortName) \(AppInfo.appVersion) (\(AppInfo.buildNumber))", attributes: [NSAttributedString.Key.foregroundColor: theme.colors.textPrimary])
    }

    override func onConfigureCell(_ cell: UITableViewCell, theme: Theme) {
        super.onConfigureCell(cell, theme: theme)
    }

    override func onClick(_ navigationController: UINavigationController?) {
        DebugSettingsClickCount += 1
        if DebugSettingsClickCount >= 5 {
            DebugSettingsClickCount = 0
            ShowDebugSettings = !ShowDebugSettings
            settings.tableView.reloadData()
        }
    }

    override func onLongPress(_ navigationController: UINavigationController?) {
        copyAppVersionAndPresentAlert(by: navigationController)
    }

    func copyAppVersionAndPresentAlert(by navigationController: UINavigationController?) {
        let alertTitle: String = .SettingsCopyAppVersionAlertTitle
        let alert = AlertController(title: alertTitle, message: nil, preferredStyle: .alert)
        getSelectedCell(by: navigationController)?.setSelected(false, animated: true)
        UIPasteboard.general.string = self.title?.string
        navigationController?.topViewController?.present(alert, animated: true) {
            DispatchQueue.main.asyncAfter(deadline: .now() + 0.5) {
                alert.dismiss(animated: true)
            }
        }
    }

    func getSelectedCell(by navigationController: UINavigationController?) -> UITableViewCell? {
        let controller = navigationController?.topViewController
        let tableView = (controller as? AppSettingsTableViewController)?.tableView
        guard let indexPath = tableView?.indexPathForSelectedRow else { return nil }
        return tableView?.cellForRow(at: indexPath)
    }
}

// Opens the license page in a new tab
class LicenseAndAcknowledgementsSetting: Setting {
    override var title: NSAttributedString? {
        return NSAttributedString(string: .AppSettingsLicenses, attributes: [NSAttributedString.Key.foregroundColor: theme.colors.textPrimary])
    }

    override var url: URL? {
        return URL(string: "\(InternalURL.baseUrl)/\(AboutLicenseHandler.path)")
    }

    override func onClick(_ navigationController: UINavigationController?) {
        setUpAndPushSettingsContentViewController(navigationController, self.url)
    }
}

// Opens the App Store review page of this app
class AppStoreReviewSetting: Setting {
    override var title: NSAttributedString? {
        return NSAttributedString(string: .Settings.About.RateOnAppStore, attributes: [NSAttributedString.Key.foregroundColor: theme.colors.textPrimary])
    }

    override func onClick(_ navigationController: UINavigationController?) {
        RatingPromptManager.goToAppStoreReview()
    }
}

// Opens about:rights page in the content view controller
class YourRightsSetting: Setting {
    override var title: NSAttributedString? {
        return NSAttributedString(string: .AppSettingsYourRights,
                                  attributes: [NSAttributedString.Key.foregroundColor: theme.colors.textPrimary])
    }

    override var url: URL? {
        return URL(string: "https://www.mozilla.org/about/legal/terms/firefox/")
    }

    override func onClick(_ navigationController: UINavigationController?) {
        setUpAndPushSettingsContentViewController(navigationController, self.url)
    }
}

// Opens the on-boarding screen again
class ShowIntroductionSetting: Setting {
    let profile: Profile

    override var accessibilityIdentifier: String? { return "ShowTour" }

    init(settings: SettingsTableViewController) {
        self.profile = settings.profile
        super.init(title: NSAttributedString(string: .AppSettingsShowTour, attributes: [NSAttributedString.Key.foregroundColor: settings.themeManager.currentTheme.colors.textPrimary]))
    }

    override func onClick(_ navigationController: UINavigationController?) {
        navigationController?.dismiss(animated: true, completion: {
            // TODO: Temporary.
            // This instance of foregroundBVC is going to be revisited after having enough telemetry of ShowTour.
            BrowserViewController.foregroundBVC()?.presentIntroViewController(true)

            TelemetryWrapper.recordEvent(
                category: .action,
                method: .tap,
                object: .settingsMenuShowTour
            )
        })
    }
}

class SendFeedbackSetting: Setting {
    override var title: NSAttributedString? {
        return NSAttributedString(string: .AppSettingsSendFeedback, attributes: [NSAttributedString.Key.foregroundColor: theme.colors.textPrimary])
    }

    override var url: URL? {
        return URL(string: "https://connect.mozilla.org/")
    }

    override func onClick(_ navigationController: UINavigationController?) {
        setUpAndPushSettingsContentViewController(navigationController, self.url)
    }
}

class SendAnonymousUsageDataSetting: BoolSetting {
    init(prefs: Prefs, delegate: SettingsDelegate?, theme: Theme) {
        let statusText = NSMutableAttributedString()
        statusText.append(NSAttributedString(string: .SendUsageSettingMessage, attributes: [NSAttributedString.Key.foregroundColor: theme.colors.textSecondary]))
        statusText.append(NSAttributedString(string: " "))
        statusText.append(NSAttributedString(string: .SendUsageSettingLink, attributes: [NSAttributedString.Key.foregroundColor: theme.colors.actionPrimary]))

        super.init(
            prefs: prefs,
            prefKey: AppConstants.PrefSendUsageData,
            defaultValue: true,
            attributedTitleText: NSAttributedString(string: .SendUsageSettingTitle),
            attributedStatusText: statusText,
            settingDidChange: {
                AdjustHelper.setEnabled($0)
                Glean.shared.setUploadEnabled($0)
                Experiments.setTelemetrySetting($0)
            }
        )
        // We make sure to set this on initialization, in case the setting is turned off
        // in which case, we would to make sure that users are opted out of experiments
        Experiments.setTelemetrySetting(prefs.boolForKey(AppConstants.PrefSendUsageData) ?? true)
    }

    override var accessibilityIdentifier: String? { return "SendAnonymousUsageData" }

    override var url: URL? {
        return SupportUtils.URLForTopic("adjust")
    }

    override func onClick(_ navigationController: UINavigationController?) {
        setUpAndPushSettingsContentViewController(navigationController, self.url)
    }
}

class StudiesToggleSetting: BoolSetting {
    init(prefs: Prefs, delegate: SettingsDelegate?, theme: Theme) {
        let statusText = NSMutableAttributedString()
        statusText.append(NSAttributedString(string: .SettingsStudiesToggleMessage, attributes: [NSAttributedString.Key.foregroundColor: theme.colors.textSecondary]))
        statusText.append(NSAttributedString(string: " "))
        statusText.append(NSAttributedString(string: .SettingsStudiesToggleLink, attributes: [NSAttributedString.Key.foregroundColor: theme.colors.actionPrimary]))

        super.init(
            prefs: prefs,
            prefKey: AppConstants.PrefStudiesToggle,
            defaultValue: true,
            attributedTitleText: NSAttributedString(string: .SettingsStudiesToggleTitle),
            attributedStatusText: statusText,
            settingDidChange: {
                Experiments.setStudiesSetting($0)
            }
        )
        // We make sure to set this on initialization, in case the setting is turned off
        // in which case, we would to make sure that users are opted out of experiments
        Experiments.setStudiesSetting(prefs.boolForKey(AppConstants.PrefStudiesToggle) ?? true)
    }

    override var accessibilityIdentifier: String? { return "StudiesToggle" }

    override var url: URL? {
        return SupportUtils.URLForTopic("ios-studies")
    }

    override func onClick(_ navigationController: UINavigationController?) {
        setUpAndPushSettingsContentViewController(navigationController, self.url)
    }
}

// Opens the SUMO page in a new tab
class OpenSupportPageSetting: Setting {
    init(delegate: SettingsDelegate?, theme: Theme) {
        super.init(title: NSAttributedString(string: .AppSettingsHelp, attributes: [NSAttributedString.Key.foregroundColor: theme.colors.textPrimary]),
                   delegate: delegate)
    }

    override func onClick(_ navigationController: UINavigationController?) {
        navigationController?.dismiss(animated: true) {
            if let url = URL(string: "https://support.mozilla.org/products/ios") {
                self.delegate?.settingsOpenURLInNewTab(url)
            }
        }
    }
}

// Opens the search settings pane
class SearchSetting: Setting {
    let profile: Profile

    override var accessoryView: UIImageView? { return SettingDisclosureUtility.buildDisclosureIndicator(theme: theme) }

    override var style: UITableViewCell.CellStyle { return .value1 }

    override var status: NSAttributedString { return NSAttributedString(string: profile.searchEngines.defaultEngine.shortName) }

    override var accessibilityIdentifier: String? { return "Search" }

    init(settings: SettingsTableViewController) {
        self.profile = settings.profile
        super.init(title: NSAttributedString(string: .AppSettingsSearch, attributes: [NSAttributedString.Key.foregroundColor: settings.themeManager.currentTheme.colors.textPrimary]))
    }

    override func onClick(_ navigationController: UINavigationController?) {
        let viewController = SearchSettingsTableViewController()
        viewController.model = profile.searchEngines
        viewController.profile = profile
        navigationController?.pushViewController(viewController, animated: true)
    }
}

class LoginsSetting: Setting {
    let profile: Profile
    var tabManager: TabManager!
    weak var navigationController: UINavigationController?
    weak var settings: AppSettingsTableViewController?

    override var accessoryView: UIImageView? { return SettingDisclosureUtility.buildDisclosureIndicator(theme: theme) }

    override var accessibilityIdentifier: String? { return "Logins" }

    init(settings: SettingsTableViewController, delegate: SettingsDelegate?) {
        self.profile = settings.profile
        self.tabManager = settings.tabManager
        self.navigationController = settings.navigationController
        self.settings = settings as? AppSettingsTableViewController

        super.init(
            title: NSAttributedString(
                string: .Settings.Passwords.Title,
                attributes: [NSAttributedString.Key.foregroundColor: settings.themeManager.currentTheme.colors.textPrimary]
            ),
            delegate: delegate
        )
    }

    func deselectRow () {
        if let selectedRow = self.settings?.tableView.indexPathForSelectedRow {
            self.settings?.tableView.deselectRow(at: selectedRow, animated: true)
        }
    }

    override func onClick(_: UINavigationController?) {
        deselectRow()

        guard let navController = navigationController else { return }
        let navigationHandler: (_ url: URL?) -> Void = { url in
            guard let url = url else { return }
            UIWindow.keyWindow?.rootViewController?.dismiss(animated: true, completion: nil)
            self.delegate?.settingsOpenURLInNewTab(url)
        }

        if AppAuthenticator.canAuthenticateDeviceOwner() {
            if LoginOnboarding.shouldShow() {
                let loginOnboardingViewController = LoginOnboardingViewController(profile: profile, tabManager: tabManager)

                loginOnboardingViewController.doneHandler = {
                    loginOnboardingViewController.dismiss(animated: true)
                }

                loginOnboardingViewController.proceedHandler = {
                    LoginListViewController.create(
                        authenticateInNavigationController: navController,
                        profile: self.profile,
                        webpageNavigationHandler: navigationHandler
                    ) { loginsVC in
                        guard let loginsVC = loginsVC else { return }
                        navController.pushViewController(loginsVC, animated: true)
                        // Remove the onboarding from the navigation stack so that we go straight back to settings
                        navController.viewControllers.removeAll { viewController in
                            viewController == loginOnboardingViewController
                        }
                    }
                }

                navigationController?.pushViewController(loginOnboardingViewController, animated: true)

                LoginOnboarding.setShown()
            } else {
                LoginListViewController.create(
                    authenticateInNavigationController: navController,
                    profile: profile,
                    webpageNavigationHandler: navigationHandler
                ) { loginsVC in
                    guard let loginsVC = loginsVC else { return }
                    navController.pushViewController(loginsVC, animated: true)
                }
            }
        } else {
            let viewController = DevicePasscodeRequiredViewController()
            viewController.profile = profile
            viewController.tabManager = tabManager
            navigationController?.pushViewController(viewController, animated: true)
        }
    }
}

class ContentBlockerSetting: Setting {
    let profile: Profile
    var tabManager: TabManager!
    override var accessoryView: UIImageView? { return SettingDisclosureUtility.buildDisclosureIndicator(theme: theme) }
    override var accessibilityIdentifier: String? { return "TrackingProtection" }

    init(settings: SettingsTableViewController) {
        self.profile = settings.profile
        self.tabManager = settings.tabManager
        super.init(title: NSAttributedString(string: .SettingsTrackingProtectionSectionName, attributes: [NSAttributedString.Key.foregroundColor: settings.themeManager.currentTheme.colors.textPrimary]))
    }

    override func onClick(_ navigationController: UINavigationController?) {
        let viewController = ContentBlockerSettingViewController(prefs: profile.prefs)
        viewController.profile = profile
        viewController.tabManager = tabManager
        navigationController?.pushViewController(viewController, animated: true)
    }
}

class ClearPrivateDataSetting: Setting {
    let profile: Profile
    var tabManager: TabManager!

    override var accessoryView: UIImageView? { return SettingDisclosureUtility.buildDisclosureIndicator(theme: theme) }

    override var accessibilityIdentifier: String? { return "ClearPrivateData" }

    init(settings: SettingsTableViewController) {
        self.profile = settings.profile
        self.tabManager = settings.tabManager

        let clearTitle: String = .SettingsDataManagementSectionName
        super.init(title: NSAttributedString(string: clearTitle, attributes: [NSAttributedString.Key.foregroundColor: settings.themeManager.currentTheme.colors.textPrimary]))
    }

    override func onClick(_ navigationController: UINavigationController?) {
        let viewController = ClearPrivateDataTableViewController()
        viewController.profile = profile
        viewController.tabManager = tabManager
        navigationController?.pushViewController(viewController, animated: true)
    }
}

class AutofillCreditCardSettings: Setting, FeatureFlaggable {
    private let profile: Profile
    override var accessoryView: UIImageView? { return SettingDisclosureUtility.buildDisclosureIndicator(theme: theme) }
    override var accessibilityIdentifier: String? { return "AutofillCreditCard" }

    init(settings: SettingsTableViewController) {
        self.profile = settings.profile
        let title: String = .SettingsAutofillCreditCard
        super.init(title: NSAttributedString(string: title, attributes: [NSAttributedString.Key.foregroundColor: settings.themeManager.currentTheme.colors.textPrimary]))
    }

    override func onClick(_ navigationController: UINavigationController?) {
        // Telemetry
        TelemetryWrapper.recordEvent(category: .action, method: .tap, object: .creditCardAutofillSettings)
        let viewModel = CreditCardSettingsViewModel(profile: profile)
<<<<<<< HEAD
        let viewController = CreditCardSettingsViewController(theme: theme,
                                                              creditCardViewModel: viewModel,
                                                              startingConfig: nil)
=======
        let viewController = CreditCardSettingsViewController(
            creditCardViewModel: viewModel,
            startingConfig: nil)
>>>>>>> af419049
        navigationController?.pushViewController(viewController, animated: true)
    }
}

class PrivacyPolicySetting: Setting {
    override var title: NSAttributedString? {
        return NSAttributedString(string: .AppSettingsPrivacyPolicy, attributes: [NSAttributedString.Key.foregroundColor: theme.colors.textPrimary])
    }

    override var url: URL? {
        return URL(string: "https://www.mozilla.org/privacy/firefox/")
    }

    override func onClick(_ navigationController: UINavigationController?) {
        setUpAndPushSettingsContentViewController(navigationController, self.url)
    }
}

class ChinaSyncServiceSetting: Setting {
    override var accessoryType: UITableViewCell.AccessoryType { return .none }
    var prefs: Prefs { return profile.prefs }
    let prefKey = PrefsKeys.KeyEnableChinaSyncService
    let profile: Profile
    let settings: UIViewController

    override var hidden: Bool { return !AppInfo.isChinaEdition }

    override var title: NSAttributedString? {
        return NSAttributedString(string: "本地同步服务",
                                  attributes: [NSAttributedString.Key.foregroundColor: theme.colors.textPrimary])
    }

    override var status: NSAttributedString? {
        return NSAttributedString(string: "禁用后使用全球服务同步数据",
                                  attributes: [NSAttributedString.Key.foregroundColor: theme.colors.textSecondary])
    }

    init(settings: SettingsTableViewController) {
        self.profile = settings.profile
        self.settings = settings
    }

    override func onConfigureCell(_ cell: UITableViewCell, theme: Theme) {
        super.onConfigureCell(cell, theme: theme)
        let control = UISwitch()
        control.onTintColor = theme.colors.actionPrimary
        control.addTarget(self, action: #selector(switchValueChanged), for: .valueChanged)
        control.isOn = prefs.boolForKey(prefKey) ?? AppInfo.isChinaEdition
        cell.accessoryView = control
        cell.selectionStyle = .none
    }

    @objc func switchValueChanged(_ toggle: UISwitch) {
        TelemetryWrapper.recordEvent(category: .action, method: .tap, object: .chinaServerSwitch)
        guard profile.rustFxA.hasAccount() else {
            prefs.setObject(toggle.isOn, forKey: prefKey)
            RustFirefoxAccounts.reconfig(prefs: profile.prefs)
            return
        }

        // Show confirmation dialog for the user to sign out of FxA

        let msg = "更改此设置后，再次登录您的帐户" // "Sign-in again to your account after changing this setting"
        let alert = UIAlertController(title: "", message: msg, preferredStyle: .alert)
        let okString = UIAlertAction(title: .OKString, style: .default) { _ in
            self.prefs.setObject(toggle.isOn, forKey: self.prefKey)
            self.profile.removeAccount()
            RustFirefoxAccounts.reconfig(prefs: self.profile.prefs)
        }
        let cancel = UIAlertAction(title: .CancelString, style: .default) { _ in
            toggle.setOn(!toggle.isOn, animated: true)
        }
        alert.addAction(okString)
        alert.addAction(cancel)
        settings.present(alert, animated: true)
    }
}

class NewTabPageSetting: Setting {
    let profile: Profile

    override var accessoryView: UIImageView? { return SettingDisclosureUtility.buildDisclosureIndicator(theme: theme) }

    override var accessibilityIdentifier: String? { return "NewTab" }

    override var status: NSAttributedString {
        return NSAttributedString(string: NewTabAccessors.getNewTabPage(self.profile.prefs).settingTitle)
    }

    override var style: UITableViewCell.CellStyle { return .value1 }

    init(settings: SettingsTableViewController) {
        self.profile = settings.profile
        super.init(title: NSAttributedString(string: .SettingsNewTabSectionName,
                                             attributes: [NSAttributedString.Key.foregroundColor: settings.themeManager.currentTheme.colors.textPrimary]))
    }

    override func onClick(_ navigationController: UINavigationController?) {
        let viewController = NewTabContentSettingsViewController(prefs: profile.prefs)
        viewController.profile = profile
        navigationController?.pushViewController(viewController, animated: true)
    }
}

class HomeSetting: Setting {
    let profile: Profile

    override var accessoryView: UIImageView? { return SettingDisclosureUtility.buildDisclosureIndicator(theme: theme) }

    override var accessibilityIdentifier: String? { return "Home" }

    override var status: NSAttributedString {
        return NSAttributedString(string: NewTabAccessors.getHomePage(self.profile.prefs).settingTitle)
    }

    override var style: UITableViewCell.CellStyle { return .value1 }

    init(settings: SettingsTableViewController) {
        self.profile = settings.profile
        super.init(title: NSAttributedString(string: .SettingsHomePageSectionName,
                                             attributes: [NSAttributedString.Key.foregroundColor: settings.themeManager.currentTheme.colors.textPrimary]))
    }

    override func onClick(_ navigationController: UINavigationController?) {
        let viewController = HomePageSettingViewController(prefs: profile.prefs)
        viewController.profile = profile
        navigationController?.pushViewController(viewController, animated: true)
    }
}

class TabsSetting: Setting {
    override var accessoryView: UIImageView? { return SettingDisclosureUtility.buildDisclosureIndicator(theme: theme) }

    override var accessibilityIdentifier: String? { return "TabsSetting" }

    init(theme: Theme) {
        super.init(title: NSAttributedString(string: .Settings.SectionTitles.TabsTitle,
                                             attributes: [NSAttributedString.Key.foregroundColor: theme.colors.textPrimary]))
    }

    override func onClick(_ navigationController: UINavigationController?) {
        let viewController = TabsSettingsViewController()
        navigationController?.pushViewController(viewController, animated: true)
    }
}

class SiriPageSetting: Setting {
    let profile: Profile

    override var accessoryView: UIImageView? { return SettingDisclosureUtility.buildDisclosureIndicator(theme: theme) }

    override var accessibilityIdentifier: String? { return "SiriSettings" }

    init(settings: SettingsTableViewController) {
        self.profile = settings.profile

        super.init(title: NSAttributedString(string: .SettingsSiriSectionName,
                                             attributes: [NSAttributedString.Key.foregroundColor: settings.themeManager.currentTheme.colors.textPrimary]))
    }

    override func onClick(_ navigationController: UINavigationController?) {
        let viewController = SiriSettingsViewController(prefs: profile.prefs)
        viewController.profile = profile
        navigationController?.pushViewController(viewController, animated: true)
    }
}

class NoImageModeSetting: BoolSetting {
    init(settings: SettingsTableViewController) {
        let noImageEnabled = NoImageModeHelper.isActivated(settings.profile.prefs)
        let didChange = { (isEnabled: Bool) in
            NoImageModeHelper.toggle(isEnabled: isEnabled,
                                     profile: settings.profile,
                                     tabManager: settings.tabManager)
        }

        super.init(
            prefs: settings.profile.prefs,
            prefKey: NoImageModePrefsKey.NoImageModeStatus,
            defaultValue: noImageEnabled,
            attributedTitleText: NSAttributedString(string: .Settings.Toggle.NoImageMode),
            attributedStatusText: nil,
            settingDidChange: { isEnabled in
                didChange(isEnabled)
            }
        )
    }

    override var accessibilityIdentifier: String? { return "NoImageMode" }
}

@available(iOS 14.0, *)
class DefaultBrowserSetting: Setting {
    override var accessibilityIdentifier: String? { return "DefaultBrowserSettings" }

    init(theme: Theme) {
        super.init(title: NSAttributedString(string: String.DefaultBrowserMenuItem,
                                             attributes: [NSAttributedString.Key.foregroundColor: theme.colors.actionPrimary]))
    }

    override func onClick(_ navigationController: UINavigationController?) {
        TelemetryWrapper.gleanRecordEvent(category: .action, method: .open, object: .settingsMenuSetAsDefaultBrowser)
        UIApplication.shared.open(URL(string: UIApplication.openSettingsURLString)!, options: [:])
    }
}

class OpenWithSetting: Setting {
    let profile: Profile

    override var accessoryView: UIImageView? { return SettingDisclosureUtility.buildDisclosureIndicator(theme: theme) }

    override var accessibilityIdentifier: String? { return "OpenWith.Setting" }

    override var status: NSAttributedString {
        guard let provider = self.profile.prefs.stringForKey(PrefsKeys.KeyMailToOption), provider != "mailto:" else {
            return NSAttributedString(string: "")
        }
        if let path = Bundle.main.path(forResource: "MailSchemes", ofType: "plist"), let dictRoot = NSArray(contentsOfFile: path) {
            let mailProvider = dictRoot.compactMap({$0 as? NSDictionary }).first { (dict) -> Bool in
                return (dict["scheme"] as? String) == provider
            }
            return NSAttributedString(string: (mailProvider?["name"] as? String) ?? "")
        }
        return NSAttributedString(string: "")
    }

    override var style: UITableViewCell.CellStyle { return .value1 }

    init(settings: SettingsTableViewController) {
        self.profile = settings.profile

        super.init(title: NSAttributedString(string: .SettingsOpenWithSectionName,
                                             attributes: [NSAttributedString.Key.foregroundColor: settings.themeManager.currentTheme.colors.textPrimary]))
    }

    override func onClick(_ navigationController: UINavigationController?) {
        let viewController = OpenWithSettingsViewController(prefs: profile.prefs)
        navigationController?.pushViewController(viewController, animated: true)
    }
}

class AdvancedAccountSetting: HiddenSetting {
    let profile: Profile

    override var accessoryView: UIImageView? { return SettingDisclosureUtility.buildDisclosureIndicator(theme: theme) }

    override var accessibilityIdentifier: String? { return "AdvancedAccount.Setting" }

    override var title: NSAttributedString? {
        return NSAttributedString(string: .SettingsAdvancedAccountTitle, attributes: [NSAttributedString.Key.foregroundColor: theme.colors.textPrimary])
    }

    override init(settings: SettingsTableViewController) {
        self.profile = settings.profile
        super.init(settings: settings)
    }

    override func onClick(_ navigationController: UINavigationController?) {
        let viewController = AdvancedAccountSettingViewController()
        viewController.profile = profile
        navigationController?.pushViewController(viewController, animated: true)
    }

    override var hidden: Bool {
        return !ShowDebugSettings || profile.hasAccount()
    }
}

class ThemeSetting: Setting {
    let profile: Profile
    override var accessoryView: UIImageView? { return SettingDisclosureUtility.buildDisclosureIndicator(theme: theme) }
    override var style: UITableViewCell.CellStyle { return .value1 }
    override var accessibilityIdentifier: String? { return "DisplayThemeOption" }

    override var status: NSAttributedString {
        if LegacyThemeManager.instance.systemThemeIsOn {
            return NSAttributedString(string: .SystemThemeSectionHeader)
        } else if !LegacyThemeManager.instance.automaticBrightnessIsOn {
            return NSAttributedString(string: .DisplayThemeManualStatusLabel)
        } else if LegacyThemeManager.instance.automaticBrightnessIsOn {
            return NSAttributedString(string: .DisplayThemeAutomaticStatusLabel)
        }
        return NSAttributedString(string: "")
    }

    init(settings: SettingsTableViewController) {
        self.profile = settings.profile
        super.init(title: NSAttributedString(string: .SettingsDisplayThemeTitle,
                                             attributes: [NSAttributedString.Key.foregroundColor: settings.themeManager.currentTheme.colors.textPrimary]))
    }

    override func onClick(_ navigationController: UINavigationController?) {
        navigationController?.pushViewController(ThemeSettingsController(), animated: true)
    }
}

class SearchBarSetting: Setting {
    let viewModel: SearchBarSettingsViewModel

    override var accessoryView: UIImageView? { return SettingDisclosureUtility.buildDisclosureIndicator(theme: theme) }

    override var accessibilityIdentifier: String? { return AccessibilityIdentifiers.Settings.SearchBar.searchBarSetting }

    override var status: NSAttributedString {
        return NSAttributedString(string: viewModel.searchBarTitle )
    }

    override var style: UITableViewCell.CellStyle { return .value1 }

    init(settings: SettingsTableViewController) {
        self.viewModel = SearchBarSettingsViewModel(prefs: settings.profile.prefs)
        super.init(title: NSAttributedString(string: viewModel.title,
                                             attributes: [NSAttributedString.Key.foregroundColor: settings.themeManager.currentTheme.colors.textPrimary]))
    }

    override func onClick(_ navigationController: UINavigationController?) {
        let viewController = SearchBarSettingsViewController(viewModel: viewModel)
        navigationController?.pushViewController(viewController, animated: true)
    }
}<|MERGE_RESOLUTION|>--- conflicted
+++ resolved
@@ -1064,15 +1064,9 @@
         // Telemetry
         TelemetryWrapper.recordEvent(category: .action, method: .tap, object: .creditCardAutofillSettings)
         let viewModel = CreditCardSettingsViewModel(profile: profile)
-<<<<<<< HEAD
-        let viewController = CreditCardSettingsViewController(theme: theme,
-                                                              creditCardViewModel: viewModel,
-                                                              startingConfig: nil)
-=======
         let viewController = CreditCardSettingsViewController(
             creditCardViewModel: viewModel,
             startingConfig: nil)
->>>>>>> af419049
         navigationController?.pushViewController(viewController, animated: true)
     }
 }
