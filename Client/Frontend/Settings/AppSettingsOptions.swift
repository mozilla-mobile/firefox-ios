--- conflicted
+++ resolved
@@ -56,40 +56,6 @@
     }
 }
 
-<<<<<<< HEAD
-// Sync setting for disconnecting a Firefox Account.  Shown when we have an account.
-class DisconnectSetting: WithAccountSetting {
-    override var accessoryType: UITableViewCellAccessoryType { return .none }
-    override var textAlignment: NSTextAlignment { return .center }
-
-    override var title: NSAttributedString? {
-        return NSAttributedString(string: Strings.SettingsDisconnectSyncButton, attributes: [NSForegroundColorAttributeName: UIConstants.DestructiveRed])
-    }
-
-    override var accessibilityIdentifier: String? { return "SignOut" }
-
-    override func onClick(_ navigationController: UINavigationController?) {
-        let alertController = UIAlertController(
-            title: Strings.SettingsDisconnectSyncAlertTitle,
-            message: NSLocalizedString("Firefox will stop syncing with your account, but won’t delete any of your browsing data on this device.", comment: "Text of the 'sign out firefox account' alert"),
-            preferredStyle: .alert)
-        alertController.addAction(
-            UIAlertAction(title: NSLocalizedString("Cancel", comment: "Label for Cancel button"), style: .cancel) { (action) in
-                // Do nothing.
-            })
-        alertController.addAction(
-            UIAlertAction(title: Strings.SettingsDisconnectDestructiveAction, style: .destructive) { (action) in
-                FxALoginHelper.sharedInstance.applicationDidDisconnect(UIApplication.shared)
-                self.settings.settings = self.settings.generateSettings()
-                self.settings.SELfirefoxAccountDidChange()
-                LeanPlumClient.shared.set(attributes: [LPAttributeKey.signedInSync: self.profile.hasAccount()])
-            })
-        navigationController?.present(alertController, animated: true, completion: nil)
-    }
-}
-
-=======
->>>>>>> 64f73d71
 class SyncNowSetting: WithAccountSetting {
     static let NotificationUserInitiatedSyncManually = "NotificationUserInitiatedSyncManually"
     let imageView = UIImageView(frame: CGRect(x: 0, y: 0, width: 30, height: 30))
