// This Source Code Form is subject to the terms of the Mozilla Public
// License, v. 2.0. If a copy of the MPL was not distributed with this
// file, You can obtain one at http://mozilla.org/MPL/2.0

import Foundation
import Shared
import Account
import LocalAuthentication
import Glean

// This file contains all of the settings available in the main settings screen of the app.

private var ShowDebugSettings: Bool = false
private var DebugSettingsClickCount: Int = 0

private var disclosureIndicator: UIImageView {
    let disclosureIndicator = UIImageView()
    disclosureIndicator.image = UIImage(named: "menu-Disclosure")?.withRenderingMode(.alwaysTemplate).imageFlippedForRightToLeftLayoutDirection()
    disclosureIndicator.tintColor = UIColor.theme.tableView.accessoryViewTint
    disclosureIndicator.sizeToFit()
    return disclosureIndicator
}

// MARK: - ConnectSetting
<<<<<<< HEAD
// Sync setting for connecting a Firefox Account.  Shown when we don't have an account.
=======
// Sync setting for connecting a Firefox Account. Shown when we don't have an account.
>>>>>>> 9d8e06d8
class ConnectSetting: WithoutAccountSetting {
    override var accessoryView: UIImageView? { return disclosureIndicator }

    override var title: NSAttributedString? {
        return NSAttributedString(string: .FxASignInToSync, attributes: [NSAttributedString.Key.foregroundColor: UIColor.theme.tableView.rowText])
    }

    override var accessibilityIdentifier: String? { return "SignInToSync" }

    override func onClick(_ navigationController: UINavigationController?) {
        let viewController = FirefoxAccountSignInViewController(profile: profile, parentType: .settings, deepLinkParams: nil)
        TelemetryWrapper.recordEvent(category: .firefoxAccount, method: .view, object: .settings)
        navigationController?.pushViewController(viewController, animated: true)
    }

    override func onConfigureCell(_ cell: UITableViewCell) {
        super.onConfigureCell(cell)
        cell.imageView?.image = UIImage.templateImageNamed("FxA-Default")
        cell.imageView?.tintColor = UIColor.theme.tableView.disabledRowText
        cell.imageView?.layer.cornerRadius = (cell.imageView?.frame.size.width)! / 2
        cell.imageView?.layer.masksToBounds = true
    }
}

// MARK: - SyncNowSetting
class SyncNowSetting: WithAccountSetting {
    let imageView = UIImageView(frame: CGRect(width: 30, height: 30))
    let syncIconWrapper = UIImage.createWithColor(CGSize(width: 30, height: 30), color: UIColor.clear)
    let syncBlueIcon = UIImage(named: "FxA-Sync-Blue")
    let syncIcon: UIImage? = {
        let image = UIImage(named: "FxA-Sync")
        return LegacyThemeManager.instance.currentName == .dark ? image?.tinted(withColor: .white) : image
    }()

    // Animation used to rotate the Sync icon 360 degrees while syncing is in progress.
    let continuousRotateAnimation = CABasicAnimation(keyPath: "transform.rotation")

    override init(settings: SettingsTableViewController) {
        super.init(settings: settings)
        NotificationCenter.default.addObserver(self, selector: #selector(stopRotateSyncIcon), name: .ProfileDidFinishSyncing, object: nil)
    }

    fileprivate lazy var timestampFormatter: DateFormatter = {
        let formatter = DateFormatter()
        formatter.dateFormat = "yyyy-MM-dd HH:mm:ss"
        return formatter
    }()

    fileprivate var syncNowTitle: NSAttributedString {
        if !DeviceInfo.hasConnectivity() {
            return NSAttributedString(
                string: .FxANoInternetConnection,
                attributes: [
                    NSAttributedString.Key.foregroundColor: UIColor.theme.tableView.errorText,
                    NSAttributedString.Key.font: DynamicFontHelper.defaultHelper.DefaultMediumFont
                ]
            )
        }

        return NSAttributedString(
            string: .FxASyncNow,
            attributes: [
                NSAttributedString.Key.foregroundColor: self.enabled ? UIColor.theme.tableView.syncText : UIColor.theme.tableView.headerTextLight,
                NSAttributedString.Key.font: DynamicFontHelper.defaultHelper.DefaultStandardFont
            ]
        )
    }

    fileprivate let syncingTitle = NSAttributedString(string: .SyncingMessageWithEllipsis, attributes: [NSAttributedString.Key.foregroundColor: UIColor.theme.tableView.syncText, NSAttributedString.Key.font: UIFont.systemFont(ofSize: DynamicFontHelper.defaultHelper.DefaultStandardFontSize, weight: UIFont.Weight.regular)])

    func startRotateSyncIcon() {
        DispatchQueue.main.async {
            self.imageView.layer.add(self.continuousRotateAnimation, forKey: "rotateKey")
        }
    }

    @objc func stopRotateSyncIcon() {
        DispatchQueue.main.async {
            self.imageView.layer.removeAllAnimations()
        }
    }

    override var accessoryType: UITableViewCell.AccessoryType { return .none }

    override var image: UIImage? {
        guard let syncStatus = profile.syncManager.syncDisplayState else {
            return syncIcon
        }

        switch syncStatus {
        case .inProgress:
            return syncBlueIcon
        default:
            return syncIcon
        }
    }

    override var title: NSAttributedString? {
        guard let syncStatus = profile.syncManager.syncDisplayState else {
            return syncNowTitle
        }

        switch syncStatus {
        case .bad(let message):
            guard let message = message else { return syncNowTitle }
            return NSAttributedString(string: message, attributes: [NSAttributedString.Key.foregroundColor: UIColor.theme.tableView.errorText, NSAttributedString.Key.font: DynamicFontHelper.defaultHelper.DefaultStandardFont])
        case .warning(let message):
            return  NSAttributedString(string: message, attributes: [NSAttributedString.Key.foregroundColor: UIColor.theme.tableView.warningText, NSAttributedString.Key.font: DynamicFontHelper.defaultHelper.DefaultStandardFont])
        case .inProgress:
            return syncingTitle
        default:
            return syncNowTitle
        }
    }

    override var status: NSAttributedString? {
        guard let timestamp = profile.syncManager.lastSyncFinishTime else {
            return nil
        }

        let formattedLabel = timestampFormatter.string(from: Date.fromTimestamp(timestamp))
        let attributedString = NSMutableAttributedString(string: formattedLabel)
        let attributes = [NSAttributedString.Key.foregroundColor: UIColor.theme.tableView.headerTextLight, NSAttributedString.Key.font: UIFont.systemFont(ofSize: 12, weight: UIFont.Weight.regular)]
        let range = NSRange(location: 0, length: attributedString.length)
        attributedString.setAttributes(attributes, range: range)
        return attributedString
    }

    override var hidden: Bool { return !enabled }

    override var enabled: Bool {
        get {
            if !DeviceInfo.hasConnectivity() {
                return false
            }

            return profile.hasSyncableAccount()
        }
        set {
        }
    }

    fileprivate lazy var troubleshootButton: UIButton = {
        let troubleshootButton = UIButton(type: .roundedRect)
        troubleshootButton.setTitle(.FirefoxSyncTroubleshootTitle, for: .normal)
        troubleshootButton.addTarget(self, action: #selector(self.troubleshoot), for: .touchUpInside)
        troubleshootButton.tintColor = UIColor.theme.tableView.rowActionAccessory
        troubleshootButton.titleLabel?.font = DynamicFontHelper.defaultHelper.DefaultSmallFont
        troubleshootButton.sizeToFit()
        return troubleshootButton
    }()

    fileprivate lazy var warningIcon: UIImageView = {
        let imageView = UIImageView(image: UIImage(named: "AmberCaution"))
        imageView.sizeToFit()
        return imageView
    }()

    fileprivate lazy var errorIcon: UIImageView = {
        let imageView = UIImageView(image: UIImage(named: "RedCaution"))
        imageView.sizeToFit()
        return imageView
    }()

    fileprivate let syncSUMOURL = SupportUtils.URLForTopic("sync-status-ios")

    @objc fileprivate func troubleshoot() {
        let viewController = SettingsContentViewController()
        viewController.url = syncSUMOURL
        settings.navigationController?.pushViewController(viewController, animated: true)
    }

    override func onConfigureCell(_ cell: UITableViewCell) {
        cell.textLabel?.attributedText = title
        cell.textLabel?.numberOfLines = 0
        cell.textLabel?.lineBreakMode = .byWordWrapping
        if let syncStatus = profile.syncManager.syncDisplayState {
            switch syncStatus {
            case .bad(let message):
                if let _ = message {
                    // add the red warning symbol
                    // add a link to the MANA page
                    cell.detailTextLabel?.attributedText = nil
                    cell.accessoryView = troubleshootButton
                    addIcon(errorIcon, toCell: cell)
                } else {
                    cell.detailTextLabel?.attributedText = status
                    cell.accessoryView = nil
                }
            case .warning(_):
                // add the amber warning symbol
                // add a link to the MANA page
                cell.detailTextLabel?.attributedText = nil
                cell.accessoryView = troubleshootButton
                addIcon(warningIcon, toCell: cell)
            case .good:
                cell.detailTextLabel?.attributedText = status
                fallthrough
            default:
                cell.accessoryView = nil
            }
        } else {
            cell.accessoryView = nil
        }
        cell.accessoryType = accessoryType
        cell.isUserInteractionEnabled = !profile.syncManager.isSyncing && DeviceInfo.hasConnectivity()

        // Animation that loops continously until stopped
        continuousRotateAnimation.fromValue = 0.0
        continuousRotateAnimation.toValue = CGFloat(Double.pi)
        continuousRotateAnimation.isRemovedOnCompletion = true
        continuousRotateAnimation.duration = 0.5
        continuousRotateAnimation.repeatCount = .infinity

        // To ensure sync icon is aligned properly with user's avatar, an image is created with proper
        // dimensions and color, then the scaled sync icon is added as a subview.
        imageView.contentMode = .center
        imageView.image = image
        imageView.transform = CGAffineTransform(scaleX: -1, y: 1)

        cell.imageView?.subviews.forEach({ $0.removeFromSuperview() })
        cell.imageView?.image = syncIconWrapper
        cell.imageView?.addSubview(imageView)

        if let syncStatus = profile.syncManager.syncDisplayState {
            switch syncStatus {
            case .inProgress:
                self.startRotateSyncIcon()
            default:
                self.stopRotateSyncIcon()
            }
        }
    }

    fileprivate func addIcon(_ image: UIImageView, toCell cell: UITableViewCell) {
        cell.contentView.addSubview(image)

        cell.textLabel?.snp.updateConstraints { make in
            make.leading.equalTo(image.snp.trailing).offset(5)
            make.trailing.lessThanOrEqualTo(cell.contentView)
            make.centerY.equalTo(cell.contentView)
        }

        image.snp.makeConstraints { make in
            make.leading.equalTo(cell.contentView).offset(17)
            make.top.equalTo(cell.textLabel!).offset(2)
        }
    }

    override func onClick(_ navigationController: UINavigationController?) {
        if !DeviceInfo.hasConnectivity() {
            return
        }

        NotificationCenter.default.post(name: .UserInitiatedSyncManually, object: nil)
        profile.syncManager.syncEverything(why: .syncNow)
    }
}

// MARK: - AccountStatusSetting
// Sync setting that shows the current Firefox Account status.
class AccountStatusSetting: WithAccountSetting {
    override init(settings: SettingsTableViewController) {
        super.init(settings: settings)
        NotificationCenter.default.addObserver(self, selector: #selector(updateAccount), name: .FirefoxAccountProfileChanged, object: nil)
    }

    @objc func updateAccount(notification: Notification) {
        DispatchQueue.main.async {
            self.settings.tableView.reloadData()
        }
    }

    override var accessoryView: UIImageView? {
        return disclosureIndicator
    }

    override var title: NSAttributedString? {
        if let displayName = RustFirefoxAccounts.shared.userProfile?.displayName {
            return NSAttributedString(string: displayName, attributes: [NSAttributedString.Key.font: DynamicFontHelper.defaultHelper.DefaultStandardFontBold, NSAttributedString.Key.foregroundColor: UIColor.theme.tableView.syncText])
        }

        if let email = RustFirefoxAccounts.shared.userProfile?.email {
            return NSAttributedString(string: email, attributes: [NSAttributedString.Key.font: DynamicFontHelper.defaultHelper.DefaultStandardFontBold, NSAttributedString.Key.foregroundColor: UIColor.theme.tableView.syncText])
        }

        return nil
    }

    override var status: NSAttributedString? {
        if RustFirefoxAccounts.shared.isActionNeeded {
            let string: String = .FxAAccountVerifyPassword
            let orange = UIColor.theme.tableView.warningText
            let range = NSRange(location: 0, length: string.count)
            let attrs = [NSAttributedString.Key.foregroundColor: orange]
            let res = NSMutableAttributedString(string: string)
            res.setAttributes(attrs, range: range)
            return res
        }
        return nil
    }

    override func onClick(_ navigationController: UINavigationController?) {
        guard !profile.rustFxA.accountNeedsReauth() else {
            let vc = FirefoxAccountSignInViewController(profile: profile, parentType: .settings, deepLinkParams: nil)
            TelemetryWrapper.recordEvent(category: .firefoxAccount, method: .view, object: .settings)
            navigationController?.pushViewController(vc, animated: true)
            return
        }

        let viewController = SyncContentSettingsViewController()
        viewController.profile = profile
        navigationController?.pushViewController(viewController, animated: true)
    }

    override func onConfigureCell(_ cell: UITableViewCell) {
        super.onConfigureCell(cell)
        if let imageView = cell.imageView {
            imageView.subviews.forEach({ $0.removeFromSuperview() })
            imageView.frame = CGRect(width: 30, height: 30)
            imageView.layer.cornerRadius = (imageView.frame.height) / 2
            imageView.layer.masksToBounds = true

            imageView.image = UIImage(named: ImageIdentifiers.placeholderAvatar)?.createScaled(CGSize(width: 30, height: 30))

            RustFirefoxAccounts.shared.avatar?.image.uponQueue(.main) { image in
                imageView.image = image.createScaled(CGSize(width: 30, height: 30))
            }
        }
    }
}

// MARK: - Hidden Settings
<<<<<<< HEAD
/// Used for only for debugging purposes. These settings are hidden behind a
/// 5-tap gesture on the Firefox version cell in the Settings Menu
=======
// For great debugging!
>>>>>>> 9d8e06d8
class HiddenSetting: Setting {
    unowned let settings: SettingsTableViewController

    init(settings: SettingsTableViewController) {
        self.settings = settings
        super.init(title: nil)
    }

    override var hidden: Bool {
        return !ShowDebugSettings
    }

    func updateCell(_ navigationController: UINavigationController?) {
        let controller = navigationController?.topViewController
        let tableView = (controller as? AppSettingsTableViewController)?.tableView
        tableView?.reloadData()
    }
}


class DeleteExportedDataSetting: HiddenSetting {
    override var title: NSAttributedString? {
        // Not localized for now.
        return NSAttributedString(string: "Debug: delete exported databases", attributes: [NSAttributedString.Key.foregroundColor: UIColor.theme.tableView.rowText])
    }

    override func onClick(_ navigationController: UINavigationController?) {
        let documentsPath = NSSearchPathForDirectoriesInDomains(.documentDirectory, .userDomainMask, true)[0]
        let fileManager = FileManager.default
        do {
            let files = try fileManager.contentsOfDirectory(atPath: documentsPath)
            for file in files {
                if file.hasPrefix("browser.") || file.hasPrefix("logins.") {
                    try fileManager.removeItemInDirectory(documentsPath, named: file)
                }
            }
        } catch {
            print("Couldn't delete exported data: \(error).")
        }
    }
}

class ExportBrowserDataSetting: HiddenSetting {
    override var title: NSAttributedString? {
        // Not localized for now.
        return NSAttributedString(string: "Debug: copy databases to app container", attributes: [NSAttributedString.Key.foregroundColor: UIColor.theme.tableView.rowText])
    }

    override func onClick(_ navigationController: UINavigationController?) {
        let documentsPath = NSSearchPathForDirectoriesInDomains(.documentDirectory, .userDomainMask, true)[0]
        do {
            let log = Logger.syncLogger
            try self.settings.profile.files.copyMatching(fromRelativeDirectory: "", toAbsoluteDirectory: documentsPath) { file in
                log.debug("Matcher: \(file)")
                return file.hasPrefix("browser.") || file.hasPrefix("logins.") || file.hasPrefix("metadata.")
            }
        } catch {
            print("Couldn't export browser data: \(error).")
        }
    }
}

class ExportLogDataSetting: HiddenSetting {
    override var title: NSAttributedString? {
        // Not localized for now.
        return NSAttributedString(string: "Debug: copy log files to app container", attributes: [NSAttributedString.Key.foregroundColor: UIColor.theme.tableView.rowText])
    }

    override func onClick(_ navigationController: UINavigationController?) {
        Logger.copyPreviousLogsToDocuments()
    }
}

/*
 FeatureSwitchSetting is a boolean switch for features that are enabled via a FeatureSwitch.
 These are usually features behind a partial release and not features released to the entire population.
 */
class FeatureSwitchSetting: BoolSetting {
    let featureSwitch: FeatureSwitch
    let prefs: Prefs

    init(prefs: Prefs, featureSwitch: FeatureSwitch, with title: NSAttributedString) {
        self.featureSwitch = featureSwitch
        self.prefs = prefs
        super.init(prefs: prefs, defaultValue: featureSwitch.isMember(prefs), attributedTitleText: title)
    }

    override var hidden: Bool {
        return !ShowDebugSettings
    }

    override func displayBool(_ control: UISwitch) {
        control.isOn = featureSwitch.isMember(prefs)
    }

    override func writeBool(_ control: UISwitch) {
        self.featureSwitch.setMembership(control.isOn, for: self.prefs)
    }

}

class ForceCrashSetting: HiddenSetting {
    override var title: NSAttributedString? {
        return NSAttributedString(string: "💥 Debug: Force Crash", attributes: [NSAttributedString.Key.foregroundColor: UIColor.theme.tableView.rowText])
    }

    override func onClick(_ navigationController: UINavigationController?) {
        Sentry.shared.crash()
    }
}

class ChangeToChinaSetting: HiddenSetting {
    override var title: NSAttributedString? {
        return NSAttributedString(string: "Debug: toggle China version (needs restart)", attributes: [NSAttributedString.Key.foregroundColor: UIColor.theme.tableView.rowText])
    }

    override func onClick(_ navigationController: UINavigationController?) {
        if UserDefaults.standard.bool(forKey: debugPrefIsChinaEdition) {
            UserDefaults.standard.removeObject(forKey: debugPrefIsChinaEdition)
        } else {
            UserDefaults.standard.set(true, forKey: debugPrefIsChinaEdition)
        }
    }
}

class SlowTheDatabase: HiddenSetting {
    override var title: NSAttributedString? {
        return NSAttributedString(string: "Debug: simulate slow database operations", attributes: [NSAttributedString.Key.foregroundColor: UIColor.theme.tableView.rowText])
    }

    override func onClick(_ navigationController: UINavigationController?) {
        debugSimulateSlowDBOperations = !debugSimulateSlowDBOperations
    }
}

class ForgetSyncAuthStateDebugSetting: HiddenSetting {
    override var title: NSAttributedString? {
        return NSAttributedString(string: "Debug: forget Sync auth state", attributes: [NSAttributedString.Key.foregroundColor: UIColor.theme.tableView.rowText])
    }

    override func onClick(_ navigationController: UINavigationController?) {
        settings.profile.rustFxA.syncAuthState.invalidate()
        settings.tableView.reloadData()
    }
}

class SentryIDSetting: HiddenSetting {
    let deviceAppHash = UserDefaults(suiteName: AppInfo.sharedContainerIdentifier)?.string(forKey: "SentryDeviceAppHash") ?? "0000000000000000000000000000000000000000"
    override var title: NSAttributedString? {
        return NSAttributedString(string: "Sentry ID: \(deviceAppHash)", attributes: [NSAttributedString.Key.foregroundColor: UIColor.theme.tableView.rowText, NSAttributedString.Key.font: UIFont.systemFont(ofSize: 10)])
    }

    override func onClick(_ navigationController: UINavigationController?) {
        copyAppDeviceIDAndPresentAlert(by: navigationController)
    }

    func copyAppDeviceIDAndPresentAlert(by navigationController: UINavigationController?) {
        let alertTitle: String = .SettingsCopyAppVersionAlertTitle
        let alert = AlertController(title: alertTitle, message: nil, preferredStyle: .alert)
        getSelectedCell(by: navigationController)?.setSelected(false, animated: true)
        UIPasteboard.general.string = deviceAppHash
        navigationController?.topViewController?.present(alert, animated: true) {
            DispatchQueue.main.asyncAfter(deadline: .now() + 0.5) {
                alert.dismiss(animated: true)
            }
        }
    }

    func getSelectedCell(by navigationController: UINavigationController?) -> UITableViewCell? {
        let controller = navigationController?.topViewController
        let tableView = (controller as? AppSettingsTableViewController)?.tableView
        guard let indexPath = tableView?.indexPathForSelectedRow else { return nil }
        return tableView?.cellForRow(at: indexPath)
    }
}

class ShowEtpCoverSheet: HiddenSetting {
    let profile: Profile

    override var title: NSAttributedString? {
        return NSAttributedString(string: "Debug: ETP Cover Sheet On", attributes: [NSAttributedString.Key.foregroundColor: UIColor.theme.tableView.rowText])
    }

    override init(settings: SettingsTableViewController) {
        self.profile = settings.profile
        super.init(settings: settings)
    }

    override func onClick(_ navigationController: UINavigationController?) {
        BrowserViewController.foregroundBVC().hasTriedToPresentETPAlready = false
        // ETP is shown when user opens app for 3rd time on clean install.
        // Hence setting session to 2 (0,1,2) for 3rd install as it starts from 0 being 1st session
        self.profile.prefs.setInt(2, forKey: PrefsKeys.KeyInstallSession)
        self.profile.prefs.setString(ETPCoverSheetShowType.CleanInstall.rawValue, forKey: PrefsKeys.KeyETPCoverSheetShowType)
    }
}

class ExperimentsSettings: HiddenSetting {
    override var title: NSAttributedString? { return NSAttributedString(string: "Experiments")}

    override func onClick(_ navigationController: UINavigationController?) {
        navigationController?.pushViewController(ExperimentsViewController(), animated: true)
    }
}

class ToggleChronTabs: HiddenSetting, FeatureFlagsProtocol {
    override var title: NSAttributedString? {
        let toNewStatus = featureFlags.isFeatureActiveForBuild(.chronologicalTabs) ? "OFF" : "ON"
        return NSAttributedString(string: "Toggle chronological tabs \(toNewStatus)",
                                  attributes: [NSAttributedString.Key.foregroundColor: UIColor.theme.tableView.rowText])
    }

    override func onClick(_ navigationController: UINavigationController?) {
        featureFlags.toggleBuildFeature(.chronologicalTabs)
        updateCell(navigationController)
    }
}

class TogglePullToRefresh: HiddenSetting, FeatureFlagsProtocol {
    override var title: NSAttributedString? {
        let toNewStatus = featureFlags.isFeatureActiveForBuild(.pullToRefresh) ? "OFF" : "ON"
        return NSAttributedString(string: "Toggle Pull to Refresh \(toNewStatus)",
                                  attributes: [NSAttributedString.Key.foregroundColor: UIColor.theme.tableView.rowText])
    }

    override func onClick(_ navigationController: UINavigationController?) {
        featureFlags.toggleBuildFeature(.pullToRefresh)
        updateCell(navigationController)
    }
}

class ToggleInactiveTabs: HiddenSetting, FeatureFlagsProtocol {
    override var title: NSAttributedString? {
        let toNewStatus = featureFlags.isFeatureActiveForBuild(.inactiveTabs) ? "OFF" : "ON"
        return NSAttributedString(string: "Toggle inactive tabs \(toNewStatus)",
                                  attributes: [NSAttributedString.Key.foregroundColor: UIColor.theme.tableView.rowText])
    }

    override func onClick(_ navigationController: UINavigationController?) {
        featureFlags.toggleBuildFeature(.inactiveTabs)
        InactiveTabModel.hasRunInactiveTabFeatureBefore = false
        updateCell(navigationController)
    }
}

class ToggleHistoryGroups: HiddenSetting, FeatureFlagsProtocol {
    override var title: NSAttributedString? {
        let toNewStatus = featureFlags.isFeatureActiveForBuild(.historyGroups) ? "OFF" : "ON"
        return NSAttributedString(
            string: "Toggle history groups \(toNewStatus)",
            attributes: [NSAttributedString.Key.foregroundColor: UIColor.theme.tableView.rowText])
    }

    override func onClick(_ navigationController: UINavigationController?) {
        featureFlags.toggleBuildFeature(.historyGroups)
        updateCell(navigationController)
    }
}

class ResetContextualHints: HiddenSetting {
    let profile: Profile

    override var accessibilityIdentifier: String? { return "ResetContextualHints.Setting" }

    override var title: NSAttributedString? {
        return NSAttributedString(
            string: "Reset all contextual hints",
            attributes: [NSAttributedString.Key.foregroundColor: UIColor.theme.tableView.rowText])
    }


    override init(settings: SettingsTableViewController) {
        self.profile = settings.profile
        super.init(settings: settings)
    }

    override func onClick(_ navigationController: UINavigationController?) {
        PrefsKeys.ContextualHints.allCases.forEach {
            self.profile.prefs.removeObjectForKey($0.rawValue)
        }
    }
}

class OpenFiftyTabsDebugOption: HiddenSetting {

    override var accessibilityIdentifier: String? { return "OpenFiftyTabsOption.Setting" }

    override var title: NSAttributedString? {
        return NSAttributedString(string: "⚠️ Open 50 `mozilla.org` tabs ⚠️", attributes: [NSAttributedString.Key.foregroundColor: UIColor.theme.tableView.rowText])
    }

    override func onClick(_ navigationController: UINavigationController?) {
        guard let url = URL(string: "https://www.mozilla.org") else { return }
        BrowserViewController.foregroundBVC().debugOpen(numberOfNewTabs: 50, at: url)
    }
}

// Show the current version of Firefox
class VersionSetting: Setting {
    unowned let settings: SettingsTableViewController

    override var accessibilityIdentifier: String? { return "FxVersion" }

    init(settings: SettingsTableViewController) {
        self.settings = settings
        super.init(title: nil)
    }

    override var title: NSAttributedString? {
        return NSAttributedString(string: "\(AppName.longName) \(VersionSetting.appVersion) (\(VersionSetting.appBuildNumber))", attributes: [NSAttributedString.Key.foregroundColor: UIColor.theme.tableView.rowText])
    }

    public static var appVersion: String {
        return Bundle.main.object(forInfoDictionaryKey: "CFBundleShortVersionString") as! String
    }

    public static var appBuildNumber: String {
        return Bundle.main.object(forInfoDictionaryKey: "CFBundleVersion") as! String
    }

    override func onConfigureCell(_ cell: UITableViewCell) {
        super.onConfigureCell(cell)
    }

    override func onClick(_ navigationController: UINavigationController?) {
        DebugSettingsClickCount += 1
        if DebugSettingsClickCount >= 5 {
            DebugSettingsClickCount = 0
            ShowDebugSettings = !ShowDebugSettings
            settings.tableView.reloadData()
        }
    }

    override func onLongPress(_ navigationController: UINavigationController?) {
        copyAppVersionAndPresentAlert(by: navigationController)
    }

    func copyAppVersionAndPresentAlert(by navigationController: UINavigationController?) {
        let alertTitle: String = .SettingsCopyAppVersionAlertTitle
        let alert = AlertController(title: alertTitle, message: nil, preferredStyle: .alert)
        getSelectedCell(by: navigationController)?.setSelected(false, animated: true)
        UIPasteboard.general.string = self.title?.string
        navigationController?.topViewController?.present(alert, animated: true) {
            DispatchQueue.main.asyncAfter(deadline: .now() + 0.5) {
                alert.dismiss(animated: true)
            }
        }
    }

    func getSelectedCell(by navigationController: UINavigationController?) -> UITableViewCell? {
        let controller = navigationController?.topViewController
        let tableView = (controller as? AppSettingsTableViewController)?.tableView
        guard let indexPath = tableView?.indexPathForSelectedRow else { return nil }
        return tableView?.cellForRow(at: indexPath)
    }
}

// Opens the license page in a new tab
class LicenseAndAcknowledgementsSetting: Setting {
    override var title: NSAttributedString? {
        return NSAttributedString(string: .AppSettingsLicenses, attributes: [NSAttributedString.Key.foregroundColor: UIColor.theme.tableView.rowText])
    }

    override var url: URL? {
        return URL(string: "\(InternalURL.baseUrl)/\(AboutLicenseHandler.path)")
    }

    override func onClick(_ navigationController: UINavigationController?) {
        setUpAndPushSettingsContentViewController(navigationController, self.url)
    }
}

// Opens the App Store review page of this app
class AppStoreReviewSetting: Setting {

    override var title: NSAttributedString? {
        return NSAttributedString(string: .RatingsPrompt.Settings.RateOnAppStore, attributes: [NSAttributedString.Key.foregroundColor: UIColor.theme.tableView.rowText])
    }

    override func onClick(_ navigationController: UINavigationController?) {
        RatingPromptManager.goToAppStoreReview()
    }
}

// Opens about:rights page in the content view controller
class YourRightsSetting: Setting {
    override var title: NSAttributedString? {
        return NSAttributedString(string: .AppSettingsYourRights, attributes:
            [NSAttributedString.Key.foregroundColor: UIColor.theme.tableView.rowText])
    }

    override var url: URL? {
        return URL(string: "https://www.mozilla.org/about/legal/terms/firefox/")
    }

    override func onClick(_ navigationController: UINavigationController?) {
        setUpAndPushSettingsContentViewController(navigationController, self.url)
    }
}

// Opens the on-boarding screen again
class ShowIntroductionSetting: Setting {
    let profile: Profile

    override var accessibilityIdentifier: String? { return "ShowTour" }

    init(settings: SettingsTableViewController) {
        self.profile = settings.profile
        super.init(title: NSAttributedString(string: .AppSettingsShowTour, attributes: [NSAttributedString.Key.foregroundColor: UIColor.theme.tableView.rowText]))
    }

    override func onClick(_ navigationController: UINavigationController?) {
        navigationController?.dismiss(animated: true, completion: {
            BrowserViewController.foregroundBVC().presentIntroViewController(true)
        })
    }
}

class SendFeedbackSetting: Setting {
    override var title: NSAttributedString? {
        return NSAttributedString(string: .AppSettingsSendFeedback, attributes: [NSAttributedString.Key.foregroundColor: UIColor.theme.tableView.rowText])
    }

    override var url: URL? {
        return URL(string: "https://mozilla.crowdicity.com/")
    }

    override func onClick(_ navigationController: UINavigationController?) {
        setUpAndPushSettingsContentViewController(navigationController, self.url)
    }
}

class SendAnonymousUsageDataSetting: BoolSetting {
    init(prefs: Prefs, delegate: SettingsDelegate?) {
        let statusText = NSMutableAttributedString()
        statusText.append(NSAttributedString(string: .SendUsageSettingMessage, attributes: [NSAttributedString.Key.foregroundColor: UIColor.theme.tableView.headerTextLight]))
        statusText.append(NSAttributedString(string: " "))
        statusText.append(NSAttributedString(string: .SendUsageSettingLink, attributes: [NSAttributedString.Key.foregroundColor: UIColor.theme.general.highlightBlue]))

        super.init(
            prefs: prefs, prefKey: AppConstants.PrefSendUsageData, defaultValue: true,
            attributedTitleText: NSAttributedString(string: .SendUsageSettingTitle),
            attributedStatusText: statusText,
            settingDidChange: {
                AdjustHelper.setEnabled($0)
                Glean.shared.setUploadEnabled($0)
                Experiments.setTelemetrySetting($0)
            }
        )
        // We make sure to set this on initialization, in case the setting is turned off
        // in which case, we would to make sure that users are opted out of experiments
        Experiments.setTelemetrySetting(prefs.boolForKey(AppConstants.PrefSendUsageData) ?? true)
    }

    override var accessibilityIdentifier: String? { return "SendAnonymousUsageData" }

    override var url: URL? {
        return SupportUtils.URLForTopic("adjust")
    }

    override func onClick(_ navigationController: UINavigationController?) {
        setUpAndPushSettingsContentViewController(navigationController, self.url)
    }
}

class StudiesToggleSetting: BoolSetting {
    init(prefs: Prefs, delegate: SettingsDelegate?) {
        let statusText = NSMutableAttributedString()
        statusText.append(NSAttributedString(string: .SettingsStudiesToggleMessage, attributes: [NSAttributedString.Key.foregroundColor: UIColor.theme.tableView.headerTextLight]))
        statusText.append(NSAttributedString(string: " "))
        statusText.append(NSAttributedString(string: .SettingsStudiesToggleLink, attributes: [NSAttributedString.Key.foregroundColor: UIColor.theme.general.highlightBlue]))

        super.init(
            prefs: prefs, prefKey: AppConstants.PrefStudiesToggle, defaultValue: true,
            attributedTitleText: NSAttributedString(string: .SettingsStudiesToggleTitle),
            attributedStatusText: statusText,
            settingDidChange: {
                Experiments.setStudiesSetting($0)
            }
        )
        // We make sure to set this on initialization, in case the setting is turned off
        // in which case, we would to make sure that users are opted out of experiments
        Experiments.setStudiesSetting(prefs.boolForKey(AppConstants.PrefStudiesToggle) ?? true)
    }

    override var accessibilityIdentifier: String? { return "StudiesToggle" }

        override var url: URL? {
            return SupportUtils.URLForTopic("ios-studies")
        }

        override func onClick(_ navigationController: UINavigationController?) {
            setUpAndPushSettingsContentViewController(navigationController, self.url)
        }
}

// Opens the SUMO page in a new tab
class OpenSupportPageSetting: Setting {
    init(delegate: SettingsDelegate?) {
        super.init(title: NSAttributedString(string: .AppSettingsHelp, attributes: [NSAttributedString.Key.foregroundColor: UIColor.theme.tableView.rowText]),
            delegate: delegate)
    }

    override func onClick(_ navigationController: UINavigationController?) {
        navigationController?.dismiss(animated: true) {
            if let url = URL(string: "https://support.mozilla.org/products/ios") {
                self.delegate?.settingsOpenURLInNewTab(url)
            }
        }
    }
}

// Opens the search settings pane
class SearchSetting: Setting {
    let profile: Profile

    override var accessoryView: UIImageView? { return disclosureIndicator }

    override var style: UITableViewCell.CellStyle { return .value1 }

    override var status: NSAttributedString { return NSAttributedString(string: profile.searchEngines.defaultEngine.shortName) }

    override var accessibilityIdentifier: String? { return "Search" }

    init(settings: SettingsTableViewController) {
        self.profile = settings.profile
        super.init(title: NSAttributedString(string: .AppSettingsSearch, attributes: [NSAttributedString.Key.foregroundColor: UIColor.theme.tableView.rowText]))
    }

    override func onClick(_ navigationController: UINavigationController?) {
        let viewController = SearchSettingsTableViewController()
        viewController.model = profile.searchEngines
        viewController.profile = profile
        navigationController?.pushViewController(viewController, animated: true)
    }
}

class LoginsSetting: Setting {
    let profile: Profile
    var tabManager: TabManager!
    weak var navigationController: UINavigationController?
    weak var settings: AppSettingsTableViewController?

    override var accessoryView: UIImageView? { return disclosureIndicator }

    override var accessibilityIdentifier: String? { return "Logins" }

    init(settings: SettingsTableViewController, delegate: SettingsDelegate?) {
        self.profile = settings.profile
        self.tabManager = settings.tabManager
        self.navigationController = settings.navigationController
        self.settings = settings as? AppSettingsTableViewController

        super.init(title: NSAttributedString(string: .LoginsAndPasswordsTitle, attributes: [NSAttributedString.Key.foregroundColor: UIColor.theme.tableView.rowText]),
                   delegate: delegate)
    }

    func deselectRow () {
        if let selectedRow = self.settings?.tableView.indexPathForSelectedRow {
            self.settings?.tableView.deselectRow(at: selectedRow, animated: true)
        }
    }

    override func onClick(_: UINavigationController?) {
        deselectRow()

        guard let navController = navigationController else { return }
        let navigationHandler: ((_ url: URL?) -> Void) = { url in
            guard let url = url else { return }
            UIWindow.keyWindow?.rootViewController?.dismiss(animated: true, completion: nil)
            self.delegate?.settingsOpenURLInNewTab(url)
        }

        if AppAuthenticator.canAuthenticateDeviceOwner() {
            if LoginOnboarding.shouldShow() {
                let loginOnboardingViewController = LoginOnboardingViewController(profile: profile, tabManager: tabManager)

                loginOnboardingViewController.doneHandler = {
                    loginOnboardingViewController.dismiss(animated: true)
                }

                loginOnboardingViewController.proceedHandler = {
                    LoginListViewController.create(authenticateInNavigationController: navController, profile: self.profile, settingsDelegate: BrowserViewController.foregroundBVC(), webpageNavigationHandler: navigationHandler).uponQueue(.main) { loginsVC in
                        guard let loginsVC = loginsVC else { return }
                        navController.pushViewController(loginsVC, animated: true)
                        // Remove the onboarding from the navigation stack so that we go straight back to settings
                        navController.viewControllers.removeAll { viewController in
                            viewController == loginOnboardingViewController
                        }
                    }
                }

                navigationController?.pushViewController(loginOnboardingViewController, animated: true)

                LoginOnboarding.setShown()
            } else {
                LoginListViewController.create(authenticateInNavigationController: navController, profile: profile, settingsDelegate: BrowserViewController.foregroundBVC(), webpageNavigationHandler: navigationHandler).uponQueue(.main) { loginsVC in
                    guard let loginsVC = loginsVC else { return }
                    navController.pushViewController(loginsVC, animated: true)
                }
            }
        } else {
            let viewController = DevicePasscodeRequiredViewController()
            viewController.profile = profile
            viewController.tabManager = tabManager
            navigationController?.pushViewController(viewController, animated: true)
        }
    }
}

class ContentBlockerSetting: Setting {
    let profile: Profile
    var tabManager: TabManager!
    override var accessoryView: UIImageView? { return disclosureIndicator }
    override var accessibilityIdentifier: String? { return "TrackingProtection" }

    init(settings: SettingsTableViewController) {
        self.profile = settings.profile
        self.tabManager = settings.tabManager
        super.init(title: NSAttributedString(string: .SettingsTrackingProtectionSectionName, attributes: [NSAttributedString.Key.foregroundColor: UIColor.theme.tableView.rowText]))
    }

    override func onClick(_ navigationController: UINavigationController?) {
        let viewController = ContentBlockerSettingViewController(prefs: profile.prefs)
        viewController.profile = profile
        viewController.tabManager = tabManager
        navigationController?.pushViewController(viewController, animated: true)
    }
}

class ClearPrivateDataSetting: Setting {
    let profile: Profile
    var tabManager: TabManager!

    override var accessoryView: UIImageView? { return disclosureIndicator }

    override var accessibilityIdentifier: String? { return "ClearPrivateData" }

    init(settings: SettingsTableViewController) {
        self.profile = settings.profile
        self.tabManager = settings.tabManager

        let clearTitle: String = .SettingsDataManagementSectionName
        super.init(title: NSAttributedString(string: clearTitle, attributes: [NSAttributedString.Key.foregroundColor: UIColor.theme.tableView.rowText]))
    }

    override func onClick(_ navigationController: UINavigationController?) {
        let viewController = ClearPrivateDataTableViewController()
        viewController.profile = profile
        viewController.tabManager = tabManager
        navigationController?.pushViewController(viewController, animated: true)
    }
}

class PrivacyPolicySetting: Setting {
    override var title: NSAttributedString? {
        return NSAttributedString(string: .AppSettingsPrivacyPolicy, attributes: [NSAttributedString.Key.foregroundColor: UIColor.theme.tableView.rowText])
    }

    override var url: URL? {
        return URL(string: "https://www.mozilla.org/privacy/firefox/")
    }

    override func onClick(_ navigationController: UINavigationController?) {
        setUpAndPushSettingsContentViewController(navigationController, self.url)
    }
}

class ChinaSyncServiceSetting: Setting {
    override var accessoryType: UITableViewCell.AccessoryType { return .none }
    var prefs: Prefs { return profile.prefs }
    let prefKey = PrefsKeys.KeyEnableChinaSyncService
    let profile: Profile
    let settings: UIViewController

    override var hidden: Bool { return !AppInfo.isChinaEdition }

    override var title: NSAttributedString? {
        return NSAttributedString(string: "本地同步服务", attributes: [NSAttributedString.Key.foregroundColor: UIColor.theme.tableView.rowText])
    }

    override var status: NSAttributedString? {
        return NSAttributedString(string: "禁用后使用全球服务同步数据", attributes: [NSAttributedString.Key.foregroundColor: UIColor.theme.tableView.headerTextLight])
    }

    init(settings: SettingsTableViewController) {
        self.profile = settings.profile
        self.settings = settings
    }

    override func onConfigureCell(_ cell: UITableViewCell) {
        super.onConfigureCell(cell)
        let control = UISwitchThemed()
        control.onTintColor = UIColor.theme.tableView.controlTint
        control.addTarget(self, action: #selector(switchValueChanged), for: .valueChanged)
        control.isOn = prefs.boolForKey(prefKey) ?? AppInfo.isChinaEdition
        cell.accessoryView = control
        cell.selectionStyle = .none
    }

    @objc func switchValueChanged(_ toggle: UISwitch) {
        TelemetryWrapper.recordEvent(category: .action, method: .tap, object: .chinaServerSwitch)
        guard profile.rustFxA.hasAccount() else {
            prefs.setObject(toggle.isOn, forKey: prefKey)
            RustFirefoxAccounts.reconfig(prefs: profile.prefs)
            return
        }

        // Show confirmation dialog for the user to sign out of FxA

        let msg = "更改此设置后，再次登录您的帐户" // "Sign-in again to your account after changing this setting"
        let alert = UIAlertController(title: "", message: msg, preferredStyle: .alert)
        let ok = UIAlertAction(title: .OKString, style: .default) { _ in
            self.prefs.setObject(toggle.isOn, forKey: self.prefKey)
            self.profile.removeAccount()
            RustFirefoxAccounts.reconfig(prefs: self.profile.prefs)
        }
        let cancel = UIAlertAction(title: .CancelString, style: .default) { _ in
            toggle.setOn(!toggle.isOn, animated: true)
        }
        alert.addAction(ok)
        alert.addAction(cancel)
        settings.present(alert, animated: true)
    }
}

class NewTabPageSetting: Setting {
    let profile: Profile

    override var accessoryView: UIImageView? { return disclosureIndicator }

    override var accessibilityIdentifier: String? { return "NewTab" }

    override var status: NSAttributedString {
        return NSAttributedString(string: NewTabAccessors.getNewTabPage(self.profile.prefs).settingTitle)
    }

    override var style: UITableViewCell.CellStyle { return .value1 }

    init(settings: SettingsTableViewController) {
        self.profile = settings.profile
        super.init(title: NSAttributedString(string: .SettingsNewTabSectionName, attributes: [NSAttributedString.Key.foregroundColor: UIColor.theme.tableView.rowText]))
    }

    override func onClick(_ navigationController: UINavigationController?) {
        let viewController = NewTabContentSettingsViewController(prefs: profile.prefs)
        viewController.profile = profile
        navigationController?.pushViewController(viewController, animated: true)
    }
}

class HomeSetting: Setting {
    let profile: Profile

    override var accessoryView: UIImageView? { return disclosureIndicator }

    override var accessibilityIdentifier: String? { return "Home" }

    override var status: NSAttributedString {
        return NSAttributedString(string: NewTabAccessors.getHomePage(self.profile.prefs).settingTitle)
    }

    override var style: UITableViewCell.CellStyle { return .value1 }

    init(settings: SettingsTableViewController) {
        self.profile = settings.profile

        super.init(title: NSAttributedString(string: .SettingsHomePageSectionName, attributes: [NSAttributedString.Key.foregroundColor: UIColor.theme.tableView.rowText]))
    }

    override func onClick(_ navigationController: UINavigationController?) {
        let viewController = HomePageSettingViewController(prefs: profile.prefs)
        viewController.profile = profile
        navigationController?.pushViewController(viewController, animated: true)
    }
}

class TabsSetting: Setting {

    override var accessoryView: UIImageView? { return disclosureIndicator }

    override var accessibilityIdentifier: String? { return "TabsSetting" }

    init() {
        super.init(title: NSAttributedString(string: .Settings.SectionTitles.TabsTitle, attributes: [NSAttributedString.Key.foregroundColor: UIColor.theme.tableView.rowText]))
    }

    override func onClick(_ navigationController: UINavigationController?) {
        let viewController = TabsSettingsViewController()
        navigationController?.pushViewController(viewController, animated: true)
    }
}

class SiriPageSetting: Setting {
    let profile: Profile

    override var accessoryView: UIImageView? { return disclosureIndicator }

    override var accessibilityIdentifier: String? { return "SiriSettings" }

    init(settings: SettingsTableViewController) {
        self.profile = settings.profile

        super.init(title: NSAttributedString(string: .SettingsSiriSectionName, attributes: [NSAttributedString.Key.foregroundColor: UIColor.theme.tableView.rowText]))
    }

    override func onClick(_ navigationController: UINavigationController?) {
        let viewController = SiriSettingsViewController(prefs: profile.prefs)
        viewController.profile = profile
        navigationController?.pushViewController(viewController, animated: true)
    }
}

class NoImageModeSetting: BoolSetting {

    init(settings: SettingsTableViewController) {
        let noImageEnabled = NoImageModeHelper.isActivated(settings.profile.prefs)
        let didChange = { (isEnabled: Bool) in
            NoImageModeHelper.toggle(isEnabled: isEnabled,
                                     profile: settings.profile,
                                     tabManager: settings.tabManager)
        }

        super.init(
            prefs: settings.profile.prefs, 
            prefKey: NoImageModePrefsKey.NoImageModeStatus, 
            defaultValue: noImageEnabled,
            attributedTitleText: NSAttributedString(string: .Settings.Toggle.NoImageMode),
            attributedStatusText: nil,
            settingDidChange: { isEnabled in
                didChange(isEnabled)
            }
        )
    }

    override var accessibilityIdentifier: String? { return "NoImageMode" }
}

@available(iOS 14.0, *)
class DefaultBrowserSetting: Setting {
    override var accessibilityIdentifier: String? { return "DefaultBrowserSettings" }

    init() {
        super.init(title: NSAttributedString(string: String.DefaultBrowserMenuItem, attributes: [NSAttributedString.Key.foregroundColor: UIColor.theme.tableView.rowActionAccessory]))
    }

    override func onClick(_ navigationController: UINavigationController?) {
        TelemetryWrapper.gleanRecordEvent(category: .action, method: .open, object: .settingsMenuSetAsDefaultBrowser)
        UIApplication.shared.open(URL(string: UIApplication.openSettingsURLString)!, options: [:])
    }
}

class OpenWithSetting: Setting {
    let profile: Profile

    override var accessoryView: UIImageView? { return disclosureIndicator }

    override var accessibilityIdentifier: String? { return "OpenWith.Setting" }

    override var status: NSAttributedString {
        guard let provider = self.profile.prefs.stringForKey(PrefsKeys.KeyMailToOption), provider != "mailto:" else {
            return NSAttributedString(string: "")
        }
        if let path = Bundle.main.path(forResource: "MailSchemes", ofType: "plist"), let dictRoot = NSArray(contentsOfFile: path) {
            let mailProvider = dictRoot.compactMap({$0 as? NSDictionary }).first { (dict) -> Bool in
                return (dict["scheme"] as? String) == provider
            }
            return NSAttributedString(string: (mailProvider?["name"] as? String) ?? "")
        }
        return NSAttributedString(string: "")
    }

    override var style: UITableViewCell.CellStyle { return .value1 }

    init(settings: SettingsTableViewController) {
        self.profile = settings.profile

        super.init(title: NSAttributedString(string: .SettingsOpenWithSectionName, attributes: [NSAttributedString.Key.foregroundColor: UIColor.theme.tableView.rowText]))
    }

    override func onClick(_ navigationController: UINavigationController?) {
        let viewController = OpenWithSettingsViewController(prefs: profile.prefs)
        navigationController?.pushViewController(viewController, animated: true)
    }
}

class AdvancedAccountSetting: HiddenSetting {
    let profile: Profile

    override var accessoryView: UIImageView? { return disclosureIndicator }

    override var accessibilityIdentifier: String? { return "AdvancedAccount.Setting" }

    override var title: NSAttributedString? {
        return NSAttributedString(string: .SettingsAdvancedAccountTitle, attributes: [NSAttributedString.Key.foregroundColor: UIColor.theme.tableView.rowText])
    }

    override init(settings: SettingsTableViewController) {
        self.profile = settings.profile
        super.init(settings: settings)
    }

    override func onClick(_ navigationController: UINavigationController?) {
        let viewController = AdvancedAccountSettingViewController()
        viewController.profile = profile
        navigationController?.pushViewController(viewController, animated: true)
    }

    override var hidden: Bool {
        return !ShowDebugSettings || profile.hasAccount()
    }
}

class ThemeSetting: Setting {
    let profile: Profile
    override var accessoryView: UIImageView? { return disclosureIndicator }
    override var style: UITableViewCell.CellStyle { return .value1 }
    override var accessibilityIdentifier: String? { return "DisplayThemeOption" }

    override var status: NSAttributedString {
        if LegacyThemeManager.instance.systemThemeIsOn {
            return NSAttributedString(string: .SystemThemeSectionHeader)
        } else if !LegacyThemeManager.instance.automaticBrightnessIsOn {
            return NSAttributedString(string: .DisplayThemeManualStatusLabel)
        } else if LegacyThemeManager.instance.automaticBrightnessIsOn {
            return NSAttributedString(string: .DisplayThemeAutomaticStatusLabel)
        }
        return NSAttributedString(string: "")
    }

    init(settings: SettingsTableViewController) {
        self.profile = settings.profile
        super.init(title: NSAttributedString(string: .SettingsDisplayThemeTitle, attributes: [NSAttributedString.Key.foregroundColor: UIColor.theme.tableView.rowText]))
    }

    override func onClick(_ navigationController: UINavigationController?) {
        navigationController?.pushViewController(ThemeSettingsController(), animated: true)
    }
}

class SearchBarSetting: Setting {
    let viewModel: SearchBarSettingsViewModel

    override var accessoryView: UIImageView? { return disclosureIndicator }

    override var accessibilityIdentifier: String? { return AccessibilityIdentifiers.Settings.SearchBar.searchBarSetting }

    override var status: NSAttributedString {
        return NSAttributedString(string: viewModel.searchBarTitle )
    }

    override var style: UITableViewCell.CellStyle { return .value1 }

    init(settings: SettingsTableViewController) {
        self.viewModel = SearchBarSettingsViewModel(prefs: settings.profile.prefs)
        super.init(title: NSAttributedString(string: viewModel.title,
                                             attributes: [NSAttributedString.Key.foregroundColor: UIColor.theme.tableView.rowText]))
    }

    override func onClick(_ navigationController: UINavigationController?) {
        let viewController = SearchBarSettingsViewController(viewModel: viewModel)
        navigationController?.pushViewController(viewController, animated: true)
    }
}


extension BrowserViewController {
    /// ⚠️ !! WARNING !! ⚠️
    /// This function opens up x number of new tabs in the background.
    /// This is meant to test memory overflows with tabs on a device.
    /// DO NOT USE unless you're explicitly testing this feature.
    /// It should only be used from the debug menu.
    func debugOpen(numberOfNewTabs: Int?, at url: URL) {
        guard let numberOfNewTabs = numberOfNewTabs,
              numberOfNewTabs > 0
        else { return }

        DispatchQueue.main.asyncAfter(deadline: .now() + .milliseconds(500), execute: {
            self.tabManager.addTab(URLRequest(url: url))
            self.debugOpen(numberOfNewTabs: numberOfNewTabs - 1, at: url)
        })
    }
}<|MERGE_RESOLUTION|>--- conflicted
+++ resolved
@@ -22,11 +22,7 @@
 }
 
 // MARK: - ConnectSetting
-<<<<<<< HEAD
-// Sync setting for connecting a Firefox Account.  Shown when we don't have an account.
-=======
 // Sync setting for connecting a Firefox Account. Shown when we don't have an account.
->>>>>>> 9d8e06d8
 class ConnectSetting: WithoutAccountSetting {
     override var accessoryView: UIImageView? { return disclosureIndicator }
 
@@ -360,12 +356,8 @@
 }
 
 // MARK: - Hidden Settings
-<<<<<<< HEAD
 /// Used for only for debugging purposes. These settings are hidden behind a
 /// 5-tap gesture on the Firefox version cell in the Settings Menu
-=======
-// For great debugging!
->>>>>>> 9d8e06d8
 class HiddenSetting: Setting {
     unowned let settings: SettingsTableViewController
 
@@ -1190,8 +1182,8 @@
         }
 
         super.init(
-            prefs: settings.profile.prefs, 
-            prefKey: NoImageModePrefsKey.NoImageModeStatus, 
+            prefs: settings.profile.prefs,
+            prefKey: NoImageModePrefsKey.NoImageModeStatus,
             defaultValue: noImageEnabled,
             attributedTitleText: NSAttributedString(string: .Settings.Toggle.NoImageMode),
             attributedStatusText: nil,
