/* This Source Code Form is subject to the terms of the Mozilla Public
 * License, v. 2.0. If a copy of the MPL was not distributed with this
 * file, You can obtain one at http://mozilla.org/MPL/2.0/. */

import Foundation
import Shared
import SnapKit
import UIKit
import WebKit
import SwiftyJSON

protocol FxAContentViewControllerDelegate: class {
    func contentViewControllerDidSignIn(_ viewController: FxAContentViewController, withFlags: FxALoginFlags)
    func contentViewControllerDidCancel(_ viewController: FxAContentViewController)
}

/**
 * A controller that manages a single web view connected to the Firefox
 * Accounts (Desktop) Sync postMessage interface.
 *
 * The postMessage interface is not really documented, but it is simple
 * enough.  I reverse engineered it from the Desktop Firefox code and the
 * fxa-content-server git repository.
 */
class FxAContentViewController: SettingsContentViewController, WKScriptMessageHandler {
    fileprivate enum RemoteCommand: String {
        case canLinkAccount = "can_link_account"
        case loaded = "loaded"
        case login = "login"
        case sessionStatus = "session_status"
        case signOut = "sign_out"
    }

    weak var delegate: FxAContentViewControllerDelegate?

    let profile: Profile

    init(profile: Profile, fxaOptions: FxALaunchParams? = nil) {
        self.profile = profile
        
        super.init(backgroundColor: UIColor(red: 242 / 255.0, green: 242 / 255.0, blue: 242 / 255.0, alpha: 1.0), title: NSAttributedString(string: "Firefox Accounts"))
<<<<<<< HEAD
        
        if AppConstants.MOZ_FXA_DEEP_LINK_FORM_FILL {
            self.url = self.FxAURLWithOptions(fxaOptions)
        } else {
            self.url = profile.accountConfiguration.signInURL
        }
=======
        NotificationCenter.default.addObserver(self, selector: #selector(FxAContentViewController.userDidVerify(_:)), name: NotificationFirefoxAccountVerified, object: nil)
>>>>>>> 0c6ca4a4
    }

    required init?(coder aDecoder: NSCoder) {
        fatalError("init(coder:) has not been implemented")
    }

    deinit {
        NotificationCenter.default.removeObserver(self, name: NotificationFirefoxAccountVerified, object: nil)
    }

    override func viewDidLoad() {
        super.viewDidLoad()
    }

    override func makeWebView() -> WKWebView {
        // Inject  our setup code after the page loads.
        let source = getJS()
        let userScript = WKUserScript(
            source: source,
            injectionTime: WKUserScriptInjectionTime.atDocumentEnd,
            forMainFrameOnly: true
        )

        // Handle messages from the content server (via our user script).
        let contentController = WKUserContentController()
        contentController.addUserScript(userScript)
        contentController.add(LeakAvoider(delegate:self), name: "accountsCommandHandler")

        let config = WKWebViewConfiguration()
        config.userContentController = contentController

        let webView = WKWebView(
            frame: CGRect(x: 0, y: 0, width: 1, height: 1),
            configuration: config
        )
        webView.allowsLinkPreview = false
        webView.navigationDelegate = self
        webView.accessibilityLabel = NSLocalizedString("Web content", comment: "Accessibility label for the main web content view")

        // Don't allow overscrolling.
        webView.scrollView.bounces = false
        return webView
    }

    // Send a message to the content server.
    func injectData(_ type: String, content: [String: Any]) {
        let data = [
            "type": type,
            "content": content,
        ] as [String : Any]
        let json = JSON(data).stringValue() ?? ""
        let script = "window.postMessage(\(json), '\(self.url.absoluteString)');"
        webView.evaluateJavaScript(script, completionHandler: nil)
    }

    fileprivate func onCanLinkAccount(_ data: JSON) {
        //    // We need to confirm a relink - see shouldAllowRelink for more
        //    let ok = shouldAllowRelink(accountData.email);
        let ok = true
        injectData("message", content: ["status": "can_link_account", "data": ["ok": ok]])
    }

    // We're not signed in to a Firefox Account at this time, which we signal by returning an error.
    fileprivate func onSessionStatus(_ data: JSON) {
        injectData("message", content: ["status": "error"])
    }

    // We're not signed in to a Firefox Account at this time. We should never get a sign out message!
    fileprivate func onSignOut(_ data: JSON) {
        injectData("message", content: ["status": "error"])
    }

    // The user has signed in to a Firefox Account.  We're done!
    fileprivate func onLogin(_ data: JSON) {
        injectData("message", content: ["status": "login"])

        let app = UIApplication.shared
        let helper = FxALoginHelper.sharedInstance
        helper.delegate = self
        helper.application(app, didReceiveAccountJSON: data)
    }

    @objc fileprivate func userDidVerify(_ notification: Notification) {
        guard let account = profile.getAccount() else {
            return
        }
        // We can't verify against the actionNeeded of the account, 
        // because of potential race conditions.
        // However, we restrict visibility of this method, and make sure 
        // we only Notify via the FxALoginStateMachine.
        let flags = FxALoginFlags(pushEnabled: account.pushRegistration != nil,
                                  verified: true)
        DispatchQueue.main.async {
            self.delegate?.contentViewControllerDidSignIn(self, withFlags: flags)
        }
    }

    // The content server page is ready to be shown.
    fileprivate func onLoaded() {
        self.timer?.invalidate()
        self.timer = nil
        self.isLoaded = true        
    }

    // Handle a message coming from the content server.
    func handleRemoteCommand(_ rawValue: String, data: JSON) {
        if let command = RemoteCommand(rawValue: rawValue) {
            if !isLoaded && command != .loaded {
                // Work around https://github.com/mozilla/fxa-content-server/issues/2137
                onLoaded()
            }

            switch command {
            case .loaded:
                onLoaded()
            case .login:
                onLogin(data)
            case .canLinkAccount:
                onCanLinkAccount(data)
            case .sessionStatus:
                onSessionStatus(data)
            case .signOut:
                onSignOut(data)
            }
        }
    }

    // Dispatch webkit messages originating from our child webview.
    func userContentController(_ userContentController: WKUserContentController, didReceive message: WKScriptMessage) {
        // Make sure we're communicating with a trusted page. That is, ensure the origin of the
        // message is the same as the origin of the URL we initially loaded in this web view.
        // Note that this exploit wouldn't be possible if we were using WebChannels; see
        // https://developer.mozilla.org/en-US/docs/Mozilla/JavaScript_code_modules/WebChannel.jsm
        let origin = message.frameInfo.securityOrigin
        guard origin.`protocol` == url.scheme && origin.host == url.host && origin.port == (url.port ?? 0) else {
            print("Ignoring message - \(origin) does not match expected origin: \(url.origin ?? "nil")")
            return
        }

        if message.name == "accountsCommandHandler" {
            let body = JSON(message.body)
            let detail = body["detail"]
            handleRemoteCommand(detail["command"].stringValue, data: detail["data"])
        }
    }
    
    // Configure the FxA signin url based on any passed options.
    public func FxAURLWithOptions(_ fxaOptions: FxALaunchParams?) -> URL {
        let profileUrl = self.profile.accountConfiguration.signInURL
        
        guard let launchParams = fxaOptions else {
            return profileUrl
        }
        
        // Only append `signin`, `entrypoint` and `utm_*` parameters. Note that you can't
        // override the service and context params.
        var params = launchParams.query
        params.removeValue(forKey: "service")
        params.removeValue(forKey: "context")
        let queryURL = params.filter { $0.key == "signin" || $0.key == "entrypoint" || $0.key.range(of: "utm_") != nil }.map({
            return "\($0.key)=\($0.value)"
        }).joined(separator: "&")
        
        return  URL(string: "\(profileUrl)&\(queryURL)") ?? profileUrl
    }

    fileprivate func getJS() -> String {
        let fileRoot = Bundle.main.path(forResource: "FxASignIn", ofType: "js")
        return (try! NSString(contentsOfFile: fileRoot!, encoding: String.Encoding.utf8.rawValue)) as String
    }

    override func webView(_ webView: WKWebView, didFinish navigation: WKNavigation!) {
        // Ignore for now.
    }

    override func webView(_ webView: WKWebView, didFail navigation: WKNavigation!, withError error: Error) {
        // Ignore for now.
    }
}

extension FxAContentViewController: FxAPushLoginDelegate {
    func accountLoginDidSucceed(withFlags flags: FxALoginFlags) {
        DispatchQueue.main.async {
            self.delegate?.contentViewControllerDidSignIn(self, withFlags: flags)
        }
    }

    func accountLoginDidFail() {
        DispatchQueue.main.async {
            self.delegate?.contentViewControllerDidCancel(self)
        }
    }
}

/*
LeakAvoider prevents leaks with WKUserContentController
http://stackoverflow.com/questions/26383031/wkwebview-causes-my-view-controller-to-leak
*/

class LeakAvoider: NSObject, WKScriptMessageHandler {
    weak var delegate: WKScriptMessageHandler?

    init(delegate: WKScriptMessageHandler) {
        self.delegate = delegate
        super.init()
    }

    func userContentController(_ userContentController: WKUserContentController, didReceive message: WKScriptMessage) {
        self.delegate?.userContentController(userContentController, didReceive: message)
    }
}<|MERGE_RESOLUTION|>--- conflicted
+++ resolved
@@ -39,16 +39,14 @@
         self.profile = profile
         
         super.init(backgroundColor: UIColor(red: 242 / 255.0, green: 242 / 255.0, blue: 242 / 255.0, alpha: 1.0), title: NSAttributedString(string: "Firefox Accounts"))
-<<<<<<< HEAD
         
         if AppConstants.MOZ_FXA_DEEP_LINK_FORM_FILL {
             self.url = self.FxAURLWithOptions(fxaOptions)
         } else {
             self.url = profile.accountConfiguration.signInURL
         }
-=======
+
         NotificationCenter.default.addObserver(self, selector: #selector(FxAContentViewController.userDidVerify(_:)), name: NotificationFirefoxAccountVerified, object: nil)
->>>>>>> 0c6ca4a4
     }
 
     required init?(coder aDecoder: NSCoder) {
