--- conflicted
+++ resolved
@@ -54,16 +54,7 @@
         }
     }
 
-<<<<<<< HEAD
-        return profile.history.clearHistory().bindQueue(.main) { success in
-=======
     func clearAfterHistory(success: Maybe<Void>) -> Success {
-        // TODO: Remove clear cache for SDWebImage when we are ready to remove library
-        // Clear image cache - SDWebImage
-        SDImageCache.shared.clearDisk()
-        SDImageCache.shared.clearMemory()
->>>>>>> b3ca22e6
-
         // Clear image cache - Kingfisher
         KingfisherManager.shared.cache.clearMemoryCache()
         KingfisherManager.shared.cache.clearDiskCache()
