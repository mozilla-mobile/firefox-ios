--- conflicted
+++ resolved
@@ -101,16 +101,6 @@
                 // Should not happen.
                 break
             }
-<<<<<<< HEAD
-=======
-        } else if indexPath.section == SectionSearchAdd {
-            cell = UITableViewCell(style: UITableViewCellStyle.Default, reuseIdentifier: nil)
-            cell.editingAccessoryType = UITableViewCellAccessoryType.DisclosureIndicator
-            cell.accessibilityLabel = NSLocalizedString("Add Custom Search Engine", comment: "Accessibility label for 'Add Custom Search Engine' option.")
-            cell.accessibilityIdentifier = "customEngineViewButton"
-            cell.textLabel?.text = "Add Custom Search Engine"
-            cell.imageView?.image = UIImage(named: "bottomNav-NewTab")
->>>>>>> 1bdc0233
         } else {
             // The default engine is not a quick search engine.
             let index = indexPath.item + 1
