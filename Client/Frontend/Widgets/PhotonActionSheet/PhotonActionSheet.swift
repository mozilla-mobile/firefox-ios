--- conflicted
+++ resolved
@@ -20,12 +20,7 @@
 }
 
 // This file is main table view used for the action sheet
-<<<<<<< HEAD
 class PhotonActionSheet: UIViewController, Themeable {
-
-=======
-class PhotonActionSheet: UIViewController {
->>>>>>> b739d887
     struct UX {
         static let maxWidth: CGFloat = 414
         static let padding: CGFloat = 6
@@ -460,65 +455,4 @@
     func layoutChanged(item: SingleActionViewModel) {
         tableView.reloadData()
     }
-<<<<<<< HEAD
-=======
-}
-
-// MARK: - Visible Headers
-extension UITableView {
-    var visibleHeaders: [UITableViewHeaderFooterView] {
-        var visibleHeaders = [UITableViewHeaderFooterView]()
-        for sectionIndex in indexesOfVisibleHeaderSections {
-            guard let sectionHeader = headerView(forSection: sectionIndex) else { continue }
-            visibleHeaders.append(sectionHeader)
-        }
-
-        return visibleHeaders
-    }
-
-    private var indexesOfVisibleHeaderSections: [Int] {
-        var visibleSectionIndexes = [Int]()
-
-        (0..<numberOfSections).forEach { index in
-            let headerRect = rect(forSection: index)
-
-            // The "visible part" of the tableView is based on the content offset and the tableView's size.
-            let visiblePartOfTableView = CGRect(x: contentOffset.x,
-                                                y: contentOffset.y,
-                                                width: bounds.size.width,
-                                                height: bounds.size.height)
-
-            if visiblePartOfTableView.intersects(headerRect) {
-                visibleSectionIndexes.append(index)
-            }
-        }
-        return visibleSectionIndexes
-    }
-}
-
-// MARK: - NotificationThemeable
-extension PhotonActionSheet: NotificationThemeable {
-    func applyTheme() {
-        if viewModel.presentationStyle == .popover {
-            view.backgroundColor = UIColor.theme.browser.background.withAlphaComponent(0.7)
-        } else {
-            tableView.backgroundView?.backgroundColor = UIColor.theme.actionMenu.iPhoneBackground
-        }
-
-        // Apply or remove the background blur effect
-        if let visualEffectView = tableView.backgroundView as? UIVisualEffectView {
-            if UIAccessibility.isReduceTransparencyEnabled {
-                // Remove the visual effect and the background alpha
-                visualEffectView.effect = nil
-                tableView.backgroundView?.backgroundColor = UIColor.theme.actionMenu.iPhoneBackground.withAlphaComponent(1.0)
-            } else {
-                visualEffectView.effect = UIBlurEffect(style: UIColor.theme.actionMenu.iPhoneBackgroundBlurStyle)
-            }
-        }
-
-        viewModel.tintColor = UIColor.theme.actionMenu.foreground
-        closeButton.backgroundColor = UIColor.theme.actionMenu.closeButtonBackground
-        tableView.headerView(forSection: 0)?.backgroundColor = UIColor.Photon.DarkGrey05
-    }
->>>>>>> b739d887
 }