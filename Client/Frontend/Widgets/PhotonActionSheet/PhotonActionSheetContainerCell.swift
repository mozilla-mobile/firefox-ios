// This Source Code Form is subject to the terms of the Mozilla Public
// License, v. 2.0. If a copy of the MPL was not distributed with this
// file, You can obtain one at http://mozilla.org/MPL/2.0/

import Foundation

protocol PhotonActionSheetContainerCellDelegate: AnyObject {
    func didClick(item: SingleActionViewModel?)
    func layoutChanged(item: SingleActionViewModel)
}

// A PhotonActionSheet cell
<<<<<<< HEAD
class PhotonActionSheetContainerCell: UITableViewCell, ReusableCell, ThemeApplicable {

=======
class PhotonActionSheetContainerCell: UITableViewCell, ReusableCell {
>>>>>>> b739d887
    weak var delegate: PhotonActionSheetContainerCellDelegate?
    private lazy var containerStackView: UIStackView = .build { stackView in
        stackView.alignment = .fill
        stackView.distribution = .fill
        stackView.axis = .horizontal
    }

    // MARK: - init

    override func prepareForReuse() {
        super.prepareForReuse()
        containerStackView.removeAllArrangedViews()
    }

    override init(style: UITableViewCell.CellStyle, reuseIdentifier: String?) {
        super.init(style: style, reuseIdentifier: reuseIdentifier)
        selectionStyle = .none
        backgroundColor = .clear

        contentView.addSubview(containerStackView)
        setupConstraints()
    }

    required init?(coder aDecoder: NSCoder) {
        fatalError("init(coder:) has not been implemented")
    }

    // MARK: Table view

    func configure(actions: PhotonRowActions, viewModel: PhotonActionSheetViewModel, theme: Theme) {
        for item in actions.items {
            item.multipleItemsSetup.isMultiItems = actions.items.count > 1
            configure(with: item, theme: theme)
        }
        applyTheme(theme: theme)
    }

    // MARK: - Setup

    private func setupConstraints() {
        NSLayoutConstraint.activate([
            containerStackView.topAnchor.constraint(equalTo: contentView.topAnchor),
            containerStackView.bottomAnchor.constraint(equalTo: contentView.bottomAnchor),
            containerStackView.trailingAnchor.constraint(equalTo: contentView.trailingAnchor),
            containerStackView.leadingAnchor.constraint(equalTo: contentView.leadingAnchor),
        ])
    }

    func configure(with item: SingleActionViewModel, theme: Theme) {
        let childView = PhotonActionSheetView()
        childView.configure(with: item, theme: theme)
        childView.addVerticalBorder(ifShouldBeShown: !containerStackView.arrangedSubviews.isEmpty)
        childView.delegate = self
        containerStackView.addArrangedSubview(childView)
        containerStackView.axis = item.multipleItemsSetup.axis
    }

    func hideBottomBorder(isHidden: Bool) {
        containerStackView.arrangedSubviews
          .compactMap { $0 as? PhotonActionSheetView }
          .forEach { $0.bottomBorder.isHidden = isHidden }
    }

    func applyTheme(theme: Theme) { }
}

// MARK: - PhotonActionSheetViewDelegate
extension PhotonActionSheetContainerCell: PhotonActionSheetViewDelegate {
    func didClick(item: SingleActionViewModel?) {
        delegate?.didClick(item: item)
    }

    func layoutChanged(item: SingleActionViewModel) {
        delegate?.layoutChanged(item: item)
    }
}<|MERGE_RESOLUTION|>--- conflicted
+++ resolved
@@ -10,12 +10,7 @@
 }
 
 // A PhotonActionSheet cell
-<<<<<<< HEAD
 class PhotonActionSheetContainerCell: UITableViewCell, ReusableCell, ThemeApplicable {
-
-=======
-class PhotonActionSheetContainerCell: UITableViewCell, ReusableCell {
->>>>>>> b739d887
     weak var delegate: PhotonActionSheetContainerCellDelegate?
     private lazy var containerStackView: UIStackView = .build { stackView in
         stackView.alignment = .fill
