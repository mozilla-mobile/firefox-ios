// This Source Code Form is subject to the terms of the Mozilla Public
// License, v. 2.0. If a copy of the MPL was not distributed with this
// file, You can obtain one at http://mozilla.org/MPL/2.0/

import UIKit
import Storage

<<<<<<< HEAD
class PhotonActionSheetSiteHeaderView: UITableViewHeaderFooterView, ReusableCell, ThemeApplicable {

=======
class PhotonActionSheetSiteHeaderView: UITableViewHeaderFooterView, ReusableCell {
>>>>>>> b739d887
    struct UX {
        static let borderWidth: CGFloat = 0.5
        static let padding: CGFloat = 12
        static let verticalPadding: CGFloat = 2
        static let siteImageViewSize: CGFloat = 52
    }

    private lazy var labelContainerView: UIView = .build { _ in }

    private lazy var titleLabel: UILabel = .build { label in
        label.font = DynamicFontHelper.defaultHelper.preferredBoldFont(withTextStyle: .body, size: 17)
        label.textAlignment = .left
        label.numberOfLines = 2
    }

    private lazy var descriptionLabel: UILabel = .build { label in
        label.font = DynamicFontHelper.defaultHelper.preferredFont(withTextStyle: .body, size: 17)
        label.textAlignment = .left
        label.numberOfLines = 1
    }

    private lazy var siteImageView: UIImageView = .build { imageView in
        imageView.contentMode = .center
        imageView.clipsToBounds = true
        imageView.layer.cornerRadius = PhotonActionSheet.UX.cornerRadius
        imageView.layer.borderWidth = UX.borderWidth
    }

    override init(reuseIdentifier: String?) {
        super.init(reuseIdentifier: reuseIdentifier)
        translatesAutoresizingMaskIntoConstraints = false
        setupLayout()
    }

    required init?(coder aDecoder: NSCoder) {
        fatalError("init(coder:) has not been implemented")
    }

    override func prepareForReuse() {
        super.prepareForReuse()
        siteImageView.image = nil
        siteImageView.backgroundColor = UIColor.clear
    }

    func configure(with site: Site) {
        if site.icon != nil {
            siteImageView.setFavicon(forSite: site) {
                self.siteImageView.image = self.siteImageView.image?.createScaled(PhotonActionSheet.UX.iconSize)
            }
        } else if let appDelegate = UIApplication.shared.delegate as? AppDelegate {
            let profile = appDelegate.profile
            profile.favicons.getFaviconImage(forSite: site).uponQueue(.main) { result in
                guard let image = result.successValue else { return }

                self.siteImageView.backgroundColor = .clear
                self.siteImageView.image = image.createScaled(PhotonActionSheet.UX.iconSize)
            }
        }
<<<<<<< HEAD
        titleLabel.text = site.title.isEmpty ? site.url : site.title
        descriptionLabel.text = site.tileURL.baseDomain

=======
        self.titleLabel.text = site.title.isEmpty ? site.url : site.title
        self.descriptionLabel.text = site.tileURL.baseDomain
        self.titleLabel.textColor = LegacyThemeManager.instance.current.actionMenu.foreground
        self.descriptionLabel.textColor = LegacyThemeManager.instance.current.actionMenu.foreground
>>>>>>> b739d887
    }

    func applyTheme(theme: Theme) {
        siteImageView.layer.borderColor = theme.colors.borderPrimary.cgColor
        titleLabel.textColor = theme.colors.textPrimary
        descriptionLabel.textColor = theme.colors.textPrimary
    }

    private func setupLayout() {
        backgroundView = UIView()
        backgroundView?.backgroundColor = .clear
        contentView.addSubview(siteImageView)

        labelContainerView.addSubview(titleLabel)
        labelContainerView.addSubview(descriptionLabel)
        contentView.addSubview(labelContainerView)

        let padding = PhotonActionSheetSiteHeaderView.UX.padding

        NSLayoutConstraint.activate([
            siteImageView.topAnchor.constraint(greaterThanOrEqualTo: contentView.topAnchor, constant: padding),
            siteImageView.leadingAnchor.constraint(equalTo: contentView.leadingAnchor, constant: padding),
            siteImageView.widthAnchor.constraint(equalToConstant: UX.siteImageViewSize),
            siteImageView.heightAnchor.constraint(equalToConstant: UX.siteImageViewSize),
            siteImageView.bottomAnchor.constraint(lessThanOrEqualTo: contentView.bottomAnchor, constant: -padding),
            siteImageView.centerYAnchor.constraint(equalTo: contentView.centerYAnchor),

            labelContainerView.leadingAnchor.constraint(equalTo: siteImageView.trailingAnchor, constant: padding),
            labelContainerView.trailingAnchor.constraint(equalTo: contentView.trailingAnchor, constant: -padding),
            labelContainerView.topAnchor.constraint(greaterThanOrEqualTo: contentView.topAnchor, constant: padding),
            labelContainerView.bottomAnchor.constraint(lessThanOrEqualTo: contentView.bottomAnchor,
                                                       constant: -padding),
            labelContainerView.centerYAnchor.constraint(equalTo: contentView.centerYAnchor),

            titleLabel.leadingAnchor.constraint(equalTo: labelContainerView.leadingAnchor),
            titleLabel.trailingAnchor.constraint(equalTo: labelContainerView.trailingAnchor),
            titleLabel.topAnchor.constraint(equalTo: labelContainerView.topAnchor),

            descriptionLabel.leadingAnchor.constraint(equalTo: labelContainerView.leadingAnchor),
            descriptionLabel.trailingAnchor.constraint(equalTo: labelContainerView.trailingAnchor),
            descriptionLabel.topAnchor.constraint(equalTo: titleLabel.bottomAnchor,
                                                  constant: PhotonActionSheetSiteHeaderView.UX.verticalPadding),
            descriptionLabel.bottomAnchor.constraint(equalTo: labelContainerView.bottomAnchor),
        ])
    }
}<|MERGE_RESOLUTION|>--- conflicted
+++ resolved
@@ -5,12 +5,7 @@
 import UIKit
 import Storage
 
-<<<<<<< HEAD
 class PhotonActionSheetSiteHeaderView: UITableViewHeaderFooterView, ReusableCell, ThemeApplicable {
-
-=======
-class PhotonActionSheetSiteHeaderView: UITableViewHeaderFooterView, ReusableCell {
->>>>>>> b739d887
     struct UX {
         static let borderWidth: CGFloat = 0.5
         static let padding: CGFloat = 12
@@ -69,16 +64,9 @@
                 self.siteImageView.image = image.createScaled(PhotonActionSheet.UX.iconSize)
             }
         }
-<<<<<<< HEAD
+
         titleLabel.text = site.title.isEmpty ? site.url : site.title
         descriptionLabel.text = site.tileURL.baseDomain
-
-=======
-        self.titleLabel.text = site.title.isEmpty ? site.url : site.title
-        self.descriptionLabel.text = site.tileURL.baseDomain
-        self.titleLabel.textColor = LegacyThemeManager.instance.current.actionMenu.foreground
-        self.descriptionLabel.textColor = LegacyThemeManager.instance.current.actionMenu.foreground
->>>>>>> b739d887
     }
 
     func applyTheme(theme: Theme) {
