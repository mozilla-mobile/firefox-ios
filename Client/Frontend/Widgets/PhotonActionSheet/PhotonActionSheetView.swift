// This Source Code Form is subject to the terms of the Mozilla Public
// License, v. 2.0. If a copy of the MPL was not distributed with this
// file, You can obtain one at http://mozilla.org/MPL/2.0

import Foundation
import Storage
import Shared

// MARK: - PhotonActionSheetViewDelegate
protocol PhotonActionSheetViewDelegate: AnyObject {
    func didClick(item: SingleActionViewModel?)
    func layoutChanged(item: SingleActionViewModel)
}

// This is the view contained in PhotonActionSheetContainerCell in the PhotonActionSheet table view.
// More than one PhotonActionSheetView can be in the parent container cell.
<<<<<<< HEAD
class PhotonActionSheetView: UIView, UIGestureRecognizerDelegate, ThemeApplicable {

=======
class PhotonActionSheetView: UIView, UIGestureRecognizerDelegate {
>>>>>>> b739d887
    // MARK: - PhotonActionSheetViewUX
    struct UX {
        static let StatusIconSize = CGSize(width: 24, height: 24)
        static let SelectedOverlayColor = UIColor(white: 0.0, alpha: 0.25)
        static let CornerRadius: CGFloat = 3
        static let Padding: CGFloat = 16
        static let InBetweenPadding: CGFloat = 8
        static let topBottomPadding: CGFloat = 10
        static let VerticalPadding: CGFloat = 2
    }

    // MARK: - Variables

    // we use a placeholder image so we can set the theme correctly, the image is updated later
    private var badgeOverlay: BadgeWithBackdrop = BadgeWithBackdrop(imageName: "privateModeBadge")
    private var item: SingleActionViewModel?
    weak var delegate: PhotonActionSheetViewDelegate?

    // MARK: - UI Elements
    // TODO: Needs refactoring using the `.build` style. All PhotonActionSheetViews should be tested at that point.
    private func createLabel() -> UILabel {
        let label = UILabel()
        label.setContentHuggingPriority(.required, for: .vertical)
        label.translatesAutoresizingMaskIntoConstraints = false
        return label
    }

    private func createIconImageView() -> UIImageView {
        let icon = UIImageView()
        icon.contentMode = .scaleAspectFit
        icon.clipsToBounds = true
        icon.layer.cornerRadius = UX.CornerRadius
        icon.setContentHuggingPriority(.required, for: .horizontal)
        icon.setContentCompressionResistancePriority(.required, for: .horizontal)
        return icon
    }

    private lazy var titleLabel: UILabel = {
        let label = createLabel()
        label.numberOfLines = 0
        label.lineBreakMode = .byWordWrapping
        label.setContentCompressionResistancePriority(.required, for: .horizontal)
        label.font = DynamicFontHelper.defaultHelper.LargeSizeRegularWeightAS
        return label
    }()

    private lazy var subtitleLabel: UILabel = {
        let label = createLabel()
        label.numberOfLines = 0
        label.font = DynamicFontHelper.defaultHelper.SmallSizeRegularWeightAS
        return label
    }()

    private lazy var statusIcon: UIImageView = .build { icon in
        icon.contentMode = .scaleAspectFit
        icon.clipsToBounds = true
        icon.layer.cornerRadius = UX.CornerRadius
        icon.setContentHuggingPriority(.required, for: .horizontal)
        icon.setContentCompressionResistancePriority(.required, for: .horizontal)
    }

    private lazy var disclosureLabel: UILabel = {
        let label = UILabel()
        return label
    }()

    private lazy var selectedOverlay: UIView = .build { selectedOverlay in
        selectedOverlay.backgroundColor = UX.SelectedOverlayColor
        selectedOverlay.isHidden = true
    }

    private lazy var disclosureIndicator: UIImageView = {
        let disclosureIndicator = createIconImageView()
        disclosureIndicator.image = UIImage(named: "menu-Disclosure")?.withRenderingMode(.alwaysTemplate)
        return disclosureIndicator
    }()

    private lazy var stackView: UIStackView = .build { stackView in
        stackView.spacing = UX.InBetweenPadding
        stackView.alignment = .center
        stackView.axis = .horizontal
        stackView.distribution = .fillProportionally
    }

    private lazy var textStackView: UIStackView = .build { textStackView in
        textStackView.spacing = UX.VerticalPadding
        textStackView.setContentHuggingPriority(.required, for: .vertical)
        textStackView.alignment = .fill
        textStackView.axis = .vertical
        textStackView.distribution = .fill
    }

    private lazy var tabsLabel: UILabel = .build { label in
        label.font = UIFont.boldSystemFont(ofSize: UIConstants.DefaultChromeSmallSize)
    }

    lazy var bottomBorder: UIView = .build { _ in }
    lazy var verticalBorder: UIView = .build { _ in }

    // MARK: - Initializers

    override init(frame: CGRect) {
        self.isSelected = false
        super.init(frame: frame)
    }

    required init?(coder aDecoder: NSCoder) {
        fatalError("init(coder:) has not been implemented")
    }

    // MARK: - Gesture recognizer

    private lazy var tapRecognizer: UITapGestureRecognizer = {
        let tapRecognizer = UITapGestureRecognizer()
        tapRecognizer.addTarget(self, action: #selector(didClick))
        tapRecognizer.numberOfTapsRequired = 1
        tapRecognizer.cancelsTouchesInView = false
        tapRecognizer.delegate = self
        return tapRecognizer
    }()

    var isSelected: Bool {
        didSet {
            selectedOverlay.isHidden = !isSelected
        }
    }

    override func touchesBegan(_ touches: Set<UITouch>, with event: UIEvent?) {
        super.touchesBegan(touches, with: event)
        isSelected = true
    }

    override func touchesEnded(_ touches: Set<UITouch>, with event: UIEvent?) {
        super.touchesEnded(touches, with: event)
        isSelected = false
    }

    override func touchesMoved(_ touches: Set<UITouch>, with event: UIEvent?) {
        super.touchesMoved(touches, with: event)
        if let touch = touches.first {
            isSelected = frame.contains(touch.location(in: self))
        }
    }

    override func touchesCancelled(_ touches: Set<UITouch>, with event: UIEvent?) {
        super.touchesCancelled(touches, with: event)
        isSelected = false
    }

    @objc private func didClick(_ gestureRecognizer: UITapGestureRecognizer?) {
        guard let item = item,
              let handler = item.tapHandler
        else {
            self.delegate?.didClick(item: nil)
            return
        }

        isSelected = (gestureRecognizer?.state == .began) || (gestureRecognizer?.state == .changed)

        item.isEnabled = !item.isEnabled
        handler(item)
        self.delegate?.didClick(item: item)
    }

    // MARK: Setup

    override func layoutSublayers(of layer: CALayer) {
        super.layoutSublayers(of: layer)

        // The layout changes when there's multiple items in a row,
        // and there's not enough space in one row to show the labels without truncating
        if let item = item,
           item.multipleItemsSetup.isMultiItems,
           item.multipleItemsSetup.axis != .vertical,
           titleLabel.isTruncated {
            // Disabling this multipleItemsSetup feature for now - will rework to improve
//            item.multipleItemsSetup.axis = .vertical
//            delegate?.layoutChanged(item: item)
        }
    }

    func configure(with item: SingleActionViewModel, theme: Theme) {
        self.item = item
        setupViews()

        titleLabel.text = item.currentTitle
        titleLabel.font = item.bold ? DynamicFontHelper.defaultHelper.DeviceFontLargeBold : DynamicFontHelper.defaultHelper.SemiMediumRegularWeightAS

        item.customRender?(titleLabel, self)

        subtitleLabel.text = item.text
        subtitleLabel.isHidden = item.text == nil

        accessibilityIdentifier = item.iconString ?? item.accessibilityId
        accessibilityLabel = item.currentTitle

        if item.isFlipped {
            transform = CGAffineTransform(scaleX: 1, y: -1)
        }

        if let iconName = item.iconString {
            setupActionName(action: item, name: iconName)
        } else {
            statusIcon.removeFromSuperview()
        }

        setupBadgeOverlay(action: item)
        addSubBorder(action: item)
        applyTheme(theme: theme)
    }

    func addVerticalBorder(ifShouldBeShown: Bool) {
        guard ifShouldBeShown else { return }

        titleLabel.setContentHuggingPriority(.required, for: .horizontal)
        textStackView.setContentHuggingPriority(.required, for: .horizontal)

        addSubview(verticalBorder)

        NSLayoutConstraint.activate([
            verticalBorder.topAnchor.constraint(equalTo: topAnchor),
            verticalBorder.bottomAnchor.constraint(equalTo: bottomAnchor),
            verticalBorder.leadingAnchor.constraint(equalTo: leadingAnchor),
            verticalBorder.widthAnchor.constraint(equalToConstant: 1)
        ])
    }

    func applyTheme(theme: Theme) {
        tintColor = theme.colors.textPrimary
        titleLabel.textColor = theme.colors.textPrimary
        subtitleLabel.textColor = theme.colors.textPrimary
        tabsLabel.textColor = theme.colors.textPrimary

        verticalBorder.backgroundColor = theme.colors.layer4
        bottomBorder.backgroundColor = theme.colors.layer4

        badgeOverlay.badge.tintBackground(color: theme.colors.layer1)
        disclosureIndicator.tintColor = theme.colors.iconSecondary

        let iconTint: UIColor? = item?.needsIconActionableTint ?? false ? theme.colors.iconAccentYellow : tintColor
        statusIcon.tintColor = iconTint

    }

    // MARK: - Private
    private func setupViews() {
        isAccessibilityElement = true
        translatesAutoresizingMaskIntoConstraints = false
        backgroundColor = .clear
        addGestureRecognizer(tapRecognizer)

        // Setup our StackViews
        textStackView.addArrangedSubview(titleLabel)
        textStackView.addArrangedSubview(subtitleLabel)
        stackView.addArrangedSubview(textStackView)
        stackView.addArrangedSubview(statusIcon)
        addSubview(stackView)

        addSubview(selectedOverlay)
        setupConstraints()
    }

    private func setupConstraints() {
        let padding = UX.Padding
        let topBottomPadding = UX.topBottomPadding

        NSLayoutConstraint.activate([
            stackView.topAnchor.constraint(equalTo: topAnchor, constant: topBottomPadding),
            stackView.bottomAnchor.constraint(equalTo: bottomAnchor, constant: -topBottomPadding),
            stackView.trailingAnchor.constraint(equalTo: trailingAnchor, constant: -padding),
            stackView.leadingAnchor.constraint(equalTo: leadingAnchor, constant: padding),

            selectedOverlay.topAnchor.constraint(equalTo: topAnchor),
            selectedOverlay.bottomAnchor.constraint(equalTo: bottomAnchor),
            selectedOverlay.trailingAnchor.constraint(equalTo: trailingAnchor),
            selectedOverlay.leadingAnchor.constraint(equalTo: leadingAnchor),

            statusIcon.widthAnchor.constraint(equalToConstant: UX.StatusIconSize.width),
            statusIcon.heightAnchor.constraint(equalToConstant: UX.StatusIconSize.height),
        ])
    }

    private func addSubBorder(action: SingleActionViewModel) {
        addSubview(bottomBorder)

        // Determine if border should be at top or bottom when flipping
        let top = bottomBorder.topAnchor.constraint(equalTo: topAnchor)
        let bottom = bottomBorder.bottomAnchor.constraint(equalTo: bottomAnchor)
        let anchor = action.isFlipped ? top : bottom

        NSLayoutConstraint.activate([
            anchor,
            bottomBorder.leadingAnchor.constraint(equalTo: leadingAnchor),
            bottomBorder.trailingAnchor.constraint(equalTo: trailingAnchor),
            bottomBorder.heightAnchor.constraint(equalToConstant: 1)
        ])
    }

    private func setupActionName(action: SingleActionViewModel, name: String) {
        switch action.iconType {
        case .Image:
            let image = UIImage(named: name)?.withRenderingMode(.alwaysTemplate)
            statusIcon.image = image

        case .URL:
            let image = UIImage(named: name)?
                .createScaled(PhotonActionSheet.UX.iconSize)
                .withRenderingMode(.alwaysTemplate)
            statusIcon.layer.cornerRadius = PhotonActionSheet.UX.iconSize.width / 2
            statusIcon.image = image
            if let actionIconUrl = action.iconURL {
                ImageLoadingHandler.shared.getImageFromCacheOrDownload(
                    with: actionIconUrl,
                    limit: ImageLoadingConstants.NoLimitImageSize) { image, error in
                    guard error == nil, let image = image, self.accessibilityLabel == action.currentTitle else {
                        return
                    }

                    self.statusIcon.image = image.createScaled(PhotonActionSheet.UX.iconSize)
                            .withRenderingMode(.alwaysTemplate)
                    self.statusIcon.layer.cornerRadius = PhotonActionSheet.UX.iconSize.width / 2
                }
            }

        case .TabsButton:
            tabsLabel.text = action.tabCount

            let image = UIImage(named: name)?.withRenderingMode(.alwaysTemplate)
            statusIcon.image = image
            statusIcon.addSubview(tabsLabel)

            NSLayoutConstraint.activate([
                tabsLabel.centerXAnchor.constraint(equalTo: statusIcon.centerXAnchor),
                tabsLabel.centerYAnchor.constraint(equalTo: statusIcon.centerYAnchor),
            ])

        case .None:
            break
        }

        if statusIcon.superview == nil {
            if action.iconAlignment == .right {
                stackView.addArrangedSubview(statusIcon)
            } else {
                stackView.insertArrangedSubview(statusIcon, at: 0)
            }
        } else {
            if action.iconAlignment == .right {
                statusIcon.removeFromSuperview()
                stackView.addArrangedSubview(statusIcon)
            }
        }
    }

    private func setupBadgeOverlay(action: SingleActionViewModel) {
        guard let name = action.badgeIconName,
              action.isEnabled,
              let parent = statusIcon.superview
        else { return }

        badgeOverlay.badge.update(imageName: name)
        badgeOverlay.add(toParent: parent)
        badgeOverlay.layout(onButton: statusIcon)
        badgeOverlay.show(true)
    }
}<|MERGE_RESOLUTION|>--- conflicted
+++ resolved
@@ -14,12 +14,7 @@
 
 // This is the view contained in PhotonActionSheetContainerCell in the PhotonActionSheet table view.
 // More than one PhotonActionSheetView can be in the parent container cell.
-<<<<<<< HEAD
 class PhotonActionSheetView: UIView, UIGestureRecognizerDelegate, ThemeApplicable {
-
-=======
-class PhotonActionSheetView: UIView, UIGestureRecognizerDelegate {
->>>>>>> b739d887
     // MARK: - PhotonActionSheetViewUX
     struct UX {
         static let StatusIconSize = CGSize(width: 24, height: 24)
@@ -261,7 +256,6 @@
 
         let iconTint: UIColor? = item?.needsIconActionableTint ?? false ? theme.colors.iconAccentYellow : tintColor
         statusIcon.tintColor = iconTint
-
     }
 
     // MARK: - Private
