--- conflicted
+++ resolved
@@ -47,13 +47,8 @@
     public fileprivate(set) var accessoryText: String?
     public fileprivate(set) var bold: Bool = false
     public fileprivate(set) var handler: ((PhotonActionSheetItem) -> Void)?
-<<<<<<< HEAD
     
     init(title: String, text: String? = nil, iconString: String? = nil, iconURL: URL? = nil, iconType: PhotonActionSheetIconType = .URL, iconAlignment: IconAlignment = .left, isEnabled: Bool = false, accessory: PhotonActionSheetCellAccessoryType = .None, accessoryText: String? = nil, bold: Bool? = false, handler: ((PhotonActionSheetItem) -> Void)? = nil) {
-=======
-
-    init(title: String, text: String? = nil, iconString: String? = nil, iconURL: URL? = nil, iconAlignment: IconAlignment = .left, isEnabled: Bool = false, accessory: PhotonActionSheetCellAccessoryType = .None, accessoryText: String? = nil, bold: Bool? = false, handler: ((PhotonActionSheetItem) -> Void)? = nil) {
->>>>>>> deec4e78
         self.title = title
         self.iconString = iconString
         self.iconURL = iconURL
@@ -687,7 +682,6 @@
                         self.statusIcon.layer.cornerRadius = PhotonActionSheetUX.IconSize.width / 2
                     }
                 }
-<<<<<<< HEAD
             case .TabsButton:
                 if tabButton == nil {
                     tabButton = TabsButton()
@@ -705,15 +699,6 @@
                 }
             default:
                 break
-=======
-            // When the iconURL is not nil we are most likely showing a profile picture.
-            // In that case we do not need a tint color. And make sure the image is sized correctly.
-            // This is for the sync profile button in the menu
-            if action.iconURL == nil {
-                statusIcon.tintColor = self.tintColor
-            } else {
-                self.statusIcon.image = self.statusIcon.image?.createScaled(PhotonActionSheetUX.IconSize)
->>>>>>> deec4e78
             }
             if statusIcon.superview == nil {
                 if action.iconAlignment == .right {
