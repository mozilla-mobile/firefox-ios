--- conflicted
+++ resolved
@@ -9,14 +9,10 @@
     /// Ratio of width:height of the thumbnail image.
     static let ImageAspectRatio: Float = 1.0
     static let TextSize = UIConstants.DefaultSmallFontSize
-<<<<<<< HEAD
     static let BorderColor = UIColor.blackColor().colorWithAlphaComponent(0.1)
     static let BorderWidth: CGFloat = 1
     static let SelectedBackgroundColor = UIAccessibilityDarkerSystemColorsEnabled() ? UIColor.blackColor() : UIColor.lightGrayColor()
-=======
     static let SelectedBackgroundColor = UIAccessibilityDarkerSystemColorsEnabled() ? UIColor.blackColor() : UIColor.lightGrayColor()
-    static let BorderColor = UIColor.blackColor().colorWithAlphaComponent(0.2)
->>>>>>> 4e6367da
     static let LabelFont = UIConstants.DefaultSmallFont
     static let LabelColor = UIAccessibilityDarkerSystemColorsEnabled() ? UIColor.blackColor() : UIColor(rgb: 0x353535)
     static let LabelBackgroundColor = UIColor(white: 1.0, alpha: 0.5)
@@ -263,8 +259,5 @@
             }
         }
     }
-<<<<<<< HEAD
-
-=======
->>>>>>> 4e6367da
+
 }