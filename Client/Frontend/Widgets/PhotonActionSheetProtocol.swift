/* This Source Code Form is subject to the terms of the Mozilla Public
 * License, v. 2.0. If a copy of the MPL was not distributed with this
 * file, You can obtain one at http://mozilla.org/MPL/2.0/. */

import Foundation
import Shared
import Storage
import Deferred

protocol PhotonActionSheetProtocol {
    var tabManager: TabManager { get }
    var profile: Profile { get }
}

private let log = Logger.browserLogger

extension PhotonActionSheetProtocol {
    typealias PresentableVC = UIViewController & UIPopoverPresentationControllerDelegate
    typealias MenuAction = () -> Void
    typealias IsPrivateTab = Bool
    typealias URLOpenAction = (URL?, IsPrivateTab) -> Void
    
    func presentSheetWith(title: String? = nil, actions: [[PhotonActionSheetItem]], on viewController: PresentableVC, from view: UIView, supressPopover: Bool = false) {
        let sheet = PhotonActionSheet(title: title, actions: actions)
        sheet.modalPresentationStyle =  (UIDevice.current.userInterfaceIdiom == .pad && !supressPopover) ? .popover : .overCurrentContext
        sheet.photonTransitionDelegate = PhotonActionSheetAnimator()
        
        if let popoverVC = sheet.popoverPresentationController, sheet.modalPresentationStyle == .popover {
            popoverVC.delegate = viewController
            popoverVC.sourceView = view
            popoverVC.sourceRect = CGRect(x: view.frame.width/2, y: view.frame.size.height * 0.75, width: 1, height: 1)
            popoverVC.permittedArrowDirections = .up
            popoverVC.backgroundColor = UIConstants.AppBackgroundColor.withAlphaComponent(0.7)
        }
        viewController.present(sheet, animated: true, completion: nil)
    }
    
    //Returns a list of actions which is used to build a menu
    //OpenURL is a closure that can open a given URL in some view controller. It is up to the class using the menu to know how to open it
    func getHomePanelActions() -> [PhotonActionSheetItem] {
        guard let tab = self.tabManager.selectedTab else { return [] }

        let openTopSites = PhotonActionSheetItem(title: Strings.AppMenuTopSitesTitleString, iconString: "menu-panel-TopSites") { action in
            tab.loadRequest(PrivilegedRequest(url: HomePanelType.topSites.localhostURL) as URLRequest)
        }

        let openBookmarks = PhotonActionSheetItem(title: Strings.AppMenuBookmarksTitleString, iconString: "menu-panel-Bookmarks") { action in
            tab.loadRequest(PrivilegedRequest(url: HomePanelType.bookmarks.localhostURL) as URLRequest)
            UnifiedTelemetry.recordEvent(category: .action, method: .view, object: .bookmarksPanel, value: .appMenu)
        }
        
        let openHistory = PhotonActionSheetItem(title: Strings.AppMenuHistoryTitleString, iconString: "menu-panel-History") { action in
            tab.loadRequest(PrivilegedRequest(url: HomePanelType.history.localhostURL) as URLRequest)
        }
        
        let openReadingList = PhotonActionSheetItem(title: Strings.AppMenuReadingListTitleString, iconString: "menu-panel-ReadingList") { action in
            tab.loadRequest(PrivilegedRequest(url: HomePanelType.readingList.localhostURL) as URLRequest)
        }
        
        let openHomePage = PhotonActionSheetItem(title: Strings.AppMenuOpenHomePageTitleString, iconString: "menu-Home") { _ in
            HomePageHelper(prefs: self.profile.prefs).openHomePage(tab)
        }
        
        var actions = [openTopSites, openBookmarks, openReadingList, openHistory]
        if HomePageHelper(prefs: self.profile.prefs).isHomePageAvailable {
            actions.insert(openHomePage, at: 0)
        }

        return actions
    }
    
    /*
     Returns a list of actions which is used to build the general browser menu
     These items repersent global options that are presented in the menu
     TODO: These icons should all have the icons and use Strings.swift
     */
    
    typealias PageOptionsVC = QRCodeViewControllerDelegate & SettingsDelegate & PresentingModalViewControllerDelegate & UIViewController
    
    func getOtherPanelActions(vcDelegate: PageOptionsVC) -> [PhotonActionSheetItem] {
        var items: [PhotonActionSheetItem] = []

        if #available(iOS 11, *) {
            let noImageEnabled = NoImageModeHelper.isActivated(profile.prefs)
            let noImageMode = PhotonActionSheetItem(title: Strings.AppMenuNoImageMode, iconString: "menu-NoImageMode", isEnabled: noImageEnabled, accessory: .Switch) { action in
                NoImageModeHelper.toggle(profile: self.profile, tabManager: self.tabManager)
            }

            let trackingProtectionEnabled = ContentBlockerHelper.isTrackingProtectionActive(tabManager: self.tabManager)
            let trackingProtection = PhotonActionSheetItem(title: Strings.TPMenuTitle, iconString: "menu-TrackingProtection", isEnabled: trackingProtectionEnabled, accessory: .Switch) { action in
                ContentBlockerHelper.toggleTrackingProtectionMode(for: self.profile.prefs, tabManager: self.tabManager)
            }
            items.append(contentsOf: [trackingProtection, noImageMode])
        }

        let nightModeEnabled = NightModeHelper.isActivated(profile.prefs)
        let nightMode = PhotonActionSheetItem(title: Strings.AppMenuNightMode, iconString: "menu-NightMode", isEnabled: nightModeEnabled, accessory: .Switch) { action in
            NightModeHelper.toggle(self.profile.prefs, tabManager: self.tabManager)
        }
        items.append(nightMode)

        let openSettings = PhotonActionSheetItem(title: Strings.AppMenuSettingsTitleString, iconString: "menu-Settings") { action in
            let settingsTableViewController = AppSettingsTableViewController()
            settingsTableViewController.profile = self.profile
            settingsTableViewController.tabManager = self.tabManager
            settingsTableViewController.settingsDelegate = vcDelegate

            let controller = SettingsNavigationController(rootViewController: settingsTableViewController)
            controller.popoverDelegate = vcDelegate
            controller.modalPresentationStyle = .formSheet
            vcDelegate.present(controller, animated: true, completion: nil)
        }
        items.append(openSettings)

        return items
    }
    
    func getTabActions(tab: Tab, buttonView: UIView,
                       presentShareMenu: @escaping (URL, Tab, UIView, UIPopoverArrowDirection) -> Void,
                       findInPage:  @escaping () -> Void,
                       presentableVC: PresentableVC,
                       isBookmarked: Bool,
                       success: @escaping (String) -> Void) -> Array<[PhotonActionSheetItem]> {
        
        let toggleActionTitle = tab.desktopSite ? Strings.AppMenuViewMobileSiteTitleString : Strings.AppMenuViewDesktopSiteTitleString
        let toggleDesktopSite = PhotonActionSheetItem(title: toggleActionTitle, iconString: "menu-RequestDesktopSite") { action in
            tab.toggleDesktopSite()
        }
        
        let addReadingList = PhotonActionSheetItem(title: Strings.AppMenuAddToReadingListTitleString, iconString: "addToReadingList") { action in
            guard let url = tab.url?.displayURL else { return }

            self.profile.readingList?.createRecordWithURL(url.absoluteString, title: tab.title ?? "", addedBy: UIDevice.current.name)
            UnifiedTelemetry.recordEvent(category: .action, method: .add, object: .readingListItem, value: .pageActionMenu)
            success(Strings.AppMenuAddToReadingListConfirmMessage)
        }

        let findInPageAction = PhotonActionSheetItem(title: Strings.AppMenuFindInPageTitleString, iconString: "menu-FindInPage") { action in
            findInPage()
        }

        let bookmarkPage = PhotonActionSheetItem(title: Strings.AppMenuAddBookmarkTitleString, iconString: "menu-Bookmark") { action in
            //TODO: can all this logic go somewhere else?
            guard let url = tab.canonicalURL?.displayURL else { return }
            let absoluteString = url.absoluteString
            let shareItem = ShareItem(url: absoluteString, title: tab.title, favicon: tab.displayFavicon)
            _ = self.profile.bookmarks.shareItem(shareItem)
            var userData = [QuickActions.TabURLKey: shareItem.url]
            if let title = shareItem.title {
                userData[QuickActions.TabTitleKey] = title
            }
            QuickActions.sharedInstance.addDynamicApplicationShortcutItemOfType(.openLastBookmark,
                                                                                withUserData: userData,
                                                                                toApplication: .shared)
            UnifiedTelemetry.recordEvent(category: .action, method: .add, object: .bookmark, value: .pageActionMenu)
            success(Strings.AppMenuAddBookmarkConfirmMessage)
        }
        
        let removeBookmark = PhotonActionSheetItem(title: Strings.AppMenuRemoveBookmarkTitleString, iconString: "menu-Bookmark-Remove") { action in
            //TODO: can all this logic go somewhere else?
            guard let url = tab.url?.displayURL else { return }
            let absoluteString = url.absoluteString
            self.profile.bookmarks.modelFactory >>== {
                $0.removeByURL(absoluteString).uponQueue(.main) { res in
                    if res.isSuccess {
                        UnifiedTelemetry.recordEvent(category: .action, method: .delete, object: .bookmark, value: .pageActionMenu)
                        success(Strings.AppMenuRemoveBookmarkConfirmMessage)
                    }
                }
            }
        }
        
        let pinToTopSites = PhotonActionSheetItem(title: Strings.PinTopsiteActionTitle, iconString: "action_pin") { action in
            guard let url = tab.url?.displayURL,
                  let sql = self.profile.history as? SQLiteHistory else { return }
            let absoluteString = url.absoluteString
            
            sql.getSitesForURLs([absoluteString]) >>== { result in
                guard let siteOp = result.asArray().first, let site = siteOp else {
                    log.warning("Could not get site for \(absoluteString)")
                    return
                }
                
                _ = self.profile.history.addPinnedTopSite(site).value
            }
        }

        let sendToDevice = PhotonActionSheetItem(title: Strings.SendToDeviceTitle, iconString: "menu-Send-to-Device") { action in
            guard let bvc = presentableVC as? PresentableVC & InstructionsViewControllerDelegate & ClientPickerViewControllerDelegate else { return }
            if !self.profile.hasAccount() {
                let instructionsViewController = InstructionsViewController()
                instructionsViewController.delegate = bvc
                let navigationController = UINavigationController(rootViewController: instructionsViewController)
                navigationController.modalPresentationStyle = .formSheet
                bvc.present(navigationController, animated: true, completion: nil)
                return
            }

            let clientPickerViewController = ClientPickerViewController()
            clientPickerViewController.clientPickerDelegate = bvc
            clientPickerViewController.profile = self.profile
            clientPickerViewController.profileNeedsShutdown = false
            let navigationController = UINavigationController(rootViewController: clientPickerViewController)
            navigationController.modalPresentationStyle = .formSheet
            bvc.present(navigationController, animated: true, completion: nil)
        }
        
        let share = PhotonActionSheetItem(title: Strings.AppMenuSharePageTitleString, iconString: "action_share") { action in
            guard let url = tab.canonicalURL?.displayURL else { return }
            presentShareMenu(url, tab, buttonView, .up)
        }

        let copyURL = PhotonActionSheetItem(title: Strings.AppMenuCopyURLTitleString, iconString: "menu-Copy-Link") { _ in
            UIPasteboard.general.url = tab.canonicalURL?.displayURL
            success(Strings.AppMenuCopyURLConfirmMessage)
        }

        var mainActions = [share]

        // Disable bookmarking and reading list if the URL is too long.
        if !tab.urlIsTooLong {
            mainActions.append(isBookmarked ? removeBookmark : bookmarkPage)

            if tab.readerModeAvailableOrActive {
                mainActions.append(addReadingList)
            }
        }

        mainActions.append(contentsOf: [sendToDevice, copyURL])

        return [mainActions, [findInPageAction, toggleDesktopSite, pinToTopSites]]
    }

    func fetchBookmarkStatus(for url: String) -> Deferred<Maybe<Bool>> {
        return self.profile.bookmarks.modelFactory.bind {
            guard let factory = $0.successValue else {
                return deferMaybe(false)
            }
            return factory.isBookmarked(url)
        }
    }

    func getLongPressLocationBarActions(with urlBar: URLBarView) -> [PhotonActionSheetItem] {
        let pasteGoAction = PhotonActionSheetItem(title: Strings.PasteAndGoTitle, iconString: "menu-PasteAndGo") { action in
            if let pasteboardContents = UIPasteboard.general.string {
                urlBar.delegate?.urlBar(urlBar, didSubmitText: pasteboardContents)
            }
        }
        let pasteAction = PhotonActionSheetItem(title: Strings.PasteTitle, iconString: "menu-Paste") { action in
            if let pasteboardContents = UIPasteboard.general.string {
                urlBar.enterOverlayMode(pasteboardContents, pasted: true, search: true)
            }
        }
        let copyAddressAction = PhotonActionSheetItem(title: Strings.CopyAddressTitle, iconString: "menu-Copy-Link") { action in
            if let url = urlBar.currentURL {
                UIPasteboard.general.url = url as URL
            }
        }
        if UIPasteboard.general.string != nil {
            return [pasteGoAction, pasteAction, copyAddressAction]
        } else {
            return [copyAddressAction]
        }
    }

    @available(iOS 11.0, *)
    private func menuActionsForNotBlocking() -> [PhotonActionSheetItem] {
        return [PhotonActionSheetItem(title: Strings.SettingsTrackingProtectionSectionName, text: Strings.TPNoBlockingDescription, iconString: "menu-TrackingProtection")]
    }

    @available(iOS 11.0, *)
    private func menuActionsForTrackingProtectionDisabled(for tab: Tab, presentingOn urlBar: URLBarView) -> [PhotonActionSheetItem] {
        let enableTP = PhotonActionSheetItem(title: Strings.EnableTPBlocking, iconString: "menu-TrackingProtection") { _ in
            // TODO: Enable Tracking protection for the current browsing mode
        }

        let moreInfo = PhotonActionSheetItem(title: Strings.TPBlockingMoreInfo, iconString: "menu-Info") { _ in
            let url = SupportUtils.URLForTopic("tracking-protection-ios")!
            tab.loadRequest(PrivilegedRequest(url: url) as URLRequest)
        }

        let tpBlocking = PhotonActionSheetItem(title: Strings.SettingsTrackingProtectionSectionName, text: Strings.TPBlockingDisabledDescription, iconString: "menu-TrackingProtection", isEnabled: false, accessory: .None) { _ in
          //  guard let bvc = self as? PresentableVC else { return }
          //  self.presentSheetWith(title: Strings.SettingsTrackingProtectionSectionName, actions: [[moreInfo], [enableTP]], on: bvc, from: urlBar)
        }
        return [tpBlocking]
    }

    @available(iOS 11.0, *)
    private func menuActionsForTrackingProtectionEnabled(for tab: Tab, presentingOn urlBar: URLBarView) -> [PhotonActionSheetItem] {
        guard let blocker = tab.contentBlocker as? ContentBlockerHelper, let currentURL = tab.url else {
            return []
        }

        let stats = blocker.stats
        let totalCount = PhotonActionSheetItem(title: Strings.TrackingProtectionTotalBlocked, accessory: .Text, accessoryText: "\(stats.total)", bold: true)
        let adCount = PhotonActionSheetItem(title: Strings.TrackingProtectionAdsBlocked, accessory: .Text, accessoryText: "\(stats.adCount)")
        let analyticsCount = PhotonActionSheetItem(title: Strings.TrackingProtectionAnalyticsBlocked, accessory: .Text, accessoryText: "\(stats.analyticCount)")
        let socialCount = PhotonActionSheetItem(title: Strings.TrackingProtectionSocialBlocked, accessory: .Text, accessoryText: "\(stats.socialCount)")
        let contentCount = PhotonActionSheetItem(title: Strings.TrackingProtectionContentBlocked, accessory: .Text, accessoryText: "\(stats.contentCount)")
        let statList = [totalCount, adCount, analyticsCount, socialCount, contentCount]

        let addToWhitelist = PhotonActionSheetItem(title: Strings.TrackingProtectionDisableTitle, iconString: "menu-TrackingProtection-Off") { _ in
            ContentBlockerHelper.whitelist(enable: true, url: currentURL, completion: nil)
        }
        // when tracking protection is on and content was blocked
        let tpBlocking = PhotonActionSheetItem(title: Strings.SettingsTrackingProtectionSectionName, text: Strings.TPBlockingDescription, iconString: "menu-TrackingProtection-Off", isEnabled: false, accessory: .None) { _ in
          guard let bvc = self as? PresentableVC else { return }
            self.presentSheetWith(title: Strings.SettingsTrackingProtectionSectionName, actions: [statList, [addToWhitelist]], on: bvc, from: urlBar)
        }
        return [tpBlocking]
    }

    @available(iOS 11.0, *)
    private func menuActionsForWhitelistedSite(for tab: Tab, presentingOn urlBar: URLBarView) -> [PhotonActionSheetItem] {
        guard let currentURL = tab.url else {
            return []
        }

        let removeFromWhitelist = PhotonActionSheetItem(title: Strings.TrackingProtectionWhiteListRemove, iconString: "menu-TrackingProtection") { _ in
            ContentBlockerHelper.whitelist(enable: false, url: currentURL, completion: nil)
        }

        let tpBlocking = PhotonActionSheetItem(title: Strings.SettingsTrackingProtectionSectionName, text: Strings.TrackingProtectionWhiteListOn, iconString: "menu-TrackingProtection", isEnabled: false, accessory: .None) { _ in
            guard let bvc = self as? PresentableVC else { return }
            self.presentSheetWith(title: Strings.SettingsTrackingProtectionSectionName, actions: [[removeFromWhitelist]], on: bvc, from: urlBar)
        }
        return [tpBlocking]
    }

    @available(iOS 11.0, *)
    func getTrackingMenu(for tab: Tab, presentingOn urlBar: URLBarView) -> [PhotonActionSheetItem] {
        guard let blocker = tab.contentBlocker as? ContentBlockerHelper else {
            return []
        }

<<<<<<< HEAD
        if blocker.stats.total == 0, blocker.isEnabled, !ContentBlockerHelper.isWhitelisted(url: currentURL) {
            // When ad blocking is enabled but no content was blocked on the page
=======
        switch blocker.status {
        case .NoBlockedURLs:
>>>>>>> e8b9746c
            return menuActionsForNotBlocking()
        case .Blocking:
            return menuActionsForTrackingProtectionEnabled(for: tab, presentingOn: urlBar)
<<<<<<< HEAD
        } else if blocker.isEnabled, ContentBlockerHelper.isWhitelisted(url: currentURL) {
            // When tracking protection is enabled but the site is in the whitelist
=======
        case .Disabled:
            return  menuActionsForTrackingProtectionDisabled(for: tab, presentingOn: urlBar)
        case .Whitelisted:
>>>>>>> e8b9746c
            return menuActionsForWhitelistedSite(for: tab, presentingOn: urlBar)
        }
    }
}<|MERGE_RESOLUTION|>--- conflicted
+++ resolved
@@ -334,25 +334,15 @@
             return []
         }
 
-<<<<<<< HEAD
-        if blocker.stats.total == 0, blocker.isEnabled, !ContentBlockerHelper.isWhitelisted(url: currentURL) {
-            // When ad blocking is enabled but no content was blocked on the page
-=======
         switch blocker.status {
         case .NoBlockedURLs:
->>>>>>> e8b9746c
             return menuActionsForNotBlocking()
         case .Blocking:
             return menuActionsForTrackingProtectionEnabled(for: tab, presentingOn: urlBar)
-<<<<<<< HEAD
-        } else if blocker.isEnabled, ContentBlockerHelper.isWhitelisted(url: currentURL) {
-            // When tracking protection is enabled but the site is in the whitelist
-=======
         case .Disabled:
             return  menuActionsForTrackingProtectionDisabled(for: tab, presentingOn: urlBar)
         case .Whitelisted:
->>>>>>> e8b9746c
             return menuActionsForWhitelistedSite(for: tab, presentingOn: urlBar)
         }
-    }
+    } 
 }