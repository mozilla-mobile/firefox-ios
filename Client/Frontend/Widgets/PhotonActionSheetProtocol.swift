--- conflicted
+++ resolved
@@ -200,11 +200,8 @@
         
         return [topActions, [copyURL, findInPageAction, toggleDesktopSite, pinToTopSites, setHomePage], [share]]
     }
-<<<<<<< HEAD
     
     private func showToast(text:String) {
         SimpleToast().showAlertWithText(text)
     }
-=======
->>>>>>> 38f7656c
 }
