--- conflicted
+++ resolved
@@ -1430,7 +1430,7 @@
         value: "Copied to clipboard",
         comment: "Copy app version alert shown in settings.")
     public static let SettingsAutofillCreditCard = MZLocalizedString(
-        "Settings.AutofillCreditCard.Title.v112",
+        "Settings.AutofillCreditCard.Title.v110",
         tableName: nil,
         value: "Autofill Credit Card",
         comment: "Label used as an item in Settings screen. When touched, it will take user to credit card settings page to that will allows to add or modify saved credit cards to allow for autofill in a webpage.")
@@ -4495,20 +4495,12 @@
         public struct Settings {
             public static let EmptyListTitle = MZLocalizedString(
                 "Settings.EmptyList.Title.v112",
-<<<<<<< HEAD
-                tableName: nil,
-=======
                 tableName: "Settings",
->>>>>>> c5d02189
                 value: "Save Credit Cards to Firefox",
                 comment: "Title label for when there are no credit cards shown in credit card list in autofill settings screen. Firefox is the product name and should not be alterted.")
             public static let EmptyListDescription = MZLocalizedString(
                 "Settings.EmptyList.Description.v112",
-<<<<<<< HEAD
-                tableName: nil,
-=======
                 tableName: "Settings",
->>>>>>> c5d02189
                 value: "Save your card information securely to check out faster next time.",
                 comment: "Description label for when there are no credit cards shown in credit card list in autofill settings screen.")
         }
@@ -4517,74 +4509,42 @@
         public struct EditCard {
             public static let NameOnCardTitle = MZLocalizedString(
                 "EditCard.NameOnCard.Title.v112",
-<<<<<<< HEAD
-                tableName: nil,
-=======
                 tableName: "EditCard",
->>>>>>> c5d02189
                 value: "Name on Card",
                 comment: "Title label for user to input their name printed on their credit card in the text box below.")
             public static let CardNumberTitle = MZLocalizedString(
                 "EditCard.CardNumber.Title.v112",
-<<<<<<< HEAD
-                tableName: nil,
-=======
                 tableName: "EditCard",
->>>>>>> c5d02189
                 value: "Card Number",
                 comment: "Title label for user to input their credit card number printed on their credit card in the text box below.")
             public static let CardExpirationDateTitle = MZLocalizedString(
                 "EditCard.CardExpirationDate.Title.v112",
-<<<<<<< HEAD
-                tableName: nil,
-=======
                 tableName: "EditCard",
->>>>>>> c5d02189
                 value: "Expiration MM / YY",
                 comment: "Title label for user to input their credit card Expiration date in the format MM / YY printed on their credit card in the text box below.")
             public static let RemoveCardButtonTitle = MZLocalizedString(
                 "Edit.RemoveCardButton.Title.v112",
-<<<<<<< HEAD
-                tableName: nil,
-=======
                 tableName: "EditCard",
->>>>>>> c5d02189
                 value: "Remove Card",
                 comment: "Title label for button that allows user to remove their saved credit card.")
             public static let ToggleToAllowAutofillTitle = MZLocalizedString(
                 "EditCard.ToggleToAllowAutofill.Title.v112",
-<<<<<<< HEAD
-                tableName: nil,
-=======
                 tableName: "EditCard",
->>>>>>> c5d02189
                 value: "Save and autofill cards",
                 comment: "Title label for user to use the toggle settings to allow saving and autofilling of credit cards for webpages.")
             public static let SavedCardListTitle = MZLocalizedString(
                 "EditCard.SavedCardList.Title.v112",
-<<<<<<< HEAD
-                tableName: nil,
-=======
                 tableName: "EditCard",
->>>>>>> c5d02189
                 value: "SAVED CARDS",
                 comment: "Title label for user to pick a credit card from the list below to be updated.")
             public static let ExpiredDateTitle = MZLocalizedString(
                 "EditCard.History.ExpiredDate.Title.v112",
-<<<<<<< HEAD
-                tableName: nil,
-=======
                 tableName: "EditCard",
->>>>>>> c5d02189
                 value: "Expires %@",
                 comment: "Label for credit card expiration date. The %@ will be replaced by the actual date and thus doesn't need translation.")
             public static let NavButtonSaveTitle = MZLocalizedString(
                 "EditCard.NavButtonSave.Title.v112",
-<<<<<<< HEAD
-                tableName: nil,
-=======
                 tableName: "EditCard",
->>>>>>> c5d02189
                 value: "Save",
                 comment: "Button title which when tapped will allow the user to save valid credit card details.")
         }
@@ -4593,29 +4553,17 @@
         public struct ErrorState {
             public static let NameOnCardSublabel = MZLocalizedString(
                 "ErrorState.NameOnCard.Sublabel.v112",
-<<<<<<< HEAD
-                tableName: nil,
-=======
                 tableName: "ErrorState",
->>>>>>> c5d02189
                 value: "Add a name",
                 comment: "Sub label error string that gets shown when user enters incorrect input for their name printed on their credit card in the text box.")
             public static let CardNumberTitle = MZLocalizedString(
                 "ErrorState.CardNumber.Sublabel.v112",
-<<<<<<< HEAD
-                tableName: nil,
-=======
                 tableName: "ErrorState",
->>>>>>> c5d02189
                 value: "Enter a valid card number",
                 comment: "Sub label error string that gets shown when user enters incorrect input for their number printed on their credit card in the text box.")
             public static let CardExpirationDateTitle = MZLocalizedString(
                 "ErrorState.CardExpirationDate.Sublabel.v112",
-<<<<<<< HEAD
-                tableName: nil,
-=======
                 tableName: "ErrorState",
->>>>>>> c5d02189
                 value: "Enter a valid expiration date",
                 comment: "Sub label error string that gets shown when user enters incorrect input for their expiration date on their credit card in the text box.")
         }
@@ -4623,29 +4571,17 @@
         public struct SnackBar {
             public static let SavedCardLabel = MZLocalizedString(
                 "SnackBar.SavedCard.Label.v112",
-<<<<<<< HEAD
-                tableName: nil,
-=======
                 tableName: "SnackBar",
->>>>>>> c5d02189
                 value: "New card saved",
                 comment: "Label text that gets presented as a confirmation at the bottom of screen when credit card information gets saved successfully")
             public static let UpdatedCardLabel = MZLocalizedString(
                 "SnackBar.UpdatedCard.Label.v112",
-<<<<<<< HEAD
-                tableName: nil,
-=======
                 tableName: "SnackBar",
->>>>>>> c5d02189
                 value: "Card information updated",
                 comment: "Label text that gets presented as a confirmation at the bottom of screen when credit card information gets updated successfully")
             public static let RemovedCardLabel = MZLocalizedString(
                 "SnackBar.RemovedCard.Label.v112",
-<<<<<<< HEAD
-                tableName: nil,
-=======
                 tableName: "SnackBar",
->>>>>>> c5d02189
                 value: "Card removed",
                 comment: "Label text that gets presented as a confirmation at the bottom of screen when the credit card is successfully removed.")
         }
@@ -4653,41 +4589,25 @@
         public struct Alert {
             public static let RemoveCardTitle = MZLocalizedString(
                 "SnackBar.RemoveCard.Label.v112",
-<<<<<<< HEAD
-                tableName: nil,
-=======
                 tableName: "Alert",
->>>>>>> c5d02189
                 value: "Remove the card?",
                 comment: "Title label for the dialog box that gets presented as a confirmation to ask user if they would like to remove the saved credit card")
 
             public static let RemoveCardSublabel = MZLocalizedString(
                 "SnackBar.RemoveCard.Sublabel.v112",
-<<<<<<< HEAD
-                tableName: nil,
-=======
                 tableName: "Alert",
->>>>>>> c5d02189
                 value: "This will remove the card from all of your synced devices.",
                 comment: "Sub label for the dialog box that gets presented as a confirmation to ask user if they would like to remove the saved credit card from local as well as all their synced devices")
 
             public static let CancelRemoveCardButton = MZLocalizedString(
                 "SnackBar.CancelRemoveCard.Button.v112",
-<<<<<<< HEAD
-                tableName: nil,
-=======
                 tableName: "Alert",
->>>>>>> c5d02189
                 value: "Cancel",
                 comment: "Button text to dismiss the dialog box that gets presented as a confirmation to to remove card and cancel the the operation.")
 
             public static let RemovedCardLabel = MZLocalizedString(
                 "SnackBar.RemovedCard.Button.v112",
-<<<<<<< HEAD
-                tableName: nil,
-=======
                 tableName: "Alert",
->>>>>>> c5d02189
                 value: "Remove",
                 comment: "Button text to dimiss the dialog box that gets presented as a confirmation to to remove card and perform the the operation of removing the credit card.")
         }
