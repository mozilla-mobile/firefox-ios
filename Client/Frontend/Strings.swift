--- conflicted
+++ resolved
@@ -23,13 +23,8 @@
 
 // Used as a helper enum to keep track of what app version strings were last updated in. Updates
 // are considered .unknown unless the string's Key is updated, or of course a new string is introduced.
-<<<<<<< HEAD
 fileprivate enum StringLastUpdatedAppVersion {
     case v39, v96, v97, v98, v99, v100, v101, v102, v103
-=======
-private enum StringLastUpdatedAppVersion {
-    case v39, v96, v97, v98, v99, v100, v101, v102
->>>>>>> 24ef206e
 
     // Used for all cases before version 39.
     case unknown
