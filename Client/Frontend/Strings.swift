--- conflicted
+++ resolved
@@ -3611,7 +3611,6 @@
             tableName: "Shopping",
             value: "Try Again",
             comment: "Button text of the error displayed in the shopping review quality bottom sheet.")
-<<<<<<< HEAD
         public static let AdjustedRatingTitle = MZLocalizedString(
             key: "", // Shopping.AdjustedRating.Title.v118
             tableName: "Shopping",
@@ -3622,7 +3621,6 @@
             tableName: "Shopping",
             value: "Unreliable reviews removed",
             comment: "Description adjusted rating card displayed in the shopping review quality bottom sheet.")
-=======
         public static let HighlightsCardFooterText = MZLocalizedString(
             key: "", // Shopping.HighlightsCard.Footer.Text.v118
             tableName: "Shopping",
@@ -3633,7 +3631,6 @@
             tableName: "Shopping",
             value: "View full analysis",
             comment: "Footer button text of the review highlights displayed in the shopping review quality bottom sheet.")
->>>>>>> 8b13ba91
     }
 }
 
