--- conflicted
+++ resolved
@@ -3771,7 +3771,6 @@
             tableName: "Shopping",
             value: "Learn more about how Fakespot determines review quality",
             comment: "The title of the learn more button from How we determine review quality card displayed in the shopping review quality bottom sheet.")
-<<<<<<< HEAD
         public static let OptInCardHeaderTitle = MZLocalizedString(
             key: "", // Shopping.OptInCard.HeaderLabel.Title.v119
             tableName: "Shopping",
@@ -3812,7 +3811,6 @@
             tableName: "Shopping",
             value: "Not now",
             comment: "Text for the secondary button of the Shopping Experience Opt In onboarding Card (Fakespot)")
-=======
         public static let WarningCardCheckNoConnectionTitle = MZLocalizedString(
             key: "", // Shopping.WarningCard.CheckNoConnection.Title.v120
             tableName: "Shopping",
@@ -3823,7 +3821,6 @@
             tableName: "Shopping",
             value: "Check your network connection and then try reloading the page.",
             comment: "Text for body of error card displayed to the user when the device is disconnected from the network.")
->>>>>>> 41f3844e
     }
 }
 
