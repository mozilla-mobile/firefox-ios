--- conflicted
+++ resolved
@@ -815,12 +815,8 @@
     public static let NewPrivateTabButtonLabel = NSLocalizedString("TodayWidget.PrivateTabButtonLabelV1", tableName: "Today", value: "Private Search", comment: "Open New Private Tab button label")
     public static let NewTabButtonLabel = NSLocalizedString("TodayWidget.NewTabButtonLabelV1", tableName: "Today", value: "New Search", comment: "Open New Tab button label")
     public static let GoToCopiedLinkLabel = NSLocalizedString("TodayWidget.GoToCopiedLinkLabelV1", tableName: "Today", value: "Go to copied link", comment: "Go to link pasted on the clipboard")
-<<<<<<< HEAD
     // Close Private tab button in today widget, delayed untill next release V29
     public static let closePrivateTabsButtonLabel = NSLocalizedString("TodayWidget.ClosePrivateTabButtonLabelV2", tableName: "Today", value: "Close Private Tabs", comment: "Close Private Tabs button label")
     public static let GoToCopiedLinkLabelV2 = NSLocalizedString("TodayWidget.GoToCopiedLinkLabelV2", tableName: "Today", value: "Go To Copied Link", comment: "Go to link pasted on the clipboard")
-=======
-    public static let GoToCopiedLinkLabelV2 = NSLocalizedString("TodayWidget.GoToCopiedLinkLabelV2", tableName: "Today", value: "Go To\nCopied Link", comment: "Go to link pasted on the clipboard")
->>>>>>> 24f0c718
     public static let CopiedLinkLabelFromPasteBoard = NSLocalizedString("TodayWidget.CopiedLinkLabelFromPasteBoardV1", tableName: "Today", value: "Copied Link from clipboard", comment: "Copied Link from clipboard displayed")
 }