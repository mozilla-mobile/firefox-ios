--- conflicted
+++ resolved
@@ -3761,8 +3761,6 @@
             tableName: "Shopping",
             value: "Learn more about how Fakespot determines review quality",
             comment: "The title of the learn more button from How we determine review quality card displayed in the shopping review quality bottom sheet.")
-<<<<<<< HEAD
-=======
         public static let OptInCardHeaderTitle = MZLocalizedString(
             key: "", // Shopping.OptInCard.HeaderLabel.Title.v119
             tableName: "Shopping",
@@ -3803,7 +3801,6 @@
             tableName: "Shopping",
             value: "Not now",
             comment: "Text for the secondary button of the Shopping Experience Opt In onboarding Card (Fakespot)")
->>>>>>> 780e0f15
         public static let WarningCardCheckNoConnectionTitle = MZLocalizedString(
             key: "", // Shopping.WarningCard.CheckNoConnection.Title.v120
             tableName: "Shopping",
@@ -3824,7 +3821,6 @@
             tableName: "Shopping",
             value: "We’re working to resolve this issue. Please check back soon.",
             comment: "Description for info card when no information is available at the moment")
-<<<<<<< HEAD
         public static let InfoCardFakespotDoesNotAnalyzeReviewsTitle = MZLocalizedString(
             key: "", // Shopping.InfoCard.FakespotDoesNotAnalyzeReviews.Title.v120
             tableName: "Shopping",
@@ -3835,8 +3831,6 @@
             tableName: "Shopping",
             value: "Unfortunately, we can’t check the review quality for certain types of products. For example, gift cards and streaming video, music, and games.",
             comment: "Title for info card when Fakespot cannot analyze reviews for a certain product type")
-=======
->>>>>>> 780e0f15
     }
 }
 
