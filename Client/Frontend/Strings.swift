--- conflicted
+++ resolved
@@ -3611,7 +3611,6 @@
             tableName: "Shopping",
             value: "Try Again",
             comment: "Button text of the error displayed in the shopping review quality bottom sheet.")
-<<<<<<< HEAD
         public static let HighlightsCardTitle = MZLocalizedString(
             key: "", // Shopping.HighlightsCard.Title.v119
             tableName: "Shopping",
@@ -3627,7 +3626,6 @@
             tableName: "Shopping",
             value: "Show Less",
             comment: "Title of the button that shows less reviews in the review highlights displayed in the shopping review quality bottom sheet.")
-=======
         public static let AdjustedRatingTitle = MZLocalizedString(
             key: "", // Shopping.AdjustedRating.Title.v118
             tableName: "Shopping",
@@ -3643,7 +3641,6 @@
             tableName: "Shopping",
             value: "%@ out of 5 stars",
             comment: "Accessibility label, associated to adjusted rating stars. %@ is a decimal value from 0 to 5 that will only use a tenth (example: 3.5).")
->>>>>>> 2b71971f
         public static let HighlightsCardFooterText = MZLocalizedString(
             key: "", // Shopping.HighlightsCard.Footer.Text.v118
             tableName: "Shopping",
@@ -3654,7 +3651,6 @@
             tableName: "Shopping",
             value: "View full analysis",
             comment: "Footer button text of the review highlights displayed in the shopping review quality bottom sheet.")
-<<<<<<< HEAD
         public static let HighlightsCardPriceTitle = MZLocalizedString(
             key: "", // Shopping.HighlightsCard.Price.Title.v119
             tableName: "Shopping",
@@ -3680,7 +3676,6 @@
             tableName: "Shopping",
             value: "Packaging",
             comment: "Section title of the review highlights displayed in the shopping review quality bottom sheet.")
-=======
         public static let SettingsCardLabelTitle = MZLocalizedString(
             key: "", // Shopping.SettingsCard.Label.Title.v118
             tableName: "Shopping",
@@ -3706,7 +3701,6 @@
             tableName: "Shopping",
             value: "Settings Card Collapsed",
             comment: "Accessibility label for the up chevron, from Settings Card View displayed in the shopping review quality bottom sheet.")
->>>>>>> 2b71971f
     }
 }
 
