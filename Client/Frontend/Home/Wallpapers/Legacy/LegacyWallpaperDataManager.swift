--- conflicted
+++ resolved
@@ -30,15 +30,8 @@
     /// - Parameters:
     ///   - wallpaperFileNames: An array of the names of the wallpapers included in the collection.
     ///   - type: The collection type.
-<<<<<<< HEAD
-    ///         the array are no longer shown. If May 1, 2022, the collection is no
-    ///         longer visible on May 1, 2022.
-    ///   - shipDate: An optional shipping date
-    ///   - expiryDate: An optional expiry date, on and after which the wallpapers in
-=======
     ///   - shipDate: An optional shipping date
     ///   - expiryDate: An optional expiry date, on and after which the wallpapers in the array are no longer shown.
->>>>>>> 73b07304
     ///   - locales: An optional set of locales used to limit the regions to which
     ///         wallpapers in the collection are shown.
     init(wallpaperFileNames: [WallpaperID],
