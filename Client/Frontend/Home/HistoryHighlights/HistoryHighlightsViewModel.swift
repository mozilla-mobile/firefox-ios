--- conflicted
+++ resolved
@@ -156,7 +156,7 @@
     }
 
     func delete(_ item: HighlightItem) {
-<<<<<<< HEAD
+        historyHighlightsDataAdaptor.delete(item)
         let deletionUtility = HistoryDeletionUtility(with: profile)
         let urls = extractDeletableURLs(from: item)
 
@@ -164,33 +164,6 @@
             let successful = await deletionUtility.delete(urls)
             if successful { delegate?.reloadHighlights() }
         }
-    }
-
-    func loadItems(completion: @escaping () -> Void) {
-        HistoryHighlightsManager.getHighlightsData(with: profile,
-                                                   and: tabManager.tabs,
-                                                   shouldGroupHighlights: true) { [weak self] highlights in
-            self?.historyItems = highlights
-            completion()
-        }
-    }
-
-    // MARK: - Private Methods
-    private func extractDeletableURLs(from item: HighlightItem) -> [String] {
-        var urls = [String]()
-        if item.type == .item, let url = item.siteUrl?.absoluteString {
-            urls = [url]
-
-        } else if item.type == .group, let items = item.group {
-            items.forEach { groupedItem in
-                if let url = groupedItem.siteUrl?.absoluteString { urls.append(url) }
-            }
-        }
-
-        return urls
-=======
-        historyHighlightsDataAdaptor.delete(item)
->>>>>>> f59883ab
     }
 }
 
