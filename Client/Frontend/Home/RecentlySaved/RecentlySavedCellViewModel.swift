--- conflicted
+++ resolved
@@ -24,36 +24,15 @@
 
     weak var delegate: HomepageDataModelDelegate?
 
-    init(isZeroSearch: Bool,
-         profile: Profile) {
+    init(profile: Profile,
+         isZeroSearch: Bool = false) {
 
-<<<<<<< HEAD
-    init(profile: Profile, isZeroSearch: Bool = false) {
         self.profile = profile
         self.isZeroSearch = isZeroSearch
-    }
-
-    var recentItems: [RecentlySavedItem] {
-        var items = [RecentlySavedItem]()
-        items.append(contentsOf: recentBookmarks)
-        items.append(contentsOf: readingListItems)
-
-        return items
-    }
-
-    func getHeroImage(forSite site: Site, completion: @escaping (UIImage?) -> Void) {
-        siteImageHelper.fetchImageFor(site: site, imageType: .heroImage, shouldFallback: true) { image in
-            completion(image)
-        }
-    }
-=======
-        self.isZeroSearch = isZeroSearch
-        self.profile = profile
         let siteImageHelper = SiteImageHelper(profile: profile)
         let adaptor = RecentlySavedDataAdaptorImplementation(siteImageHelper: siteImageHelper,
                                                              profile: profile)
         self.recentlySavedDataAdaptor = adaptor
->>>>>>> a6660fa2
 
         adaptor.delegate = self
     }
