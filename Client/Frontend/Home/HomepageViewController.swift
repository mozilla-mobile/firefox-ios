// This Source Code Form is subject to the terms of the Mozilla Public
// License, v. 2.0. If a copy of the MPL was not distributed with this
// file, You can obtain one at http://mozilla.org/MPL/2.0/

import Shared
import UIKit
import Storage
import SyncTelemetry
import MozillaAppServices
import Common

class HomepageViewController: UIViewController, HomePanel, FeatureFlaggable, Themeable, ContentContainable {
    // MARK: - Typealiases
    private typealias a11y = AccessibilityIdentifiers.FirefoxHomepage
    typealias SendToDeviceDelegate = InstructionsViewDelegate & DevicePickerViewControllerDelegate

    // MARK: - Operational Variables
    weak var homePanelDelegate: HomePanelDelegate?
    weak var libraryPanelDelegate: LibraryPanelDelegate?
    weak var sendToDeviceDelegate: SendToDeviceDelegate? {
        didSet {
            contextMenuHelper.sendToDeviceDelegate = sendToDeviceDelegate
        }
    }

    private var viewModel: HomepageViewModel
    private var contextMenuHelper: HomepageContextMenuHelper
    private var tabManager: TabManager
    private var overlayManager: OverlayModeManager
    private var userDefaults: UserDefaultsInterface
    private lazy var wallpaperView: WallpaperBackgroundView = .build { _ in }
    private var jumpBackInContextualHintViewController: ContextualHintViewController
    private var syncTabContextualHintViewController: ContextualHintViewController
    private var collectionView: UICollectionView! = nil
    private var logger: Logger
    var contentType: ContentType = .homepage

    var themeManager: ThemeManager
    var notificationCenter: NotificationProtocol
    var themeObserver: NSObjectProtocol?

    // Background for status bar
    private lazy var statusBarView: UIView = {
        let statusBarFrame = statusBarFrame ?? CGRect.zero
        let statusBarView = UIView(frame: statusBarFrame)
        view.addSubview(statusBarView)
        return statusBarView
    }()

    // Content stack views contains collection view.
    lazy var contentStackView: UIStackView = .build { stackView in
        stackView.backgroundColor = .clear
        stackView.axis = .vertical
    }

    var currentTab: Tab? {
        return tabManager.selectedTab
    }

    // MARK: - Initializers
    init(profile: Profile,
         isZeroSearch: Bool = false,
         tabManager: TabManager = AppContainer.shared.resolve(),
         overlayManager: OverlayModeManager,
         userDefaults: UserDefaultsInterface = UserDefaults.standard,
         themeManager: ThemeManager = AppContainer.shared.resolve(),
         notificationCenter: NotificationProtocol = NotificationCenter.default,
         logger: Logger = DefaultLogger.shared
    ) {
        self.overlayManager = overlayManager
        self.tabManager = tabManager
        self.userDefaults = userDefaults
        let isPrivate = tabManager.selectedTab?.isPrivate ?? true
        self.viewModel = HomepageViewModel(profile: profile,
                                           isPrivate: isPrivate,
                                           tabManager: tabManager,
                                           theme: themeManager.currentTheme)

        let jumpBackInContextualViewModel = ContextualHintViewModel(forHintType: .jumpBackIn,
                                                                    with: viewModel.profile)
        self.jumpBackInContextualHintViewController = ContextualHintViewController(with: jumpBackInContextualViewModel)
        let syncTabContextualViewModel = ContextualHintViewModel(forHintType: .jumpBackInSyncedTab,
                                                                 with: viewModel.profile)
        self.syncTabContextualHintViewController = ContextualHintViewController(with: syncTabContextualViewModel)
        self.contextMenuHelper = HomepageContextMenuHelper(viewModel: viewModel)

        self.themeManager = themeManager
        self.notificationCenter = notificationCenter
        self.logger = logger
        super.init(nibName: nil, bundle: nil)

        viewModel.isZeroSearch = isZeroSearch

        contextMenuHelper.delegate = self
        contextMenuHelper.getPopoverSourceRect = { [weak self] popoverView in
            guard let self = self else { return CGRect() }
            return self.getPopoverSourceRect(sourceView: popoverView)
        }

        setupNotifications(forObserver: self,
                           observing: [.HomePanelPrefsChanged,
                                       .TabsPrivacyModeChanged,
                                       .WallpaperDidChange])
    }

    required init?(coder aDecoder: NSCoder) {
        fatalError("init(coder:) has not been implemented")
    }

    deinit {
        jumpBackInContextualHintViewController.stopTimer()
        syncTabContextualHintViewController.stopTimer()
        notificationCenter.removeObserver(self)
    }

    // MARK: - View lifecycle
    override func viewDidLoad() {
        super.viewDidLoad()

        configureWallpaperView()
        configureContentStackView()
        configureCollectionView()

        // Delay setting up the view model delegate to ensure the views have been configured first
        viewModel.delegate = self

        let tap = UITapGestureRecognizer(target: self, action: #selector(dismissKeyboard))
        tap.cancelsTouchesInView = false
        view.addGestureRecognizer(tap)

        setupSectionsAction()
        reloadView()

        listenForThemeChange(view)
        applyTheme()
    }

    override func viewWillAppear(_ animated: Bool) {
        super.viewWillAppear(animated)
        applyTheme()
        homepageWillAppear(isZeroSearch: viewModel.isZeroSearch)
        reloadView()
        NotificationCenter.default.post(name: .ShowHomepage, object: nil)
    }

    override func viewDidAppear(_ animated: Bool) {
        super.viewDidAppear(animated)
        homepageDidAppear()
    }

    override func viewWillDisappear(_ animated: Bool) {
        super.viewWillDisappear(animated)
        homepageWillDisappear()
    }

    override func viewDidDisappear(_ animated: Bool) {
        super.viewDidDisappear(animated)
        jumpBackInContextualHintViewController.stopTimer()
        syncTabContextualHintViewController.stopTimer()
    }

    override func viewWillTransition(to size: CGSize, with coordinator: UIViewControllerTransitionCoordinator) {
        super.viewWillTransition(to: size, with: coordinator)

        wallpaperView.updateImageForOrientationChange()

        if UIDevice.current.userInterfaceIdiom == .pad {
            reloadOnRotation(newSize: size)
        }
    }

    override func traitCollectionDidChange(_ previousTraitCollection: UITraitCollection?) {
        super.traitCollectionDidChange(previousTraitCollection)
        applyTheme()

        if previousTraitCollection?.horizontalSizeClass != traitCollection.horizontalSizeClass
            || previousTraitCollection?.verticalSizeClass != traitCollection.verticalSizeClass {
            reloadOnRotation(newSize: view.frame.size)
        }
    }

    // MARK: - Layout

    func configureCollectionView() {
        collectionView = UICollectionView(frame: view.bounds,
                                          collectionViewLayout: createLayout())

        HomepageSectionType.cellTypes.forEach {
            collectionView.register($0, forCellWithReuseIdentifier: $0.cellIdentifier)
        }
        collectionView.register(LabelButtonHeaderView.self,
                                forSupplementaryViewOfKind: UICollectionView.elementKindSectionHeader,
                                withReuseIdentifier: LabelButtonHeaderView.cellIdentifier)
        collectionView.register(PocketFooterView.self,
                                forSupplementaryViewOfKind: UICollectionView.elementKindSectionFooter,
                                withReuseIdentifier: PocketFooterView.cellIdentifier)
        collectionView.keyboardDismissMode = .onDrag
        collectionView.addGestureRecognizer(longPressRecognizer)
        collectionView.delegate = self
        collectionView.dataSource = self
        collectionView.showsVerticalScrollIndicator = false
        collectionView.autoresizingMask = [.flexibleWidth, .flexibleHeight]
        collectionView.backgroundColor = .clear
        collectionView.accessibilityIdentifier = a11y.collectionView
        contentStackView.addArrangedSubview(collectionView)
    }

    func configureContentStackView() {
        view.addSubview(contentStackView)
        NSLayoutConstraint.activate([
            contentStackView.topAnchor.constraint(equalTo: view.topAnchor),
            contentStackView.leadingAnchor.constraint(equalTo: view.leadingAnchor),
            contentStackView.bottomAnchor.constraint(equalTo: view.bottomAnchor),
            contentStackView.trailingAnchor.constraint(equalTo: view.trailingAnchor)
        ])
    }

    func configureWallpaperView() {
        view.addSubview(wallpaperView)
        var wallpaperTopConstant: CGFloat = 0
        if CoordinatorFlagManager.isCoordinatorEnabled {
            // Constraint so wallpaper appears under the status bar
            wallpaperTopConstant = statusBarFrame?.height ?? 0
        }
        NSLayoutConstraint.activate([
            wallpaperView.topAnchor.constraint(equalTo: view.topAnchor, constant: -wallpaperTopConstant),
            wallpaperView.leadingAnchor.constraint(equalTo: view.leadingAnchor),
            wallpaperView.bottomAnchor.constraint(equalTo: view.bottomAnchor),
            wallpaperView.trailingAnchor.constraint(equalTo: view.trailingAnchor)
        ])

        view.sendSubviewToBack(wallpaperView)
    }

    func createLayout() -> UICollectionViewLayout {
        let layout = UICollectionViewCompositionalLayout { [weak self]
            (sectionIndex: Int, layoutEnvironment: NSCollectionLayoutEnvironment) -> NSCollectionLayoutSection? in
            guard let self = self,
                  let viewModel = self.viewModel.getSectionViewModel(shownSection: sectionIndex),
                  viewModel.shouldShow
            else { return nil }
            return viewModel.section(for: layoutEnvironment.traitCollection, size: self.view.frame.size)
        }
        return layout
    }

    // MARK: Long press

    private lazy var longPressRecognizer: UILongPressGestureRecognizer = {
        return UILongPressGestureRecognizer(target: self, action: #selector(longPress))
    }()

    @objc
    fileprivate func longPress(_ longPressGestureRecognizer: UILongPressGestureRecognizer) {
        guard longPressGestureRecognizer.state == .began else { return }

        let point = longPressGestureRecognizer.location(in: collectionView)
        guard let indexPath = collectionView.indexPathForItem(at: point),
              let viewModel = viewModel.getSectionViewModel(shownSection: indexPath.section) as? HomepageSectionHandler
        else { return }

        viewModel.handleLongPress(with: collectionView, indexPath: indexPath)
    }

    // FXIOS-6203 - Clean up custom homepage view cycles
    // MARK: - Homepage view cycle
    /// Normal view controller view cycles cannot be relied on the homepage since the current way of showing and hiding the homepage is through alpha.
    /// This is a problem that need to be fixed but until then we have to rely on the methods here.

    func homepageWillAppear(isZeroSearch: Bool) {
        logger.log("\(type(of: self)) will appear", level: .info, category: .lifecycle)

        viewModel.isZeroSearch = isZeroSearch
        viewModel.recordViewAppeared()
        notificationCenter.post(name: .HistoryUpdated)
    }

    func homepageDidAppear() {
        DispatchQueue.main.asyncAfter(deadline: .now() + 0.8) { [weak self] in
            self?.displayWallpaperSelector()
        }
    }

    func homepageWillDisappear() {
        jumpBackInContextualHintViewController.stopTimer()
        syncTabContextualHintViewController.stopTimer()
        viewModel.recordViewDisappeared()
    }

    // MARK: - Helpers

    /// On iPhone, we call reloadOnRotation when the trait collection has changed, to ensure calculation
    /// is done with the new trait. On iPad, trait collection doesn't change from portrait to landscape (and vice-versa)
    /// since it's `.regular` on both. We reloadOnRotation from viewWillTransition in that case.
    private func reloadOnRotation(newSize: CGSize) {
        logger.log("Reload on rotation to new size \(newSize)", level: .info, category: .homepage)

        if presentedViewController as? PhotonActionSheet != nil {
            presentedViewController?.dismiss(animated: false, completion: nil)
        }

        // Force the entire collection view to re-layout
        viewModel.refreshData(for: traitCollection, size: newSize)
        collectionView.reloadData()
        collectionView.collectionViewLayout.invalidateLayout()

        // This pushes a reload to the end of the main queue after all the work associated with
        // rotating has been completed. This is important because some of the cells layout are
        // based on the screen state
        DispatchQueue.main.async {
            self.collectionView.reloadData()
        }
    }

    private func adjustPrivacySensitiveSections(notification: Notification) {
        guard let dict = notification.object as? NSDictionary,
              let isPrivate = dict[Tab.privateModeKey] as? Bool
        else { return }

        let privacySectionState = isPrivate ? "Removing": "Adding"
        logger.log("\(privacySectionState) privacy sensitive sections", level: .info, category: .homepage)
        viewModel.isPrivate = isPrivate
        reloadView()
    }

    func applyTheme() {
        let theme = themeManager.currentTheme
        viewModel.theme = theme
        view.backgroundColor = theme.colors.layer1
        updateStatusBar(theme: theme)
    }

    func scrollToTop(animated: Bool = false) {
        let statusBarHeight = view.window?.windowScene?.statusBarManager?.statusBarFrame.height ?? 50
        collectionView?.setContentOffset(isBottomSearchBar ? CGPoint(x: 0, y: -statusBarHeight): .zero, animated: animated)
    }

    func scrollViewWillBeginDragging(_ scrollView: UIScrollView) {
        dismissKeyboard()
    }

    @objc
    private func dismissKeyboard() {
        if currentTab?.lastKnownUrl?.absoluteString.hasPrefix("internal://") ?? false {
            overlayManager.finishEditing(shouldCancelLoading: false)
        }
    }

    func updatePocketCellsWithVisibleRatio(cells: [UICollectionViewCell], relativeRect: CGRect) {
        guard let window = UIWindow.keyWindow else { return }
        for cell in cells {
            // For every story cell get it's frame relative to the window
            let targetRect = cell.superview.map { window.convert(cell.frame, from: $0) } ?? .zero

            // TODO: If visibility ratio is over 50% sponsored content can be marked as seen by the user
            _ = targetRect.visibilityRatio(relativeTo: relativeRect)
        }
    }

    func scrollViewDidScroll(_ scrollView: UIScrollView) {
        // Find visible pocket cells that holds pocket stories
        let cells = self.collectionView.visibleCells.filter { $0.reuseIdentifier == PocketStandardCell.cellIdentifier }

        // Relative frame is the collectionView frame plus the status bar height
        let relativeRect = CGRect(
            x: collectionView.frame.minX,
            y: collectionView.frame.minY,
            width: collectionView.frame.width,
            height: collectionView.frame.height + UIWindow.statusBarHeight
        )
        updatePocketCellsWithVisibleRatio(cells: cells, relativeRect: relativeRect)

        updateStatusBar(theme: themeManager.currentTheme)
    }

    private func showSiteWithURLHandler(_ url: URL, isGoogleTopSite: Bool = false) {
        let visitType = VisitType.bookmark
        homePanelDelegate?.homePanel(didSelectURL: url, visitType: visitType, isGoogleTopSite: isGoogleTopSite)
    }

    func displayWallpaperSelector() {
        let wallpaperManager = WallpaperManager(userDefaults: userDefaults)
        guard !overlayManager.inOverlayMode,
              wallpaperManager.canOnboardingBeShown(using: viewModel.profile),
              canModalBePresented
        else { return }

        let viewModel = WallpaperSelectorViewModel(wallpaperManager: wallpaperManager, openSettingsAction: {
            self.homePanelDidRequestToOpenSettings(at: .wallpaper)
        })
        let viewController = WallpaperSelectorViewController(viewModel: viewModel)
        var bottomSheetViewModel = BottomSheetViewModel()
        bottomSheetViewModel.shouldDismissForTapOutside = false
        let bottomSheetVC = BottomSheetViewController(
            viewModel: bottomSheetViewModel,
            childViewController: viewController
        )

        self.present(bottomSheetVC, animated: false, completion: nil)
        userDefaults.set(true, forKey: PrefsKeys.Wallpapers.OnboardingSeenKey)
    }

    // Check if we already present something on top of the homepage,
    // if the homepage is actually being shown to the user and if the page is shown from a loaded webpage (zero search).
    private var canModalBePresented: Bool {
        if CoordinatorFlagManager.isCoordinatorEnabled {
            return presentedViewController == nil && !viewModel.isZeroSearch
        } else {
            return presentedViewController == nil && view.alpha == 1 && !viewModel.isZeroSearch
        }
    }

    // MARK: - Contextual hint

    private func prepareJumpBackInContextualHint(onView headerView: LabelButtonHeaderView) {
        guard jumpBackInContextualHintViewController.shouldPresentHint(),
              !viewModel.shouldDisplayHomeTabBanner,
              !headerView.frame.isEmpty
        else { return }

        // Calculate label header view frame to add as source rect for CFR
        var rect = headerView.convert(headerView.titleLabel.frame, to: collectionView)
        rect = collectionView.convert(rect, to: view)

        jumpBackInContextualHintViewController.configure(
            anchor: view,
            withArrowDirection: .down,
            andDelegate: self,
            presentedUsing: { self.presentContextualHint(contextualHintViewController: self.jumpBackInContextualHintViewController) },
            sourceRect: rect,
            andActionForButton: { self.openTabsSettings() },
            overlayState: overlayManager)
    }

    private func prepareSyncedTabContextualHint(onCell cell: SyncedTabCell) {
        guard syncTabContextualHintViewController.shouldPresentHint(),
              featureFlags.isFeatureEnabled(.contextualHintForJumpBackInSyncedTab, checking: .buildOnly)
        else {
            syncTabContextualHintViewController.unconfigure()
            return
        }

        syncTabContextualHintViewController.configure(
            anchor: cell.getContextualHintAnchor(),
            withArrowDirection: .down,
            andDelegate: self,
            presentedUsing: { self.presentContextualHint(contextualHintViewController: self.syncTabContextualHintViewController) },
            overlayState: overlayManager)
    }

    @objc
    private func presentContextualHint(contextualHintViewController: ContextualHintViewController) {
        guard viewModel.viewAppeared, canModalBePresented else {
            contextualHintViewController.stopTimer()
            return
        }

        present(contextualHintViewController, animated: true, completion: nil)

        UIAccessibility.post(notification: .layoutChanged, argument: contextualHintViewController)
    }
}

// MARK: - CollectionView Data Source

extension HomepageViewController: UICollectionViewDelegate, UICollectionViewDataSource {
    func collectionView(_ collectionView: UICollectionView,
                        viewForSupplementaryElementOfKind kind: String,
                        at indexPath: IndexPath) -> UICollectionReusableView {
        let reusableView = UICollectionReusableView()
        if kind == UICollectionView.elementKindSectionHeader {
            guard let headerView = collectionView.dequeueReusableSupplementaryView(
                ofKind: kind,
                withReuseIdentifier: LabelButtonHeaderView.cellIdentifier,
                for: indexPath) as? LabelButtonHeaderView else { return reusableView }
            guard let sectionViewModel = viewModel.getSectionViewModel(shownSection: indexPath.section)
            else { return reusableView }

            // Configure header only if section is shown
            let headerViewModel = sectionViewModel.shouldShow ? sectionViewModel.headerViewModel : LabelButtonHeaderViewModel.emptyHeader
            headerView.configure(viewModel: headerViewModel, theme: themeManager.currentTheme)

            // Jump back in header specific setup
            if sectionViewModel.sectionType == .jumpBackIn {
                self.viewModel.jumpBackInViewModel.sendImpressionTelemetry()
                // Moving called after header view gets configured
                // and delaying to wait for header view layout readjust
                DispatchQueue.main.asyncAfter(deadline: .now() + 0.5) { [weak self] in
                    self?.prepareJumpBackInContextualHint(onView: headerView)
                }
<<<<<<< HEAD
            }
            return headerView
        }

        if kind == UICollectionView.elementKindSectionFooter {
            guard let footerView = collectionView.dequeueReusableSupplementaryView(
                ofKind: kind,
                withReuseIdentifier: PocketFooterView.cellIdentifier,
                for: indexPath) as? PocketFooterView else { return reusableView }
            footerView.onTapLearnMore = {
                if let learnMoreURL = SupportUtils.URLForPocketLearnMore {
                    self.showSiteWithURLHandler(learnMoreURL)
                }
            }
=======
            }
            return headerView
        }

        if kind == UICollectionView.elementKindSectionFooter {
            guard let footerView = collectionView.dequeueReusableSupplementaryView(
                ofKind: kind,
                withReuseIdentifier: PocketFooterView.cellIdentifier,
                for: indexPath) as? PocketFooterView else { return reusableView }
>>>>>>> 91835f40
            footerView.applyTheme(theme: themeManager.currentTheme)
            return footerView
        }
        return reusableView
    }

    func numberOfSections(in collectionView: UICollectionView) -> Int {
        return viewModel.shownSections.count
    }

    func collectionView(_ collectionView: UICollectionView, numberOfItemsInSection section: Int) -> Int {
        return viewModel.getSectionViewModel(shownSection: section)?.numberOfItemsInSection() ?? 0
    }

    func collectionView(_ collectionView: UICollectionView, cellForItemAt indexPath: IndexPath) -> UICollectionViewCell {
        guard let viewModel = viewModel.getSectionViewModel(shownSection: indexPath.section) as? HomepageSectionHandler else {
            return UICollectionViewCell()
        }

        return viewModel.configure(collectionView, at: indexPath)
    }

    func collectionView(_ collectionView: UICollectionView, didSelectItemAt indexPath: IndexPath) {
        guard let viewModel = viewModel.getSectionViewModel(shownSection: indexPath.section) as? HomepageSectionHandler else { return }
        viewModel.didSelectItem(at: indexPath, homePanelDelegate: homePanelDelegate, libraryPanelDelegate: libraryPanelDelegate)
    }
}

// MARK: - Actions Handling

private extension HomepageViewController {
    // Setup all the tap and long press actions on cells in each sections
    private func setupSectionsAction() {
        // Header view
        viewModel.headerViewModel.onTapAction = { _ in
            // No action currently set if the logo button is tapped.
        }

        // Message card
        viewModel.messageCardViewModel.dismissClosure = { [weak self] in
            self?.reloadView()
        }

        // Top sites
        viewModel.topSiteViewModel.tilePressedHandler = { [weak self] site, isGoogle in
            guard let url = site.url.asURL else { return }
            self?.showSiteWithURLHandler(url, isGoogleTopSite: isGoogle)
        }

        viewModel.topSiteViewModel.tileLongPressedHandler = { [weak self] (site, sourceView) in
            self?.contextMenuHelper.presentContextMenu(for: site, with: sourceView, sectionType: .topSites)
        }

        // Recently saved
        viewModel.recentlySavedViewModel.headerButtonAction = { [weak self] button in
            self?.openBookmarks(button)
        }

        // Jumpback in
        viewModel.jumpBackInViewModel.onTapGroup = { [weak self] tab in
            self?.homePanelDelegate?.homePanelDidRequestToOpenTabTray(withFocusedTab: tab)
        }

        viewModel.jumpBackInViewModel.headerButtonAction = { [weak self] button in
            self?.openTabTray(button)
        }

        viewModel.jumpBackInViewModel.syncedTabsShowAllAction = { [weak self] in
            self?.homePanelDelegate?.homePanelDidRequestToOpenTabTray(focusedSegment: .syncedTabs)

            var extras: [String: String]?
            if let isZeroSearch = self?.viewModel.isZeroSearch {
                extras = TelemetryWrapper.getOriginExtras(isZeroSearch: isZeroSearch)
            }
            TelemetryWrapper.recordEvent(category: .action,
                                         method: .tap,
                                         object: .firefoxHomepage,
                                         value: .jumpBackInSectionSyncedTabShowAll,
                                         extras: extras)
        }

        viewModel.jumpBackInViewModel.openSyncedTabAction = { [weak self] tabURL in
            self?.homePanelDelegate?.homePanelDidRequestToOpenInNewTab(tabURL, isPrivate: false, selectNewTab: true)

            var extras: [String: String]?
            if let isZeroSearch = self?.viewModel.isZeroSearch {
                extras = TelemetryWrapper.getOriginExtras(isZeroSearch: isZeroSearch)
            }
            TelemetryWrapper.recordEvent(category: .action,
                                         method: .tap,
                                         object: .firefoxHomepage,
                                         value: .jumpBackInSectionSyncedTabOpened,
                                         extras: extras)
        }

        viewModel.jumpBackInViewModel.prepareContextualHint = { [weak self] syncedTabCell in
            self?.prepareSyncedTabContextualHint(onCell: syncedTabCell)
        }

        // History highlights
        viewModel.historyHighlightsViewModel.onTapItem = { [weak self] highlight in
            guard let url = highlight.siteUrl else {
                self?.openHistoryHighlightsSearchGroup(item: highlight)
                return
            }

            self?.homePanelDelegate?.homePanel(didSelectURL: url,
                                               visitType: .link,
                                               isGoogleTopSite: false)
        }

        viewModel.historyHighlightsViewModel.historyHighlightLongPressHandler = { [weak self] (highlightItem, sourceView) in
            self?.contextMenuHelper.presentContextMenu(for: highlightItem,
                                                       with: sourceView,
                                                       sectionType: .historyHighlights)
        }

        viewModel.historyHighlightsViewModel.headerButtonAction = { [weak self] button in
            self?.openHistory(button)
        }

        // Pocket
        viewModel.pocketViewModel.onTapTileAction = { [weak self] url in
            self?.showSiteWithURLHandler(url)
        }

        viewModel.pocketViewModel.onLongPressTileAction = { [weak self] (site, sourceView) in
            self?.contextMenuHelper.presentContextMenu(for: site, with: sourceView, sectionType: .pocket)
        }

        viewModel.pocketViewModel.onScroll = { [weak self] cells in
            guard let window = UIWindow.keyWindow, let self = self else { return }
            let cells = self.collectionView.visibleCells.filter { $0.reuseIdentifier == PocketStandardCell.cellIdentifier }
            self.updatePocketCellsWithVisibleRatio(cells: cells, relativeRect: window.bounds)
        }

        // Customize home
        viewModel.customizeButtonViewModel.onTapAction = { [weak self] _ in
            self?.openCustomizeHomeSettings()
        }
    }

    private func openHistoryHighlightsSearchGroup(item: HighlightItem) {
        guard let groupItem = item.group else { return }

        var groupedSites = [Site]()
        for item in groupItem {
            groupedSites.append(buildSite(from: item))
        }
        let groupSite = ASGroup<Site>(searchTerm: item.displayTitle, groupedItems: groupedSites, timestamp: Date.now())

        let asGroupListViewModel = SearchGroupedItemsViewModel(asGroup: groupSite, presenter: .recentlyVisited)
        let asGroupListVC = SearchGroupedItemsViewController(viewModel: asGroupListViewModel, profile: viewModel.profile)

        let dismissableController: DismissableNavigationViewController
        dismissableController = DismissableNavigationViewController(rootViewController: asGroupListVC)

        self.present(dismissableController, animated: true, completion: nil)

        TelemetryWrapper.recordEvent(category: .action,
                                     method: .tap,
                                     object: .firefoxHomepage,
                                     value: .historyHighlightsGroupOpen,
                                     extras: nil)

        asGroupListVC.libraryPanelDelegate = libraryPanelDelegate
    }

    private func buildSite(from highlight: HighlightItem) -> Site {
        let itemURL = highlight.urlString ?? ""
        return Site(url: itemURL, title: highlight.displayTitle)
    }

    func openTabTray(_ sender: UIButton) {
        homePanelDelegate?.homePanelDidRequestToOpenTabTray(withFocusedTab: nil)

        if sender.accessibilityIdentifier == a11y.MoreButtons.jumpBackIn {
            TelemetryWrapper.recordEvent(category: .action,
                                         method: .tap,
                                         object: .firefoxHomepage,
                                         value: .jumpBackInSectionShowAll,
                                         extras: TelemetryWrapper.getOriginExtras(isZeroSearch: viewModel.isZeroSearch))
        }
    }

    func openBookmarks(_ sender: UIButton) {
        homePanelDelegate?.homePanelDidRequestToOpenLibrary(panel: .bookmarks)

        if sender.accessibilityIdentifier == a11y.MoreButtons.recentlySaved {
            TelemetryWrapper.recordEvent(category: .action,
                                         method: .tap,
                                         object: .firefoxHomepage,
                                         value: .recentlySavedSectionShowAll,
                                         extras: TelemetryWrapper.getOriginExtras(isZeroSearch: viewModel.isZeroSearch))
        }
    }

    func openHistory(_ sender: UIButton) {
        homePanelDelegate?.homePanelDidRequestToOpenLibrary(panel: .history)

        if sender.accessibilityIdentifier == a11y.MoreButtons.historyHighlights {
            TelemetryWrapper.recordEvent(category: .action,
                                         method: .tap,
                                         object: .firefoxHomepage,
                                         value: .historyHighlightsShowAll)
        }
    }

    func openCustomizeHomeSettings() {
        homePanelDelegate?.homePanelDidRequestToOpenSettings(at: .customizeHomepage)
        TelemetryWrapper.recordEvent(category: .action,
                                     method: .tap,
                                     object: .firefoxHomepage,
                                     value: .customizeHomepageButton)
    }

    func openTabsSettings() {
        homePanelDelegate?.homePanelDidRequestToOpenSettings(at: .customizeTabs)
    }

    func getPopoverSourceRect(sourceView: UIView?) -> CGRect {
        let cellRect = sourceView?.frame ?? .zero
        let cellFrameInSuperview = self.collectionView?.convert(cellRect, to: self.collectionView) ?? .zero

        return CGRect(origin: CGPoint(x: cellFrameInSuperview.size.width / 2,
                                      y: cellFrameInSuperview.height / 2),
                      size: .zero)
    }
}

// MARK: FirefoxHomeContextMenuHelperDelegate
extension HomepageViewController: HomepageContextMenuHelperDelegate {
    func homePanelDidRequestToOpenInNewTab(_ url: URL, isPrivate: Bool, selectNewTab: Bool) {
        homePanelDelegate?.homePanelDidRequestToOpenInNewTab(url, isPrivate: isPrivate, selectNewTab: selectNewTab)
    }

    func homePanelDidRequestToOpenSettings(at settingsPage: AppSettingsDeeplinkOption) {
        homePanelDelegate?.homePanelDidRequestToOpenSettings(at: settingsPage)
    }

    func showToast(message: String) {
        SimpleToast().showAlertWithText(message, bottomContainer: view, theme: themeManager.currentTheme)
    }
}

// MARK: - Status Bar Background
extension HomepageViewController: SearchBarLocationProvider {}

extension HomepageViewController {
    var statusBarFrame: CGRect? {
        guard let keyWindow = UIWindow.keyWindow else { return nil }

        return keyWindow.windowScene?.statusBarManager?.statusBarFrame
    }

    // Returns a value between 0 and 1 which indicates how far the user has scrolled.
    // This is used as the alpha of the status bar background.
    // 0 = no status bar background shown
    // 1 = status bar background is opaque
    var scrollOffset: CGFloat {
        // Status bar height can be 0 on iPhone in landscape mode.
        guard let scrollView = collectionView,
              isBottomSearchBar,
              let statusBarHeight: CGFloat = statusBarFrame?.height,
              statusBarHeight > 0
        else { return 0 }

        // The scrollview content offset is automatically adjusted to account for the status bar.
        // We want to start showing the status bar background as soon as the user scrolls.
        var offset: CGFloat
        if CoordinatorFlagManager.isCoordinatorEnabled {
            offset = scrollView.contentOffset.y / statusBarHeight
        } else {
            offset = (scrollView.contentOffset.y + statusBarHeight) / statusBarHeight
        }

        if offset > 1 {
            offset = 1
        } else if offset < 0 {
            offset = 0
        }
        return offset
    }

    func updateStatusBar(theme: Theme) {
        let backgroundColor = theme.colors.layer1
        statusBarView.backgroundColor = backgroundColor.withAlphaComponent(scrollOffset)

        if let statusBarFrame = statusBarFrame {
            statusBarView.frame = statusBarFrame
        }
    }
}

// MARK: - Popover Presentation Delegate

extension HomepageViewController: UIPopoverPresentationControllerDelegate {
    // Dismiss the popover if the device is being rotated.
    // This is used by the Share UIActivityViewController action sheet on iPad
    func popoverPresentationController(
        _ popoverPresentationController: UIPopoverPresentationController,
        willRepositionPopoverTo rect: UnsafeMutablePointer<CGRect>,
        in view: AutoreleasingUnsafeMutablePointer<UIView>
    ) {
        // Do not dismiss if the popover is a CFR
        guard !jumpBackInContextualHintViewController.isPresenting &&
                !syncTabContextualHintViewController.isPresenting else { return }
        popoverPresentationController.presentedViewController.dismiss(animated: false, completion: nil)
    }

    func adaptivePresentationStyle(for controller: UIPresentationController) -> UIModalPresentationStyle {
        return .none
    }

    func presentationControllerShouldDismiss(_ presentationController: UIPresentationController) -> Bool {
        return true
    }
}

// MARK: FirefoxHomeViewModelDelegate
extension HomepageViewController: HomepageViewModelDelegate {
    func reloadView() {
        ensureMainThread { [weak self] in
            guard let self = self else { return }

            self.viewModel.refreshData(for: self.traitCollection, size: self.view.frame.size)
            self.collectionView.reloadData()
            self.logger.log("Amount of sections shown is \(self.viewModel.shownSections.count)",
                            level: .debug,
                            category: .homepage)
            self.collectionView.collectionViewLayout.invalidateLayout()
        }
    }
}

// MARK: - Notifiable
extension HomepageViewController: Notifiable {
    func handleNotifications(_ notification: Notification) {
        ensureMainThread { [weak self] in
            guard let self = self else { return }

            switch notification.name {
            case .TabsPrivacyModeChanged:
                self.adjustPrivacySensitiveSections(notification: notification)

            case .HomePanelPrefsChanged,
                    .WallpaperDidChange:
                self.reloadView()

            default: break
            }
        }
    }
}<|MERGE_RESOLUTION|>--- conflicted
+++ resolved
@@ -488,7 +488,6 @@
                 DispatchQueue.main.asyncAfter(deadline: .now() + 0.5) { [weak self] in
                     self?.prepareJumpBackInContextualHint(onView: headerView)
                 }
-<<<<<<< HEAD
             }
             return headerView
         }
@@ -499,21 +498,9 @@
                 withReuseIdentifier: PocketFooterView.cellIdentifier,
                 for: indexPath) as? PocketFooterView else { return reusableView }
             footerView.onTapLearnMore = {
-                if let learnMoreURL = SupportUtils.URLForPocketLearnMore {
-                    self.showSiteWithURLHandler(learnMoreURL)
-                }
+                guard let learnMoreURL = SupportUtils.URLForPocketLearnMore else { return }
+                self.showSiteWithURLHandler(learnMoreURL)
             }
-=======
-            }
-            return headerView
-        }
-
-        if kind == UICollectionView.elementKindSectionFooter {
-            guard let footerView = collectionView.dequeueReusableSupplementaryView(
-                ofKind: kind,
-                withReuseIdentifier: PocketFooterView.cellIdentifier,
-                for: indexPath) as? PocketFooterView else { return reusableView }
->>>>>>> 91835f40
             footerView.applyTheme(theme: themeManager.currentTheme)
             return footerView
         }
