--- conflicted
+++ resolved
@@ -139,11 +139,10 @@
 
     // MARK: - Public methods
 
-<<<<<<< HEAD
-    func configure(_ topSite: TopSite, position: Int, theme: Theme) {
-=======
-    func configure(_ topSite: TopSite, favicon: UIImage?, position: Int) {
->>>>>>> 78a8a8db
+    func configure(_ topSite: TopSite,
+                   favicon: UIImage?,
+                   position: Int,
+                   theme: Theme) {
         homeTopSite = topSite
         titleLabel.text = topSite.title
         accessibilityLabel = topSite.accessibilityLabel
