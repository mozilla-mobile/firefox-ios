--- conflicted
+++ resolved
@@ -63,13 +63,9 @@
     private var recentTabs: [Tab] = [Tab]()
     private var recentGroups: [ASGroup<Tab>]?
 
-<<<<<<< HEAD
     private lazy var siteImageHelper = SiteImageHelper(profile: profile)
 
-    private let isZeroSearch: Bool
-=======
     var isZeroSearch: Bool
->>>>>>> cabd1482
     private let profile: Profile
     private var isPrivate: Bool
     private var hasSentJumpBackInSectionEvent = false
