// This Source Code Form is subject to the terms of the Mozilla Public
// License, v. 2.0. If a copy of the MPL was not distributed with this
// file, You can obtain one at http://mozilla.org/MPL/2.0

import Foundation
import Storage

/// The filtered jumpBack in list to display to the user.
/// Only one group is displayed
struct JumpBackInList {
    let group: ASGroup<Tab>?
    let tabs: [Tab]
    var itemsToDisplay: Int {
        get {
            var count = 0

            count += group != nil ? 1 : 0
            count += tabs.count

            return count
        }
    }
}

class FirefoxHomeJumpBackInViewModel: FeatureFlagsProtocol {

    // MARK: - Properties
    var onTapGroup: ((Tab) -> Void)?
    var jumpBackInList = JumpBackInList(group: nil, tabs: [Tab]())

    private var recentTabs: [Tab] = [Tab]()
    private var recentGroups: [ASGroup<Tab>]?
    private let isZeroSearch: Bool
    private let profile: Profile
    private let experiments: NimbusApi
    private let tabManager: TabManager
    private lazy var siteImageHelper = SiteImageHelper(profile: profile)
    private var isPrivate: Bool

    private lazy var homescreen = experiments.withVariables(featureId: .homescreen, sendExposureEvent: false) {
        Homescreen(variables: $0)
    }

    init(isZeroSearch: Bool = false,
         profile: Profile,
         experiments: NimbusApi,
         isPrivate: Bool,
         tabManager: TabManager = BrowserViewController.foregroundBVC().tabManager) {

        self.profile = profile
        self.experiments = experiments
        self.isZeroSearch = isZeroSearch
        self.isPrivate = isPrivate
        self.tabManager = tabManager
    }

    // The dimension of a cell
    static var widthDimension: NSCollectionLayoutDimension {
        if UIDevice.current.userInterfaceIdiom == .pad {
            return .absolute(FxHomeHorizontalCellUX.cellWidth) // iPad
        } else if UIWindow.isLandscape {
            return .fractionalWidth(JumpBackInCollectionCellUX.iPhoneLandscapeCellWidth) // iPhone in landscape
        } else {
            return .fractionalWidth(JumpBackInCollectionCellUX.iPhonePortraitCellWidth) // iPhone in portrait
        }
    }

    // The maximum number of items to display in the whole section
    static var maxItemsToDisplay: Int {
        return UIDevice.current.userInterfaceIdiom == .pad ? 3 : UIWindow.isLandscape ? 4 : 2
    }

    static var maxNumberOfItemsInColumn: Int {
        return UIDevice.current.userInterfaceIdiom == .pad ? 1 : 2
    }

    var numberOfItemsInColumn: Int {
        if UIDevice.current.userInterfaceIdiom == .pad {
            return 1
        } else {
            return jumpBackInList.itemsToDisplay > 1 ? 2 : 1
        }
    }

<<<<<<< HEAD
=======
    /// Update data with tab and search term group managers
    func updateData(completion: @escaping () -> Void) {
        recentTabs = tabManager.recentlyAccessedNormalTabs

        if featureFlags.isFeatureBuildAndUserEnabled(.tabTrayGroups) {
            SearchTermGroupsManager.getTabGroups(with: profile,
                                                 from: recentTabs,
                                                 using: .orderedDescending) { [weak self] groups, _ in
                guard let strongSelf = self else { completion(); return }
                strongSelf.recentGroups = groups
                strongSelf.jumpBackInList = strongSelf.createJumpBackInList(from: strongSelf.recentTabs, and: groups)
                completion()
            }
            
        } else {
            jumpBackInList = createJumpBackInList(from: recentTabs)
            completion()
        }
    }

>>>>>>> da28cf2b
    /// Refresh data for new layout
    func refreshData() {
        jumpBackInList = createJumpBackInList(from: recentTabs, and: recentGroups)
    }

    func switchTo(group: ASGroup<Tab>) {
        if BrowserViewController.foregroundBVC().urlBar.inOverlayMode {
            BrowserViewController.foregroundBVC().urlBar.leaveOverlayMode()
        }
        guard let firstTab = group.groupedItems.first else { return }

        onTapGroup?(firstTab)

        TelemetryWrapper.recordEvent(category: .action,
                                     method: .tap,
                                     object: .firefoxHomepage,
                                     value: .jumpBackInSectionGroupOpened,
                                     extras: TelemetryWrapper.getOriginExtras(isZeroSearch: isZeroSearch))
    }

    func switchTo(tab: Tab) {
        if BrowserViewController.foregroundBVC().urlBar.inOverlayMode {
            BrowserViewController.foregroundBVC().urlBar.leaveOverlayMode()
        }
        tabManager.selectTab(tab)
        TelemetryWrapper.recordEvent(category: .action,
                                     method: .tap,
                                     object: .firefoxHomepage,
                                     value: .jumpBackInSectionTabOpened,
                                     extras: TelemetryWrapper.getOriginExtras(isZeroSearch: isZeroSearch))
    }

    func getFaviconImage(forSite site: Site, completion: @escaping (UIImage?) -> Void) {
        siteImageHelper.fetchImageFor(site: site, imageType: .favicon, shouldFallback: false) { image in
            completion(image)
        }
    }

    func getHeroImage(forSite site: Site, completion: @escaping (UIImage?) -> Void) {
        siteImageHelper.fetchImageFor(site: site, imageType: .heroImage, shouldFallback: false) { image in
            completion(image)
        }
    }

    // MARK: - Private

    private func createJumpBackInList(from tabs: [Tab], and groups: [ASGroup<Tab>]? = nil) -> JumpBackInList {
        let recentGroup = groups?.first
        let groupCount = recentGroup != nil ? 1 : 0
        let recentTabs = filter(tabs: tabs, from: recentGroup, usingGroupCount: groupCount)

        return JumpBackInList(group: recentGroup, tabs: recentTabs)
    }

    private func filter(tabs: [Tab], from recentGroup: ASGroup<Tab>?, usingGroupCount groupCount: Int) -> [Tab] {
        var recentTabs = [Tab]()
        let maxItemCount = FirefoxHomeJumpBackInViewModel.maxItemsToDisplay - groupCount

        for tab in tabs {
            // We must make sure to not include any 'solo' tabs that are also part of a group
            // because they should not show up in the Jump Back In section.
            if let recentGroup = recentGroup, recentGroup.groupedItems.contains(tab) { continue }

            recentTabs.append(tab)
            // We are only showing one group in Jump Back in, so adjust count accordingly
            if recentTabs.count == maxItemCount { break }
        }

        return recentTabs
    }

    private func updateJumpBackInData(completion: @escaping () -> Void) {
        recentTabs = tabManager.recentlyAccessedNormalTabs

        if featureFlags.isFeatureActiveForBuild(.groupedTabs),
           featureFlags.userPreferenceFor(.groupedTabs) == UserFeaturePreference.enabled {
            SearchTermGroupsManager.getTabGroups(with: profile,
                                                 from: recentTabs,
                                                 using: .orderedDescending) { [weak self] groups, _ in
                guard let strongSelf = self else { completion(); return }
                strongSelf.recentGroups = groups
                strongSelf.jumpBackInList = strongSelf.createJumpBackInList(from: strongSelf.recentTabs, and: groups)
                completion()
            }
        } else {
            jumpBackInList = createJumpBackInList(from: recentTabs)
            completion()
        }
    }
}

// MARK: FXHomeViewModelProtocol
extension FirefoxHomeJumpBackInViewModel: FXHomeViewModelProtocol {

    var sectionType: FirefoxHomeSectionType {
        return .jumpBackIn
    }

    var isEnabled: Bool {
        guard featureFlags.isFeatureActiveForBuild(.jumpBackIn),
              homescreen.sectionsEnabled[.jumpBackIn] == true,
              featureFlags.userPreferenceFor(.jumpBackIn) == UserFeaturePreference.enabled
        else { return false }

        return !isPrivate
    }

    var hasData: Bool {
        return jumpBackInList.itemsToDisplay != 0
    }

    /// Update data with tab and search term group managers
    func updateData(completion: @escaping () -> Void) {
        // Has to be on main due to tab manager needing main tread
        // This can be fixed when tab manager has been revisited
        DispatchQueue.main.async {
            self.updateJumpBackInData(completion: completion)
        }
    }

    var shouldReloadSection: Bool {
        return true
    }

    func updatePrivacyConcernedSection(isPrivate: Bool) {
        self.isPrivate = isPrivate
    }
}<|MERGE_RESOLUTION|>--- conflicted
+++ resolved
@@ -82,10 +82,78 @@
         }
     }
 
-<<<<<<< HEAD
-=======
-    /// Update data with tab and search term group managers
-    func updateData(completion: @escaping () -> Void) {
+    /// Refresh data for new layout
+    func refreshData() {
+        jumpBackInList = createJumpBackInList(from: recentTabs, and: recentGroups)
+    }
+
+    func switchTo(group: ASGroup<Tab>) {
+        if BrowserViewController.foregroundBVC().urlBar.inOverlayMode {
+            BrowserViewController.foregroundBVC().urlBar.leaveOverlayMode()
+        }
+        guard let firstTab = group.groupedItems.first else { return }
+
+        onTapGroup?(firstTab)
+
+        TelemetryWrapper.recordEvent(category: .action,
+                                     method: .tap,
+                                     object: .firefoxHomepage,
+                                     value: .jumpBackInSectionGroupOpened,
+                                     extras: TelemetryWrapper.getOriginExtras(isZeroSearch: isZeroSearch))
+    }
+
+    func switchTo(tab: Tab) {
+        if BrowserViewController.foregroundBVC().urlBar.inOverlayMode {
+            BrowserViewController.foregroundBVC().urlBar.leaveOverlayMode()
+        }
+        tabManager.selectTab(tab)
+        TelemetryWrapper.recordEvent(category: .action,
+                                     method: .tap,
+                                     object: .firefoxHomepage,
+                                     value: .jumpBackInSectionTabOpened,
+                                     extras: TelemetryWrapper.getOriginExtras(isZeroSearch: isZeroSearch))
+    }
+
+    func getFaviconImage(forSite site: Site, completion: @escaping (UIImage?) -> Void) {
+        siteImageHelper.fetchImageFor(site: site, imageType: .favicon, shouldFallback: false) { image in
+            completion(image)
+        }
+    }
+
+    func getHeroImage(forSite site: Site, completion: @escaping (UIImage?) -> Void) {
+        siteImageHelper.fetchImageFor(site: site, imageType: .heroImage, shouldFallback: false) { image in
+            completion(image)
+        }
+    }
+
+    // MARK: - Private
+
+    private func createJumpBackInList(from tabs: [Tab], and groups: [ASGroup<Tab>]? = nil) -> JumpBackInList {
+        let recentGroup = groups?.first
+        let groupCount = recentGroup != nil ? 1 : 0
+        let recentTabs = filter(tabs: tabs, from: recentGroup, usingGroupCount: groupCount)
+
+        return JumpBackInList(group: recentGroup, tabs: recentTabs)
+    }
+
+    private func filter(tabs: [Tab], from recentGroup: ASGroup<Tab>?, usingGroupCount groupCount: Int) -> [Tab] {
+        var recentTabs = [Tab]()
+        let maxItemCount = FirefoxHomeJumpBackInViewModel.maxItemsToDisplay - groupCount
+
+        for tab in tabs {
+            // We must make sure to not include any 'solo' tabs that are also part of a group
+            // because they should not show up in the Jump Back In section.
+            if let recentGroup = recentGroup, recentGroup.groupedItems.contains(tab) { continue }
+
+            recentTabs.append(tab)
+            // We are only showing one group in Jump Back in, so adjust count accordingly
+            if recentTabs.count == maxItemCount { break }
+        }
+
+        return recentTabs
+    }
+
+    private func updateJumpBackInData(completion: @escaping () -> Void) {
         recentTabs = tabManager.recentlyAccessedNormalTabs
 
         if featureFlags.isFeatureBuildAndUserEnabled(.tabTrayGroups) {
@@ -97,98 +165,7 @@
                 strongSelf.jumpBackInList = strongSelf.createJumpBackInList(from: strongSelf.recentTabs, and: groups)
                 completion()
             }
-            
-        } else {
-            jumpBackInList = createJumpBackInList(from: recentTabs)
-            completion()
-        }
-    }
-
->>>>>>> da28cf2b
-    /// Refresh data for new layout
-    func refreshData() {
-        jumpBackInList = createJumpBackInList(from: recentTabs, and: recentGroups)
-    }
-
-    func switchTo(group: ASGroup<Tab>) {
-        if BrowserViewController.foregroundBVC().urlBar.inOverlayMode {
-            BrowserViewController.foregroundBVC().urlBar.leaveOverlayMode()
-        }
-        guard let firstTab = group.groupedItems.first else { return }
-
-        onTapGroup?(firstTab)
-
-        TelemetryWrapper.recordEvent(category: .action,
-                                     method: .tap,
-                                     object: .firefoxHomepage,
-                                     value: .jumpBackInSectionGroupOpened,
-                                     extras: TelemetryWrapper.getOriginExtras(isZeroSearch: isZeroSearch))
-    }
-
-    func switchTo(tab: Tab) {
-        if BrowserViewController.foregroundBVC().urlBar.inOverlayMode {
-            BrowserViewController.foregroundBVC().urlBar.leaveOverlayMode()
-        }
-        tabManager.selectTab(tab)
-        TelemetryWrapper.recordEvent(category: .action,
-                                     method: .tap,
-                                     object: .firefoxHomepage,
-                                     value: .jumpBackInSectionTabOpened,
-                                     extras: TelemetryWrapper.getOriginExtras(isZeroSearch: isZeroSearch))
-    }
-
-    func getFaviconImage(forSite site: Site, completion: @escaping (UIImage?) -> Void) {
-        siteImageHelper.fetchImageFor(site: site, imageType: .favicon, shouldFallback: false) { image in
-            completion(image)
-        }
-    }
-
-    func getHeroImage(forSite site: Site, completion: @escaping (UIImage?) -> Void) {
-        siteImageHelper.fetchImageFor(site: site, imageType: .heroImage, shouldFallback: false) { image in
-            completion(image)
-        }
-    }
-
-    // MARK: - Private
-
-    private func createJumpBackInList(from tabs: [Tab], and groups: [ASGroup<Tab>]? = nil) -> JumpBackInList {
-        let recentGroup = groups?.first
-        let groupCount = recentGroup != nil ? 1 : 0
-        let recentTabs = filter(tabs: tabs, from: recentGroup, usingGroupCount: groupCount)
-
-        return JumpBackInList(group: recentGroup, tabs: recentTabs)
-    }
-
-    private func filter(tabs: [Tab], from recentGroup: ASGroup<Tab>?, usingGroupCount groupCount: Int) -> [Tab] {
-        var recentTabs = [Tab]()
-        let maxItemCount = FirefoxHomeJumpBackInViewModel.maxItemsToDisplay - groupCount
-
-        for tab in tabs {
-            // We must make sure to not include any 'solo' tabs that are also part of a group
-            // because they should not show up in the Jump Back In section.
-            if let recentGroup = recentGroup, recentGroup.groupedItems.contains(tab) { continue }
-
-            recentTabs.append(tab)
-            // We are only showing one group in Jump Back in, so adjust count accordingly
-            if recentTabs.count == maxItemCount { break }
-        }
-
-        return recentTabs
-    }
-
-    private func updateJumpBackInData(completion: @escaping () -> Void) {
-        recentTabs = tabManager.recentlyAccessedNormalTabs
-
-        if featureFlags.isFeatureActiveForBuild(.groupedTabs),
-           featureFlags.userPreferenceFor(.groupedTabs) == UserFeaturePreference.enabled {
-            SearchTermGroupsManager.getTabGroups(with: profile,
-                                                 from: recentTabs,
-                                                 using: .orderedDescending) { [weak self] groups, _ in
-                guard let strongSelf = self else { completion(); return }
-                strongSelf.recentGroups = groups
-                strongSelf.jumpBackInList = strongSelf.createJumpBackInList(from: strongSelf.recentTabs, and: groups)
-                completion()
-            }
+
         } else {
             jumpBackInList = createJumpBackInList(from: recentTabs)
             completion()
