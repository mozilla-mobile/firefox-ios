--- conflicted
+++ resolved
@@ -276,16 +276,14 @@
             let targetRect = cell.superview.map { window.convert(cell.frame, from: $0) } ?? .zero
 
             // TODO: If visibility ratio is over 50% sponsored content can be marked as seen by the user
-<<<<<<< HEAD
-            let _ = targetRect.visibilityRatio(relativeTo: relativeRect)
-        }
-    }
-
-    override func scrollViewDidScroll(_ scrollView: UIScrollView) {
-        // Find the pocket cell if visible that holds pocket stories
-        let cell = self.collectionView.visibleCells.first { $0 is FxHomePocketCollectionCell } as? FxHomePocketCollectionCell
-        // Find visible pocket story cells
-        let cells = cell?.collectionView.visibleCells ?? []
+            _ = targetRect.visibilityRatio(relativeTo: relativeRect)
+        }
+    }
+
+    func scrollViewDidScroll(_ scrollView: UIScrollView) {
+        // Find visible pocket cells that holds pocket stories
+        let cells = self.collectionView.visibleCells.filter { $0.reuseIdentifier == FxPocketHomeHorizontalCell.cellIdentifier }
+
         // Relative frame is the collectionView frame plus the status bar height
         let relativeRect = CGRect(
             x: collectionView.frame.minX,
@@ -299,29 +297,6 @@
     private func showSiteWithURLHandler(_ url: URL, isGoogleTopSite: Bool = false) {
         let visitType = VisitType.bookmark
         homePanelDelegate?.homePanel(didSelectURL: url, visitType: visitType, isGoogleTopSite: isGoogleTopSite)
-=======
-            _ = targetRect.visibilityRatio(relativeTo: relativeRect)
-        }
->>>>>>> fb6490a0
-    }
-
-    func scrollViewDidScroll(_ scrollView: UIScrollView) {
-        // Find visible pocket cells that holds pocket stories
-        let cells = self.collectionView.visibleCells.filter { $0.reuseIdentifier == FxPocketHomeHorizontalCell.cellIdentifier }
-
-        // Relative frame is the collectionView frame plus the status bar height
-        let relativeRect = CGRect(
-            x: collectionView.frame.minX,
-            y: collectionView.frame.minY,
-            width: collectionView.frame.width,
-            height: collectionView.frame.height + UIWindow.statusBarHeight
-        )
-        updatePocketCellsWithVisibleRatio(cells: cells, relativeRect: relativeRect)
-    }
-
-    private func showSiteWithURLHandler(_ url: URL, isGoogleTopSite: Bool = false) {
-        let visitType = VisitType.bookmark
-        homePanelDelegate?.homePanel(didSelectURL: url, visitType: visitType, isGoogleTopSite: isGoogleTopSite)
     }
 
     // MARK: - Contextual hint
@@ -476,38 +451,7 @@
             self?.openBookmarks(button)
         }
 
-<<<<<<< HEAD
-        viewModel.pocketViewModel.onScroll = { [weak self] cells in
-            guard let window = UIWindow.keyWindow else { return }
-            self?.updatePocketCellsWithVisibleRatio(cells: cells, relativeRect: window.bounds)
-        }
-
-        viewModel.pocketViewModel.recordSectionHasShown()
-        pocketCell.viewModel = viewModel.pocketViewModel
-        pocketCell.reloadLayout()
-        pocketCell.setNeedsLayout()
-
-        return pocketCell
-    }
-
-    private func configureRecentlySavedCell(_ cell: UICollectionViewCell, forIndexPath indexPath: IndexPath) -> UICollectionViewCell {
-        guard let recentlySavedCell = cell as? FxHomeRecentlySavedCollectionCell else { return UICollectionViewCell() }
-        recentlySavedCell.viewModel = viewModel.recentlySavedViewModel
-        recentlySavedCell.homePanelDelegate = homePanelDelegate
-        recentlySavedCell.libraryPanelDelegate = libraryPanelDelegate
-        recentlySavedCell.collectionView.reloadData()
-        recentlySavedCell.setNeedsLayout()
-
-        return recentlySavedCell
-    }
-
-    private func configureJumpBackInCell(_ cell: UICollectionViewCell, forIndexPath indexPath: IndexPath) -> UICollectionViewCell {
-        guard let jumpBackInCell = cell as? FxHomeJumpBackInCollectionCell else { return UICollectionViewCell() }
-        jumpBackInCell.viewModel = viewModel.jumpBackInViewModel
-
-=======
         // Jumpback in
->>>>>>> fb6490a0
         viewModel.jumpBackInViewModel.onTapGroup = { [weak self] tab in
             self?.homePanelDelegate?.homePanelDidRequestToOpenTabTray(withFocusedTab: tab)
         }
