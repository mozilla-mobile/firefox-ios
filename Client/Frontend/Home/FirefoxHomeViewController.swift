--- conflicted
+++ resolved
@@ -1089,15 +1089,9 @@
 
         let bookmarkAction: SingleSheetItem
         if site.bookmarked ?? false {
-<<<<<<< HEAD
             bookmarkAction = SingleSheetItem(title: .RemoveBookmarkContextMenuTitle, iconString: "action_bookmark_remove", tapHandler: { _ in
-                self.profile.places.deleteBookmarksWithURL(url: site.url) >>== {
-                    self.profile.panelDataObservers.activityStream.refreshIfNeeded(forceTopSites: false)
-=======
-            bookmarkAction = PhotonActionSheetItem(title: .RemoveBookmarkContextMenuTitle, iconString: "action_bookmark_remove", handler: { _, _ in
-                self.viewModel.profile.places.deleteBookmarksWithURL(url: site.url) >>== {
+                self.viewModel.profile.places.deleteBookmarksWtapHandlerithURL(url: site.url) >>== {
                     self.viewModel.profile.panelDataObservers.activityStream.refreshIfNeeded(forceTopSites: false)
->>>>>>> a76e8fa5
                     site.setBookmarked(false)
                 }
 
