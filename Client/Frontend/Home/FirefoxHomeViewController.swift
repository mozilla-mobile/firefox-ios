// This Source Code Form is subject to the terms of the Mozilla Public
// License, v. 2.0. If a copy of the MPL was not distributed with this
// file, You can obtain one at http://mozilla.org/MPL/2.0

import Shared
import UIKit
import Storage
import SDWebImage
import XCGLogger
import SyncTelemetry
import MozillaAppServices

private let log = Logger.browserLogger

// MARK: -  UX

struct FirefoxHomeUX {
    static let homeHorizontalCellHeight: CGFloat = 120
    static let recentlySavedCellHeight: CGFloat = 136
    static let historyHighlightsCellHeight: CGFloat = 68
    static let sectionInsetsForSizeClass = UXSizeClasses(compact: 0, regular: 101, other: 15)
    static let numberOfItemsPerRowForSizeClassIpad = UXSizeClasses(compact: 3, regular: 4, other: 2)
    static let spacingBetweenSections: CGFloat = 24
    static let sectionInsetsForIpad: CGFloat = 101
    static let minimumInsets: CGFloat = 15
    static let libraryShortcutsHeight: CGFloat = 90
    static let libraryShortcutsMaxWidth: CGFloat = 375
    static let customizeHomeHeight: CGFloat = 100
    static let logoHeaderHeight: CGFloat = 85
}

struct FxHomeDevStrings {
    struct GestureRecognizers {
        static let dismissOverlay = "dismissOverlay"
    }
}

/*
 Size classes are the way Apple requires us to specify our UI.
 Split view on iPad can make a landscape app appear with the demensions of an iPhone app
 Use UXSizeClasses to specify things like offsets/itemsizes with respect to size classes
 For a primer on size classes https://useyourloaf.com/blog/size-classes/
 */
struct UXSizeClasses {
    var compact: CGFloat
    var regular: CGFloat
    var unspecified: CGFloat

    init(compact: CGFloat, regular: CGFloat, other: CGFloat) {
        self.compact = compact
        self.regular = regular
        self.unspecified = other
    }

    subscript(sizeClass: UIUserInterfaceSizeClass) -> CGFloat {
        switch sizeClass {
            case .compact:
                return self.compact
            case .regular:
                return self.regular
            case .unspecified:
                return self.unspecified
            @unknown default:
                fatalError()
        }
    }
}

// MARK: - Home Panel

protocol HomePanelDelegate: AnyObject {
    func homePanelDidRequestToOpenInNewTab(_ url: URL, isPrivate: Bool, selectNewTab: Bool)
    func homePanel(didSelectURL url: URL, visitType: VisitType, isGoogleTopSite: Bool)
    func homePanelDidRequestToOpenLibrary(panel: LibraryPanelType)
    func homePanelDidRequestToOpenTabTray(withFocusedTab tabToFocus: Tab?)
    func homePanelDidRequestToCustomizeHomeSettings()
    func homePanelDidPresentContextualHint(type: ContextualHintViewType)
    func homePanelDidDismissContextualHint(type: ContextualHintViewType)
}

extension HomePanelDelegate {
    func homePanelDidRequestToOpenInNewTab(_ url: URL, isPrivate: Bool, selectNewTab: Bool = false) {
        homePanelDidRequestToOpenInNewTab(url, isPrivate: isPrivate, selectNewTab: selectNewTab)
    }
}

protocol HomePanel: NotificationThemeable {
    var homePanelDelegate: HomePanelDelegate? { get set }
}

enum HomePanelType: Int {
    case topSites = 0

    var internalUrl: URL {
        let aboutUrl: URL! = URL(string: "\(InternalURL.baseUrl)/\(AboutHomeHandler.path)")
        return URL(string: "#panel=\(self.rawValue)", relativeTo: aboutUrl)!
    }
}

protocol HomePanelContextMenu {
    func getSiteDetails(for indexPath: IndexPath) -> Site?
    func getContextMenuActions(for site: Site, with indexPath: IndexPath) -> [PhotonActionSheetItem]?
    func presentContextMenu(for indexPath: IndexPath)
    func presentContextMenu(for site: Site, with indexPath: IndexPath, completionHandler: @escaping () -> PhotonActionSheet?)
}

extension HomePanelContextMenu {
    func presentContextMenu(for indexPath: IndexPath) {
        guard let site = getSiteDetails(for: indexPath) else { return }

        presentContextMenu(for: site, with: indexPath, completionHandler: {
            return self.contextMenu(for: site, with: indexPath)
        })
    }

    func contextMenu(for site: Site, with indexPath: IndexPath) -> PhotonActionSheet? {
        guard let actions = self.getContextMenuActions(for: site, with: indexPath) else { return nil }

        let contextMenu = PhotonActionSheet(site: site, actions: actions)
        contextMenu.modalPresentationStyle = .overFullScreen
        contextMenu.modalTransitionStyle = .crossDissolve

        let generator = UIImpactFeedbackGenerator(style: .heavy)
        generator.impactOccurred()

        return contextMenu
    }

    func getDefaultContextMenuActions(for site: Site, homePanelDelegate: HomePanelDelegate?) -> [PhotonActionSheetItem]? {
        guard let siteURL = URL(string: site.url) else { return nil }

        let openInNewTabAction = PhotonActionSheetItem(title: .OpenInNewTabContextMenuTitle, iconString: "quick_action_new_tab") { _, _ in
            homePanelDelegate?.homePanelDidRequestToOpenInNewTab(siteURL, isPrivate: false)
        }

        let openInNewPrivateTabAction = PhotonActionSheetItem(title: .OpenInNewPrivateTabContextMenuTitle, iconString: "quick_action_new_private_tab") { _, _ in
            homePanelDelegate?.homePanelDidRequestToOpenInNewTab(siteURL, isPrivate: true)
        }

        return [openInNewTabAction, openInNewPrivateTabAction]
    }
}

// MARK: - HomeVC

class FirefoxHomeViewController: UICollectionViewController, HomePanel {
    // MARK: - Typealiases
    typealias a11y = AccessibilityIdentifiers.FirefoxHomepage

    lazy var wallpaperView: WallpaperBackgroundView = .build { _ in }

    // MARK: - Operational Variables
    weak var homePanelDelegate: HomePanelDelegate?
    weak var libraryPanelDelegate: LibraryPanelDelegate?
    fileprivate var hasPresentedContextualHint = false
    fileprivate var didRotate = false
    fileprivate let flowLayout = UICollectionViewFlowLayout()
//    fileprivate let experiments: NimbusApi
    fileprivate var hasSentJumpBackInSectionEvent = false
    fileprivate var hasSentHistoryHighlightsSectionEvent = false
    fileprivate var timer: Timer?
    private var contextualHintFrame: CGRect?
    fileprivate var isZeroSearch: Bool
    fileprivate var wallpaperManager: WallpaperManager
    private var viewModel: FirefoxHomeViewModel

    var contextualHintViewController = ContextualHintViewController(hintType: .jumpBackIn)

    lazy var overlayView: UIView = .build { [weak self] overlayView in
        overlayView.backgroundColor = UIColor.Photon.Grey90A10
        overlayView.isHidden = true
    }

    fileprivate lazy var longPressRecognizer: UILongPressGestureRecognizer = {
        return UILongPressGestureRecognizer(target: self, action: #selector(longPress))
    }()

    private var tapGestureRecognizer: UITapGestureRecognizer {
        let dismissOverlay = UITapGestureRecognizer(target: self, action: #selector(dismissOverlayMode))
        dismissOverlay.name = FxHomeDevStrings.GestureRecognizers.dismissOverlay
        dismissOverlay.cancelsTouchesInView = false
        return dismissOverlay
    }

    // Not used for displaying. Only used for calculating layout.
    lazy var topSiteCell: ASHorizontalScrollCell = {
        let customCell = ASHorizontalScrollCell(frame: CGRect(width: self.view.frame.size.width, height: 0))
        customCell.delegate = self.viewModel.topSitesManager
        return customCell
    }()

    lazy var defaultBrowserCard: DefaultBrowserCard = .build { card in
        card.backgroundColor = UIColor.theme.homePanel.topSitesBackground
    }

    var currentTab: Tab? {
        let tabManager = BrowserViewController.foregroundBVC().tabManager
        return tabManager.selectedTab
    }

    // MARK: - Initializers
    init(profile: Profile,
         isZeroSearch: Bool = false,
         experiments: NimbusApi = Experiments.shared,
         wallpaperManager: WallpaperManager = WallpaperManager()
    ) {
        self.isZeroSearch = isZeroSearch
        self.wallpaperManager = wallpaperManager
        let isPrivate = BrowserViewController.foregroundBVC().tabManager.selectedTab?.isPrivate ?? true
        self.viewModel = FirefoxHomeViewModel(profile: profile,
                                              isZeroSearch: isZeroSearch,
                                              isPrivate: isPrivate,
                                              experiments: experiments)
        
        super.init(collectionViewLayout: flowLayout)

        viewModel.pocketViewModel.onTapTileAction = { [weak self] url in
            self?.showSiteWithURLHandler(url)
        }

        viewModel.pocketViewModel.onLongPressTileAction = { [weak self] indexPath in
            self?.presentContextMenu(for: indexPath)
        }

        collectionView?.delegate = self
        collectionView?.dataSource = self
        collectionView.translatesAutoresizingMaskIntoConstraints = false

        collectionView?.addGestureRecognizer(longPressRecognizer)
        currentTab?.lastKnownUrl?.absoluteString.hasPrefix("internal://") ?? false ? collectionView?.addGestureRecognizer(tapGestureRecognizer) : nil

        // TODO: .TabClosed notif should be in JumpBackIn view only to reload it's data, but can't right now since doesn't self-size
        let refreshEvents: [Notification.Name] = [.DynamicFontChanged,
                                                  .HomePanelPrefsChanged,
                                                  .DisplayThemeChanged,
                                                  .TabClosed,
                                                  .WallpaperDidChange,
                                                  .TabsPrivacyModeChanged]
        refreshEvents.forEach { NotificationCenter.default.addObserver(self, selector: #selector(reload), name: $0, object: nil) }
    }

    required init?(coder aDecoder: NSCoder) {
        fatalError("init(coder:) has not been implemented")
    }

    deinit {
        timer?.invalidate()
        timer = nil
    }

    // MARK: - View lifecycle
    override func viewDidLoad() {
        super.viewDidLoad()

        FirefoxHomeSectionType.allCases.forEach {
            collectionView.register($0.cellType, forCellWithReuseIdentifier: $0.cellIdentifier)
        }
        collectionView?.register(ASHeaderView.self,
                                 forSupplementaryViewOfKind: UICollectionView.elementKindSectionHeader,
                                 withReuseIdentifier: "Header")
        collectionView?.keyboardDismissMode = .onDrag
        collectionView?.backgroundColor = .clear
        view.addSubview(wallpaperView)
        view.addSubviews(overlayView)

        if shouldShowDefaultBrowserCard {
            showDefaultBrowserCard()
        }

        NSLayoutConstraint.activate([
            overlayView.topAnchor.constraint(equalTo: view.topAnchor),
            overlayView.leadingAnchor.constraint(equalTo: view.leadingAnchor),
            overlayView.bottomAnchor.constraint(equalTo: view.bottomAnchor),
            overlayView.trailingAnchor.constraint(equalTo: view.trailingAnchor),

            wallpaperView.topAnchor.constraint(equalTo: view.topAnchor),
            wallpaperView.leadingAnchor.constraint(equalTo: view.leadingAnchor),
            wallpaperView.bottomAnchor.constraint(equalTo: view.bottomAnchor),
            wallpaperView.trailingAnchor.constraint(equalTo: view.trailingAnchor)
        ])

        view.sendSubviewToBack(wallpaperView)

        viewModel.profile.panelDataObservers.activityStream.delegate = self

        applyTheme()

        topSiteCell.collectionView.reloadData()
        if let collectionView = self.collectionView, collectionView.numberOfSections > 0, collectionView.numberOfItems(inSection: 0) > 0 {
            collectionView.reloadData()
        }
    }

    override func viewWillAppear(_ animated: Bool) {
        super.viewWillAppear(animated)
        reloadAll()
    }

    override func viewDidAppear(_ animated: Bool) {
        viewModel.experiments.recordExposureEvent(featureId: .homescreen)
        animateFirefoxLogo()
        TelemetryWrapper.recordEvent(category: .action,
                                     method: .view,
                                     object: .firefoxHomepage,
                                     value: .fxHomepageOrigin,
                                     extras: TelemetryWrapper.getOriginExtras(isZeroSearch: isZeroSearch))

        super.viewDidAppear(animated)
    }

    override func viewDidDisappear(_ animated: Bool) {
        super.viewDidDisappear(animated)
        timer?.invalidate()
    }

    override func viewWillTransition(to size: CGSize, with coordinator: UIViewControllerTransitionCoordinator) {
        super.viewWillTransition(to: size, with: coordinator)
        coordinator.animate(alongsideTransition: {context in
            // The AS context menu does not behave correctly. Dismiss it when rotating.
            if let _ = self.presentedViewController as? PhotonActionSheet {
                self.presentedViewController?.dismiss(animated: true, completion: nil)
            }
            self.collectionViewLayout.invalidateLayout()
            self.collectionView?.reloadData()
        }, completion: { _ in
            if !self.didRotate { self.didRotate = true }
            // Workaround: label positions are not correct without additional reload
            self.collectionView?.reloadData()
        })

        wallpaperView.updateImageForOrientationChange()
    }

    // MARK: - Helpers
    override func traitCollectionDidChange(_ previousTraitCollection: UITraitCollection?) {
        super.traitCollectionDidChange(previousTraitCollection)
        self.viewModel.topSitesManager.currentTraits = self.traitCollection
        applyTheme()
    }

    @objc func reload(notification: Notification) {
        switch notification.name {
        case .DisplayThemeChanged,
                .DynamicFontChanged,
                .WallpaperDidChange:
            reloadAll(shouldUpdateData: false)
        case .TabsPrivacyModeChanged:
            adjustPrivacySensitiveSections(notification: notification)
        default:
            reloadAll()
        }
    }

    private func adjustPrivacySensitiveSections(notification: Notification) {
        guard let dict = notification.object as? NSDictionary,
              let isPrivate = dict[Tab.privateModeKey] as? Bool
        else { return }

        viewModel.isPrivate = isPrivate
        if let jumpBackIndex = viewModel.enabledSections.firstIndex(of: FirefoxHomeSectionType.jumpBackIn) {
            let indexSet = IndexSet([jumpBackIndex])
            collectionView.reloadSections(indexSet)
        }

        if let highlightIndex = viewModel.enabledSections.firstIndex(of: FirefoxHomeSectionType.historyHighlights) {
            let indexSet = IndexSet([highlightIndex])
            collectionView.reloadSections(indexSet)
        } else {
            reloadAll()
        }
    }

    func applyTheme() {
        defaultBrowserCard.applyTheme()
        view.backgroundColor = UIColor.theme.homePanel.topSitesBackground
    }

    func scrollToTop(animated: Bool = false) {
        collectionView?.setContentOffset(.zero, animated: animated)
    }

    override func scrollViewWillBeginDragging(_ scrollView: UIScrollView) {
        currentTab?.lastKnownUrl?.absoluteString.hasPrefix("internal://") ?? false ? BrowserViewController.foregroundBVC().urlBar.leaveOverlayMode() : nil
    }

    @objc private func dismissOverlayMode() {
        BrowserViewController.foregroundBVC().urlBar.leaveOverlayMode()
        if let gestureRecognizers = collectionView.gestureRecognizers {
            for (index, gesture) in gestureRecognizers.enumerated() {
                if gesture.name == FxHomeDevStrings.GestureRecognizers.dismissOverlay {
                    collectionView.gestureRecognizers?.remove(at: index)
                }
            }
        }
    }

    // MARK: - Contextual hint

    private func presentContextualHint() {
        overlayView.isHidden = false
        hasPresentedContextualHint = true

        let contentSize = CGSize(width: 325, height: contextualHintViewController.heightForDescriptionLabel)
        contextualHintViewController.preferredContentSize = contentSize
        contextualHintViewController.modalPresentationStyle = .popover

        if let popoverPresentationController = contextualHintViewController.popoverPresentationController,
           let frame = contextualHintFrame {
            popoverPresentationController.sourceView = view
            popoverPresentationController.sourceRect = frame
            popoverPresentationController.permittedArrowDirections = .down
            popoverPresentationController.delegate = self
        }

        contextualHintViewController.onViewDismissed = { [weak self] in
            self?.overlayView.isHidden = true
            self?.homePanelDelegate?.homePanelDidDismissContextualHint(type: .jumpBackIn)
        }

        contextualHintViewController.viewModel.markContextualHintPresented(profile: viewModel.profile)
        homePanelDelegate?.homePanelDidPresentContextualHint(type: .jumpBackIn)
        present(contextualHintViewController, animated: true, completion: nil)
    }

    private func contextualHintPresentTimer() {
        timer = Timer.scheduledTimer(timeInterval: 1.25, target: self, selector: #selector(presentContextualOverlay), userInfo: nil, repeats: false)
    }

    @objc private func presentContextualOverlay() {
        guard BrowserViewController.foregroundBVC().searchController == nil,
              presentedViewController == nil else {
                  timer?.invalidate()
                  return
        }
        presentContextualHint()
    }

    // MARK: - Default browser card

    private var shouldShowDefaultBrowserCard: Bool {
        if #available(iOS 14.0, *), !UserDefaults.standard.bool(forKey: "DidDismissDefaultBrowserCard") {
            return true
        } else {
            return false
        }
    }

    private func showDefaultBrowserCard() {
        self.view.addSubview(defaultBrowserCard)
        NSLayoutConstraint.activate([
            defaultBrowserCard.topAnchor.constraint(equalTo: view.topAnchor),
            defaultBrowserCard.bottomAnchor.constraint(equalTo: collectionView.topAnchor),
            defaultBrowserCard.leadingAnchor.constraint(equalTo: view.leadingAnchor),
            defaultBrowserCard.trailingAnchor.constraint(equalTo: view.trailingAnchor),
            defaultBrowserCard.heightAnchor.constraint(equalToConstant: 264),

            collectionView.leadingAnchor.constraint(equalTo: view.leadingAnchor),
            collectionView.bottomAnchor.constraint(equalTo: view.bottomAnchor),
            collectionView.trailingAnchor.constraint(equalTo: view.trailingAnchor),
        ])

        defaultBrowserCard.dismissClosure = {
            self.dismissDefaultBrowserCard()
        }
    }

    public func dismissDefaultBrowserCard() {
        self.defaultBrowserCard.removeFromSuperview()
        NSLayoutConstraint.activate([
            collectionView.topAnchor.constraint(equalTo: view.topAnchor),
            collectionView.leadingAnchor.constraint(equalTo: view.leadingAnchor),
            collectionView.bottomAnchor.constraint(equalTo: view.bottomAnchor),
            collectionView.trailingAnchor.constraint(equalTo: view.trailingAnchor)
        ])
    }

    // MARK: - Headers

    private func getHeaderSize(forSection section: Int) -> CGSize {
        let indexPath = IndexPath(row: 0, section: section)
        let headerView = self.collectionView(collectionView, viewForSupplementaryElementOfKind: UICollectionView.elementKindSectionHeader, at: indexPath)
        let size = CGSize(width: collectionView.frame.width, height: UIView.layoutFittingExpandedSize.height)

        return headerView.systemLayoutSizeFitting(size,
                                                  withHorizontalFittingPriority: .required,
                                                  verticalFittingPriority: .fittingSizeLevel)
    }
}

// MARK: -  CollectionView Delegate

extension FirefoxHomeViewController: UICollectionViewDelegateFlowLayout {

    override func collectionView(_ collectionView: UICollectionView, viewForSupplementaryElementOfKind kind: String, at indexPath: IndexPath) -> UICollectionReusableView {
        switch kind {
        case UICollectionView.elementKindSectionHeader:
            let headerView = collectionView.dequeueReusableSupplementaryView(ofKind: UICollectionView.elementKindSectionHeader, withReuseIdentifier: "Header", for: indexPath) as! ASHeaderView
            let title = FirefoxHomeSectionType(indexPath.section).title
            headerView.title = title

            switch FirefoxHomeSectionType(indexPath.section) {
            case .pocket:
                headerView.moreButton.isHidden = true
                headerView.titleLabel.accessibilityIdentifier = a11y.SectionTitles.pocket
                return headerView

            case .jumpBackIn:
                if !hasSentJumpBackInSectionEvent
                    && viewModel.shouldShowJumpBackInSection {
                    TelemetryWrapper.recordEvent(category: .action, method: .view, object: .jumpBackInImpressions, value: nil, extras: nil)
                    hasSentJumpBackInSectionEvent = true
                }
                headerView.moreButton.isHidden = false
                headerView.moreButton.setTitle(.RecentlySavedShowAllText, for: .normal)
                headerView.moreButton.addTarget(self, action: #selector(openTabTray), for: .touchUpInside)
                headerView.moreButton.accessibilityIdentifier = a11y.MoreButtons.jumpBackIn
                headerView.titleLabel.accessibilityIdentifier = a11y.SectionTitles.jumpBackIn
<<<<<<< HEAD
                let attributes = collectionView.layoutAttributesForItem(at: indexPath)
                    if let frame = attributes?.frame, headerView.convert(frame, from: collectionView).height > 1 {
                        // Using a timer for the first presentation of contextual hint due to many reloads that happen on the collection view. Invalidating the timer prevents from showing contextual hint at the wrong position.
                        timer?.invalidate()
                        if didRotate && hasPresentedContextualHint {
                            contextualSourceView = headerView.titleLabel
                            didRotate = false
                        } else if !hasPresentedContextualHint && contextualHintViewController.viewModel.shouldPresentContextualHint(profile: viewModel.profile) {
                            contextualSourceView = headerView.titleLabel
                            contextualHintPresentTimer()
                        }
                }
=======
                prepareJumpBackInContextualHint(indexPath, onView: headerView)
>>>>>>> 899a05a7
                return headerView

            case .recentlySaved:
                headerView.moreButton.isHidden = false
                headerView.moreButton.setTitle(.RecentlySavedShowAllText, for: .normal)
                headerView.moreButton.addTarget(self, action: #selector(openBookmarks), for: .touchUpInside)
                headerView.moreButton.accessibilityIdentifier = a11y.MoreButtons.recentlySaved
                headerView.titleLabel.accessibilityIdentifier = a11y.SectionTitles.recentlySaved
                return headerView

            case .historyHighlights:
                headerView.moreButton.isHidden = false
                headerView.moreButton.setTitle(.RecentlySavedShowAllText, for: .normal)
                headerView.moreButton.addTarget(self, action: #selector(openHistory), for: .touchUpInside)
                headerView.moreButton.accessibilityIdentifier = a11y.MoreButtons.historyHighlights
                headerView.titleLabel.accessibilityIdentifier = a11y.SectionTitles.historyHighlights
                return headerView

            case .topSites:
                headerView.titleLabel.accessibilityIdentifier = a11y.SectionTitles.topSites
                headerView.moreButton.isHidden = true
                return headerView
            case .libraryShortcuts:
                headerView.moreButton.isHidden = true
                headerView.titleLabel.accessibilityIdentifier = a11y.SectionTitles.library
                return headerView
            case .customizeHome:
                headerView.moreButton.isHidden = true
                return headerView
            case .logoHeader:
                headerView.moreButton.isHidden = true
                return headerView
        }
        default:
            return UICollectionReusableView()
        }
    }

    private func prepareJumpBackInContextualHint(_ indexPath: IndexPath, onView headerView: ASHeaderView) {
        guard contextualHintViewController.viewModel.shouldPresentContextualHint(profile: profile) else { return }

        let frame = collectionView.convert(headerView.frame, to: collectionView)
        guard !frame.isEmpty else { return }
        contextualHintFrame = frame

        // Using a timer for the first presentation of contextual hint due to many reloads that happen on the collection view.
        // Invalidating the timer prevents from showing contextual hint at the wrong position.
        timer?.invalidate()
        if didRotate && hasPresentedContextualHint {
            didRotate = false
        } else if !hasPresentedContextualHint {
            contextualHintPresentTimer()
        }
    }

    func collectionView(_ collectionView: UICollectionView, layout collectionViewLayout: UICollectionViewLayout, sizeForItemAt indexPath: IndexPath) -> CGSize {
        var cellSize = FirefoxHomeSectionType(indexPath.section).cellSize(for: self.traitCollection, frameWidth: self.view.frame.width)

        switch FirefoxHomeSectionType(indexPath.section) {
        case .topSites:
            // Create a temporary cell so we can calculate the height.
            let layout = topSiteCell.collectionView.collectionViewLayout as! HorizontalFlowLayout
            let estimatedLayout = layout.calculateLayout(for: CGSize(width: cellSize.width, height: 0))
            return CGSize(width: cellSize.width, height: estimatedLayout.size.height)

        case .jumpBackIn:
            cellSize.height *= CGFloat(viewModel.jumpBackInViewModel.numberOfItemsInColumn)
            return cellSize

        case .libraryShortcuts:
            let width = min(FirefoxHomeUX.libraryShortcutsMaxWidth, cellSize.width)
            return CGSize(width: width, height: cellSize.height)

        case .historyHighlights:

            guard let items = viewModel.historyHighlightsViewModel.historyItems, !items.isEmpty else {
                return CGSize(width: cellSize.width, height: .zero)
            }

            // Returns the total height based on a variable column/row layout
            let rowNumber = items.count < HistoryHighlightsCollectionCellConstants.maxNumberOfItemsPerColumn ? items.count : HistoryHighlightsCollectionCellConstants.maxNumberOfItemsPerColumn

            let sectionHeight = (cellSize.height * CGFloat(rowNumber)) + HistoryHighlightsCollectionCellUX.verticalPadding * 2
            return CGSize(width: cellSize.width,
                          height: sectionHeight)

        default:
            return cellSize
        }
    }

    func collectionView(_ collectionView: UICollectionView, layout collectionViewLayout: UICollectionViewLayout, referenceSizeForHeaderInSection section: Int) -> CGSize {

        switch FirefoxHomeSectionType(section) {
        case .pocket:
            return viewModel.shouldShowPocketSection ? getHeaderSize(forSection: section) : .zero
        case .topSites:
            // Only show a header for top sites if the Firefox Browser logo is not showing
            if viewModel.isTopSitesSectionEnabled {
                return viewModel.shouldShowFxLogoHeader ? .zero : getHeaderSize(forSection: section)
            }

            return .zero
        case .libraryShortcuts:
            return viewModel.isYourLibrarySectionEnabled ? getHeaderSize(forSection: section) : .zero
        case .jumpBackIn:
            return viewModel.shouldShowJumpBackInSection ? getHeaderSize(forSection: section) : .zero
        case .historyHighlights:
            return viewModel.shouldShowHistoryHightlightsSection ? getHeaderSize(forSection: section) : .zero
        case .recentlySaved:
            return viewModel.shouldShowRecentlySavedSection ? getHeaderSize(forSection: section) : .zero
        default:
            return .zero
        }
    }

    func collectionView(_ collectionView: UICollectionView, layout collectionViewLayout: UICollectionViewLayout, referenceSizeForFooterInSection section: Int) -> CGSize {
        return .zero
    }

    func collectionView(_ collectionView: UICollectionView, layout collectionViewLayout: UICollectionViewLayout, minimumInteritemSpacingForSectionAt section: Int) -> CGFloat {
        return 0
    }

    func collectionView(_ collectionView: UICollectionView, layout collectionViewLayout: UICollectionViewLayout, insetForSectionAt section: Int) -> UIEdgeInsets {
        let insets = FirefoxHomeSectionType(section).sectionInsets(self.traitCollection, frameWidth: self.view.frame.width)
        return UIEdgeInsets(top: 0, left: insets, bottom: FirefoxHomeUX.spacingBetweenSections, right: insets)
    }

    fileprivate func showSiteWithURLHandler(_ url: URL, isGoogleTopSite: Bool = false) {
        let visitType = VisitType.bookmark
        homePanelDelegate?.homePanel(didSelectURL: url, visitType: visitType, isGoogleTopSite: isGoogleTopSite)
    }
}

// MARK: - CollectionView Data Source

extension FirefoxHomeViewController {

    override func numberOfSections(in collectionView: UICollectionView) -> Int {
        return FirefoxHomeSectionType.allCases.count
    }

    override func collectionView(_ collectionView: UICollectionView, numberOfItemsInSection section: Int) -> Int {
        viewModel.updateEnabledSections()
        return viewModel.enabledSections.contains(FirefoxHomeSectionType(section)) ? 1 : 0
    }

    override func collectionView(_ collectionView: UICollectionView, cellForItemAt indexPath: IndexPath) -> UICollectionViewCell {
        let identifier = FirefoxHomeSectionType(indexPath.section).cellIdentifier
        let cell = collectionView.dequeueReusableCell(withReuseIdentifier: identifier, for: indexPath)

        switch FirefoxHomeSectionType(indexPath.section) {
        case .logoHeader:
            return configureLogoHeaderCell(cell, forIndexPath: indexPath)
        case .topSites:
            return configureTopSitesCell(cell, forIndexPath: indexPath)
        case .pocket:
            return configurePocketItemCell(cell, forIndexPath: indexPath)
        case .jumpBackIn:
            return configureJumpBackInCell(cell, forIndexPath: indexPath)
        case .recentlySaved:
            return configureRecentlySavedCell(cell, forIndexPath: indexPath)
        case .historyHighlights:
            return configureHistoryHighlightsCell(cell, forIndexPath: indexPath)
        case .libraryShortcuts:
            return configureLibraryShortcutsCell(cell, forIndexPath: indexPath)
        case .customizeHome:
            return configureCustomizeHomeCell(cell, forIndexPath: indexPath)
        }
    }

    func configureLibraryShortcutsCell(_ cell: UICollectionViewCell, forIndexPath indexPath: IndexPath) -> UICollectionViewCell {
        guard let libraryCell = cell as? ASLibraryCell else { return UICollectionViewCell() }
        let targets = [#selector(openBookmarks), #selector(openHistory), #selector(openDownloads), #selector(openReadingList)]
        libraryCell.libraryButtons.map({ $0.button }).zip(targets).forEach { (button, selector) in
            button.removeTarget(nil, action: nil, for: .allEvents)
            button.addTarget(self, action: selector, for: .touchUpInside)
        }
        libraryCell.applyTheme()

        return cell
    }

    func configureLogoHeaderCell(_ cell: UICollectionViewCell, forIndexPath indexPath: IndexPath) -> UICollectionViewCell {
        guard let logoHeaderCell = cell as? FxHomeLogoHeaderCell else { return UICollectionViewCell() }
        let tap = UITapGestureRecognizer(target: self, action: #selector(changeHomepageWallpaper))
        tap.numberOfTapsRequired = 1
        logoHeaderCell.logoButton.addGestureRecognizer(tap)
        logoHeaderCell.setNeedsLayout()
        return logoHeaderCell
    }

    func configureTopSitesCell(_ cell: UICollectionViewCell, forIndexPath indexPath: IndexPath) -> UICollectionViewCell {
        guard let topSiteCell = cell as? ASHorizontalScrollCell else { return UICollectionViewCell() }
        topSiteCell.delegate = self.viewModel.topSitesManager
        topSiteCell.setNeedsLayout()
        topSiteCell.collectionView.reloadData()
        return cell
    }

    private func configurePocketItemCell(_ cell: UICollectionViewCell, forIndexPath indexPath: IndexPath) -> UICollectionViewCell {
        guard let pocketCell = cell as? FxHomePocketCollectionCell else { return UICollectionViewCell() }
        pocketCell.viewModel = viewModel.pocketViewModel
        pocketCell.viewModel?.pocketShownInSection = indexPath.section
        pocketCell.reloadLayout()
        pocketCell.setNeedsLayout()

        viewModel.pocketViewModel.recordSectionHasShown()

        return pocketCell
    }

    private func configureRecentlySavedCell(_ cell: UICollectionViewCell, forIndexPath indexPath: IndexPath) -> UICollectionViewCell {
        guard let recentlySavedCell = cell as? FxHomeRecentlySavedCollectionCell else { return UICollectionViewCell() }
        recentlySavedCell.viewModel = viewModel.recentlySavedViewModel
        recentlySavedCell.homePanelDelegate = homePanelDelegate
        recentlySavedCell.libraryPanelDelegate = libraryPanelDelegate
        recentlySavedCell.collectionView.reloadData()
        recentlySavedCell.setNeedsLayout()

        return recentlySavedCell
    }

    private func configureJumpBackInCell(_ cell: UICollectionViewCell, forIndexPath indexPath: IndexPath) -> UICollectionViewCell {
        guard let jumpBackInCell = cell as? FxHomeJumpBackInCollectionCell else { return UICollectionViewCell() }
        jumpBackInCell.viewModel = viewModel.jumpBackInViewModel

        viewModel.jumpBackInViewModel.onTapGroup = { [weak self] tab in
            self?.homePanelDelegate?.homePanelDidRequestToOpenTabTray(withFocusedTab: tab)
        }

        jumpBackInCell.reloadLayout()
        jumpBackInCell.setNeedsLayout()

        return jumpBackInCell
    }

    private func configureHistoryHighlightsCell(_ cell: UICollectionViewCell, forIndexPath indexPath: IndexPath) -> UICollectionViewCell {
        guard let historyCell = cell as? FxHomeHistoryHighlightsCollectionCell else { return UICollectionViewCell() }

        guard let items = viewModel.historyHighlightsViewModel.historyItems, !items.isEmpty else { return UICollectionViewCell() }

        viewModel.historyHighlightsViewModel.onTapItem = { [weak self] highlight in
            guard let url = highlight.url2 else {
                self?.openHistory(UIButton())
                return
            }

            self?.homePanelDelegate?.homePanel(didSelectURL: url, visitType: .link, isGoogleTopSite: false)
        }

        historyCell.viewModel = viewModel.historyHighlightsViewModel
        historyCell.viewModel?.recordSectionHasShown()
        viewModel.historyHighlightsViewModel.updateData()
        historyCell.reloadLayout()
        historyCell.setNeedsLayout()

        return historyCell
    }

    private func configureCustomizeHomeCell(_ cell: UICollectionViewCell, forIndexPath indexPath: IndexPath) -> UICollectionViewCell {
        guard let customizeHomeCell = cell as? FxHomeCustomizeHomeView else { return UICollectionViewCell() }
        customizeHomeCell.goToSettingsButton.addTarget(self, action: #selector(openCustomizeHomeSettings), for: .touchUpInside)
        customizeHomeCell.setNeedsLayout()

        return customizeHomeCell
    }
}

// MARK: - Data Management

extension FirefoxHomeViewController: DataObserverDelegate {

    /// Reload all data including refreshing cells content and fetching data from backend
    /// - Parameter shouldUpdateData: True means backend data should be refetched
    func reloadAll(shouldUpdateData: Bool = true) {
        // Overlay view is used by contextual hint and reloading the view while the hint is shown can cause the popover to flicker
        guard overlayView.isHidden else { return }

        loadTopSitesData()

        guard shouldUpdateData else { return }
        DispatchQueue.global(qos: .userInteractive).async {
            self.reloadSectionsData()
        }
    }

    private func reloadSectionsData() {
        // TODO: Reload with a protocol comformance once all sections are standardized
        // Idea is that each section will load it's data from it's own view model
        if viewModel.isRecentlySavedSectionEnabled {
            viewModel.recentlySavedViewModel.updateData {}
        }

        // Jump back in access tabManager and this needs to be done on the main thread at the moment
        DispatchQueue.main.async {
            if self.viewModel.isJumpBackInSectionEnabled {
                self.viewModel.jumpBackInViewModel.updateData {}
            }
        }

        if viewModel.isPocketSectionEnabled {
            viewModel.pocketViewModel.updateData {
                // TODO: Once section are standardized, reload only the pocket section when data is updated
                self.collectionView.reloadData()
            }
        }
    }

    // Reloads both highlights and top sites data from their respective caches. Does not invalidate the cache.
    // See ActivityStreamDataObserver for invalidation logic.
    private func loadTopSitesData() {
        TopSitesHandler.getTopSites(profile: viewModel.profile).uponQueue(.main) { [weak self] result in
            guard let self = self else { return }

            // If there is no pending cache update and highlights are empty. Show the onboarding screen
            self.collectionView?.reloadData()

            self.viewModel.topSitesManager.currentTraits = self.view.traitCollection

            let numRows = max(self.viewModel.profile.prefs.intForKey(PrefsKeys.NumberOfTopSiteRows) ?? TopSitesRowCountSettingsController.defaultNumberOfRows, 1)

            let maxItems = Int(numRows) * self.viewModel.topSitesManager.numberOfHorizontalItems()

            var sites = Array(result.prefix(maxItems))

            // Check if all result items are pinned site
            var pinnedSites = 0
            result.forEach {
                if let _ = $0 as? PinnedSite {
                    pinnedSites += 1
                }
            }
            // Special case: Adding Google topsite
            let googleTopSite = GoogleTopSiteHelper(prefs: self.viewModel.profile.prefs)
            if !googleTopSite.isHidden, let gSite = googleTopSite.suggestedSiteData() {
                // Once Google top site is added, we don't remove unless it's explicitly unpinned
                // Add it when pinned websites are less than max pinned sites
                if googleTopSite.hasAdded || pinnedSites < maxItems {
                    sites.insert(gSite, at: 0)
                    // Purge unwated websites from the end of list
                    if sites.count > maxItems {
                        sites.removeLast(sites.count - maxItems)
                    }
                    googleTopSite.hasAdded = true
                }
            }
            self.viewModel.topSitesManager.content = sites
            self.viewModel.topSitesManager.urlPressedHandler = { [unowned self] site, indexPath in
                self.longPressRecognizer.isEnabled = false
                guard let url = site.url.asURL else { return }
                let isGoogleTopSiteUrl = url.absoluteString == GoogleTopSiteConstants.usUrl || url.absoluteString == GoogleTopSiteConstants.rowUrl
                self.topSiteTracking(site: site, position: indexPath.item)
                self.showSiteWithURLHandler(url as URL, isGoogleTopSite: isGoogleTopSiteUrl)
            }

            // Refresh the AS data in the background so we'll have fresh data next time we show.
            self.viewModel.profile.panelDataObservers.activityStream.refreshIfNeeded(forceTopSites: false)
        }
    }

    func topSiteTracking(site: Site, position: Int) {
        // Top site extra
        let topSitePositionKey = TelemetryWrapper.EventExtraKey.topSitePosition.rawValue
        let topSiteTileTypeKey = TelemetryWrapper.EventExtraKey.topSiteTileType.rawValue
        let isPinnedAndGoogle = site is PinnedSite && site.guid == GoogleTopSiteConstants.googleGUID
        let isPinnedOnly = site is PinnedSite
        let isSuggestedSite = site is SuggestedSite
        let type = isPinnedAndGoogle ? "google" : isPinnedOnly ? "user-added" : isSuggestedSite ? "suggested" : "history-based"
        let topSiteExtra = [topSitePositionKey : "\(position)", topSiteTileTypeKey: type]

        // Origin extra
        let originExtra = TelemetryWrapper.getOriginExtras(isZeroSearch: isZeroSearch)
        let extras = originExtra.merge(with: topSiteExtra)

        TelemetryWrapper.recordEvent(category: .action,
                                     method: .tap,
                                     object: .topSiteTile,
                                     value: nil,
                                     extras: extras)
    }

    // Invoked by the ActivityStreamDataObserver when highlights/top sites invalidation is complete.
    func didInvalidateDataSources(refresh forced: Bool, topSitesRefreshed: Bool) {
        // Do not reload panel unless we're currently showing the highlight intro or if we
        // force-reloaded the highlights or top sites. This should prevent reloading the
        // panel after we've invalidated in the background on the first load.
        if forced {
            reloadAll()
        }
    }

    func hideURLFromTopSites(_ site: Site) {
        guard let host = site.tileURL.normalizedHost else { return }

        let url = site.tileURL.absoluteString
        // if the default top sites contains the siteurl. also wipe it from default suggested sites.
        if !defaultTopSites().filter({ $0.url == url }).isEmpty {
            deleteTileForSuggestedSite(url)
        }
        viewModel.profile.history.removeHostFromTopSites(host).uponQueue(.main) { result in
            guard result.isSuccess else { return }
            self.viewModel.profile.panelDataObservers.activityStream.refreshIfNeeded(forceTopSites: true)
        }
    }

    func pinTopSite(_ site: Site) {
        viewModel.profile.history.addPinnedTopSite(site).uponQueue(.main) { result in
            guard result.isSuccess else { return }
            self.viewModel.profile.panelDataObservers.activityStream.refreshIfNeeded(forceTopSites: true)
        }
    }

    func removePinTopSite(_ site: Site) {
        // Special Case: Hide google top site
        if site.guid == GoogleTopSiteConstants.googleGUID {
            let gTopSite = GoogleTopSiteHelper(prefs: self.viewModel.profile.prefs)
            gTopSite.isHidden = true
        }

        viewModel.profile.history.removeFromPinnedTopSites(site).uponQueue(.main) { result in
            guard result.isSuccess else { return }
            self.viewModel.profile.panelDataObservers.activityStream.refreshIfNeeded(forceTopSites: true)
        }
    }

    fileprivate func deleteTileForSuggestedSite(_ siteURL: String) {
        var deletedSuggestedSites = viewModel.profile.prefs.arrayForKey(TopSitesHandler.DefaultSuggestedSitesKey) as? [String] ?? []
        deletedSuggestedSites.append(siteURL)
        viewModel.profile.prefs.setObject(deletedSuggestedSites, forKey: TopSitesHandler.DefaultSuggestedSitesKey)
    }

    func defaultTopSites() -> [Site] {
        let suggested = SuggestedSites.asArray()
        let deleted = viewModel.profile.prefs.arrayForKey(TopSitesHandler.DefaultSuggestedSitesKey) as? [String] ?? []
        return suggested.filter({ deleted.firstIndex(of: $0.url) == .none })
    }

    @objc fileprivate func longPress(_ longPressGestureRecognizer: UILongPressGestureRecognizer) {
        guard longPressGestureRecognizer.state == .began else { return }

        let point = longPressGestureRecognizer.location(in: self.collectionView)
        guard let fxHomeIndexPath = self.collectionView?.indexPathForItem(at: point) else { return }

        // Here, we must be careful which `section` we're passing in, as it can be the
        // homescreen's section, or a sub-view's section, thereby requiring a custom
        // `IndexPath` object to be created and passed around.
        switch FirefoxHomeSectionType(fxHomeIndexPath.section) {
        case .topSites:
            let topSiteCell = self.collectionView?.cellForItem(at: fxHomeIndexPath) as! ASHorizontalScrollCell
            let pointInTopSite = longPressGestureRecognizer.location(in: topSiteCell.collectionView)
            guard let topSiteItemIndexPath = topSiteCell.collectionView.indexPathForItem(at: pointInTopSite) else { return }
            let topSiteIndexPath = IndexPath(row: topSiteItemIndexPath.row,
                                             section: fxHomeIndexPath.section)
            presentContextMenu(for: topSiteIndexPath)
        default:
            return
        }
    }

    fileprivate func fetchBookmarkStatus(for site: Site, completionHandler: @escaping () -> Void) {
        viewModel.profile.places.isBookmarked(url: site.url).uponQueue(.main) { result in
            let isBookmarked = result.successValue ?? false
            site.setBookmarked(isBookmarked)
            completionHandler()
        }
    }
}

// MARK: - Actions Handling

extension FirefoxHomeViewController {
    @objc func openTabTray(_ sender: UIButton) {
        if sender.accessibilityIdentifier == a11y.MoreButtons.jumpBackIn {
            TelemetryWrapper.recordEvent(category: .action,
                                         method: .tap,
                                         object: .firefoxHomepage,
                                         value: .jumpBackInSectionShowAll,
                                         extras: TelemetryWrapper.getOriginExtras(isZeroSearch: isZeroSearch))
        }
        homePanelDelegate?.homePanelDidRequestToOpenTabTray(withFocusedTab: nil)
    }

    @objc func openBookmarks(_ sender: UIButton) {
        homePanelDelegate?.homePanelDidRequestToOpenLibrary(panel: .bookmarks)

        if sender.accessibilityIdentifier == a11y.MoreButtons.recentlySaved {
            TelemetryWrapper.recordEvent(category: .action,
                                         method: .tap,
                                         object: .firefoxHomepage,
                                         value: .recentlySavedSectionShowAll,
                                         extras: TelemetryWrapper.getOriginExtras(isZeroSearch: isZeroSearch))
        } else {
            TelemetryWrapper.recordEvent(category: .action,
                                         method: .tap,
                                         object: .firefoxHomepage,
                                         value: .yourLibrarySection,
                                         extras: [TelemetryWrapper.EventObject.libraryPanel.rawValue: TelemetryWrapper.EventValue.bookmarksPanel.rawValue])
        }
    }

    @objc func openHistory(_ sender: UIButton) {
        homePanelDelegate?.homePanelDidRequestToOpenLibrary(panel: .history)
        if sender.accessibilityIdentifier == a11y.MoreButtons.historyHighlights {
            TelemetryWrapper.recordEvent(category: .action,
                                         method: .tap,
                                         object: .firefoxHomepage,
                                         value: .historyHighlightsShowAll)

        } else {
            TelemetryWrapper.recordEvent(category: .action,
                                         method: .tap,
                                         object: .firefoxHomepage,
                                         value: .yourLibrarySection,
                                         extras: [TelemetryWrapper.EventObject.libraryPanel.rawValue: TelemetryWrapper.EventValue.historyPanel.rawValue])
        }
    }

    @objc func openReadingList() {
        homePanelDelegate?.homePanelDidRequestToOpenLibrary(panel: .readingList)
        TelemetryWrapper.recordEvent(category: .action,
                                     method: .tap,
                                     object: .firefoxHomepage,
                                     value: .yourLibrarySection,
                                     extras: [TelemetryWrapper.EventObject.libraryPanel.rawValue: TelemetryWrapper.EventValue.readingListPanel.rawValue])
    }

    @objc func openDownloads() {
        homePanelDelegate?.homePanelDidRequestToOpenLibrary(panel: .downloads)
        TelemetryWrapper.recordEvent(category: .action,
                                     method: .tap,
                                     object: .firefoxHomepage,
                                     value: .yourLibrarySection,
                                     extras: [TelemetryWrapper.EventObject.libraryPanel.rawValue: TelemetryWrapper.EventValue.downloadsPanel.rawValue])
    }

    @objc func openCustomizeHomeSettings() {
        homePanelDelegate?.homePanelDidRequestToCustomizeHomeSettings()
        TelemetryWrapper.recordEvent(category: .action,
                                     method: .tap,
                                     object: .firefoxHomepage,
                                     value: .customizeHomepageButton)
    }

    @objc func changeHomepageWallpaper() {
        wallpaperView.cycleWallpaper()
    }

    func animateFirefoxLogo() {
        guard shouldRunLogoAnimation(),
              let cell = collectionView.cellForItem(at: IndexPath(row: 0, section: 0)) as? FxHomeLogoHeaderCell
        else { return }
        
        _ = Timer.scheduledTimer(withTimeInterval: 1, repeats: false, block: { _ in
            cell.runLogoAnimation()
        })
    }
    
    private func shouldRunLogoAnimation() -> Bool {
        let localesAnimationIsAvailableFor = ["en_US", "es_US"]
        guard viewModel.profile.prefs.intForKey(PrefsKeys.IntroSeen) != nil,
              !UserDefaults.standard.bool(forKey: PrefsKeys.WallpaperLogoHasShownAnimation),
              localesAnimationIsAvailableFor.contains(Locale.current.identifier)
        else { return false }

        return true
    }
}

// MARK: - Context Menu

extension FirefoxHomeViewController: HomePanelContextMenu {
    func presentContextMenu(for site: Site, with indexPath: IndexPath, completionHandler: @escaping () -> PhotonActionSheet?) {

        fetchBookmarkStatus(for: site) {
            guard let contextMenu = completionHandler() else { return }
            self.present(contextMenu, animated: true, completion: nil)
        }
    }

    func getSiteDetails(for indexPath: IndexPath) -> Site? {
        switch FirefoxHomeSectionType(indexPath.section) {
        case .pocket:
            return viewModel.pocketViewModel.getSitesDetail(for: indexPath.row)
        case .topSites:
            return viewModel.topSitesManager.content[indexPath.item]
        default:
            return nil
        }
    }

    func getContextMenuActions(for site: Site, with indexPath: IndexPath) -> [PhotonActionSheetItem]? {
        guard let siteURL = URL(string: site.url) else { return nil }
        var sourceView: UIView?

        switch FirefoxHomeSectionType(indexPath.section) {
        case .topSites:
            if let topSiteCell = collectionView?.cellForItem(at: IndexPath(row: 0, section: indexPath.section)) as? ASHorizontalScrollCell {
                sourceView = topSiteCell.collectionView.cellForItem(at: IndexPath(row: indexPath.row, section: 0))
            }
        case .pocket:
            if let pocketCell = collectionView?.cellForItem(at: IndexPath(row: 0, section: indexPath.section)) as? FxHomePocketCollectionCell {
                sourceView = pocketCell.collectionView.cellForItem(at: IndexPath(row: indexPath.row, section: 0))
            }
        default:
            return nil
        }

        let openInNewTabAction = PhotonActionSheetItem(title: .OpenInNewTabContextMenuTitle, iconString: "quick_action_new_tab") { [weak self] _, _ in
            self?.homePanelDelegate?.homePanelDidRequestToOpenInNewTab(siteURL, isPrivate: false)
            if FirefoxHomeSectionType(indexPath.section) == .pocket, let isZeroSearch = self?.isZeroSearch {
                let originExtras = TelemetryWrapper.getOriginExtras(isZeroSearch: isZeroSearch)
                TelemetryWrapper.recordEvent(category: .action,
                                             method: .tap,
                                             object: .pocketStory,
                                             extras: originExtras)
            }
        }

        let openInNewPrivateTabAction = PhotonActionSheetItem(title: .OpenInNewPrivateTabContextMenuTitle, iconString: "quick_action_new_private_tab") { _, _ in
            self.homePanelDelegate?.homePanelDidRequestToOpenInNewTab(siteURL, isPrivate: true)
        }

        let bookmarkAction: PhotonActionSheetItem
        if site.bookmarked ?? false {
            bookmarkAction = PhotonActionSheetItem(title: .RemoveBookmarkContextMenuTitle, iconString: "action_bookmark_remove", handler: { _, _ in
                self.viewModel.profile.places.deleteBookmarksWithURL(url: site.url) >>== {
                    self.viewModel.profile.panelDataObservers.activityStream.refreshIfNeeded(forceTopSites: false)
                    site.setBookmarked(false)
                }

                TelemetryWrapper.recordEvent(category: .action, method: .delete, object: .bookmark, value: .activityStream)
            })
        } else {
            bookmarkAction = PhotonActionSheetItem(title: .BookmarkContextMenuTitle, iconString: "action_bookmark", handler: { _, _ in
                let shareItem = ShareItem(url: site.url, title: site.title, favicon: site.icon)
                _ = self.viewModel.profile.places.createBookmark(parentGUID: BookmarkRoots.MobileFolderGUID, url: shareItem.url, title: shareItem.title)

                var userData = [QuickActions.TabURLKey: shareItem.url]
                if let title = shareItem.title {
                    userData[QuickActions.TabTitleKey] = title
                }
                QuickActions.sharedInstance.addDynamicApplicationShortcutItemOfType(.openLastBookmark,
                                                                                    withUserData: userData,
                                                                                    toApplication: .shared)
                site.setBookmarked(true)
                self.viewModel.profile.panelDataObservers.activityStream.refreshIfNeeded(forceTopSites: true)
                TelemetryWrapper.recordEvent(category: .action, method: .add, object: .bookmark, value: .activityStream)
            })
        }

        let shareAction = PhotonActionSheetItem(title: .ShareContextMenuTitle, iconString: "action_share", handler: { _, _ in
            let helper = ShareExtensionHelper(url: siteURL, tab: nil)
            let controller = helper.createActivityViewController { (_, _) in }
            if UIDevice.current.userInterfaceIdiom == .pad, let popoverController = controller.popoverPresentationController {
                let cellRect = sourceView?.frame ?? .zero
                let cellFrameInSuperview = self.collectionView?.convert(cellRect, to: self.collectionView) ?? .zero

                popoverController.sourceView = sourceView
                popoverController.sourceRect = CGRect(origin: CGPoint(x: cellFrameInSuperview.size.width/2, y: cellFrameInSuperview.height/2), size: .zero)
                popoverController.permittedArrowDirections = [.up, .down, .left]
                popoverController.delegate = self
            }
            self.present(controller, animated: true, completion: nil)
        })

        let removeTopSiteAction = PhotonActionSheetItem(title: .RemoveContextMenuTitle, iconString: "action_remove", handler: { _, _ in
            self.hideURLFromTopSites(site)
        })

        let pinTopSite = PhotonActionSheetItem(title: .AddToShortcutsActionTitle, iconString: "action_pin", handler: { _, _ in
            self.pinTopSite(site)
        })

        let removePinTopSite = PhotonActionSheetItem(title: .RemoveFromShortcutsActionTitle, iconString: "action_unpin", handler: { _, _ in
            self.removePinTopSite(site)
        })

        let topSiteActions: [PhotonActionSheetItem]
        if let _ = site as? PinnedSite {
            topSiteActions = [removePinTopSite]
        } else {
            topSiteActions = [pinTopSite, removeTopSiteAction]
        }

        var actions = [openInNewTabAction, openInNewPrivateTabAction, bookmarkAction, shareAction]

        switch FirefoxHomeSectionType(indexPath.section) {
        case .topSites: actions.append(contentsOf: topSiteActions)
        default: break
        }

        return actions
    }
}

// MARK: - Popover Presentation Delegate

extension FirefoxHomeViewController: UIPopoverPresentationControllerDelegate {

    // Dismiss the popover if the device is being rotated.
    // This is used by the Share UIActivityViewController action sheet on iPad
    func popoverPresentationController(_ popoverPresentationController: UIPopoverPresentationController, willRepositionPopoverTo rect: UnsafeMutablePointer<CGRect>, in view: AutoreleasingUnsafeMutablePointer<UIView>) {
        guard hasPresentedContextualHint, let frame = contextualHintFrame else {
            popoverPresentationController.presentedViewController.dismiss(animated: false, completion: nil)
            return
        }
        rect.pointee = frame
    }

    func adaptivePresentationStyle(for controller: UIPresentationController) -> UIModalPresentationStyle {
        return .none
    }

    func presentationControllerShouldDismiss(_ presentationController: UIPresentationController) -> Bool {
        contextualHintViewController.removeFromParent()
        hasPresentedContextualHint = false
        overlayView.isHidden = true
        return true
    }
}<|MERGE_RESOLUTION|>--- conflicted
+++ resolved
@@ -515,22 +515,8 @@
                 headerView.moreButton.addTarget(self, action: #selector(openTabTray), for: .touchUpInside)
                 headerView.moreButton.accessibilityIdentifier = a11y.MoreButtons.jumpBackIn
                 headerView.titleLabel.accessibilityIdentifier = a11y.SectionTitles.jumpBackIn
-<<<<<<< HEAD
-                let attributes = collectionView.layoutAttributesForItem(at: indexPath)
-                    if let frame = attributes?.frame, headerView.convert(frame, from: collectionView).height > 1 {
-                        // Using a timer for the first presentation of contextual hint due to many reloads that happen on the collection view. Invalidating the timer prevents from showing contextual hint at the wrong position.
-                        timer?.invalidate()
-                        if didRotate && hasPresentedContextualHint {
-                            contextualSourceView = headerView.titleLabel
-                            didRotate = false
-                        } else if !hasPresentedContextualHint && contextualHintViewController.viewModel.shouldPresentContextualHint(profile: viewModel.profile) {
-                            contextualSourceView = headerView.titleLabel
-                            contextualHintPresentTimer()
-                        }
-                }
-=======
                 prepareJumpBackInContextualHint(indexPath, onView: headerView)
->>>>>>> 899a05a7
+
                 return headerView
 
             case .recentlySaved:
@@ -570,7 +556,7 @@
     }
 
     private func prepareJumpBackInContextualHint(_ indexPath: IndexPath, onView headerView: ASHeaderView) {
-        guard contextualHintViewController.viewModel.shouldPresentContextualHint(profile: profile) else { return }
+        guard contextualHintViewController.viewModel.shouldPresentContextualHint(profile: viewModel.profile) else { return }
 
         let frame = collectionView.convert(headerView.frame, to: collectionView)
         guard !frame.isEmpty else { return }
