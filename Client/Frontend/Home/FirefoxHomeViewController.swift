--- conflicted
+++ resolved
@@ -268,7 +268,6 @@
         }
 
         var headerHeight: CGSize {
-<<<<<<< HEAD
             return CGSize(width: 50, height: 40)
         }
 
@@ -285,9 +284,6 @@
             case .pocket: return .zero
             case .topSites, .libraryShortcuts: return CGSize(width: 50, height: 5)
             }
-=======
-            return CGSize(width: 50, height: 56)
->>>>>>> 4f1e2edd
         }
 
         func cellHeight(_ traits: UITraitCollection, width: CGFloat) -> CGFloat {
