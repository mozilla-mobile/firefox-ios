--- conflicted
+++ resolved
@@ -241,11 +241,7 @@
               featureFlags.userPreferenceFor(.recentlySaved) == UserFeaturePreference.enabled
         else { return false }
 
-<<<<<<< HEAD
-        return recentlySavedViewModel.isEnabled
-=======
         return recentlySavedViewModel.hasData
->>>>>>> e4ac6ace
     }
 
     var isPocketSectionEnabled: Bool {
