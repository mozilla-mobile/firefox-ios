// This Source Code Form is subject to the terms of the Mozilla Public
// License, v. 2.0. If a copy of the MPL was not distributed with this
// file, You can obtain one at http://mozilla.org/MPL/2.0

import Shared
import UIKit
import Storage
import SyncTelemetry
import MozillaAppServices

class FirefoxHomeViewController: UICollectionViewController, HomePanel {
    // MARK: - Typealiases
    private typealias a11y = AccessibilityIdentifiers.FirefoxHomepage

    // MARK: - Operational Variables
    weak var homePanelDelegate: HomePanelDelegate?
    weak var libraryPanelDelegate: LibraryPanelDelegate?
    var notificationCenter: NotificationCenter = NotificationCenter.default

    private let flowLayout = UICollectionViewFlowLayout()
    private var hasSentJumpBackInSectionEvent = false
    private var hasSentHistoryHighlightsSectionEvent = false
    private var isZeroSearch: Bool
    private var viewModel: FirefoxHomeViewModel
    private var contextMenuHelper: FirefoxHomeContextMenuHelper

    private var wallpaperManager: WallpaperManager
    private lazy var wallpaperView: WallpaperBackgroundView = .build { _ in }
    private var contextualHintViewController: ContextualHintViewController

    lazy var defaultBrowserCard: DefaultBrowserCard = .build { card in
        card.backgroundColor = UIColor.theme.homePanel.topSitesBackground
    }

    var currentTab: Tab? {
        let tabManager = BrowserViewController.foregroundBVC().tabManager
        return tabManager.selectedTab
    }

    // MARK: - Initializers
    init(profile: Profile,
         isZeroSearch: Bool = false,
         wallpaperManager: WallpaperManager = WallpaperManager()
    ) {
        self.isZeroSearch = isZeroSearch
        self.wallpaperManager = wallpaperManager
        let isPrivate = BrowserViewController.foregroundBVC().tabManager.selectedTab?.isPrivate ?? true
        self.viewModel = FirefoxHomeViewModel(profile: profile,
                                              isZeroSearch: isZeroSearch,
                                              isPrivate: isPrivate)
        let contextualViewModel = ContextualHintViewModel(forHintType: .jumpBackIn,
                                                          with: viewModel.profile)
        self.contextualHintViewController = ContextualHintViewController(with: contextualViewModel)
        self.contextMenuHelper = FirefoxHomeContextMenuHelper(viewModel: viewModel)

        super.init(collectionViewLayout: flowLayout)

        contextMenuHelper.delegate = self
        contextMenuHelper.getPopoverSourceRect = getPopoverSourceRect

        viewModel.delegate = self
        collectionView?.delegate = self
        collectionView?.dataSource = self
        collectionView.translatesAutoresizingMaskIntoConstraints = false

        // TODO: .TabClosed notif should be in JumpBackIn view only to reload it's data, but can't right now since doesn't self-size
        setupNotifications(forObserver: self,
                           observing: [.HomePanelPrefsChanged, .TabClosed, .TabsPrivacyModeChanged])
    }

    required init?(coder aDecoder: NSCoder) {
        fatalError("init(coder:) has not been implemented")
    }

    deinit {
        contextualHintViewController.stopTimer()
        notificationCenter.removeObserver(self)
    }

    // MARK: - View lifecycle
    override func viewDidLoad() {
        super.viewDidLoad()

        FirefoxHomeSectionType.allCases.forEach {
            collectionView.register($0.cellType, forCellWithReuseIdentifier: $0.cellIdentifier)
        }
        collectionView?.register(ASHeaderView.self,
                                 forSupplementaryViewOfKind: UICollectionView.elementKindSectionHeader,
                                 withReuseIdentifier: "Header")
        collectionView?.keyboardDismissMode = .onDrag
        collectionView?.backgroundColor = .clear
        view.addSubview(wallpaperView)

        if shouldShowDefaultBrowserCard {
            showDefaultBrowserCard()
        }

        NSLayoutConstraint.activate([
            wallpaperView.topAnchor.constraint(equalTo: view.topAnchor),
            wallpaperView.leadingAnchor.constraint(equalTo: view.leadingAnchor),
            wallpaperView.bottomAnchor.constraint(equalTo: view.bottomAnchor),
            wallpaperView.trailingAnchor.constraint(equalTo: view.trailingAnchor)
        ])

        view.sendSubviewToBack(wallpaperView)

        applyTheme()

        if let collectionView = self.collectionView, collectionView.numberOfSections > 0, collectionView.numberOfItems(inSection: 0) > 0 {
            collectionView.reloadData()
        }
    }

    override func viewWillAppear(_ animated: Bool) {
        super.viewWillAppear(animated)
        reloadAll()
    }

    override func viewDidAppear(_ animated: Bool) {
        viewModel.nimbus.features.homescreen.recordExposure()
        animateFirefoxLogo()
        TelemetryWrapper.recordEvent(category: .action,
                                     method: .view,
                                     object: .firefoxHomepage,
                                     value: .fxHomepageOrigin,
                                     extras: TelemetryWrapper.getOriginExtras(isZeroSearch: isZeroSearch))

        super.viewDidAppear(animated)
    }

    override func viewDidDisappear(_ animated: Bool) {
        super.viewDidDisappear(animated)
        contextualHintViewController.stopTimer()
    }

    override func viewWillTransition(to size: CGSize, with coordinator: UIViewControllerTransitionCoordinator) {
        super.viewWillTransition(to: size, with: coordinator)

        reloadOnRotation(with: coordinator)
        wallpaperView.updateImageForOrientationChange()
    }

    override func traitCollectionDidChange(_ previousTraitCollection: UITraitCollection?) {
        super.traitCollectionDidChange(previousTraitCollection)
        applyTheme()
    }

    // MARK: - Helpers

    private func reloadOnRotation(with coordinator: UIViewControllerTransitionCoordinator) {
        coordinator.animate(alongsideTransition: { context in
            // The AS context menu does not behave correctly. Dismiss it when rotating.
            if let _ = self.presentedViewController as? PhotonActionSheet {
                self.presentedViewController?.dismiss(animated: true, completion: nil)
            }
            self.collectionViewLayout.invalidateLayout()
            self.collectionView?.reloadData()
        }, completion: { _ in
            // Workaround: label positions are not correct without additional reload
            self.collectionView?.reloadData()
        })
    }

    private func adjustPrivacySensitiveSections(notification: Notification) {
        guard let dict = notification.object as? NSDictionary,
              let isPrivate = dict[Tab.privateModeKey] as? Bool
        else { return }

        viewModel.isPrivate = isPrivate
        if let jumpBackIndex = viewModel.enabledSections.firstIndex(of: FirefoxHomeSectionType.jumpBackIn) {
            let indexSet = IndexSet([jumpBackIndex])
            collectionView.reloadSections(indexSet)
        }

        if let highlightIndex = viewModel.enabledSections.firstIndex(of: FirefoxHomeSectionType.historyHighlights) {
            let indexSet = IndexSet([highlightIndex])
            collectionView.reloadSections(indexSet)
        } else {
            reloadAll()
        }
    }

    func applyTheme() {
        defaultBrowserCard.applyTheme()
        view.backgroundColor = UIColor.theme.homePanel.topSitesBackground
    }

    func scrollToTop(animated: Bool = false) {
        collectionView?.setContentOffset(.zero, animated: animated)
    }

    override func scrollViewWillBeginDragging(_ scrollView: UIScrollView) {
        currentTab?.lastKnownUrl?.absoluteString.hasPrefix("internal://") ?? false ? BrowserViewController.foregroundBVC().urlBar.leaveOverlayMode() : nil
    }

    private func showSiteWithURLHandler(_ url: URL, isGoogleTopSite: Bool = false) {
        let visitType = VisitType.bookmark
        homePanelDelegate?.homePanel(didSelectURL: url, visitType: visitType, isGoogleTopSite: isGoogleTopSite)
    }

    private func animateFirefoxLogo() {
        guard viewModel.headerViewModel.shouldRunLogoAnimation(),
              let cell = collectionView.cellForItem(at: IndexPath(row: 0, section: 0)) as? FxHomeLogoHeaderCell
        else { return }

        _ = Timer.scheduledTimer(withTimeInterval: 1, repeats: false, block: { _ in
            cell.runLogoAnimation()
        })
    }

    // MARK: - Contextual hint
    private func prepareJumpBackInContextualHint(onView headerView: ASHeaderView) {
        guard contextualHintViewController.shouldPresentHint(),
              !shouldShowDefaultBrowserCard
        else { return }

        contextualHintViewController.configure(
            anchor: headerView.titleLabel,
            withArrowDirection: .down,
            andDelegate: self,
            presentedUsing: { self.presentContextualHint() },
            withActionBeforeAppearing: { self.contextualHintPresented() },
            andActionForButton: { self.openTabsSettings() })
    }

    @objc private func presentContextualHint() {
        guard BrowserViewController.foregroundBVC().searchController == nil,
              presentedViewController == nil
        else {
            contextualHintViewController.stopTimer()
            return
        }

        present(contextualHintViewController, animated: true, completion: nil)
    }

    // MARK: - Default browser card

    private var shouldShowDefaultBrowserCard: Bool {
        if #available(iOS 14.0, *), !UserDefaults.standard.bool(forKey: "DidDismissDefaultBrowserCard") {
            return true
        } else {
            return false
        }
    }

    private func showDefaultBrowserCard() {
        self.view.addSubview(defaultBrowserCard)
        NSLayoutConstraint.activate([
            defaultBrowserCard.topAnchor.constraint(equalTo: view.topAnchor),
            defaultBrowserCard.bottomAnchor.constraint(equalTo: collectionView.topAnchor),
            defaultBrowserCard.leadingAnchor.constraint(equalTo: view.leadingAnchor),
            defaultBrowserCard.trailingAnchor.constraint(equalTo: view.trailingAnchor),
            defaultBrowserCard.heightAnchor.constraint(equalToConstant: 264),

            collectionView.leadingAnchor.constraint(equalTo: view.leadingAnchor),
            collectionView.bottomAnchor.constraint(equalTo: view.bottomAnchor),
            collectionView.trailingAnchor.constraint(equalTo: view.trailingAnchor),
        ])

        defaultBrowserCard.dismissClosure = {
            self.dismissDefaultBrowserCard()
        }
    }

    public func dismissDefaultBrowserCard() {
        self.defaultBrowserCard.removeFromSuperview()
        NSLayoutConstraint.activate([
            collectionView.topAnchor.constraint(equalTo: view.topAnchor),
            collectionView.leadingAnchor.constraint(equalTo: view.leadingAnchor),
            collectionView.bottomAnchor.constraint(equalTo: view.bottomAnchor),
            collectionView.trailingAnchor.constraint(equalTo: view.trailingAnchor)
        ])
    }

    // MARK: - Headers

    private func getHeaderSize(forSection section: Int) -> CGSize {
        let indexPath = IndexPath(row: 0, section: section)
        let headerView = self.collectionView(collectionView, viewForSupplementaryElementOfKind: UICollectionView.elementKindSectionHeader, at: indexPath)
        let size = CGSize(width: collectionView.frame.width, height: UIView.layoutFittingExpandedSize.height)

        return headerView.systemLayoutSizeFitting(size,
                                                  withHorizontalFittingPriority: .required,
                                                  verticalFittingPriority: .fittingSizeLevel)
    }
}

// MARK: -  CollectionView Delegate

extension FirefoxHomeViewController: UICollectionViewDelegateFlowLayout {

    override func collectionView(_ collectionView: UICollectionView, viewForSupplementaryElementOfKind kind: String, at indexPath: IndexPath) -> UICollectionReusableView {
        switch kind {
        case UICollectionView.elementKindSectionHeader:
            let headerView = collectionView.dequeueReusableSupplementaryView(ofKind: UICollectionView.elementKindSectionHeader, withReuseIdentifier: "Header", for: indexPath) as! ASHeaderView
            let title = FirefoxHomeSectionType(indexPath.section).title
            headerView.title = title
            headerView.titleLabel.accessibilityTraits = .header

            switch FirefoxHomeSectionType(indexPath.section) {
            case .pocket:
                headerView.moreButton.isHidden = true
                headerView.titleLabel.accessibilityIdentifier = a11y.SectionTitles.pocket
                return headerView

            case .jumpBackIn:
                if !hasSentJumpBackInSectionEvent
                    && viewModel.jumpBackInViewModel.isEnabled {
                    TelemetryWrapper.recordEvent(category: .action, method: .view, object: .jumpBackInImpressions, value: nil, extras: nil)
                    hasSentJumpBackInSectionEvent = true
                }
                headerView.moreButton.isHidden = false
                headerView.moreButton.setTitle(.RecentlySavedShowAllText, for: .normal)
                headerView.moreButton.addTarget(self, action: #selector(openTabTray), for: .touchUpInside)
                headerView.moreButton.accessibilityIdentifier = a11y.MoreButtons.jumpBackIn
                headerView.titleLabel.accessibilityIdentifier = a11y.SectionTitles.jumpBackIn
                prepareJumpBackInContextualHint(onView: headerView)

                return headerView

            case .recentlySaved:
                headerView.moreButton.isHidden = false
                headerView.moreButton.setTitle(.RecentlySavedShowAllText, for: .normal)
                headerView.moreButton.addTarget(self, action: #selector(openBookmarks), for: .touchUpInside)
                headerView.moreButton.accessibilityIdentifier = a11y.MoreButtons.recentlySaved
                headerView.titleLabel.accessibilityIdentifier = a11y.SectionTitles.recentlySaved
                return headerView

            case .historyHighlights:
                headerView.moreButton.isHidden = false
                headerView.moreButton.setTitle(.RecentlySavedShowAllText, for: .normal)
                headerView.moreButton.addTarget(self, action: #selector(openHistory), for: .touchUpInside)
                headerView.moreButton.accessibilityIdentifier = a11y.MoreButtons.historyHighlights
                headerView.titleLabel.accessibilityIdentifier = a11y.SectionTitles.historyHighlights
                return headerView

            case .topSites:
                headerView.titleLabel.accessibilityIdentifier = a11y.SectionTitles.topSites
                headerView.moreButton.isHidden = true
                return headerView
            case .libraryShortcuts:
                headerView.moreButton.isHidden = true
                headerView.titleLabel.accessibilityIdentifier = a11y.SectionTitles.library
                return headerView
            case .customizeHome:
                headerView.moreButton.isHidden = true
                return headerView
            case .logoHeader:
                headerView.moreButton.isHidden = true
                return headerView
            }
        default:
            return UICollectionReusableView()
        }
    }

    func collectionView(_ collectionView: UICollectionView, layout collectionViewLayout: UICollectionViewLayout, sizeForItemAt indexPath: IndexPath) -> CGSize {
        var cellSize = FirefoxHomeSectionType(indexPath.section).cellSize(for: self.traitCollection, frameWidth: self.view.frame.width)

        switch FirefoxHomeSectionType(indexPath.section) {
        case .topSites:
            let sectionDimension = viewModel.topSiteViewModel.getSectionDimension(for: traitCollection)
            cellSize.height *= CGFloat(sectionDimension.numberOfRows)
            cellSize.height += (FxHomeTopSitesViewModel.UX.parentInterItemSpacing * 2) * CGFloat(sectionDimension.numberOfRows)
            return cellSize

        case .jumpBackIn:
            cellSize.height *= CGFloat(viewModel.jumpBackInViewModel.numberOfItemsInColumn)
            cellSize.height += HistoryHighlightsCollectionCellUX.verticalPadding * 2
            return cellSize

        case .libraryShortcuts:
            let width = min(FirefoxHomeViewModel.UX.libraryShortcutsMaxWidth, cellSize.width)
            return CGSize(width: width, height: cellSize.height)

        case .historyHighlights:

            guard let items = viewModel.historyHighlightsViewModel.historyItems, !items.isEmpty else {
                return CGSize(width: cellSize.width, height: .zero)
            }

            // Returns the total height based on a variable column/row layout
            let rowNumber = items.count < HistoryHighlightsCollectionCellConstants.maxNumberOfItemsPerColumn ? items.count : HistoryHighlightsCollectionCellConstants.maxNumberOfItemsPerColumn

            let sectionHeight = (cellSize.height * CGFloat(rowNumber)) + HistoryHighlightsCollectionCellUX.verticalPadding * 2
            return CGSize(width: cellSize.width,
                          height: sectionHeight)

        default:
            return cellSize
        }
    }

    func collectionView(_ collectionView: UICollectionView, layout collectionViewLayout: UICollectionViewLayout, referenceSizeForHeaderInSection section: Int) -> CGSize {

        switch FirefoxHomeSectionType(section) {
        case .pocket:
            return viewModel.pocketViewModel.shouldShow ? getHeaderSize(forSection: section) : .zero
        case .topSites:
            // Only show a header for top sites if the Firefox Browser logo is not showing
            if viewModel.topSiteViewModel.shouldShow {
                return viewModel.headerViewModel.shouldShow ? .zero : getHeaderSize(forSection: section)
            }

            return .zero
        case .libraryShortcuts:
            return viewModel.isYourLibrarySectionEnabled ? getHeaderSize(forSection: section) : .zero
        case .jumpBackIn:
            return viewModel.jumpBackInViewModel.shouldShow ? getHeaderSize(forSection: section) : .zero
        case .historyHighlights:
            return viewModel.historyHighlightsViewModel.shouldShow ? getHeaderSize(forSection: section) : .zero
        case .recentlySaved:
            return viewModel.recentlySavedViewModel.shouldShow ? getHeaderSize(forSection: section) : .zero
        default:
            return .zero
        }
    }

    func collectionView(_ collectionView: UICollectionView, layout collectionViewLayout: UICollectionViewLayout, referenceSizeForFooterInSection section: Int) -> CGSize {
        return .zero
    }

    func collectionView(_ collectionView: UICollectionView, layout collectionViewLayout: UICollectionViewLayout, minimumInteritemSpacingForSectionAt section: Int) -> CGFloat {
        return 0
    }

    func collectionView(_ collectionView: UICollectionView, layout collectionViewLayout: UICollectionViewLayout, insetForSectionAt section: Int) -> UIEdgeInsets {
        // This removes extra space since insetForSectionAt is called for all sections even if they are not showing
        // Root cause is that numberOfSections is always returned as FirefoxHomeSectionType.allCases
        let sideInsets = FirefoxHomeSectionType(section).sectionInsets(self.traitCollection, frameWidth: self.view.frame.width)
        let edgeInsets = UIEdgeInsets(top: 0, left: sideInsets, bottom: FirefoxHomeViewModel.UX.spacingBetweenSections, right: sideInsets)

        switch FirefoxHomeSectionType(section) {
        case .logoHeader:
            return viewModel.headerViewModel.shouldShow ? edgeInsets : .zero
        case .pocket:
            return viewModel.pocketViewModel.shouldShow ? edgeInsets : .zero
        case .topSites:
            return viewModel.topSiteViewModel.shouldShow ? edgeInsets : .zero
        case .libraryShortcuts:
            return viewModel.isYourLibrarySectionEnabled ? edgeInsets : .zero
        case .jumpBackIn:
            return viewModel.jumpBackInViewModel.shouldShow ? edgeInsets : .zero
        case .historyHighlights:
            return viewModel.historyHighlightsViewModel.shouldShow ? edgeInsets : .zero
        case .recentlySaved:
            return viewModel.recentlySavedViewModel.shouldShow ? edgeInsets : .zero
        default:
            return .zero
        }
    }
}

// MARK: - CollectionView Data Source

extension FirefoxHomeViewController {

    override func numberOfSections(in collectionView: UICollectionView) -> Int {
        return FirefoxHomeSectionType.allCases.count
    }

    override func collectionView(_ collectionView: UICollectionView, numberOfItemsInSection section: Int) -> Int {
        viewModel.updateEnabledSections()
        return viewModel.enabledSections.contains(FirefoxHomeSectionType(section)) ? 1 : 0
    }

    override func collectionView(_ collectionView: UICollectionView, cellForItemAt indexPath: IndexPath) -> UICollectionViewCell {
        let identifier = FirefoxHomeSectionType(indexPath.section).cellIdentifier
        let cell = collectionView.dequeueReusableCell(withReuseIdentifier: identifier, for: indexPath)

        switch FirefoxHomeSectionType(indexPath.section) {
        case .logoHeader:
            return configureLogoHeaderCell(cell, forIndexPath: indexPath)
        case .topSites:
            return configureTopSitesCell(cell, forIndexPath: indexPath)
        case .pocket:
            return configurePocketItemCell(cell, forIndexPath: indexPath)
        case .jumpBackIn:
            return configureJumpBackInCell(cell, forIndexPath: indexPath)
        case .recentlySaved:
            return configureRecentlySavedCell(cell, forIndexPath: indexPath)
        case .historyHighlights:
            return configureHistoryHighlightsCell(cell, forIndexPath: indexPath)
        case .libraryShortcuts:
            return configureLibraryShortcutsCell(cell, forIndexPath: indexPath)
        case .customizeHome:
            return configureCustomizeHomeCell(cell, forIndexPath: indexPath)
        }
    }

    func configureLibraryShortcutsCell(_ cell: UICollectionViewCell, forIndexPath indexPath: IndexPath) -> UICollectionViewCell {
        guard let libraryCell = cell as? ASLibraryCell else { return UICollectionViewCell() }
        let openBookmarks = { button in
            self.openBookmarks(button)
        }

        let openHistory = { button in
            self.openHistory(button)
        }

        let openDownloads = { button in
            self.openDownloads(button)
        }

        let openReadingList = { button in
            self.openReadingList(button)
        }

        libraryCell.buttonActions = [openBookmarks, openHistory, openDownloads, openReadingList]
        libraryCell.loadLayout()
        return cell
    }

    func configureLogoHeaderCell(_ cell: UICollectionViewCell, forIndexPath indexPath: IndexPath) -> UICollectionViewCell {
        guard let logoHeaderCell = cell as? FxHomeLogoHeaderCell else { return UICollectionViewCell() }
        let tap = UITapGestureRecognizer(target: self, action: #selector(changeHomepageWallpaper))
        tap.numberOfTapsRequired = 1
        logoHeaderCell.logoButton.addGestureRecognizer(tap)
        logoHeaderCell.setNeedsLayout()
        return logoHeaderCell
    }

    func configureTopSitesCell(_ cell: UICollectionViewCell, forIndexPath indexPath: IndexPath) -> UICollectionViewCell {
        guard let topSiteCell = cell as? TopSiteCollectionCell else { return UICollectionViewCell() }
        topSiteCell.viewModel = viewModel.topSiteViewModel
        topSiteCell.reloadLayout()
        topSiteCell.setNeedsLayout()

        viewModel.topSiteViewModel.tilePressedHandler = { [weak self] site, isGoogle in
            guard let url = site.url.asURL else { return }
            self?.showSiteWithURLHandler(url, isGoogleTopSite: isGoogle)
        }

        viewModel.topSiteViewModel.tileLongPressedHandler = { [weak self] (site, sourceView) in
            self?.contextMenuHelper.presentContextMenu(for: site, with: sourceView, sectionType: .topSites)
        }

        return cell
    }

    private func configurePocketItemCell(_ cell: UICollectionViewCell, forIndexPath indexPath: IndexPath) -> UICollectionViewCell {
        guard let pocketCell = cell as? FxHomePocketCollectionCell else { return UICollectionViewCell() }

        viewModel.pocketViewModel.onTapTileAction = { [weak self] url in
            self?.showSiteWithURLHandler(url)
        }

        viewModel.pocketViewModel.onLongPressTileAction = { [weak self] (site, sourceView) in
            self?.contextMenuHelper.presentContextMenu(for: site, with: sourceView, sectionType: .pocket)
        }

        viewModel.pocketViewModel.recordSectionHasShown()
        pocketCell.viewModel = viewModel.pocketViewModel
        pocketCell.reloadLayout()
        pocketCell.setNeedsLayout()

        return pocketCell
    }

    private func configureRecentlySavedCell(_ cell: UICollectionViewCell, forIndexPath indexPath: IndexPath) -> UICollectionViewCell {
        guard let recentlySavedCell = cell as? FxHomeRecentlySavedCollectionCell else { return UICollectionViewCell() }
        recentlySavedCell.viewModel = viewModel.recentlySavedViewModel
        recentlySavedCell.homePanelDelegate = homePanelDelegate
        recentlySavedCell.libraryPanelDelegate = libraryPanelDelegate
        recentlySavedCell.collectionView.reloadData()
        recentlySavedCell.setNeedsLayout()

        return recentlySavedCell
    }

    private func configureJumpBackInCell(_ cell: UICollectionViewCell, forIndexPath indexPath: IndexPath) -> UICollectionViewCell {
        guard let jumpBackInCell = cell as? FxHomeJumpBackInCollectionCell else { return UICollectionViewCell() }
        jumpBackInCell.viewModel = viewModel.jumpBackInViewModel

        viewModel.jumpBackInViewModel.onTapGroup = { [weak self] tab in
            self?.homePanelDelegate?.homePanelDidRequestToOpenTabTray(withFocusedTab: tab)
        }

        jumpBackInCell.reloadLayout()
        jumpBackInCell.setNeedsLayout()

        return jumpBackInCell
    }

    private func configureHistoryHighlightsCell(_ cell: UICollectionViewCell, forIndexPath indexPath: IndexPath) -> UICollectionViewCell {
        guard let historyCell = cell as? FxHomeHistoryHighlightsCollectionCell else { return UICollectionViewCell() }

        guard let items = viewModel.historyHighlightsViewModel.historyItems, !items.isEmpty else { return UICollectionViewCell() }
        viewModel.historyHighlightsViewModel.onTapItem = { [weak self] highlight in
            guard let url = highlight.siteUrl else {
                self?.openHistory(UIButton())
                return
            }

            self?.homePanelDelegate?.homePanel(didSelectURL: url, visitType: .link, isGoogleTopSite: false)
        }

        historyCell.viewModel = viewModel.historyHighlightsViewModel
        historyCell.viewModel?.recordSectionHasShown()
        historyCell.reloadLayout()
        historyCell.setNeedsLayout()

        return historyCell
    }

    private func configureCustomizeHomeCell(_ cell: UICollectionViewCell, forIndexPath indexPath: IndexPath) -> UICollectionViewCell {
        guard let customizeHomeCell = cell as? FxHomeCustomizeHomeView else { return UICollectionViewCell() }
        customizeHomeCell.goToSettingsButton.addTarget(
            self,
            action: #selector(openCustomizeHomeSettings),
            for: .touchUpInside)
        customizeHomeCell.setNeedsLayout()

        return customizeHomeCell
    }
}

// MARK: - Data Management

extension FirefoxHomeViewController {

    /// Reload all data including refreshing cells content and fetching data from backend
    func reloadAll() {
        self.collectionView.reloadData()

        DispatchQueue.global(qos: .userInteractive).async {
            self.viewModel.updateData()
        }
    }
}

// MARK: - Actions Handling

extension FirefoxHomeViewController {
    @objc func openTabTray(_ sender: UIButton) {
        if sender.accessibilityIdentifier == a11y.MoreButtons.jumpBackIn {
            TelemetryWrapper.recordEvent(category: .action,
                                         method: .tap,
                                         object: .firefoxHomepage,
                                         value: .jumpBackInSectionShowAll,
                                         extras: TelemetryWrapper.getOriginExtras(isZeroSearch: isZeroSearch))
        }
        homePanelDelegate?.homePanelDidRequestToOpenTabTray(withFocusedTab: nil)
    }

    @objc func openBookmarks(_ sender: UIButton) {
        homePanelDelegate?.homePanelDidRequestToOpenLibrary(panel: .bookmarks)

        if sender.accessibilityIdentifier == a11y.MoreButtons.recentlySaved {
            TelemetryWrapper.recordEvent(category: .action,
                                         method: .tap,
                                         object: .firefoxHomepage,
                                         value: .recentlySavedSectionShowAll,
                                         extras: TelemetryWrapper.getOriginExtras(isZeroSearch: isZeroSearch))
        } else {
            TelemetryWrapper.recordEvent(category: .action,
                                         method: .tap,
                                         object: .firefoxHomepage,
                                         value: .yourLibrarySection,
                                         extras: [TelemetryWrapper.EventObject.libraryPanel.rawValue: TelemetryWrapper.EventValue.bookmarksPanel.rawValue])
        }
    }

    @objc func openHistory(_ sender: UIButton) {
        homePanelDelegate?.homePanelDidRequestToOpenLibrary(panel: .history)
        if sender.accessibilityIdentifier == a11y.MoreButtons.historyHighlights {
            TelemetryWrapper.recordEvent(category: .action,
                                         method: .tap,
                                         object: .firefoxHomepage,
                                         value: .historyHighlightsShowAll)

        } else {
            TelemetryWrapper.recordEvent(category: .action,
                                         method: .tap,
                                         object: .firefoxHomepage,
                                         value: .yourLibrarySection,
                                         extras: [TelemetryWrapper.EventObject.libraryPanel.rawValue: TelemetryWrapper.EventValue.historyPanel.rawValue])
        }
    }

    @objc func openReadingList(_ sender: UIButton) {
        homePanelDelegate?.homePanelDidRequestToOpenLibrary(panel: .readingList)
        TelemetryWrapper.recordEvent(category: .action,
                                     method: .tap,
                                     object: .firefoxHomepage,
                                     value: .yourLibrarySection,
                                     extras: [TelemetryWrapper.EventObject.libraryPanel.rawValue: TelemetryWrapper.EventValue.readingListPanel.rawValue])
    }

    @objc func openDownloads(_ sender: UIButton) {
        homePanelDelegate?.homePanelDidRequestToOpenLibrary(panel: .downloads)
        TelemetryWrapper.recordEvent(category: .action,
                                     method: .tap,
                                     object: .firefoxHomepage,
                                     value: .yourLibrarySection,
                                     extras: [TelemetryWrapper.EventObject.libraryPanel.rawValue: TelemetryWrapper.EventValue.downloadsPanel.rawValue])
    }

    @objc func openCustomizeHomeSettings() {
        homePanelDelegate?.homePanelDidRequestToOpenSettings(at: .customizeHomepage)
        TelemetryWrapper.recordEvent(category: .action,
                                     method: .tap,
                                     object: .firefoxHomepage,
                                     value: .customizeHomepageButton)
    }

    @objc func contextualHintPresented() {
        homePanelDelegate?.homePanelDidPresentContextualHintOf(type: .jumpBackIn)
    }

    @objc func openTabsSettings() {
        homePanelDelegate?.homePanelDidRequestToOpenSettings(at: .customizeTabs)
    }

    @objc func changeHomepageWallpaper() {
        wallpaperView.cycleWallpaper()
    }
<<<<<<< HEAD
=======
}

// MARK: - Context Menu

extension FirefoxHomeViewController: HomePanelContextMenu {
    func presentContextMenu(for site: Site, with indexPath: IndexPath, completionHandler: @escaping () -> PhotonActionSheet?) {

        fetchBookmarkStatus(for: site) {
            guard let contextMenu = completionHandler() else { return }
            self.present(contextMenu, animated: true, completion: nil)
        }
    }

    func getSiteDetails(for indexPath: IndexPath) -> Site? {
        switch FirefoxHomeSectionType(indexPath.section) {
        case .pocket:
            return viewModel.pocketViewModel.getSitesDetail(for: indexPath.row)
        case .topSites:
            return viewModel.topSiteViewModel.tileManager.getSiteDetail(index: indexPath.row)
        default:
            return nil
        }
    }

    func getContextMenuActions(for site: Site, with indexPath: IndexPath) -> [PhotonRowActions]? {
        guard let siteURL = URL(string: site.url) else { return nil }
        var sourceView: UIView?

        switch FirefoxHomeSectionType(indexPath.section) {
        case .topSites:
            if let topSiteCell = collectionView?.cellForItem(at: IndexPath(row: 0, section: indexPath.section)) as? TopSiteCollectionCell {
                sourceView = topSiteCell.collectionView.cellForItem(at: IndexPath(row: indexPath.row, section: 0))
            }
        case .pocket:
            if let pocketCell = collectionView?.cellForItem(at: IndexPath(row: 0, section: indexPath.section)) as? FxHomePocketCollectionCell {
                sourceView = pocketCell.collectionView.cellForItem(at: IndexPath(row: indexPath.row, section: 0))
            }
        default:
            return nil
        }

        let isPocket = FirefoxHomeSectionType(indexPath.section) == .pocket
        guard var actions = getDefaultContextMenuActions(for: site,
                                                         homePanelDelegate: homePanelDelegate,
                                                         isPocket: isPocket,
                                                         isZeroSearch: isZeroSearch)
        else { return nil }

        let bookmarkAction = getBookmarkAction(site: site)
        let shareAction = getShareAction(siteURL: siteURL, sourceView: sourceView)
        actions.append(contentsOf: [bookmarkAction,
                                    shareAction])

        if FirefoxHomeSectionType(indexPath.section) == .topSites {
            actions.append(contentsOf: viewModel.topSiteViewModel.getTopSitesAction(site: site))
        }

        return actions
    }
>>>>>>> 5cddf1b1

    func getPopoverSourceRect(sourceView: UIView?) -> CGRect {
        let cellRect = sourceView?.frame ?? .zero
        let cellFrameInSuperview = self.collectionView?.convert(cellRect, to: self.collectionView) ?? .zero

        return CGRect(origin: CGPoint(x: cellFrameInSuperview.size.width / 2,
                                      y: cellFrameInSuperview.height / 2),
                      size: .zero)
    }
}

// MARK: FirefoxHomeContextMenuHelperDelegate
extension FirefoxHomeViewController: FirefoxHomeContextMenuHelperDelegate {
    func homePanelDidRequestToOpenInNewTab(_ url: URL, isPrivate: Bool, selectNewTab: Bool) {
        homePanelDelegate?.homePanelDidRequestToOpenInNewTab(url, isPrivate: isPrivate, selectNewTab: selectNewTab)
    }
}

// MARK: - Popover Presentation Delegate

extension FirefoxHomeViewController: UIPopoverPresentationControllerDelegate {

    // Dismiss the popover if the device is being rotated.
    // This is used by the Share UIActivityViewController action sheet on iPad
    func popoverPresentationController(_ popoverPresentationController: UIPopoverPresentationController, willRepositionPopoverTo rect: UnsafeMutablePointer<CGRect>, in view: AutoreleasingUnsafeMutablePointer<UIView>) {
        // Do not dismiss if the popover is a CFR
        if contextualHintViewController.isPresenting { return }
        popoverPresentationController.presentedViewController.dismiss(animated: false, completion: nil)
    }

    func adaptivePresentationStyle(for controller: UIPresentationController) -> UIModalPresentationStyle {
        return .none
    }

    func presentationControllerShouldDismiss(_ presentationController: UIPresentationController) -> Bool {
        return true
    }
}

// MARK: FirefoxHomeViewModelDelegate
extension FirefoxHomeViewController: FirefoxHomeViewModelDelegate {
    func reloadSection(index: Int?) {
        DispatchQueue.main.async {
            if let index = index {
                let indexSet = IndexSet([index])
                self.collectionView.reloadSections(indexSet)
            } else {
                self.collectionView.reloadData()
            }
        }
    }
}

// MARK: - Notifiable
extension FirefoxHomeViewController: Notifiable {
    func handleNotifications(_ notification: Notification) {
        switch notification.name {
        case .TabsPrivacyModeChanged:
            adjustPrivacySensitiveSections(notification: notification)
        default:
            reloadAll()
        }
    }
}<|MERGE_RESOLUTION|>--- conflicted
+++ resolved
@@ -716,68 +716,6 @@
     @objc func changeHomepageWallpaper() {
         wallpaperView.cycleWallpaper()
     }
-<<<<<<< HEAD
-=======
-}
-
-// MARK: - Context Menu
-
-extension FirefoxHomeViewController: HomePanelContextMenu {
-    func presentContextMenu(for site: Site, with indexPath: IndexPath, completionHandler: @escaping () -> PhotonActionSheet?) {
-
-        fetchBookmarkStatus(for: site) {
-            guard let contextMenu = completionHandler() else { return }
-            self.present(contextMenu, animated: true, completion: nil)
-        }
-    }
-
-    func getSiteDetails(for indexPath: IndexPath) -> Site? {
-        switch FirefoxHomeSectionType(indexPath.section) {
-        case .pocket:
-            return viewModel.pocketViewModel.getSitesDetail(for: indexPath.row)
-        case .topSites:
-            return viewModel.topSiteViewModel.tileManager.getSiteDetail(index: indexPath.row)
-        default:
-            return nil
-        }
-    }
-
-    func getContextMenuActions(for site: Site, with indexPath: IndexPath) -> [PhotonRowActions]? {
-        guard let siteURL = URL(string: site.url) else { return nil }
-        var sourceView: UIView?
-
-        switch FirefoxHomeSectionType(indexPath.section) {
-        case .topSites:
-            if let topSiteCell = collectionView?.cellForItem(at: IndexPath(row: 0, section: indexPath.section)) as? TopSiteCollectionCell {
-                sourceView = topSiteCell.collectionView.cellForItem(at: IndexPath(row: indexPath.row, section: 0))
-            }
-        case .pocket:
-            if let pocketCell = collectionView?.cellForItem(at: IndexPath(row: 0, section: indexPath.section)) as? FxHomePocketCollectionCell {
-                sourceView = pocketCell.collectionView.cellForItem(at: IndexPath(row: indexPath.row, section: 0))
-            }
-        default:
-            return nil
-        }
-
-        let isPocket = FirefoxHomeSectionType(indexPath.section) == .pocket
-        guard var actions = getDefaultContextMenuActions(for: site,
-                                                         homePanelDelegate: homePanelDelegate,
-                                                         isPocket: isPocket,
-                                                         isZeroSearch: isZeroSearch)
-        else { return nil }
-
-        let bookmarkAction = getBookmarkAction(site: site)
-        let shareAction = getShareAction(siteURL: siteURL, sourceView: sourceView)
-        actions.append(contentsOf: [bookmarkAction,
-                                    shareAction])
-
-        if FirefoxHomeSectionType(indexPath.section) == .topSites {
-            actions.append(contentsOf: viewModel.topSiteViewModel.getTopSitesAction(site: site))
-        }
-
-        return actions
-    }
->>>>>>> 5cddf1b1
 
     func getPopoverSourceRect(sourceView: UIView?) -> CGRect {
         let cellRect = sourceView?.frame ?? .zero
