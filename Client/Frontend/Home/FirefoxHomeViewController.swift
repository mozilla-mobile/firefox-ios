// This Source Code Form is subject to the terms of the Mozilla Public
// License, v. 2.0. If a copy of the MPL was not distributed with this
// file, You can obtain one at http://mozilla.org/MPL/2.0

import Shared
import UIKit
import Storage
import SDWebImage
import XCGLogger
import SyncTelemetry
import MozillaAppServices

private let log = Logger.browserLogger

// MARK: -  UX

struct FirefoxHomeUX {
    static let homeHorizontalCellHeight: CGFloat = 120
    static let recentlySavedCellHeight: CGFloat = 136
    static let historyHighlightsCellHeight: CGFloat = 68
    static let sectionInsetsForSizeClass = UXSizeClasses(compact: 0, regular: 101, other: 15)
    static let numberOfItemsPerRowForSizeClassIpad = UXSizeClasses(compact: 3, regular: 4, other: 2)
    static let spacingBetweenSections: CGFloat = 24
    static let sectionInsetsForIpad: CGFloat = 101
    static let minimumInsets: CGFloat = 15
    static let libraryShortcutsHeight: CGFloat = 90
    static let libraryShortcutsMaxWidth: CGFloat = 375
    static let customizeHomeHeight: CGFloat = 100
    static let logoHeaderHeight: CGFloat = 85
}

/*
 Size classes are the way Apple requires us to specify our UI.
 Split view on iPad can make a landscape app appear with the demensions of an iPhone app
 Use UXSizeClasses to specify things like offsets/itemsizes with respect to size classes
 For a primer on size classes https://useyourloaf.com/blog/size-classes/
 */
struct UXSizeClasses {
    var compact: CGFloat
    var regular: CGFloat
    var unspecified: CGFloat

    init(compact: CGFloat, regular: CGFloat, other: CGFloat) {
        self.compact = compact
        self.regular = regular
        self.unspecified = other
    }

    subscript(sizeClass: UIUserInterfaceSizeClass) -> CGFloat {
        switch sizeClass {
            case .compact:
                return self.compact
            case .regular:
                return self.regular
            case .unspecified:
                return self.unspecified
            @unknown default:
                fatalError()
        }
    }
}

// MARK: - Home Panel

protocol HomePanelDelegate: AnyObject {
    func homePanelDidRequestToOpenInNewTab(_ url: URL, isPrivate: Bool, selectNewTab: Bool)
    func homePanel(didSelectURL url: URL, visitType: VisitType, isGoogleTopSite: Bool)
    func homePanelDidRequestToOpenLibrary(panel: LibraryPanelType)
    func homePanelDidRequestToOpenTabTray(withFocusedTab tabToFocus: Tab?)
    func homePanelDidRequestToCustomizeHomeSettings()
    func homePanelDidPresentContextualHint(type: ContextualHintViewType)
}

extension HomePanelDelegate {
    func homePanelDidRequestToOpenInNewTab(_ url: URL, isPrivate: Bool, selectNewTab: Bool = false) {
        homePanelDidRequestToOpenInNewTab(url, isPrivate: isPrivate, selectNewTab: selectNewTab)
    }
}

protocol HomePanel: NotificationThemeable {
    var homePanelDelegate: HomePanelDelegate? { get set }
}

enum HomePanelType: Int {
    case topSites = 0

    var internalUrl: URL {
        let aboutUrl: URL! = URL(string: "\(InternalURL.baseUrl)/\(AboutHomeHandler.path)")
        return URL(string: "#panel=\(self.rawValue)", relativeTo: aboutUrl)!
    }
}

protocol HomePanelContextMenu {
    func getSiteDetails(for indexPath: IndexPath) -> Site?
    func getContextMenuActions(for site: Site, with indexPath: IndexPath) -> [PhotonActionSheetItem]?
    func presentContextMenu(for indexPath: IndexPath)
    func presentContextMenu(for site: Site, with indexPath: IndexPath, completionHandler: @escaping () -> PhotonActionSheet?)
}

extension HomePanelContextMenu {
    func presentContextMenu(for indexPath: IndexPath) {
        guard let site = getSiteDetails(for: indexPath) else { return }

        presentContextMenu(for: site, with: indexPath, completionHandler: {
            return self.contextMenu(for: site, with: indexPath)
        })
    }

    func contextMenu(for site: Site, with indexPath: IndexPath) -> PhotonActionSheet? {
        guard let actions = self.getContextMenuActions(for: site, with: indexPath) else { return nil }

        let contextMenu = PhotonActionSheet(site: site, actions: actions)
        contextMenu.modalPresentationStyle = .overFullScreen
        contextMenu.modalTransitionStyle = .crossDissolve

        let generator = UIImpactFeedbackGenerator(style: .heavy)
        generator.impactOccurred()

        return contextMenu
    }

    func getDefaultContextMenuActions(for site: Site, homePanelDelegate: HomePanelDelegate?) -> [PhotonActionSheetItem]? {
        guard let siteURL = URL(string: site.url) else { return nil }

        let openInNewTabAction = PhotonActionSheetItem(title: .OpenInNewTabContextMenuTitle, iconString: "quick_action_new_tab") { _, _ in
            homePanelDelegate?.homePanelDidRequestToOpenInNewTab(siteURL, isPrivate: false)
        }

        let openInNewPrivateTabAction = PhotonActionSheetItem(title: .OpenInNewPrivateTabContextMenuTitle, iconString: "quick_action_new_private_tab") { _, _ in
            homePanelDelegate?.homePanelDidRequestToOpenInNewTab(siteURL, isPrivate: true)
        }

        return [openInNewTabAction, openInNewPrivateTabAction]
    }
}

// MARK: - HomeVC

class FirefoxHomeViewController: UICollectionViewController, HomePanel {
    // MARK: - Typealiases
    typealias a11y = AccessibilityIdentifiers.FirefoxHomepage

    lazy var wallpaperView: WallpaperBackgroundView = .build { _ in }

    // MARK: - Operational Variables
    weak var homePanelDelegate: HomePanelDelegate?
    weak var libraryPanelDelegate: LibraryPanelDelegate?
<<<<<<< HEAD
    fileprivate var hasPresentedContextualHint = false
    fileprivate var didRotate = false
=======
    fileprivate let profile: Profile
>>>>>>> c5183b35
    fileprivate let flowLayout = UICollectionViewFlowLayout()
    fileprivate var hasSentJumpBackInSectionEvent = false
    fileprivate var hasSentHistoryHighlightsSectionEvent = false
    fileprivate var contextualHintTimer: Timer?
    fileprivate var isZeroSearch: Bool
    fileprivate var wallpaperManager: WallpaperManager
    private var viewModel: FirefoxHomeViewModel

    var contextualHintViewController: ContextualHintViewController

    fileprivate lazy var longPressRecognizer: UILongPressGestureRecognizer = {
        return UILongPressGestureRecognizer(target: self, action: #selector(longPress))
    }()

    // Not used for displaying. Only used for calculating layout.
    lazy var topSiteCell: ASHorizontalScrollCell = {
        let customCell = ASHorizontalScrollCell(frame: CGRect(width: self.view.frame.size.width, height: 0))
        customCell.delegate = self.viewModel.topSitesManager
        return customCell
    }()

    lazy var defaultBrowserCard: DefaultBrowserCard = .build { card in
        card.backgroundColor = UIColor.theme.homePanel.topSitesBackground
    }

    var currentTab: Tab? {
        let tabManager = BrowserViewController.foregroundBVC().tabManager
        return tabManager.selectedTab
    }

    // MARK: - Initializers
    init(profile: Profile,
         isZeroSearch: Bool = false,
         experiments: NimbusApi = Experiments.shared,
         wallpaperManager: WallpaperManager = WallpaperManager()
    ) {
        self.isZeroSearch = isZeroSearch
        self.wallpaperManager = wallpaperManager
<<<<<<< HEAD
        let isPrivate = BrowserViewController.foregroundBVC().tabManager.selectedTab?.isPrivate ?? true
        self.viewModel = FirefoxHomeViewModel(profile: profile,
                                              isZeroSearch: isZeroSearch,
                                              isPrivate: isPrivate,
                                              experiments: experiments)
        
=======
        self.isPrivate = BrowserViewController.foregroundBVC().tabManager.selectedTab?.isPrivate ?? true

        self.jumpBackInViewModel = FirefoxHomeJumpBackInViewModel(isZeroSearch: isZeroSearch, profile: profile)
        self.recentlySavedViewModel = FirefoxHomeRecentlySavedViewModel(isZeroSearch: isZeroSearch, profile: profile)
        self.historyHighlightsViewModel = FxHomeHistoryHightlightsVM()
        self.pocketViewModel = FxHomePocketViewModel(profile: profile, isZeroSearch: isZeroSearch)
        self.experiments = experiments
        
        let contextualViewModel = ContextualHintViewModel(forHintType: .jumpBackIn, with: profile)
        self.contextualHintViewController = ContextualHintViewController(with: contextualViewModel)
        

>>>>>>> c5183b35
        super.init(collectionViewLayout: flowLayout)

        viewModel.pocketViewModel.onTapTileAction = { [weak self] url in
            self?.showSiteWithURLHandler(url)
        }

        viewModel.pocketViewModel.onLongPressTileAction = { [weak self] indexPath in
            self?.presentContextMenu(for: indexPath)
        }

        collectionView?.delegate = self
        collectionView?.dataSource = self
        collectionView.translatesAutoresizingMaskIntoConstraints = false

        collectionView?.addGestureRecognizer(longPressRecognizer)

        // TODO: .TabClosed notif should be in JumpBackIn view only to reload it's data, but can't right now since doesn't self-size
        let refreshEvents: [Notification.Name] = [.DynamicFontChanged,
                                                  .HomePanelPrefsChanged,
                                                  .DisplayThemeChanged,
                                                  .TabClosed,
                                                  .WallpaperDidChange,
                                                  .TabsPrivacyModeChanged]
        refreshEvents.forEach { NotificationCenter.default.addObserver(self, selector: #selector(reload), name: $0, object: nil) }
    }

    required init?(coder aDecoder: NSCoder) {
        fatalError("init(coder:) has not been implemented")
    }

    deinit {
        contextualHintTimer?.invalidate()
        contextualHintTimer = nil
    }

    // MARK: - View lifecycle
    override func viewDidLoad() {
        super.viewDidLoad()

        FirefoxHomeSectionType.allCases.forEach {
            collectionView.register($0.cellType, forCellWithReuseIdentifier: $0.cellIdentifier)
        }
        collectionView?.register(ASHeaderView.self,
                                 forSupplementaryViewOfKind: UICollectionView.elementKindSectionHeader,
                                 withReuseIdentifier: "Header")
        collectionView?.keyboardDismissMode = .onDrag
        collectionView?.backgroundColor = .clear
        view.addSubview(wallpaperView)

        if shouldShowDefaultBrowserCard {
            showDefaultBrowserCard()
        }

        NSLayoutConstraint.activate([
            wallpaperView.topAnchor.constraint(equalTo: view.topAnchor),
            wallpaperView.leadingAnchor.constraint(equalTo: view.leadingAnchor),
            wallpaperView.bottomAnchor.constraint(equalTo: view.bottomAnchor),
            wallpaperView.trailingAnchor.constraint(equalTo: view.trailingAnchor)
        ])

        view.sendSubviewToBack(wallpaperView)

        viewModel.profile.panelDataObservers.activityStream.delegate = self

        applyTheme()

        topSiteCell.collectionView.reloadData()
        if let collectionView = self.collectionView, collectionView.numberOfSections > 0, collectionView.numberOfItems(inSection: 0) > 0 {
            collectionView.reloadData()
        }
    }

    override func viewWillAppear(_ animated: Bool) {
        super.viewWillAppear(animated)
        reloadAll()
    }

    override func viewDidAppear(_ animated: Bool) {
        viewModel.experiments.recordExposureEvent(featureId: .homescreen)
        animateFirefoxLogo()
        TelemetryWrapper.recordEvent(category: .action,
                                     method: .view,
                                     object: .firefoxHomepage,
                                     value: .fxHomepageOrigin,
                                     extras: TelemetryWrapper.getOriginExtras(isZeroSearch: isZeroSearch))

        super.viewDidAppear(animated)
    }

    override func viewDidDisappear(_ animated: Bool) {
        super.viewDidDisappear(animated)
        contextualHintTimer?.invalidate()
    }

    override func viewWillTransition(to size: CGSize, with coordinator: UIViewControllerTransitionCoordinator) {
        super.viewWillTransition(to: size, with: coordinator)
        
        coordinator.animate(alongsideTransition: { context in
            // The AS context menu does not behave correctly. Dismiss it when rotating.
            if let _ = self.presentedViewController as? PhotonActionSheet {
                self.presentedViewController?.dismiss(animated: true, completion: nil)
            }
            self.collectionViewLayout.invalidateLayout()
            self.collectionView?.reloadData()
        }, completion: { _ in
            // Workaround: label positions are not correct without additional reload
            self.collectionView?.reloadData()
        })

        wallpaperView.updateImageForOrientationChange()
    }

    // MARK: - Helpers
    override func traitCollectionDidChange(_ previousTraitCollection: UITraitCollection?) {
        super.traitCollectionDidChange(previousTraitCollection)
        self.viewModel.topSitesManager.currentTraits = self.traitCollection
        applyTheme()
    }

    @objc func reload(notification: Notification) {
        switch notification.name {
        case .DisplayThemeChanged,
                .DynamicFontChanged,
                .WallpaperDidChange:
            reloadAll(shouldUpdateData: false)
        case .TabsPrivacyModeChanged:
            adjustPrivacySensitiveSections(notification: notification)
        default:
            reloadAll()
        }
    }

    private func adjustPrivacySensitiveSections(notification: Notification) {
        guard let dict = notification.object as? NSDictionary,
              let isPrivate = dict[Tab.privateModeKey] as? Bool
        else { return }

        viewModel.isPrivate = isPrivate
        if let jumpBackIndex = viewModel.enabledSections.firstIndex(of: FirefoxHomeSectionType.jumpBackIn) {
            let indexSet = IndexSet([jumpBackIndex])
            collectionView.reloadSections(indexSet)
        }

        if let highlightIndex = viewModel.enabledSections.firstIndex(of: FirefoxHomeSectionType.historyHighlights) {
            let indexSet = IndexSet([highlightIndex])
            collectionView.reloadSections(indexSet)
        } else {
            reloadAll()
        }
    }

    func applyTheme() {
        defaultBrowserCard.applyTheme()
        view.backgroundColor = UIColor.theme.homePanel.topSitesBackground
    }

    func scrollToTop(animated: Bool = false) {
        collectionView?.setContentOffset(.zero, animated: animated)
    }

    override func scrollViewWillBeginDragging(_ scrollView: UIScrollView) {
        currentTab?.lastKnownUrl?.absoluteString.hasPrefix("internal://") ?? false ? BrowserViewController.foregroundBVC().urlBar.leaveOverlayMode() : nil
    }
    
    // MARK: - Contextual hint
    private func prepareJumpBackInContextualHint(_ indexPath: IndexPath, onView headerView: ASHeaderView) {
        guard contextualHintViewController.shouldPresentHint() else { return }

        contextualHintViewController.set(
            anchor: headerView.titleLabel,
            withArrowDirection: .down,
            andDelegate: self,
            withActionBeforeAppearing: {
                self.homePanelDelegate?.homePanelDidPresentContextualHint(type: .jumpBackIn)
            })
        
        // Using a timer for the first presentation of contextual hint due to many
        // reloads that happen on the collection view. Invalidating the timer
        // prevents from showing contextual hint at the wrong position.
        contextualHintTimer?.invalidate()
        if !contextualHintViewController.hasAlreadyBeenPresented {
            contextualHintPresentTimer()
        }
<<<<<<< HEAD

        contextualHintViewController.viewModel.markContextualHintPresented(profile: viewModel.profile)
        homePanelDelegate?.homePanelDidPresentContextualHint(type: .jumpBackIn)
        present(contextualHintViewController, animated: true, completion: nil)
=======
>>>>>>> c5183b35
    }

    private func contextualHintPresentTimer() {
        contextualHintTimer = Timer.scheduledTimer(timeInterval: 1.25,
                                     target: self,
                                     selector: #selector(presentContextualHint),
                                     userInfo: nil,
                                     repeats: false)
    }

    @objc private func presentContextualHint() {
        guard BrowserViewController.foregroundBVC().searchController == nil,
              presentedViewController == nil
        else {
            contextualHintTimer?.invalidate()
            return
        }
        
        present(contextualHintViewController, animated: true, completion: nil)
    }

    // MARK: - Default browser card

    private var shouldShowDefaultBrowserCard: Bool {
        if #available(iOS 14.0, *), !UserDefaults.standard.bool(forKey: "DidDismissDefaultBrowserCard") {
            return true
        } else {
            return false
        }
    }

    private func showDefaultBrowserCard() {
        self.view.addSubview(defaultBrowserCard)
        NSLayoutConstraint.activate([
            defaultBrowserCard.topAnchor.constraint(equalTo: view.topAnchor),
            defaultBrowserCard.bottomAnchor.constraint(equalTo: collectionView.topAnchor),
            defaultBrowserCard.leadingAnchor.constraint(equalTo: view.leadingAnchor),
            defaultBrowserCard.trailingAnchor.constraint(equalTo: view.trailingAnchor),
            defaultBrowserCard.heightAnchor.constraint(equalToConstant: 264),

            collectionView.leadingAnchor.constraint(equalTo: view.leadingAnchor),
            collectionView.bottomAnchor.constraint(equalTo: view.bottomAnchor),
            collectionView.trailingAnchor.constraint(equalTo: view.trailingAnchor),
        ])

        defaultBrowserCard.dismissClosure = {
            self.dismissDefaultBrowserCard()
        }
    }

    public func dismissDefaultBrowserCard() {
        self.defaultBrowserCard.removeFromSuperview()
        NSLayoutConstraint.activate([
            collectionView.topAnchor.constraint(equalTo: view.topAnchor),
            collectionView.leadingAnchor.constraint(equalTo: view.leadingAnchor),
            collectionView.bottomAnchor.constraint(equalTo: view.bottomAnchor),
            collectionView.trailingAnchor.constraint(equalTo: view.trailingAnchor)
        ])
    }

    // MARK: - Headers

    private func getHeaderSize(forSection section: Int) -> CGSize {
        let indexPath = IndexPath(row: 0, section: section)
        let headerView = self.collectionView(collectionView, viewForSupplementaryElementOfKind: UICollectionView.elementKindSectionHeader, at: indexPath)
        let size = CGSize(width: collectionView.frame.width, height: UIView.layoutFittingExpandedSize.height)

        return headerView.systemLayoutSizeFitting(size,
                                                  withHorizontalFittingPriority: .required,
                                                  verticalFittingPriority: .fittingSizeLevel)
    }
}

// MARK: -  CollectionView Delegate

extension FirefoxHomeViewController: UICollectionViewDelegateFlowLayout {

    override func collectionView(_ collectionView: UICollectionView, viewForSupplementaryElementOfKind kind: String, at indexPath: IndexPath) -> UICollectionReusableView {
        switch kind {
        case UICollectionView.elementKindSectionHeader:
            let headerView = collectionView.dequeueReusableSupplementaryView(ofKind: UICollectionView.elementKindSectionHeader, withReuseIdentifier: "Header", for: indexPath) as! ASHeaderView
            let title = FirefoxHomeSectionType(indexPath.section).title
            headerView.title = title

            switch FirefoxHomeSectionType(indexPath.section) {
            case .pocket:
                headerView.moreButton.isHidden = true
                headerView.titleLabel.accessibilityIdentifier = a11y.SectionTitles.pocket
                return headerView

            case .jumpBackIn:
                if !hasSentJumpBackInSectionEvent
                    && viewModel.shouldShowJumpBackInSection {
                    TelemetryWrapper.recordEvent(category: .action, method: .view, object: .jumpBackInImpressions, value: nil, extras: nil)
                    hasSentJumpBackInSectionEvent = true
                }
                headerView.moreButton.isHidden = false
                headerView.moreButton.setTitle(.RecentlySavedShowAllText, for: .normal)
                headerView.moreButton.addTarget(self, action: #selector(openTabTray), for: .touchUpInside)
                headerView.moreButton.accessibilityIdentifier = a11y.MoreButtons.jumpBackIn
                headerView.titleLabel.accessibilityIdentifier = a11y.SectionTitles.jumpBackIn
                prepareJumpBackInContextualHint(indexPath, onView: headerView)

                return headerView

            case .recentlySaved:
                headerView.moreButton.isHidden = false
                headerView.moreButton.setTitle(.RecentlySavedShowAllText, for: .normal)
                headerView.moreButton.addTarget(self, action: #selector(openBookmarks), for: .touchUpInside)
                headerView.moreButton.accessibilityIdentifier = a11y.MoreButtons.recentlySaved
                headerView.titleLabel.accessibilityIdentifier = a11y.SectionTitles.recentlySaved
                return headerView

            case .historyHighlights:
                headerView.moreButton.isHidden = false
                headerView.moreButton.setTitle(.RecentlySavedShowAllText, for: .normal)
                headerView.moreButton.addTarget(self, action: #selector(openHistory), for: .touchUpInside)
                headerView.moreButton.accessibilityIdentifier = a11y.MoreButtons.historyHighlights
                headerView.titleLabel.accessibilityIdentifier = a11y.SectionTitles.historyHighlights
                return headerView

            case .topSites:
                headerView.titleLabel.accessibilityIdentifier = a11y.SectionTitles.topSites
                headerView.moreButton.isHidden = true
                return headerView
            case .libraryShortcuts:
                headerView.moreButton.isHidden = true
                headerView.titleLabel.accessibilityIdentifier = a11y.SectionTitles.library
                return headerView
            case .customizeHome:
                headerView.moreButton.isHidden = true
                return headerView
            case .logoHeader:
                headerView.moreButton.isHidden = true
                return headerView
        }
        default:
            return UICollectionReusableView()
        }
    }

<<<<<<< HEAD
    private func prepareJumpBackInContextualHint(_ indexPath: IndexPath, onView headerView: ASHeaderView) {
        guard contextualHintViewController.viewModel.shouldPresentContextualHint(profile: viewModel.profile) else { return }

        let frame = collectionView.convert(headerView.frame, to: collectionView)
        guard !frame.isEmpty else { return }
        contextualHintFrame = frame

        // Using a timer for the first presentation of contextual hint due to many reloads that happen on the collection view.
        // Invalidating the timer prevents from showing contextual hint at the wrong position.
        timer?.invalidate()
        if didRotate && hasPresentedContextualHint {
            didRotate = false
        } else if !hasPresentedContextualHint {
            contextualHintPresentTimer()
        }
    }

=======
>>>>>>> c5183b35
    func collectionView(_ collectionView: UICollectionView, layout collectionViewLayout: UICollectionViewLayout, sizeForItemAt indexPath: IndexPath) -> CGSize {
        var cellSize = FirefoxHomeSectionType(indexPath.section).cellSize(for: self.traitCollection, frameWidth: self.view.frame.width)

        switch FirefoxHomeSectionType(indexPath.section) {
        case .topSites:
            // Create a temporary cell so we can calculate the height.
            let layout = topSiteCell.collectionView.collectionViewLayout as! HorizontalFlowLayout
            let estimatedLayout = layout.calculateLayout(for: CGSize(width: cellSize.width, height: 0))
            return CGSize(width: cellSize.width, height: estimatedLayout.size.height)

        case .jumpBackIn:
            cellSize.height *= CGFloat(viewModel.jumpBackInViewModel.numberOfItemsInColumn)
            return cellSize

        case .libraryShortcuts:
            let width = min(FirefoxHomeUX.libraryShortcutsMaxWidth, cellSize.width)
            return CGSize(width: width, height: cellSize.height)

        case .historyHighlights:

            guard let items = viewModel.historyHighlightsViewModel.historyItems, !items.isEmpty else {
                return CGSize(width: cellSize.width, height: .zero)
            }

            // Returns the total height based on a variable column/row layout
            let rowNumber = items.count < HistoryHighlightsCollectionCellConstants.maxNumberOfItemsPerColumn ? items.count : HistoryHighlightsCollectionCellConstants.maxNumberOfItemsPerColumn

            let sectionHeight = (cellSize.height * CGFloat(rowNumber)) + HistoryHighlightsCollectionCellUX.verticalPadding * 2
            return CGSize(width: cellSize.width,
                          height: sectionHeight)

        default:
            return cellSize
        }
    }

    func collectionView(_ collectionView: UICollectionView, layout collectionViewLayout: UICollectionViewLayout, referenceSizeForHeaderInSection section: Int) -> CGSize {

        switch FirefoxHomeSectionType(section) {
        case .pocket:
            return viewModel.shouldShowPocketSection ? getHeaderSize(forSection: section) : .zero
        case .topSites:
            // Only show a header for top sites if the Firefox Browser logo is not showing
            if viewModel.isTopSitesSectionEnabled {
                return viewModel.shouldShowFxLogoHeader ? .zero : getHeaderSize(forSection: section)
            }

            return .zero
        case .libraryShortcuts:
            return viewModel.isYourLibrarySectionEnabled ? getHeaderSize(forSection: section) : .zero
        case .jumpBackIn:
            return viewModel.shouldShowJumpBackInSection ? getHeaderSize(forSection: section) : .zero
        case .historyHighlights:
            return viewModel.shouldShowHistoryHightlightsSection ? getHeaderSize(forSection: section) : .zero
        case .recentlySaved:
            return viewModel.shouldShowRecentlySavedSection ? getHeaderSize(forSection: section) : .zero
        default:
            return .zero
        }
    }

    func collectionView(_ collectionView: UICollectionView, layout collectionViewLayout: UICollectionViewLayout, referenceSizeForFooterInSection section: Int) -> CGSize {
        return .zero
    }

    func collectionView(_ collectionView: UICollectionView, layout collectionViewLayout: UICollectionViewLayout, minimumInteritemSpacingForSectionAt section: Int) -> CGFloat {
        return 0
    }

    func collectionView(_ collectionView: UICollectionView, layout collectionViewLayout: UICollectionViewLayout, insetForSectionAt section: Int) -> UIEdgeInsets {
        let insets = FirefoxHomeSectionType(section).sectionInsets(self.traitCollection, frameWidth: self.view.frame.width)
        return UIEdgeInsets(top: 0, left: insets, bottom: FirefoxHomeUX.spacingBetweenSections, right: insets)
    }

    fileprivate func showSiteWithURLHandler(_ url: URL, isGoogleTopSite: Bool = false) {
        let visitType = VisitType.bookmark
        homePanelDelegate?.homePanel(didSelectURL: url, visitType: visitType, isGoogleTopSite: isGoogleTopSite)
    }
}

// MARK: - CollectionView Data Source

extension FirefoxHomeViewController {

    override func numberOfSections(in collectionView: UICollectionView) -> Int {
        return FirefoxHomeSectionType.allCases.count
    }

    override func collectionView(_ collectionView: UICollectionView, numberOfItemsInSection section: Int) -> Int {
        viewModel.updateEnabledSections()
        return viewModel.enabledSections.contains(FirefoxHomeSectionType(section)) ? 1 : 0
    }

    override func collectionView(_ collectionView: UICollectionView, cellForItemAt indexPath: IndexPath) -> UICollectionViewCell {
        let identifier = FirefoxHomeSectionType(indexPath.section).cellIdentifier
        let cell = collectionView.dequeueReusableCell(withReuseIdentifier: identifier, for: indexPath)

        switch FirefoxHomeSectionType(indexPath.section) {
        case .logoHeader:
            return configureLogoHeaderCell(cell, forIndexPath: indexPath)
        case .topSites:
            return configureTopSitesCell(cell, forIndexPath: indexPath)
        case .pocket:
            return configurePocketItemCell(cell, forIndexPath: indexPath)
        case .jumpBackIn:
            return configureJumpBackInCell(cell, forIndexPath: indexPath)
        case .recentlySaved:
            return configureRecentlySavedCell(cell, forIndexPath: indexPath)
        case .historyHighlights:
            return configureHistoryHighlightsCell(cell, forIndexPath: indexPath)
        case .libraryShortcuts:
            return configureLibraryShortcutsCell(cell, forIndexPath: indexPath)
        case .customizeHome:
            return configureCustomizeHomeCell(cell, forIndexPath: indexPath)
        }
    }

    func configureLibraryShortcutsCell(_ cell: UICollectionViewCell, forIndexPath indexPath: IndexPath) -> UICollectionViewCell {
        guard let libraryCell = cell as? ASLibraryCell else { return UICollectionViewCell() }
        let targets = [#selector(openBookmarks), #selector(openHistory), #selector(openDownloads), #selector(openReadingList)]
        libraryCell.libraryButtons.map({ $0.button }).zip(targets).forEach { (button, selector) in
            button.removeTarget(nil, action: nil, for: .allEvents)
            button.addTarget(self, action: selector, for: .touchUpInside)
        }
        libraryCell.applyTheme()

        return cell
    }

    func configureLogoHeaderCell(_ cell: UICollectionViewCell, forIndexPath indexPath: IndexPath) -> UICollectionViewCell {
        guard let logoHeaderCell = cell as? FxHomeLogoHeaderCell else { return UICollectionViewCell() }
        let tap = UITapGestureRecognizer(target: self, action: #selector(changeHomepageWallpaper))
        tap.numberOfTapsRequired = 1
        logoHeaderCell.logoButton.addGestureRecognizer(tap)
        logoHeaderCell.setNeedsLayout()
        return logoHeaderCell
    }

    func configureTopSitesCell(_ cell: UICollectionViewCell, forIndexPath indexPath: IndexPath) -> UICollectionViewCell {
        guard let topSiteCell = cell as? ASHorizontalScrollCell else { return UICollectionViewCell() }
        topSiteCell.delegate = self.viewModel.topSitesManager
        topSiteCell.setNeedsLayout()
        topSiteCell.collectionView.reloadData()
        return cell
    }

    private func configurePocketItemCell(_ cell: UICollectionViewCell, forIndexPath indexPath: IndexPath) -> UICollectionViewCell {
        guard let pocketCell = cell as? FxHomePocketCollectionCell else { return UICollectionViewCell() }
        pocketCell.viewModel = viewModel.pocketViewModel
        pocketCell.viewModel?.pocketShownInSection = indexPath.section
        pocketCell.reloadLayout()
        pocketCell.setNeedsLayout()

        viewModel.pocketViewModel.recordSectionHasShown()

        return pocketCell
    }

    private func configureRecentlySavedCell(_ cell: UICollectionViewCell, forIndexPath indexPath: IndexPath) -> UICollectionViewCell {
        guard let recentlySavedCell = cell as? FxHomeRecentlySavedCollectionCell else { return UICollectionViewCell() }
        recentlySavedCell.viewModel = viewModel.recentlySavedViewModel
        recentlySavedCell.homePanelDelegate = homePanelDelegate
        recentlySavedCell.libraryPanelDelegate = libraryPanelDelegate
        recentlySavedCell.collectionView.reloadData()
        recentlySavedCell.setNeedsLayout()

        return recentlySavedCell
    }

    private func configureJumpBackInCell(_ cell: UICollectionViewCell, forIndexPath indexPath: IndexPath) -> UICollectionViewCell {
        guard let jumpBackInCell = cell as? FxHomeJumpBackInCollectionCell else { return UICollectionViewCell() }
        jumpBackInCell.viewModel = viewModel.jumpBackInViewModel

        viewModel.jumpBackInViewModel.onTapGroup = { [weak self] tab in
            self?.homePanelDelegate?.homePanelDidRequestToOpenTabTray(withFocusedTab: tab)
        }

        jumpBackInCell.reloadLayout()
        jumpBackInCell.setNeedsLayout()

        return jumpBackInCell
    }

    private func configureHistoryHighlightsCell(_ cell: UICollectionViewCell, forIndexPath indexPath: IndexPath) -> UICollectionViewCell {
        guard let historyCell = cell as? FxHomeHistoryHighlightsCollectionCell else { return UICollectionViewCell() }

        guard let items = viewModel.historyHighlightsViewModel.historyItems, !items.isEmpty else { return UICollectionViewCell() }

        viewModel.historyHighlightsViewModel.onTapItem = { [weak self] highlight in
            guard let url = highlight.siteUrl else {
                self?.openHistory(UIButton())
                return
            }

            self?.homePanelDelegate?.homePanel(didSelectURL: url, visitType: .link, isGoogleTopSite: false)
        }

        historyCell.viewModel = viewModel.historyHighlightsViewModel
        historyCell.viewModel?.recordSectionHasShown()
        historyCell.reloadLayout()
        historyCell.setNeedsLayout()

        return historyCell
    }

    private func configureCustomizeHomeCell(_ cell: UICollectionViewCell, forIndexPath indexPath: IndexPath) -> UICollectionViewCell {
        guard let customizeHomeCell = cell as? FxHomeCustomizeHomeView else { return UICollectionViewCell() }
        customizeHomeCell.goToSettingsButton.addTarget(self, action: #selector(openCustomizeHomeSettings), for: .touchUpInside)
        customizeHomeCell.setNeedsLayout()

        return customizeHomeCell
    }
}

// MARK: - Data Management

extension FirefoxHomeViewController: DataObserverDelegate {

    /// Reload all data including refreshing cells content and fetching data from backend
    /// - Parameter shouldUpdateData: True means backend data should be refetched
    func reloadAll(shouldUpdateData: Bool = true) {
        loadTopSitesData()
        guard shouldUpdateData else { return }
        DispatchQueue.global(qos: .userInteractive).async {
            self.reloadSectionsData()
        }
    }

    private func reloadSectionsData() {
        // TODO: Reload with a protocol comformance once all sections are standardized
        // Idea is that each section will load it's data from it's own view model
        if viewModel.isRecentlySavedSectionEnabled {
            viewModel.recentlySavedViewModel.updateData {}
        }

        // Jump back in access tabManager and this needs to be done on the main thread at the moment
        DispatchQueue.main.async {
            if self.viewModel.isJumpBackInSectionEnabled {
                self.viewModel.jumpBackInViewModel.updateData {}
            }
        }

        if viewModel.isPocketSectionEnabled {
            viewModel.pocketViewModel.updateData {
                // TODO: Once section are standardized, reload only the pocket section when data is updated
                self.collectionView.reloadData()
            }
        }
        
        
        if viewModel.isHistoryHightlightsSectionEnabled {
            // TODO: Once section are standardized, reload only the historyHighligthst section when data is updated
            viewModel.historyHighlightsViewModel.updateData {
                self.collectionView.reloadData()
            }
        }
    }

    // Reloads both highlights and top sites data from their respective caches. Does not invalidate the cache.
    // See ActivityStreamDataObserver for invalidation logic.
    private func loadTopSitesData() {
        TopSitesHandler.getTopSites(profile: viewModel.profile).uponQueue(.main) { [weak self] result in
            guard let self = self else { return }

            // If there is no pending cache update and highlights are empty. Show the onboarding screen
            self.collectionView?.reloadData()

            self.viewModel.topSitesManager.currentTraits = self.view.traitCollection

            let numRows = max(self.viewModel.profile.prefs.intForKey(PrefsKeys.NumberOfTopSiteRows) ?? TopSitesRowCountSettingsController.defaultNumberOfRows, 1)

            let maxItems = Int(numRows) * self.viewModel.topSitesManager.numberOfHorizontalItems()

            var sites = Array(result.prefix(maxItems))

            // Check if all result items are pinned site
            var pinnedSites = 0
            result.forEach {
                if let _ = $0 as? PinnedSite {
                    pinnedSites += 1
                }
            }
            // Special case: Adding Google topsite
            let googleTopSite = GoogleTopSiteHelper(prefs: self.viewModel.profile.prefs)
            if !googleTopSite.isHidden, let gSite = googleTopSite.suggestedSiteData() {
                // Once Google top site is added, we don't remove unless it's explicitly unpinned
                // Add it when pinned websites are less than max pinned sites
                if googleTopSite.hasAdded || pinnedSites < maxItems {
                    sites.insert(gSite, at: 0)
                    // Purge unwated websites from the end of list
                    if sites.count > maxItems {
                        sites.removeLast(sites.count - maxItems)
                    }
                    googleTopSite.hasAdded = true
                }
            }
            self.viewModel.topSitesManager.content = sites
            self.viewModel.topSitesManager.urlPressedHandler = { [unowned self] site, indexPath in
                self.longPressRecognizer.isEnabled = false
                guard let url = site.url.asURL else { return }
                let isGoogleTopSiteUrl = url.absoluteString == GoogleTopSiteConstants.usUrl || url.absoluteString == GoogleTopSiteConstants.rowUrl
                self.topSiteTracking(site: site, position: indexPath.item)
                self.showSiteWithURLHandler(url as URL, isGoogleTopSite: isGoogleTopSiteUrl)
            }

            // Refresh the AS data in the background so we'll have fresh data next time we show.
            self.viewModel.profile.panelDataObservers.activityStream.refreshIfNeeded(forceTopSites: false)
        }
    }

    func topSiteTracking(site: Site, position: Int) {
        // Top site extra
        let topSitePositionKey = TelemetryWrapper.EventExtraKey.topSitePosition.rawValue
        let topSiteTileTypeKey = TelemetryWrapper.EventExtraKey.topSiteTileType.rawValue
        let isPinnedAndGoogle = site is PinnedSite && site.guid == GoogleTopSiteConstants.googleGUID
        let isPinnedOnly = site is PinnedSite
        let isSuggestedSite = site is SuggestedSite
        let type = isPinnedAndGoogle ? "google" : isPinnedOnly ? "user-added" : isSuggestedSite ? "suggested" : "history-based"
        let topSiteExtra = [topSitePositionKey : "\(position)", topSiteTileTypeKey: type]

        // Origin extra
        let originExtra = TelemetryWrapper.getOriginExtras(isZeroSearch: isZeroSearch)
        let extras = originExtra.merge(with: topSiteExtra)

        TelemetryWrapper.recordEvent(category: .action,
                                     method: .tap,
                                     object: .topSiteTile,
                                     value: nil,
                                     extras: extras)
    }

    // Invoked by the ActivityStreamDataObserver when highlights/top sites invalidation is complete.
    func didInvalidateDataSources(refresh forced: Bool, topSitesRefreshed: Bool) {
        // Do not reload panel unless we're currently showing the highlight intro or if we
        // force-reloaded the highlights or top sites. This should prevent reloading the
        // panel after we've invalidated in the background on the first load.
        if forced {
            reloadAll()
        }
    }

    func hideURLFromTopSites(_ site: Site) {
        guard let host = site.tileURL.normalizedHost else { return }

        let url = site.tileURL.absoluteString
        // if the default top sites contains the siteurl. also wipe it from default suggested sites.
        if !defaultTopSites().filter({ $0.url == url }).isEmpty {
            deleteTileForSuggestedSite(url)
        }
        viewModel.profile.history.removeHostFromTopSites(host).uponQueue(.main) { result in
            guard result.isSuccess else { return }
            self.viewModel.profile.panelDataObservers.activityStream.refreshIfNeeded(forceTopSites: true)
        }
    }

    func pinTopSite(_ site: Site) {
        viewModel.profile.history.addPinnedTopSite(site).uponQueue(.main) { result in
            guard result.isSuccess else { return }
            self.viewModel.profile.panelDataObservers.activityStream.refreshIfNeeded(forceTopSites: true)
        }
    }

    func removePinTopSite(_ site: Site) {
        // Special Case: Hide google top site
        if site.guid == GoogleTopSiteConstants.googleGUID {
            let gTopSite = GoogleTopSiteHelper(prefs: self.viewModel.profile.prefs)
            gTopSite.isHidden = true
        }

        viewModel.profile.history.removeFromPinnedTopSites(site).uponQueue(.main) { result in
            guard result.isSuccess else { return }
            self.viewModel.profile.panelDataObservers.activityStream.refreshIfNeeded(forceTopSites: true)
        }
    }

    fileprivate func deleteTileForSuggestedSite(_ siteURL: String) {
        var deletedSuggestedSites = viewModel.profile.prefs.arrayForKey(TopSitesHandler.DefaultSuggestedSitesKey) as? [String] ?? []
        deletedSuggestedSites.append(siteURL)
        viewModel.profile.prefs.setObject(deletedSuggestedSites, forKey: TopSitesHandler.DefaultSuggestedSitesKey)
    }

    func defaultTopSites() -> [Site] {
        let suggested = SuggestedSites.asArray()
        let deleted = viewModel.profile.prefs.arrayForKey(TopSitesHandler.DefaultSuggestedSitesKey) as? [String] ?? []
        return suggested.filter({ deleted.firstIndex(of: $0.url) == .none })
    }

    @objc fileprivate func longPress(_ longPressGestureRecognizer: UILongPressGestureRecognizer) {
        guard longPressGestureRecognizer.state == .began else { return }

        let point = longPressGestureRecognizer.location(in: self.collectionView)
        guard let fxHomeIndexPath = self.collectionView?.indexPathForItem(at: point) else { return }

        // Here, we must be careful which `section` we're passing in, as it can be the
        // homescreen's section, or a sub-view's section, thereby requiring a custom
        // `IndexPath` object to be created and passed around.
        switch FirefoxHomeSectionType(fxHomeIndexPath.section) {
        case .topSites:
            let topSiteCell = self.collectionView?.cellForItem(at: fxHomeIndexPath) as! ASHorizontalScrollCell
            let pointInTopSite = longPressGestureRecognizer.location(in: topSiteCell.collectionView)
            guard let topSiteItemIndexPath = topSiteCell.collectionView.indexPathForItem(at: pointInTopSite) else { return }
            let topSiteIndexPath = IndexPath(row: topSiteItemIndexPath.row,
                                             section: fxHomeIndexPath.section)
            presentContextMenu(for: topSiteIndexPath)
        default:
            return
        }
    }

    fileprivate func fetchBookmarkStatus(for site: Site, completionHandler: @escaping () -> Void) {
        viewModel.profile.places.isBookmarked(url: site.url).uponQueue(.main) { result in
            let isBookmarked = result.successValue ?? false
            site.setBookmarked(isBookmarked)
            completionHandler()
        }
    }
}

// MARK: - Actions Handling

extension FirefoxHomeViewController {
    @objc func openTabTray(_ sender: UIButton) {
        if sender.accessibilityIdentifier == a11y.MoreButtons.jumpBackIn {
            TelemetryWrapper.recordEvent(category: .action,
                                         method: .tap,
                                         object: .firefoxHomepage,
                                         value: .jumpBackInSectionShowAll,
                                         extras: TelemetryWrapper.getOriginExtras(isZeroSearch: isZeroSearch))
        }
        homePanelDelegate?.homePanelDidRequestToOpenTabTray(withFocusedTab: nil)
    }

    @objc func openBookmarks(_ sender: UIButton) {
        homePanelDelegate?.homePanelDidRequestToOpenLibrary(panel: .bookmarks)

        if sender.accessibilityIdentifier == a11y.MoreButtons.recentlySaved {
            TelemetryWrapper.recordEvent(category: .action,
                                         method: .tap,
                                         object: .firefoxHomepage,
                                         value: .recentlySavedSectionShowAll,
                                         extras: TelemetryWrapper.getOriginExtras(isZeroSearch: isZeroSearch))
        } else {
            TelemetryWrapper.recordEvent(category: .action,
                                         method: .tap,
                                         object: .firefoxHomepage,
                                         value: .yourLibrarySection,
                                         extras: [TelemetryWrapper.EventObject.libraryPanel.rawValue: TelemetryWrapper.EventValue.bookmarksPanel.rawValue])
        }
    }

    @objc func openHistory(_ sender: UIButton) {
        homePanelDelegate?.homePanelDidRequestToOpenLibrary(panel: .history)
        if sender.accessibilityIdentifier == a11y.MoreButtons.historyHighlights {
            TelemetryWrapper.recordEvent(category: .action,
                                         method: .tap,
                                         object: .firefoxHomepage,
                                         value: .historyHighlightsShowAll)

        } else {
            TelemetryWrapper.recordEvent(category: .action,
                                         method: .tap,
                                         object: .firefoxHomepage,
                                         value: .yourLibrarySection,
                                         extras: [TelemetryWrapper.EventObject.libraryPanel.rawValue: TelemetryWrapper.EventValue.historyPanel.rawValue])
        }
    }

    @objc func openReadingList() {
        homePanelDelegate?.homePanelDidRequestToOpenLibrary(panel: .readingList)
        TelemetryWrapper.recordEvent(category: .action,
                                     method: .tap,
                                     object: .firefoxHomepage,
                                     value: .yourLibrarySection,
                                     extras: [TelemetryWrapper.EventObject.libraryPanel.rawValue: TelemetryWrapper.EventValue.readingListPanel.rawValue])
    }

    @objc func openDownloads() {
        homePanelDelegate?.homePanelDidRequestToOpenLibrary(panel: .downloads)
        TelemetryWrapper.recordEvent(category: .action,
                                     method: .tap,
                                     object: .firefoxHomepage,
                                     value: .yourLibrarySection,
                                     extras: [TelemetryWrapper.EventObject.libraryPanel.rawValue: TelemetryWrapper.EventValue.downloadsPanel.rawValue])
    }

    @objc func openCustomizeHomeSettings() {
        homePanelDelegate?.homePanelDidRequestToCustomizeHomeSettings()
        TelemetryWrapper.recordEvent(category: .action,
                                     method: .tap,
                                     object: .firefoxHomepage,
                                     value: .customizeHomepageButton)
    }

    @objc func changeHomepageWallpaper() {
        wallpaperView.cycleWallpaper()
    }

    func animateFirefoxLogo() {
        guard shouldRunLogoAnimation(),
              let cell = collectionView.cellForItem(at: IndexPath(row: 0, section: 0)) as? FxHomeLogoHeaderCell
        else { return }
        
        _ = Timer.scheduledTimer(withTimeInterval: 1, repeats: false, block: { _ in
            cell.runLogoAnimation()
        })
    }
    
    private func shouldRunLogoAnimation() -> Bool {
        let localesAnimationIsAvailableFor = ["en_US", "es_US"]
        guard viewModel.profile.prefs.intForKey(PrefsKeys.IntroSeen) != nil,
              !UserDefaults.standard.bool(forKey: PrefsKeys.WallpaperLogoHasShownAnimation),
              localesAnimationIsAvailableFor.contains(Locale.current.identifier)
        else { return false }

        return true
    }
}

// MARK: - Context Menu

extension FirefoxHomeViewController: HomePanelContextMenu {
    func presentContextMenu(for site: Site, with indexPath: IndexPath, completionHandler: @escaping () -> PhotonActionSheet?) {

        fetchBookmarkStatus(for: site) {
            guard let contextMenu = completionHandler() else { return }
            self.present(contextMenu, animated: true, completion: nil)
        }
    }

    func getSiteDetails(for indexPath: IndexPath) -> Site? {
        switch FirefoxHomeSectionType(indexPath.section) {
        case .pocket:
            return viewModel.pocketViewModel.getSitesDetail(for: indexPath.row)
        case .topSites:
            return viewModel.topSitesManager.content[indexPath.item]
        default:
            return nil
        }
    }

    func getContextMenuActions(for site: Site, with indexPath: IndexPath) -> [PhotonActionSheetItem]? {
        guard let siteURL = URL(string: site.url) else { return nil }
        var sourceView: UIView?

        switch FirefoxHomeSectionType(indexPath.section) {
        case .topSites:
            if let topSiteCell = collectionView?.cellForItem(at: IndexPath(row: 0, section: indexPath.section)) as? ASHorizontalScrollCell {
                sourceView = topSiteCell.collectionView.cellForItem(at: IndexPath(row: indexPath.row, section: 0))
            }
        case .pocket:
            if let pocketCell = collectionView?.cellForItem(at: IndexPath(row: 0, section: indexPath.section)) as? FxHomePocketCollectionCell {
                sourceView = pocketCell.collectionView.cellForItem(at: IndexPath(row: indexPath.row, section: 0))
            }
        default:
            return nil
        }

        let openInNewTabAction = PhotonActionSheetItem(title: .OpenInNewTabContextMenuTitle, iconString: "quick_action_new_tab") { [weak self] _, _ in
            self?.homePanelDelegate?.homePanelDidRequestToOpenInNewTab(siteURL, isPrivate: false)
            if FirefoxHomeSectionType(indexPath.section) == .pocket, let isZeroSearch = self?.isZeroSearch {
                let originExtras = TelemetryWrapper.getOriginExtras(isZeroSearch: isZeroSearch)
                TelemetryWrapper.recordEvent(category: .action,
                                             method: .tap,
                                             object: .pocketStory,
                                             extras: originExtras)
            }
        }

        let openInNewPrivateTabAction = PhotonActionSheetItem(title: .OpenInNewPrivateTabContextMenuTitle, iconString: "quick_action_new_private_tab") { _, _ in
            self.homePanelDelegate?.homePanelDidRequestToOpenInNewTab(siteURL, isPrivate: true)
        }

        let bookmarkAction: PhotonActionSheetItem
        if site.bookmarked ?? false {
            bookmarkAction = PhotonActionSheetItem(title: .RemoveBookmarkContextMenuTitle, iconString: "action_bookmark_remove", handler: { _, _ in
                self.viewModel.profile.places.deleteBookmarksWithURL(url: site.url) >>== {
                    self.viewModel.profile.panelDataObservers.activityStream.refreshIfNeeded(forceTopSites: false)
                    site.setBookmarked(false)
                }

                TelemetryWrapper.recordEvent(category: .action, method: .delete, object: .bookmark, value: .activityStream)
            })
        } else {
            bookmarkAction = PhotonActionSheetItem(title: .BookmarkContextMenuTitle, iconString: "action_bookmark", handler: { _, _ in
                let shareItem = ShareItem(url: site.url, title: site.title, favicon: site.icon)
                _ = self.viewModel.profile.places.createBookmark(parentGUID: BookmarkRoots.MobileFolderGUID, url: shareItem.url, title: shareItem.title)

                var userData = [QuickActions.TabURLKey: shareItem.url]
                if let title = shareItem.title {
                    userData[QuickActions.TabTitleKey] = title
                }
                QuickActions.sharedInstance.addDynamicApplicationShortcutItemOfType(.openLastBookmark,
                                                                                    withUserData: userData,
                                                                                    toApplication: .shared)
                site.setBookmarked(true)
                self.viewModel.profile.panelDataObservers.activityStream.refreshIfNeeded(forceTopSites: true)
                TelemetryWrapper.recordEvent(category: .action, method: .add, object: .bookmark, value: .activityStream)
            })
        }

        let shareAction = PhotonActionSheetItem(title: .ShareContextMenuTitle, iconString: "action_share", handler: { _, _ in
            let helper = ShareExtensionHelper(url: siteURL, tab: nil)
            let controller = helper.createActivityViewController { (_, _) in }
            if UIDevice.current.userInterfaceIdiom == .pad, let popoverController = controller.popoverPresentationController {
                let cellRect = sourceView?.frame ?? .zero
                let cellFrameInSuperview = self.collectionView?.convert(cellRect, to: self.collectionView) ?? .zero

                popoverController.sourceView = sourceView
                popoverController.sourceRect = CGRect(origin: CGPoint(x: cellFrameInSuperview.size.width/2, y: cellFrameInSuperview.height/2), size: .zero)
                popoverController.permittedArrowDirections = [.up, .down, .left]
                popoverController.delegate = self
            }
            self.present(controller, animated: true, completion: nil)
        })

        let removeTopSiteAction = PhotonActionSheetItem(title: .RemoveContextMenuTitle, iconString: "action_remove", handler: { _, _ in
            self.hideURLFromTopSites(site)
        })

        let pinTopSite = PhotonActionSheetItem(title: .AddToShortcutsActionTitle, iconString: "action_pin", handler: { _, _ in
            self.pinTopSite(site)
        })

        let removePinTopSite = PhotonActionSheetItem(title: .RemoveFromShortcutsActionTitle, iconString: "action_unpin", handler: { _, _ in
            self.removePinTopSite(site)
        })

        let topSiteActions: [PhotonActionSheetItem]
        if let _ = site as? PinnedSite {
            topSiteActions = [removePinTopSite]
        } else {
            topSiteActions = [pinTopSite, removeTopSiteAction]
        }

        var actions = [openInNewTabAction, openInNewPrivateTabAction, bookmarkAction, shareAction]

        switch FirefoxHomeSectionType(indexPath.section) {
        case .topSites: actions.append(contentsOf: topSiteActions)
        default: break
        }

        return actions
    }
}

// MARK: - Popover Presentation Delegate

extension FirefoxHomeViewController: UIPopoverPresentationControllerDelegate {

    // Dismiss the popover if the device is being rotated.
    // This is used by the Share UIActivityViewController action sheet on iPad
    func popoverPresentationController(_ popoverPresentationController: UIPopoverPresentationController, willRepositionPopoverTo rect: UnsafeMutablePointer<CGRect>, in view: AutoreleasingUnsafeMutablePointer<UIView>) {
        // Do not dismiss if the popover is a CFR
        if contextualHintViewController.isPresenting { return }
        popoverPresentationController.presentedViewController.dismiss(animated: false, completion: nil)
    }

    func adaptivePresentationStyle(for controller: UIPresentationController) -> UIModalPresentationStyle {
        return .none
    }

    func presentationControllerShouldDismiss(_ presentationController: UIPresentationController) -> Bool {
        return true
    }
}<|MERGE_RESOLUTION|>--- conflicted
+++ resolved
@@ -145,12 +145,6 @@
     // MARK: - Operational Variables
     weak var homePanelDelegate: HomePanelDelegate?
     weak var libraryPanelDelegate: LibraryPanelDelegate?
-<<<<<<< HEAD
-    fileprivate var hasPresentedContextualHint = false
-    fileprivate var didRotate = false
-=======
-    fileprivate let profile: Profile
->>>>>>> c5183b35
     fileprivate let flowLayout = UICollectionViewFlowLayout()
     fileprivate var hasSentJumpBackInSectionEvent = false
     fileprivate var hasSentHistoryHighlightsSectionEvent = false
@@ -189,27 +183,14 @@
     ) {
         self.isZeroSearch = isZeroSearch
         self.wallpaperManager = wallpaperManager
-<<<<<<< HEAD
         let isPrivate = BrowserViewController.foregroundBVC().tabManager.selectedTab?.isPrivate ?? true
         self.viewModel = FirefoxHomeViewModel(profile: profile,
                                               isZeroSearch: isZeroSearch,
                                               isPrivate: isPrivate,
                                               experiments: experiments)
-        
-=======
-        self.isPrivate = BrowserViewController.foregroundBVC().tabManager.selectedTab?.isPrivate ?? true
-
-        self.jumpBackInViewModel = FirefoxHomeJumpBackInViewModel(isZeroSearch: isZeroSearch, profile: profile)
-        self.recentlySavedViewModel = FirefoxHomeRecentlySavedViewModel(isZeroSearch: isZeroSearch, profile: profile)
-        self.historyHighlightsViewModel = FxHomeHistoryHightlightsVM()
-        self.pocketViewModel = FxHomePocketViewModel(profile: profile, isZeroSearch: isZeroSearch)
-        self.experiments = experiments
-        
-        let contextualViewModel = ContextualHintViewModel(forHintType: .jumpBackIn, with: profile)
+        let contextualViewModel = ContextualHintViewModel(forHintType: .jumpBackIn, with: viewModel.profile)
         self.contextualHintViewController = ContextualHintViewController(with: contextualViewModel)
-        
-
->>>>>>> c5183b35
+
         super.init(collectionViewLayout: flowLayout)
 
         viewModel.pocketViewModel.onTapTileAction = { [weak self] url in
@@ -393,13 +374,6 @@
         if !contextualHintViewController.hasAlreadyBeenPresented {
             contextualHintPresentTimer()
         }
-<<<<<<< HEAD
-
-        contextualHintViewController.viewModel.markContextualHintPresented(profile: viewModel.profile)
-        homePanelDelegate?.homePanelDidPresentContextualHint(type: .jumpBackIn)
-        present(contextualHintViewController, animated: true, completion: nil)
-=======
->>>>>>> c5183b35
     }
 
     private func contextualHintPresentTimer() {
@@ -541,26 +515,6 @@
         }
     }
 
-<<<<<<< HEAD
-    private func prepareJumpBackInContextualHint(_ indexPath: IndexPath, onView headerView: ASHeaderView) {
-        guard contextualHintViewController.viewModel.shouldPresentContextualHint(profile: viewModel.profile) else { return }
-
-        let frame = collectionView.convert(headerView.frame, to: collectionView)
-        guard !frame.isEmpty else { return }
-        contextualHintFrame = frame
-
-        // Using a timer for the first presentation of contextual hint due to many reloads that happen on the collection view.
-        // Invalidating the timer prevents from showing contextual hint at the wrong position.
-        timer?.invalidate()
-        if didRotate && hasPresentedContextualHint {
-            didRotate = false
-        } else if !hasPresentedContextualHint {
-            contextualHintPresentTimer()
-        }
-    }
-
-=======
->>>>>>> c5183b35
     func collectionView(_ collectionView: UICollectionView, layout collectionViewLayout: UICollectionViewLayout, sizeForItemAt indexPath: IndexPath) -> CGSize {
         var cellSize = FirefoxHomeSectionType(indexPath.section).cellSize(for: self.traitCollection, frameWidth: self.view.frame.width)
 
