--- conflicted
+++ resolved
@@ -576,42 +576,11 @@
             return insets
         }
 
-<<<<<<< HEAD
-=======
-        func numberOfItemsForRow(_ traits: UITraitCollection) -> CGFloat {
-            switch self {
-            case .pocket:
-                var numItems: CGFloat = FirefoxHomeUX.numberOfItemsPerRowForSizeClassIpad[traits.horizontalSizeClass]
-                if UIWindow.isPortrait {
-                    numItems = numItems - 1
-                }
-                if traits.horizontalSizeClass == .compact && UIWindow.isLandscape {
-                    numItems = numItems - 1
-                }
-
-                return numItems
-
-            default:
-                return 1
-            }
-        }
-
->>>>>>> fc1aebc0
         func cellSize(for traits: UITraitCollection, frameWidth: CGFloat) -> CGSize {
             let height = cellHeight(traits, width: frameWidth)
             let inset = sectionInsets(traits, frameWidth: frameWidth) * 2
 
-<<<<<<< HEAD
             return CGSize(width: frameWidth - inset, height: height)
-=======
-            switch self {
-            case .pocket:
-                let numItems = numberOfItemsForRow(traits)
-                return CGSize(width: floor(((frameWidth - inset) - (FirefoxHomeUX.minimumInsets * (numItems - 1))) / numItems), height: height)
-            default:
-                return CGSize(width: frameWidth - inset, height: height)
-            }
->>>>>>> fc1aebc0
         }
 
         var headerView: UIView? {
@@ -1156,16 +1125,10 @@
         let point = longPressGestureRecognizer.location(in: self.collectionView)
         guard let fxHomeIndexPath = self.collectionView?.indexPathForItem(at: point) else { return }
 
-<<<<<<< HEAD
-        switch Section(indexPath.section) {
-=======
         // Here, we must be careful which `section` we're passing in, as it can be the
         // homescreen's section, or a sub-view's section, thereby requiring a custom
         // `IndexPath` object to be created and passed around.
         switch Section(fxHomeIndexPath.section) {
-        case .pocket:
-            presentContextMenu(for: fxHomeIndexPath)
->>>>>>> fc1aebc0
         case .topSites:
             let topSiteCell = self.collectionView?.cellForItem(at: fxHomeIndexPath) as! ASHorizontalScrollCell
             let pointInTopSite = longPressGestureRecognizer.location(in: topSiteCell.collectionView)
@@ -1173,11 +1136,7 @@
             let topSiteIndexPath = IndexPath(row: topSiteItemIndexPath.row,
                                              section: fxHomeIndexPath.section)
             presentContextMenu(for: topSiteIndexPath)
-<<<<<<< HEAD
-        case .pocket, .libraryShortcuts, .jumpBackIn, .recentlySaved, .historyHighlights, .customizeHome:
-=======
         default:
->>>>>>> fc1aebc0
             return
         }
     }
@@ -1189,36 +1148,6 @@
             completionHandler()
         }
     }
-<<<<<<< HEAD
-=======
-
-    func selectItemAtIndex(_ index: Int, inSection section: Section) {
-        var site: Site? = nil
-        switch section {
-        case .pocket:
-            // Pocket site extra
-            site = Site(url: pocketStories[index].url.absoluteString, title: pocketStories[index].title)
-            let key = TelemetryWrapper.EventExtraKey.pocketTilePosition.rawValue
-            let siteExtra = [key : "\(index)"]
-
-            // Origin extra
-            let originExtra = TelemetryWrapper.getOriginExtras(isZeroSearch: isZeroSearch)
-            let extras = originExtra.merge(with: siteExtra)
-
-            TelemetryWrapper.recordEvent(category: .action,
-                                         method: .tap,
-                                         object: .pocketStory,
-                                         value: nil,
-                                         extras: extras)
-        default:
-            return
-        }
-
-        if let site = site {
-            showSiteWithURLHandler(URL(string: site.url)!)
-        }
-    }
->>>>>>> fc1aebc0
 }
 
 // MARK: - Actions Handling
