--- conflicted
+++ resolved
@@ -39,7 +39,6 @@
         self.profile = profile
         self.isZeroSearch = isZeroSearch
         self.tabManager = tabManager
-<<<<<<< HEAD
     }
 
     static var maxItemsToDisplay: Int {
@@ -65,25 +64,6 @@
             return .fractionalWidth(1/2) // iPhone in landscape
         } else {
             return .fractionalWidth(1) // iPhone in portrait
-=======
-    }
-
-    var layoutVariables: JumpBackInLayoutVariables {
-        let horizontalVariables = JumpBackInLayoutVariables(columns: 2, scrollDirection: .horizontal, maxItemsToDisplay: 4)
-        let verticalVariables = JumpBackInLayoutVariables(columns: 1, scrollDirection: .vertical, maxItemsToDisplay: 2)
-
-        let deviceIsiPad = UIDevice.current.userInterfaceIdiom == .pad
-        let deviceIsInLandscapeMode = UIWindow.isLandscape
-        let horizontalSizeClassIsCompact = UIScreen.main.traitCollection.horizontalSizeClass == .compact
-
-        if deviceIsiPad {
-            if horizontalSizeClassIsCompact { return verticalVariables }
-            return horizontalVariables
-
-        } else {
-            if deviceIsInLandscapeMode { return horizontalVariables }
-            return verticalVariables
->>>>>>> e4ac6ace
         }
     }
 
@@ -169,8 +149,6 @@
 
         return recentTabs
     }
-<<<<<<< HEAD
-
 
     private static var deviceIsiPad: Bool {
         UIDevice.current.userInterfaceIdiom == .pad
@@ -179,6 +157,4 @@
     private static var deviceIsInLandscapeMode: Bool {
         UIWindow.isLandscape
     }
-=======
->>>>>>> e4ac6ace
 }