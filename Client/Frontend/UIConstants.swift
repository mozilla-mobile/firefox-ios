--- conflicted
+++ resolved
@@ -65,10 +65,6 @@
     let goToCopiedURL = NSLocalizedString("Go to copied URL?", comment: "Pending feature; currently unused string! Prompt message shown when browser is opened with URL on the clipboard")
     let goToCopiedURLButton = NSLocalizedString("Go", comment: "Pending feature; currently unused string! Button to browse to URL on the clipboard when browser is opened")
 
-<<<<<<< HEAD
-    // Bug 1196227 - (pbmode) [Meta] Private Browsing
-    let openInNewPrivateTab = NSLocalizedString("Open in New Private Tab", tableName: "PrivateBrowsing", comment: "Context menu option for opening a link in a new private tab")
-=======
     // strings for lightweight themes
     let themeSetting = NSLocalizedString("Theme", tableName: "LightweightThemes", comment: "Pending feature; currently unused string! Settings row to enter theme settings")
     let themesHeader = NSLocalizedString("Themes", tableName: "LightweightThemes", comment: "Pending feature; currently unused string! sub header for theme options in theme chooser")
@@ -93,7 +89,6 @@
     let turnOffYourPasscode     = NSLocalizedString("Turn off your passcode.", tableName: "AuthenticationManager", comment: "Touch ID prompt subtitle when turning off passcode")
     let accessLogins            = NSLocalizedString("Use your fingerprint to access Logins now.", tableName: "AuthenticationManager", comment: "Touch ID prompt subtitle when accessing logins")
     let accessPBMode            = NSLocalizedString("Use your fingerprint to access Private Browsing now.", tableName: "AuthenticationManager", comment: "Touch ID prompt subtitle when accessing private browsing")
->>>>>>> 3138f889
 }
 
 /// Old strings that will be removed when we kill 1.0. We need to keep them around for now for l10n export.
