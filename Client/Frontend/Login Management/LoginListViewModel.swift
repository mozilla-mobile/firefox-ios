--- conflicted
+++ resolved
@@ -77,11 +77,6 @@
         let titleForSectionIndex = titles[section - 1]
         return loginRecordSections[titleForSectionIndex]
     }
-<<<<<<< HEAD
-
-=======
-  
->>>>>>> b4843d44
     func setLogins(_ logins: [LoginRecord]) {
         // NB: Make sure we call the callback on the main thread so it can be synced up with a reloadData to
         //     prevent race conditions between data/UI indexing.
