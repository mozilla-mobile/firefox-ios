--- conflicted
+++ resolved
@@ -169,11 +169,8 @@
         selectionButton.setTitleColor(UIColor.theme.tableView.rowBackground, for: [])
         selectionButton.backgroundColor = UIColor.theme.general.highlightBlue
 
-<<<<<<< HEAD
-        let isDarkTheme = ThemeManager.instance.currentName == .dark
-=======
         let isDarkTheme = LegacyThemeManager.instance.currentName == .dark
->>>>>>> 850b86ff
+
         let searchTextField = searchController.searchBar.searchTextField
         
         // Theme the search text field (Dark / Light)
