--- conflicted
+++ resolved
@@ -40,10 +40,6 @@
 
     fileprivate lazy var cancelButton: UIBarButtonItem = {
         let button = UIBarButtonItem(barButtonSystemItem: .cancel, target: self, action: #selector(cancel))
-<<<<<<< HEAD
-        button.tintColor = themeManager.currentTheme.colors.actionPrimary
-=======
->>>>>>> 1a84fd0c
         return button
     }()
 
