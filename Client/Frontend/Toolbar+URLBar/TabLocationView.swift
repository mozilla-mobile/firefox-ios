// This Source Code Form is subject to the terms of the Mozilla Public
// License, v. 2.0. If a copy of the MPL was not distributed with this
// file, You can obtain one at http://mozilla.org/MPL/2.0/

import Common
import UIKit
import Shared

protocol TabLocationViewDelegate: AnyObject {
    func tabLocationViewDidTapLocation(_ tabLocationView: TabLocationView)
    func tabLocationViewDidLongPressLocation(_ tabLocationView: TabLocationView)
    func tabLocationViewDidTapReaderMode(_ tabLocationView: TabLocationView)
    func tabLocationViewDidTapReload(_ tabLocationView: TabLocationView)
    func tabLocationViewDidTapShield(_ tabLocationView: TabLocationView)
    func tabLocationViewDidBeginDragInteraction(_ tabLocationView: TabLocationView)
    func tabLocationViewDidTapShare(_ tabLocationView: TabLocationView, button: UIButton)
    func tabLocationViewDidTapShoppingCart(_ tabLocationView: TabLocationView, button: UIButton)

    /// - returns: whether the long-press was handled by the delegate; i.e. return `false` when the conditions for even starting handling long-press were not satisfied
    @discardableResult
    func tabLocationViewDidLongPressReaderMode(_ tabLocationView: TabLocationView) -> Bool
    func tabLocationViewDidLongPressReload(_ tabLocationView: TabLocationView)
    func tabLocationViewLocationAccessibilityActions(_ tabLocationView: TabLocationView) -> [UIAccessibilityCustomAction]?
}

class TabLocationView: UIView, FeatureFlaggable {
    // MARK: UX
    struct UX {
        static let hostFontColor = UIColor.black
        static let spacing: CGFloat = 8
        static let statusIconSize: CGFloat = 18
        static let buttonSize: CGFloat = 40
        static let urlBarPadding = 4
    }

    // MARK: Variables
    weak var delegate: TabLocationViewDelegate?
    var longPressRecognizer: UILongPressGestureRecognizer!
    var tapRecognizer: UITapGestureRecognizer!
    var contentView: UIStackView!

    /// Tracking protection button, gets updated from tabDidChangeContentBlocking
    private var blockerStatus: BlockerStatus = .noBlockedURLs
    private var hasSecureContent = false

    private let menuBadge = BadgeWithBackdrop(imageName: ImageIdentifiers.menuBadge, backdropCircleSize: 32)

    var url: URL? {
        didSet {
            updateTextWithURL()
            trackingProtectionButton.isHidden = !isValidHttpUrlProtocol
            shareButton.isHidden = !(shouldEnableShareButtonFeature && isValidHttpUrlProtocol)
            setNeedsUpdateConstraints()
        }
    }

    var shouldEnableShareButtonFeature: Bool {
        guard featureFlags.isFeatureEnabled(.shareToolbarChanges, checking: .buildOnly) else {
            return false
        }
        return true
    }

    var readerModeState: ReaderModeState {
        get {
            return readerModeButton.readerModeState
        }
        set (newReaderModeState) {
            guard newReaderModeState != self.readerModeButton.readerModeState else { return }
            setReaderModeState(newReaderModeState)
        }
    }

    lazy var urlTextField: URLTextField = .build { urlTextField in
        // Prevent the field from compressing the toolbar buttons on the 4S in landscape.
        urlTextField.setContentCompressionResistancePriority(UILayoutPriority(rawValue: 250), for: .horizontal)
        urlTextField.accessibilityIdentifier = "url"
        urlTextField.accessibilityActionsSource = self
        urlTextField.font = UIConstants.DefaultChromeFont
        urlTextField.backgroundColor = .clear
        urlTextField.accessibilityLabel = .TabLocationAddressBarAccessibilityLabel
        urlTextField.font = UIFont.preferredFont(forTextStyle: .body)
        urlTextField.adjustsFontForContentSizeCategory = true

        // Remove the default drop interaction from the URL text field so that our
        // custom drop interaction on the BVC can accept dropped URLs.
        if let dropInteraction = urlTextField.textDropInteraction {
            urlTextField.removeInteraction(dropInteraction)
        }
    }

    private func setURLTextfieldPlaceholder(theme: Theme) {
        let attributes = [NSAttributedString.Key.foregroundColor: theme.colors.textSecondary]
        urlTextField.attributedPlaceholder = NSAttributedString(string: .TabLocationURLPlaceholder,
                                                                attributes: attributes)
    }

    lazy var trackingProtectionButton: LockButton = .build { trackingProtectionButton in
        trackingProtectionButton.addTarget(self, action: #selector(self.didPressTPShieldButton(_:)), for: .touchUpInside)
        trackingProtectionButton.clipsToBounds = false
        trackingProtectionButton.accessibilityIdentifier = AccessibilityIdentifiers.Toolbar.trackingProtection
    }

    lazy var shareButton: ShareButton = .build { shareButton in
        shareButton.addTarget(self, action: #selector(self.didPressShareButton(_:)), for: .touchUpInside)
        shareButton.clipsToBounds = false
        shareButton.contentHorizontalAlignment = .center
        shareButton.accessibilityIdentifier = AccessibilityIdentifiers.Toolbar.shareButton
    }

    private lazy var shoppingCartButton: UIButton = .build { button in
        // Temporary icon, will be updated
        // https://mozilla-hub.atlassian.net/browse/FXIOS-7039
<<<<<<< HEAD
        button.addTarget(self, action: #selector(self.didPressShoppingCartButton(_:)), for: .touchUpInside)
=======
        button.isHidden = true
>>>>>>> 17dbf457
        button.setImage(UIImage(systemName: "cart.fill"), for: .normal)
        button.imageView?.contentMode = .scaleAspectFit
    }

    private lazy var readerModeButton: ReaderModeButton = .build { readerModeButton in
        readerModeButton.addTarget(self, action: #selector(self.tapReaderModeButton), for: .touchUpInside)
        readerModeButton.addGestureRecognizer(
            UILongPressGestureRecognizer(target: self,
                                         action: #selector(self.longPressReaderModeButton)))
        readerModeButton.isAccessibilityElement = true
        readerModeButton.isHidden = true
        readerModeButton.accessibilityLabel = .TabLocationReaderModeAccessibilityLabel
        readerModeButton.accessibilityIdentifier = AccessibilityIdentifiers.Toolbar.readerModeButton
        readerModeButton.accessibilityCustomActions = [
            UIAccessibilityCustomAction(
                name: .TabLocationReaderModeAddToReadingListAccessibilityLabel,
                target: self,
                selector: #selector(self.readerModeCustomAction))]
    }

    lazy var reloadButton: StatefulButton = {
        let reloadButton = StatefulButton(frame: .zero, state: .disabled)
        reloadButton.addTarget(self, action: #selector(tapReloadButton), for: .touchUpInside)
        reloadButton.addGestureRecognizer(
            UILongPressGestureRecognizer(target: self, action: #selector(longPressReloadButton)))
        reloadButton.imageView?.contentMode = .scaleAspectFit
        reloadButton.contentHorizontalAlignment = .center
        reloadButton.accessibilityLabel = .TabLocationReloadAccessibilityLabel
        reloadButton.accessibilityIdentifier = AccessibilityIdentifiers.Toolbar.reloadButton
        reloadButton.isAccessibilityElement = true
        reloadButton.translatesAutoresizingMaskIntoConstraints = false
        return reloadButton
    }()

    override init(frame: CGRect) {
        super.init(frame: frame)
        register(self, forTabEvents: .didGainFocus, .didToggleDesktopMode, .didChangeContentBlocking)
        longPressRecognizer = UILongPressGestureRecognizer(target: self, action: #selector(longPressLocation))
        longPressRecognizer.delegate = self

        tapRecognizer = UITapGestureRecognizer(target: self, action: #selector(tapLocation))
        tapRecognizer.delegate = self

        addGestureRecognizer(longPressRecognizer)
        addGestureRecognizer(tapRecognizer)

        let space1px = UIView.build()
        space1px.widthAnchor.constraint(equalToConstant: 1).isActive = true

        let subviews = [trackingProtectionButton, space1px, urlTextField, shoppingCartButton, readerModeButton, shareButton, reloadButton]
        contentView = UIStackView(arrangedSubviews: subviews)
        contentView.distribution = .fill
        contentView.alignment = .center
        contentView.translatesAutoresizingMaskIntoConstraints = false
        addSubview(contentView)

        contentView.edges(equalTo: self)

        NSLayoutConstraint.activate([
            trackingProtectionButton.widthAnchor.constraint(equalToConstant: UX.buttonSize),
            trackingProtectionButton.heightAnchor.constraint(equalToConstant: UX.buttonSize),
            shoppingCartButton.widthAnchor.constraint(equalToConstant: UX.buttonSize),
            shoppingCartButton.heightAnchor.constraint(equalToConstant: UX.buttonSize),
            readerModeButton.widthAnchor.constraint(equalToConstant: UX.buttonSize),
            readerModeButton.heightAnchor.constraint(equalToConstant: UX.buttonSize),
            shareButton.heightAnchor.constraint(equalToConstant: UX.buttonSize),
            shareButton.widthAnchor.constraint(equalToConstant: UX.buttonSize),
            reloadButton.widthAnchor.constraint(equalToConstant: UX.buttonSize),
            reloadButton.heightAnchor.constraint(equalToConstant: UX.buttonSize),
        ])

        // Setup UIDragInteraction to handle dragging the location
        // bar for dropping its URL into other apps.
        let dragInteraction = UIDragInteraction(delegate: self)
        dragInteraction.allowsSimultaneousRecognitionDuringLift = true
        self.addInteraction(dragInteraction)

        menuBadge.add(toParent: contentView)
        menuBadge.show(false)
    }

    required init(coder: NSCoder) {
        fatalError("init(coder:) has not been implemented")
    }

    // MARK: - Accessibility

    private lazy var _accessibilityElements = [urlTextField, readerModeButton, readerModeButton, reloadButton, trackingProtectionButton, shareButton]

    override var accessibilityElements: [Any]? {
        get {
            return _accessibilityElements.filter { !$0.isHidden }
        }
        set {
            super.accessibilityElements = newValue
        }
    }

    func overrideAccessibility(enabled: Bool) {
        _accessibilityElements.forEach {
            $0.isAccessibilityElement = enabled
        }
    }

    // MARK: - User actions

    @objc
    func tapReaderModeButton() {
        delegate?.tabLocationViewDidTapReaderMode(self)
    }

    @objc
    func tapReloadButton() {
        delegate?.tabLocationViewDidTapReload(self)
    }

    @objc
    func longPressReaderModeButton(_ recognizer: UILongPressGestureRecognizer) {
        if recognizer.state == .began {
            delegate?.tabLocationViewDidLongPressReaderMode(self)
        }
    }

    @objc
    func longPressReloadButton(_ recognizer: UILongPressGestureRecognizer) {
        if recognizer.state == .began {
            delegate?.tabLocationViewDidLongPressReload(self)
        }
    }

    @objc
    func longPressLocation(_ recognizer: UITapGestureRecognizer) {
        if recognizer.state == .began {
            delegate?.tabLocationViewDidLongPressLocation(self)
        }
    }

    @objc
    func tapLocation(_ recognizer: UITapGestureRecognizer) {
        delegate?.tabLocationViewDidTapLocation(self)
    }

    @objc
    func didPressTPShieldButton(_ button: UIButton) {
        delegate?.tabLocationViewDidTapShield(self)
    }

    @objc
    func didPressShareButton(_ button: UIButton) {
        delegate?.tabLocationViewDidTapShare(self, button: shareButton)
    }

    @objc
    func didPressShoppingCartButton(_ button: UIButton) {
        delegate?.tabLocationViewDidTapShoppingCart(self, button: button)
    }

    @objc
    func readerModeCustomAction() -> Bool {
        return delegate?.tabLocationViewDidLongPressReaderMode(self) ?? false
    }

    func updateShoppingCartButtonVisibility(for tab: Tab) {
        guard let url else {
            shoppingCartButton.isHidden = true
            return
        }
        let product = ShoppingProduct(url: url)
        shoppingCartButton.isHidden = !product.isShoppingCartButtonVisible || tab.isPrivate
    }

    private func updateTextWithURL() {
        if let host = url?.host, AppConstants.punyCode {
            urlTextField.text = url?.absoluteString.replacingOccurrences(of: host, with: host.asciiHostToUTF8())
        } else {
            urlTextField.text = url?.absoluteString
        }
        // remove https:// (the scheme) from the url when displaying
        if let scheme = url?.scheme, let range = url?.absoluteString.range(of: "\(scheme)://") {
            urlTextField.text = url?.absoluteString.replacingCharacters(in: range, with: "")
        }
    }

    private func setTrackingProtection(theme: Theme) {
        var lockImage: UIImage?
        if hasSecureContent {
            let imageID = theme.type.getThemedImageName(name: ImageIdentifiers.lockBlocked)
            lockImage = UIImage(imageLiteralResourceName: imageID)
        } else if let tintColor = trackingProtectionButton.tintColor {
            lockImage = UIImage(imageLiteralResourceName: StandardImageIdentifiers.Large.lock)
                .withTintColor(tintColor, renderingMode: .alwaysTemplate)
        }

        switch blockerStatus {
        case .blocking, .noBlockedURLs:
            trackingProtectionButton.setImage(lockImage, for: .normal)
        case .safelisted:
            if let smallDotImage = UIImage(systemName: ImageIdentifiers.circleFill)?.withTintColor(theme.colors.iconAccentBlue) {
                trackingProtectionButton.setImage(lockImage?.overlayWith(image: smallDotImage), for: .normal)
            }
        case .disabled:
            trackingProtectionButton.setImage(lockImage, for: .normal)
        }
    }
}

// MARK: - Private
private extension TabLocationView {
    var isValidHttpUrlProtocol: Bool {
        ["https", "http"].contains(url?.scheme ?? "")
    }

    func setReaderModeState(_ newReaderModeState: ReaderModeState) {
        let wasHidden = readerModeButton.isHidden
        self.readerModeButton.readerModeState = newReaderModeState

        readerModeButton.isHidden = (newReaderModeState == .unavailable) || !shoppingCartButton.isHidden
        if wasHidden != readerModeButton.isHidden {
            UIAccessibility.post(notification: UIAccessibility.Notification.layoutChanged, argument: nil)
            if !readerModeButton.isHidden {
                // Delay the Reader Mode accessibility announcement briefly to prevent interruptions.
                DispatchQueue.main.asyncAfter(deadline: .now() + .seconds(2)) {
                    UIAccessibility.post(notification: UIAccessibility.Notification.announcement, argument: String.ReaderModeAvailableVoiceOverAnnouncement)
                }
            }
        }
        UIView.animate(withDuration: 0.1, animations: { () -> Void in
            self.readerModeButton.alpha = newReaderModeState == .unavailable ? 0 : 1
        })
    }
}

extension TabLocationView: UIGestureRecognizerDelegate {
    func gestureRecognizer(_ gestureRecognizer: UIGestureRecognizer, shouldRecognizeSimultaneouslyWith otherGestureRecognizer: UIGestureRecognizer) -> Bool {
        // When long pressing a button make sure the textfield's long press gesture is not triggered
        return !(otherGestureRecognizer.view is UIButton)
    }

    func gestureRecognizer(_ gestureRecognizer: UIGestureRecognizer, shouldBeRequiredToFailBy otherGestureRecognizer: UIGestureRecognizer) -> Bool {
        // If the longPressRecognizer is active, fail the tap recognizer to avoid conflicts.
        return gestureRecognizer == longPressRecognizer && otherGestureRecognizer == tapRecognizer
    }
}

extension TabLocationView: UIDragInteractionDelegate {
    func dragInteraction(_ interaction: UIDragInteraction, itemsForBeginning session: UIDragSession) -> [UIDragItem] {
        // Ensure we actually have a URL in the location bar and that the URL is not local.
        guard let url = self.url,
              !InternalURL.isValid(url: url),
              let itemProvider = NSItemProvider(contentsOf: url)
        else { return [] }

        TelemetryWrapper.recordEvent(category: .action, method: .drag, object: .locationBar)

        let dragItem = UIDragItem(itemProvider: itemProvider)
        return [dragItem]
    }

    func dragInteraction(_ interaction: UIDragInteraction, sessionWillBegin session: UIDragSession) {
        delegate?.tabLocationViewDidBeginDragInteraction(self)
    }
}

extension TabLocationView: AccessibilityActionsSource {
    func accessibilityCustomActionsForView(_ view: UIView) -> [UIAccessibilityCustomAction]? {
        if view === urlTextField {
            return delegate?.tabLocationViewLocationAccessibilityActions(self)
        }
        return nil
    }
}

// MARK: ThemeApplicable
extension TabLocationView: ThemeApplicable {
    func applyTheme(theme: Theme) {
        setURLTextfieldPlaceholder(theme: theme)
        urlTextField.textColor = theme.colors.textPrimary
        readerModeButton.applyTheme(theme: theme)
        trackingProtectionButton.applyTheme(theme: theme)
        shareButton.applyTheme(theme: theme)
        reloadButton.applyTheme(theme: theme)
        menuBadge.badge.tintBackground(color: theme.colors.layer3)
        setTrackingProtection(theme: theme)
        shoppingCartButton.tintColor = theme.colors.iconSecondary
    }
}

extension TabLocationView: TabEventHandler {
    func tabDidChangeContentBlocking(_ tab: Tab) {
        updateBlockerStatus(forTab: tab)
    }

    private func updateBlockerStatus(forTab tab: Tab) {
        guard let blocker = tab.contentBlocker else { return }

        ensureMainThread { [self] in
            trackingProtectionButton.alpha = 1.0
            let themeManager: ThemeManager = AppContainer.shared.resolve()
            self.blockerStatus = blocker.status
            self.hasSecureContent = !(tab.webView?.hasOnlySecureContent ?? false)
            setTrackingProtection(theme: themeManager.currentTheme)
        }
    }

    func tabDidGainFocus(_ tab: Tab) {
        updateBlockerStatus(forTab: tab)
    }
}<|MERGE_RESOLUTION|>--- conflicted
+++ resolved
@@ -111,11 +111,8 @@
     private lazy var shoppingCartButton: UIButton = .build { button in
         // Temporary icon, will be updated
         // https://mozilla-hub.atlassian.net/browse/FXIOS-7039
-<<<<<<< HEAD
         button.addTarget(self, action: #selector(self.didPressShoppingCartButton(_:)), for: .touchUpInside)
-=======
         button.isHidden = true
->>>>>>> 17dbf457
         button.setImage(UIImage(systemName: "cart.fill"), for: .normal)
         button.imageView?.contentMode = .scaleAspectFit
     }
