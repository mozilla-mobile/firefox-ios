--- conflicted
+++ resolved
@@ -111,19 +111,12 @@
                 menuItems.append(AppMenuConfiguration.SetHomePageMenuItem)
             }
             menuItems.append(AppMenuConfiguration.NewTabMenuItem)
-<<<<<<< HEAD
-            if #available(iOS 9, *) {
-                menuItems.append(AppMenuConfiguration.NewPrivateTabMenuItem)
-            }
+            menuItems.append(AppMenuConfiguration.NewPrivateTabMenuItem)
             var menuItem = tabState.isBookmarked ? AppMenuConfiguration.RemoveBookmarkMenuItem : AppMenuConfiguration.AddBookmarkMenuItem
             if let url = tabState.url where !url.isWebPage(includeDataURIs: true) || url.isLocal {
                 menuItem.isDisabled = true
             }
             menuItems.append(menuItem)
-=======
-            menuItems.append(AppMenuConfiguration.NewPrivateTabMenuItem)
-            menuItems.append(tabState.isBookmarked ? AppMenuConfiguration.RemoveBookmarkMenuItem : AppMenuConfiguration.AddBookmarkMenuItem)
->>>>>>> 4779a27b
             if NoImageModeHelper.isNoImageModeAvailable(appState) {
                 if NoImageModeHelper.isNoImageModeActivated(appState) {
                     menuItems.append(AppMenuConfiguration.ShowImageModeMenuItem)
