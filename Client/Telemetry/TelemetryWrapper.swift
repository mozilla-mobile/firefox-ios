--- conflicted
+++ resolved
@@ -401,11 +401,8 @@
         case shoppingCartButton = "shopping-cart-button"
         case shoppingBottomSheet = "shopping-bottom-sheet"
         case shoppingRecentReviews = "shopping-recent-reviews"
-<<<<<<< HEAD
         case shoppingSettingsCardTurnOffButton = "shopping-settings-card-turn-off-button"
-=======
         case shoppingSettingsChevronButton = "shopping-settings-chevron-button"
->>>>>>> 3203c0a0
         case keyCommand = "key-command"
         case locationBar = "location-bar"
         case messaging = "messaging"
@@ -1033,13 +1030,10 @@
             GleanMetrics.Shopping.surfaceShowMoreRecentReviewsClicked.record()
         case (.action, .view, .shoppingBottomSheet, _, _):
             GleanMetrics.Shopping.surfaceDisplayed.record()
-<<<<<<< HEAD
         case (.action, .tap, .shoppingSettingsCardTurnOffButton, _, _):
             GleanMetrics.Shopping.settingsComponentOptedOut.record()
-=======
         case (.action, .view, .shoppingSettingsChevronButton, _, _):
             GleanMetrics.Shopping.surfaceSettingsExpandClicked.record()
->>>>>>> 3203c0a0
 
         // MARK: Onboarding
         case (.action, .view, .onboardingCardView, _, let extras):
