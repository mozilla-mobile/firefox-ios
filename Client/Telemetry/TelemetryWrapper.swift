--- conflicted
+++ resolved
@@ -1073,14 +1073,10 @@
             GleanMetrics.Shopping.surfaceShowQualityExplainerClicked.record()
         case (.action, .navigate, .shoppingButton, .shoppingCFRsDisplayed, _):
             GleanMetrics.Shopping.addressBarFeatureCalloutDisplayed.record()
-<<<<<<< HEAD
         case(.information, .view, .shoppingProductPageVisits, _, _):
             GleanMetrics.Shopping.productPageVisits.add()
-=======
         case (.action, .tap, .shoppingPoweredByFakespotLabel, _, _):
             GleanMetrics.Shopping.surfacePoweredByFakespotLinkClicked.record()
-
->>>>>>> 70c5ffa6
         // MARK: Onboarding
         case (.action, .view, .onboardingCardView, _, let extras):
             if let type = extras?[ExtraKey.cardType.rawValue] as? String,
