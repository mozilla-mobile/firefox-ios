// This Source Code Form is subject to the terms of the Mozilla Public
// License, v. 2.0. If a copy of the MPL was not distributed with this
// file, You can obtain one at http://mozilla.org/MPL/2.0

import Glean
import Shared
import Telemetry
import Account
import Sync

class TelemetryWrapper {
    let legacyTelemetry = Telemetry.default
    let glean = Glean.shared

    // Boolean flag to temporarily remember if we crashed during the
    // last run of the app. We cannot simply use `Sentry.crashedLastLaunch`
    // because we want to clear this flag after we've already reported it
    // to avoid re-reporting the same crash multiple times.
    private var crashedLastLaunch: Bool

    private var profile: Profile?

    private func migratePathComponentInDocumentsDirectory(_ pathComponent: String, to destinationSearchPath: FileManager.SearchPathDirectory) {
        guard let oldPath = try? FileManager.default.url(for: .documentDirectory, in: .userDomainMask, appropriateFor: nil, create: false).appendingPathComponent(pathComponent).path, FileManager.default.fileExists(atPath: oldPath) else {
            return
        }

        print("Migrating \(pathComponent) from ~/Documents to \(destinationSearchPath)")
        guard let newPath = try? FileManager.default.url(for: destinationSearchPath, in: .userDomainMask, appropriateFor: nil, create: true).appendingPathComponent(pathComponent).path else {
            print("Unable to get destination path \(destinationSearchPath) to move \(pathComponent)")
            return
        }

        do {
            try FileManager.default.moveItem(atPath: oldPath, toPath: newPath)

            print("Migrated \(pathComponent) to \(destinationSearchPath) successfully")
        } catch let error as NSError {
            print("Unable to move \(pathComponent) to \(destinationSearchPath): \(error.localizedDescription)")
        }
    }

    init(profile: Profile) {
        crashedLastLaunch = SentryIntegration.shared.crashedLastLaunch

        migratePathComponentInDocumentsDirectory("MozTelemetry-Default-core", to: .cachesDirectory)
        migratePathComponentInDocumentsDirectory("MozTelemetry-Default-mobile-event", to: .cachesDirectory)
        migratePathComponentInDocumentsDirectory("eventArray-MozTelemetry-Default-mobile-event.json", to: .cachesDirectory)

        NotificationCenter.default.addObserver(self, selector: #selector(uploadError), name: Telemetry.notificationReportError, object: nil)

        let telemetryConfig = legacyTelemetry.configuration
        telemetryConfig.appName = "Fennec"
        telemetryConfig.userDefaultsSuiteName = AppInfo.sharedContainerIdentifier
        telemetryConfig.dataDirectory = .cachesDirectory
        telemetryConfig.updateChannel = AppConstants.BuildChannel.rawValue
        let sendUsageData = profile.prefs.boolForKey(AppConstants.PrefSendUsageData) ?? true
        telemetryConfig.isCollectionEnabled = sendUsageData
        telemetryConfig.isUploadEnabled = sendUsageData

        telemetryConfig.measureUserDefaultsSetting(forKey: "profile.saveLogins", withDefaultValue: true)
        telemetryConfig.measureUserDefaultsSetting(forKey: "profile.showClipboardBar", withDefaultValue: false)
        telemetryConfig.measureUserDefaultsSetting(forKey: "profile.settings.closePrivateTabs", withDefaultValue: false)
        telemetryConfig.measureUserDefaultsSetting(forKey: "profile.ASPocketStoriesVisible", withDefaultValue: true)
        telemetryConfig.measureUserDefaultsSetting(forKey: "profile.ASBookmarkHighlightsVisible", withDefaultValue: true)
        telemetryConfig.measureUserDefaultsSetting(forKey: "profile.prefkey.trackingprotection.normalbrowsing", withDefaultValue: true)
        telemetryConfig.measureUserDefaultsSetting(forKey: "profile.prefkey.trackingprotection.privatebrowsing", withDefaultValue: true)
        telemetryConfig.measureUserDefaultsSetting(forKey: "profile.prefkey.trackingprotection.strength", withDefaultValue: "basic")
        telemetryConfig.measureUserDefaultsSetting(forKey: LegacyThemeManagerPrefs.systemThemeIsOn.rawValue, withDefaultValue: true)

        let prefs = profile.prefs
        legacyTelemetry.beforeSerializePing(pingType: CorePingBuilder.PingType) { (inputDict) -> [String: Any?] in
            var outputDict = inputDict // make a mutable copy

            var settings: [String: Any?] = inputDict["settings"] as? [String: Any?] ?? [:]

            if let newTabChoice = prefs.stringForKey(NewTabAccessors.HomePrefKey) {
                outputDict["defaultNewTabExperience"] = newTabChoice as AnyObject?
            }

            // Report this flag as a `1` or `0` integer to allow it
            // to be counted easily when reporting. Then, clear the
            // flag to avoid it getting reported multiple times.
            settings["crashedLastLaunch"] = self.crashedLastLaunch ? 1 : 0
            self.crashedLastLaunch = false

            outputDict["settings"] = settings

            let delegate = UIApplication.shared.delegate as? AppDelegate

            outputDict["openTabCount"] = delegate?.tabManager.count ?? 0

            outputDict["systemTheme"] = UITraitCollection.current.userInterfaceStyle == .dark ? "dark" : "light"

            return outputDict
        }

        legacyTelemetry.beforeSerializePing(pingType: MobileEventPingBuilder.PingType) { (inputDict) -> [String: Any?] in
            var outputDict = inputDict

            var settings: [String: String?] = inputDict["settings"] as? [String: String?] ?? [:]

            let searchEngines = SearchEngines(prefs: profile.prefs, files: profile.files)
            settings["defaultSearchEngine"] = searchEngines.defaultEngine.engineID ?? "custom"

            if let windowBounds = UIWindow.keyWindow?.bounds {
                settings["windowWidth"] = String(describing: windowBounds.width)
                settings["windowHeight"] = String(describing: windowBounds.height)
            }

            outputDict["settings"] = settings

            // App Extension telemetry requires reading events stored in prefs, then clearing them from prefs.
            if let extensionEvents = profile.prefs.arrayForKey(PrefsKeys.AppExtensionTelemetryEventArray) as? [[String: String]],
                var pingEvents = outputDict["events"] as? [[Any?]] {
                profile.prefs.removeObjectForKey(PrefsKeys.AppExtensionTelemetryEventArray)

                extensionEvents.forEach { extensionEvent in
                    let category = TelemetryWrapper.EventCategory.appExtensionAction.rawValue
                    let newEvent = TelemetryEvent(category: category, method: extensionEvent["method"] ?? "", object: extensionEvent["object"] ?? "")
                    pingEvents.append(newEvent.toArray())
                }
                outputDict["events"] = pingEvents
            }

            return outputDict
        }

        legacyTelemetry.add(pingBuilderType: CorePingBuilder.self)
        legacyTelemetry.add(pingBuilderType: MobileEventPingBuilder.self)

        // Initialize Glean
        initGlean(profile, sendUsageData: sendUsageData)
    }

    func initGlean(_ profile: Profile, sendUsageData: Bool) {
        // Get the legacy telemetry ID and record it in Glean for the deletion-request ping
        if let uuidString = UserDefaults.standard.string(forKey: "telemetry-key-prefix-clientId"), let uuid = UUID(uuidString: uuidString) {
            GleanMetrics.LegacyIds.clientId.set(uuid)
        }

        // Initialize Glean telemetry
        glean.initialize(uploadEnabled: sendUsageData, configuration: Configuration(channel: AppConstants.BuildChannel.rawValue), buildInfo: GleanMetrics.GleanBuild.info)

        // Save the profile so we can record settings from it when the notification below fires.
        self.profile = profile

        setSyncDeviceId()
        SponsoredTileTelemetry.setupContextId()

        // Register an observer to record settings and other metrics that are more appropriate to
        // record on going to background rather than during initialization.
        NotificationCenter.default.addObserver(
            self,
            selector: #selector(recordEnteredBackgroundPreferenceMetrics(notification:)),
            name: UIApplication.didEnterBackgroundNotification,
            object: nil
        )
    }

    // Sets hashed fxa sync device id for glean deletion ping
    func setSyncDeviceId() {
        guard let prefs = profile?.prefs else { return }
        // Grab our token so we can use the hashed_fxa_uid and clientGUID from our scratchpad for deletion-request ping
        RustFirefoxAccounts.shared.syncAuthState.token(Date.now(), canBeExpired: true) >>== { (token, kSync) in
            let scratchpadPrefs = prefs.branch("sync.scratchpad")
            guard let scratchpad = Scratchpad.restoreFromPrefs(scratchpadPrefs, syncKeyBundle: KeyBundle.fromKSync(kSync)) else { return }

            let deviceId = (scratchpad.clientGUID + token.hashedFxAUID).sha256.hexEncodedString
            GleanMetrics.Deletion.syncDeviceId.set(deviceId)
        }
    }

    // Function for recording metrics that are better recorded when going to background due
    // to the particular measurement, or availability of the information.
    @objc func recordEnteredBackgroundPreferenceMetrics(notification: NSNotification) {
        guard let profile = self.profile else { assert(false); return; }

        // Record default search engine setting
        let searchEngines = SearchEngines(prefs: profile.prefs, files: profile.files)
        GleanMetrics.Search.defaultEngine.set(searchEngines.defaultEngine.engineID ?? "custom")

        // Record the open tab count
        let delegate = UIApplication.shared.delegate as? AppDelegate
        if let count = delegate?.tabManager.count {
            GleanMetrics.Tabs.cumulativeCount.add(Int32(count))
        }

        // Record other preference settings.
        // If the setting exists at the key location, use that value. Otherwise record the default
        // value for that preference to ensure it makes it into the metrics ping.
        let prefs = profile.prefs
        // Record New Tab setting
        if let newTabChoice = prefs.stringForKey(NewTabAccessors.HomePrefKey) {
            GleanMetrics.Preferences.newTabExperience.set(newTabChoice)
        } else {
            GleanMetrics.Preferences.newTabExperience.set(NewTabAccessors.Default.rawValue)
        }
        // Record `Home` setting, where Firefox Home is "Home", a custom URL is "other" and blank is "Blank".
        let homePageSetting = NewTabAccessors.getHomePage(prefs)
        switch homePageSetting {
        case .topSites:
            let firefoxHome = "Home"
            GleanMetrics.Preferences.homePageSetting.set(firefoxHome)
        case .homePage:
            let customUrl = "other"
            GleanMetrics.Preferences.homePageSetting.set(customUrl)
        default:
            GleanMetrics.Preferences.homePageSetting.set(homePageSetting.rawValue)
        }
        // Save logins
        if let saveLogins = prefs.boolForKey(PrefsKeys.LoginsSaveEnabled) {
            GleanMetrics.Preferences.saveLogins.set(saveLogins)
        } else {
            GleanMetrics.Preferences.saveLogins.set(true)
        }
        // Show clipboard bar
        if let showClipboardBar = prefs.boolForKey("showClipboardBar") {
            GleanMetrics.Preferences.showClipboardBar.set(showClipboardBar)
        } else {
            GleanMetrics.Preferences.showClipboardBar.set(false)
        }
        // Close private tabs
        if let closePrivateTabs = prefs.boolForKey("settings.closePrivateTabs") {
            GleanMetrics.Preferences.closePrivateTabs.set(closePrivateTabs)
        } else {
            GleanMetrics.Preferences.closePrivateTabs.set(false)
        }
        // Pocket stories visible
        if let pocketStoriesVisible = prefs.boolForKey(PrefsKeys.FeatureFlags.ASPocketStories) {
            GleanMetrics.ApplicationServices.pocketStoriesVisible.set(pocketStoriesVisible)
        } else {
            GleanMetrics.ApplicationServices.pocketStoriesVisible.set(true)
        }
        // Tracking protection - enabled
        if let tpEnabled = prefs.boolForKey(ContentBlockingConfig.Prefs.EnabledKey) {
            GleanMetrics.TrackingProtection.enabled.set(tpEnabled)
        } else {
            GleanMetrics.TrackingProtection.enabled.set(true)
        }
        // Tracking protection - strength
        if let tpStrength = prefs.stringForKey(ContentBlockingConfig.Prefs.StrengthKey) {
            GleanMetrics.TrackingProtection.strength.set(tpStrength)
        } else {
            GleanMetrics.TrackingProtection.strength.set("basic")
        }
        // System theme enabled
        GleanMetrics.Theme.useSystemTheme.set(LegacyThemeManager.instance.systemThemeIsOn)
        // Installed Mozilla applications
        GleanMetrics.InstalledMozillaProducts.focus.set(UIApplication.shared.canOpenURL(URL(string: "firefox-focus://")!))
        GleanMetrics.InstalledMozillaProducts.klar.set(UIApplication.shared.canOpenURL(URL(string: "firefox-klar://")!))
        // Device Authentication
        GleanMetrics.Device.authentication.set(AppAuthenticator.canAuthenticateDeviceOwner())
    }

    @objc func uploadError(notification: NSNotification) {
        guard !DeviceInfo.isSimulator(), let error = notification.userInfo?["error"] as? NSError else { return }
        SentryIntegration.shared.send(message: "Upload Error", tag: SentryTag.unifiedTelemetry, severity: .info, description: error.debugDescription)
    }
}

// Enums for Event telemetry.
extension TelemetryWrapper {
    public enum EventCategory: String {
        case action = "action"
        case appExtensionAction = "app-extension-action"
        case prompt = "prompt"
        case enrollment = "enrollment"
        case firefoxAccount = "firefox_account"
        case information = "information"
    }

    public enum EventMethod: String {
        case add = "add"
        case background = "background"
        case cancel = "cancel"
        case change = "change"
        case close = "close"
        case closeAll = "close-all"
        case delete = "delete"
        case deleteAll = "deleteAll"
        case drag = "drag"
        case drop = "drop"
        case foreground = "foreground"
        case swipe = "swipe"
        case navigate = "navigate"
        case open = "open"
        case press = "press"
        case pull = "pull"
        case scan = "scan"
        case share = "share"
        case tap = "tap"
        case translate = "translate"
        case view = "view"
        case applicationOpenUrl = "application-open-url"
        case emailLogin = "email"
        case qrPairing = "pairing"
        case settings = "settings"
        case application = "application"
        case voiceOver = "voice-over"
        case reduceTransparency = "reduce-transparency"
        case reduceMotion = "reduce-motion"
        case invertColors = "invert-colors"
        case switchControl = "switch-control"
    }

    public enum EventObject: String {
        case app = "app"
        case bookmark = "bookmark"
        case bookmarksPanel = "bookmarks-panel"
        case download = "download"
        case downloadLinkButton = "download-link-button"
        case downloadNowButton = "download-now-button"
        case downloadsPanel = "downloads-panel"
        case keyCommand = "key-command"
        case locationBar = "location-bar"
        case qrCodeText = "qr-code-text"
        case qrCodeURL = "qr-code-url"
        case readerModeCloseButton = "reader-mode-close-button"
        case readerModeOpenButton = "reader-mode-open-button"
        case readingListItem = "reading-list-item"
        case setting = "setting"
        case tab = "tab"
        case tabTray = "tab-tray"
        case tabNormalQuantity = "normal-tab-quantity"
        case tabPrivateQuantity = "private-tab-quantity"
        case groupedTab = "grouped-tab"
        case groupedTabPerformSearch = "grouped-tab-perform-search"
        case trackingProtectionStatistics = "tracking-protection-statistics"
        case trackingProtectionSafelist = "tracking-protection-safelist"
        case trackingProtectionMenu = "tracking-protection-menu"
        case url = "url"
        case searchText = "searchText"
        case whatsNew = "whats-new"
        case dismissUpdateCoverSheetAndStartBrowsing = "dismissed-update-cover_sheet_and_start_browsing"
        case dismissedUpdateCoverSheet = "dismissed-update-cover-sheet"
        case dismissedETPCoverSheet = "dismissed-etp-sheet"
        case dismissETPCoverSheetAndStartBrowsing = "dismissed-etp-cover-sheet-and-start-browsing"
        case dismissETPCoverSheetAndGoToSettings = "dismissed-update-cover-sheet-and-go-to-settings"
        case privateBrowsingButton = "private-browsing-button"
        case startSearchButton = "start-search-button"
        case addNewTabButton = "add-new-tab-button"
        case removeUnVerifiedAccountButton = "remove-unverified-account-button"
        case tabSearch = "tab-search"
        case tabToolbar = "tab-toolbar"
        case chinaServerSwitch = "china-server-switch"
        case accountConnected = "connected"
        case accountDisconnected = "disconnected"
        case appMenu = "app_menu"
        case settings = "settings"
        case settingsMenuSetAsDefaultBrowser = "set-as-default-browser-menu-go-to-settings"
        case onboarding = "onboarding"
        case welcomeScreenView = "welcome-screen-view"
        case welcomeScreenClose = "welcome-screen-close"
        case welcomeScreenSignIn = "welcome-screen-sign-in"
        case welcomeScreenSignUp = "welcome-screen-sign-up"
        case welcomeScreenNext = "welcome-screen-next"
        case syncScreenView = "sync-screen-view"
        case syncScreenSignUp = "sync-screen-sign-up"
        case syncScreenStartBrowse = "sync-screen-start-browse"
        case dismissedOnboarding = "dismissed-onboarding"
        case dismissedOnboardingSignUp = "dismissed-onboarding-sign-up"
        case dismissedOnboardingEmailLogin = "dismissed-onboarding-email-login"
        case dismissDefaultBrowserCard = "default-browser-card"
        case goToSettingsDefaultBrowserCard = "default-browser-card-go-to-settings"
        case dismissDefaultBrowserOnboarding = "default-browser-onboarding"
        case goToSettingsDefaultBrowserOnboarding = "default-browser-onboarding-go-to-settings"
        case homeTabBannerEvergreen = "home-tab-banner-evergreen"
        case asDefaultBrowser = "as-default-browser"
        case mediumTabsOpenUrl = "medium-tabs-widget-url"
        case largeTabsOpenUrl = "large-tabs-widget-url"
        case smallQuickActionSearch = "small-quick-action-search"
        case mediumQuickActionSearch = "medium-quick-action-search"
        case mediumQuickActionPrivateSearch = "medium-quick-action-private-search"
        case mediumQuickActionCopiedLink = "medium-quick-action-copied-link"
        case mediumQuickActionClosePrivate = "medium-quick-action-close-private"
        case mediumTopSitesWidget = "medium-top-sites-widget"
        case topSiteTile = "top-site-tile"
        case topSiteContextualMenu = "top-site-contextual-menu"
        case pocketStory = "pocket-story"
        case pocketSectionImpression = "pocket-section-impression"
        case library = "library"
        case home = "home-page"
        case homeTabBanner = "home-tab-banner"
        case blockImagesEnabled = "block-images-enabled"
        case blockImagesDisabled = "block-images-disabled"
        case navigateTabHistoryBack = "navigate-tab-history-back"
        case navigateTabHistoryBackSwipe = "navigate-tab-history-back-swipe"
        case navigateTabHistoryForward = "navigate-tab-history-forward"
        case nightModeEnabled = "night-mode-enabled"
        case nightModeDisabled = "night-mode-disabled"
        case logins = "logins-and-passwords"
        case signIntoSync = "sign-into-sync"
        case syncTab = "sync-tab"
        case syncSignIn = "sync-sign-in"
        case syncCreateAccount = "sync-create-account"
        case libraryPanel = "library-panel"
        case navigateToGroupHistory = "navigate-to-group-history"
        case selectedHistoryItem = "selected-history-item"
        case searchHistory = "search-history"
        case deleteHistory = "delete-history"
        case sharePageWith = "share-page-with"
        case sendToDevice = "send-to-device"
        case copyAddress = "copy-address"
        case reportSiteIssue = "report-site-issue"
        case findInPage = "find-in-page"
        case requestDesktopSite = "request-desktop-site"
        case requestMobileSite = "request-mobile-site"
        case pinToTopSites = "pin-to-top-sites"
        case removePinnedSite = "remove-pinned-site"
        case firefoxHomepage = "firefox-homepage"
        case wallpaperSettings = "wallpaper-settings"
        case contextualHint = "contextual-hint"
        case jumpBackInImpressions = "jump-back-in-impressions"
        case historyImpressions = "history-highlights-impressions"
        case recentlySavedBookmarkImpressions = "recently-saved-bookmark-impressions"
        case recentlySavedReadingItemImpressions = "recently-saved-reading-items-impressions"
        case inactiveTabTray = "inactiveTabTray"
        case reload = "reload"
        case reloadFromUrlBar = "reload-from-url-bar"
        case fxaLoginWebpage = "fxa-login-webpage"
        case fxaLoginCompleteWebpage = "fxa-login-complete-webpage"
        case fxaRegistrationWebpage = "fxa-registration-webpage"
        case fxaRegistrationCompletedWebpage = "fxa-registration-completed-webpage"
        case fxaConfirmSignUpCode = "fxa-confirm-signup-code"
        case fxaConfirmSignInToken = "fxa-confirm-signin-token"
        case awesomebarLocation = "awesomebar-position"
    }

    public enum EventValue: String {
        case activityStream = "activity-stream"
        case appMenu = "app-menu"
        case awesomebarResults = "awesomebar-results"
        case browser = "browser"
        case contextMenu = "context-menu"
        case downloadCompleteToast = "download-complete-toast"
        case homePanel = "home-panel"
        case markAsRead = "mark-as-read"
        case markAsUnread = "mark-as-unread"
        case pageActionMenu = "page-action-menu"
        case readerModeToolbar = "reader-mode-toolbar"
        case readingListPanel = "reading-list-panel"
        case shareExtension = "share-extension"
        case shareMenu = "share-menu"
        case tabTray = "tab-tray"
        case topTabs = "top-tabs"
        case systemThemeSwitch = "system-theme-switch"
        case themeModeManually = "theme-manually"
        case themeModeAutomatically = "theme-automatically"
        case themeLight = "theme-light"
        case themeDark = "theme-dark"
        case privateTab = "private-tab"
        case normalTab = "normal-tab"
        case tabView = "tab-view"
        case bookmarksPanel = "bookmarks-panel"
        case historyPanel = "history-panel"
        case historyPanelNonGroupItem = "history-panel-non-grouped-item"
        case historyPanelGroupedItem = "history-panel-grouped-item"
        case readingPanel = "reading-panel"
        case downloadsPanel = "downloads-panel"
        case syncPanel = "sync-panel"
        case yourLibrarySection = "your-library-section"
        case jumpBackInSectionShowAll = "jump-back-in-section-show-all"
        case jumpBackInSectionTabOpened = "jump-back-in-section-tab-opened"
        case jumpBackInSectionGroupOpened = "jump-back-in-section-group-opened"
        case recentlySavedSectionShowAll = "recently-saved-section-show-all"
        case recentlySavedBookmarkItemAction = "recently-saved-bookmark-item-action"
        case recentlySavedBookmarkItemView = "recently-saved-bookmark-item-view"
        case recentlySavedReadingListView = "recently-saved-reading-list-view"
        case recentlySavedReadingListAction = "recently-saved-reading-list-action"
        case historyHighlightsShowAll = "history-highlights-show-all"
        case historyHighlightsItemOpened = "history-highlights-item-opened"
        case historyHighlightsGroupOpen = "history-highlights-group-open"
        case customizeHomepageButton = "customize-homepage-button"
        case cycleWallpaperButton = "cycle-wallpaper-button"
        case toggleLogoWallpaperButton = "toggle-logo-wallpaper-button"
        case wallpaperSelected = "wallpaper-selected"
        case dismissCFRFromButton = "dismiss-cfr-from-button"
        case dismissCFRFromOutsideTap = "dismiss-cfr-from-outside-tap"
        case pressCFRActionButton = "press-cfr-action-button"
        case fxHomepageOrigin = "firefox-homepage-origin"
        case fxHomepageOriginZeroSearch = "zero-search"
        case fxHomepageOriginOther = "origin-other"
        case addBookmarkToast = "add-bookmark-toast"
        case openHomeFromAwesomebar = "open-home-from-awesomebar"
        case openHomeFromPhotonMenuButton = "open-home-from-photon-menu-button"
        case openInactiveTab = "openInactiveTab"
        case inactiveTabShown = "inactive-Tab-Shown"
        case inactiveTabExpand = "inactivetab-expand"
        case inactiveTabCollapse = "inactivetab-collapse"
        case inactiveTabCloseAllButton = "inactive-tab-close-all-button"
        case inactiveTabSwipeClose = "inactive-tab-swipe-close"
        case openRecentlyClosedTab = "openRecentlyClosedTab"
        case tabGroupWithExtras = "tabGroupWithExtras"
        case closeGroupedTab = "recordCloseGroupedTab"
        case messageImpression = "message-impression"
        case messageDismissed = "message-dismissed"
        case messageInteracted = "message-interacted"
        case messageExpired = "message-expired"
        case messageMalformed = "message-malformed"
    }

    public enum EventExtraKey: String, CustomStringConvertible {
        case topSitePosition = "tilePosition"
        case topSiteTileType = "tileType"
        case contextualMenuType = "contextualMenuType"
        case pocketTilePosition = "pocketTilePosition"
        case fxHomepageOrigin = "fxHomepageOrigin"
        case tabsQuantity = "tabsQuantity"

        case preference = "pref"
        case preferenceChanged = "to"
        case isPrivate = "is-private"
        case action = "action"

        case wallpaperName = "wallpaperName"
        case wallpaperType = "wallpaperType"

        case cfrType = "hintType"

        // Grouped Tab
        case groupsWithTwoTabsOnly = "groupsWithTwoTabsOnly"
        case groupsWithTwoMoreTab = "groupsWithTwoMoreTab"
        case totalNumberOfGroups = "totalNumOfGroups"
        case averageTabsInAllGroups = "averageTabsInAllGroups"
        case totalTabsInAllGroups = "totalTabsInAllGroups"
        var description: String {
            return self.rawValue
        }

        // Inactive Tab
        case inactiveTabsCollapsed = "collapsed"
        case inactiveTabsExpanded = "expanded"

        // GleanPlumb
        case messageKey = "message-key"
        case actionUUID = "action-uuid"
        // Accessibility
        case isVoiceOverRunning = "is-voice-over-running"
        case isSwitchControlRunning = "is-switch-control-running"
        case isReduceTransparencyEnabled = "is-reduce-transparency-enabled"
        case isReduceMotionEnabled = "is-reduce-motion-enabled"
        case isInvertColorsEnabled = "is-invert-colors-enabled"
    }

    public static func recordEvent(category: EventCategory, method: EventMethod, object: EventObject, value: EventValue? = nil, extras: [String: Any]? = nil) {
        Telemetry.default.recordEvent(category: category.rawValue, method: method.rawValue, object: object.rawValue, value: value?.rawValue ?? "", extras: extras)

        gleanRecordEvent(category: category, method: method, object: object, value: value, extras: extras)
    }

    static func gleanRecordEvent(category: EventCategory, method: EventMethod, object: EventObject, value: EventValue? = nil, extras: [String: Any]? = nil) {
        switch (category, method, object, value, extras) {
        // MARK: Bookmarks
        case (.action, .view, .bookmarksPanel, let from?, _):
            GleanMetrics.Bookmarks.viewList[from.rawValue].add()
        case (.action, .add, .bookmark, let from?, _):
            GleanMetrics.Bookmarks.add[from.rawValue].add()
        case (.action, .delete, .bookmark, let from?, _):
            GleanMetrics.Bookmarks.delete[from.rawValue].add()
        case (.action, .open, .bookmark, let from?, _):
            GleanMetrics.Bookmarks.open[from.rawValue].add()
        case (.action, .change, .bookmark, let from?, _):
            GleanMetrics.Bookmarks.edit[from.rawValue].add()
        // MARK: Reader Mode
        case (.action, .tap, .readerModeOpenButton, _, _):
            GleanMetrics.ReaderMode.open.add()
        case (.action, .tap, .readerModeCloseButton, _, _):
            GleanMetrics.ReaderMode.close.add()
        // MARK: Reading List
        case (.action, .add, .readingListItem, let from?, _):
            GleanMetrics.ReadingList.add[from.rawValue].add()
        case (.action, .delete, .readingListItem, let from?, _):
            GleanMetrics.ReadingList.delete[from.rawValue].add()
        case (.action, .open, .readingListItem, _, _):
            GleanMetrics.ReadingList.open.add()
        // MARK: Top Site
        case (.action, .tap, .topSiteTile, _, let extras):
            if let homePageOrigin = extras?[EventExtraKey.fxHomepageOrigin.rawValue] as? String {
                GleanMetrics.TopSite.pressedTileOrigin[homePageOrigin].add()
            }

            if let position = extras?[EventExtraKey.topSitePosition.rawValue] as? String, let tileType = extras?[EventExtraKey.topSiteTileType.rawValue] as? String {
                GleanMetrics.TopSite.tilePressed.record(GleanMetrics.TopSite.TilePressedExtra(position: position, tileType: tileType))
            } else {
                recordUninstrumentedMetrics(category: category, method: method, object: object, value: value, extras: extras)
            }

        case (.action, .view, .topSiteContextualMenu, _, let extras):
            if let type = extras?[EventExtraKey.contextualMenuType.rawValue] as? String {
                GleanMetrics.TopSite.contextualMenu.record(GleanMetrics.TopSite.ContextualMenuExtra(type: type))
            } else {
                recordUninstrumentedMetrics(category: category, method: method, object: object, value: value, extras: extras)
            }

        // MARK: Preferences
        case (.action, .change, .setting, _, let extras):
            if let preference = extras?[EventExtraKey.preference.rawValue] as? String, let to = ((extras?[EventExtraKey.preferenceChanged.rawValue]) ?? "undefined") as? String {
                GleanMetrics.Preferences.changed.record(GleanMetrics.Preferences.ChangedExtra(changedTo: to, preference: preference))
            } else {
                recordUninstrumentedMetrics(category: category, method: method, object: object, value: value, extras: extras)
            }
        case (.action, .tap, .privateBrowsingButton, _, let extras):
            if let isPrivate = extras?[EventExtraKey.isPrivate.rawValue] as? String {
                let isPrivateExtra = GleanMetrics.Preferences.PrivateBrowsingButtonTappedExtra(isPrivate: isPrivate)
                GleanMetrics.Preferences.privateBrowsingButtonTapped.record(isPrivateExtra)
            } else {
                recordUninstrumentedMetrics(category: category, method: method, object: object,
                                            value: value, extras: extras)
            }

        // MARK: QR Codes
        case (.action, .scan, .qrCodeText, _, _),
             (.action, .scan, .qrCodeURL, _, _):
            GleanMetrics.QrCode.scanned.add()

        // MARK: Tabs
        case (.action, .add, .tab, let privateOrNormal?, _):
            GleanMetrics.Tabs.open[privateOrNormal.rawValue].add()
        case (.action, .close, .tab, let privateOrNormal?, _):
            GleanMetrics.Tabs.close[privateOrNormal.rawValue].add()
        case (.action, .closeAll, .tab, let privateOrNormal?, _):
            GleanMetrics.Tabs.closeAll[privateOrNormal.rawValue].add()
        case (.action, .tap, .addNewTabButton, _, _):
            GleanMetrics.Tabs.newTabPressed.add()
        case (.action, .tap, .tab, _, _):
            GleanMetrics.Tabs.clickTab.record()
        case (.action, .open, .tabTray, _, _):
            GleanMetrics.Tabs.openTabTray.record()
        case (.action, .close, .tabTray, _, _):
            GleanMetrics.Tabs.closeTabTray.record()
        case (.action, .press, .tabToolbar, .tabView, _):
            GleanMetrics.Tabs.pressTabToolbar.record()
        case (.action, .press, .tab, _, _):
            GleanMetrics.Tabs.pressTopTab.record()
        case(.action, .pull, .reload, _, _):
            GleanMetrics.Tabs.pullToRefresh.add()
        case(.action, .navigate, .tab, _, _):
            GleanMetrics.Tabs.normalAndPrivateUriCount.add()
        case(.action, .tap, .navigateTabHistoryBack, _, _), (.action, .press, .navigateTabHistoryBack, _, _):
            GleanMetrics.Tabs.navigateTabHistoryBack.add()
        case(.action, .tap, .navigateTabHistoryForward, _, _), (.action, .press, .navigateTabHistoryForward, _, _):
            GleanMetrics.Tabs.navigateTabHistoryForward.add()
        case(.action, .swipe, .navigateTabHistoryBackSwipe, _, _):
            GleanMetrics.Tabs.navigateTabBackSwipe.add()
        case(.action, .tap, .reloadFromUrlBar, _, _):
            GleanMetrics.Tabs.reloadFromUrlBar.add()

        case(.information, .background, .tabNormalQuantity, _, let extras):
            if let quantity = extras?[EventExtraKey.tabsQuantity.rawValue] as? Int64 {
                GleanMetrics.Tabs.normalTabsQuantity.set(quantity)
            } else {
                recordUninstrumentedMetrics(category: category, method: method, object: object, value: value, extras: extras)
            }

        case(.information, .background, .tabPrivateQuantity, _, let extras):
            if let quantity = extras?[EventExtraKey.tabsQuantity.rawValue] as? Int64 {
                GleanMetrics.Tabs.privateTabsQuantity.set(quantity)
            } else {
                recordUninstrumentedMetrics(category: category, method: method, object: object, value: value, extras: extras)
            }

        // MARK: Settings Menu
        case (.action, .open, .settingsMenuSetAsDefaultBrowser, _, _):
            GleanMetrics.SettingsMenu.setAsDefaultBrowserPressed.add()

        // MARK: Start Search Button
        case (.action, .tap, .startSearchButton, _, _):
            GleanMetrics.Search.startSearchPressed.add()

        // MARK: Default Browser
        case (.action, .tap, .dismissDefaultBrowserCard, _, _):
            GleanMetrics.DefaultBrowserCard.dismissPressed.add()
        case (.action, .tap, .goToSettingsDefaultBrowserCard, _, _):
            GleanMetrics.DefaultBrowserCard.goToSettingsPressed.add()
        case (.action, .open, .asDefaultBrowser, _, _):
            GleanMetrics.App.openedAsDefaultBrowser.add()
        case (.action, .tap, .dismissDefaultBrowserOnboarding, _, _):
            GleanMetrics.DefaultBrowserOnboarding.dismissPressed.add()
        case (.action, .tap, .goToSettingsDefaultBrowserOnboarding, _, _):
            GleanMetrics.DefaultBrowserOnboarding.goToSettingsPressed.add()
        case (.information, .view, .homeTabBannerEvergreen, _, _):
            GleanMetrics.DefaultBrowserCard.evergreenImpression.record()
        // MARK: Downloads
        case(.action, .tap, .downloadNowButton, _, _):
            GleanMetrics.Downloads.downloadNowButtonTapped.record()
        case(.action, .tap, .download, .downloadsPanel, _):
            GleanMetrics.Downloads.downloadsPanelRowTapped.record()
        case(.action, .view, .downloadsPanel, .downloadCompleteToast, _):
            GleanMetrics.Downloads.viewDownloadCompleteToast.record()
        // MARK: Key Commands
        case(.action, .press, .keyCommand, _, let extras):
            if let action = extras?[EventExtraKey.action.rawValue] as? String {
                let actionExtra = GleanMetrics.KeyCommands.PressKeyCommandActionExtra(action: action)
                GleanMetrics.KeyCommands.pressKeyCommandAction.record(actionExtra)
            } else {
                recordUninstrumentedMetrics(category: category, method: method, object: object, value: value, extras: extras)
            }
        // MARK: Onboarding
        case (.action, .press, .dismissedOnboarding, _, let extras):
            if let slideNum = extras?["slide-num"] as? Int32 {
                GleanMetrics.Onboarding.finish.record(GleanMetrics.Onboarding.FinishExtra(slideNum: slideNum))
            } else {
                recordUninstrumentedMetrics(category: category, method: method, object: object, value: value, extras: extras)
            }
        case (.action, .view, .welcomeScreenView, _, _):
            GleanMetrics.Onboarding.welcomeScreen.add()
        case(.action, .press, .welcomeScreenSignUp, _, _):
            GleanMetrics.Onboarding.welcomeScreenSignUp.add()
        case (.action, .press, .welcomeScreenSignIn, _, _):
            GleanMetrics.Onboarding.welcomeScreenSignIn.add()
        case(.action, .press, .welcomeScreenNext, _, _):
            GleanMetrics.Onboarding.welcomeScreenNext.add()
        case(.action, .press, .welcomeScreenClose, _, _):
            GleanMetrics.Onboarding.welcomeScreenClose.add()
        case(.action, .view, .syncScreenView, _, _):
            GleanMetrics.Onboarding.syncScreen.add()
        case(.action, .press, .syncScreenSignUp, _, _):
            GleanMetrics.Onboarding.syncScreenSignUp.add()
        case(.action, .press, .syncScreenStartBrowse, _, _):
            GleanMetrics.Onboarding.syncScreenBrowse.add()

        // MARK: Widget
        case (.action, .open, .mediumTabsOpenUrl, _, _):
            GleanMetrics.Widget.mTabsOpenUrl.add()
        case (.action, .open, .largeTabsOpenUrl, _, _):
            GleanMetrics.Widget.lTabsOpenUrl.add()
        case (.action, .open, .smallQuickActionSearch, _, _):
            GleanMetrics.Widget.sQuickActionSearch.add()
        case (.action, .open, .mediumQuickActionSearch, _, _):
            GleanMetrics.Widget.mQuickActionSearch.add()
        case (.action, .open, .mediumQuickActionPrivateSearch, _, _):
            GleanMetrics.Widget.mQuickActionPrivateSearch.add()
        case (.action, .open, .mediumQuickActionCopiedLink, _, _):
            GleanMetrics.Widget.mQuickActionCopiedLink.add()
        case (.action, .open, .mediumQuickActionClosePrivate, _, _):
            GleanMetrics.Widget.mQuickActionClosePrivate.add()
        case (.action, .open, .mediumTopSitesWidget, _, _):
            GleanMetrics.Widget.mTopSitesWidget.add()

        // MARK: Pocket
        case (.action, .tap, .pocketStory, _, let extras):
            if let homePageOrigin = extras?[EventExtraKey.fxHomepageOrigin.rawValue] as? String {
                GleanMetrics.Pocket.openStoryOrigin[homePageOrigin].add()
            }

            if let position = extras?[EventExtraKey.pocketTilePosition.rawValue] as? String {
                GleanMetrics.Pocket.openStoryPosition["position-"+position].add()
            } else {
                recordUninstrumentedMetrics(category: category, method: method, object: object, value: value, extras: extras)
            }
        case (.action, .view, .pocketSectionImpression, _, _):
            GleanMetrics.Pocket.sectionImpressions.add()

        // MARK: Library Panel
        case (.action, .tap, .libraryPanel, let type?, _):
            GleanMetrics.Library.panelPressed[type.rawValue].add()
        // History Panel related
        case (.action, .navigate, .navigateToGroupHistory, _, _):
            GleanMetrics.History.groupList.add()
        case (.action, .tap, .selectedHistoryItem, let type?, _):
            GleanMetrics.History.selectedItem[type.rawValue].add()
        case (.action, .tap, .searchHistory, _, _):
            GleanMetrics.History.searchTap.record()
        case (.action, .tap, .deleteHistory, _, _):
            GleanMetrics.History.deleteTap.record()
        // MARK: Sync
        case (.action, .open, .syncTab, _, _):
            GleanMetrics.Sync.openTab.add()
        case (.action, .tap, .syncSignIn, _, _):
            GleanMetrics.Sync.signInSyncPressed.add()
        case (.action, .tap, .syncCreateAccount, _, _):
            GleanMetrics.Sync.createAccountPressed.add()
        case (.firefoxAccount, .view, .fxaRegistrationWebpage, _, _):
            GleanMetrics.Sync.registrationView.record()
        case (.firefoxAccount, .view, .fxaRegistrationCompletedWebpage, _, _):
            GleanMetrics.Sync.registrationCompletedView.record()
        case (.firefoxAccount, .view, .fxaLoginWebpage, _, _):
            GleanMetrics.Sync.loginView.record()
        case (.firefoxAccount, .view, .fxaLoginCompleteWebpage, _, _):
            GleanMetrics.Sync.loginCompletedView.record()
        case (.firefoxAccount, .view, .fxaConfirmSignUpCode, _, _):
            GleanMetrics.Sync.registrationCodeView.record()
        case (.firefoxAccount, .view, .fxaConfirmSignInToken, _, _):
            GleanMetrics.Sync.loginTokenView.record()
<<<<<<< HEAD
        // MARK: App cycle
        case(.action, .foreground, .app, _, _):
            GleanMetrics.AppCycle.foreground.record()
        case(.action, .background, .app, _, _):
            GleanMetrics.AppCycle.background.record()
=======
        // MARK: Accessibility
        case(.action, .voiceOver, .app, _, let extras):
            if let isRunning = extras?[EventExtraKey.isVoiceOverRunning.rawValue] as? String {
                let isRunningExtra = GleanMetrics.Accessibility.VoiceOverExtra(isRunning: isRunning)
                GleanMetrics.Accessibility.voiceOver.record(isRunningExtra)
            } else {
                recordUninstrumentedMetrics(category: category, method: method, object: object,
                                            value: value, extras: extras)
            }
        case(.action, .switchControl, .app, _, let extras):
            if let isRunning = extras?[EventExtraKey.isSwitchControlRunning.rawValue] as? String {
                let isRunningExtra = GleanMetrics.Accessibility.SwitchControlExtra(isRunning: isRunning)
                GleanMetrics.Accessibility.switchControl.record(isRunningExtra)
            } else {
                recordUninstrumentedMetrics(category: category, method: method, object: object,
                                            value: value, extras: extras)
            }
        case(.action, .reduceTransparency, .app, _, let extras):
            if let isEnabled = extras?[EventExtraKey.isReduceTransparencyEnabled.rawValue] as? String {
                let isEnabledExtra = GleanMetrics.Accessibility.ReduceTransparencyExtra(isEnabled: isEnabled)
                GleanMetrics.Accessibility.reduceTransparency.record(isEnabledExtra)
            } else {
                recordUninstrumentedMetrics(category: category, method: method, object: object,
                                            value: value, extras: extras)
            }
        case(.action, .reduceMotion, .app, _, let extras):
            if let isEnabled = extras?[EventExtraKey.isReduceMotionEnabled.rawValue] as? String {
                let isEnabledExtra = GleanMetrics.Accessibility.ReduceMotionExtra(isEnabled: isEnabled)
                GleanMetrics.Accessibility.reduceMotion.record(isEnabledExtra)
            } else {
                recordUninstrumentedMetrics(category: category, method: method, object: object,
                                            value: value, extras: extras)
            }
        case(.action, .invertColors, .app, _, let extras):
            if let isEnabled = extras?[EventExtraKey.isInvertColorsEnabled.rawValue] as? String {
                let isEnabledExtra = GleanMetrics.Accessibility.InvertColorsExtra(isEnabled: isEnabled)
                GleanMetrics.Accessibility.invertColors.record(isEnabledExtra)
            } else {
                recordUninstrumentedMetrics(category: category, method: method, object: object,
                                            value: value, extras: extras)
            }
>>>>>>> 6b4279f9
        // MARK: App menu
        case (.action, .tap, .logins, _, _):
            GleanMetrics.AppMenu.logins.add()
        case (.action, .tap, .signIntoSync, _, _):
            GleanMetrics.AppMenu.signIntoSync.add()
        case (.action, .tap, .home, _, _):
            GleanMetrics.AppMenu.home.add()
        case (.action, .tap, .library, _, _):
            GleanMetrics.AppMenu.library.add()
        case (.action, .tap, .blockImagesEnabled, _, _):
            GleanMetrics.AppMenu.blockImagesEnabled.add()
        case (.action, .tap, .blockImagesDisabled, _, _):
            GleanMetrics.AppMenu.blockImagesDisabled.add()
        case (.action, .tap, .nightModeEnabled, _, _):
            GleanMetrics.AppMenu.nightModeEnabled.add()
        case (.action, .tap, .nightModeDisabled, _, _):
            GleanMetrics.AppMenu.nightModeDisabled.add()
        case (.action, .open, .whatsNew, _, _):
            GleanMetrics.AppMenu.whatsNew.add()
        case (.action, .open, .settings, _, _):
            GleanMetrics.AppMenu.settings.add()

        // MARK: Page Menu
        case (.action, .tap, .sharePageWith, _, _):
            GleanMetrics.PageActionMenu.sharePageWith.add()
        case (.action, .tap, .sendToDevice, _, _):
            GleanMetrics.PageActionMenu.sendToDevice.add()
        case (.action, .tap, .copyAddress, _, _):
            GleanMetrics.PageActionMenu.copyAddress.add()
        case (.action, .tap, .reportSiteIssue, _, _):
            GleanMetrics.PageActionMenu.reportSiteIssue.add()
        case (.action, .tap, .findInPage, _, _):
            GleanMetrics.PageActionMenu.findInPage.add()
        case (.action, .tap, .pinToTopSites, _, _):
            GleanMetrics.PageActionMenu.pinToTopSites.add()
        case (.action, .tap, .removePinnedSite, _, _):
            GleanMetrics.PageActionMenu.removePinnedSite.add()
        case (.action, .tap, .requestDesktopSite, _, _):
            GleanMetrics.PageActionMenu.requestDesktopSite.add()
        case (.action, .tap, .requestMobileSite, _, _):
            GleanMetrics.PageActionMenu.requestMobileSite.add()

        // MARK: Inactive Tab Tray
        case (.action, .tap, .inactiveTabTray, .openInactiveTab, _):
            GleanMetrics.InactiveTabsTray.openInactiveTab.add()
        case (.action, .tap, .inactiveTabTray, .inactiveTabExpand, _):
            let expandedExtras = GleanMetrics.InactiveTabsTray.ToggleInactiveTabTrayExtra(toggleType: EventExtraKey.inactiveTabsExpanded.rawValue)
            GleanMetrics.InactiveTabsTray.toggleInactiveTabTray.record(expandedExtras)
        case (.action, .tap, .inactiveTabTray, .inactiveTabCollapse, _):
            let collapsedExtras = GleanMetrics.InactiveTabsTray.ToggleInactiveTabTrayExtra(toggleType: EventExtraKey.inactiveTabsCollapsed.rawValue)
            GleanMetrics.InactiveTabsTray.toggleInactiveTabTray.record(collapsedExtras)
        case (.action, .tap, .inactiveTabTray, .inactiveTabSwipeClose, _):
            GleanMetrics.InactiveTabsTray.inactiveTabSwipeClose.add()
        case (.action, .tap, .inactiveTabTray, .inactiveTabCloseAllButton, _):
            GleanMetrics.InactiveTabsTray.inactiveTabsCloseAllBtn.add()
        case (.action, .tap, .inactiveTabTray, .inactiveTabShown, _):
            GleanMetrics.InactiveTabsTray.inactiveTabShown.add()

        // MARK: Tab Groups
        case (.action, .view, .tabTray, .tabGroupWithExtras, let extras):
           let groupedTabExtras = GleanMetrics.Tabs.GroupedTabExtra.init(
            averageTabsInAllGroups: extras?["\(EventExtraKey.averageTabsInAllGroups)"] as? Int32,
            groupsTwoTabsOnly: extras?["\(EventExtraKey.groupsWithTwoTabsOnly)"] as? Int32,
            groupsWithMoreThanTwoTab: extras?["\(EventExtraKey.groupsWithTwoMoreTab)"] as? Int32,
            totalNumOfGroups: extras?["\(EventExtraKey.totalNumberOfGroups)"] as? Int32,
            totalTabsInAllGroups: extras?["\(EventExtraKey.totalTabsInAllGroups)"] as? Int32)
            GleanMetrics.Tabs.groupedTab.record(groupedTabExtras)
        case (.action, .tap, .groupedTab, .closeGroupedTab, _):
            GleanMetrics.Tabs.groupedTabClosed.add()
        case (.action, .tap, .groupedTabPerformSearch, _, _):
            GleanMetrics.Tabs.groupedTabSearch.add()

        // MARK: Firefox Homepage
        case (.action, .view, .firefoxHomepage, .fxHomepageOrigin, let extras):
            if let homePageOrigin = extras?[EventExtraKey.fxHomepageOrigin.rawValue] as? String {
                GleanMetrics.FirefoxHomePage.firefoxHomepageOrigin[homePageOrigin].add()
            }
        case (.action, .tap, .firefoxHomepage, .yourLibrarySection, let extras):
            if let panel = extras?[EventObject.libraryPanel.rawValue] as? String {
                GleanMetrics.FirefoxHomePage.yourLibrary[panel].add()
            }
        case (.action, .open, .firefoxHomepage, .openHomeFromAwesomebar, _):
            GleanMetrics.FirefoxHomePage.openFromAwesomebar.add()
        case (.action, .open, .firefoxHomepage, .openHomeFromPhotonMenuButton, _):
            GleanMetrics.FirefoxHomePage.openFromMenuHomeButton.add()

        case (.action, .view, .firefoxHomepage, .recentlySavedBookmarkItemView, let extras):
            if let bookmarksCount = extras?[EventObject.recentlySavedBookmarkImpressions.rawValue] as? String {
                GleanMetrics.FirefoxHomePage.recentlySavedBookmarkView.record(GleanMetrics.FirefoxHomePage.RecentlySavedBookmarkViewExtra(bookmarkCount: bookmarksCount))
            }
        case (.action, .view, .firefoxHomepage, .recentlySavedReadingListView, let extras):
            if let readingListItemsCount = extras?[EventObject.recentlySavedReadingItemImpressions.rawValue] as? String {
                GleanMetrics.FirefoxHomePage.readingListView.record(GleanMetrics.FirefoxHomePage.ReadingListViewExtra(readingListCount: readingListItemsCount))
            }
        case (.action, .tap, .firefoxHomepage, .recentlySavedSectionShowAll, let extras):
            GleanMetrics.FirefoxHomePage.recentlySavedShowAll.add()
            if let homePageOrigin = extras?[EventExtraKey.fxHomepageOrigin.rawValue] as? String {
                GleanMetrics.FirefoxHomePage.recentlySavedShowAllOrigin[homePageOrigin].add()
            }
        case (.action, .tap, .firefoxHomepage, .recentlySavedBookmarkItemAction, let extras):
            GleanMetrics.FirefoxHomePage.recentlySavedBookmarkItem.add()
            if let homePageOrigin = extras?[EventExtraKey.fxHomepageOrigin.rawValue] as? String {
                GleanMetrics.FirefoxHomePage.recentlySavedBookmarkOrigin[homePageOrigin].add()
            }
        case (.action, .tap, .firefoxHomepage, .recentlySavedReadingListAction, let extras):
            GleanMetrics.FirefoxHomePage.recentlySavedReadingItem.add()
            if let homePageOrigin = extras?[EventExtraKey.fxHomepageOrigin.rawValue] as? String {
                GleanMetrics.FirefoxHomePage.recentlySavedReadOrigin[homePageOrigin].add()
            }

        case (.action, .tap, .firefoxHomepage, .jumpBackInSectionShowAll, let extras):
            GleanMetrics.FirefoxHomePage.jumpBackInShowAll.add()
            if let homePageOrigin = extras?[EventExtraKey.fxHomepageOrigin.rawValue] as? String {
                GleanMetrics.FirefoxHomePage.jumpBackInShowAllOrigin[homePageOrigin].add()
            }
        case (.action, .view, .jumpBackInImpressions, _, _):
            GleanMetrics.FirefoxHomePage.jumpBackInSectionView.add()
        case (.action, .tap, .firefoxHomepage, .jumpBackInSectionTabOpened, let extras):
            GleanMetrics.FirefoxHomePage.jumpBackInTabOpened.add()
            if let homePageOrigin = extras?[EventExtraKey.fxHomepageOrigin.rawValue] as? String {
                GleanMetrics.FirefoxHomePage.jumpBackInTabOpenedOrigin[homePageOrigin].add()
            }
        case (.action, .tap, .firefoxHomepage, .jumpBackInSectionGroupOpened, let extras):
            GleanMetrics.FirefoxHomePage.jumpBackInGroupOpened.add()
            if let homePageOrigin = extras?[EventExtraKey.fxHomepageOrigin.rawValue] as? String {
                GleanMetrics.FirefoxHomePage.jumpBackInGroupOpenOrigin[homePageOrigin].add()
            }

        case (.action, .tap, .firefoxHomepage, .customizeHomepageButton, _):
            GleanMetrics.FirefoxHomePage.customizeHomepageButton.add()

        // MARK: - History Highlights
        case (.action, .tap, .firefoxHomepage, .historyHighlightsShowAll, _):
            GleanMetrics.FirefoxHomePage.customizeHomepageButton.add()
        case (.action, .tap, .firefoxHomepage, .historyHighlightsItemOpened, _):
            GleanMetrics.FirefoxHomePage.historyHighlightsItemOpened.record()
        case (.action, .tap, .firefoxHomepage, .historyHighlightsGroupOpen, _):
            GleanMetrics.FirefoxHomePage.historyHighlightsGroupOpen.record()
        case (.action, .view, .historyImpressions, _, _):
            GleanMetrics.FirefoxHomePage.customizeHomepageButton.add()

        // MARK: - Wallpaper related
        case (.action, .tap, .firefoxHomepage, .cycleWallpaperButton, let extras):
            if let name = extras?[EventExtraKey.wallpaperName.rawValue] as? String,
               let type = extras?[EventExtraKey.wallpaperType.rawValue] as? String {
                GleanMetrics.WallpaperAnalytics.cycleWallpaperButton.record(
                    GleanMetrics.WallpaperAnalytics.CycleWallpaperButtonExtra(
                        wallpaperName: name,
                        wallpaperType: type
                    )
                )

            } else {
                recordUninstrumentedMetrics(category: category, method: method, object: object, value: value, extras: extras)
            }

        case (.action, .change, .wallpaperSettings, .toggleLogoWallpaperButton, _):
            if let state = extras?[EventExtraKey.preferenceChanged.rawValue] as? String {
                GleanMetrics.WallpaperAnalytics.toggleLogoWallpaperButton.record(
                    GleanMetrics.WallpaperAnalytics.ToggleLogoWallpaperButtonExtra(changedTo: state)
                )
            } else {
                recordUninstrumentedMetrics(category: category, method: method, object: object, value: value, extras: extras)
            }
        case (.action, .tap, .wallpaperSettings, .wallpaperSelected, let extras):
            if let name = extras?[EventExtraKey.wallpaperName.rawValue] as? String,
               let type = extras?[EventExtraKey.wallpaperType.rawValue] as? String {
                GleanMetrics.WallpaperAnalytics.wallpaperSelected.record(
                    GleanMetrics.WallpaperAnalytics.WallpaperSelectedExtra(
                        wallpaperName: name,
                        wallpaperType: type
                    )
                )

            } else {
                recordUninstrumentedMetrics(category: category, method: method, object: object, value: value, extras: extras)
            }

        // MARK: - Contextual Hints
        case (.action, .tap, .contextualHint, .dismissCFRFromButton, let extras):
            if let hintType = extras?[EventExtraKey.cfrType.rawValue] as? String {
                GleanMetrics.CfrAnalytics.dismissCfrFromButton.record(
                    GleanMetrics.CfrAnalytics.DismissCfrFromButtonExtra(hintType: hintType))
            } else {
                recordUninstrumentedMetrics(category: category, method: method, object: object, value: value, extras: extras)
            }
        case (.action, .tap, .contextualHint, .dismissCFRFromOutsideTap, let extras):
            if let hintType = extras?[EventExtraKey.cfrType.rawValue] as? String {
                GleanMetrics.CfrAnalytics.dismissCfrFromOutsideTap.record(
                    GleanMetrics.CfrAnalytics.DismissCfrFromOutsideTapExtra(hintType: hintType))
            } else {
                recordUninstrumentedMetrics(category: category, method: method, object: object, value: value, extras: extras)
            }
        case (.action, .tap, .contextualHint, .pressCFRActionButton, let extras):
            if let hintType = extras?[EventExtraKey.cfrType.rawValue] as? String {
                GleanMetrics.CfrAnalytics.pressCfrActionButton.record(
                    GleanMetrics.CfrAnalytics.PressCfrActionButtonExtra(hintType: hintType))
            } else {
                recordUninstrumentedMetrics(category: category, method: method, object: object, value: value, extras: extras)
            }

        // MARK: - Awesomebar
        case (.information, .view, .awesomebarLocation, _, let extras):
            if let location = extras?[EventExtraKey.preference.rawValue] as? String {
                let locationExtra = GleanMetrics.Awesomebar.LocationExtra(location: location)
                GleanMetrics.Awesomebar.location.record(locationExtra)
            } else {
                recordUninstrumentedMetrics(category: category, method: method, object: object,
                                            value: value, extras: extras)
            }
        case (.action, .drag, .locationBar, _, _):
            GleanMetrics.Awesomebar.dragLocationBar.record()
        // MARK: - GleanPlumb Messaging
        case (.information, .view, .homeTabBanner, .messageImpression, let extras):
            if let messageId = extras?[EventExtraKey.messageKey.rawValue] as? String {
                GleanMetrics.Messaging.shown.record(
                    GleanMetrics.Messaging.ShownExtra(messageKey: messageId)
                )
            }
        case(.action, .tap, .homeTabBanner, .messageDismissed, let extras):
            if let messageId = extras?[EventExtraKey.messageKey.rawValue] as? String {
                GleanMetrics.Messaging.dismissed.record(
                    GleanMetrics.Messaging.DismissedExtra(messageKey: messageId)
                )
            }
        case(.action, .tap, .homeTabBanner, .messageInteracted, let extras):
            if let messageId = extras?[EventExtraKey.messageKey.rawValue] as? String,
                let actionUUID = extras?[EventExtraKey.actionUUID.rawValue] as? String {
                GleanMetrics.Messaging.clicked.record(
                    GleanMetrics.Messaging.ClickedExtra(actionUuid: actionUUID, messageKey: messageId)
                )
            } else if let messageId = extras?[EventExtraKey.messageKey.rawValue] as? String {
                GleanMetrics.Messaging.clicked.record(
                    GleanMetrics.Messaging.ClickedExtra(messageKey: messageId)
                )
            }
        case(.information, .view, .homeTabBanner, .messageExpired, let extras):
            if let messageId = extras?[EventExtraKey.messageKey.rawValue] as? String {
                GleanMetrics.Messaging.expired.record(
                    GleanMetrics.Messaging.ExpiredExtra(messageKey: messageId)
                )
            }
        case(.information, .application, .homeTabBanner, .messageMalformed, let extras):
            if let messageId = extras?[EventExtraKey.messageKey.rawValue] as? String {
                GleanMetrics.Messaging.malformed.record(
                    GleanMetrics.Messaging.MalformedExtra(messageKey: messageId)
                )
            }

        default:
            recordUninstrumentedMetrics(category: category, method: method, object: object, value: value, extras: extras)
        }
    }

    private static func recordUninstrumentedMetrics(
        category: EventCategory,
        method: EventMethod,
        object: EventObject,
        value: EventValue?,
        extras: [String: Any]?
    ) {
        let msg = "Uninstrumented metric recorded: \(category), \(method), \(object), \(String(describing: value)), \(String(describing: extras))"
        SentryIntegration.shared.send(message: msg, severity: .info)
    }
}

// MARK: - Firefox Home Page
extension TelemetryWrapper {

    /// Bundle the extras dictionnary for the home page origin
    static func getOriginExtras(isZeroSearch: Bool) -> [String: String] {
        let origin = isZeroSearch ? TelemetryWrapper.EventValue.fxHomepageOriginZeroSearch : TelemetryWrapper.EventValue.fxHomepageOriginOther
        return [TelemetryWrapper.EventExtraKey.fxHomepageOrigin.rawValue: origin.rawValue]
    }
}<|MERGE_RESOLUTION|>--- conflicted
+++ resolved
@@ -783,13 +783,11 @@
             GleanMetrics.Sync.registrationCodeView.record()
         case (.firefoxAccount, .view, .fxaConfirmSignInToken, _, _):
             GleanMetrics.Sync.loginTokenView.record()
-<<<<<<< HEAD
         // MARK: App cycle
         case(.action, .foreground, .app, _, _):
             GleanMetrics.AppCycle.foreground.record()
         case(.action, .background, .app, _, _):
             GleanMetrics.AppCycle.background.record()
-=======
         // MARK: Accessibility
         case(.action, .voiceOver, .app, _, let extras):
             if let isRunning = extras?[EventExtraKey.isVoiceOverRunning.rawValue] as? String {
@@ -831,7 +829,6 @@
                 recordUninstrumentedMetrics(category: category, method: method, object: object,
                                             value: value, extras: extras)
             }
->>>>>>> 6b4279f9
         // MARK: App menu
         case (.action, .tap, .logins, _, _):
             GleanMetrics.AppMenu.logins.add()
