--- conflicted
+++ resolved
@@ -1121,10 +1121,8 @@
             GleanMetrics.Shopping.surfaceAnalyzeReviewsNoneAvailableClicked.record()
         case (.action, .tap, .shoppingNeedsAnalysisCardViewPrimaryButton, _, _):
             GleanMetrics.Shopping.surfaceReanalyzeClicked.record()
-<<<<<<< HEAD
         case (.action, .navigate, .shoppingBottomSheet, _, _):
             GleanMetrics.Shopping.surfaceNoReviewReliabilityAvailable.record()
-=======
         case (.action, .view, .shoppingSurfaceStaleAnalysisShown, _, _):
             GleanMetrics.Shopping.surfaceStaleAnalysisShown.record()
         case(.information, .settings, .shoppingNimbusDisabled, _, let extras):
@@ -1164,7 +1162,6 @@
                     extras: extras)
             }
 
->>>>>>> 7b3a1071
         // MARK: Onboarding
         case (.action, .view, .onboardingCardView, _, let extras):
             if let type = extras?[ExtraKey.cardType.rawValue] as? String,
