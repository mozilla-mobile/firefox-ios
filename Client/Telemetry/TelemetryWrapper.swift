--- conflicted
+++ resolved
@@ -412,13 +412,10 @@
         case shoppingPoweredByFakespotLabel = "shopping-powered-by-fakespot-label"
         case shoppingNoAnalysisCardViewPrimaryButton = "shopping-no-analysis-card-view-primary-button"
         case shoppingNeedsAnalysisCardViewPrimaryButton = "shopping-needs-analysis-card-view-primary-button"
-<<<<<<< HEAD
         case shoppingSurfaceStaleAnalysisShown = "shopping-surface-stale-analysis-shown"
-=======
         case shoppingNimbusDisabled = "shopping-nimbus-disabled"
         case shoppingComponentOptedOut = "shopping-component-opted-out"
         case shoppingUserHasOnboarded = "shopping-user-has-onboarded"
->>>>>>> fe3d9c59
         case keyCommand = "key-command"
         case locationBar = "location-bar"
         case messaging = "messaging"
@@ -1124,10 +1121,8 @@
             GleanMetrics.Shopping.surfaceAnalyzeReviewsNoneAvailableClicked.record()
         case (.action, .tap, .shoppingNeedsAnalysisCardViewPrimaryButton, _, _):
             GleanMetrics.Shopping.surfaceReanalyzeClicked.record()
-<<<<<<< HEAD
         case (.action, .view, .shoppingSurfaceStaleAnalysisShown, _, _):
             GleanMetrics.Shopping.surfaceStaleAnalysisShown.record()
-=======
         case(.information, .settings, .shoppingNimbusDisabled, _, let extras):
             if let isDisabled = extras?[EventExtraKey.Shopping.isNimbusDisabled.rawValue]
                 as? Bool {
@@ -1164,7 +1159,6 @@
                     value: value,
                     extras: extras)
             }
->>>>>>> fe3d9c59
 
         // MARK: Onboarding
         case (.action, .view, .onboardingCardView, _, let extras):
