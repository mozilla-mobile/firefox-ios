// This Source Code Form is subject to the terms of the Mozilla Public
// License, v. 2.0. If a copy of the MPL was not distributed with this
// file, You can obtain one at http://mozilla.org/MPL/2.0/

import Common
import Glean
import Shared
import Telemetry
import Account
import Sync

protocol TelemetryWrapperProtocol {
    func recordEvent(category: TelemetryWrapper.EventCategory,
                     method: TelemetryWrapper.EventMethod,
                     object: TelemetryWrapper.EventObject,
                     value: TelemetryWrapper.EventValue?,
                     extras: [String: Any]?)
}

extension TelemetryWrapperProtocol {
    func recordEvent(category: TelemetryWrapper.EventCategory,
                     method: TelemetryWrapper.EventMethod,
                     object: TelemetryWrapper.EventObject,
                     value: TelemetryWrapper.EventValue? = nil,
                     extras: [String: Any]? = nil) {
        recordEvent(category: category,
                    method: method,
                    object: object,
                    value: value,
                    extras: extras)
    }
}

class TelemetryWrapper: TelemetryWrapperProtocol, FeatureFlaggable {
    typealias ExtraKey = TelemetryWrapper.EventExtraKey

    static let shared = TelemetryWrapper()

    // TODO [7856]: Temporary. Additional telemetry updates forthcoming once iPad multi-window enabled.
    var defaultTabManager: TabManager?

    let legacyTelemetry = Telemetry.default
    let glean = Glean.shared
    // Boolean flag to temporarily remember if we crashed during the
    // last run of the app. We cannot simply use `Sentry.crashedLastLaunch`
    // because we want to clear this flag after we've already reported it
    // to avoid re-reporting the same crash multiple times.
    private var crashedLastLaunch: Bool

    private var profile: Profile?
    private var logger: Logger

    init(logger: Logger = DefaultLogger.shared) {
        crashedLastLaunch = logger.crashedLastLaunch
        self.logger = logger
    }

    private func migratePathComponentInDocumentsDirectory(_ pathComponent: String, to destinationSearchPath: FileManager.SearchPathDirectory) {
        guard let oldPath = try? FileManager.default.url(
            for: .documentDirectory,
            in: .userDomainMask,
            appropriateFor: nil,
            create: false).appendingPathComponent(pathComponent).path,
              FileManager.default.fileExists(atPath: oldPath) else { return }

        guard let newPath = try? FileManager.default.url(
            for: destinationSearchPath,
            in: .userDomainMask,
            appropriateFor: nil,
            create: true).appendingPathComponent(pathComponent).path
        else { return }

        do {
            try FileManager.default.moveItem(atPath: oldPath, toPath: newPath)
        } catch {}
    }

    func setup(profile: Profile) {
        migratePathComponentInDocumentsDirectory("MozTelemetry-Default-core", to: .cachesDirectory)
        migratePathComponentInDocumentsDirectory("MozTelemetry-Default-mobile-event", to: .cachesDirectory)
        migratePathComponentInDocumentsDirectory("eventArray-MozTelemetry-Default-mobile-event.json", to: .cachesDirectory)

        NotificationCenter.default.addObserver(self, selector: #selector(uploadError), name: Telemetry.notificationReportError, object: nil)

        let telemetryConfig = legacyTelemetry.configuration
        telemetryConfig.appName = "Fennec"
        telemetryConfig.userDefaultsSuiteName = AppInfo.sharedContainerIdentifier
        telemetryConfig.dataDirectory = .cachesDirectory
        telemetryConfig.updateChannel = AppConstants.buildChannel.rawValue
        let sendUsageData = profile.prefs.boolForKey(AppConstants.prefSendUsageData) ?? true
        telemetryConfig.isCollectionEnabled = sendUsageData
        telemetryConfig.isUploadEnabled = sendUsageData

        telemetryConfig.measureUserDefaultsSetting(forKey: "profile.saveLogins", withDefaultValue: true)
        telemetryConfig.measureUserDefaultsSetting(forKey: "profile.showClipboardBar", withDefaultValue: false)
        telemetryConfig.measureUserDefaultsSetting(forKey: "profile.settings.closePrivateTabs", withDefaultValue: false)
        telemetryConfig.measureUserDefaultsSetting(forKey: "profile.ASPocketStoriesVisible", withDefaultValue: true)
        telemetryConfig.measureUserDefaultsSetting(forKey: "profile.ASBookmarkHighlightsVisible", withDefaultValue: true)
        telemetryConfig.measureUserDefaultsSetting(forKey: "profile.prefkey.trackingprotection.normalbrowsing", withDefaultValue: true)
        telemetryConfig.measureUserDefaultsSetting(forKey: "profile.prefkey.trackingprotection.privatebrowsing", withDefaultValue: true)
        telemetryConfig.measureUserDefaultsSetting(forKey: "profile.prefkey.trackingprotection.strength", withDefaultValue: "basic")
        telemetryConfig.measureUserDefaultsSetting(forKey: LegacyThemeManagerPrefs.systemThemeIsOn.rawValue, withDefaultValue: true)

        let prefs = profile.prefs
        legacyTelemetry.beforeSerializePing(pingType: CorePingBuilder.PingType) { (inputDict) -> [String: Any?] in
            var outputDict = inputDict // make a mutable copy

            var settings: [String: Any?] = inputDict["settings"] as? [String: Any?] ?? [:]

            if let newTabChoice = prefs.stringForKey(NewTabAccessors.HomePrefKey) {
                outputDict["defaultNewTabExperience"] = newTabChoice as AnyObject?
            }

            // Report this flag as a `1` or `0` integer to allow it
            // to be counted easily when reporting. Then, clear the
            // flag to avoid it getting reported multiple times.
            settings["crashedLastLaunch"] = self.crashedLastLaunch ? 1 : 0
            self.crashedLastLaunch = false

            outputDict["settings"] = settings

            // TODO [7856]: Additional telemetry updates forthcoming once iPad multi-window enabled.
            outputDict["openTabCount"] = self.defaultTabManager?.count ?? 0

            outputDict["systemTheme"] = UITraitCollection.current.userInterfaceStyle == .dark ? "dark" : "light"

            return outputDict
        }

        legacyTelemetry.beforeSerializePing(pingType: MobileEventPingBuilder.PingType) { (inputDict) -> [String: Any?] in
            var outputDict = inputDict

            var settings: [String: String?] = inputDict["settings"] as? [String: String?] ?? [:]

            let defaultEngine = profile.searchEngines.defaultEngine
            settings["defaultSearchEngine"] = defaultEngine?.engineID ?? "custom"

            if let windowBounds = UIWindow.keyWindow?.bounds {
                settings["windowWidth"] = String(describing: windowBounds.width)
                settings["windowHeight"] = String(describing: windowBounds.height)
            }

            outputDict["settings"] = settings

            // App Extension telemetry requires reading events stored in prefs, then clearing them from prefs.
            if let extensionEvents = profile.prefs.arrayForKey(PrefsKeys.AppExtensionTelemetryEventArray) as? [[String: String]],
                var pingEvents = outputDict["events"] as? [[Any?]] {
                profile.prefs.removeObjectForKey(PrefsKeys.AppExtensionTelemetryEventArray)

                extensionEvents.forEach { extensionEvent in
                    let category = TelemetryWrapper.EventCategory.appExtensionAction.rawValue
                    let newEvent = TelemetryEvent(category: category, method: extensionEvent["method"] ?? "", object: extensionEvent["object"] ?? "")
                    pingEvents.append(newEvent.toArray())
                }
                outputDict["events"] = pingEvents
            }

            return outputDict
        }

        legacyTelemetry.add(pingBuilderType: CorePingBuilder.self)
        legacyTelemetry.add(pingBuilderType: MobileEventPingBuilder.self)

        // Initialize Glean
        initGlean(profile, sendUsageData: sendUsageData)
    }

    func initGlean(_ profile: Profile, sendUsageData: Bool) {
        // Get the legacy telemetry ID and record it in Glean for the deletion-request ping
        if let uuidString = UserDefaults.standard.string(forKey: "telemetry-key-prefix-clientId"), let uuid = UUID(uuidString: uuidString) {
            GleanMetrics.LegacyIds.clientId.set(uuid)
        }

        // Initialize Glean telemetry
        let gleanConfig = Configuration(channel: AppConstants.buildChannel.rawValue, logLevel: .off)
        glean.initialize(uploadEnabled: sendUsageData,
                         configuration: gleanConfig,
                         buildInfo: GleanMetrics.GleanBuild.info)

        // Save the profile so we can record settings from it when the notification below fires.
        self.profile = profile

        TelemetryContextualIdentifier.setupContextId()

        // Register an observer to record settings and other metrics that are more appropriate to
        // record on going to background rather than during initialization.
        NotificationCenter.default.addObserver(
            self,
            selector: #selector(recordEnteredBackgroundPreferenceMetrics(notification:)),
            name: UIApplication.didEnterBackgroundNotification,
            object: nil
        )
        NotificationCenter.default.addObserver(
            self,
            selector: #selector(recordFinishedLaunchingPreferenceMetrics(notification:)),
            name: UIApplication.didFinishLaunchingNotification,
            object: nil
        )
    }

    @objc
    func recordFinishedLaunchingPreferenceMetrics(notification: NSNotification) {
        guard let profile = self.profile else { return }
        // Pocket stories visible
        if let pocketStoriesVisible = profile.prefs.boolForKey(PrefsKeys.UserFeatureFlagPrefs.ASPocketStories) {
            GleanMetrics.FirefoxHomePage.pocketStoriesVisible.set(pocketStoriesVisible)
        } else {
            GleanMetrics.FirefoxHomePage.pocketStoriesVisible.set(true)
        }
    }

    // Function for recording metrics that are better recorded when going to background due
    // to the particular measurement, or availability of the information.
    @objc
    func recordEnteredBackgroundPreferenceMetrics(notification: NSNotification) {
        guard let profile = self.profile else {
            assertionFailure("Error unwrapping profile")
            return
        }

        // Record default search engine setting
        let defaultEngine = profile.searchEngines.defaultEngine
        GleanMetrics.Search.defaultEngine.set(defaultEngine?.engineID ?? "custom")

        // Record the open tab count
        // TODO [7856]: Additional telemetry updates forthcoming once iPad multi-window enabled.
        if let count = defaultTabManager?.count {
            GleanMetrics.Tabs.cumulativeCount.add(Int32(count))
        }

        // Record other preference settings.
        // If the setting exists at the key location, use that value. Otherwise record the default
        // value for that preference to ensure it makes it into the metrics ping.
        let prefs = profile.prefs
        // FxA Account Login status
        GleanMetrics.Preferences.fxaLoggedIn.set(profile.hasSyncableAccount())
        // Record New Tab setting
        if let newTabChoice = prefs.stringForKey(NewTabAccessors.HomePrefKey) {
            GleanMetrics.Preferences.newTabExperience.set(newTabChoice)
        } else {
            GleanMetrics.Preferences.newTabExperience.set(NewTabAccessors.Default.rawValue)
        }
        // Record `Home` setting, where Firefox Home is "Home", a custom URL is "other" and blank is "Blank".
        let homePageSetting = NewTabAccessors.getHomePage(prefs)
        switch homePageSetting {
        case .topSites:
            let firefoxHome = "Home"
            GleanMetrics.Preferences.homePageSetting.set(firefoxHome)
        case .homePage:
            let customUrl = "other"
            GleanMetrics.Preferences.homePageSetting.set(customUrl)
        default:
            GleanMetrics.Preferences.homePageSetting.set(homePageSetting.rawValue)
        }
        // Notifications
        GleanMetrics.Preferences.tipsAndFeaturesNotifs.set(UserDefaults.standard.bool(forKey: PrefsKeys.Notifications.TipsAndFeaturesNotifications))
        GleanMetrics.Preferences.syncNotifs.set(UserDefaults.standard.bool(forKey: PrefsKeys.Notifications.SyncNotifications))
        // Save logins
        if let saveLogins = prefs.boolForKey(PrefsKeys.LoginsSaveEnabled) {
            GleanMetrics.Preferences.saveLogins.set(saveLogins)
        } else {
            GleanMetrics.Preferences.saveLogins.set(true)
        }
        // Show clipboard bar
        if let showClipboardBar = prefs.boolForKey("showClipboardBar") {
            GleanMetrics.Preferences.showClipboardBar.set(showClipboardBar)
        } else {
            GleanMetrics.Preferences.showClipboardBar.set(false)
        }
        // Close private tabs
        if let closePrivateTabs = prefs.boolForKey("settings.closePrivateTabs") {
            GleanMetrics.Preferences.closePrivateTabs.set(closePrivateTabs)
        } else {
            GleanMetrics.Preferences.closePrivateTabs.set(false)
        }
        // Tracking protection - enabled
        if let tpEnabled = prefs.boolForKey(ContentBlockingConfig.Prefs.EnabledKey) {
            GleanMetrics.TrackingProtection.enabled.set(tpEnabled)
        } else {
            GleanMetrics.TrackingProtection.enabled.set(true)
        }
        // Tracking protection - strength
        if let tpStrength = prefs.stringForKey(ContentBlockingConfig.Prefs.StrengthKey) {
            GleanMetrics.TrackingProtection.strength.set(tpStrength)
        } else {
            GleanMetrics.TrackingProtection.strength.set("basic")
        }
        // System theme enabled
        GleanMetrics.Theme.useSystemTheme.set(LegacyThemeManager.instance.systemThemeIsOn)
        // Installed Mozilla applications
        GleanMetrics.InstalledMozillaProducts.focus.set(UIApplication.shared.canOpenURL(URL(string: "firefox-focus://")!))
        GleanMetrics.InstalledMozillaProducts.klar.set(UIApplication.shared.canOpenURL(URL(string: "firefox-klar://")!))
        // Device Authentication
        GleanMetrics.Device.authentication.set(AppAuthenticator().canAuthenticateDeviceOwner)

        // Wallpapers
        let currentWallpaper = WallpaperManager().currentWallpaper

        if case .other = currentWallpaper.type {
            // Need to lowercase the name for labeled counter. Ref:
            // https://mozilla.github.io/glean/book/reference/metrics/index.html#label-format)
            GleanMetrics.WallpaperAnalytics.themedWallpaper[currentWallpaper.id.lowercased()].add()
        }

        // Homepage section preferences
        let isJumpBackInEnabled = featureFlags.isFeatureEnabled(.jumpBackIn, checking: .buildAndUser)
        GleanMetrics.Preferences.jumpBackIn.set(isJumpBackInEnabled)

        let isRecentlyVisitedEnabled = featureFlags.isFeatureEnabled(.historyHighlights, checking: .buildAndUser)
        GleanMetrics.Preferences.recentlyVisited.set(isRecentlyVisitedEnabled)

        let isRecentlySavedEnabled = prefs.boolForKey(PrefsKeys.UserFeatureFlagPrefs.RecentlySavedSection) ?? true
        GleanMetrics.Preferences.recentlySaved.set(isRecentlySavedEnabled)

        let isFeatureEnabled = prefs.boolForKey(PrefsKeys.UserFeatureFlagPrefs.ASPocketStories) ?? true
        let isPocketEnabled = isFeatureEnabled && PocketProvider.islocaleSupported(Locale.current.identifier)
        GleanMetrics.Preferences.pocket.set(isPocketEnabled)

        let startAtHomeOption = prefs.stringForKey(PrefsKeys.UserFeatureFlagPrefs.StartAtHome) ?? StartAtHomeSetting.afterFourHours.rawValue
        GleanMetrics.Preferences.openingScreen.set(startAtHomeOption)
    }

    @objc
    func uploadError(notification: NSNotification) {
        guard !DeviceInfo.isSimulator(), let error = notification.userInfo?["error"] as? NSError else { return }
        logger.log("Upload Error",
                   level: .info,
                   category: .telemetry,
                   description: error.debugDescription)
    }
}

// Enums for Event telemetry.
extension TelemetryWrapper {
    public enum EventCategory: String {
        case action = "action"
        case appExtensionAction = "app-extension-action"
        case prompt = "prompt"
        case enrollment = "enrollment"
        case firefoxAccount = "firefox_account"
        case information = "information"
    }

    public enum EventMethod: String {
        case add = "add"
        case background = "background"
        case cancel = "cancel"
        case change = "change"
        case close = "close"
        case closeAll = "close-all"
        case delete = "delete"
        case deleteAll = "deleteAll"
        case drag = "drag"
        case drop = "drop"
        case foreground = "foreground"
        case swipe = "swipe"
        case navigate = "navigate"
        case open = "open"
        case press = "press"
        case pull = "pull"
        case scan = "scan"
        case share = "share"
        case tap = "tap"
        case translate = "translate"
        case view = "view"
        case applicationOpenUrl = "application-open-url"
        case emailLogin = "email"
        case qrPairing = "pairing"
        case settings = "settings"
        case application = "application"
        case voiceOver = "voice-over"
        case reduceTransparency = "reduce-transparency"
        case reduceMotion = "reduce-motion"
        case invertColors = "invert-colors"
        case switchControl = "switch-control"
        case dynamicTextSize = "dynamic-text-size"
        case error = "error"
    }

    public enum EventObject: String {
        case app = "app"
        case bookmark = "bookmark"
        case awesomebarResults = "awesomebar-results"
        case recordSearch = "record-search"
        case bookmarksPanel = "bookmarks-panel"
        case mobileBookmarks = "has-mobile-bookmarks"
        case download = "download"
        case downloadLinkButton = "download-link-button"
        case downloadNowButton = "download-now-button"
        case downloadsPanel = "downloads-panel"
        case shoppingButton = "shopping-button"
        case shoppingBottomSheet = "shopping-bottom-sheet"
        case shoppingProductPageVisits = "product_page_visits"
        case shoppingRecentReviews = "shopping-recent-reviews"
        case shoppingSettingsChevronButton = "shopping-settings-chevron-button"
        case shoppingOnboarding = "shopping-onboarding"
        case shoppingOptIn = "shopping-opt-in"
        case shoppingNotNowButton = "shopping-not-now-button"
        case shoppingTermsOfUseButton = "shopping-terms-of-use-button"
        case shoppingPrivacyPolicyButton = "shopping-privacy-policy-button"
        case shoppingLearnMoreButton = "shopping-learn-more-button"
        case shoppingLearnMoreReviewQualityButton = "shopping-learn-more-review-quality-button"
        case shoppingPoweredByFakespotLabel = "shopping-powered-by-fakespot-label"
        case shoppingNoAnalysisCardViewPrimaryButton = "shopping-no-analysis-card-view-primary-button"
        case shoppingNeedsAnalysisCardViewPrimaryButton = "shopping-needs-analysis-card-view-primary-button"
        case shoppingProductBackInStockButton = "shopping-product-back-in-stock-button"
        case shoppingSurfaceStaleAnalysisShown = "shopping-surface-stale-analysis-shown"
        case shoppingNimbusDisabled = "shopping-nimbus-disabled"
        case shoppingComponentOptedOut = "shopping-component-opted-out"
        case shoppingUserHasOnboarded = "shopping-user-has-onboarded"
        case keyCommand = "key-command"
        case locationBar = "location-bar"
        case messaging = "messaging"
        case qrCodeText = "qr-code-text"
        case qrCodeURL = "qr-code-url"
        case readerModeCloseButton = "reader-mode-close-button"
        case readerModeOpenButton = "reader-mode-open-button"
        case readingListItem = "reading-list-item"
        case setting = "setting"
        case tab = "tab"
        case tabTray = "tab-tray"
        case tabNormalQuantity = "normal-tab-quantity"
        case tabPrivateQuantity = "private-tab-quantity"
        case tabInactiveQuantity = "inactive-tab-quantity"
        case groupedTab = "grouped-tab"
        case groupedTabPerformSearch = "grouped-tab-perform-search"
        case trackingProtectionStatistics = "tracking-protection-statistics"
        case trackingProtectionSafelist = "tracking-protection-safelist"
        case trackingProtectionMenu = "tracking-protection-menu"
        case url = "url"
        case searchText = "searchText"
        case whatsNew = "whats-new"
        case help = "menu-help"
        case customizeHomePage = "menu-customize-home-page"
        case dismissUpdateCoverSheetAndStartBrowsing = "dismissed-update-cover_sheet_and_start_browsing"
        case dismissedUpdateCoverSheet = "dismissed-update-cover-sheet"
        case dismissedETPCoverSheet = "dismissed-etp-sheet"
        case dismissETPCoverSheetAndStartBrowsing = "dismissed-etp-cover-sheet-and-start-browsing"
        case dismissETPCoverSheetAndGoToSettings = "dismissed-update-cover-sheet-and-go-to-settings"
        case privateBrowsingButton = "private-browsing-button"
        case privateBrowsingIcon = "private-browsing-icon"
        case newPrivateTab = "new-private-tab"
        case startSearchButton = "start-search-button"
        case addNewTabButton = "add-new-tab-button"
        case removeUnVerifiedAccountButton = "remove-unverified-account-button"
        case tabSearch = "tab-search"
        case tabToolbar = "tab-toolbar"
        case chinaServerSwitch = "china-server-switch"
        case appMenu = "app_menu"
        case settings = "settings"
        case settingsMenuSetAsDefaultBrowser = "set-as-default-browser-menu-go-to-settings"
        case settingsMenuShowTour = "show-tour"
        case settingsMenuPasswords = "passwords"
        // MARK: Logins and Passwords
        case loginsAutofilled = "logins-autofilled"
        case loginsAutofillFailed = "logins-autofill-failed"
        case loginsManagementAddTapped = "logins-management-add-tapped"
        case loginsManagementLoginsTapped = "logins-management-logins-tapped"
        case loginsSaved = "logins-saved"
        case loginsSavedAll = "logins-saved-all"
        case loginsDeleted = "logins-deleted"
        case loginsModified = "logins-modified"
        case loginsSyncEnabled = "logins-sync-enabled"
        // MARK: Credit Card
        case creditCardAutofillSettings = "creditCardAutofillSettings"
        case creditCardFormDetected = "creditCardFormDetected"
        case creditCardAutofilled = "creditCardAutofilled"
        case creditCardAutofillFailed = "creditCardAutofillFailed"
        case creditCardSavePromptCreate = "creditCardSavePromptCreate"
        case creditCardAutofillEnabled = "creditCardAutofillEnabled"
        case creditCardSyncEnabled = "creditCardSyncEnabled"
        case creditCardAutofillToggle = "creditCardAutofillToggle"
        case creditCardSyncToggle = "creditCardSyncToggle"
        case creditCardAutofillPromptShown = "creditCard-autofill-prompt-shown"
        case creditCardAutofillPromptExpanded = "creditCard-autofill-prompt-expanded"
        case creditCardAutofillPromptDismissed = "creditCard-autofill-prompt-dismissed"
        case creditCardSavePromptShown = "creditCard-save-prompt-shown"
        case creditCardSavePromptUpdate = "creditCard-save-prompt-update"
        case creditCardManagementAddTapped = "creditCard-management-add-tapped"
        case creditCardManagementCardTapped = "creditCard-management-card-tapped"
        case creditCardSaved = "creditCard-saved"
        case creditCardSavedAll = "creditCard-saved-all"
        case creditCardDeleted = "creditCard-deleted"
        case creditCardModified = "creditCard-modified"
        case notificationPermission = "notificationPermission"
        case engagementNotification = "engagementNotification"
        // MARK: New Onboarding
        case onboardingCardView = "onboarding-card-view"
        case onboardingPrimaryButton = "onboarding-card-primary-button"
        case onboardingSecondaryButton = "onboarding-card-secondary-button"
        case onboardingClose = "onboarding-close"
        case onboardingWallpaperSelector = "onboarding-wallpaper-selector"
        case onboardingSelectWallpaper = "onboarding-select-wallpaper"
        // MARK: FXASignIn
        case onboarding = "onboarding"
        case upgradeOnboarding = "upgrade-onboarding"
        // MARK: New Upgrade screen
        case dismissDefaultBrowserCard = "default-browser-card"
        case goToSettingsDefaultBrowserCard = "default-browser-card-go-to-settings"
        case dismissDefaultBrowserOnboarding = "default-browser-onboarding"
        case goToSettingsDefaultBrowserOnboarding = "default-browser-onboarding-go-to-settings"
        case homeTabBannerEvergreen = "home-tab-banner-evergreen"
        case asDefaultBrowser = "as-default-browser"
        case mediumTabsOpenUrl = "medium-tabs-widget-url"
        case largeTabsOpenUrl = "large-tabs-widget-url"
        case smallQuickActionSearch = "small-quick-action-search"
        case smallQuickActionClosePrivate = "small-quick-action-close-private"
        case smallQuickActionCopiedLink = "small-quick-action-copied-link"
        case mediumQuickActionSearch = "medium-quick-action-search"
        case mediumQuickActionPrivateSearch = "medium-quick-action-private-search"
        case mediumQuickActionCopiedLink = "medium-quick-action-copied-link"
        case mediumQuickActionClosePrivate = "medium-quick-action-close-private"
        case mediumTopSitesWidget = "medium-top-sites-widget"
        case topSiteTile = "top-site-tile"
        case topSiteContextualMenu = "top-site-contextual-menu"
        case historyHighlightContextualMenu = "history-highlights-contextual-menu"
        case pocketStory = "pocket-story"
        case pocketSectionImpression = "pocket-section-impression"
        // MARK: - App menu
        case homePageMenu = "homepage-menu"
        case siteMenu = "site-menu"
        case home = "home-page"
        case blockImagesEnabled = "block-images-enabled"
        case blockImagesDisabled = "block-images-disabled"
        case navigateTabHistoryBack = "navigate-tab-history-back"
        case navigateTabHistoryBackSwipe = "navigate-tab-history-back-swipe"
        case navigateTabHistoryForward = "navigate-tab-history-forward"
        case nightModeEnabled = "night-mode-enabled"
        case nightModeDisabled = "night-mode-disabled"
        case logins = "logins-and-passwords"
        case signIntoSync = "sign-into-sync"
        case syncTab = "sync-tab"
        case syncSignIn = "sync-sign-in"
        case syncSignInUseEmail = "sync-sign-in-use-email"
        case syncSignInScanQRCode = "sync-sign-in-scan-qr-code"
        case syncUserLoggedOut = "sync-user-logged-out"
        case syncCreateAccount = "sync-create-account"
        case libraryPanel = "library-panel"
        case navigateToGroupHistory = "navigate-to-group-history"
        case selectedHistoryItem = "selected-history-item"
        case openedHistoryItem = "opened-item"
        case searchHistory = "search-history"
        case deleteHistory = "delete-history"
        case historySingleItemRemoved = "history-single-item-removed"
        case historyPanelOpened = "history-panel-opened"
        case historyRemovedToday = "history-removed-today"
        case historyRemovedTodayAndYesterday = "history-removed-today-and-yesterday"
        case historyRemovedAll = "history-removed-all"
        case shareSheet = "share-sheet"
        case sharePageWith = "share-page-with"
        case sendToDevice = "send-to-device"
        case copyAddress = "copy-address"
        case reportSiteIssue = "report-site-issue"
        case findInPage = "find-in-page"
        case requestDesktopSite = "request-desktop-site"
        case requestMobileSite = "request-mobile-site"
        case pinToTopSites = "pin-to-top-sites"
        case removePinnedSite = "remove-pinned-site"
        case firefoxHomepage = "firefox-homepage"
        case wallpaperSettings = "wallpaper-settings"
        case contextualHint = "contextual-hint"
        case jumpBackInTileImpressions = "jump-back-in-tile-impressions"
        case syncedTabTileImpressions = "synced-tab-tile-impressions"
        case historyImpressions = "history-highlights-impressions"
        case recentlySavedBookmarkImpressions = "recently-saved-bookmark-impressions"
        case recentlySavedReadingItemImpressions = "recently-saved-reading-items-impressions"
        case inactiveTabTray = "inactiveTabTray"
        case reload = "reload"
        case reloadFromUrlBar = "reload-from-url-bar"
        case restoreTabsAlert = "restore-tabs-alert"
        case fxaLoginWebpage = "fxa-login-webpage"
        case fxaLoginCompleteWebpage = "fxa-login-complete-webpage"
        case fxaRegistrationWebpage = "fxa-registration-webpage"
        case fxaRegistrationCompletedWebpage = "fxa-registration-completed-webpage"
        case fxaConfirmSignUpCode = "fxa-confirm-signup-code"
        case fxaConfirmSignInToken = "fxa-confirm-signin-token"
        case awesomebarLocation = "awesomebar-position"
        case searchHighlights = "search-highlights"
        case viewDownloadsPanel = "view-downloads-panel"
        case viewHistoryPanel = "view-history-panel"
        case createNewTab = "create-new-tab"
        case sponsoredShortcuts = "sponsored-shortcuts"
    }

    public enum EventValue: String {
        case activityStream = "activity-stream"
        case appIcon = "app-icon"
        case appMenu = "app-menu"
        case browser = "browser"
        case contextMenu = "context-menu"
        case downloadCompleteToast = "download-complete-toast"
        case homePanel = "home-panel"
        case markAsRead = "mark-as-read"
        case markAsUnread = "mark-as-unread"
        case pageActionMenu = "page-action-menu"
        case readerModeToolbar = "reader-mode-toolbar"
        case readingListPanel = "reading-list-panel"
        case shareExtension = "share-extension"
        case shareMenu = "share-menu"
        case shareSendToDevice = "share-send-to-device"
        case shareCopyLink = "share-copy-link"
        case sharePocketIcon = "share-pocket-icon"
        case shareSaveToPocket = "save-to-pocket-share-action"
        case tabTray = "tab-tray"
        case topTabs = "top-tabs"
        case themeModeManually = "theme-manually"
        case themeModeAutomatically = "theme-automatically"
        case themeLight = "theme-light"
        case themeDark = "theme-dark"
        case privateTab = "private-tab"
        case normalTab = "normal-tab"
        case tabView = "tab-view"
        case bookmarksPanel = "bookmarks-panel"
        case doesHaveMobileBookmarks = "does-have-mobile-bookmarks"
        case doesNotHaveMobileBookmarks = "does-not-have-mobile-bookmarks"
        case mobileBookmarksCount = "mobile-bookmarks-count"
        case bookmarkAddFolder = "bookmark-add-folder"
        case openBookmarksFromTopSites = "top-sites"
        case historyPanel = "history-panel"
        case historyPanelNonGroupItem = "history-panel-non-grouped-item"
        case historyPanelGroupedItem = "history-panel-grouped-item"
        case readingPanel = "reading-panel"
        case downloadsPanel = "downloads-panel"
        case syncPanel = "sync-panel"
        case yourLibrarySection = "your-library-section"
        case jumpBackInSectionShowAll = "jump-back-in-section-show-all"
        case jumpBackInSectionTabOpened = "jump-back-in-section-tab-opened"
        case jumpBackInSectionGroupOpened = "jump-back-in-section-group-opened"
        case jumpBackInSectionSyncedTabShowAll = "jump-back-in-section-synced-tab-show-all"
        case jumpBackInSectionSyncedTabOpened = "jump-back-in-section-synced-tab-opened"
        case recentlySavedSectionShowAll = "recently-saved-section-show-all"
        case recentlySavedBookmarkItemAction = "recently-saved-bookmark-item-action"
        case recentlySavedBookmarkItemView = "recently-saved-bookmark-item-view"
        case recentlySavedReadingListView = "recently-saved-reading-list-view"
        case recentlySavedReadingListAction = "recently-saved-reading-list-action"
        case historyHighlightsShowAll = "history-highlights-show-all"
        case historyHighlightsItemOpened = "history-highlights-item-opened"
        case historyHighlightsGroupOpen = "history-highlights-group-open"
        case topSite = "top-site"
        case pocketSite = "pocket-site"
        case customizeHomepageButton = "customize-homepage-button"
        case wallpaperSelected = "wallpaper-selected"
        case dismissCFRFromButton = "dismiss-cfr-from-button"
        case dismissCFRFromOutsideTap = "dismiss-cfr-from-outside-tap"
        case pressCFRActionButton = "press-cfr-action-button"
        case fxHomepageOrigin = "firefox-homepage-origin"
        case fxHomepageOriginZeroSearch = "zero-search"
        case fxHomepageOriginOther = "origin-other"
        case addBookmarkToast = "add-bookmark-toast"
        case openHomeFromAwesomebar = "open-home-from-awesomebar"
        case openHomeFromPhotonMenuButton = "open-home-from-photon-menu-button"
        case openInactiveTab = "openInactiveTab"
        case inactiveTabShown = "inactive-Tab-Shown"
        case inactiveTabExpand = "inactivetab-expand"
        case inactiveTabCollapse = "inactivetab-collapse"
        case inactiveTabCloseAllButton = "inactive-tab-close-all-button"
        case inactiveTabSwipeClose = "inactive-tab-swipe-close"
        case openRecentlyClosedTab = "openRecentlyClosedTab"
        case tabGroupWithExtras = "tabGroupWithExtras"
        case closeGroupedTab = "recordCloseGroupedTab"
        case messageImpression = "message-impression"
        case messageDismissed = "message-dismissed"
        case messageInteracted = "message-interacted"
        case messageExpired = "message-expired"
        case messageMalformed = "message-malformed"
        case historyItem =  "history-item"
        case remoteTab = "remote-tab"
        case openedTab = "opened-tab"
        case bookmarkItem = "bookmark-item"
        case searchSuggestion = "search-suggestion"
        case searchHighlights = "search-highlights"
        case shoppingCFRsDisplayed = "shopping-cfrs-displayed"
        case shoppingAdsExposure = "shopping-ads-exposure"
        case shoppingAdsImpression = "shopping-ads-impression"
<<<<<<< HEAD
        case surfaceAdsClicked = "surface_ads_clicked"
=======
        case shoppingNoAdsAvailable = "shopping-no-ads-available"
>>>>>>> 59da1e82
        case awesomebarShareTap = "awesomebar-share-tap"
        case largeFileWrite = "large-file-write"
    }

    public enum EventExtraKey: String, CustomStringConvertible {
        case topSitePosition = "tilePosition"
        case topSiteTileType = "tileType"
        case contextualMenuType = "contextualMenuType"
        case pocketTilePosition = "pocketTilePosition"
        case fxHomepageOrigin = "fxHomepageOrigin"
        case tabsQuantity = "tabsQuantity"
        case isRestoreTabsStarted = "is-restore-tabs-started"
        case awesomebarSearchTapType = "awesomebarSearchTapType"
        case recordSearchLocation = "recordSearchLocation"
        case recordSearchEngineID = "recordSearchEngineID"

        case preference = "pref"
        case preferenceChanged = "to"
        case isPrivate = "is-private"
        case action = "action"
        case size = "size"

        case wallpaperName = "wallpaperName"
        case wallpaperType = "wallpaperType"

        case cfrType = "hintType"

        // Bookmarks
        case mobileBookmarksQuantity = "mobileBookmarksQuantity"

        // Grouped Tab
        case groupsWithTwoTabsOnly = "groupsWithTwoTabsOnly"
        case groupsWithTwoMoreTab = "groupsWithTwoMoreTab"
        case totalNumberOfGroups = "totalNumOfGroups"
        case averageTabsInAllGroups = "averageTabsInAllGroups"
        case totalTabsInAllGroups = "totalTabsInAllGroups"
        var description: String {
            return self.rawValue
        }

        // Tracking Protection
        case etpSetting = "etp_setting"
        case etpEnabled = "etp_enabled"

        // Tabs Tray
        case done = "done"

        // Inactive Tab
        case inactiveTabsCollapsed = "collapsed"
        case inactiveTabsExpanded = "expanded"

        // GleanPlumb
        case actionUUID = "action-uuid"
        case messageKey = "message-key"
        case messageSurface = "message-surface"
        // Accessibility
        case isVoiceOverRunning = "is-voice-over-running"
        case isSwitchControlRunning = "is-switch-control-running"
        case isReduceTransparencyEnabled = "is-reduce-transparency-enabled"
        case isReduceMotionEnabled = "is-reduce-motion-enabled"
        case isInvertColorsEnabled = "is-invert-colors-enabled"
        case isAccessibilitySizeEnabled = "is-accessibility-size-enabled"
        case preferredContentSizeCategory = "preferred-content-size-category"

        // Onboarding
        case cardType = "card-type"
        case sequenceID = "sequence-ID"
        case sequencePosition = "sequence-position"
        case flowType = "flow-type"
        case buttonAction = "button-action"

        // Notification permission
        case notificationPermissionIsGranted = "is-granted"
        case notificationPermissionStatus = "status"
        case notificationPermissionAlertSetting = "alert-setting"

        // Credit card
        case isCreditCardAutofillToggleEnabled = "is-credit-card-autofill-toggle-enabled"
        case isCreditCardSyncToggleEnabled = "is-credit-card-sync-toggle-enabled"
        case isCreditCardAutofillEnabled = "is-credit-card-autofill-enabled"
        case isCreditCardSyncEnabled = "is-credit-card-sync-enabled"
        case creditCardsQuantity = "credit-cards-quantity"

        // Password Manager
        case loginsQuantity = "loginsQuantity"
        case isLoginSyncEnabled = "sync-enabled"
        // Shopping Experience
        public enum Shopping: String {
            // Extra Keys for `surface_closed` event
            case clickOutside = "click-outside"
            case interactionWithALink = "interaction-with-a-link"
            case swipingTheSurfaceHandle = "swiping-the-surface-handle"
            case optingOutOfTheFeature = "opting-out-of-the-feature"
            case closeButton = "close-button"
            case isNimbusDisabled = "is-nimbus-disabled"
            case isComponentOptedOut = "is-component-opted-out"
            case isUserOnboarded = "is-user-onboarded"
            // Extra Keys for `surface_displayed` event
            case halfView = "half-view"
            case fullView = "full-view"
        }
    }

    func recordEvent(category: EventCategory,
                     method: EventMethod,
                     object: EventObject,
                     value: EventValue? = nil,
                     extras: [String: Any]? = nil
    ) {
        TelemetryWrapper.recordEvent(category: category,
                                     method: method,
                                     object: object,
                                     value: value,
                                     extras: extras)
    }

    public static func recordEvent(category: EventCategory, method: EventMethod, object: EventObject, value: EventValue? = nil, extras: [String: Any]? = nil) {
        Telemetry.default.recordEvent(category: category.rawValue, method: method.rawValue, object: object.rawValue, value: value?.rawValue ?? "", extras: extras)

        gleanRecordEvent(category: category, method: method, object: object, value: value, extras: extras)
    }

    static func gleanRecordEvent(category: EventCategory, method: EventMethod, object: EventObject, value: EventValue? = nil, extras: [String: Any]? = nil) {
        switch (category, method, object, value, extras) {
        // MARK: Bookmarks
        case (.action, .view, .bookmarksPanel, let from?, _):
            GleanMetrics.Bookmarks.viewList[from.rawValue].add()
        case (.action, .add, .bookmark, let from?, _):
            GleanMetrics.Bookmarks.add[from.rawValue].add()
        case (.action, .delete, .bookmark, let from?, _):
            GleanMetrics.Bookmarks.delete[from.rawValue].add()
        case (.action, .open, .bookmark, let from?, _):
            GleanMetrics.Bookmarks.open[from.rawValue].add()
        case (.action, .change, .bookmark, let from?, _):
            GleanMetrics.Bookmarks.edit[from.rawValue].add()
        case(.information, .view, .mobileBookmarks, .doesHaveMobileBookmarks, _):
            GleanMetrics.Bookmarks.hasMobileBookmarks.set(true)
        case(.information, .view, .mobileBookmarks, .doesNotHaveMobileBookmarks, _):
            GleanMetrics.Bookmarks.hasMobileBookmarks.set(false)
        case(.information, .view, .mobileBookmarks, .mobileBookmarksCount, let extras):
            if let quantity = extras?[EventExtraKey.mobileBookmarksQuantity.rawValue] as? Int64 {
                GleanMetrics.Bookmarks.mobileBookmarksCount.set(quantity)
            }
        case(.action, .tap, .bookmark, .bookmarkAddFolder, _):
            GleanMetrics.Bookmarks.folderAdd.record()
        // MARK: Reader Mode
        case (.action, .tap, .readerModeOpenButton, _, _):
            GleanMetrics.ReaderMode.open.add()
        case (.action, .tap, .readerModeCloseButton, _, _):
            GleanMetrics.ReaderMode.close.add()
        // MARK: Reading List
        case (.action, .add, .readingListItem, let from?, _):
            GleanMetrics.ReadingList.add[from.rawValue].add()
        case (.action, .delete, .readingListItem, let from?, _):
            GleanMetrics.ReadingList.delete[from.rawValue].add()
        case (.action, .open, .readingListItem, _, _):
            GleanMetrics.ReadingList.open.add()

        // MARK: History
        case(.information, .view, .historyPanelOpened, _, _):
            GleanMetrics.History.opened.record()
        case(.action, .swipe, .historySingleItemRemoved, _, _):
            GleanMetrics.History.removed.record()
        case(.action, .tap, .historyRemovedToday, _, _):
            GleanMetrics.History.removedToday.record()
        case(.action, .tap, .historyRemovedTodayAndYesterday, _, _):
            GleanMetrics.History.removedTodayAndYesterday.record()
        case(.action, .tap, .historyRemovedAll, _, _):
            GleanMetrics.History.removedAll.record()

        // MARK: Top Site
        case (.action, .tap, .topSiteTile, _, let extras):
            if let homePageOrigin = extras?[EventExtraKey.fxHomepageOrigin.rawValue] as? String {
                GleanMetrics.TopSites.pressedTileOrigin[homePageOrigin].add()
            }

            if let position = extras?[EventExtraKey.topSitePosition.rawValue] as? String, let tileType = extras?[EventExtraKey.topSiteTileType.rawValue] as? String {
                GleanMetrics.TopSites.tilePressed.record(GleanMetrics.TopSites.TilePressedExtra(position: position, tileType: tileType))
            } else {
                recordUninstrumentedMetrics(category: category, method: method, object: object, value: value, extras: extras)
            }

        case (.action, .view, .topSiteContextualMenu, _, let extras):
            if let type = extras?[EventExtraKey.contextualMenuType.rawValue] as? String {
                GleanMetrics.TopSites.contextualMenu.record(GleanMetrics.TopSites.ContextualMenuExtra(type: type))
            } else {
                recordUninstrumentedMetrics(category: category, method: method, object: object, value: value, extras: extras)
            }
        case (.action, .tap, .newPrivateTab, .topSite, _):
            GleanMetrics.TopSites.openInPrivateTab.record()
        // MARK: Preferences
        case (.action, .change, .setting, _, let extras):
            if let preference = extras?[EventExtraKey.preference.rawValue] as? String,
                let to = ((extras?[EventExtraKey.preferenceChanged.rawValue]) ?? "undefined") as? String {
                GleanMetrics.Preferences.changed.record(GleanMetrics.Preferences.ChangedExtra(changedTo: to,
                                                                                              preference: preference))
            } else if let preference = extras?[EventExtraKey.preference.rawValue] as? String,
                        let to = ((extras?[EventExtraKey.preferenceChanged.rawValue]) ?? "undefined") as? Bool {
                GleanMetrics.Preferences.changed.record(GleanMetrics.Preferences.ChangedExtra(changedTo: to.description,
                                                                                              preference: preference))
            } else {
                recordUninstrumentedMetrics(category: category, method: method, object: object, value: value, extras: extras)
            }
        case (.action, .tap, .privateBrowsingButton, _, let extras):
            if let isPrivate = extras?[EventExtraKey.isPrivate.rawValue] as? String {
                let isPrivateExtra = GleanMetrics.Preferences.PrivateBrowsingButtonTappedExtra(isPrivate: isPrivate)
                GleanMetrics.Preferences.privateBrowsingButtonTapped.record(isPrivateExtra)
            } else {
                recordUninstrumentedMetrics(
                    category: category,
                    method: method,
                    object: object,
                    value: value,
                    extras: extras)
            }

        // MARK: - QR Codes
        case (.action, .scan, .qrCodeText, _, _),
             (.action, .scan, .qrCodeURL, _, _):
            GleanMetrics.QrCode.scanned.add()

        // MARK: Tabs
        case (.action, .add, .tab, let privateOrNormal?, _):
            GleanMetrics.Tabs.open[privateOrNormal.rawValue].add()
        case (.action, .close, .tab, let privateOrNormal?, _):
            GleanMetrics.Tabs.close[privateOrNormal.rawValue].add()
        case (.action, .closeAll, .tab, let privateOrNormal?, _):
            GleanMetrics.Tabs.closeAll[privateOrNormal.rawValue].add()
        case (.action, .tap, .addNewTabButton, _, _):
            GleanMetrics.Tabs.newTabPressed.add()
        case (.action, .tap, .tab, _, _):
            GleanMetrics.Tabs.clickTab.record()
        case (.action, .open, .tabTray, _, _):
            GleanMetrics.Tabs.openTabTray.record()
        case (.action, .close, .tabTray, _, _):
            GleanMetrics.Tabs.closeTabTray.record()
        case (.action, .press, .tabToolbar, .tabView, _):
            GleanMetrics.Tabs.pressTabToolbar.record()
        case (.action, .press, .tab, _, _):
            GleanMetrics.Tabs.pressTopTab.record()
        case(.action, .pull, .reload, _, _):
            GleanMetrics.Tabs.pullToRefresh.add()
        case(.action, .navigate, .tab, _, _):
            GleanMetrics.Tabs.normalAndPrivateUriCount.add()
        case(.action, .tap, .navigateTabHistoryBack, _, _), (.action, .press, .navigateTabHistoryBack, _, _):
            GleanMetrics.Tabs.navigateTabHistoryBack.add()
        case(.action, .tap, .navigateTabHistoryForward, _, _), (.action, .press, .navigateTabHistoryForward, _, _):
            GleanMetrics.Tabs.navigateTabHistoryForward.add()
        case(.action, .swipe, .navigateTabHistoryBackSwipe, _, _):
            GleanMetrics.Tabs.navigateTabBackSwipe.add()
        case(.action, .tap, .reloadFromUrlBar, _, _):
            GleanMetrics.Tabs.reloadFromUrlBar.add()
        case(.action, .tap, .restoreTabsAlert, _, let extras):
            if let isEnabled = extras?[EventExtraKey.isRestoreTabsStarted.rawValue] as? Bool {
                let isEnabledExtra = GleanMetrics.Tabs.RestoreTabsAlertExtra(isEnabled: isEnabled)
                GleanMetrics.Tabs.restoreTabsAlert.record(isEnabledExtra)
            } else {
                recordUninstrumentedMetrics(
                    category: category,
                    method: method,
                    object: object,
                    value: value,
                    extras: extras)
            }

        case(.information, .background, .tabNormalQuantity, _, let extras):
            if let quantity = extras?[EventExtraKey.tabsQuantity.rawValue] as? Int64 {
                GleanMetrics.Tabs.normalTabsQuantity.set(quantity)
            } else {
                recordUninstrumentedMetrics(category: category, method: method, object: object, value: value, extras: extras)
            }
        case(.information, .background, .tabPrivateQuantity, _, let extras):
            if let quantity = extras?[EventExtraKey.tabsQuantity.rawValue] as? Int64 {
                GleanMetrics.Tabs.privateTabsQuantity.set(quantity)
            } else {
                recordUninstrumentedMetrics(category: category, method: method, object: object, value: value, extras: extras)
            }
        case(.information, .background, .tabInactiveQuantity, _, let extras):
            if let quantity = extras?[EventExtraKey.tabsQuantity.rawValue] as? Int64 {
                GleanMetrics.Tabs.inactiveTabsCount.set(quantity)
            } else {
                recordUninstrumentedMetrics(category: category, method: method, object: object, value: value, extras: extras)
            }

        // MARK: Credit Card
        case(.action, .tap, .creditCardAutofillSettings, _, _):
            GleanMetrics.CreditCard.autofillSettingsTapped.record()
        case(.action, .tap, .creditCardFormDetected, _, _):
            GleanMetrics.CreditCard.formDetected.record()
        case(.action, .tap, .creditCardAutofilled, _, _):
            GleanMetrics.CreditCard.autofilled.record()
        case(.action, .tap, .creditCardAutofillFailed, _, _):
            GleanMetrics.CreditCard.autofillFailed.record()
        case(.action, .tap, .creditCardSavePromptCreate, _, _):
            GleanMetrics.CreditCard.savePromptCreate.record()
        case(.information, .settings, .creditCardAutofillEnabled, _, let extras):
            if let isEnabled = extras?[EventExtraKey.isCreditCardAutofillEnabled.rawValue]
                as? Bool {
                GleanMetrics.CreditCard.autofillEnabled.set(isEnabled)
            } else {
                recordUninstrumentedMetrics(
                    category: category,
                    method: method,
                    object: object,
                    value: value,
                    extras: extras)
            }
        case(.information, .settings, .creditCardSyncEnabled, _, let extras):
            if let isEnabled = extras?[EventExtraKey.isCreditCardSyncEnabled.rawValue]
                as? Bool {
                GleanMetrics.CreditCard.syncEnabled.set(isEnabled)
            } else {
                recordUninstrumentedMetrics(
                    category: category,
                    method: method,
                    object: object,
                    value: value,
                    extras: extras)
            }
        case(.action, .tap, .creditCardAutofillToggle, _, let extras):
            if let isEnabled = extras?[EventExtraKey.isCreditCardAutofillToggleEnabled.rawValue]
                as? Bool {
                let isEnabledExtra = GleanMetrics.CreditCard.AutofillToggleExtra(isEnabled: isEnabled)
                GleanMetrics.CreditCard.autofillToggle.record(isEnabledExtra)
            } else {
                recordUninstrumentedMetrics(
                    category: category,
                    method: method,
                    object: object,
                    value: value,
                    extras: extras)
            }
        case(.action, .tap, .creditCardSyncToggle, _, let extras):
            if let isEnabled = extras?[EventExtraKey.isCreditCardSyncToggleEnabled.rawValue]
                as? Bool {
                let isEnabledExtra = GleanMetrics.CreditCard.SyncToggleExtra(isEnabled: isEnabled)
                GleanMetrics.CreditCard.syncToggle.record(isEnabledExtra)
            } else {
                recordUninstrumentedMetrics(
                    category: category,
                    method: method,
                    object: object,
                    value: value,
                    extras: extras)
            }
        case(.action, .view, .creditCardAutofillPromptShown, _, _):
            GleanMetrics.CreditCard.autofillPromptShown.record()
        case(.action, .tap, .creditCardAutofillPromptExpanded, _, _):
            GleanMetrics.CreditCard.autofillPromptExpanded.record()
        case(.action, .close, .creditCardAutofillPromptDismissed, _, _):
            GleanMetrics.CreditCard.autofillPromptDismissed.record()
        case(.action, .view, .creditCardSavePromptShown, _, _):
            GleanMetrics.CreditCard.savePromptShown.record()
        case(.action, .tap, .creditCardSavePromptUpdate, _, _):
            GleanMetrics.CreditCard.savePromptUpdate.record()
        case(.action, .tap, .creditCardManagementAddTapped, _, _):
            GleanMetrics.CreditCard.managementAddTapped.record()
        case(.action, .tap, .creditCardManagementCardTapped, _, _):
            GleanMetrics.CreditCard.managementCardTapped.record()
        case(.action, .add, .creditCardSaved, _, _):
            GleanMetrics.CreditCard.saved.add()
        case(.information, .foreground, .creditCardSavedAll, _, let extras):
            if let quantity = extras?[EventExtraKey.creditCardsQuantity.rawValue] as? Int64 {
                GleanMetrics.CreditCard.savedAll.set(quantity)
            } else {
                recordUninstrumentedMetrics(category: category, method: method, object: object, value: value, extras: extras)
            }
        case(.action, .delete, .creditCardDeleted, _, _):
            GleanMetrics.CreditCard.deleted.add()
        case(.action, .change, .creditCardModified, _, _):
            GleanMetrics.CreditCard.modified.add()
        // MARK: Settings Menu
        case (.action, .open, .settingsMenuSetAsDefaultBrowser, _, _):
            GleanMetrics.SettingsMenu.setAsDefaultBrowserPressed.add()
        case(.action, .open, .settingsMenuPasswords, _, _):
            GleanMetrics.SettingsMenu.passwords.record()
        case(.action, .tap, .settingsMenuShowTour, _, _):
            GleanMetrics.SettingsMenu.showTourPressed.record()

        // MARK: Logins and Passwords
        case(.action, .tap, .loginsAutofilled, _, _):
            GleanMetrics.Logins.autofilled.record()
        case(.action, .tap, .loginsAutofillFailed, _, _):
            GleanMetrics.Logins.autofillFailed.record()
        case(.action, .tap, .loginsManagementAddTapped, _, _):
            GleanMetrics.Logins.managementAddTapped.record()
        case(.action, .tap, .loginsManagementLoginsTapped, _, _):
            GleanMetrics.Logins.managementLoginsTapped.record()
        case(.action, .add, .loginsSaved, _, _):
            GleanMetrics.Logins.saved.add()
        case(.information, .foreground, .loginsSavedAll, _, let extras):
            if let quantity = extras?[EventExtraKey.loginsQuantity.rawValue] as? Int64 {
                GleanMetrics.Logins.savedAll.set(quantity)
            } else {
                recordUninstrumentedMetrics(category: category, method: method, object: object, value: value, extras: extras)
            }
        case(.action, .delete, .loginsDeleted, _, _):
            GleanMetrics.Logins.deleted.add()
        case(.action, .change, .loginsModified, _, _):
            GleanMetrics.Logins.modified.add()
        case(.action, .tap, .loginsSyncEnabled, _, let extras):
            if let isEnabled = extras?[EventExtraKey.isLoginSyncEnabled.rawValue] as? Bool {
                let isEnabledExtra = GleanMetrics.Logins.SyncEnabledExtra(isEnabled: isEnabled)
                GleanMetrics.Logins.syncEnabled.record(isEnabledExtra)
            } else {
                recordUninstrumentedMetrics(
                    category: category,
                    method: method,
                    object: object,
                    value: value,
                    extras: extras)
            }
        // MARK: Start Search Button
        case (.action, .tap, .startSearchButton, _, _):
            GleanMetrics.Search.startSearchPressed.add()
        case(.action, .tap, .recordSearch, _, let extras):
            if let searchLocation = extras?[EventExtraKey.recordSearchLocation.rawValue] as? SearchesMeasurement.SearchLocation, let searchEngineID = extras?[EventExtraKey.recordSearchEngineID.rawValue] as? String? {
                Telemetry.default.recordSearch(location: searchLocation, searchEngine: searchEngineID ?? "other")
                GleanMetrics.Search.counts["\(searchEngineID ?? "custom").\(searchLocation.rawValue)"].add()
            } else {
                recordUninstrumentedMetrics(
                    category: category,
                    method: method,
                    object: object,
                    value: value,
                    extras: extras)
            }

        // MARK: Awesomebar Search Results
        case (.action, .tap, .awesomebarResults, _, let extras):
            if let tapValue = extras?[EventExtraKey.awesomebarSearchTapType.rawValue] as? String {
                let awesomebarExtraValue = GleanMetrics.Awesomebar.SearchResultTapExtra(type: tapValue)
                GleanMetrics.Awesomebar.searchResultTap.record(awesomebarExtraValue)
            } else {
                recordUninstrumentedMetrics(
                    category: category,
                    method: method,
                    object: object,
                    value: value,
                    extras: extras)
            }
        // MARK: Default Browser
        case (.action, .tap, .dismissDefaultBrowserCard, _, _):
            GleanMetrics.DefaultBrowserCard.dismissPressed.add()
        case (.action, .tap, .goToSettingsDefaultBrowserCard, _, _):
            GleanMetrics.DefaultBrowserCard.goToSettingsPressed.add()
        case (.action, .open, .asDefaultBrowser, _, _):
            GleanMetrics.App.openedAsDefaultBrowser.add()
        case(.action, .view, .notificationPermission, _, let extras):
            if let status = extras?[EventExtraKey.notificationPermissionStatus.rawValue] as? String,
               let alertSetting = extras?[EventExtraKey.notificationPermissionAlertSetting.rawValue] as? String {
                let permissionExtra = GleanMetrics.App.NotificationPermissionExtra(alertSetting: alertSetting,
                                                                                   status: status)
                GleanMetrics.App.notificationPermission.record(permissionExtra)
            } else {
                recordUninstrumentedMetrics(
                    category: category,
                    method: method,
                    object: object,
                    value: value,
                    extras: extras)
            }
        case(.action, .tap, .engagementNotification, _, _):
            GleanMetrics.Onboarding.engagementNotificationTapped.record()
        case(.action, .cancel, .engagementNotification, _, _):
            GleanMetrics.Onboarding.engagementNotificationCancel.record()
        case (.action, .tap, .dismissDefaultBrowserOnboarding, _, _):
            GleanMetrics.DefaultBrowserOnboarding.dismissPressed.add()
        case (.action, .tap, .goToSettingsDefaultBrowserOnboarding, _, _):
            GleanMetrics.DefaultBrowserOnboarding.goToSettingsPressed.add()
        case (.information, .view, .homeTabBannerEvergreen, _, _):
            GleanMetrics.DefaultBrowserCard.evergreenImpression.record()
        // MARK: Downloads
        case(.action, .tap, .downloadNowButton, _, _):
            GleanMetrics.Downloads.downloadNowButtonTapped.record()
        case(.action, .tap, .download, .downloadsPanel, _):
            GleanMetrics.Downloads.downloadsPanelRowTapped.record()
        case(.action, .view, .downloadsPanel, .downloadCompleteToast, _):
            GleanMetrics.Downloads.viewDownloadCompleteToast.record()
        // MARK: Key Commands
        case(.action, .press, .keyCommand, _, let extras):
            if let action = extras?[EventExtraKey.action.rawValue] as? String {
                let actionExtra = GleanMetrics.KeyCommands.PressKeyCommandActionExtra(action: action)
                GleanMetrics.KeyCommands.pressKeyCommandAction.record(actionExtra)
            } else {
                recordUninstrumentedMetrics(category: category, method: method, object: object, value: value, extras: extras)
            }

        // MARK: Shopping Experience (Fakespot)
        case (.action, .tap, .shoppingButton, _, _):
            GleanMetrics.Shopping.addressBarIconClicked.record()
        case (.action, .view, .shoppingBottomSheet, .surfaceAdsClicked, _):
            GleanMetrics.Shopping.surfaceAdsClicked.record()
        case (.action, .view, .shoppingBottomSheet, .shoppingAdsExposure, _):
            GleanMetrics.Shopping.adsExposure.record()
        case (.action, .view, .shoppingBottomSheet, .shoppingAdsImpression, _):
            GleanMetrics.Shopping.surfaceAdsImpression.record()
        case (.action, .view, .shoppingBottomSheet, .shoppingNoAdsAvailable, _):
            GleanMetrics.Shopping.surfaceNoAdsAvailable.record()
        case (.action, .view, .shoppingButton, _, _):
            GleanMetrics.Shopping.addressBarIconDisplayed.record()
        case (.action, .close, .shoppingBottomSheet, _, let extras):
            if let action = extras?[EventExtraKey.action.rawValue] as? String {
                let actionExtra = GleanMetrics.Shopping.SurfaceClosedExtra(action: action)
                GleanMetrics.Shopping.surfaceClosed.record(actionExtra)
            } else {
                recordUninstrumentedMetrics(
                    category: category,
                    method: method,
                    object: object,
                    value: value,
                    extras: extras)
            }
        case (.action, .tap, .shoppingRecentReviews, _, _):
            GleanMetrics.Shopping.surfaceShowMoreRecentReviewsClicked.record()
        case (.action, .view, .shoppingBottomSheet, _, let extras):
            if let size = extras?[EventExtraKey.size.rawValue] as? String {
                let sizeExtra = GleanMetrics.Shopping.SurfaceDisplayedExtra(size: size)
                GleanMetrics.Shopping.surfaceDisplayed.record(sizeExtra)
            } else {
                recordUninstrumentedMetrics(
                    category: category,
                    method: method,
                    object: object,
                    value: value,
                    extras: extras)
            }
        case (.action, .view, .shoppingSettingsChevronButton, _, _):
            GleanMetrics.Shopping.surfaceSettingsExpandClicked.record()
        case (.action, .view, .shoppingOnboarding, _, _):
            GleanMetrics.Shopping.surfaceOnboardingDisplayed.record()
        case (.action, .tap, .shoppingOptIn, _, _):
            GleanMetrics.Shopping.surfaceOptInAccepted.record()
        case (.action, .tap, .shoppingNotNowButton, _, _):
            GleanMetrics.Shopping.surfaceNotNowClicked.record()
        case (.action, .tap, .shoppingTermsOfUseButton, _, _):
            GleanMetrics.Shopping.surfaceShowTermsClicked.record()
        case (.action, .tap, .shoppingPrivacyPolicyButton, _, _):
            GleanMetrics.Shopping.surfaceShowPrivacyPolicyClicked.record()
        case (.action, .tap, .shoppingLearnMoreButton, _, _):
            GleanMetrics.Shopping.surfaceLearnMoreClicked.record()
        case (.action, .tap, .shoppingLearnMoreReviewQualityButton, _, _):
            GleanMetrics.Shopping.surfaceShowQualityExplainerClicked.record()
        case (.action, .navigate, .shoppingButton, .shoppingCFRsDisplayed, _):
            GleanMetrics.Shopping.addressBarFeatureCalloutDisplayed.record()
        case (.information, .view, .shoppingProductPageVisits, _, _):
            GleanMetrics.Shopping.productPageVisits.add()
        case (.action, .tap, .shoppingPoweredByFakespotLabel, _, _):
            GleanMetrics.Shopping.surfacePoweredByFakespotLinkClicked.record()
        case (.action, .tap, .shoppingNoAnalysisCardViewPrimaryButton, _, _):
            GleanMetrics.Shopping.surfaceAnalyzeReviewsNoneAvailableClicked.record()
        case (.action, .tap, .shoppingNeedsAnalysisCardViewPrimaryButton, _, _):
            GleanMetrics.Shopping.surfaceReanalyzeClicked.record()
        case (.action, .tap, .shoppingProductBackInStockButton, _, _):
            GleanMetrics.Shopping.surfaceReactivatedButtonClicked.record()
        case (.action, .navigate, .shoppingBottomSheet, _, _):
            GleanMetrics.Shopping.surfaceNoReviewReliabilityAvailable.record()
        case (.action, .view, .shoppingSurfaceStaleAnalysisShown, _, _):
            GleanMetrics.Shopping.surfaceStaleAnalysisShown.record()
        case(.information, .settings, .shoppingNimbusDisabled, _, let extras):
            if let isDisabled = extras?[EventExtraKey.Shopping.isNimbusDisabled.rawValue]
                as? Bool {
                GleanMetrics.ShoppingSettings.nimbusDisabledShopping.set(isDisabled)
            } else {
                recordUninstrumentedMetrics(
                    category: category,
                    method: method,
                    object: object,
                    value: value,
                    extras: extras)
            }
        case(.information, .settings, .shoppingComponentOptedOut, _, let extras):
            if let isOptedOut = extras?[EventExtraKey.Shopping.isComponentOptedOut.rawValue]
                as? Bool {
                GleanMetrics.ShoppingSettings.componentOptedOut.set(isOptedOut)
            } else {
                recordUninstrumentedMetrics(
                    category: category,
                    method: method,
                    object: object,
                    value: value,
                    extras: extras)
            }
        case(.information, .settings, .shoppingUserHasOnboarded, _, let extras):
            if let isOnboarded = extras?[EventExtraKey.Shopping.isUserOnboarded.rawValue]
                as? Bool {
                GleanMetrics.ShoppingSettings.userHasOnboarded.set(isOnboarded)
            } else {
                recordUninstrumentedMetrics(
                    category: category,
                    method: method,
                    object: object,
                    value: value,
                    extras: extras)
            }

        // MARK: Onboarding
        case (.action, .view, .onboardingCardView, _, let extras):
            if let type = extras?[ExtraKey.cardType.rawValue] as? String,
               let seqID = extras?[ExtraKey.sequenceID.rawValue] as? String,
               let seqPosition = extras?[ExtraKey.sequencePosition.rawValue] as? String,
               let flowType = extras?[ExtraKey.flowType.rawValue] as? String {
                let cardExtras = GleanMetrics.Onboarding.CardViewExtra(
                    cardType: type,
                    flowType: flowType,
                    sequenceId: seqID,
                    sequencePosition: seqPosition)
                GleanMetrics.Onboarding.cardView.record(cardExtras)
            } else {
                recordUninstrumentedMetrics(category: category, method: method, object: object, value: value, extras: extras)
            }
        case (.action, .tap, .onboardingPrimaryButton, _, let extras):
            if let type = extras?[ExtraKey.cardType.rawValue] as? String,
               let seqID = extras?[ExtraKey.sequenceID.rawValue] as? String,
               let seqPosition = extras?[ExtraKey.sequencePosition.rawValue] as? String,
               let action = extras?[ExtraKey.buttonAction.rawValue] as? String,
               let flowType = extras?[ExtraKey.flowType.rawValue] as? String {
                let cardExtras = GleanMetrics.Onboarding.PrimaryButtonTapExtra(
                    buttonAction: action,
                    cardType: type,
                    flowType: flowType,
                    sequenceId: seqID,
                    sequencePosition: seqPosition)
                GleanMetrics.Onboarding.primaryButtonTap.record(cardExtras)
            } else {
                recordUninstrumentedMetrics(category: category, method: method, object: object, value: value, extras: extras)
            }
        case (.action, .tap, .onboardingSecondaryButton, _, let extras):
            if let type = extras?[ExtraKey.cardType.rawValue] as? String,
               let seqID = extras?[ExtraKey.sequenceID.rawValue] as? String,
               let seqPosition = extras?[ExtraKey.sequencePosition.rawValue] as? String,
               let action = extras?[ExtraKey.buttonAction.rawValue] as? String,
               let flowType = extras?[ExtraKey.flowType.rawValue] as? String {
                let cardExtras = GleanMetrics.Onboarding.SecondaryButtonTapExtra(
                    buttonAction: action,
                    cardType: type,
                    flowType: flowType,
                    sequenceId: seqID,
                    sequencePosition: seqPosition)
                GleanMetrics.Onboarding.secondaryButtonTap.record(cardExtras)
            } else {
                recordUninstrumentedMetrics(category: category, method: method, object: object, value: value, extras: extras)
            }
        case (.action, .tap, .onboardingClose, _, let extras):
            if let type = extras?[ExtraKey.cardType.rawValue] as? String,
               let seqID = extras?[ExtraKey.sequenceID.rawValue] as? String,
               let seqPosition = extras?[ExtraKey.sequencePosition.rawValue] as? String,
               let flowType = extras?[ExtraKey.flowType.rawValue] as? String {
                let cardExtras = GleanMetrics.Onboarding.CloseTapExtra(
                    cardType: type,
                    flowType: flowType,
                    sequenceId: seqID,
                    sequencePosition: seqPosition)
                GleanMetrics.Onboarding.closeTap.record(cardExtras)
            } else {
                recordUninstrumentedMetrics(category: category, method: method, object: object, value: value, extras: extras)
            }
        case (.action, .tap, .onboardingSelectWallpaper, .wallpaperSelected, let extras):
            if let name = extras?[EventExtraKey.wallpaperName.rawValue] as? String,
               let type = extras?[EventExtraKey.wallpaperType.rawValue] as? String {
                let wallpaperExtra = GleanMetrics.Onboarding.WallpaperSelectedExtra(wallpaperName: name, wallpaperType: type)
                GleanMetrics.Onboarding.wallpaperSelected.record(wallpaperExtra)
            } else {
                recordUninstrumentedMetrics(category: category, method: method, object: object, value: value, extras: extras)
            }
        case (.action, .tap, .onboardingWallpaperSelector, .wallpaperSelected, let extras):
            if let name = extras?[EventExtraKey.wallpaperName.rawValue] as? String,
               let type = extras?[EventExtraKey.wallpaperType.rawValue] as? String {
                let wallpaperExtra = GleanMetrics.Onboarding.WallpaperSelectorSelectedExtra(wallpaperName: name, wallpaperType: type)
                GleanMetrics.Onboarding.wallpaperSelectorSelected.record(wallpaperExtra)
            } else {
                recordUninstrumentedMetrics(category: category, method: method, object: object, value: value, extras: extras)
            }
        case (.action, .view, .onboardingWallpaperSelector, _, _):
            GleanMetrics.Onboarding.wallpaperSelectorView.record()
        case (.action, .close, .onboardingWallpaperSelector, _, _):
            GleanMetrics.Onboarding.wallpaperSelectorClose.record()
        case(.prompt, .tap, .notificationPermission, _, let extras):
            if let isPermissionGranted = extras?[EventExtraKey.notificationPermissionIsGranted.rawValue] as? Bool {
                let permissionExtra = GleanMetrics.Onboarding.NotificationPermissionPromptExtra(granted: isPermissionGranted)
                GleanMetrics.Onboarding.notificationPermissionPrompt.record(permissionExtra)
            } else {
                recordUninstrumentedMetrics(
                    category: category,
                    method: method,
                    object: object,
                    value: value,
                    extras: extras)
            }

        // MARK: Widget
        case (.action, .open, .mediumTabsOpenUrl, _, _):
            GleanMetrics.Widget.mTabsOpenUrl.add()
        case (.action, .open, .largeTabsOpenUrl, _, _):
            GleanMetrics.Widget.lTabsOpenUrl.add()
        case (.action, .open, .smallQuickActionSearch, _, _):
            GleanMetrics.Widget.sQuickActionSearch.add()
        case (.action, .open, .mediumQuickActionSearch, _, _):
            GleanMetrics.Widget.mQuickActionSearch.add()
        case (.action, .open, .mediumQuickActionPrivateSearch, _, _):
            GleanMetrics.Widget.mQuickActionPrivateSearch.add()
        case (.action, .open, .mediumQuickActionCopiedLink, _, _):
            GleanMetrics.Widget.mQuickActionCopiedLink.add()
        case (.action, .open, .mediumQuickActionClosePrivate, _, _):
            GleanMetrics.Widget.mQuickActionClosePrivate.add()
        case (.action, .open, .mediumTopSitesWidget, _, _):
            GleanMetrics.Widget.mTopSitesWidget.add()

        // MARK: Pocket
        case (.action, .tap, .pocketStory, _, let extras):
            if let homePageOrigin = extras?[EventExtraKey.fxHomepageOrigin.rawValue] as? String {
                GleanMetrics.Pocket.openStoryOrigin[homePageOrigin].add()
            }

            if let position = extras?[EventExtraKey.pocketTilePosition.rawValue] as? String {
                GleanMetrics.Pocket.openStoryPosition["position-"+position].add()
            } else {
                recordUninstrumentedMetrics(category: category, method: method, object: object, value: value, extras: extras)
            }
        case (.action, .view, .pocketSectionImpression, _, _):
            GleanMetrics.Pocket.sectionImpressions.add()
        case (.action, .tap, .newPrivateTab, .pocketSite, _):
            GleanMetrics.Pocket.openInPrivateTab.record()

        // MARK: Library Panel
        case (.action, .tap, .libraryPanel, let type?, _):
            GleanMetrics.Library.panelPressed[type.rawValue].add()
        // History Panel related
        case (.action, .navigate, .navigateToGroupHistory, _, _):
            GleanMetrics.History.groupList.add()
        case (.action, .tap, .selectedHistoryItem, let type?, _):
            GleanMetrics.History.selectedItem[type.rawValue].add()
        case (.action, .tap, .openedHistoryItem, _, _):
            GleanMetrics.History.openedItem.record()
        case (.action, .tap, .searchHistory, _, _):
            GleanMetrics.History.searchTap.record()
        case (.action, .tap, .deleteHistory, _, _):
            GleanMetrics.History.deleteTap.record()
        // MARK: Sync
        case (.action, .open, .syncTab, _, _):
            GleanMetrics.Sync.openTab.add()
        case (.action, .tap, .syncSignIn, _, _):
            GleanMetrics.Sync.signInSyncPressed.add()
        case (.action, .tap, .syncCreateAccount, _, _):
            GleanMetrics.Sync.createAccountPressed.add()
        case (.firefoxAccount, .view, .fxaRegistrationWebpage, _, _):
            GleanMetrics.Sync.registrationView.record()
        case (.firefoxAccount, .view, .fxaRegistrationCompletedWebpage, _, _):
            GleanMetrics.Sync.registrationCompletedView.record()
        case (.firefoxAccount, .view, .fxaLoginWebpage, _, _):
            GleanMetrics.Sync.loginView.record()
        case (.firefoxAccount, .view, .fxaLoginCompleteWebpage, _, _):
            GleanMetrics.Sync.loginCompletedView.record()
            // record the same event for Nimbus' internal event store
            Experiments.shared.recordEvent("sync.login_completed_view")
        case (.firefoxAccount, .view, .fxaConfirmSignUpCode, _, _):
            GleanMetrics.Sync.registrationCodeView.record()
        case (.firefoxAccount, .view, .fxaConfirmSignInToken, _, _):
            GleanMetrics.Sync.loginTokenView.record()
        case (.firefoxAccount, .tap, .syncSignInUseEmail, _, _):
            GleanMetrics.Sync.useEmail.record()
        case (.firefoxAccount, .tap, .syncSignInScanQRCode, _, _):
            GleanMetrics.Sync.paired.record()
        case (.firefoxAccount, .tap, .syncUserLoggedOut, _, _):
            GleanMetrics.Sync.disconnect.record()
        // MARK: App cycle
        case(.action, .foreground, .app, _, _):
            GleanMetrics.AppCycle.foreground.record()
            // record the same event for Nimbus' internal event store
            Experiments.shared.recordEvent("app_cycle.foreground")
        case(.action, .background, .app, _, _):
            GleanMetrics.AppCycle.background.record()
        // MARK: App icon
        case (.action, .tap, .newPrivateTab, .appIcon, _):
            GleanMetrics.AppIcon.newPrivateTabTapped.record()
        // MARK: Accessibility
        case(.action, .voiceOver, .app, _, let extras):
            if let isRunning = extras?[EventExtraKey.isVoiceOverRunning.rawValue] as? String {
                let isRunningExtra = GleanMetrics.Accessibility.VoiceOverExtra(isRunning: isRunning)
                GleanMetrics.Accessibility.voiceOver.record(isRunningExtra)
            } else {
                recordUninstrumentedMetrics(
                    category: category,
                    method: method,
                    object: object,
                    value: value,
                    extras: extras)
            }
        case(.action, .switchControl, .app, _, let extras):
            if let isRunning = extras?[EventExtraKey.isSwitchControlRunning.rawValue] as? String {
                let isRunningExtra = GleanMetrics.Accessibility.SwitchControlExtra(isRunning: isRunning)
                GleanMetrics.Accessibility.switchControl.record(isRunningExtra)
            } else {
                recordUninstrumentedMetrics(
                    category: category,
                    method: method,
                    object: object,
                    value: value,
                    extras: extras)
            }
        case(.action, .reduceTransparency, .app, _, let extras):
            if let isEnabled = extras?[EventExtraKey.isReduceTransparencyEnabled.rawValue] as? String {
                let isEnabledExtra = GleanMetrics.Accessibility.ReduceTransparencyExtra(isEnabled: isEnabled)
                GleanMetrics.Accessibility.reduceTransparency.record(isEnabledExtra)
            } else {
                recordUninstrumentedMetrics(
                    category: category,
                    method: method,
                    object: object,
                    value: value,
                    extras: extras)
            }
        case(.action, .reduceMotion, .app, _, let extras):
            if let isEnabled = extras?[EventExtraKey.isReduceMotionEnabled.rawValue] as? String {
                let isEnabledExtra = GleanMetrics.Accessibility.ReduceMotionExtra(isEnabled: isEnabled)
                GleanMetrics.Accessibility.reduceMotion.record(isEnabledExtra)
            } else {
                recordUninstrumentedMetrics(
                    category: category,
                    method: method,
                    object: object,
                    value: value,
                    extras: extras)
            }
        case(.action, .invertColors, .app, _, let extras):
            if let isEnabled = extras?[EventExtraKey.isInvertColorsEnabled.rawValue] as? String {
                let isEnabledExtra = GleanMetrics.Accessibility.InvertColorsExtra(isEnabled: isEnabled)
                GleanMetrics.Accessibility.invertColors.record(isEnabledExtra)
            } else {
                recordUninstrumentedMetrics(
                    category: category,
                    method: method,
                    object: object,
                    value: value,
                    extras: extras)
            }
        case(.action, .dynamicTextSize, .app, _, let extras):
            if let isAccessibilitySizeEnabled = extras?[EventExtraKey.isAccessibilitySizeEnabled.rawValue] as? String,
               let preferredSize = extras?[EventExtraKey.preferredContentSizeCategory.rawValue] as? String {
                let dynamicTextExtra = GleanMetrics.Accessibility.DynamicTextExtra(
                    isAccessibilitySizeEnabled: isAccessibilitySizeEnabled,
                    preferredSize: preferredSize)
                GleanMetrics.Accessibility.dynamicText.record(dynamicTextExtra)
            } else {
                recordUninstrumentedMetrics(
                    category: category,
                    method: method,
                    object: object,
                    value: value,
                    extras: extras)
            }
        // MARK: App menu
        case (.action, .tap, .homePageMenu, _, _):
            GleanMetrics.AppMenu.homepageMenu.add()
        case (.action, .tap, .siteMenu, _, _):
            GleanMetrics.AppMenu.siteMenu.add()
        case (.action, .tap, .logins, _, _):
            GleanMetrics.AppMenu.logins.add()
        case (.action, .tap, .signIntoSync, _, _):
            GleanMetrics.AppMenu.signIntoSync.add()
        case (.action, .tap, .home, _, _):
            GleanMetrics.AppMenu.home.add()
        case (.action, .tap, .blockImagesEnabled, _, _):
            GleanMetrics.AppMenu.blockImagesEnabled.add()
        case (.action, .tap, .blockImagesDisabled, _, _):
            GleanMetrics.AppMenu.blockImagesDisabled.add()
        case (.action, .tap, .nightModeEnabled, _, _):
            GleanMetrics.AppMenu.nightModeEnabled.add()
        case (.action, .tap, .nightModeDisabled, _, _):
            GleanMetrics.AppMenu.nightModeDisabled.add()
        case (.action, .open, .whatsNew, _, _):
            GleanMetrics.AppMenu.whatsNew.add()
        case (.action, .tap, .help, _, _):
            GleanMetrics.AppMenu.help.add()
        case (.action, .tap, .customizeHomePage, _, _):
            GleanMetrics.AppMenu.customizeHomepage.add()
        case (.action, .open, .settings, _, _):
            GleanMetrics.AppMenu.settings.add()
        case(.action, .open, .logins, _, _):
            GleanMetrics.AppMenu.passwords.record()

        // MARK: Page Menu
        case (.action, .tap, .sharePageWith, _, _):
            GleanMetrics.PageActionMenu.sharePageWith.add()
        case (.action, .tap, .sendToDevice, _, _):
            GleanMetrics.PageActionMenu.sendToDevice.add()
        case (.action, .tap, .copyAddress, _, _):
            GleanMetrics.PageActionMenu.copyAddress.add()
        case (.action, .tap, .reportSiteIssue, _, _):
            GleanMetrics.PageActionMenu.reportSiteIssue.add()
        case (.action, .tap, .findInPage, _, _):
            GleanMetrics.PageActionMenu.findInPage.add()
        case (.action, .tap, .pinToTopSites, _, _):
            GleanMetrics.PageActionMenu.pinToTopSites.add()
        case (.action, .tap, .removePinnedSite, _, _):
            GleanMetrics.PageActionMenu.removePinnedSite.add()
        case (.action, .tap, .requestDesktopSite, _, _):
            GleanMetrics.PageActionMenu.requestDesktopSite.add()
        case (.action, .tap, .requestMobileSite, _, _):
            GleanMetrics.PageActionMenu.requestMobileSite.add()
        case (.action, .tap, .viewDownloadsPanel, _, _):
            GleanMetrics.PageActionMenu.viewDownloadsPanel.add()
        case (.action, .tap, .viewHistoryPanel, _, _):
            GleanMetrics.PageActionMenu.viewHistoryPanel.add()
        case (.action, .tap, .createNewTab, _, _):
            GleanMetrics.PageActionMenu.createNewTab.add()

        // MARK: Tracking Protection
        case (.action, .tap, .trackingProtectionMenu, _, let extras):
            if let action = extras?[EventExtraKey.etpSetting.rawValue] as? String {
                let actionExtra = GleanMetrics.TrackingProtection.EtpSettingChangedExtra(etpSetting: action)
                GleanMetrics.TrackingProtection.etpSettingChanged.record(actionExtra)
            } else if let action = extras?[EventExtraKey.etpEnabled.rawValue] as? Bool {
                let actionExtra = GleanMetrics.TrackingProtection.EtpSettingChangedExtra(etpEnabled: action)
                GleanMetrics.TrackingProtection.etpSettingChanged.record(actionExtra)
            } else {
                recordUninstrumentedMetrics(category: category, method: method, object: object, value: value, extras: extras)
            }
        // MARK: Tabs Tray
        case (.action, .tap, .privateBrowsingIcon, .tabTray, let extras):
            if let action = extras?[EventExtraKey.action.rawValue] as? String {
                let actionExtra = GleanMetrics.TabsTray.PrivateBrowsingIconTappedExtra(action: action)
                GleanMetrics.TabsTray.privateBrowsingIconTapped.record(actionExtra)
            } else {
                recordUninstrumentedMetrics(category: category, method: method, object: object, value: value, extras: extras)
            }
        case (.action, .tap, .newPrivateTab, .tabTray, _):
            GleanMetrics.TabsTray.newPrivateTabTapped.record()
        // MARK: Inactive Tab Tray
        case (.action, .tap, .inactiveTabTray, .openInactiveTab, _):
            GleanMetrics.InactiveTabsTray.openInactiveTab.add()
        case (.action, .tap, .inactiveTabTray, .inactiveTabExpand, _):
            let expandedExtras = GleanMetrics.InactiveTabsTray.ToggleInactiveTabTrayExtra(toggleType: EventExtraKey.inactiveTabsExpanded.rawValue)
            GleanMetrics.InactiveTabsTray.toggleInactiveTabTray.record(expandedExtras)
        case (.action, .tap, .inactiveTabTray, .inactiveTabCollapse, _):
            let collapsedExtras = GleanMetrics.InactiveTabsTray.ToggleInactiveTabTrayExtra(toggleType: EventExtraKey.inactiveTabsCollapsed.rawValue)
            GleanMetrics.InactiveTabsTray.toggleInactiveTabTray.record(collapsedExtras)
        case (.action, .tap, .inactiveTabTray, .inactiveTabSwipeClose, _):
            GleanMetrics.InactiveTabsTray.inactiveTabSwipeClose.add()
        case (.action, .tap, .inactiveTabTray, .inactiveTabCloseAllButton, _):
            GleanMetrics.InactiveTabsTray.inactiveTabsCloseAllBtn.add()
        case (.action, .tap, .inactiveTabTray, .inactiveTabShown, _):
            GleanMetrics.InactiveTabsTray.inactiveTabShown.add()

        // MARK: Tab Groups
        case (.action, .view, .tabTray, .tabGroupWithExtras, let extras):
           let groupedTabExtras = GleanMetrics.Tabs.GroupedTabExtra(
            averageTabsInAllGroups: extras?["\(EventExtraKey.averageTabsInAllGroups)"] as? Int32,
            groupsTwoTabsOnly: extras?["\(EventExtraKey.groupsWithTwoTabsOnly)"] as? Int32,
            groupsWithMoreThanTwoTab: extras?["\(EventExtraKey.groupsWithTwoMoreTab)"] as? Int32,
            totalNumOfGroups: extras?["\(EventExtraKey.totalNumberOfGroups)"] as? Int32,
            totalTabsInAllGroups: extras?["\(EventExtraKey.totalTabsInAllGroups)"] as? Int32)
            GleanMetrics.Tabs.groupedTab.record(groupedTabExtras)
        case (.action, .tap, .groupedTab, .closeGroupedTab, _):
            GleanMetrics.Tabs.groupedTabClosed.add()
        case (.action, .tap, .groupedTabPerformSearch, _, _):
            GleanMetrics.Tabs.groupedTabSearch.add()

        // MARK: Firefox Homepage
        case (.action, .view, .firefoxHomepage, .fxHomepageOrigin, let extras):
            if let homePageOrigin = extras?[EventExtraKey.fxHomepageOrigin.rawValue] as? String {
                GleanMetrics.FirefoxHomePage.firefoxHomepageOrigin[homePageOrigin].add()
            }
        case (.action, .open, .firefoxHomepage, .openHomeFromAwesomebar, _):
            GleanMetrics.FirefoxHomePage.openFromAwesomebar.add()
        case (.action, .open, .firefoxHomepage, .openHomeFromPhotonMenuButton, _):
            GleanMetrics.FirefoxHomePage.openFromMenuHomeButton.add()

        case (.action, .view, .firefoxHomepage, .recentlySavedBookmarkItemView, let extras):
            if let bookmarksCount = extras?[EventObject.recentlySavedBookmarkImpressions.rawValue] as? String {
                GleanMetrics.FirefoxHomePage.recentlySavedBookmarkView.record(GleanMetrics.FirefoxHomePage.RecentlySavedBookmarkViewExtra(bookmarkCount: bookmarksCount))
            }
        case (.action, .view, .firefoxHomepage, .recentlySavedReadingListView, let extras):
            if let readingListItemsCount = extras?[EventObject.recentlySavedReadingItemImpressions.rawValue] as? String {
                GleanMetrics.FirefoxHomePage.readingListView.record(GleanMetrics.FirefoxHomePage.ReadingListViewExtra(readingListCount: readingListItemsCount))
            }
        case (.action, .tap, .firefoxHomepage, .recentlySavedSectionShowAll, let extras):
            GleanMetrics.FirefoxHomePage.recentlySavedShowAll.add()
            if let homePageOrigin = extras?[EventExtraKey.fxHomepageOrigin.rawValue] as? String {
                GleanMetrics.FirefoxHomePage.recentlySavedShowAllOrigin[homePageOrigin].add()
            }
        case (.action, .tap, .firefoxHomepage, .recentlySavedBookmarkItemAction, let extras):
            GleanMetrics.FirefoxHomePage.recentlySavedBookmarkItem.add()
            if let homePageOrigin = extras?[EventExtraKey.fxHomepageOrigin.rawValue] as? String {
                GleanMetrics.FirefoxHomePage.recentlySavedBookmarkOrigin[homePageOrigin].add()
            }
        case (.action, .tap, .firefoxHomepage, .recentlySavedReadingListAction, let extras):
            GleanMetrics.FirefoxHomePage.recentlySavedReadingItem.add()
            if let homePageOrigin = extras?[EventExtraKey.fxHomepageOrigin.rawValue] as? String {
                GleanMetrics.FirefoxHomePage.recentlySavedReadOrigin[homePageOrigin].add()
            }

        case (.action, .tap, .firefoxHomepage, .jumpBackInSectionShowAll, let extras):
            GleanMetrics.FirefoxHomePage.jumpBackInShowAll.add()
            if let homePageOrigin = extras?[EventExtraKey.fxHomepageOrigin.rawValue] as? String {
                GleanMetrics.FirefoxHomePage.jumpBackInShowAllOrigin[homePageOrigin].add()
            }
        case (.action, .view, .jumpBackInTileImpressions, _, _):
            GleanMetrics.FirefoxHomePage.jumpBackInTileView.add()
        case (.action, .tap, .firefoxHomepage, .jumpBackInSectionTabOpened, let extras):
            GleanMetrics.FirefoxHomePage.jumpBackInTabOpened.add()
            if let homePageOrigin = extras?[EventExtraKey.fxHomepageOrigin.rawValue] as? String {
                GleanMetrics.FirefoxHomePage.jumpBackInTabOpenedOrigin[homePageOrigin].add()
            }
        case (.action, .tap, .firefoxHomepage, .jumpBackInSectionGroupOpened, let extras):
            GleanMetrics.FirefoxHomePage.jumpBackInGroupOpened.add()
            if let homePageOrigin = extras?[EventExtraKey.fxHomepageOrigin.rawValue] as? String {
                GleanMetrics.FirefoxHomePage.jumpBackInGroupOpenOrigin[homePageOrigin].add()
            }
        case (.action, .tap, .firefoxHomepage, .jumpBackInSectionSyncedTabShowAll, let extras):
            GleanMetrics.FirefoxHomePage.syncedTabShowAll.add()
            if let homePageOrigin = extras?[EventExtraKey.fxHomepageOrigin.rawValue] as? String {
                GleanMetrics.FirefoxHomePage.syncedTabShowAllOrigin[homePageOrigin].add()
            }
        case (.action, .tap, .firefoxHomepage, .jumpBackInSectionSyncedTabOpened, let extras):
            GleanMetrics.FirefoxHomePage.syncedTabOpened.add()
            if let homePageOrigin = extras?[EventExtraKey.fxHomepageOrigin.rawValue] as? String {
                GleanMetrics.FirefoxHomePage.syncedTabOpenedOrigin[homePageOrigin].add()
            }
        case (.action, .view, .syncedTabTileImpressions, _, _):
            GleanMetrics.FirefoxHomePage.syncedTabTileView.add()

        case (.action, .tap, .firefoxHomepage, .customizeHomepageButton, _):
            GleanMetrics.FirefoxHomePage.customizeHomepageButton.add()

        // MARK: - History Highlights
        case (.action, .tap, .firefoxHomepage, .historyHighlightsShowAll, _):
            GleanMetrics.FirefoxHomePage.customizeHomepageButton.add()
        case (.action, .tap, .firefoxHomepage, .historyHighlightsItemOpened, _):
            GleanMetrics.FirefoxHomePage.historyHighlightsItemOpened.record()
        case (.action, .tap, .firefoxHomepage, .historyHighlightsGroupOpen, _):
            GleanMetrics.FirefoxHomePage.historyHighlightsGroupOpen.record()
        case (.action, .view, .historyImpressions, _, _):
            GleanMetrics.FirefoxHomePage.customizeHomepageButton.add()
        case (.action, .view, .historyHighlightContextualMenu, _, let extras):
            if let type = extras?[EventExtraKey.contextualMenuType.rawValue] as? String {
                let contextExtra = GleanMetrics.FirefoxHomePage.HistoryHighlightsContextExtra(type: type)
                GleanMetrics.FirefoxHomePage.historyHighlightsContext.record(contextExtra)
            } else {
                recordUninstrumentedMetrics(category: category, method: method, object: object, value: value, extras: extras)
            }

        // MARK: - Wallpaper related
        case (.action, .tap, .wallpaperSettings, .wallpaperSelected, let extras):
            if let name = extras?[EventExtraKey.wallpaperName.rawValue] as? String,
               let type = extras?[EventExtraKey.wallpaperType.rawValue] as? String {
                GleanMetrics.WallpaperAnalytics.wallpaperSelected.record(
                    GleanMetrics.WallpaperAnalytics.WallpaperSelectedExtra(
                        wallpaperName: name,
                        wallpaperType: type
                    )
                )
            } else {
                recordUninstrumentedMetrics(category: category, method: method, object: object, value: value, extras: extras)
            }

        // MARK: - Contextual Hints
        case (.action, .tap, .contextualHint, .dismissCFRFromButton, let extras):
            if let hintType = extras?[EventExtraKey.cfrType.rawValue] as? String {
                GleanMetrics.CfrAnalytics.dismissCfrFromButton.record(
                    GleanMetrics.CfrAnalytics.DismissCfrFromButtonExtra(hintType: hintType))
            } else {
                recordUninstrumentedMetrics(category: category, method: method, object: object, value: value, extras: extras)
            }
        case (.action, .tap, .contextualHint, .dismissCFRFromOutsideTap, let extras):
            if let hintType = extras?[EventExtraKey.cfrType.rawValue] as? String {
                GleanMetrics.CfrAnalytics.dismissCfrFromOutsideTap.record(
                    GleanMetrics.CfrAnalytics.DismissCfrFromOutsideTapExtra(hintType: hintType))
            } else {
                recordUninstrumentedMetrics(category: category, method: method, object: object, value: value, extras: extras)
            }
        case (.action, .tap, .contextualHint, .pressCFRActionButton, let extras):
            if let hintType = extras?[EventExtraKey.cfrType.rawValue] as? String {
                GleanMetrics.CfrAnalytics.pressCfrActionButton.record(
                    GleanMetrics.CfrAnalytics.PressCfrActionButtonExtra(hintType: hintType))
            } else {
                recordUninstrumentedMetrics(category: category, method: method, object: object, value: value, extras: extras)
            }
        // MARK: - Sponsored Shortcuts
        case (.information, .view, .sponsoredShortcuts, _, let extras):
            if let enabled = extras?[EventExtraKey.preference.rawValue] as? Bool {
                GleanMetrics.TopSites.sponsoredShortcuts.set(enabled)
            } else {
                recordUninstrumentedMetrics(
                    category: category,
                    method: method,
                    object: object,
                    value: value,
                    extras: extras)
            }
        // MARK: - Awesomebar
        case (.information, .view, .awesomebarLocation, _, let extras):
            if let location = extras?[EventExtraKey.preference.rawValue] as? String {
                let locationExtra = GleanMetrics.Awesomebar.LocationExtra(location: location)
                GleanMetrics.Awesomebar.location.record(locationExtra)
            } else {
                recordUninstrumentedMetrics(
                    category: category,
                    method: method,
                    object: object,
                    value: value,
                    extras: extras)
            }
        case (.action, .tap, .awesomebarLocation, .awesomebarShareTap, _):
            GleanMetrics.Awesomebar.shareButtonTapped.record()
        case (.action, .drag, .locationBar, _, _):
            GleanMetrics.Awesomebar.dragLocationBar.record()
        // MARK: - GleanPlumb Messaging
        case (.information, .view, .messaging, .messageImpression, let extras):
            guard let messageSurface = extras?[EventExtraKey.messageSurface.rawValue] as? String,
                  let messageId = extras?[EventExtraKey.messageKey.rawValue] as? String
            else { return }

            GleanMetrics.Messaging.shown.record(
                GleanMetrics.Messaging.ShownExtra(
                    messageKey: messageId,
                    messageSurface: messageSurface
                )
            )
        case(.action, .tap, .messaging, .messageDismissed, let extras):
            guard let messageSurface = extras?[EventExtraKey.messageSurface.rawValue] as? String,
                  let messageId = extras?[EventExtraKey.messageKey.rawValue] as? String
            else { return }

            GleanMetrics.Messaging.dismissed.record(
                GleanMetrics.Messaging.DismissedExtra(
                    messageKey: messageId,
                    messageSurface: messageSurface
                )
            )
        case(.action, .tap, .messaging, .messageInteracted, let extras):
            guard let messageSurface = extras?[EventExtraKey.messageSurface.rawValue] as? String,
                  let messageId = extras?[EventExtraKey.messageKey.rawValue] as? String
            else { return }

            if let actionUUID = extras?[EventExtraKey.actionUUID.rawValue] as? String {
                GleanMetrics.Messaging.clicked.record(
                    GleanMetrics.Messaging.ClickedExtra(
                        actionUuid: actionUUID,
                        messageKey: messageId,
                        messageSurface: messageSurface
                    )
                )
            } else {
                GleanMetrics.Messaging.clicked.record(
                    GleanMetrics.Messaging.ClickedExtra(
                        messageKey: messageId,
                        messageSurface: messageSurface
                    )
                )
            }
        case(.information, .view, .messaging, .messageExpired, let extras):
            guard let messageSurface = extras?[EventExtraKey.messageSurface.rawValue] as? String,
                  let messageId = extras?[EventExtraKey.messageKey.rawValue] as? String
            else { return }

            GleanMetrics.Messaging.expired.record(
                GleanMetrics.Messaging.ExpiredExtra(
                    messageKey: messageId,
                    messageSurface: messageSurface
                )
            )
        case(.information, .application, .messaging, .messageMalformed, let extras):
            guard let messageSurface = extras?[EventExtraKey.messageSurface.rawValue] as? String,
                  let messageId = extras?[EventExtraKey.messageKey.rawValue] as? String
            else { return }

            GleanMetrics.Messaging.malformed.record(
                GleanMetrics.Messaging.MalformedExtra(
                    messageKey: messageId,
                    messageSurface: messageSurface
                )
            )
        // MARK: - Share sheet actions
        case (.action, .tap, .shareSheet, .shareSendToDevice, _):
            GleanMetrics.ShareSheet.sendDeviceTapped.record()
        case (.action, .tap, .shareSheet, .shareCopyLink, _):
            GleanMetrics.ShareSheet.copyLinkTapped.record()
        case (.action, .tap, .shareSheet, .sharePocketIcon, _):
            GleanMetrics.ShareSheet.pocketActionTapped.record()
        case (.action, .tap, .shareSheet, .shareSaveToPocket, _):
            GleanMetrics.ShareSheet.saveToPocketTapped.record()

        // MARK: - App Errors
        case(.information, .error, .app, .largeFileWrite, let extras):
            if let quantity = extras?[EventExtraKey.size.rawValue] as? Int32 {
                let properties = GleanMetrics.AppErrors.LargeFileWriteExtra(size: quantity)
                GleanMetrics.AppErrors.largeFileWrite.record(properties)
            }
        default:
            recordUninstrumentedMetrics(category: category, method: method, object: object, value: value, extras: extras)
        }
    }

    private static func recordUninstrumentedMetrics(
        category: EventCategory,
        method: EventMethod,
        object: EventObject,
        value: EventValue?,
        extras: [String: Any]?
    ) {
        DefaultLogger.shared.log("Uninstrumented metric recorded",
                                 level: .info,
                                 category: .telemetry,
                                 description: "\(category), \(method), \(object), \(String(describing: value)), \(String(describing: extras))")
    }
}

// MARK: - Firefox Home Page
extension TelemetryWrapper {
    /// Bundle the extras dictionary for the home page origin
    static func getOriginExtras(isZeroSearch: Bool) -> [String: String] {
        let origin = isZeroSearch ? TelemetryWrapper.EventValue.fxHomepageOriginZeroSearch : TelemetryWrapper.EventValue.fxHomepageOriginOther
        return [TelemetryWrapper.EventExtraKey.fxHomepageOrigin.rawValue: origin.rawValue]
    }
}<|MERGE_RESOLUTION|>--- conflicted
+++ resolved
@@ -672,11 +672,8 @@
         case shoppingCFRsDisplayed = "shopping-cfrs-displayed"
         case shoppingAdsExposure = "shopping-ads-exposure"
         case shoppingAdsImpression = "shopping-ads-impression"
-<<<<<<< HEAD
         case surfaceAdsClicked = "surface_ads_clicked"
-=======
         case shoppingNoAdsAvailable = "shopping-no-ads-available"
->>>>>>> 59da1e82
         case awesomebarShareTap = "awesomebar-share-tap"
         case largeFileWrite = "large-file-write"
     }
