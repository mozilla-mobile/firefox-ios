--- conflicted
+++ resolved
@@ -10,11 +10,8 @@
     @objc optional func menuHelperReveal()
     @objc optional func menuHelperSecure()
     @objc optional func menuHelperFindInPage()
-<<<<<<< HEAD
     @objc optional func menuHelperSearchWithFirefox()
-=======
     @objc optional func menuHelperPasteAndGo()
->>>>>>> cb321d09
 }
 
 open class MenuHelper: NSObject {
@@ -23,11 +20,8 @@
     open static let SelectorOpenAndFill: Selector = #selector(MenuHelperInterface.menuHelperOpenAndFill)
     open static let SelectorReveal: Selector = #selector(MenuHelperInterface.menuHelperReveal)
     open static let SelectorFindInPage: Selector = #selector(MenuHelperInterface.menuHelperFindInPage)
-<<<<<<< HEAD
     open static let SelectorSearchWithFirefox: Selector = #selector(MenuHelperInterface.menuHelperSearchWithFirefox)
-=======
     open static let SelectorPasteAndGo: Selector = #selector(MenuHelperInterface.menuHelperPasteAndGo)
->>>>>>> cb321d09
 
     open class var defaultHelper: MenuHelper {
         struct Singleton {
@@ -54,13 +48,10 @@
 
         let findInPageTitle = NSLocalizedString("Find in Page", tableName: "FindInPage", comment: "Text selection menu item")
         let findInPageItem = UIMenuItem(title: findInPageTitle, action: MenuHelper.SelectorFindInPage)
-
-<<<<<<< HEAD
+      
         let searchTitle = NSLocalizedString("Search with Firefox", tableName: "SearchWithFirefox", comment: "Search in New Tab Text selection menu item")
         let searchItem = UIMenuItem(title: searchTitle, action: MenuHelper.SelectorSearchWithFirefox)
-        UIMenuController.shared.menuItems = [copyItem, revealPasswordItem, hidePasswordItem, openAndFillItem, findInPageItem, searchItem]
-=======
-        UIMenuController.shared.menuItems = [pasteAndGoItem, copyItem, revealPasswordItem, hidePasswordItem, openAndFillItem, findInPageItem]
->>>>>>> cb321d09
+      
+        UIMenuController.shared.menuItems = [pasteAndGoItem, copyItem, revealPasswordItem, hidePasswordItem, openAndFillItem, findInPageItem, searchItem]
     }
 }