// This Source Code Form is subject to the terms of the Mozilla Public
// License, v. 2.0. If a copy of the MPL was not distributed with this
// file, You can obtain one at http://mozilla.org/MPL/2.0/

import Foundation
import UIKit
import Shared

/// This is the Legacy DynamicFontHelper, please use the `DynamicFontHelper` from `BrowserKit.Common` instead.
class LegacyDynamicFontHelper: NSObject {
    private let iPadFactor: CGFloat = 1.06
    private let iPhoneFactor: CGFloat = 0.88

    static var defaultHelper: LegacyDynamicFontHelper {
        struct Singleton {
            static let instance = LegacyDynamicFontHelper()
        }
        return Singleton.instance
    }

    override init() {
        defaultStandardFontSize = UIFontDescriptor.preferredFontDescriptor(withTextStyle: .body).pointSize // 14pt -> 17pt -> 23pt
        deviceFontSize = defaultStandardFontSize * (UIDevice.current.userInterfaceIdiom == .pad ? iPadFactor : iPhoneFactor)
        defaultSmallFontSize = UIFontDescriptor.preferredFontDescriptor(withTextStyle: .caption1).pointSize // 11pt -> 12pt -> 17pt

        super.init()
    }

    /**
     * Starts monitoring the ContentSizeCategory changes
     */
    func startObserving() {
        NotificationCenter.default.addObserver(self, selector: #selector(contentSizeCategoryDidChange), name: UIContentSizeCategory.didChangeNotification, object: nil)
    }

    deinit {
        NotificationCenter.default.removeObserver(self)
    }

    /**
     * Device specific
     */
    fileprivate var deviceFontSize: CGFloat

    var DeviceFont: UIFont {
        return UIFont.systemFont(ofSize: deviceFontSize, weight: UIFont.Weight.medium)
    }
    var DeviceFontSmall: UIFont {
        return UIFont.systemFont(ofSize: deviceFontSize - 1, weight: UIFont.Weight.medium)
    }
    var DeviceFontSmallLight: UIFont {
        return UIFont.systemFont(ofSize: deviceFontSize - 1, weight: UIFont.Weight.light)
    }
<<<<<<< HEAD
    var DeviceFontExtraLarge: UIFont {
        return UIFont.systemFont(ofSize: deviceFontSize + 4)
=======
    var DeviceFontSmallBold: UIFont {
        return UIFont.boldSystemFont(ofSize: deviceFontSize - 1)
>>>>>>> 241d9fba
    }

    /*
     Activity Stream supports dynamic fonts up to a certain point. Small fonts dont work.
     Max out the supported font size.
     Small = 14, medium = 18, larger = 20
     */

    var SemiMediumRegularWeightAS: UIFont {
        let size = max(deviceFontSize, 16.5)
        return UIFont.systemFont(ofSize: size)
    }

    var LargeSizeRegularWeightAS: UIFont {
        let size = max(deviceFontSize + 2, 20)
        return UIFont.systemFont(ofSize: size)
    }

    var MediumSizeBoldFontAS: UIFont {
        let size = max(deviceFontSize, 18)
        return UIFont.boldSystemFont(ofSize: size)
    }

    var SmallSizeRegularWeightAS: UIFont {
        let size = max(defaultSmallFontSize, 14)
        return UIFont.systemFont(ofSize: size)
    }

    /**
     * Small
     */
    fileprivate var defaultSmallFontSize: CGFloat
    var DefaultSmallFont: UIFont {
        return UIFont.systemFont(ofSize: defaultSmallFontSize, weight: UIFont.Weight.regular)
    }

    /**
     * Standard
     */
    fileprivate var defaultStandardFontSize: CGFloat
    var DefaultStandardFontSize: CGFloat {
        return defaultStandardFontSize
    }

    /**
     * Reader mode
     */
    var ReaderStandardFontSize: CGFloat {
        return defaultStandardFontSize - 2
    }
    var ReaderBigFontSize: CGFloat {
        return defaultStandardFontSize + 5
    }

    func refreshFonts() {
        defaultStandardFontSize = UIFontDescriptor.preferredFontDescriptor(withTextStyle: .body).pointSize
        deviceFontSize = defaultStandardFontSize * (UIDevice.current.userInterfaceIdiom == .pad ? iPadFactor : iPhoneFactor)
        defaultSmallFontSize = UIFontDescriptor.preferredFontDescriptor(withTextStyle: .caption2).pointSize
    }

    @objc
    func contentSizeCategoryDidChange(_ notification: Notification) {
        refreshFonts()
        let notification = Notification(name: .DynamicFontChanged, object: nil)
        NotificationCenter.default.post(notification)
    }

    /// Return a font that will dynamically scale up to a certain size
    /// - Parameters:
    ///   - textStyle: The desired textStyle for the font
    ///   - weight: The weight of the font (optional)
    ///   - maxSize: The maximum size the font can scale - Refer to the human interface guidelines for more information on sizes for each style (optional)
    ///              https://developer.apple.com/design/human-interface-guidelines/ios/visual-design/typography/
    /// - Returns: The UIFont with the specified font size, style and weight
    @available(*, deprecated, message: "Use DefaultDynamicFontHelper preferredFont(withTextStyle:size:weight:) instead")
    func preferredFont(withTextStyle textStyle: UIFont.TextStyle, weight: UIFont.Weight? = nil, maxSize: CGFloat? = nil) -> UIFont {
        let fontMetrics = UIFontMetrics(forTextStyle: textStyle)
        let fontDescriptor = UIFontDescriptor.preferredFontDescriptor(withTextStyle: textStyle)

        var font: UIFont
        if let weight = weight {
            font = UIFont.systemFont(ofSize: fontDescriptor.pointSize, weight: weight)
        } else {
            font = UIFont(descriptor: fontDescriptor, size: fontDescriptor.pointSize)
        }

        guard let maxSize = maxSize else {
            return fontMetrics.scaledFont(for: font)
        }

        return fontMetrics.scaledFont(for: font, maximumPointSize: min(fontDescriptor.pointSize, maxSize))
    }
}<|MERGE_RESOLUTION|>--- conflicted
+++ resolved
@@ -50,14 +50,6 @@
     }
     var DeviceFontSmallLight: UIFont {
         return UIFont.systemFont(ofSize: deviceFontSize - 1, weight: UIFont.Weight.light)
-    }
-<<<<<<< HEAD
-    var DeviceFontExtraLarge: UIFont {
-        return UIFont.systemFont(ofSize: deviceFontSize + 4)
-=======
-    var DeviceFontSmallBold: UIFont {
-        return UIFont.boldSystemFont(ofSize: deviceFontSize - 1)
->>>>>>> 241d9fba
     }
 
     /*
