// This Source Code Form is subject to the terms of the Mozilla Public
// License, v. 2.0. If a copy of the MPL was not distributed with this
// file, You can obtain one at http://mozilla.org/MPL/2.0/

import Foundation
import UIKit
import Shared

/// This is the Legacy DynamicFontHelper, please use the `DynamicFontHelper` from `BrowserKit.Common` instead.
class LegacyDynamicFontHelper: NSObject {
    private let iPadFactor: CGFloat = 1.06
    private let iPhoneFactor: CGFloat = 0.88

    static var defaultHelper: LegacyDynamicFontHelper {
        struct Singleton {
            static let instance = LegacyDynamicFontHelper()
        }
        return Singleton.instance
    }

    override init() {
        defaultStandardFontSize = UIFontDescriptor.preferredFontDescriptor(withTextStyle: .body).pointSize // 14pt -> 17pt -> 23pt
        deviceFontSize = defaultStandardFontSize * (UIDevice.current.userInterfaceIdiom == .pad ? iPadFactor : iPhoneFactor)
        defaultSmallFontSize = UIFontDescriptor.preferredFontDescriptor(withTextStyle: .caption1).pointSize // 11pt -> 12pt -> 17pt

        super.init()
    }

    /**
     * Starts monitoring the ContentSizeCategory changes
     */
    func startObserving() {
        NotificationCenter.default.addObserver(self, selector: #selector(contentSizeCategoryDidChange), name: UIContentSizeCategory.didChangeNotification, object: nil)
    }

    deinit {
        NotificationCenter.default.removeObserver(self)
    }

    /**
     * Device specific
     */
    fileprivate var deviceFontSize: CGFloat

    var DeviceFont: UIFont {
        return UIFont.systemFont(ofSize: deviceFontSize, weight: UIFont.Weight.medium)
    }
    var DeviceFontSmall: UIFont {
        return UIFont.systemFont(ofSize: deviceFontSize - 1, weight: UIFont.Weight.medium)
    }
<<<<<<< HEAD
    var DeviceFontSmallBold: UIFont {
        return UIFont.boldSystemFont(ofSize: deviceFontSize - 1)
=======
    var DeviceFontSmallLight: UIFont {
        return UIFont.systemFont(ofSize: deviceFontSize - 1, weight: UIFont.Weight.light)
>>>>>>> 9bbbc241
    }

    /*
     Activity Stream supports dynamic fonts up to a certain point. Small fonts dont work.
     Max out the supported font size.
     Small = 14, medium = 18, larger = 20
     */

    var SemiMediumRegularWeightAS: UIFont {
        let size = max(deviceFontSize, 16.5)
        return UIFont.systemFont(ofSize: size)
    }

    var LargeSizeRegularWeightAS: UIFont {
        let size = max(deviceFontSize + 2, 20)
        return UIFont.systemFont(ofSize: size)
    }

    var MediumSizeBoldFontAS: UIFont {
        let size = max(deviceFontSize, 18)
        return UIFont.boldSystemFont(ofSize: size)
    }

    var SmallSizeRegularWeightAS: UIFont {
        let size = max(defaultSmallFontSize, 14)
        return UIFont.systemFont(ofSize: size)
    }

    /**
     * Small
     */
    fileprivate var defaultSmallFontSize: CGFloat
    var DefaultSmallFont: UIFont {
        return UIFont.systemFont(ofSize: defaultSmallFontSize, weight: UIFont.Weight.regular)
    }

    /**
     * Standard
     */
    fileprivate var defaultStandardFontSize: CGFloat
    var DefaultStandardFontSize: CGFloat {
        return defaultStandardFontSize
    }

    /**
     * Reader mode
     */
    var ReaderStandardFontSize: CGFloat {
        return defaultStandardFontSize - 2
    }
    var ReaderBigFontSize: CGFloat {
        return defaultStandardFontSize + 5
    }

    func refreshFonts() {
        defaultStandardFontSize = UIFontDescriptor.preferredFontDescriptor(withTextStyle: .body).pointSize
        deviceFontSize = defaultStandardFontSize * (UIDevice.current.userInterfaceIdiom == .pad ? iPadFactor : iPhoneFactor)
        defaultSmallFontSize = UIFontDescriptor.preferredFontDescriptor(withTextStyle: .caption2).pointSize
    }

    @objc
    func contentSizeCategoryDidChange(_ notification: Notification) {
        refreshFonts()
        let notification = Notification(name: .DynamicFontChanged, object: nil)
        NotificationCenter.default.post(notification)
    }

    /// Return a font that will dynamically scale up to a certain size
    /// - Parameters:
    ///   - textStyle: The desired textStyle for the font
    ///   - weight: The weight of the font (optional)
    ///   - maxSize: The maximum size the font can scale - Refer to the human interface guidelines for more information on sizes for each style (optional)
    ///              https://developer.apple.com/design/human-interface-guidelines/ios/visual-design/typography/
    /// - Returns: The UIFont with the specified font size, style and weight
    @available(*, deprecated, message: "Use DefaultDynamicFontHelper preferredFont(withTextStyle:size:weight:) instead")
    func preferredFont(withTextStyle textStyle: UIFont.TextStyle, weight: UIFont.Weight? = nil, maxSize: CGFloat? = nil) -> UIFont {
        let fontMetrics = UIFontMetrics(forTextStyle: textStyle)
        let fontDescriptor = UIFontDescriptor.preferredFontDescriptor(withTextStyle: textStyle)

        var font: UIFont
        if let weight = weight {
            font = UIFont.systemFont(ofSize: fontDescriptor.pointSize, weight: weight)
        } else {
            font = UIFont(descriptor: fontDescriptor, size: fontDescriptor.pointSize)
        }

        guard let maxSize = maxSize else {
            return fontMetrics.scaledFont(for: font)
        }

        return fontMetrics.scaledFont(for: font, maximumPointSize: min(fontDescriptor.pointSize, maxSize))
    }
}<|MERGE_RESOLUTION|>--- conflicted
+++ resolved
@@ -47,14 +47,6 @@
     }
     var DeviceFontSmall: UIFont {
         return UIFont.systemFont(ofSize: deviceFontSize - 1, weight: UIFont.Weight.medium)
-    }
-<<<<<<< HEAD
-    var DeviceFontSmallBold: UIFont {
-        return UIFont.boldSystemFont(ofSize: deviceFontSize - 1)
-=======
-    var DeviceFontSmallLight: UIFont {
-        return UIFont.systemFont(ofSize: deviceFontSize - 1, weight: UIFont.Weight.light)
->>>>>>> 9bbbc241
     }
 
     /*
