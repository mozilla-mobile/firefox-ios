// This Source Code Form is subject to the terms of the Mozilla Public
// License, v. 2.0. If a copy of the MPL was not distributed with this
// file, You can obtain one at http://mozilla.org/MPL/2.0/

import Foundation
import UIKit
import Shared

/// This is the Legacy DynamicFontHelper, please use the `DynamicFontHelper` from `BrowserKit.Common` instead.
class LegacyDynamicFontHelper: NSObject {
    private let iPadFactor: CGFloat = 1.06
    private let iPhoneFactor: CGFloat = 0.88

    static var defaultHelper: LegacyDynamicFontHelper {
        struct Singleton {
            static let instance = LegacyDynamicFontHelper()
        }
        return Singleton.instance
    }

    override init() {
        defaultStandardFontSize = UIFontDescriptor.preferredFontDescriptor(withTextStyle: .body).pointSize // 14pt -> 17pt -> 23pt
        deviceFontSize = defaultStandardFontSize * (UIDevice.current.userInterfaceIdiom == .pad ? iPadFactor : iPhoneFactor)
        defaultSmallFontSize = UIFontDescriptor.preferredFontDescriptor(withTextStyle: .caption1).pointSize // 11pt -> 12pt -> 17pt

        super.init()
    }

    /**
     * Starts monitoring the ContentSizeCategory changes
     */
    func startObserving() {
        NotificationCenter.default.addObserver(self, selector: #selector(contentSizeCategoryDidChange), name: UIContentSizeCategory.didChangeNotification, object: nil)
    }

    deinit {
        NotificationCenter.default.removeObserver(self)
    }

    /**
     * Device specific
     */
    fileprivate var deviceFontSize: CGFloat

    var DeviceFont: UIFont {
        return UIFont.systemFont(ofSize: deviceFontSize, weight: UIFont.Weight.medium)
    }
    var DeviceFontSmall: UIFont {
        return UIFont.systemFont(ofSize: deviceFontSize - 1, weight: UIFont.Weight.medium)
    }
    var DeviceFontSmallLight: UIFont {
        return UIFont.systemFont(ofSize: deviceFontSize - 1, weight: UIFont.Weight.light)
    }
    var DeviceFontSmallBold: UIFont {
        return UIFont.boldSystemFont(ofSize: deviceFontSize - 1)
    }

    /*
     Activity Stream supports dynamic fonts up to a certain point. Small fonts dont work.
     Max out the supported font size.
     Small = 14, medium = 18, larger = 20
     */

    var SemiMediumRegularWeightAS: UIFont {
        let size = max(deviceFontSize, 16.5)
        return UIFont.systemFont(ofSize: size)
    }

    var LargeSizeRegularWeightAS: UIFont {
        let size = max(deviceFontSize + 2, 20)
        return UIFont.systemFont(ofSize: size)
    }

    var MediumSizeBoldFontAS: UIFont {
        let size = max(deviceFontSize, 18)
        return UIFont.boldSystemFont(ofSize: size)
    }

    var SmallSizeRegularWeightAS: UIFont {
        let size = max(defaultSmallFontSize, 14)
        return UIFont.systemFont(ofSize: size)
    }

    /**
     * Small
     */
    fileprivate var defaultSmallFontSize: CGFloat
<<<<<<< HEAD
    var DefaultSmallFont: UIFont {
        return UIFont.systemFont(ofSize: defaultSmallFontSize, weight: UIFont.Weight.regular)
=======
    var DefaultSmallFontBold: UIFont {
        return UIFont.boldSystemFont(ofSize: defaultSmallFontSize)
>>>>>>> d33d0104
    }

    /**
     * Standard
     */
    fileprivate var defaultStandardFontSize: CGFloat
    var DefaultStandardFontSize: CGFloat {
        return defaultStandardFontSize
    }

    /**
     * Reader mode
     */
    var ReaderStandardFontSize: CGFloat {
        return defaultStandardFontSize - 2
    }
    var ReaderBigFontSize: CGFloat {
        return defaultStandardFontSize + 5
    }

    func refreshFonts() {
        defaultStandardFontSize = UIFontDescriptor.preferredFontDescriptor(withTextStyle: .body).pointSize
        deviceFontSize = defaultStandardFontSize * (UIDevice.current.userInterfaceIdiom == .pad ? iPadFactor : iPhoneFactor)
        defaultSmallFontSize = UIFontDescriptor.preferredFontDescriptor(withTextStyle: .caption2).pointSize
    }

    @objc
    func contentSizeCategoryDidChange(_ notification: Notification) {
        refreshFonts()
        let notification = Notification(name: .DynamicFontChanged, object: nil)
        NotificationCenter.default.post(notification)
    }

    /// Return a font that will dynamically scale up to a certain size
    /// - Parameters:
    ///   - textStyle: The desired textStyle for the font
    ///   - weight: The weight of the font (optional)
    ///   - maxSize: The maximum size the font can scale - Refer to the human interface guidelines for more information on sizes for each style (optional)
    ///              https://developer.apple.com/design/human-interface-guidelines/ios/visual-design/typography/
    /// - Returns: The UIFont with the specified font size, style and weight
    @available(*, deprecated, message: "Use DefaultDynamicFontHelper preferredFont(withTextStyle:size:weight:) instead")
    func preferredFont(withTextStyle textStyle: UIFont.TextStyle, weight: UIFont.Weight? = nil, maxSize: CGFloat? = nil) -> UIFont {
        let fontMetrics = UIFontMetrics(forTextStyle: textStyle)
        let fontDescriptor = UIFontDescriptor.preferredFontDescriptor(withTextStyle: textStyle)

        var font: UIFont
        if let weight = weight {
            font = UIFont.systemFont(ofSize: fontDescriptor.pointSize, weight: weight)
        } else {
            font = UIFont(descriptor: fontDescriptor, size: fontDescriptor.pointSize)
        }

        guard let maxSize = maxSize else {
            return fontMetrics.scaledFont(for: font)
        }

        return fontMetrics.scaledFont(for: font, maximumPointSize: min(fontDescriptor.pointSize, maxSize))
    }
}<|MERGE_RESOLUTION|>--- conflicted
+++ resolved
@@ -85,13 +85,8 @@
      * Small
      */
     fileprivate var defaultSmallFontSize: CGFloat
-<<<<<<< HEAD
-    var DefaultSmallFont: UIFont {
-        return UIFont.systemFont(ofSize: defaultSmallFontSize, weight: UIFont.Weight.regular)
-=======
     var DefaultSmallFontBold: UIFont {
         return UIFont.boldSystemFont(ofSize: defaultSmallFontSize)
->>>>>>> d33d0104
     }
 
     /**
