--- conflicted
+++ resolved
@@ -86,7 +86,6 @@
             await buildTabRestore(window: await self.tabDataStore.fetchWindowData())
 
             logger.log("Tabs restore ended after fetching window data", level: .debug, category: .tabs)
-<<<<<<< HEAD
             logger.log("Normal tabs count; \(normalTabs.count), Inactive tabs count; \(inactiveTabs.count), Private tabs count; \(privateTabs).count", level: .debug, category: .tabs)
 
             // Safety check incase something went wrong during launch where a migration should have occured
@@ -97,9 +96,6 @@
                 isRestoringTabs = true
                 migrateAndRestore()
             }
-=======
-            logger.log("Normal tabs count; \(normalTabs.count), Inactive tabs count; \(inactiveTabs.count), Private tabs count; \(privateTabs.count)", level: .debug, category: .tabs)
->>>>>>> 0091c142
         }
     }
 
