// This Source Code Form is subject to the terms of the Mozilla Public
// License, v. 2.0. If a copy of the MPL was not distributed with this
// file, You can obtain one at http://mozilla.org/MPL/2.0/

import Common
import Foundation
import Storage
import Shared
import SiteImageView
import WebKit

private var debugTabCount = 0

func mostRecentTab(inTabs tabs: [Tab]) -> Tab? {
    var recent = tabs.first
    tabs.forEach { tab in
        if let time = tab.lastExecutedTime, time > (recent?.lastExecutedTime ?? 0) {
            recent = tab
        }
    }
    return recent
}

protocol TabContentScript {
    static func name() -> String
    func scriptMessageHandlerName() -> String?
    func userContentController(_ userContentController: WKUserContentController, didReceiveScriptMessage message: WKScriptMessage)
}

protocol LegacyTabDelegate: AnyObject {
    func tab(_ tab: Tab, didAddSnackbar bar: SnackBar)
    func tab(_ tab: Tab, didRemoveSnackbar bar: SnackBar)
    func tab(_ tab: Tab, didSelectFindInPageForSelection selection: String)
    func tab(_ tab: Tab, didSelectSearchWithFirefoxForSelection selection: String)
    func tab(_ tab: Tab, didCreateWebView webView: WKWebView)
    func tab(_ tab: Tab, willDeleteWebView webView: WKWebView)
}

@objc
protocol URLChangeDelegate {
    func tab(_ tab: Tab, urlDidChangeTo url: URL)
}

struct TabState {
    var isPrivate = false
    var url: URL?
    var title: String?
}

enum TabUrlType: String {
    case regular
    case search
    case followOnSearch
    case organicSearch
    case googleTopSite
    case googleTopSiteFollowOn
}

class Tab: NSObject {
    static let privateModeKey = "PrivateModeKey"
    fileprivate var _isPrivate = false
    internal fileprivate(set) var isPrivate: Bool {
        get {
            return _isPrivate
        }
        set {
            if _isPrivate != newValue {
                _isPrivate = newValue
            }
        }
    }

    var urlType: TabUrlType = .regular
    var tabState: TabState {
        return TabState(isPrivate: _isPrivate, url: url, title: displayTitle)
    }

    var timerPerWebsite: [String: StopWatchTimer] = [:]

    // Tab Groups
    var metadataManager: LegacyTabMetadataManager?

    // PageMetadata is derived from the page content itself, and as such lags behind the
    // rest of the tab.
    var pageMetadata: PageMetadata? {
        didSet {
            faviconURL = pageMetadata?.faviconURL
        }
    }

    var readabilityResult: ReadabilityResult?

    var consecutiveCrashes: UInt = 0

    // Setting default page as topsites
    var newTabPageType: NewTabPage = .topSites
    var tabUUID: String = UUID().uuidString
    private var screenshotUUIDString: String?

    var screenshotUUID: UUID? {
        get {
            guard let uuidString = screenshotUUIDString else { return nil }
            return UUID(uuidString: uuidString)
        } set(value) {
            screenshotUUIDString = value?.uuidString ?? ""
        }
    }

    var adsTelemetryUrlList: [String] = [String]() {
        didSet {
            startingSearchUrlWithAds = url
        }
    }
    var adsTelemetryRedirectUrlList: [URL] = [URL]()
    var startingSearchUrlWithAds: URL?
    var adsProviderName: String = ""
    var hasHomeScreenshot = false
    private var logger: Logger

    // To check if current URL is the starting page i.e. either blank page or internal page like topsites
    var isURLStartingPage: Bool {
        guard url != nil else { return true }
        if url!.absoluteString.hasPrefix("internal://") {
            return true
        }
        return false
    }

    var canonicalURL: URL? {
        if let string = pageMetadata?.siteURL,
           let siteURL = URL(string: string) {
            // If the canonical URL from the page metadata doesn't contain the
            // "#" fragment, check if the tab's URL has a fragment and if so,
            // append it to the canonical URL.
            if siteURL.fragment == nil,
               let fragment = self.url?.fragment,
               let siteURLWithFragment = URL(string: "\(string)#\(fragment)") {
                return siteURLWithFragment
            }

            return siteURL
        }
        return self.url
    }

    var loading: Bool {
        return webView?.isLoading ?? false
    }

    var estimatedProgress: Double {
        return webView?.estimatedProgress ?? 0
    }

    var backList: [WKBackForwardListItem]? {
        return webView?.backForwardList.backList
    }

    var forwardList: [WKBackForwardListItem]? {
        return webView?.backForwardList.forwardList
    }

    var historyList: [URL] {
        func listToUrl(_ item: WKBackForwardListItem) -> URL { return item.url }

        var historyUrls = self.backList?.map(listToUrl) ?? [URL]()
        if let url = url {
            historyUrls.append(url)
        }
        return historyUrls
    }

    var title: String? {
        if let title = webView?.title, !title.isEmpty {
            return webView?.title
        }

        return nil
    }

    /// This property returns, ideally, the web page's title. Otherwise, based on the page being internal or not, it will
    /// resort to other displayable titles.
    var displayTitle: String {
        // First, check if the webView can give us a title.
        if let title = webView?.title, !title.isEmpty {
            return title
        }

        // If the webView doesn't give a title. check the URL to see if it's our Home URL, with no sessionData on this tab.
        // When picking a display title. Tabs with sessionData are pending a restore so show their old title.
        // To prevent flickering of the display title. If a tab is restoring make sure to use its lastTitle.
        if let url = self.url, InternalURL(url)?.isAboutHomeURL ?? false, sessionData == nil, !isRestoring {
            return .AppMenu.AppMenuOpenHomePageTitleString
        }

        // Here's another check to see if we're at the Home URL, using sessionData.
        // lets double check the sessionData in case this is a non-restored new tab
        if let firstURL = sessionData?.urls.first, sessionData?.urls.count == 1, InternalURL(firstURL)?.isAboutHomeURL ?? false {
            return .AppMenu.AppMenuOpenHomePageTitleString
        }

        // Then, if it's not Home, and it's also not a complete and valid URL, display what was "entered" as the title.
        if let url = self.url, !InternalURL.isValid(url: url), let shownUrl = url.displayURL?.absoluteString {
            return shownUrl
        }

        // Finally, somehow lastTitle is persisted (and webView's title isn't).
        guard let lastTitle = lastTitle, !lastTitle.isEmpty else {
            // And if `lastTitle` fails, we'll take the URL itself (somewhat treated) as the last resort.
            return self.url?.displayURL?.baseDomain ??  ""
        }

        return lastTitle
    }

    /// Use the display title unless it's an empty string, then use the base domain from the url
    func getTabTrayTitle() -> String? {
        let baseDomain = sessionData?.urls.last?.baseDomain ?? url?.baseDomain
        var backUpName: String = "" // In case display title is empty

        if let baseDomain = baseDomain {
            backUpName = baseDomain.contains("local") ? .AppMenu.AppMenuOpenHomePageTitleString : baseDomain
        } else if let url = url, let about = InternalURL(url)?.aboutComponent {
            backUpName = about
        }

        return self.displayTitle.isEmpty ? backUpName : self.displayTitle
    }

    var canGoBack: Bool {
        return webView?.canGoBack ?? false
    }

    var canGoForward: Bool {
        return webView?.canGoForward ?? false
    }

    var userActivity: NSUserActivity?
    var webView: WKWebView?
    var tabDelegate: LegacyTabDelegate?
    weak var urlDidChangeDelegate: URLChangeDelegate?     // TODO: generalize this.
    var bars = [SnackBar]()
    var lastExecutedTime: Timestamp?
    var firstCreatedTime: Timestamp?
    var sessionData: LegacySessionData?
    private let faviconHelper: SiteImageHandler
    var faviconURL: String? {
        didSet {
            faviconHelper.cacheFaviconURL(siteURL: url,
                                          faviconURL: URL(string: faviconURL ?? ""))
        }
    }
    fileprivate var lastRequest: URLRequest?
    var isRestoring = false
    var pendingScreenshot = false
    var url: URL? {
        didSet {
            if let _url = url, let internalUrl = InternalURL(_url), internalUrl.isAuthorized {
                url = URL(string: internalUrl.stripAuthorization)
            }
        }
    }
    var lastKnownUrl: URL? {
        // Tab url can be nil when user cold starts the app
        // thus we check session data for last known url
        guard self.url != nil else {
            return self.sessionData?.urls.last
        }
        return self.url
    }

    var isFxHomeTab: Bool {
        // Check if there is a url or last known url
        let url = url ?? lastKnownUrl
        guard let url = url else { return false }

        // Make sure the url is of type home page
        if url.absoluteString.hasPrefix("internal://"),
           let internalUrl = InternalURL(url),
           internalUrl.isAboutHomeURL {
            return true
        }
        ensureMainThread {
            self.setZoomLevelforDomain()
        }
        return false
    }

    var isCustomHomeTab: Bool {
        if let customHomeUrl = HomeButtonHomePageAccessors.getHomePage(profile.prefs),
           let customHomeBaseDomain = customHomeUrl.baseDomain,
           let url = url,
           let baseDomain = url.baseDomain,
           baseDomain.hasPrefix(customHomeBaseDomain) {
            return true
        }
        return false
    }

    var mimeType: String?
    var isEditing = false
    // When viewing a non-HTML content type in the webview (like a PDF document), this URL will
    // point to a tempfile containing the content so it can be shared to external applications.
    var temporaryDocument: TemporaryDocument?

    /// Returns true if this tab's URL is known, and it's longer than we want to store.
    var urlIsTooLong: Bool {
        guard let url = self.url else {
            return false
        }
        return url.absoluteString.lengthOfBytes(using: .utf8) > AppConstants.databaseURLLengthMax
    }

    // Use computed property so @available can be used to guard `noImageMode`.
    var noImageMode: Bool {
        didSet {
            guard noImageMode != oldValue else { return }

            contentBlocker?.noImageMode(enabled: noImageMode)

            UserScriptManager.shared.injectUserScriptsIntoTab(self, nightMode: nightMode, noImageMode: noImageMode)
        }
    }

    var nightMode: Bool {
        didSet {
            guard nightMode != oldValue else { return }

            webView?.evaluateJavascriptInDefaultContentWorld("window.__firefox__.NightMode.setEnabled(\(nightMode))")
            // For WKWebView background color to take effect, isOpaque must be false,
            // which is counter-intuitive. Default is true. The color is previously
            // set to black in the WKWebView init.
            webView?.isOpaque = !nightMode

            UserScriptManager.shared.injectUserScriptsIntoTab(self, nightMode: nightMode, noImageMode: noImageMode)
        }
    }

    var contentBlocker: FirefoxTabContentBlocker?

    /// The last title shown by this tab. Used by the tab tray to show titles for zombie tabs.
    var lastTitle: String?

    /// Whether or not the desktop site was requested with the last request, reload or navigation.
    var changedUserAgent = false {
        didSet {
            if changedUserAgent != oldValue {
                TabEvent.post(.didToggleDesktopMode, for: self)
            }
        }
    }

    var readerModeAvailableOrActive: Bool {
        if mimeType == MIMEType.HTML,
           let readerMode = self.getContentScript(name: "ReaderMode") as? ReaderMode {
            return readerMode.state != .unavailable
        }
        return false
    }

    fileprivate(set) var pageZoom: CGFloat = 1.0 {
        didSet {
            webView?.setValue(pageZoom, forKey: "viewScale")
        }
    }

    fileprivate(set) var screenshot: UIImage?

    // If this tab has been opened from another, its parent will point to the tab from which it was opened
    weak var parent: Tab?

    fileprivate var contentScriptManager = TabContentScriptManager()

    fileprivate let configuration: WKWebViewConfiguration

    /// Any time a tab tries to make requests to display a Javascript Alert and we are not the active
    /// tab instance, queue it for later until we become foregrounded.
    fileprivate var alertQueue = [JSAlertInfo]()

    var profile: Profile

    init(profile: Profile,
         configuration: WKWebViewConfiguration,
         isPrivate: Bool = false,
         faviconHelper: SiteImageHandler = DefaultSiteImageHandler.factory(),
         logger: Logger = DefaultLogger.shared) {
        self.configuration = configuration
        self.nightMode = false
        self.noImageMode = false
        self.profile = profile
        self.metadataManager = LegacyTabMetadataManager(metadataObserver: profile.places)
        self.faviconHelper = faviconHelper
        self.logger = logger
        super.init()
        self.isPrivate = isPrivate
        debugTabCount += 1

        TelemetryWrapper.recordEvent(category: .action, method: .add, object: .tab, value: isPrivate ? .privateTab : .normalTab)
    }

    class func toRemoteTab(_ tab: Tab) -> RemoteTab? {
        if tab.isPrivate {
            return nil
        }

        if let displayURL = tab.url?.displayURL, RemoteTab.shouldIncludeURL(displayURL) {
            let history = Array(tab.historyList.filter(RemoteTab.shouldIncludeURL).reversed())
            return RemoteTab(
                clientGUID: nil,
                URL: displayURL,
                title: tab.title ?? tab.displayTitle,
                history: history,
                lastUsed: tab.lastExecutedTime ?? 0,
                icon: nil
            )
        } else if let sessionData = tab.sessionData, !sessionData.urls.isEmpty {
            let history = Array(sessionData.urls.filter(RemoteTab.shouldIncludeURL).reversed())
            if let displayURL = history.first {
                return RemoteTab(
                    clientGUID: nil,
                    URL: displayURL,
                    title: tab.title ?? tab.displayTitle,
                    history: history,
                    lastUsed: sessionData.lastUsedTime,
                    icon: nil
                )
            }
        }

        return nil
    }

    weak var navigationDelegate: WKNavigationDelegate? {
        didSet {
            if let webView = webView {
                webView.navigationDelegate = navigationDelegate
            }
        }
    }

    func createWebview(with restoreSessionData: Data? = nil) {
        if webView == nil {
            configuration.userContentController = WKUserContentController()
            configuration.allowsInlineMediaPlayback = true
            let webView = TabWebView(frame: .zero, configuration: configuration)
            webView.delegate = self

            webView.accessibilityLabel = .WebViewAccessibilityLabel
            webView.allowsBackForwardNavigationGestures = true
            webView.allowsLinkPreview = true
<<<<<<< HEAD
=======
            
            // Allow Safari Web Inspector (requires toggle in Settings > Safari > Advanced).
            if #available(iOS 16.4, *) {
                webView.isInspectable = true
            }

>>>>>>> dd6e3b96
            // Night mode enables this by toggling WKWebView.isOpaque, otherwise this has no effect.
            webView.backgroundColor = .black

            // Turning off masking allows the web content to flow outside of the scrollView's frame
            // which allows the content appear beneath the toolbars in the BrowserViewController
            webView.scrollView.layer.masksToBounds = false
            webView.navigationDelegate = navigationDelegate

            restore(webView, interactionState: restoreSessionData)

            self.webView = webView

            // FXIOS-5549
            // There is a crash in didCreateWebView for when webview becomes nil.
            // We are adding a check before that method gets called as the webview
            // should not be nil at this point considering we created it above.
            guard self.webView != nil else {
                logger.log("No webview found for didCreateWebView.",
                           level: .fatal,
                           category: .tabs)
                return
            }

            configureEdgeSwipeGestureRecognizers()
            self.webView?.addObserver(self, forKeyPath: KVOConstants.URL.rawValue, options: .new, context: nil)
            self.webView?.addObserver(self, forKeyPath: KVOConstants.title.rawValue, options: .new, context: nil)
            UserScriptManager.shared.injectUserScriptsIntoTab(self, nightMode: nightMode, noImageMode: noImageMode)

            tabDelegate?.tab(self, didCreateWebView: webView)
        }
    }

    func restore(_ webView: WKWebView, interactionState: Data? = nil) {
        // If the interactionState field is populated it means the new session store is in use and the session data
        // now comes from a different source than save tab and parsing is managed by the web view itself
        if TabStorageFlagManager.isNewTabDataStoreEnabled {
            if let url = url {
                webView.load(PrivilegedRequest(url: url) as URLRequest)
            }
            if #available(iOS 15, *),
               let interactionState = interactionState {
                webView.interactionState = interactionState
            }
            return
        }

        // Pulls restored session data from a previous LegacySavedTab to load into the Tab. If it's nil, a session restore
        // has already been triggered via custom URL, so we use the last request to trigger it again; otherwise,
        // we extract the information needed to restore the tabs and create a NSURLRequest with the custom session restore URL
        // to trigger the session restore via custom handlers
        if let sessionData = self.sessionData {
            isRestoring = true

            var urls = [String]()
            for url in sessionData.urls {
                urls.append(url.absoluteString)
            }

            let currentPage = sessionData.currentPage
            self.sessionData = nil
            var jsonDict = [String: AnyObject]()
            jsonDict["history"] = urls as AnyObject?
            jsonDict["currentPage"] = currentPage as AnyObject?

            guard let json = jsonDict.asString?.addingPercentEncoding(withAllowedCharacters: .urlQueryAllowed) else { return }

            if let restoreURL = URL(string: "\(InternalURL.baseUrl)/\(SessionRestoreHandler.path)?history=\(json)") {
                let request = PrivilegedRequest(url: restoreURL) as URLRequest
                webView.load(request)
                lastRequest = request
                isRestoring = false
            }
        } else if let request = lastRequest {
            webView.load(request)
        }
    }

    deinit {
        webView?.removeObserver(self, forKeyPath: KVOConstants.URL.rawValue)
        webView?.removeObserver(self, forKeyPath: KVOConstants.title.rawValue)
        webView?.navigationDelegate = nil

        debugTabCount -= 1

#if DEBUG
        guard let appDelegate = UIApplication.shared.delegate as? AppDelegate else { return }
        func checkTabCount(failures: Int) {
            // Need delay for pool to drain.
            DispatchQueue.main.asyncAfter(deadline: .now() + 0.1) {
                if appDelegate.tabManager.remoteTabs.count == debugTabCount {
                    return
                }

                // If this assert has false positives, remove it and just log an error.
                assert(failures < 3, "Tab init/deinit imbalance, possible memory leak.")
                checkTabCount(failures: failures + 1)
            }
        }
        checkTabCount(failures: 0)
#endif
    }

    /// When a user clears ALL history, `sessionData` and `historyList` need to be purged, and close the webView.
    func clearAndResetTabHistory() {
        guard let currentlyOpenUrl = lastKnownUrl ?? historyList.last else { return }

        url = currentlyOpenUrl
        sessionData = LegacySessionData(currentPage: 0, urls: [currentlyOpenUrl], lastUsedTime: Date.now())

        close()
    }

    func close() {
        contentScriptManager.uninstall(tab: self)

        webView?.removeObserver(self, forKeyPath: KVOConstants.URL.rawValue)
        webView?.removeObserver(self, forKeyPath: KVOConstants.title.rawValue)

        if let webView = webView {
            tabDelegate?.tab(self, willDeleteWebView: webView)
        }

        webView?.navigationDelegate = nil
        webView?.removeFromSuperview()
        webView = nil
    }

    func goBack() {
        _ = webView?.goBack()
    }

    func goForward() {
        _ = webView?.goForward()
    }

    func goToBackForwardListItem(_ item: WKBackForwardListItem) {
        _ = webView?.go(to: item)
    }

    @discardableResult
    func loadRequest(_ request: URLRequest) -> WKNavigation? {
        if let webView = webView {
            // Convert about:reader?url=http://example.com URLs to local ReaderMode URLs
            if let url = request.url,
               let syncedReaderModeURL = url.decodeReaderModeURL,
               let localReaderModeURL = syncedReaderModeURL.encodeReaderModeURL(WebServer.sharedInstance.baseReaderModeURL()) {
                let readerModeRequest = PrivilegedRequest(url: localReaderModeURL) as URLRequest
                lastRequest = readerModeRequest
                return webView.load(readerModeRequest)
            }
            lastRequest = request
            if let url = request.url, url.isFileURL, request.isPrivileged {
                return webView.loadFileURL(url, allowingReadAccessTo: url)
            }
            return webView.load(request)
        }
        return nil
    }

    func stop() {
        webView?.stopLoading()
    }

    func reload(bypassCache: Bool = false) {
        // If the current page is an error page, and the reload button is tapped, load the original URL
        if let url = webView?.url, let internalUrl = InternalURL(url), let page = internalUrl.originalURLFromErrorPage {
            webView?.replaceLocation(with: page)
            return
        }

        if bypassCache, let url = webView?.url {
            let reloadRequest = URLRequest(url: url,
                                           cachePolicy: .reloadIgnoringLocalAndRemoteCacheData,
                                           timeoutInterval: 10.0)

            if webView?.load(reloadRequest) != nil {
                logger.log("Reloaded the tab from originating source, ignoring local cache.",
                           level: .debug,
                           category: .tabs)
                return
            }
        }

        if webView?.reloadFromOrigin() != nil {
            logger.log("Reloaded zombified tab from origin",
                       level: .debug,
                       category: .tabs)
            return
        }

        if let webView = self.webView {
            logger.log("restoring webView from scratch",
                       level: .debug,
                       category: .tabs)
            restore(webView)
        }
    }

    @objc
    func reloadPage() {
        reload()
        self.webView?.scrollView.refreshControl?.endRefreshing()
    }

    @objc
    func zoomIn() {
        switch pageZoom {
        case 0.75:
            pageZoom = 0.9
        case 0.9:
            pageZoom = 1.0
        case 1.0:
            pageZoom = 1.10
        case 1.10:
            pageZoom = 1.25
        case 2.0:
            return
        default:
            pageZoom += 0.25
        }
    }

    @objc
    func zoomOut() {
        switch pageZoom {
        case 0.5:
            return
        case 0.9:
            pageZoom = 0.75
        case 1.0:
            pageZoom = 0.9
        case 1.10:
            pageZoom = 1.0
        case 1.25:
            pageZoom = 1.10
        default:
            pageZoom -= 0.25
        }
    }

    func resetZoom() {
        pageZoom = 1.0
    }

    func setZoomLevelforDomain() {
        if let host = url?.host,
           let domainZoomLevel = ZoomLevelStore.shared.findZoomLevel(forDomain: host) {
            pageZoom = domainZoomLevel.zoomLevel
        } else {
            resetZoom()
        }
    }

    func addContentScript(_ helper: TabContentScript, name: String) {
        contentScriptManager.addContentScript(helper, name: name, forTab: self)
    }

    func addContentScriptToPage(_ helper: TabContentScript, name: String) {
        contentScriptManager.addContentScriptToPage(helper, name: name, forTab: self)
    }

    func getContentScript(name: String) -> TabContentScript? {
        return contentScriptManager.getContentScript(name)
    }

    func hideContent(_ animated: Bool = false) {
        webView?.isUserInteractionEnabled = false
        if animated {
            UIView.animate(withDuration: 0.25, animations: { () -> Void in
                self.webView?.alpha = 0.0
            })
        } else {
            webView?.alpha = 0.0
        }
    }

    func showContent(_ animated: Bool = false) {
        webView?.isUserInteractionEnabled = true
        if animated {
            UIView.animate(withDuration: 0.25, animations: { () -> Void in
                self.webView?.alpha = 1.0
            })
        } else {
            webView?.alpha = 1.0
        }
    }

    func addSnackbar(_ bar: SnackBar) {
        if bars.count > 2 { return } // maximum 3 snackbars allowed on a tab
        bars.append(bar)
        tabDelegate?.tab(self, didAddSnackbar: bar)
    }

    func removeSnackbar(_ bar: SnackBar) {
        if let index = bars.firstIndex(of: bar) {
            bars.remove(at: index)
            tabDelegate?.tab(self, didRemoveSnackbar: bar)
        }
    }

    func removeAllSnackbars() {
        // Enumerate backwards here because we'll remove items from the list as we go.
        bars.reversed().forEach { removeSnackbar($0) }
    }

    func expireSnackbars() {
        // Enumerate backwards here because we may remove items from the list as we go.
        bars.reversed().filter({ !$0.shouldPersist(self) }).forEach({ removeSnackbar($0) })
    }

    func expireSnackbars(withClass snackbarClass: String) {
        bars.reversed().filter({ $0.snackbarClassIdentifier == snackbarClass }).forEach({ removeSnackbar($0) })
    }

    func setScreenshot(_ screenshot: UIImage?) {
        self.screenshot = screenshot
    }

    func toggleChangeUserAgent() {
        changedUserAgent = !changedUserAgent

        if changedUserAgent, let url = url?.withoutMobilePrefix() {
            let request = URLRequest(url: url)
            webView?.load(request)
        } else {
            reload()
        }

        TabEvent.post(.didToggleDesktopMode, for: self)
    }

    func queueJavascriptAlertPrompt(_ alert: JSAlertInfo) {
        alertQueue.append(alert)
    }

    func dequeueJavascriptAlertPrompt() -> JSAlertInfo? {
        guard !alertQueue.isEmpty else { return nil }
        return alertQueue.removeFirst()
    }

    override func observeValue(forKeyPath keyPath: String?, of object: Any?, change: [NSKeyValueChangeKey: Any]?, context: UnsafeMutableRawPointer?) {
        guard let webView = object as? WKWebView,
              webView == self.webView,
              let path = keyPath else {
            return assertionFailure("Unhandled KVO key: \(keyPath ?? "nil")")
        }

        if let url = self.webView?.url, path == KVOConstants.URL.rawValue {
            self.urlDidChangeDelegate?.tab(self, urlDidChangeTo: url)
        }

        if let title = self.webView?.title, !title.isEmpty,
           path == KVOConstants.title.rawValue {
            metadataManager?.updateObservationTitle(title)
            _ = Tab.toRemoteTab(self)
        }
    }

    func isDescendentOf(_ ancestor: Tab) -> Bool {
        return sequence(first: parent) { $0?.parent }.contains { $0 == ancestor }
    }

    func observeURLChanges(delegate: URLChangeDelegate) {
        self.urlDidChangeDelegate = delegate
    }

    func removeURLChangeObserver(delegate: URLChangeDelegate) {
        if let existing = self.urlDidChangeDelegate, existing === delegate {
            self.urlDidChangeDelegate = nil
        }
    }

    func applyTheme() {
        UITextField.appearance().keyboardAppearance = isPrivate ? .dark : (LegacyThemeManager.instance.currentName == .dark ? .dark : .light)
    }

    func getProviderForUrl() -> SearchEngine {
        guard let url = self.webView?.url else {
            return .none
        }

        for provider in SearchEngine.allCases where url.absoluteString.contains(provider.rawValue) {
            return provider
        }

        return .none
    }
}

extension Tab: UIGestureRecognizerDelegate {
    // This prevents the recognition of one gesture recognizer from blocking another
    func gestureRecognizer(_ gestureRecognizer: UIGestureRecognizer, shouldRecognizeSimultaneouslyWith otherGestureRecognizer: UIGestureRecognizer) -> Bool {
        return true
    }

    func configureEdgeSwipeGestureRecognizers() {
        guard let webView = webView else { return }

        let edgeSwipeGesture = UIScreenEdgePanGestureRecognizer(target: self, action: #selector(handleEdgeSwipeTabNavigation(_:)))
        edgeSwipeGesture.edges = .left
        edgeSwipeGesture.delegate = self
        webView.addGestureRecognizer(edgeSwipeGesture)
    }

    @objc
    func handleEdgeSwipeTabNavigation(_ sender: UIScreenEdgePanGestureRecognizer) {
        guard let webView = webView else { return }

        if sender.state == .ended, (sender.velocity(in: webView).x > 150) {
            TelemetryWrapper.recordEvent(category: .action, method: .swipe, object: .navigateTabHistoryBackSwipe)
        }
    }
}

extension Tab: TabWebViewDelegate {
    fileprivate func tabWebView(_ tabWebView: TabWebView, didSelectFindInPageForSelection selection: String) {
        tabDelegate?.tab(self, didSelectFindInPageForSelection: selection)
    }
    fileprivate func tabWebViewSearchWithFirefox(_ tabWebViewSearchWithFirefox: TabWebView, didSelectSearchWithFirefoxForSelection selection: String) {
        tabDelegate?.tab(self, didSelectSearchWithFirefoxForSelection: selection)
    }
}

extension Tab: ContentBlockerTab {
    func currentURL() -> URL? {
        return url
    }

    func currentWebView() -> WKWebView? {
        return webView
    }

    func imageContentBlockingEnabled() -> Bool {
        return noImageMode
    }
}

private class TabContentScriptManager: NSObject, WKScriptMessageHandler {
    private var helpers = [String: TabContentScript]()

    // Without calling this, the TabContentScriptManager will leak.
    func uninstall(tab: Tab) {
        helpers.forEach { helper in
            if let name = helper.value.scriptMessageHandlerName() {
                tab.webView?.configuration.userContentController.removeScriptMessageHandler(forName: name)
            }
        }
    }

    @objc
    func userContentController(_ userContentController: WKUserContentController, didReceive message: WKScriptMessage) {
        for helper in helpers.values {
            if let scriptMessageHandlerName = helper.scriptMessageHandlerName(), scriptMessageHandlerName == message.name {
                helper.userContentController(userContentController, didReceiveScriptMessage: message)
                return
            }
        }
    }

    func addContentScript(_ helper: TabContentScript, name: String, forTab tab: Tab) {
        // If a helper script already exists on a tab, skip adding this duplicate.
        guard helpers[name] == nil else { return }

        helpers[name] = helper

        // If this helper handles script messages, then get the handler name and register it. The Browser
        // receives all messages and then dispatches them to the right TabHelper.
        if let scriptMessageHandlerName = helper.scriptMessageHandlerName() {
            tab.webView?.configuration.userContentController.addInDefaultContentWorld(scriptMessageHandler: self, name: scriptMessageHandlerName)
        }
    }

    func addContentScriptToPage(_ helper: TabContentScript, name: String, forTab tab: Tab) {
        // If a helper script already exists on the page, skip adding this duplicate.
        guard helpers[name] == nil else { return }

        helpers[name] = helper

        // If this helper handles script messages, then get the handler name and register it. The Browser
        // receives all messages and then dispatches them to the right TabHelper.
        if let scriptMessageHandlerName = helper.scriptMessageHandlerName() {
            tab.webView?.configuration.userContentController.addInPageContentWorld(scriptMessageHandler: self, name: scriptMessageHandlerName)
        }
    }

    func getContentScript(_ name: String) -> TabContentScript? {
        return helpers[name]
    }
}

private protocol TabWebViewDelegate: AnyObject {
    func tabWebView(_ tabWebView: TabWebView, didSelectFindInPageForSelection selection: String)
    func tabWebViewSearchWithFirefox(_ tabWebViewSearchWithFirefox: TabWebView, didSelectSearchWithFirefoxForSelection selection: String)
}

class TabWebView: WKWebView, MenuHelperInterface {
    var accessoryView: AccessoryViewProvider

    override var inputAccessoryView: UIView? {
        translatesAutoresizingMaskIntoConstraints = false

        NSLayoutConstraint.activate([
            accessoryView.widthAnchor.constraint(equalToConstant: UIScreen.main.bounds.width),
            accessoryView.heightAnchor.constraint(equalToConstant: 50)
        ])

        return accessoryView
    }

    override init(frame: CGRect, configuration: WKWebViewConfiguration) {
        self.accessoryView = AccessoryViewProvider()

        super.init(frame: frame, configuration: configuration)
        accessoryView.previousClosure = {
            CreditCardHelper.focusPreviousInputField(tabWebView: self)
        }

        accessoryView.nextClosure = {
            CreditCardHelper.focusNextInputField(tabWebView: self)
        }
        accessoryView.doneClosure = { self.endEditing(true) }
    }

    required init?(coder: NSCoder) {
        fatalError("init(coder:) has not been implemented")
    }

    fileprivate weak var delegate: TabWebViewDelegate?

    // Updates the `background-color` of the webview to match
    // the theme if the webview is showing "about:blank" (nil).
    func applyTheme() {
        if url == nil {
            let backgroundColor = LegacyThemeManager.instance.current.browser.background.hexString
            evaluateJavascriptInDefaultContentWorld("document.documentElement.style.backgroundColor = '\(backgroundColor)';")
        }
    }

    override func canPerformAction(_ action: Selector, withSender sender: Any?) -> Bool {
        return super.canPerformAction(action, withSender: sender) || action == MenuHelper.SelectorFindInPage
    }

    func menuHelperFindInPage() {
        evaluateJavascriptInDefaultContentWorld("getSelection().toString()") { result, _ in
            let selection = result as? String ?? ""
            self.delegate?.tabWebView(self, didSelectFindInPageForSelection: selection)
        }
    }

    func menuHelperSearchWithFirefox() {
        evaluateJavascriptInDefaultContentWorld("getSelection().toString()") { result, _ in
            let selection = result as? String ?? ""
            self.delegate?.tabWebViewSearchWithFirefox(self, didSelectSearchWithFirefoxForSelection: selection)
        }
    }

    internal override func hitTest(_ point: CGPoint, with event: UIEvent?) -> UIView? {
        // The find-in-page selection menu only appears if the webview is the first responder.
        // Do not becomeFirstResponder on a mouse event.
        if let event = event, event.allTouches?.contains(where: { $0.type != .indirectPointer }) ?? false {
            becomeFirstResponder()
        }
        return super.hitTest(point, with: event)
    }

    /// Override evaluateJavascript - should not be called directly on TabWebViews any longer
    /// We should only be calling evaluateJavascriptInDefaultContentWorld in the future
    @available(*,
                unavailable,
                message: "Do not call evaluateJavaScript directly on TabWebViews, should only be called on super class")
    override func evaluateJavaScript(_ javaScriptString: String, completionHandler: ((Any?, Error?) -> Void)? = nil) {
        super.evaluateJavaScript(javaScriptString, completionHandler: completionHandler)
    }
}<|MERGE_RESOLUTION|>--- conflicted
+++ resolved
@@ -447,15 +447,12 @@
             webView.accessibilityLabel = .WebViewAccessibilityLabel
             webView.allowsBackForwardNavigationGestures = true
             webView.allowsLinkPreview = true
-<<<<<<< HEAD
-=======
             
             // Allow Safari Web Inspector (requires toggle in Settings > Safari > Advanced).
             if #available(iOS 16.4, *) {
                 webView.isInspectable = true
             }
 
->>>>>>> dd6e3b96
             // Night mode enables this by toggling WKWebView.isOpaque, otherwise this has no effect.
             webView.backgroundColor = .black
 
