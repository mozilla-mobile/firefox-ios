// This Source Code Form is subject to the terms of the Mozilla Public
// License, v. 2.0. If a copy of the MPL was not distributed with this
// file, You can obtain one at http://mozilla.org/MPL/2.0/

import Common
import Foundation
import Storage
import Shared
import SiteImageView
import WebKit

private var debugTabCount = 0

func mostRecentTab(inTabs tabs: [Tab]) -> Tab? {
    var recent = tabs.first
    tabs.forEach { tab in
        if let time = tab.lastExecutedTime, time > (recent?.lastExecutedTime ?? 0) {
            recent = tab
        }
    }
    return recent
}

protocol TabContentScript {
    static func name() -> String
    func scriptMessageHandlerName() -> String?
    func userContentController(_ userContentController: WKUserContentController, didReceiveScriptMessage message: WKScriptMessage)
}

protocol LegacyTabDelegate: AnyObject {
    func tab(_ tab: Tab, didAddSnackbar bar: SnackBar)
    func tab(_ tab: Tab, didRemoveSnackbar bar: SnackBar)
    func tab(_ tab: Tab, didSelectFindInPageForSelection selection: String)
    func tab(_ tab: Tab, didSelectSearchWithFirefoxForSelection selection: String)
    func tab(_ tab: Tab, didCreateWebView webView: WKWebView)
    func tab(_ tab: Tab, willDeleteWebView webView: WKWebView)
}

@objc
protocol URLChangeDelegate {
    func tab(_ tab: Tab, urlDidChangeTo url: URL)
}

struct TabState {
    var isPrivate = false
    var url: URL?
    var title: String?
}

enum TabUrlType: String {
    case regular
    case search
    case followOnSearch
    case organicSearch
    case googleTopSite
    case googleTopSiteFollowOn
}

class Tab: NSObject {
    static let privateModeKey = "PrivateModeKey"
    fileprivate var _isPrivate = false
    internal fileprivate(set) var isPrivate: Bool {
        get {
            return _isPrivate
        }
        set {
            if _isPrivate != newValue {
                _isPrivate = newValue
            }
        }
    }

    var urlType: TabUrlType = .regular
    var tabState: TabState {
        return TabState(isPrivate: _isPrivate, url: url, title: displayTitle)
    }

    var timerPerWebsite: [String: StopWatchTimer] = [:]

    // Tab Groups
    var metadataManager: LegacyTabMetadataManager?

    // PageMetadata is derived from the page content itself, and as such lags behind the
    // rest of the tab.
    var pageMetadata: PageMetadata? {
        didSet {
            faviconURL = pageMetadata?.faviconURL
        }
    }

    var readabilityResult: ReadabilityResult?

    var consecutiveCrashes: UInt = 0

    // Setting default page as topsites
    var newTabPageType: NewTabPage = .topSites
    var tabUUID: String = UUID().uuidString
    private var screenshotUUIDString: String?

    var screenshotUUID: UUID? {
        get {
            guard let uuidString = screenshotUUIDString else { return nil }
            return UUID(uuidString: uuidString)
        } set(value) {
            screenshotUUIDString = value?.uuidString ?? ""
        }
    }

    var adsTelemetryUrlList: [String] = [String]() {
        didSet {
            startingSearchUrlWithAds = url
        }
    }
    var adsTelemetryRedirectUrlList: [URL] = [URL]()
    var startingSearchUrlWithAds: URL?
    var adsProviderName: String = ""
    var hasHomeScreenshot = false
    private var logger: Logger

    // To check if current URL is the starting page i.e. either blank page or internal page like topsites
    var isURLStartingPage: Bool {
        guard url != nil else { return true }
        if url!.absoluteString.hasPrefix("internal://") {
            return true
        }
        return false
    }

    var canonicalURL: URL? {
        if let string = pageMetadata?.siteURL,
           let siteURL = URL(string: string) {
            // If the canonical URL from the page metadata doesn't contain the
            // "#" fragment, check if the tab's URL has a fragment and if so,
            // append it to the canonical URL.
            if siteURL.fragment == nil,
               let fragment = self.url?.fragment,
               let siteURLWithFragment = URL(string: "\(string)#\(fragment)") {
                return siteURLWithFragment
            }

            return siteURL
        }
        return self.url
    }

    var loading: Bool {
        return webView?.isLoading ?? false
    }

    var estimatedProgress: Double {
        return webView?.estimatedProgress ?? 0
    }

    var backList: [WKBackForwardListItem]? {
        return webView?.backForwardList.backList
    }

    var forwardList: [WKBackForwardListItem]? {
        return webView?.backForwardList.forwardList
    }

    var historyList: [URL] {
        func listToUrl(_ item: WKBackForwardListItem) -> URL { return item.url }

        var historyUrls = self.backList?.map(listToUrl) ?? [URL]()
        if let url = url {
            historyUrls.append(url)
        }
        return historyUrls
    }

    var title: String? {
        if let title = webView?.title, !title.isEmpty {
            return webView?.title
        }

        return nil
    }

    /// This property returns, ideally, the web page's title. Otherwise, based on the page being internal or not, it will
    /// resort to other displayable titles.
    var displayTitle: String {
        // First, check if the webView can give us a title.
        if let title = webView?.title, !title.isEmpty {
            return title
        }

        // If the webView doesn't give a title. check the URL to see if it's our Home URL, with no sessionData on this tab.
        // When picking a display title. Tabs with sessionData are pending a restore so show their old title.
        // To prevent flickering of the display title. If a tab is restoring make sure to use its lastTitle.
        if let url = self.url, InternalURL(url)?.isAboutHomeURL ?? false, sessionData == nil, !isRestoring {
            return .AppMenu.AppMenuOpenHomePageTitleString
        }

        // Here's another check to see if we're at the Home URL, using sessionData.
        // lets double check the sessionData in case this is a non-restored new tab
        if let firstURL = sessionData?.urls.first, sessionData?.urls.count == 1, InternalURL(firstURL)?.isAboutHomeURL ?? false {
            return .AppMenu.AppMenuOpenHomePageTitleString
        }

        // Then, if it's not Home, and it's also not a complete and valid URL, display what was "entered" as the title.
        if let url = self.url, !InternalURL.isValid(url: url), let shownUrl = url.displayURL?.absoluteString {
            return shownUrl
        }

        // Finally, somehow lastTitle is persisted (and webView's title isn't).
        guard let lastTitle = lastTitle, !lastTitle.isEmpty else {
            // And if `lastTitle` fails, we'll take the URL itself (somewhat treated) as the last resort.
            return self.url?.displayURL?.baseDomain ??  ""
        }

        return lastTitle
    }

    /// Use the display title unless it's an empty string, then use the base domain from the url
    func getTabTrayTitle() -> String? {
        let baseDomain = sessionData?.urls.last?.baseDomain ?? url?.baseDomain
        var backUpName: String = "" // In case display title is empty

        if let baseDomain = baseDomain {
            backUpName = baseDomain.contains("local") ? .AppMenu.AppMenuOpenHomePageTitleString : baseDomain
        } else if let url = url, let about = InternalURL(url)?.aboutComponent {
            backUpName = about
        }

        return self.displayTitle.isEmpty ? backUpName : self.displayTitle
    }

    var canGoBack: Bool {
        return webView?.canGoBack ?? false
    }

    var canGoForward: Bool {
        return webView?.canGoForward ?? false
    }

    var userActivity: NSUserActivity?
    var webView: WKWebView?
    var tabDelegate: LegacyTabDelegate?
    weak var urlDidChangeDelegate: URLChangeDelegate?     // TODO: generalize this.
    var bars = [SnackBar]()
    var lastExecutedTime: Timestamp?
    var firstCreatedTime: Timestamp?
    var sessionData: LegacySessionData?
    private let faviconHelper: SiteImageHandler
    var faviconURL: String? {
        didSet {
            faviconHelper.cacheFaviconURL(siteURL: url,
                                          faviconURL: URL(string: faviconURL ?? ""))
        }
    }
    fileprivate var lastRequest: URLRequest?
    var isRestoring = false
    var pendingScreenshot = false
    var url: URL? {
        didSet {
            if let _url = url, let internalUrl = InternalURL(_url), internalUrl.isAuthorized {
                url = URL(string: internalUrl.stripAuthorization)
            }
        }
    }
    var lastKnownUrl: URL? {
        // Tab url can be nil when user cold starts the app
        // thus we check session data for last known url
        guard self.url != nil else {
            return self.sessionData?.urls.last
        }
        return self.url
    }

    var isFxHomeTab: Bool {
        // Check if there is a url or last known url
        let url = url ?? lastKnownUrl
        guard let url = url else { return false }

        // Make sure the url is of type home page
        if url.absoluteString.hasPrefix("internal://"),
           let internalUrl = InternalURL(url),
           internalUrl.isAboutHomeURL {
            return true
        }
        ensureMainThread {
            self.setZoomLevelforDomain()
        }
        return false
    }

    var isCustomHomeTab: Bool {
        if let customHomeUrl = HomeButtonHomePageAccessors.getHomePage(profile.prefs),
           let customHomeBaseDomain = customHomeUrl.baseDomain,
           let url = url,
           let baseDomain = url.baseDomain,
           baseDomain.hasPrefix(customHomeBaseDomain) {
            return true
        }
        return false
    }

    var mimeType: String?
    var isEditing = false
    // When viewing a non-HTML content type in the webview (like a PDF document), this URL will
    // point to a tempfile containing the content so it can be shared to external applications.
    var temporaryDocument: TemporaryDocument?

    /// Returns true if this tab's URL is known, and it's longer than we want to store.
    var urlIsTooLong: Bool {
        guard let url = self.url else {
            return false
        }
        return url.absoluteString.lengthOfBytes(using: .utf8) > AppConstants.databaseURLLengthMax
    }

    // Use computed property so @available can be used to guard `noImageMode`.
    var noImageMode: Bool {
        didSet {
            guard noImageMode != oldValue else { return }

            contentBlocker?.noImageMode(enabled: noImageMode)

            UserScriptManager.shared.injectUserScriptsIntoTab(self, nightMode: nightMode, noImageMode: noImageMode)
        }
    }

    var nightMode: Bool {
        didSet {
            guard nightMode != oldValue else { return }

            webView?.evaluateJavascriptInDefaultContentWorld("window.__firefox__.NightMode.setEnabled(\(nightMode))")
            // For WKWebView background color to take effect, isOpaque must be false,
            // which is counter-intuitive. Default is true. The color is previously
            // set to black in the WKWebView init.
            webView?.isOpaque = !nightMode

            UserScriptManager.shared.injectUserScriptsIntoTab(self, nightMode: nightMode, noImageMode: noImageMode)
        }
    }

    var contentBlocker: FirefoxTabContentBlocker?

    /// The last title shown by this tab. Used by the tab tray to show titles for zombie tabs.
    var lastTitle: String?

    /// Whether or not the desktop site was requested with the last request, reload or navigation.
    var changedUserAgent = false {
        didSet {
            if changedUserAgent != oldValue {
                TabEvent.post(.didToggleDesktopMode, for: self)
            }
        }
    }

    var readerModeAvailableOrActive: Bool {
        if mimeType == MIMEType.HTML,
           let readerMode = self.getContentScript(name: "ReaderMode") as? ReaderMode {
            return readerMode.state != .unavailable
        }
        return false
    }

    fileprivate(set) var pageZoom: CGFloat = 1.0 {
        didSet {
            webView?.setValue(pageZoom, forKey: "viewScale")
        }
    }

    fileprivate(set) var screenshot: UIImage?

    // If this tab has been opened from another, its parent will point to the tab from which it was opened
    weak var parent: Tab?

    fileprivate var contentScriptManager = TabContentScriptManager()

    fileprivate let configuration: WKWebViewConfiguration

    /// Any time a tab tries to make requests to display a Javascript Alert and we are not the active
    /// tab instance, queue it for later until we become foregrounded.
    fileprivate var alertQueue = [JSAlertInfo]()

    var profile: Profile

    init(profile: Profile,
         configuration: WKWebViewConfiguration,
         isPrivate: Bool = false,
         faviconHelper: SiteImageHandler = DefaultSiteImageHandler.factory(),
         logger: Logger = DefaultLogger.shared) {
        self.configuration = configuration
        self.nightMode = false
        self.noImageMode = false
        self.profile = profile
        self.metadataManager = LegacyTabMetadataManager(metadataObserver: profile.places)
        self.faviconHelper = faviconHelper
        self.logger = logger
        super.init()
        self.isPrivate = isPrivate
        debugTabCount += 1

        TelemetryWrapper.recordEvent(category: .action, method: .add, object: .tab, value: isPrivate ? .privateTab : .normalTab)
    }

    class func toRemoteTab(_ tab: Tab) -> RemoteTab? {
        if tab.isPrivate {
            return nil
        }

        if let displayURL = tab.url?.displayURL, RemoteTab.shouldIncludeURL(displayURL) {
            let history = Array(tab.historyList.filter(RemoteTab.shouldIncludeURL).reversed())
            return RemoteTab(
                clientGUID: nil,
                URL: displayURL,
                title: tab.title ?? tab.displayTitle,
                history: history,
                lastUsed: tab.lastExecutedTime ?? 0,
                icon: nil
            )
        } else if let sessionData = tab.sessionData, !sessionData.urls.isEmpty {
            let history = Array(sessionData.urls.filter(RemoteTab.shouldIncludeURL).reversed())
            if let displayURL = history.first {
                return RemoteTab(
                    clientGUID: nil,
                    URL: displayURL,
                    title: tab.title ?? tab.displayTitle,
                    history: history,
                    lastUsed: sessionData.lastUsedTime,
                    icon: nil
                )
            }
        }

        return nil
    }

    weak var navigationDelegate: WKNavigationDelegate? {
        didSet {
            if let webView = webView {
                webView.navigationDelegate = navigationDelegate
            }
        }
    }

    func createWebview(with restoreSessionData: Data? = nil) {
        if webView == nil {
            configuration.userContentController = WKUserContentController()
            configuration.allowsInlineMediaPlayback = true
            let webView = TabWebView(frame: .zero, configuration: configuration)
            webView.delegate = self

            webView.accessibilityLabel = .WebViewAccessibilityLabel
            webView.allowsBackForwardNavigationGestures = true
            webView.allowsLinkPreview = true
<<<<<<< HEAD
=======

>>>>>>> eb4de880
            // Allow Safari Web Inspector (requires toggle in Settings > Safari > Advanced).
            if #available(iOS 16.4, *) {
                webView.isInspectable = true
            }

            // Night mode enables this by toggling WKWebView.isOpaque, otherwise this has no effect.
            webView.backgroundColor = .black

            // Turning off masking allows the web content to flow outside of the scrollView's frame
            // which allows the content appear beneath the toolbars in the BrowserViewController
            webView.scrollView.layer.masksToBounds = false
            webView.navigationDelegate = navigationDelegate

            restore(webView, interactionState: restoreSessionData)

            self.webView = webView

            // FXIOS-5549
            // There is a crash in didCreateWebView for when webview becomes nil.
            // We are adding a check before that method gets called as the webview
            // should not be nil at this point considering we created it above.
            guard self.webView != nil else {
                logger.log("No webview found for didCreateWebView.",
                           level: .fatal,
                           category: .tabs)
                return
            }

            configureEdgeSwipeGestureRecognizers()
            self.webView?.addObserver(self, forKeyPath: KVOConstants.URL.rawValue, options: .new, context: nil)
            self.webView?.addObserver(self, forKeyPath: KVOConstants.title.rawValue, options: .new, context: nil)
            UserScriptManager.shared.injectUserScriptsIntoTab(self, nightMode: nightMode, noImageMode: noImageMode)

            tabDelegate?.tab(self, didCreateWebView: webView)
        }
    }

    func restore(_ webView: WKWebView, interactionState: Data? = nil) {
        // If the interactionState field is populated it means the new session store is in use and the session data
        // now comes from a different source than save tab and parsing is managed by the web view itself
        if TabStorageFlagManager.isNewTabDataStoreEnabled {
            if let url = url {
                webView.load(PrivilegedRequest(url: url) as URLRequest)
            }
            if #available(iOS 15, *),
               let interactionState = interactionState {
                webView.interactionState = interactionState
            }
            return
        }

        // Pulls restored session data from a previous LegacySavedTab to load into the Tab. If it's nil, a session restore
        // has already been triggered via custom URL, so we use the last request to trigger it again; otherwise,
        // we extract the information needed to restore the tabs and create a NSURLRequest with the custom session restore URL
        // to trigger the session restore via custom handlers
        if let sessionData = self.sessionData {
            isRestoring = true

            var urls = [String]()
            for url in sessionData.urls {
                urls.append(url.absoluteString)
            }

            let currentPage = sessionData.currentPage
            self.sessionData = nil
            var jsonDict = [String: AnyObject]()
            jsonDict["history"] = urls as AnyObject?
            jsonDict["currentPage"] = currentPage as AnyObject?

            guard let json = jsonDict.asString?.addingPercentEncoding(withAllowedCharacters: .urlQueryAllowed) else { return }

            if let restoreURL = URL(string: "\(InternalURL.baseUrl)/\(SessionRestoreHandler.path)?history=\(json)") {
                let request = PrivilegedRequest(url: restoreURL) as URLRequest
                webView.load(request)
                lastRequest = request
                isRestoring = false
            }
        } else if let request = lastRequest {
            webView.load(request)
        }
    }

    deinit {
        webView?.removeObserver(self, forKeyPath: KVOConstants.URL.rawValue)
        webView?.removeObserver(self, forKeyPath: KVOConstants.title.rawValue)
        webView?.navigationDelegate = nil

        debugTabCount -= 1

#if DEBUG
        guard let appDelegate = UIApplication.shared.delegate as? AppDelegate else { return }
        func checkTabCount(failures: Int) {
            // Need delay for pool to drain.
            DispatchQueue.main.asyncAfter(deadline: .now() + 0.1) {
                if appDelegate.tabManager.remoteTabs.count == debugTabCount {
                    return
                }

                // If this assert has false positives, remove it and just log an error.
                assert(failures < 3, "Tab init/deinit imbalance, possible memory leak.")
                checkTabCount(failures: failures + 1)
            }
        }
        checkTabCount(failures: 0)
#endif
    }

    /// When a user clears ALL history, `sessionData` and `historyList` need to be purged, and close the webView.
    func clearAndResetTabHistory() {
        guard let currentlyOpenUrl = lastKnownUrl ?? historyList.last else { return }

        url = currentlyOpenUrl
        sessionData = LegacySessionData(currentPage: 0, urls: [currentlyOpenUrl], lastUsedTime: Date.now())

        close()
    }

    func close() {
        contentScriptManager.uninstall(tab: self)

        webView?.removeObserver(self, forKeyPath: KVOConstants.URL.rawValue)
        webView?.removeObserver(self, forKeyPath: KVOConstants.title.rawValue)

        if let webView = webView {
            tabDelegate?.tab(self, willDeleteWebView: webView)
        }

        webView?.navigationDelegate = nil
        webView?.removeFromSuperview()
        webView = nil
    }

    func goBack() {
        _ = webView?.goBack()
    }

    func goForward() {
        _ = webView?.goForward()
    }

    func goToBackForwardListItem(_ item: WKBackForwardListItem) {
        _ = webView?.go(to: item)
    }

    @discardableResult
    func loadRequest(_ request: URLRequest) -> WKNavigation? {
        if let webView = webView {
            // Convert about:reader?url=http://example.com URLs to local ReaderMode URLs
            if let url = request.url,
               let syncedReaderModeURL = url.decodeReaderModeURL,
               let localReaderModeURL = syncedReaderModeURL.encodeReaderModeURL(WebServer.sharedInstance.baseReaderModeURL()) {
                let readerModeRequest = PrivilegedRequest(url: localReaderModeURL) as URLRequest
                lastRequest = readerModeRequest
                return webView.load(readerModeRequest)
            }
            lastRequest = request
            if let url = request.url, url.isFileURL, request.isPrivileged {
                return webView.loadFileURL(url, allowingReadAccessTo: url)
            }
            return webView.load(request)
        }
        return nil
    }

    func stop() {
        webView?.stopLoading()
    }

    func reload(bypassCache: Bool = false) {
        // If the current page is an error page, and the reload button is tapped, load the original URL
        if let url = webView?.url, let internalUrl = InternalURL(url), let page = internalUrl.originalURLFromErrorPage {
            webView?.replaceLocation(with: page)
            return
        }

        if bypassCache, let url = webView?.url {
            let reloadRequest = URLRequest(url: url,
                                           cachePolicy: .reloadIgnoringLocalAndRemoteCacheData,
                                           timeoutInterval: 10.0)

            if webView?.load(reloadRequest) != nil {
                logger.log("Reloaded the tab from originating source, ignoring local cache.",
                           level: .debug,
                           category: .tabs)
                return
            }
        }

        if webView?.reloadFromOrigin() != nil {
            logger.log("Reloaded zombified tab from origin",
                       level: .debug,
                       category: .tabs)
            return
        }

        if let webView = self.webView {
            logger.log("restoring webView from scratch",
                       level: .debug,
                       category: .tabs)
            restore(webView)
        }
    }

    @objc
    func reloadPage() {
        reload()
        self.webView?.scrollView.refreshControl?.endRefreshing()
    }

    @objc
    func zoomIn() {
        switch pageZoom {
        case 0.75:
            pageZoom = 0.9
        case 0.9:
            pageZoom = 1.0
        case 1.0:
            pageZoom = 1.10
        case 1.10:
            pageZoom = 1.25
        case 2.0:
            return
        default:
            pageZoom += 0.25
        }
    }

    @objc
    func zoomOut() {
        switch pageZoom {
        case 0.5:
            return
        case 0.9:
            pageZoom = 0.75
        case 1.0:
            pageZoom = 0.9
        case 1.10:
            pageZoom = 1.0
        case 1.25:
            pageZoom = 1.10
        default:
            pageZoom -= 0.25
        }
    }

    func resetZoom() {
        pageZoom = 1.0
    }

    func setZoomLevelforDomain() {
        if let host = url?.host,
           let domainZoomLevel = ZoomLevelStore.shared.findZoomLevel(forDomain: host) {
            pageZoom = domainZoomLevel.zoomLevel
        } else {
            resetZoom()
        }
    }

    func addContentScript(_ helper: TabContentScript, name: String) {
        contentScriptManager.addContentScript(helper, name: name, forTab: self)
    }

    func addContentScriptToPage(_ helper: TabContentScript, name: String) {
        contentScriptManager.addContentScriptToPage(helper, name: name, forTab: self)
    }

    func getContentScript(name: String) -> TabContentScript? {
        return contentScriptManager.getContentScript(name)
    }

    func hideContent(_ animated: Bool = false) {
        webView?.isUserInteractionEnabled = false
        if animated {
            UIView.animate(withDuration: 0.25, animations: { () -> Void in
                self.webView?.alpha = 0.0
            })
        } else {
            webView?.alpha = 0.0
        }
    }

    func showContent(_ animated: Bool = false) {
        webView?.isUserInteractionEnabled = true
        if animated {
            UIView.animate(withDuration: 0.25, animations: { () -> Void in
                self.webView?.alpha = 1.0
            })
        } else {
            webView?.alpha = 1.0
        }
    }

    func addSnackbar(_ bar: SnackBar) {
        if bars.count > 2 { return } // maximum 3 snackbars allowed on a tab
        bars.append(bar)
        tabDelegate?.tab(self, didAddSnackbar: bar)
    }

    func removeSnackbar(_ bar: SnackBar) {
        if let index = bars.firstIndex(of: bar) {
            bars.remove(at: index)
            tabDelegate?.tab(self, didRemoveSnackbar: bar)
        }
    }

    func removeAllSnackbars() {
        // Enumerate backwards here because we'll remove items from the list as we go.
        bars.reversed().forEach { removeSnackbar($0) }
    }

    func expireSnackbars() {
        // Enumerate backwards here because we may remove items from the list as we go.
        bars.reversed().filter({ !$0.shouldPersist(self) }).forEach({ removeSnackbar($0) })
    }

    func expireSnackbars(withClass snackbarClass: String) {
        bars.reversed().filter({ $0.snackbarClassIdentifier == snackbarClass }).forEach({ removeSnackbar($0) })
    }

    func setScreenshot(_ screenshot: UIImage?) {
        self.screenshot = screenshot
    }

    func toggleChangeUserAgent() {
        changedUserAgent = !changedUserAgent

        if changedUserAgent, let url = url?.withoutMobilePrefix() {
            let request = URLRequest(url: url)
            webView?.load(request)
        } else {
            reload()
        }

        TabEvent.post(.didToggleDesktopMode, for: self)
    }

    func queueJavascriptAlertPrompt(_ alert: JSAlertInfo) {
        alertQueue.append(alert)
    }

    func dequeueJavascriptAlertPrompt() -> JSAlertInfo? {
        guard !alertQueue.isEmpty else { return nil }
        return alertQueue.removeFirst()
    }

    override func observeValue(forKeyPath keyPath: String?, of object: Any?, change: [NSKeyValueChangeKey: Any]?, context: UnsafeMutableRawPointer?) {
        guard let webView = object as? WKWebView,
              webView == self.webView,
              let path = keyPath else {
            return assertionFailure("Unhandled KVO key: \(keyPath ?? "nil")")
        }

        if let url = self.webView?.url, path == KVOConstants.URL.rawValue {
            self.urlDidChangeDelegate?.tab(self, urlDidChangeTo: url)
        }

        if let title = self.webView?.title, !title.isEmpty,
           path == KVOConstants.title.rawValue {
            metadataManager?.updateObservationTitle(title)
            _ = Tab.toRemoteTab(self)
        }
    }

    func isDescendentOf(_ ancestor: Tab) -> Bool {
        return sequence(first: parent) { $0?.parent }.contains { $0 == ancestor }
    }

    func observeURLChanges(delegate: URLChangeDelegate) {
        self.urlDidChangeDelegate = delegate
    }

    func removeURLChangeObserver(delegate: URLChangeDelegate) {
        if let existing = self.urlDidChangeDelegate, existing === delegate {
            self.urlDidChangeDelegate = nil
        }
    }

    func applyTheme() {
        UITextField.appearance().keyboardAppearance = isPrivate ? .dark : (LegacyThemeManager.instance.currentName == .dark ? .dark : .light)
    }

    func getProviderForUrl() -> SearchEngine {
        guard let url = self.webView?.url else {
            return .none
        }

        for provider in SearchEngine.allCases where url.absoluteString.contains(provider.rawValue) {
            return provider
        }

        return .none
    }
}

extension Tab: UIGestureRecognizerDelegate {
    // This prevents the recognition of one gesture recognizer from blocking another
    func gestureRecognizer(_ gestureRecognizer: UIGestureRecognizer, shouldRecognizeSimultaneouslyWith otherGestureRecognizer: UIGestureRecognizer) -> Bool {
        return true
    }

    func configureEdgeSwipeGestureRecognizers() {
        guard let webView = webView else { return }

        let edgeSwipeGesture = UIScreenEdgePanGestureRecognizer(target: self, action: #selector(handleEdgeSwipeTabNavigation(_:)))
        edgeSwipeGesture.edges = .left
        edgeSwipeGesture.delegate = self
        webView.addGestureRecognizer(edgeSwipeGesture)
    }

    @objc
    func handleEdgeSwipeTabNavigation(_ sender: UIScreenEdgePanGestureRecognizer) {
        guard let webView = webView else { return }

        if sender.state == .ended, (sender.velocity(in: webView).x > 150) {
            TelemetryWrapper.recordEvent(category: .action, method: .swipe, object: .navigateTabHistoryBackSwipe)
        }
    }
}

extension Tab: TabWebViewDelegate {
    fileprivate func tabWebView(_ tabWebView: TabWebView, didSelectFindInPageForSelection selection: String) {
        tabDelegate?.tab(self, didSelectFindInPageForSelection: selection)
    }
    fileprivate func tabWebViewSearchWithFirefox(_ tabWebViewSearchWithFirefox: TabWebView, didSelectSearchWithFirefoxForSelection selection: String) {
        tabDelegate?.tab(self, didSelectSearchWithFirefoxForSelection: selection)
    }
}

extension Tab: ContentBlockerTab {
    func currentURL() -> URL? {
        return url
    }

    func currentWebView() -> WKWebView? {
        return webView
    }

    func imageContentBlockingEnabled() -> Bool {
        return noImageMode
    }
}

private class TabContentScriptManager: NSObject, WKScriptMessageHandler {
    private var helpers = [String: TabContentScript]()

    // Without calling this, the TabContentScriptManager will leak.
    func uninstall(tab: Tab) {
        helpers.forEach { helper in
            if let name = helper.value.scriptMessageHandlerName() {
                tab.webView?.configuration.userContentController.removeScriptMessageHandler(forName: name)
            }
        }
    }

    @objc
    func userContentController(_ userContentController: WKUserContentController, didReceive message: WKScriptMessage) {
        for helper in helpers.values {
            if let scriptMessageHandlerName = helper.scriptMessageHandlerName(), scriptMessageHandlerName == message.name {
                helper.userContentController(userContentController, didReceiveScriptMessage: message)
                return
            }
        }
    }

    func addContentScript(_ helper: TabContentScript, name: String, forTab tab: Tab) {
        // If a helper script already exists on a tab, skip adding this duplicate.
        guard helpers[name] == nil else { return }

        helpers[name] = helper

        // If this helper handles script messages, then get the handler name and register it. The Browser
        // receives all messages and then dispatches them to the right TabHelper.
        if let scriptMessageHandlerName = helper.scriptMessageHandlerName() {
            tab.webView?.configuration.userContentController.addInDefaultContentWorld(scriptMessageHandler: self, name: scriptMessageHandlerName)
        }
    }

    func addContentScriptToPage(_ helper: TabContentScript, name: String, forTab tab: Tab) {
        // If a helper script already exists on the page, skip adding this duplicate.
        guard helpers[name] == nil else { return }

        helpers[name] = helper

        // If this helper handles script messages, then get the handler name and register it. The Browser
        // receives all messages and then dispatches them to the right TabHelper.
        if let scriptMessageHandlerName = helper.scriptMessageHandlerName() {
            tab.webView?.configuration.userContentController.addInPageContentWorld(scriptMessageHandler: self, name: scriptMessageHandlerName)
        }
    }

    func getContentScript(_ name: String) -> TabContentScript? {
        return helpers[name]
    }
}

private protocol TabWebViewDelegate: AnyObject {
    func tabWebView(_ tabWebView: TabWebView, didSelectFindInPageForSelection selection: String)
    func tabWebViewSearchWithFirefox(_ tabWebViewSearchWithFirefox: TabWebView, didSelectSearchWithFirefoxForSelection selection: String)
}

class TabWebView: WKWebView, MenuHelperInterface {
    var accessoryView: AccessoryViewProvider

    override var inputAccessoryView: UIView? {
        translatesAutoresizingMaskIntoConstraints = false

        NSLayoutConstraint.activate([
            accessoryView.widthAnchor.constraint(equalToConstant: UIScreen.main.bounds.width),
            accessoryView.heightAnchor.constraint(equalToConstant: 50)
        ])

        return accessoryView
    }

    override init(frame: CGRect, configuration: WKWebViewConfiguration) {
        self.accessoryView = AccessoryViewProvider()

        super.init(frame: frame, configuration: configuration)
        accessoryView.previousClosure = {
            CreditCardHelper.focusPreviousInputField(tabWebView: self)
        }

        accessoryView.nextClosure = {
            CreditCardHelper.focusNextInputField(tabWebView: self)
        }
        accessoryView.doneClosure = { self.endEditing(true) }
    }

    required init?(coder: NSCoder) {
        fatalError("init(coder:) has not been implemented")
    }

    fileprivate weak var delegate: TabWebViewDelegate?

    // Updates the `background-color` of the webview to match
    // the theme if the webview is showing "about:blank" (nil).
    func applyTheme() {
        if url == nil {
            let backgroundColor = LegacyThemeManager.instance.current.browser.background.hexString
            evaluateJavascriptInDefaultContentWorld("document.documentElement.style.backgroundColor = '\(backgroundColor)';")
        }
    }

    override func canPerformAction(_ action: Selector, withSender sender: Any?) -> Bool {
        return super.canPerformAction(action, withSender: sender) || action == MenuHelper.SelectorFindInPage
    }

    func menuHelperFindInPage() {
        evaluateJavascriptInDefaultContentWorld("getSelection().toString()") { result, _ in
            let selection = result as? String ?? ""
            self.delegate?.tabWebView(self, didSelectFindInPageForSelection: selection)
        }
    }

    func menuHelperSearchWithFirefox() {
        evaluateJavascriptInDefaultContentWorld("getSelection().toString()") { result, _ in
            let selection = result as? String ?? ""
            self.delegate?.tabWebViewSearchWithFirefox(self, didSelectSearchWithFirefoxForSelection: selection)
        }
    }

    internal override func hitTest(_ point: CGPoint, with event: UIEvent?) -> UIView? {
        // The find-in-page selection menu only appears if the webview is the first responder.
        // Do not becomeFirstResponder on a mouse event.
        if let event = event, event.allTouches?.contains(where: { $0.type != .indirectPointer }) ?? false {
            becomeFirstResponder()
        }
        return super.hitTest(point, with: event)
    }

    /// Override evaluateJavascript - should not be called directly on TabWebViews any longer
    /// We should only be calling evaluateJavascriptInDefaultContentWorld in the future
    @available(*,
                unavailable,
                message: "Do not call evaluateJavaScript directly on TabWebViews, should only be called on super class")
    override func evaluateJavaScript(_ javaScriptString: String, completionHandler: ((Any?, Error?) -> Void)? = nil) {
        super.evaluateJavaScript(javaScriptString, completionHandler: completionHandler)
    }
}<|MERGE_RESOLUTION|>--- conflicted
+++ resolved
@@ -447,10 +447,7 @@
             webView.accessibilityLabel = .WebViewAccessibilityLabel
             webView.allowsBackForwardNavigationGestures = true
             webView.allowsLinkPreview = true
-<<<<<<< HEAD
-=======
-
->>>>>>> eb4de880
+
             // Allow Safari Web Inspector (requires toggle in Settings > Safari > Advanced).
             if #available(iOS 16.4, *) {
                 webView.isInspectable = true
