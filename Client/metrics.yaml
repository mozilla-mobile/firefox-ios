--- conflicted
+++ resolved
@@ -502,13 +502,8 @@
       - https://github.com/mozilla-mobile/firefox-ios/pull/9673
     notification_emails:
       - fx-ios-data-stewards@mozilla.com
-<<<<<<< HEAD
-    expires: "2022-07-01"
+    expires: "2023-01-01"
   contextual_menu:
-=======
-    expires: "2023-01-01"
-  sponsored_tile_impressions:
->>>>>>> 0853eb67
     type: event
     description: |
         Records when a user clicks on a contextual
@@ -524,8 +519,7 @@
       - https://github.com/mozilla-mobile/firefox-ios/pull/10514
     notification_emails:
       - fx-ios-data-stewards@mozilla.com
-<<<<<<< HEAD
-    expires: "2022-10-14"
+    expires: "2023-01-01"
   context_id:
     type: uuid
     description: |
@@ -543,7 +537,7 @@
       - highly_sensitive
     notification_emails:
       - fx-ios-data-stewards@mozilla.com
-    expires: "2022-11-01"
+    expires: "2023-01-01"
     metadata:
       tags:
         - TopSites
@@ -563,7 +557,7 @@
       - interaction
     notification_emails:
       - fx-ios-data-stewards@mozilla.com
-    expires: "2022-11-01"
+    expires: "2023-01-01"
     unit: integer
     metadata:
       tags:
@@ -584,7 +578,7 @@
       - interaction
     notification_emails:
       - fx-ios-data-stewards@mozilla.com
-    expires: "2022-11-01"
+    expires: "2023-01-01"
     metadata:
       tags:
         - TopSites
@@ -605,15 +599,11 @@
       - interaction
     notification_emails:
       - fx-ios-data-stewards@mozilla.com
-    expires: "2022-11-01"
+    expires: "2023-01-01"
     metadata:
       tags:
         - TopSites
   contile_impression:
-=======
-    expires: "2023-01-01"
-  contextual_menu:
->>>>>>> 0853eb67
     type: event
     description: |
       A user saw a Contile top site
@@ -635,8 +625,7 @@
       - interaction
     notification_emails:
       - fx-ios-data-stewards@mozilla.com
-<<<<<<< HEAD
-    expires: "2022-11-01"
+    expires: "2023-01-01"
     metadata:
       tags:
         - TopSites
@@ -662,13 +651,10 @@
       - interaction
     notification_emails:
       - fx-ios-data-stewards@mozilla.com
-    expires: "2022-11-01"
+    expires: "2023-01-01"
     metadata:
       tags:
         - TopSites
-=======
-    expires: "2023-01-01"
->>>>>>> 0853eb67
 
 # HomePage
 firefox_home_page:
