--- conflicted
+++ resolved
@@ -1220,7 +1220,18 @@
     notification_emails:
       - fx-ios-data-stewards@mozilla.com
     expires: "2022-01-01"
-<<<<<<< HEAD
+  pull_to_refresh:
+    type: counter
+    description: |
+      Record the number of times a user pulls down
+      on a page to reload.
+    bugs:
+      - https://mozilla-hub.atlassian.net/browse/FXIOS-3166
+    data_reviews:
+      - https://github.com/mozilla-mobile/firefox-ios/pull/9136
+    notification_emails:
+      - fx-ios-data-stewards@mozilla.com
+    expires: "2022-01-01"
   grouped_tab:
     type: event
     description: |
@@ -1264,20 +1275,6 @@
     notification_emails:
       - fx-ios-data-stewards@mozilla.com
     expires: "2022-03-20"
-=======
-  pull_to_refresh:
-    type: counter
-    description: |
-      Record the number of times a user pulls down
-      on a page to reload.
-    bugs:
-      - https://mozilla-hub.atlassian.net/browse/FXIOS-3166
-    data_reviews:
-      - https://github.com/mozilla-mobile/firefox-ios/pull/9136
-    notification_emails:
-      - fx-ios-data-stewards@mozilla.com
-    expires: "2022-01-01"
->>>>>>> d38f3520
 
 # Theme metrics
 theme:
