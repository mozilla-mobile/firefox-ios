# This Source Code Form is subject to the terms of the Mozilla Public
# License, v. 2.0. If a copy of the MPL was not distributed with this
# file, You can obtain one at http://mozilla.org/MPL/2.0/.

# This file defines the metrics that are recorded by the Glean SDK. They are
# automatically converted to Kotlin code at build time using the `glean_parser`
# PyPI package.

---
$schema: moz://mozilla.org/schemas/glean/metrics/1-0-0

# Search and search releated metrics
search:
  counts:
    type: labeled_counter
    description: |
      The labels for this counter are `{search-engine-name}.{source}`

      If the search engine is bundled with Firefox-iOS, then
      `search-engine-name` will be the name of the search engine. If
      it is a custom search engine, the value will be `custom`.

      The value of `source` will reflect the source from which the
      search started.  One of:
      * quicksearch
      * suggestion
      * actionbar
    bugs:
      - https://bugzilla.mozilla.org/show_bug.cgi?id=1644846
    data_reviews:
      - https://bugzilla.mozilla.org/show_bug.cgi?id=1644846
    notification_emails:
      - firefox-ios@mozilla.com
    expires: "2021-07-01"
  default_engine:
    type: string
    lifetime: application
    description: |
      The default search engine identifier if the search engine is
      pre-loaded with Firefox-iOS.  If it's a custom search engine,
      then the value will be 'custom'.
    bugs:
      - https://bugzilla.mozilla.org/show_bug.cgi?id=1644846
    data_reviews:
      - https://bugzilla.mozilla.org/show_bug.cgi?id=1644846
    notification_emails:
      - firefox-ios@mozilla.com
    expires: "2021-07-01"
  start_search_pressed:
    type: counter
    description: |
      Counts the number of times the start search button is
      pressed
    bugs:
      - https://bugzilla.mozilla.org/show_bug.cgi?id=1644846
    data_reviews:
      - https://bugzilla.mozilla.org/show_bug.cgi?id=1644846
    notification_emails:
      - firefox-ios@mozilla.com
    expires: "2021-07-01"
  in_content:
    type: labeled_counter
    description: |
      Records the type of interaction a user has on SERP pages.
    bugs:
      - https://github.com/mozilla-mobile/firefox-ios/issues/7602
    data_reviews:
      - https://github.com/mozilla-mobile/firefox-ios/pull/7702
    notification_emails:
      - firefox-ios@mozilla.com
    expires: "2021-05-07"
  google_topsite_pressed:
    type: labeled_counter
    description: |
      Counts the number of times the google top site button
      is pressed
    bugs:
      - https://jira.mozilla.com/browse/FXIOS-1223
    data_reviews:
      - https://jira.mozilla.com/browse/FXIOS-1223
    notification_emails:
      - firefox-ios@mozilla.com
    expires: "2021-09-01"

# Preference metrics
preferences:
  changed:
    type: event
    description: |
      Recorded when a preference is changed and includes the
      preference that changed as well as the value changed to
      recorded in the extra keys.
    extra_keys:
      preference:
        description: |
          The preference that was changed.
      changed_to:
        description: |
          The value the preference was changed to.
    bugs:
      - https://bugzilla.mozilla.org/show_bug.cgi?id=1644846
    data_reviews:
      - https://bugzilla.mozilla.org/show_bug.cgi?id=1644846
    notification_emails:
      - firefox-ios@mozilla.com
    expires: "2021-07-01"
  new_tab_experience:
    type: string
    description: |
      The name of the view that the user wants to see on new tabs.
      For example History, Homepage or Blank. It is used to measure
      usage of this feature, to see how effective feature promotion
      campaigns are and to establish a baseline number for when we
      introduce the new Activity Stream features.
    bugs:
      - https://bugzilla.mozilla.org/show_bug.cgi?id=1644846
    data_reviews:
      - https://bugzilla.mozilla.org/show_bug.cgi?id=1644846
    notification_emails:
      - firefox-ios@mozilla.com
    expires: "2021-07-01"
  mail_client:
    type: string
    description: |
      The URL scheme of the mail client that the user wants to use
      for `mailto:` links. It is used to measure usage of this
      feature, to see how effective feature promotion campaigns are
      and to report back to third-party mail clients what percentage
      of users is using their client.
    bugs:
      - https://bugzilla.mozilla.org/show_bug.cgi?id=1644846
    data_reviews:
      - https://bugzilla.mozilla.org/show_bug.cgi?id=1644846
    notification_emails:
      - firefox-ios@mozilla.com
    expires: "2021-07-01"
  block_popups:
    type: boolean
    description: |
      Measures the state of the "Block Popups" preference.
    bugs:
      - https://bugzilla.mozilla.org/show_bug.cgi?id=1644846
    data_reviews:
      - https://bugzilla.mozilla.org/show_bug.cgi?id=1644846
    notification_emails:
      - firefox-ios@mozilla.com
    expires: "2021-07-01"
  save_logins:
    type: boolean
    description: |
      Measures the state of the "Save Logins" preference.
    bugs:
      - https://bugzilla.mozilla.org/show_bug.cgi?id=1644846
    data_reviews:
      - https://bugzilla.mozilla.org/show_bug.cgi?id=1644846
    notification_emails:
      - firefox-ios@mozilla.com
    expires: "2021-07-01"
  show_clipboard_bar:
    type: boolean
    description: |
      Measures the state of the "Show Clipboard Bar" preference.
    bugs:
      - https://bugzilla.mozilla.org/show_bug.cgi?id=1644846
    data_reviews:
      - https://bugzilla.mozilla.org/show_bug.cgi?id=1644846
    notification_emails:
      - firefox-ios@mozilla.com
    expires: "2021-07-01"
  close_private_tabs:
    type: boolean
    description: |
      Measures the state of the "Close Private Tabs" preference.
    bugs:
      - https://bugzilla.mozilla.org/show_bug.cgi?id=1644846
    data_reviews:
      - https://bugzilla.mozilla.org/show_bug.cgi?id=1644846
    notification_emails:
      - firefox-ios@mozilla.com
    expires: "2021-07-01"

# Application Services metrics
application_services:
  pocket_stories_visible:
    type: boolean
    description: |
      Measures the state of the show Pocket stories preference.
    bugs:
      - https://bugzilla.mozilla.org/show_bug.cgi?id=1644846
    data_reviews:
      - https://bugzilla.mozilla.org/show_bug.cgi?id=1644846
    notification_emails:
      - firefox-ios@mozilla.com
    expires: "2021-07-01"
  bookmark_highlights_visible:
    type: boolean
    description: |
      Measures the state of the show bookmark highlights
      preference.
    bugs:
      - https://bugzilla.mozilla.org/show_bug.cgi?id=1644846
    data_reviews:
      - https://bugzilla.mozilla.org/show_bug.cgi?id=1644846
    notification_emails:
      - firefox-ios@mozilla.com
    expires: "2021-07-01"
  recent_highlights_visible:
    type: boolean
    description: |
      Measures the state of the show recent highlights
      preference.
    bugs:
      - https://bugzilla.mozilla.org/show_bug.cgi?id=1644846
    data_reviews:
      - https://bugzilla.mozilla.org/show_bug.cgi?id=1644846
    notification_emails:
      - firefox-ios@mozilla.com
    expires: "2021-07-01"

# Enhanced Tracking Protection metrics
tracking_protection:
  enabled:
    type: boolean
    description: |
      Measures the state of the tracking-protection enabled
      preference.
    bugs:
      - https://bugzilla.mozilla.org/show_bug.cgi?id=1644846
    data_reviews:
      - https://bugzilla.mozilla.org/show_bug.cgi?id=1644846
    notification_emails:
      - firefox-ios@mozilla.com
    expires: "2021-07-01"
  strength:
    type: string
    description: |
      A string representing the selected strength of the
      tracking-protection that is enabled. One of:
      * basic
      * strict
    bugs:
      - https://bugzilla.mozilla.org/show_bug.cgi?id=1644846
    data_reviews:
      - https://bugzilla.mozilla.org/show_bug.cgi?id=1644846
    notification_emails:
      - firefox-ios@mozilla.com
    expires: "2021-07-01"

# Theme metrics
theme:
  use_system_theme:
    type: boolean
    description: |
      Measures the state of the "Use System Light/Dark Mode"
      theme preference.
    bugs:
      - https://bugzilla.mozilla.org/show_bug.cgi?id=1644846
    data_reviews:
      - https://bugzilla.mozilla.org/show_bug.cgi?id=1644846
    notification_emails:
      - firefox-ios@mozilla.com
    expires: "2021-07-01"
  automatic_mode:
    type: boolean
    description: |
      Measures the state of the "Manual/Automatic" theme
      preference.
    bugs:
      - https://bugzilla.mozilla.org/show_bug.cgi?id=1644846
    data_reviews:
      - https://bugzilla.mozilla.org/show_bug.cgi?id=1644846
    notification_emails:
      - firefox-ios@mozilla.com
    expires: "2021-07-01"
  automatic_slider_value:
    type: string
    description: |
      Measures the string representation of the current slider
      value of the automatic theme switching slider.
    bugs:
      - https://bugzilla.mozilla.org/show_bug.cgi?id=1644846
    data_reviews:
      - https://bugzilla.mozilla.org/show_bug.cgi?id=1644846
    notification_emails:
      - firefox-ios@mozilla.com
    expires: "2021-07-01"
  name:
    type: string
    description: |
      Measures the name of the current theme.  One of:
      * normal
      * dark
    bugs:
      - https://bugzilla.mozilla.org/show_bug.cgi?id=1644846
    data_reviews:
      - https://bugzilla.mozilla.org/show_bug.cgi?id=1644846
    notification_emails:
      - firefox-ios@mozilla.com
    expires: "2021-07-01"

# Tab metrics
tabs:
  cumulative_count:
    type: counter
    description: |
      Measures the current open tab count as the application
      goes to background. Each background event adds to this
      metric, making it the cumulative sum of all open tabs
      when the app goes to background. This can be divided by
      the number of baseline pings to determine the average
      open tab count.
    bugs:
      - https://bugzilla.mozilla.org/show_bug.cgi?id=1644846
    data_reviews:
      - https://bugzilla.mozilla.org/show_bug.cgi?id=1644846
    notification_emails:
      - firefox-ios@mozilla.com
    expires: "2021-07-01"
  open:
    type: labeled_counter
    description: |
      The count of tabs opened by the user. Increments the
      appropriate label when either a normal or private tab
      is opened.
    labels:
      - normal-tab
      - private-tab
    bugs:
      - https://bugzilla.mozilla.org/show_bug.cgi?id=1644846
    data_reviews:
      - https://bugzilla.mozilla.org/show_bug.cgi?id=1644846
    notification_emails:
      - firefox-ios@mozilla.com
    expires: "2021-07-01"
  close:
    type: labeled_counter
    description: |
      The count of tabs closed by the user. Increments the
      appropriate label when either a normal or private tab
      is closed.
    labels:
      - normal-tab
      - private-tab
    bugs:
      - https://bugzilla.mozilla.org/show_bug.cgi?id=1644846
    data_reviews:
      - https://bugzilla.mozilla.org/show_bug.cgi?id=1644846
    notification_emails:
      - firefox-ios@mozilla.com
    expires: "2021-07-01"
  close_all:
    type: labeled_counter
    description: |
      The count of times the user closes all tabs. Increments the
      appropriate label when either a normal or private tab
      is closed.
    labels:
      - normal-tab
      - private-tab
    bugs:
      - https://github.com/mozilla-mobile/firefox-ios/issues/7008
    data_reviews:
      - https://github.com/mozilla-mobile/firefox-ios/issues/7008
    notification_emails:
      - firefox-ios@mozilla.com
    expires: "2021-10-21"
  new_tab_pressed:
    type: counter
    description: |
      Counts the number of times the add new tab button is
      pressed
    bugs:
      - https://github.com/mozilla-mobile/firefox-ios/issues/6886
    data_reviews:
      - https://github.com/mozilla-mobile/firefox-ios/issues/6886
    notification_emails:
      - firefox-ios@mozilla.com
    expires: "2021-07-21"
  click_tab:
    type: event
    description: |
      Recorded when a user clicks an open tab
    bugs:
      - https://github.com/mozilla-mobile/firefox-ios/issues/7526
    data_reviews:
      - https://github.com/mozilla-mobile/firefox-ios/pull/7635
    notification_emails:
      - firefox-ios@mozilla.com
    expires: "2021-11-03"
  open_tab_tray:
    type: event
    description: |
      Recorded when a user opens the tab tray
    bugs:
      - https://github.com/mozilla-mobile/firefox-ios/issues/7526
    data_reviews:
      - https://github.com/mozilla-mobile/firefox-ios/pull/7635
    notification_emails:
      - firefox-ios@mozilla.com
    expires: "2021-11-03"
  close_tab_tray:
    type: event
    description: |
      Recorded when a user closes the tab tray
    bugs:
      - https://github.com/mozilla-mobile/firefox-ios/issues/7526
    data_reviews:
      - https://github.com/mozilla-mobile/firefox-ios/pull/7635
    notification_emails:
      - firefox-ios@mozilla.com
    expires: "2021-11-03"

# Bookmark metrics
bookmarks:
  view_list:
    type: labeled_counter
    description: |
      Counts the number of times the bookmarks list is opened
      from either the Home Panel tab button or the App Menu.
    labels:
      - app-menu
    bugs:
      - https://bugzilla.mozilla.org/show_bug.cgi?id=1644846
    data_reviews:
      - https://bugzilla.mozilla.org/show_bug.cgi?id=1644846
    notification_emails:
      - firefox-ios@mozilla.com
    expires: "2021-07-01"
  add:
    type: labeled_counter
    description: |
      Counts the number of times a bookmark is added from the
      following:
      * Page Action Menu
      * Share Menu
      * Activity Stream context menu
    labels:
      - page-action-menu
      - share-menu
      - activity-stream
    bugs:
      - https://bugzilla.mozilla.org/show_bug.cgi?id=1644846
    data_reviews:
      - https://bugzilla.mozilla.org/show_bug.cgi?id=1644846
    notification_emails:
      - firefox-ios@mozilla.com
    expires: "2021-07-01"
  delete:
    type: labeled_counter
    description: |
      Counts the number of times a bookmark is deleted from
      the following:
      * Page Action Menu
      * Activity Stream
      * Bookmarks Panel
    labels:
      - page-action-menu
      - activity-stream
      - bookmarks-panel
    bugs:
      - https://bugzilla.mozilla.org/show_bug.cgi?id=1644846
    data_reviews:
      - https://bugzilla.mozilla.org/show_bug.cgi?id=1644846
    notification_emails:
      - firefox-ios@mozilla.com
    expires: "2021-07-01"
  open:
    type: labeled_counter
    description: |
      Counts the number of times a bookmark is opened from
      the following:
      * Awesomebar results
      * Bookmarks Panel
    labels:
      - awesomebar-results
      - bookmarks-panel
    bugs:
      - https://bugzilla.mozilla.org/show_bug.cgi?id=1644846
    data_reviews:
      - https://bugzilla.mozilla.org/show_bug.cgi?id=1644846
    notification_emails:
      - firefox-ios@mozilla.com
    expires: "2021-07-01"

# Reader Mode metrics
reader_mode:
  open:
    type: counter
    description: |
      Counts how many times the reader mode is opened.
    bugs:
      - https://bugzilla.mozilla.org/show_bug.cgi?id=1644846
    data_reviews:
      - https://bugzilla.mozilla.org/show_bug.cgi?id=1644846
    notification_emails:
      - firefox-ios@mozilla.com
    expires: "2021-07-01"
  close:
    type: counter
    description: |
      Counts how many times the reader mode is closed.
    bugs:
      - https://bugzilla.mozilla.org/show_bug.cgi?id=1644846
    data_reviews:
      - https://bugzilla.mozilla.org/show_bug.cgi?id=1644846
    notification_emails:
      - firefox-ios@mozilla.com
    expires: "2021-07-01"

# Reading List metrics
reading_list:
  add:
    type: labeled_counter
    description: |
      Counts the number of times an item is added to the reading
      list from the following:
      * Reader Mode Toolbar
      * Share Extension
      * Page Action Menu
    labels:
      - reader-mode-toolbar
      - share-extension
      - page-action-menu
    bugs:
      - https://bugzilla.mozilla.org/show_bug.cgi?id=1644846
    data_reviews:
      - https://bugzilla.mozilla.org/show_bug.cgi?id=1644846
    notification_emails:
      - firefox-ios@mozilla.com
    expires: "2021-07-01"
  open:
    type: counter
    description: |
      Counts the number of times an item is opened from the
      Reading List
    bugs:
      - https://bugzilla.mozilla.org/show_bug.cgi?id=1644846
    data_reviews:
      - https://bugzilla.mozilla.org/show_bug.cgi?id=1644846
    notification_emails:
      - firefox-ios@mozilla.com
    expires: "2021-07-01"
  delete:
    type: labeled_counter
    description: |
      Counts the number of times an item is added to the
      reading list from the following:
      * Reader Mode Toolbar
      * Reading List Panel
    labels:
      - reader-mode-toolbar
      - reading-list-panel
    bugs:
      - https://bugzilla.mozilla.org/show_bug.cgi?id=1644846
    data_reviews:
      - https://bugzilla.mozilla.org/show_bug.cgi?id=1644846
    notification_emails:
      - firefox-ios@mozilla.com
    expires: "2021-07-01"
  mark_read:
    type: counter
    description: |
      Counts the number of times a reading list item is
      marked as read.
    bugs:
      - https://bugzilla.mozilla.org/show_bug.cgi?id=1644846
    data_reviews:
      - https://bugzilla.mozilla.org/show_bug.cgi?id=1644846
    notification_emails:
      - firefox-ios@mozilla.com
    expires: "2021-07-01"
  mark_unread:
    type: counter
    description: |
      Counts the number of times a reading list item is
      marked as unread.
    bugs:
      - https://bugzilla.mozilla.org/show_bug.cgi?id=1644846
    data_reviews:
      - https://bugzilla.mozilla.org/show_bug.cgi?id=1644846
    notification_emails:
      - firefox-ios@mozilla.com
    expires: "2021-07-01"

# Default Browser Settings Menu Option
settings_menu:
  set_as_default_browser_pressed:
    type: counter
    description: |
      Counts the number of times setting as default
      browser menu option is tapped.
    bugs:
      - https://github.com/mozilla-mobile/firefox-ios/issues/7090
    data_reviews:
      - https://github.com/mozilla-mobile/firefox-ios/issues/7090
    notification_emails:
      - firefox-ios@mozilla.com
    expires: "2021-03-01"

# QR Code metrics
qr_code:
  scanned:
    type: counter
    description: |
      Counts the number of times a QR code is scanned.
    bugs:
      - https://bugzilla.mozilla.org/show_bug.cgi?id=1644846
    data_reviews:
      - https://bugzilla.mozilla.org/show_bug.cgi?id=1644846
    notification_emails:
      - firefox-ios@mozilla.com
    expires: "2021-07-01"

# Default browser card metrics
default_browser_card:
  dismiss_pressed:
    type: counter
    description: |
      Counts the number of times default browser card is dismissed.
    bugs:
      - https://github.com/mozilla-mobile/firefox-ios/issues/7151
    data_reviews:
      - https://github.com/mozilla-mobile/firefox-ios/pull/7245
    notification_emails:
      - firefox-ios@mozilla.com
    expires: "2021-07-01"
  go_to_settings_pressed:
    type: counter
    description: |
      Counts the number of times the Go To Settings button on
      default browser card is clicked.
    bugs:
      - https://github.com/mozilla-mobile/firefox-ios/issues/7151
    data_reviews:
      - https://github.com/mozilla-mobile/firefox-ios/pull/7245
    notification_emails:
      - firefox-ios@mozilla.com
    expires: "2021-03-01"

# Default browser onboarding metrics
default_browser_onboarding:
  dismiss_pressed:
    type: counter
    description: |
      Counts the number of times default browser onboarding is dismissed.
    bugs:
      - https://github.com/mozilla-mobile/firefox-ios/issues/7870
    data_reviews:
      - https://github.com/mozilla-mobile/firefox-ios/pull/7245
    notification_emails:
      - firefox-ios@mozilla.com
    expires: "2021-08-01"
  go_to_settings_pressed:
    type: counter
    description: |
      Counts the number of times the Go To Settings button on
      default browser onboarding is clicked.
    bugs:
      - https://github.com/mozilla-mobile/firefox-ios/issues/7870
    data_reviews:
      - https://github.com/mozilla-mobile/firefox-ios/pull/7245
    notification_emails:
      - firefox-ios@mozilla.com
    expires: "2021-08-01"

app:
  opened_as_default_browser:
    type: counter
    description: |
      Counts the number of times the app is opened from an external
      link, implying the client has Firefox set as a default browser.

      Currently this is our most accurate way of measuring how
      often Firefox is set as the default browser.
    bugs:
      - https://github.com/mozilla-mobile/firefox-ios/issues/7151
    data_reviews:
      - https://github.com/mozilla-mobile/firefox-ios/pull/7245
    notification_emails:
      - firefox-ios@mozilla.com
    expires: "2021-03-01"

# Legacy IDs for deletion-request purposes
legacy.ids:
  client_id:
    type: uuid
    lifetime: user
    description: |
      The client id from legacy telemetry.
    send_in_pings:
      - deletion-request
    bugs:
      - https://bugzilla.mozilla.org/show_bug.cgi?id=1635427
    data_reviews:
      - https://bugzilla.mozilla.org/show_bug.cgi?id=1635427
    notification_emails:
      - firefox-ios@mozilla.com
    expires: never

deletion:
  sync_device_id:
    type: string
    lifetime: user
    description: |
      The FxA device id.
    send_in_pings:
      - deletion-request
    bugs:
      - https://github.com/mozilla-mobile/firefox-ios/issues/6933
    data_reviews:
      - https://github.com/mozilla-mobile/firefox-ios/pull/7629#issuecomment-723312428
    notification_emails:
      - firefox-ios@mozilla.com
    expires: never

# iOS 14 widget metrics
# m: medium, s: small, l: large
widget:
  m_tabs_open_url:
    type: counter
    description: |
      Counts how many times the medium tabs widget opens url
    bugs:
      - https://github.com/mozilla-mobile/firefox-ios/issues/7097
    data_reviews:
      - https://github.com/mozilla-mobile/firefox-ios/pull/7681
    notification_emails:
      - firefox-ios@mozilla.com
    expires: "2021-12-01"
  l_tabs_open_url:
    type: counter
    description: |
      Counts how many times the large tabs widget opens url
    bugs:
      - https://github.com/mozilla-mobile/firefox-ios/issues/7097
    data_reviews:
      - https://github.com/mozilla-mobile/firefox-ios/pull/7681
    notification_emails:
      - firefox-ios@mozilla.com
    expires: "2021-12-01"
  s_quick_action_search:
    type: counter
    description: |
      Counts how many times small quick action
      widget opens firefox for regular search
    bugs:
      - https://github.com/mozilla-mobile/firefox-ios/issues/7097
    data_reviews:
      - https://github.com/mozilla-mobile/firefox-ios/pull/7681
    notification_emails:
      - firefox-ios@mozilla.com
    expires: "2021-12-01"
  m_quick_action_search:
    type: counter
    description: |
      Counts how many times medium quick action
      widget opens firefox for regular search
    bugs:
      - https://github.com/mozilla-mobile/firefox-ios/issues/7097
    data_reviews:
      - https://github.com/mozilla-mobile/firefox-ios/pull/7681
    notification_emails:
      - firefox-ios@mozilla.com
    expires: "2021-12-01"
  m_quick_action_private_search:
    type: counter
    description: |
       Counts how many times medium quick action
       widget opens firefox for private search
    bugs:
      - https://github.com/mozilla-mobile/firefox-ios/issues/7097
    data_reviews:
      - https://github.com/mozilla-mobile/firefox-ios/pull/7681
    notification_emails:
      - firefox-ios@mozilla.com
    expires: "2021-12-01"
  m_quick_action_copied_link:
    type: counter
    description: |
      Counts how many times medium quick action
      widget opens copied links
    bugs:
      - https://github.com/mozilla-mobile/firefox-ios/issues/7097
    data_reviews:
      - https://github.com/mozilla-mobile/firefox-ios/pull/7681
    notification_emails:
      - firefox-ios@mozilla.com
    expires: "2021-12-01"
  m_quick_action_close_private:
    type: counter
    description: |
      Counts how many times medium quick action
      widget closes private tabs
    bugs:
      - https://github.com/mozilla-mobile/firefox-ios/issues/7097
    data_reviews:
      - https://github.com/mozilla-mobile/firefox-ios/pull/7681
    notification_emails:
      - firefox-ios@mozilla.com
    expires: "2021-12-01"
  m_top_sites_widget:
    type: counter
    description: |
      Counts how many times user opens top site tabs
    bugs:
      - https://github.com/mozilla-mobile/firefox-ios/issues/7097
    data_reviews:
      - https://github.com/mozilla-mobile/firefox-ios/pull/7681
    notification_emails:
      - firefox-ios@mozilla.com
    expires: "2021-12-01"

# Experiments
experiments:
  experiment_enrollment:
    type: event
    description: |
      Records the experiments the user is enrolled in.
      Includes experiment ID, name, and variant.
    extra_keys:
      experiment_id:
        description: |
          The experiment ID.
      experiment_name:
        description: |
          The experiment name.
      experiment_variant:
        description: |
          The experiment variant name the user is in.
    bugs:
      - https://github.com/mozilla-mobile/firefox-ios/issues/7841
    data_reviews:
      - https://github.com/mozilla-mobile/firefox-ios/pull/8150
    notification_emails:
      - firefox-ios@mozilla.com
    expires: "2021-12-01"

# Pocket
pocket:
  open_story:
    type: counter
    description: |
        Counts the number of times a user opens
        Pocket article from Firefox home Pocket feed
    bugs:
      - https://github.com/mozilla-mobile/firefox-ios/issues/6195
    data_reviews:
      - https://github.com/mozilla-mobile/firefox-ios/pull/8009
    notification_emails:
      - firefox-ios@mozilla.com
    expires: "2021-08-19"

<<<<<<< HEAD
# App menu
app_menu:
  library:
    type: counter
    description: |
        Counts the number of times a user taps Your Library in the app menu
    bugs:
      - https://github.com/mozilla-mobile/firefox-ios/issues/1544
    data_reviews:
      - https://github.com/mozilla-mobile/firefox-ios/pull/8167
    notification_emails:
      - firefox-ios@mozilla.com
    expires: "2021-09-17"
  logins:
    type: counter
    description: |
        Counts the number of times a user taps Logins & Passwords
        in the app menu
    bugs:
      - https://github.com/mozilla-mobile/firefox-ios/issues/1544
    data_reviews:
      - https://github.com/mozilla-mobile/firefox-ios/pull/8167
    notification_emails:
      - firefox-ios@mozilla.com
    expires: "2021-09-17"
  sign_into_sync:
    type: counter
    description: |
        Counts the number of times a user taps Sign Into Sync in the app menu
    bugs:
      - https://github.com/mozilla-mobile/firefox-ios/issues/1544
    data_reviews:
      - https://github.com/mozilla-mobile/firefox-ios/pull/8167
    notification_emails:
      - firefox-ios@mozilla.com
    expires: "2021-09-17"
=======
# Library
library:
  panel_pressed:
    type: labeled_counter
    description: |
      Counts the number of times a specific library panel
      button is tapped for Bookmarks, History, Reading List,
      Downloads and Synced tabs
    labels:
      - bookmarks-panel
      - history-panel
      - reading-panel
      - downloads-panel
      - sync-panel
    bugs:
      - https://github.com/mozilla-mobile/firefox-ios/issues/8035
    data_reviews:
      - https://github.com/mozilla-mobile/firefox-ios/pull/8152
    notification_emails:
      - firefox-ios@mozilla.com
    expires: "2021-06-16"

# Sync
sync:
  open_tab:
    type: counter
    description: |
        Counts the number of times a user opens
        synced tab
    bugs:
      - https://github.com/mozilla-mobile/firefox-ios/issues/8035
    data_reviews:
      - https://github.com/mozilla-mobile/firefox-ios/pull/8152
    notification_emails:
      - firefox-ios@mozilla.com
    expires: "2021-06-16"
  open_sync_home_shortcut:
    type: counter
    description: |
        Counts the number of times a user opens
        synced tab list from home view
    bugs:
      - https://github.com/mozilla-mobile/firefox-ios/issues/8035
    data_reviews:
      - https://github.com/mozilla-mobile/firefox-ios/pull/8152
    notification_emails:
      - firefox-ios@mozilla.com
    expires: "2021-06-16"
  sign_in_sync_pressed:
    type: counter
    description: |
        Counts the number of times a user taps
        on sign in to sync button in sync
        library view
    bugs:
      - https://github.com/mozilla-mobile/firefox-ios/issues/8035
    data_reviews:
      - https://github.com/mozilla-mobile/firefox-ios/pull/8152
    notification_emails:
      - firefox-ios@mozilla.com
    expires: "2021-06-16"
  create_account_pressed:
    type: counter
    description: |
        Counts the number of times a user taps
        on create account button in sync library view
    bugs:
      - https://github.com/mozilla-mobile/firefox-ios/issues/8035
    data_reviews:
      - https://github.com/mozilla-mobile/firefox-ios/pull/8152
    notification_emails:
      - firefox-ios@mozilla.com
    expires: "2021-06-16"
>>>>>>> 04de0e33
<|MERGE_RESOLUTION|>--- conflicted
+++ resolved
@@ -850,7 +850,6 @@
       - firefox-ios@mozilla.com
     expires: "2021-08-19"
 
-<<<<<<< HEAD
 # App menu
 app_menu:
   library:
@@ -887,7 +886,7 @@
     notification_emails:
       - firefox-ios@mozilla.com
     expires: "2021-09-17"
-=======
+
 # Library
 library:
   panel_pressed:
@@ -960,5 +959,4 @@
       - https://github.com/mozilla-mobile/firefox-ios/pull/8152
     notification_emails:
       - firefox-ios@mozilla.com
-    expires: "2021-06-16"
->>>>>>> 04de0e33
+    expires: "2021-06-16"