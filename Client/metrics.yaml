--- conflicted
+++ resolved
@@ -670,7 +670,6 @@
       - fx-ios-data-stewards@mozilla.com
     expires: "2024-07-27"
 
-<<<<<<< HEAD
   surface_show_more_recent_reviews_clicked:
     type: event
     description: |
@@ -682,7 +681,7 @@
     notification_emails:
       - fx-ios-data-stewards@mozilla.com
     expires: "2024-07-27"
-=======
+    
   surface_displayed:
     type: event
     description: |
@@ -694,7 +693,6 @@
     notification_emails:
       - fx-ios-data-stewards@mozilla.com
     expires: "2024-09-06"
->>>>>>> 57343626
 
 # Key Commands
 key_commands:
