# This Source Code Form is subject to the terms of the Mozilla Public
# License, v. 2.0. If a copy of the MPL was not distributed with this
# file, You can obtain one at http://mozilla.org/MPL/2.0/.

# This file defines the metrics that are recorded by the Glean SDK. They are
# automatically converted to Kotlin code at build time using the `glean_parser`
# PyPI package.

# This file is organized (roughly) alphabetically by metric names
# for easy navigation

---
$schema: moz://mozilla.org/schemas/glean/metrics/2-0-0

# App menu
app_menu:
  library:
    type: counter
    description: |
        Counts the number of times a user taps Library in the app menu
    bugs:
      - https://github.com/mozilla-mobile/firefox-ios/issues/1544
    data_reviews:
      - https://github.com/mozilla-mobile/firefox-ios/pull/8167
      - https://github.com/mozilla-mobile/firefox-ios/pull/9673
    notification_emails:
      - fx-ios-data-stewards@mozilla.com
    expires: "2023-01-01"
  home:
    type: counter
    description: |
        Counts the number of times a user taps Home in the app menu
    bugs:
      - https://github.com/mozilla-mobile/firefox-ios/issues/8147
    data_reviews:
      - https://github.com/mozilla-mobile/firefox-ios/pull/8167
      - https://github.com/mozilla-mobile/firefox-ios/pull/9673
    notification_emails:
      - fx-ios-data-stewards@mozilla.com
    expires: "2023-01-01"
  block_images_enabled:
    type: counter
    description: |
        Counts the number of times a user enables Block Images
        in the app menu
    bugs:
      - https://github.com/mozilla-mobile/firefox-ios/issues/8147
    data_reviews:
      - https://github.com/mozilla-mobile/firefox-ios/pull/8167
      - https://github.com/mozilla-mobile/firefox-ios/pull/9673
    notification_emails:
      - fx-ios-data-stewards@mozilla.com
    expires: "2023-01-01"
  block_images_disabled:
    type: counter
    description: |
        Counts the number of times a user disables Block Images
        in the app menu
    bugs:
      - https://github.com/mozilla-mobile/firefox-ios/issues/8147
    data_reviews:
      - https://github.com/mozilla-mobile/firefox-ios/pull/8167
      - https://github.com/mozilla-mobile/firefox-ios/pull/9673
    notification_emails:
      - fx-ios-data-stewards@mozilla.com
    expires: "2023-01-01"
  night_mode_enabled:
    type: counter
    description: |
        Counts the number of times a user taps Enable Night Mode
        in the app menu
    bugs:
      - https://github.com/mozilla-mobile/firefox-ios/issues/8147
    data_reviews:
      - https://github.com/mozilla-mobile/firefox-ios/pull/8167
      - https://github.com/mozilla-mobile/firefox-ios/pull/9673
    notification_emails:
      - fx-ios-data-stewards@mozilla.com
    expires: "2023-01-01"
  night_mode_disabled:
    type: counter
    description: |
        Counts the number of times a user taps Disable Night Mode
        in the app menu
    bugs:
      - https://github.com/mozilla-mobile/firefox-ios/issues/8147
    data_reviews:
      - https://github.com/mozilla-mobile/firefox-ios/pull/8167
      - https://github.com/mozilla-mobile/firefox-ios/pull/9673
    notification_emails:
      - fx-ios-data-stewards@mozilla.com
    expires: "2023-01-01"
  whats_new:
    type: counter
    description: |
        Counts the number of times a user taps What's New in the app menu
    bugs:
      - https://github.com/mozilla-mobile/firefox-ios/issues/8147
    data_reviews:
      - https://github.com/mozilla-mobile/firefox-ios/pull/8167
      - https://github.com/mozilla-mobile/firefox-ios/pull/9673
    notification_emails:
      - fx-ios-data-stewards@mozilla.com
    expires: "2023-01-01"
  settings:
    type: counter
    description: |
        Counts the number of times a user taps Settings in the app menu
    bugs:
      - https://github.com/mozilla-mobile/firefox-ios/issues/8147
    data_reviews:
      - https://github.com/mozilla-mobile/firefox-ios/pull/8167
      - https://github.com/mozilla-mobile/firefox-ios/pull/9673
    notification_emails:
      - fx-ios-data-stewards@mozilla.com
    expires: "2023-01-01"
  logins:
    type: counter
    description: |
        Counts the number of times a user taps Logins & Passwords
        in the app menu
    bugs:
      - https://github.com/mozilla-mobile/firefox-ios/issues/1544
    data_reviews:
      - https://github.com/mozilla-mobile/firefox-ios/pull/8167
      - https://github.com/mozilla-mobile/firefox-ios/pull/9673
    notification_emails:
      - fx-ios-data-stewards@mozilla.com
    expires: "2023-01-01"
  sign_into_sync:
    type: counter
    description: |
        Counts the number of times a user taps Sign Into Sync
        in the app menu
    bugs:
      - https://github.com/mozilla-mobile/firefox-ios/issues/1544
    data_reviews:
      - https://github.com/mozilla-mobile/firefox-ios/pull/8167
      - https://github.com/mozilla-mobile/firefox-ios/pull/9673
    notification_emails:
      - fx-ios-data-stewards@mozilla.com
    expires: "2023-01-01"

# Application Services metrics
application_services:
  pocket_stories_visible:
    type: boolean
    description: |
      Measures the state of the show Pocket stories preference.
    bugs:
      - https://bugzilla.mozilla.org/show_bug.cgi?id=1644846
    data_reviews:
      - https://bugzilla.mozilla.org/show_bug.cgi?id=1644846
      - https://github.com/mozilla-mobile/firefox-ios/pull/9673
    notification_emails:
      - fx-ios-data-stewards@mozilla.com
    expires: "2023-01-01"

# Bookmark metrics
bookmarks:
  view_list:
    type: labeled_counter
    description: |
      Counts the number of times the bookmarks list is opened
      from either the Home Panel tab button or the App Menu.
    labels:
      - app-menu
    bugs:
      - https://bugzilla.mozilla.org/show_bug.cgi?id=1644846
    data_reviews:
      - https://bugzilla.mozilla.org/show_bug.cgi?id=1644846
      - https://github.com/mozilla-mobile/firefox-ios/pull/9673
    notification_emails:
      - fx-ios-data-stewards@mozilla.com
    expires: "2023-01-01"
  add:
    type: labeled_counter
    description: |
      Counts the number of times a bookmark is added from the
      following:
      * Page Action Menu
      * Share Menu

    labels:
      - page-action-menu
      - share-menu
      - activity-stream
    bugs:
      - https://bugzilla.mozilla.org/show_bug.cgi?id=1644846
    data_reviews:
      - https://bugzilla.mozilla.org/show_bug.cgi?id=1644846
      - https://github.com/mozilla-mobile/firefox-ios/pull/9673
    notification_emails:
      - fx-ios-data-stewards@mozilla.com
    expires: "2023-01-01"
  delete:
    type: labeled_counter
    description: |
      Counts the number of times a bookmark is deleted from
      the following:
      * Page Action Menu
      * Activity Stream
      * Bookmarks Panel
    labels:
      - page-action-menu
      - activity-stream
      - bookmarks-panel
    bugs:
      - https://bugzilla.mozilla.org/show_bug.cgi?id=1644846
    data_reviews:
      - https://bugzilla.mozilla.org/show_bug.cgi?id=1644846
      - https://github.com/mozilla-mobile/firefox-ios/pull/9673
    notification_emails:
      - fx-ios-data-stewards@mozilla.com
    expires: "2023-01-01"
  edit:
    type: labeled_counter
    description: |
      Counts the number of times a bookmark is tapped to
      be edited from:
      * Add bookmark toast Edit button
      * Bookmarks panel edit bookmarks view
    labels:
      - add-bookmark-toast
      - bookmarks-panel
    bugs:
      - https://github.com/mozilla-mobile/firefox-ios/issues/7464
    data_reviews:
      - https://github.com/mozilla-mobile/firefox-ios/pull/8675
      - https://github.com/mozilla-mobile/firefox-ios/pull/9673
    notification_emails:
      - fx-ios-data-stewards@mozilla.com
    expires: "2023-01-01"
  open:
    type: labeled_counter
    description: |
      Counts the number of times a bookmark is opened from
      the following:
      * Awesomebar results
      * Bookmarks Panel
    labels:
      - awesomebar-results
      - bookmarks-panel
    bugs:
      - https://bugzilla.mozilla.org/show_bug.cgi?id=1644846
    data_reviews:
      - https://bugzilla.mozilla.org/show_bug.cgi?id=1644846
      - https://github.com/mozilla-mobile/firefox-ios/pull/9673
    notification_emails:
      - fx-ios-data-stewards@mozilla.com
    expires: "2023-01-01"

# Default browser card metrics
default_browser_card:
  dismiss_pressed:
    type: counter
    description: |
      Counts the number of times default browser card is dismissed.
    bugs:
      - https://github.com/mozilla-mobile/firefox-ios/issues/7151
    data_reviews:
      - https://github.com/mozilla-mobile/firefox-ios/pull/7245
      - https://github.com/mozilla-mobile/firefox-ios/pull/9673
    notification_emails:
      - fx-ios-data-stewards@mozilla.com
    expires: "2023-01-01"
  go_to_settings_pressed:
    type: counter
    description: |
      Counts the number of times the Go To Settings button on
      default browser card is clicked.
    bugs:
      - https://github.com/mozilla-mobile/firefox-ios/issues/7151
    data_reviews:
      - https://github.com/mozilla-mobile/firefox-ios/pull/7245
      - https://github.com/mozilla-mobile/firefox-ios/pull/9673
    notification_emails:
      - fx-ios-data-stewards@mozilla.com
    expires: "2023-01-01"
  evergreen_impression:
    type: event
    description: |
      Reports events of Home Tab Banner evergreen impressions.
    bugs:
      - https://mozilla-hub.atlassian.net/browse/FXIOS-3560
    data_reviews:
      - https://github.com/mozilla-mobile/firefox-ios/pull/10600
    notification_emails:
      - fx-ios-data-stewards@mozilla.com
    expires: "2023-01-01"

# Default browser onboarding metrics
default_browser_onboarding:
  dismiss_pressed:
    type: counter
    description: |
      Counts the number of times default browser onboarding is dismissed.
    bugs:
      - https://github.com/mozilla-mobile/firefox-ios/issues/7870
    data_reviews:
      - https://github.com/mozilla-mobile/firefox-ios/pull/7245
      - https://github.com/mozilla-mobile/firefox-ios/pull/9673
    notification_emails:
      - fx-ios-data-stewards@mozilla.com
    expires: "2023-01-01"
  go_to_settings_pressed:
    type: counter
    description: |
      Counts the number of times the Go To Settings button on
      default browser onboarding is clicked.
    bugs:
      - https://github.com/mozilla-mobile/firefox-ios/issues/7870
    data_reviews:
      - https://github.com/mozilla-mobile/firefox-ios/pull/7245
      - https://github.com/mozilla-mobile/firefox-ios/pull/9673
    notification_emails:
      - fx-ios-data-stewards@mozilla.com
    expires: "2023-01-01"

app:
  opened_as_default_browser:
    type: counter
    description: |
      Counts the number of times the app is opened from an external
      link, implying the client has Firefox set as a default browser.

      Currently this is our most accurate way of measuring how
      often Firefox is set as the default browser.
    bugs:
      - https://github.com/mozilla-mobile/firefox-ios/issues/7151
    data_reviews:
      - https://github.com/mozilla-mobile/firefox-ios/pull/7245
      - https://github.com/mozilla-mobile/firefox-ios/pull/9673
    notification_emails:
      - fx-ios-data-stewards@mozilla.com
    expires: "2023-01-01"

# Onboarding metrics
onboarding:
  finish:
    type: event
    description:
      The user taps starts browsing and ends the onboarding experience.
    bugs:
      - https://mozilla-hub.atlassian.net/browse/SDK-321
    data_reviews:
      - https://github.com/mozilla-mobile/firefox-ios/pull/8904
      - https://github.com/mozilla-mobile/firefox-ios/pull/9673
    data_sensitivity:
      - interaction
    notification_emails:
      - fx-ios-data-stewards@mozilla.com
      - tlong@mozilla.com
    expires: "2023-01-01"
    extra_keys:
      slide_num:
        description:
          The current onboarding slide number being viewed when
          onboarding is dismissed.
        type: quantity
  welcome_screen:
    type: counter
    description: |
      The number of times a user is shown the first screen, the
      welcome screen, from the onboarding process.
    bugs:
      - https://mozilla-hub.atlassian.net/browse/FXIOS-3011
    data_reviews:
      - https://github.com/mozilla-mobile/firefox-ios/pull/9016
      - https://github.com/mozilla-mobile/firefox-ios/pull/9673
    notification_emails:
      - fx-ios-data-stewards@mozilla.com
    expires: "2023-01-01"
  welcome_screen_sign_up:
    type: counter
    description: |
      The number of times a user taps the sign up button in
      onboarding's first screen, the welcome screen.
    bugs:
      - https://mozilla-hub.atlassian.net/browse/FXIOS-3011
    data_reviews:
      - https://github.com/mozilla-mobile/firefox-ios/pull/9016
      - https://github.com/mozilla-mobile/firefox-ios/pull/9673
    notification_emails:
      - fx-ios-data-stewards@mozilla.com
    expires: "2023-01-01"
  welcome_screen_sign_in:
    type: counter
    description: |
      The number of times a user taps on the Sign In button in
      onboarding's first screen, the welcome screen.
    bugs:
      - https://mozilla-hub.atlassian.net/browse/FXIOS-3011
    data_reviews:
      - https://github.com/mozilla-mobile/firefox-ios/pull/9016
      - https://github.com/mozilla-mobile/firefox-ios/pull/9673
    notification_emails:
      - fx-ios-data-stewards@mozilla.com
    expires: "2023-01-01"
  welcome_screen_next:
    type: counter
    description: |
      The number of times a user taps on the next button in
      onboarding's first screen, the welcome screen.
    bugs:
      - https://mozilla-hub.atlassian.net/browse/FXIOS-3011
    data_reviews:
      - https://github.com/mozilla-mobile/firefox-ios/pull/9016
      - https://github.com/mozilla-mobile/firefox-ios/pull/9673
    notification_emails:
      - fx-ios-data-stewards@mozilla.com
    expires: "2023-01-01"
  welcome_screen_close:
    type: counter
    description: |
      The number of times a user taps on the close button in
      onboarding's first screen, the welcome screen.
    bugs:
      - https://mozilla-hub.atlassian.net/browse/FXIOS-3011
    data_reviews:
      - https://github.com/mozilla-mobile/firefox-ios/pull/9016
      - https://github.com/mozilla-mobile/firefox-ios/pull/9673
    notification_emails:
      - fx-ios-data-stewards@mozilla.com
    expires: "2023-01-01"
  sync_screen:
    type: counter
    description: |
      The number of times a user is shown the second screen, the
      Sync Screen, from the onboarding process.
    bugs:
      - https://mozilla-hub.atlassian.net/browse/FXIOS-3011
    data_reviews:
      - https://github.com/mozilla-mobile/firefox-ios/pull/9016
      - https://github.com/mozilla-mobile/firefox-ios/pull/9673
    notification_emails:
      - fx-ios-data-stewards@mozilla.com
    expires: "2023-01-01"
  sync_screen_sign_up:
    type: counter
    description: |
      The number of times a user taps on the sign up button in
      onboarding's second screen, the Sync Screen.
    bugs:
      - https://mozilla-hub.atlassian.net/browse/FXIOS-3011
    data_reviews:
      - https://github.com/mozilla-mobile/firefox-ios/pull/9016
      - https://github.com/mozilla-mobile/firefox-ios/pull/9673
    notification_emails:
      - fx-ios-data-stewards@mozilla.com
    expires: "2023-01-01"
  sync_screen_browse:
    type: counter
    description: |
      The number of times a user taps on the start browsing button
      in onboarding's second screen, the Sync Screen.
    bugs:
      - https://mozilla-hub.atlassian.net/browse/FXIOS-3011
    data_reviews:
      - https://github.com/mozilla-mobile/firefox-ios/pull/9016
      - https://github.com/mozilla-mobile/firefox-ios/pull/9673
    notification_emails:
      - fx-ios-data-stewards@mozilla.com
    expires: "2023-01-01"

# Top Site
top_site:
  tile_pressed:
    type: event
    description: |
      Records an event when user taps on top site tile.
    extra_keys:
      tile_type:
        type: string
        description: |
          Type of tile pressed (Ex: google,
          suggested, user-added or history-based)
      position:
        type: string
        description: |
          Position of top site.
    bugs:
      - https://github.com/mozilla-mobile/firefox-ios/issues/8501
    data_reviews:
      - https://github.com/mozilla-mobile/firefox-ios/pull/8662
      - https://github.com/mozilla-mobile/firefox-ios/pull/9673
    notification_emails:
      - fx-ios-data-stewards@mozilla.com
    expires: "2023-01-01"
  pressed_tile_origin:
    type: labeled_counter
    description: |
      Records an event when user taps on top site tile,
      with a home page origin.
    labels:
      - zero-search
      - origin-other
    bugs:
      - https://github.com/mozilla-mobile/firefox-ios/issues/9308
    data_reviews:
      - https://github.com/mozilla-mobile/firefox-ios/pull/9494
      - https://github.com/mozilla-mobile/firefox-ios/pull/9673
    notification_emails:
      - fx-ios-data-stewards@mozilla.com
    expires: "2023-01-01"
  sponsored_tile_impressions:
    type: event
    description: |
        Records when a user sees a sponsored tile on
        the Firefox home page
    extra_keys:
      tile_url:
        type: string
        description: |
          Url of the sponsored tile
    bugs:
      - https://mozilla-hub.atlassian.net/browse/FXIOS-3834
    data_reviews:
      - https://github.com/mozilla-mobile/firefox-ios/pull/10514
    notification_emails:
      - fx-ios-data-stewards@mozilla.com
    expires: "2023-01-01"
  contextual_menu:
    type: event
    description: |
        Records when a user clicks on a contextual
        menu option on top site
    extra_keys:
      type:
        type: string
        description: |
          Type of contextual action
    bugs:
      - https://mozilla-hub.atlassian.net/browse/FXIOS-3834
    data_reviews:
      - https://github.com/mozilla-mobile/firefox-ios/pull/10514
    notification_emails:
      - fx-ios-data-stewards@mozilla.com
    expires: "2023-01-01"

# HomePage
firefox_home_page:
  your_library:
    type: labeled_counter
    description: |
      Counts the number of times the user taps the Bookmarks,
      History, Reading List, or Downloads buttons
    labels:
      - bookmarks-panel
      - history-panel
      - reading-list-panel
      - downloads-panel
    bugs:
      - https://github.com/mozilla-mobile/firefox-ios/issues/8503
    data_reviews:
      - https://github.com/mozilla-mobile/firefox-ios/pull/8544
      - https://github.com/mozilla-mobile/firefox-ios/pull/9673
    notification_emails:
      - fx-ios-data-stewards@mozilla.com
    expires: "2023-01-01"
  open_from_menu_home_button:
    type: counter
    description: |
        Counts when user opens Firefox Home from
        bottom right hamburger menu Home button
        and New Tab button.
    bugs:
      - https://github.com/mozilla-mobile/firefox-ios/issues/8481
    data_reviews:
      - https://github.com/mozilla-mobile/firefox-ios/pull/8662
      - https://github.com/mozilla-mobile/firefox-ios/pull/9673
    notification_emails:
      - fx-ios-data-stewards@mozilla.com
    expires: "2023-01-01"
  open_from_awesomebar:
    type: counter
    description: |
        Counts when a user opens Firefox Home
        from awesomebar.
    bugs:
      - https://github.com/mozilla-mobile/firefox-ios/issues/8481
    data_reviews:
      - https://github.com/mozilla-mobile/firefox-ios/pull/8662
      - https://github.com/mozilla-mobile/firefox-ios/pull/9673
    notification_emails:
      - fx-ios-data-stewards@mozilla.com
    expires: "2023-01-01"
  recently_saved_show_all:
    type: counter
    description: |
      Counts the number of times a user taps the Show All
      button of the Recently Saved Section
    bugs:
      - https://jira.mozilla.com/browse/FXIOS-1807
    data_reviews:
      - https://github.com/mozilla-mobile/firefox-ios/pull/8656
      - https://github.com/mozilla-mobile/firefox-ios/pull/9673
    notification_emails:
      - fx-ios-data-stewards@mozilla.com
    expires: "2023-01-01"
  recently_saved_show_all_origin:
    type: labeled_counter
    description: |
      Counts the number of times a user taps the Show All
      button of the Recently Saved Section,
      with a home page origin.
    labels:
      - zero-search
      - origin-other
    bugs:
      - https://github.com/mozilla-mobile/firefox-ios/issues/9308
    data_reviews:
      - https://github.com/mozilla-mobile/firefox-ios/pull/9494
      - https://github.com/mozilla-mobile/firefox-ios/pull/9673
    notification_emails:
      - fx-ios-data-stewards@mozilla.com
    expires: "2023-01-01"
  recently_saved_bookmark_item:
    type: counter
    description: |
      Counts the number of times a bookmarked item in
      the Recently Saved section is tapped
    bugs:
      - https://jira.mozilla.com/browse/FXIOS-1807
    data_reviews:
      - https://github.com/mozilla-mobile/firefox-ios/pull/8656
      - https://github.com/mozilla-mobile/firefox-ios/pull/9673
    notification_emails:
      - fx-ios-data-stewards@mozilla.com
    expires: "2023-01-01"
  recently_saved_bookmark_origin:
    type: labeled_counter
    description: |
      Counts the number of times a bookmarked item in
      the Recently Saved section is tapped,
      with a home page origin.
    labels:
      - zero-search
      - origin-other
    bugs:
      - https://github.com/mozilla-mobile/firefox-ios/issues/9308
    data_reviews:
      - https://github.com/mozilla-mobile/firefox-ios/pull/9494
      - https://github.com/mozilla-mobile/firefox-ios/pull/9673
    notification_emails:
      - fx-ios-data-stewards@mozilla.com
    expires: "2023-01-01"
  recently_saved_bookmark_view:
    type: event
    description: |
      Counts the number of bookmarked items appearing
      in the Recently Saved section on the home page.
    extra_keys:
      bookmark_count:
        type: string
        description: |
          The number of bookmarked items in the
          Recently Saved section.
    bugs:
      - https://jira.mozilla.com/browse/FXIOS-1807
    data_reviews:
      - https://github.com/mozilla-mobile/firefox-ios/pull/8656
      - https://github.com/mozilla-mobile/firefox-ios/pull/9673
    notification_emails:
      - fx-ios-data-stewards@mozilla.com
    expires: "2023-01-01"
  reading_list_view:
    type: event
    description: |
      Counts the number of reading list items
      appearing in the Recently Saved section
      on the Firefox home page.
    extra_keys:
      reading_list_count:
        type: string
        description: |
          The number of reading list items in the
          Recently Saved section.
    bugs:
      - https://mozilla-hub.atlassian.net/browse/FXIOS-1808
    data_reviews:
      - https://github.com/mozilla-mobile/firefox-ios/pull/8753
      - https://github.com/mozilla-mobile/firefox-ios/pull/9673
    notification_emails:
      - fx-ios-data-stewards@mozilla.com
    expires: "2023-01-01"
  recently_saved_reading_item:
    type: counter
    description: |
      Counts the number of times a reading list
      item in the Recently Saved section is tapped.
    bugs:
      - https://mozilla-hub.atlassian.net/browse/FXIOS-1808
    data_reviews:
      - https://github.com/mozilla-mobile/firefox-ios/pull/8753
      - https://github.com/mozilla-mobile/firefox-ios/pull/9673
    notification_emails:
      - fx-ios-data-stewards@mozilla.com
    expires: "2023-01-01"
  recently_saved_read_origin:
    type: labeled_counter
    description: |
      Counts the number of times a reading list
      item in the Recently Saved section is tapped,
      with a home page origin.
    labels:
      - zero-search
      - origin-other
    bugs:
      - https://github.com/mozilla-mobile/firefox-ios/issues/9308
    data_reviews:
      - https://github.com/mozilla-mobile/firefox-ios/pull/9494
      - https://github.com/mozilla-mobile/firefox-ios/pull/9673
    notification_emails:
      - fx-ios-data-stewards@mozilla.com
    expires: "2023-01-01"
  jump_back_in_show_all:
    type: counter
    description: |
      Counts the number of times a user taps the
      Show All button in the Jump Back In section.
    bugs:
      - https://mozilla-hub.atlassian.net/browse/FXIOS-1806
    data_reviews:
      - https://github.com/mozilla-mobile/firefox-ios/pull/8905
      - https://github.com/mozilla-mobile/firefox-ios/pull/9673
    notification_emails:
      - fx-ios-data-stewards@mozilla.com
    expires: "2023-01-01"
  jump_back_in_show_all_origin:
    type: labeled_counter
    description: |
      Counts the number of times a user taps the
      Show All button in the Jump Back In section,
      with a home page origin.
    labels:
      - zero-search
      - origin-other
    bugs:
      - https://github.com/mozilla-mobile/firefox-ios/issues/9308
    data_reviews:
      - https://github.com/mozilla-mobile/firefox-ios/pull/9494
      - https://github.com/mozilla-mobile/firefox-ios/pull/9673
    notification_emails:
      - fx-ios-data-stewards@mozilla.com
    expires: "2023-01-01"
  jump_back_in_section_view:
    type: counter
    description: |
      Counts the number of times a user sees the
      Jump Back In section on the homepage
    bugs:
      - https://mozilla-hub.atlassian.net/browse/FXIOS-1806
    data_reviews:
      - https://github.com/mozilla-mobile/firefox-ios/pull/8905
      - https://github.com/mozilla-mobile/firefox-ios/pull/9673
    notification_emails:
      - fx-ios-data-stewards@mozilla.com
    expires: "2023-01-01"
  jump_back_in_tab_opened:
    type: counter
    description: |
      Counts the number of times a user taps to open an
      existing tab from the Jump Back In section
    bugs:
      - https://mozilla-hub.atlassian.net/browse/FXIOS-1806
    data_reviews:
      - https://github.com/mozilla-mobile/firefox-ios/pull/8905
      - https://github.com/mozilla-mobile/firefox-ios/pull/9673
    notification_emails:
      - fx-ios-data-stewards@mozilla.com
    expires: "2023-01-01"
  jump_back_in_tab_opened_origin:
    type: labeled_counter
    description: |
      Counts the number of times a user taps to open an
      existing tab from the Jump Back In section,
      with a home page origin.
    labels:
      - zero-search
      - origin-other
    bugs:
      - https://github.com/mozilla-mobile/firefox-ios/issues/9308
    data_reviews:
      - https://github.com/mozilla-mobile/firefox-ios/pull/9494
      - https://github.com/mozilla-mobile/firefox-ios/pull/9673
    notification_emails:
      - fx-ios-data-stewards@mozilla.com
    expires: "2023-01-01"
  jump_back_in_group_opened:
    type: counter
    description: |
      Counts the number of times a user taps to open an
      existing group from the Jump Back In section
    bugs:
      - https://mozilla-hub.atlassian.net/browse/FXIOS-2907
    data_reviews:
      - https://github.com/mozilla-mobile/firefox-ios/pull/8905
      - https://github.com/mozilla-mobile/firefox-ios/pull/9673
    notification_emails:
      - fx-ios-data-stewards@mozilla.com
    expires: "2023-01-01"
  jump_back_in_group_open_origin:
    type: labeled_counter
    description: |
      Counts the number of times a user taps to open an
      existing group from the Jump Back In section,
      with a home page origin.
    labels:
      - zero-search
      - origin-other
    bugs:
      - https://github.com/mozilla-mobile/firefox-ios/issues/9308
    data_reviews:
      - https://github.com/mozilla-mobile/firefox-ios/pull/9494
      - https://github.com/mozilla-mobile/firefox-ios/pull/9673
    notification_emails:
      - fx-ios-data-stewards@mozilla.com
    expires: "2023-01-01"
  customize_homepage_button:
    type: counter
    description: |
      Counts the number of times a user taps to open the
      settings menu to customize the Firefox Homepage
    bugs:
      - https://mozilla-hub.atlassian.net/browse/FXIOS-3151
    data_reviews:
      - https://github.com/mozilla-mobile/firefox-ios/pull/9272
      - https://github.com/mozilla-mobile/firefox-ios/pull/9673
    notification_emails:
      - fx-ios-data-stewards@mozilla.com
    expires: "2023-01-01"
  firefox_homepage_view:
    type: counter
    description: |
      The number of times a user sees the Firefox Homepage
    bugs:
      - https://mozilla-hub.atlassian.net/browse/FXIOS-3250
    data_reviews:
      - https://github.com/mozilla-mobile/firefox-ios/pull/9405
      - https://github.com/mozilla-mobile/firefox-ios/pull/9673
    notification_emails:
      - fx-ios-data-stewards@mozilla.com
    expires: "2023-01-01"
  firefox_homepage_origin:
    type: labeled_counter
    description: |
      The number of times a user sees the Firefox Homepage,
      with a home page origin.
    labels:
      - zero-search
      - origin-other
    bugs:
      - https://github.com/mozilla-mobile/firefox-ios/issues/9308
    data_reviews:
      - https://github.com/mozilla-mobile/firefox-ios/pull/9494
      - https://github.com/mozilla-mobile/firefox-ios/pull/9673
    notification_emails:
      - fx-ios-data-stewards@mozilla.com
    expires: "2023-01-01"
  history_highlights_show_all:
    type: counter
    description: |
      Counts the number of times a user taps the
      Show All button in the History section
    bugs:
      - https://mozilla-hub.atlassian.net/browse/FXIOS-3470
    data_reviews:
      - https://github.com/mozilla-mobile/firefox-ios/pull/9563
      - https://github.com/mozilla-mobile/firefox-ios/pull/9673
    notification_emails:
      - fx-ios-data-stewards@mozilla.com
    expires: "2023-01-01"
  history_highlights_view:
    type: counter
    description: |
      Counts the number of times a user sees the
      History Highlights section on the homepage
    bugs:
      - https://mozilla-hub.atlassian.net/browse/FXIOS-3470
    data_reviews:
      - https://github.com/mozilla-mobile/firefox-ios/pull/9563
      - https://github.com/mozilla-mobile/firefox-ios/pull/9673
    notification_emails:
      - fx-ios-data-stewards@mozilla.com
    expires: "2023-01-01"
  history_highlights_item_opened:
    type: event
    description: |
      Counts the number of times a user taps to open an
      existing tab from the History Highlights section
    bugs:
      - https://mozilla-hub.atlassian.net/browse/FXIOS-3470
    data_reviews:
      - https://github.com/mozilla-mobile/firefox-ios/pull/9563
      - https://github.com/mozilla-mobile/firefox-ios/pull/9673
      - https://github.com/mozilla-mobile/firefox-ios/pull/10516
    notification_emails:
      - fx-ios-data-stewards@mozilla.com
    expires: "2023-01-01"
  history_highlights_group_open:
    type: event
    description: |
      Records the event where a user taps on a group item
      within the History Highlights (Recently Visited) section.
    bugs:
      - https://mozilla-hub.atlassian.net/browse/FXIOS-2912
    data_reviews:
      - https://github.com/mozilla-mobile/firefox-ios/pull/10516
    notification_emails:
      - fx-ios-data-stewards@mozilla.com
    expires: "2023-01-01"

# Library
library:
  panel_pressed:
    type: labeled_counter
    description: |
      Counts the number of times a specific library panel
      button is tapped for Bookmarks, History, Reading List,
      Downloads and Synced tabs
    labels:
      - bookmarks-panel
      - history-panel
      - reading-panel
      - downloads-panel
      - sync-panel
    bugs:
      - https://github.com/mozilla-mobile/firefox-ios/issues/8035
    data_reviews:
      - https://github.com/mozilla-mobile/firefox-ios/pull/8152
      - https://github.com/mozilla-mobile/firefox-ios/pull/9673
    notification_emails:
      - fx-ios-data-stewards@mozilla.com
    expires: "2023-01-01"

# History Panel
history:
  group_list:
    type: counter
    description: |
      Counts the number of times a user has selected a
      search term group inside the history panel. Selecting
      this item will navigate them to a view containing a list
      of all Site items that appear in that group.
    bugs:
      - https://mozilla-hub.atlassian.net/browse/FXIOS-2931
    data_reviews:
      - https://github.com/mozilla-mobile/firefox-ios/pull/10212
    notification_emails:
      - fx-ios-data-stewards@mozilla.com
    expires: "2023-01-01"
  selected_item:
    type: labeled_counter
    description: |
      Counts the number of times a user selected an item from
      the history panel. This labeled counter will tell apart
      items that appear inside a group, and those that do not.
    labels:
      - group-item
      - non-grouped-item
    bugs:
      - https://mozilla-hub.atlassian.net/browse/FXIOS-2931
    data_reviews:
      - https://github.com/mozilla-mobile/firefox-ios/pull/10212
    notification_emails:
      - fx-ios-data-stewards@mozilla.com
    expires: "2023-01-01"
  search_tap:
    type: event
    description: |
      Recorded when a user taps on search icon in history panel
    bugs:
      - https://github.com/mozilla-mobile/firefox-ios/issues/9438
    data_reviews:
      - https://github.com/mozilla-mobile/firefox-ios/pull/10494
    notification_emails:
      - fx-ios-data-stewards@mozilla.com
    expires: "2023-01-01"
  delete_tap:
    type: event
    description: |
      Recorded when a user taps on trash icon in history panel
    bugs:
      - https://github.com/mozilla-mobile/firefox-ios/issues/10020
    data_reviews:
      - https://github.com/mozilla-mobile/firefox-ios/pull/10494
    notification_emails:
      - fx-ios-data-stewards@mozilla.com
    expires: "2023-01-01"

# Legacy IDs for continuity and for deletion-request
legacy.ids:
  client_id:
    type: uuid
    lifetime: user
    description: |
      The client id from legacy telemetry.
    send_in_pings:
      - deletion-request
      - metrics
    bugs:
      - https://bugzilla.mozilla.org/show_bug.cgi?id=1635427
      - https://jira.mozilla.com/browse/FXIOS-1415
    data_reviews:
      - https://bugzilla.mozilla.org/show_bug.cgi?id=1635427
      - https://github.com/mozilla-mobile/firefox-ios/pull/8522#issuecomment-846313960
    notification_emails:
      - fx-ios-data-stewards@mozilla.com
    expires: never

deletion:
  sync_device_id:
    type: string
    lifetime: user
    description: |
      The FxA device id.
    send_in_pings:
      - deletion-request
    bugs:
      - https://github.com/mozilla-mobile/firefox-ios/issues/6933
    data_reviews:
      - https://github.com/mozilla-mobile/firefox-ios/pull/7629#issuecomment-723312428
    notification_emails:
      - fx-ios-data-stewards@mozilla.com
    expires: never

# Page Action menu
page_action_menu:
  share_page_with:
    type: counter
    description: |
        Counts the number of times a user taps Share Page With in the
        page action menu
    bugs:
      - https://github.com/mozilla-mobile/firefox-ios/issues/8147
    data_reviews:
      - https://github.com/mozilla-mobile/firefox-ios/pull/8167
      - https://github.com/mozilla-mobile/firefox-ios/pull/9673
    notification_emails:
      - fx-ios-data-stewards@mozilla.com
    expires: "2023-01-01"
  send_to_device:
    type: counter
    description: |
        Counts the number of times a user taps Send to Device
        in the page action menu
    bugs:
      - https://github.com/mozilla-mobile/firefox-ios/issues/8147
    data_reviews:
      - https://github.com/mozilla-mobile/firefox-ios/pull/8167
      - https://github.com/mozilla-mobile/firefox-ios/pull/9673
    notification_emails:
      - fx-ios-data-stewards@mozilla.com
    expires: "2023-01-01"
  copy_address:
    type: counter
    description: |
        Counts the number of times a user taps Copy Address
        in the page action menu
    bugs:
      - https://github.com/mozilla-mobile/firefox-ios/issues/8147
    data_reviews:
      - https://github.com/mozilla-mobile/firefox-ios/pull/8167
      - https://github.com/mozilla-mobile/firefox-ios/pull/9673
    notification_emails:
      - fx-ios-data-stewards@mozilla.com
    expires: "2023-01-01"
  report_site_issue:
    type: counter
    description: |
        Counts the number of times a user taps Report Site Issue
        in the page action menu
    bugs:
      - https://github.com/mozilla-mobile/firefox-ios/issues/8147
    data_reviews:
      - https://github.com/mozilla-mobile/firefox-ios/pull/8167
      - https://github.com/mozilla-mobile/firefox-ios/pull/9673
    notification_emails:
      - fx-ios-data-stewards@mozilla.com
    expires: "2023-01-01"
  find_in_page:
    type: counter
    description: |
        Counts the number of times a user taps Find in Page
        in the page action menu
    bugs:
      - https://github.com/mozilla-mobile/firefox-ios/issues/8147
    data_reviews:
      - https://github.com/mozilla-mobile/firefox-ios/pull/8167
      - https://github.com/mozilla-mobile/firefox-ios/pull/9673
    notification_emails:
      - fx-ios-data-stewards@mozilla.com
    expires: "2023-01-01"
  request_desktop_site:
    type: counter
    description: |
        Counts the number of times a user taps Request Desktop Site
        in the page action menu
    bugs:
      - https://github.com/mozilla-mobile/firefox-ios/issues/8147
    data_reviews:
      - https://github.com/mozilla-mobile/firefox-ios/pull/8167
      - https://github.com/mozilla-mobile/firefox-ios/pull/9673
    notification_emails:
      - fx-ios-data-stewards@mozilla.com
    expires: "2023-01-01"
  request_mobile_site:
    type: counter
    description: |
        Counts the number of times a user taps Request Mobile Site
        in the page action menu
    bugs:
      - https://github.com/mozilla-mobile/firefox-ios/issues/8147
    data_reviews:
      - https://github.com/mozilla-mobile/firefox-ios/pull/8167
      - https://github.com/mozilla-mobile/firefox-ios/pull/9673
    notification_emails:
      - fx-ios-data-stewards@mozilla.com
    expires: "2023-01-01"
  pin_to_top_sites:
    type: counter
    description: |
        Counts the number of times a user taps Pin to Top Sites
        in the page action menu
    bugs:
      - https://github.com/mozilla-mobile/firefox-ios/issues/8147
    data_reviews:
      - https://github.com/mozilla-mobile/firefox-ios/pull/8167
      - https://github.com/mozilla-mobile/firefox-ios/pull/9673
    notification_emails:
      - fx-ios-data-stewards@mozilla.com
    expires: "2023-01-01"
  remove_pinned_site:
    type: counter
    description: |
        Counts the number of times a user taps Pin to Top Sites
        in the page action menu
    bugs:
      - https://github.com/mozilla-mobile/firefox-ios/issues/8147
    data_reviews:
      - https://github.com/mozilla-mobile/firefox-ios/pull/8167
      - https://github.com/mozilla-mobile/firefox-ios/pull/9673
    notification_emails:
      - fx-ios-data-stewards@mozilla.com
    expires: "2023-01-01"

# Pocket
pocket:
  open_story_position:
    type: labeled_counter
    description: |
        Counts when a user opens Pocket article from
        Firefox Home Pocket feed.
        The label is position of tile i.e. 0,1,2...
    bugs:
      - https://github.com/mozilla-mobile/firefox-ios/issues/8481
    data_reviews:
      - https://github.com/mozilla-mobile/firefox-ios/pull/8662
      - https://github.com/mozilla-mobile/firefox-ios/pull/9673
    notification_emails:
      - fx-ios-data-stewards@mozilla.com
    expires: "2023-01-01"
  section_impressions:
    type: counter
    description: |
        Counts when a user gets to pocket section
        on Firefox Home
    bugs:
      - https://github.com/mozilla-mobile/firefox-ios/issues/8481
    data_reviews:
      - https://github.com/mozilla-mobile/firefox-ios/pull/8662
      - https://github.com/mozilla-mobile/firefox-ios/pull/9673
    notification_emails:
      - fx-ios-data-stewards@mozilla.com
    expires: "2023-01-01"
  open_story_origin:
    type: labeled_counter
    description: |
      Records when a user opens Pocket article from
      Firefox Home Pocket feed, with a home page origin.
    labels:
      - zero-search
      - origin-other
    bugs:
      - https://github.com/mozilla-mobile/firefox-ios/issues/9308
    data_reviews:
      - https://github.com/mozilla-mobile/firefox-ios/pull/9494
      - https://github.com/mozilla-mobile/firefox-ios/pull/9673
    notification_emails:
      - fx-ios-data-stewards@mozilla.com
    expires: "2023-01-01"

# Preference metrics
preferences:
  changed:
    type: event
    description: |
      Recorded when a preference is changed and includes the
      preference that changed as well as the value changed to
      recorded in the extra keys.
    extra_keys:
      preference:
        type: string
        description: |
          The preference that was changed.
      changed_to:
        type: string
        description: |
          The value the preference was changed to.
    bugs:
      - https://bugzilla.mozilla.org/show_bug.cgi?id=1644846
    data_reviews:
      - https://bugzilla.mozilla.org/show_bug.cgi?id=1644846
      - https://github.com/mozilla-mobile/firefox-ios/pull/9673
    notification_emails:
      - fx-ios-data-stewards@mozilla.com
    expires: "2023-01-01"
  new_tab_experience:
    type: string
    description: |
      The name of the view that the user wants to see on new tabs.
      For example History, Homepage or Blank. It is used to measure
      usage of this feature, to see how effective feature promotion
      campaigns are and to establish a baseline number for when we
      introduce the new Activity Stream features.
    bugs:
      - https://bugzilla.mozilla.org/show_bug.cgi?id=1644846
    data_reviews:
      - https://bugzilla.mozilla.org/show_bug.cgi?id=1644846
      - https://github.com/mozilla-mobile/firefox-ios/pull/9673
    notification_emails:
      - fx-ios-data-stewards@mozilla.com
    expires: "2023-01-01"
  home_page_setting:
    type: string
    description: |
      The setting a user chooses as their Home page. By default,
      it is initially set to Firefox Home.
    bugs:
      - https://mozilla-hub.atlassian.net/browse/FXIOS-1739
    data_reviews:
      - https://github.com/mozilla-mobile/firefox-ios/pull/8887
      - https://github.com/mozilla-mobile/firefox-ios/pull/9673
    notification_emails:
      - fx-ios-data-stewards@mozilla.com
    expires: "2023-01-01"
  save_logins:
    type: boolean
    description: |
      Measures the state of the "Save Logins" preference.
    bugs:
      - https://bugzilla.mozilla.org/show_bug.cgi?id=1644846
    data_reviews:
      - https://bugzilla.mozilla.org/show_bug.cgi?id=1644846
      - https://github.com/mozilla-mobile/firefox-ios/pull/9673
    notification_emails:
      - fx-ios-data-stewards@mozilla.com
    expires: "2023-01-01"
  show_clipboard_bar:
    type: boolean
    description: |
      Measures the state of the "Show Clipboard Bar" preference.
    bugs:
      - https://bugzilla.mozilla.org/show_bug.cgi?id=1644846
    data_reviews:
      - https://bugzilla.mozilla.org/show_bug.cgi?id=1644846
      - https://github.com/mozilla-mobile/firefox-ios/pull/9673
    notification_emails:
      - fx-ios-data-stewards@mozilla.com
    expires: "2023-01-01"
  close_private_tabs:
    type: boolean
    description: |
      Measures the state of the "Close Private Tabs" preference.
    bugs:
      - https://bugzilla.mozilla.org/show_bug.cgi?id=1644846
    data_reviews:
      - https://bugzilla.mozilla.org/show_bug.cgi?id=1644846
      - https://github.com/mozilla-mobile/firefox-ios/pull/9673
    notification_emails:
      - fx-ios-data-stewards@mozilla.com
<<<<<<< HEAD
    expires: "2022-07-01"
  private_browsing_button_tapped:
    type: event
    description: |
      Records when the private browsing button is tapped
    extra_keys:
      is_private:
        type: string
        description: |
          If the button is tapped or not (true / false)
    bugs:
      - https://mozilla-hub.atlassian.net/browse/FXIOS-2911
    data_reviews:
      - https://github.com/mozilla-mobile/firefox-ios/pull/10734
    notification_emails:
      - fx-ios-data-stewards@mozilla.com
    expires: "2022-11-10"
=======
    expires: "2023-01-01"
>>>>>>> 456c3085

# QR Code metrics
qr_code:
  scanned:
    type: counter
    description: |
      Counts the number of times a QR code is scanned.
    bugs:
      - https://bugzilla.mozilla.org/show_bug.cgi?id=1644846
    data_reviews:
      - https://bugzilla.mozilla.org/show_bug.cgi?id=1644846
      - https://github.com/mozilla-mobile/firefox-ios/pull/9673
    notification_emails:
      - fx-ios-data-stewards@mozilla.com
    expires: "2023-01-01"

# Reading List metrics
reading_list:
  add:
    type: labeled_counter
    description: |
      Counts the number of times an item is added to the reading
      list from the following:
      * Reader Mode Toolbar
      * Share Extension
      * Page Action Menu
    labels:
      - reader-mode-toolbar
      - share-extension
      - page-action-menu
    bugs:
      - https://bugzilla.mozilla.org/show_bug.cgi?id=1644846
    data_reviews:
      - https://bugzilla.mozilla.org/show_bug.cgi?id=1644846
      - https://github.com/mozilla-mobile/firefox-ios/pull/9673
    notification_emails:
      - fx-ios-data-stewards@mozilla.com
    expires: "2023-01-01"
  open:
    type: counter
    description: |
      Counts the number of times an item is opened from the
      Reading List
    bugs:
      - https://bugzilla.mozilla.org/show_bug.cgi?id=1644846
    data_reviews:
      - https://bugzilla.mozilla.org/show_bug.cgi?id=1644846
      - https://github.com/mozilla-mobile/firefox-ios/pull/9673
    notification_emails:
      - fx-ios-data-stewards@mozilla.com
    expires: "2023-01-01"
  delete:
    type: labeled_counter
    description: |
      Counts the number of times an item is added to the
      reading list from the following:
      * Reader Mode Toolbar
      * Reading List Panel
    labels:
      - reader-mode-toolbar
      - reading-list-panel
    bugs:
      - https://bugzilla.mozilla.org/show_bug.cgi?id=1644846
    data_reviews:
      - https://bugzilla.mozilla.org/show_bug.cgi?id=1644846
      - https://github.com/mozilla-mobile/firefox-ios/pull/9673
    notification_emails:
      - fx-ios-data-stewards@mozilla.com
    expires: "2023-01-01"

# Reader Mode metrics
reader_mode:
  open:
    type: counter
    description: |
      Counts how many times the reader mode is opened.
    bugs:
      - https://bugzilla.mozilla.org/show_bug.cgi?id=1644846
    data_reviews:
      - https://bugzilla.mozilla.org/show_bug.cgi?id=1644846
      - https://github.com/mozilla-mobile/firefox-ios/pull/9673
    notification_emails:
      - fx-ios-data-stewards@mozilla.com
    expires: "2023-01-01"
  close:
    type: counter
    description: |
      Counts how many times the reader mode is closed.
    bugs:
      - https://bugzilla.mozilla.org/show_bug.cgi?id=1644846
    data_reviews:
      - https://bugzilla.mozilla.org/show_bug.cgi?id=1644846
      - https://github.com/mozilla-mobile/firefox-ios/pull/9673
    notification_emails:
      - fx-ios-data-stewards@mozilla.com
    expires: "2023-01-01"

# Default Browser Settings Menu Option
settings_menu:
  set_as_default_browser_pressed:
    type: counter
    description: |
      Counts the number of times setting as default
      browser menu option is tapped.
    bugs:
      - https://github.com/mozilla-mobile/firefox-ios/issues/7090
    data_reviews:
      - https://github.com/mozilla-mobile/firefox-ios/issues/7090
      - https://github.com/mozilla-mobile/firefox-ios/pull/9673
    notification_emails:
      - fx-ios-data-stewards@mozilla.com
    expires: "2023-01-01"

# Search and search releated metrics
search:
  counts:
    type: labeled_counter
    description: |
      The labels for this counter are `{search-engine-name}.{source}`

      If the search engine is bundled with Firefox-iOS, then
      `search-engine-name` will be the name of the search engine. If
      it is a custom search engine, the value will be `custom`.

      The value of `source` will reflect the source from which the
      search started.  One of:
      * quicksearch
      * suggestion
      * actionbar
    bugs:
      - https://bugzilla.mozilla.org/show_bug.cgi?id=1644846
    data_reviews:
      - https://bugzilla.mozilla.org/show_bug.cgi?id=1644846
      - https://github.com/mozilla-mobile/firefox-ios/pull/9673
    notification_emails:
      - fx-ios-data-stewards@mozilla.com
    expires: "2023-01-01"
  default_engine:
    type: string
    lifetime: application
    description: |
      The default search engine identifier if the search engine is
      pre-loaded with Firefox-iOS.  If it's a custom search engine,
      then the value will be 'custom'.
    bugs:
      - https://bugzilla.mozilla.org/show_bug.cgi?id=1644846
    data_reviews:
      - https://bugzilla.mozilla.org/show_bug.cgi?id=1644846
      - https://github.com/mozilla-mobile/firefox-ios/pull/9673
    notification_emails:
      - fx-ios-data-stewards@mozilla.com
    expires: "2023-01-01"
  start_search_pressed:
    type: counter
    description: |
      Counts the number of times the start search button is
      pressed
    bugs:
      - https://bugzilla.mozilla.org/show_bug.cgi?id=1644846
    data_reviews:
      - https://bugzilla.mozilla.org/show_bug.cgi?id=1644846
      - https://github.com/mozilla-mobile/firefox-ios/pull/9673
    notification_emails:
      - fx-ios-data-stewards@mozilla.com
    expires: "2023-01-01"
  in_content:
    type: labeled_counter
    description: |
      Records the type of interaction a user has on SERP pages.
    bugs:
      - https://github.com/mozilla-mobile/firefox-ios/issues/7602
    data_reviews:
      - https://github.com/mozilla-mobile/firefox-ios/pull/7702
      - https://github.com/mozilla-mobile/firefox-ios/pull/9673
    notification_emails:
      - fx-ios-data-stewards@mozilla.com
    expires: "2023-01-01"
  google_topsite_pressed:
    type: labeled_counter
    description: |
      Counts the number of times the google top site button
      is pressed
    bugs:
      - https://jira.mozilla.com/browse/FXIOS-1223
    data_reviews:
      - https://jira.mozilla.com/browse/FXIOS-1223
      - https://github.com/mozilla-mobile/firefox-ios/pull/9673
    notification_emails:
      - fx-ios-data-stewards@mozilla.com
    expires: "2023-01-01"

# Sync
sync:
  open_tab:
    type: counter
    description: |
        Counts the number of times a user opens
        synced tab
    bugs:
      - https://github.com/mozilla-mobile/firefox-ios/issues/8035
    data_reviews:
      - https://github.com/mozilla-mobile/firefox-ios/pull/8152
      - https://github.com/mozilla-mobile/firefox-ios/pull/9673
    notification_emails:
      - fx-ios-data-stewards@mozilla.com
    expires: "2023-01-01"
  sign_in_sync_pressed:
    type: counter
    description: |
        Counts the number of times a user taps
        on sign in to sync button in sync
        library view
    bugs:
      - https://github.com/mozilla-mobile/firefox-ios/issues/8035
    data_reviews:
      - https://github.com/mozilla-mobile/firefox-ios/pull/8152
      - https://github.com/mozilla-mobile/firefox-ios/pull/9673
    notification_emails:
      - fx-ios-data-stewards@mozilla.com
    expires: "2023-01-01"
  create_account_pressed:
    type: counter
    description: |
        Counts the number of times a user taps
        on create account button in sync library view
    bugs:
      - https://github.com/mozilla-mobile/firefox-ios/issues/8035
    data_reviews:
      - https://github.com/mozilla-mobile/firefox-ios/pull/8152
      - https://github.com/mozilla-mobile/firefox-ios/pull/9673
    notification_emails:
      - fx-ios-data-stewards@mozilla.com
    expires: "2023-01-01"
  registration_view:
    type: event
    description: |
      Recorded when user opens a registration fxa page
    bugs:
      - https://github.com/mozilla-mobile/firefox-ios/issues/9946
    data_reviews:
      - https://github.com/mozilla-mobile/firefox-ios/pull/10254
    notification_emails:
      - fx-ios-data-stewards@mozilla.com
    expires: "2023-01-01"
  registration_completed_view:
    type: event
    description: |
      Recorded when user opens successfully completes registration
    bugs:
      - https://github.com/mozilla-mobile/firefox-ios/issues/9946
    data_reviews:
      - https://github.com/mozilla-mobile/firefox-ios/pull/10254
    notification_emails:
      - fx-ios-data-stewards@mozilla.com
    expires: "2023-01-01"
  login_view:
    type: event
    description: |
      Recorded when user opens login fxa page
    bugs:
      - https://github.com/mozilla-mobile/firefox-ios/issues/9946
    data_reviews:
      - https://github.com/mozilla-mobile/firefox-ios/pull/10254
    notification_emails:
      - fx-ios-data-stewards@mozilla.com
    expires: "2023-01-01"
  login_completed_view:
    type: event
    description: |
      Recorded when user successfully logs in
    bugs:
      - https://github.com/mozilla-mobile/firefox-ios/issues/9946
    data_reviews:
      - https://github.com/mozilla-mobile/firefox-ios/pull/10254
    notification_emails:
      - fx-ios-data-stewards@mozilla.com
    expires: "2023-01-01"
  login_token_view:
    type: event
    description: |
      Recorded when user is on fxa webpage to confirm signin token
    bugs:
      - https://github.com/mozilla-mobile/firefox-ios/issues/9946
    data_reviews:
      - https://github.com/mozilla-mobile/firefox-ios/pull/10254
    notification_emails:
      - fx-ios-data-stewards@mozilla.com
    expires: "2023-01-01"
  registration_code_view:
    type: event
    description: |
      Recorded when user is on fxa webpage to confirm signup code
    bugs:
      - https://github.com/mozilla-mobile/firefox-ios/issues/9946
    data_reviews:
      - https://github.com/mozilla-mobile/firefox-ios/pull/10254
    notification_emails:
      - fx-ios-data-stewards@mozilla.com
    expires: "2023-01-01"

# Tab metrics
tabs:
  normal_tabs_quantity:
    type: quantity
    description: |
      A snapshot of how many normal tabs a user has opened when he
      closes the application.
    bugs:
      - https://github.com/mozilla-mobile/firefox-ios/issues/9627
    data_reviews:
      - https://github.com/mozilla-mobile/firefox-ios/pull/10272
    notification_emails:
      - fx-ios-data-stewards@mozilla.com
    expires: "2023-01-01"
    unit: quantity of normal tabs
  private_tabs_quantity:
    type: quantity
    description: |
      A snapshot of how many private tabs a user has opened when he
      closes the application.
    bugs:
      - https://github.com/mozilla-mobile/firefox-ios/issues/9627
    data_reviews:
      - https://github.com/mozilla-mobile/firefox-ios/pull/10272
    notification_emails:
      - fx-ios-data-stewards@mozilla.com
    expires: "2023-01-01"
    unit: quantity of private tabs
  cumulative_count:
    type: counter
    description: |
      Measures the current open tab count as the application
      goes to background. Each background event adds to this
      metric, making it the cumulative sum of all open tabs
      when the app goes to background during the period of
      time covered by a single metrics ping. This can be
      divided by the number of baseline pings with
      `ping_info.reason="inactive"` from the `start_time` to
      the `end_time` of the metrics ping to determine the
      average open tabs per foreground "session".
    bugs:
      - https://bugzilla.mozilla.org/show_bug.cgi?id=1644846
    data_reviews:
      - https://bugzilla.mozilla.org/show_bug.cgi?id=1644846
      - https://github.com/mozilla-mobile/firefox-ios/pull/9673
    notification_emails:
      - fx-ios-data-stewards@mozilla.com
    expires: "2023-01-01"
  open:
    type: labeled_counter
    description: |
      The count of tabs opened by the user. Increments the
      appropriate label when either a normal or private tab
      is opened.
    labels:
      - normal-tab
      - private-tab
    bugs:
      - https://bugzilla.mozilla.org/show_bug.cgi?id=1644846
    data_reviews:
      - https://bugzilla.mozilla.org/show_bug.cgi?id=1644846
      - https://github.com/mozilla-mobile/firefox-ios/pull/9673
    notification_emails:
      - fx-ios-data-stewards@mozilla.com
    expires: "2023-01-01"
  close:
    type: labeled_counter
    description: |
      The count of tabs closed by the user. Increments the
      appropriate label when either a normal or private tab
      is closed.
    labels:
      - normal-tab
      - private-tab
    bugs:
      - https://bugzilla.mozilla.org/show_bug.cgi?id=1644846
    data_reviews:
      - https://bugzilla.mozilla.org/show_bug.cgi?id=1644846
      - https://github.com/mozilla-mobile/firefox-ios/pull/9673
    notification_emails:
      - fx-ios-data-stewards@mozilla.com
    expires: "2023-01-01"
  close_all:
    type: labeled_counter
    description: |
      The count of times the user closes all tabs. Increments the
      appropriate label when either a normal or private tab
      is closed.
    labels:
      - normal-tab
      - private-tab
    bugs:
      - https://github.com/mozilla-mobile/firefox-ios/issues/7008
    data_reviews:
      - https://github.com/mozilla-mobile/firefox-ios/issues/7008
      - https://github.com/mozilla-mobile/firefox-ios/pull/9673
    notification_emails:
      - fx-ios-data-stewards@mozilla.com
    expires: "2023-01-01"
  new_tab_pressed:
    type: counter
    description: |
      Counts the number of times the add new tab button is
      pressed
    bugs:
      - https://github.com/mozilla-mobile/firefox-ios/issues/6886
    data_reviews:
      - https://github.com/mozilla-mobile/firefox-ios/issues/6886
      - https://github.com/mozilla-mobile/firefox-ios/pull/9673
    notification_emails:
      - fx-ios-data-stewards@mozilla.com
    expires: "2023-01-01"
  click_tab:
    type: event
    description: |
      Recorded when a user clicks an open tab
    bugs:
      - https://github.com/mozilla-mobile/firefox-ios/issues/7526
    data_reviews:
      - https://github.com/mozilla-mobile/firefox-ios/pull/7635
      - https://github.com/mozilla-mobile/firefox-ios/pull/9673
    notification_emails:
      - fx-ios-data-stewards@mozilla.com
    expires: "2023-01-01"
  open_tab_tray:
    type: event
    description: |
      Recorded when a user opens the tab tray
    bugs:
      - https://github.com/mozilla-mobile/firefox-ios/issues/7526
    data_reviews:
      - https://github.com/mozilla-mobile/firefox-ios/pull/7635
      - https://github.com/mozilla-mobile/firefox-ios/pull/9673
    notification_emails:
      - fx-ios-data-stewards@mozilla.com
    expires: "2023-01-01"
  close_tab_tray:
    type: event
    description: |
      Recorded when a user closes the tab tray
    bugs:
      - https://github.com/mozilla-mobile/firefox-ios/issues/7526
    data_reviews:
      - https://github.com/mozilla-mobile/firefox-ios/pull/7635
      - https://github.com/mozilla-mobile/firefox-ios/pull/9673
    notification_emails:
      - fx-ios-data-stewards@mozilla.com
    expires: "2023-01-01"
  pull_to_refresh:
    type: counter
    description: |
      Record the number of times a user pulls down
      on a page to reload.
    bugs:
      - https://mozilla-hub.atlassian.net/browse/FXIOS-3166
    data_reviews:
      - https://github.com/mozilla-mobile/firefox-ios/pull/9136
      - https://github.com/mozilla-mobile/firefox-ios/pull/9673
    notification_emails:
      - fx-ios-data-stewards@mozilla.com
    expires: "2023-01-01"
  normal_and_private_uri_count:
    type: counter
    description: |
      Record the number of URI's visited by the user.
    bugs:
      - https://github.com/mozilla-mobile/firefox-ios/issues/9158
    data_reviews:
      - https://github.com/mozilla-mobile/firefox-ios/pull/9504
    notification_emails:
      - fx-ios-data-stewards@mozilla.com
    expires: never
  grouped_tab:
    type: event
    description: |
      Recorded when a user opens the tab tray with grouped tab
    bugs:
      - https://mozilla-hub.atlassian.net/browse/FXIOS-2906
    data_reviews:
      - https://github.com/mozilla-mobile/firefox-ios/pull/9134
      - https://github.com/mozilla-mobile/firefox-ios/pull/9673
    notification_emails:
      - fx-ios-data-stewards@mozilla.com
    extra_keys:
      total_num_of_groups:
        description:
          Total number of groups in tab tray
        type: quantity
      groups_two_tabs_only:
        description:
          Total number of groups with only 2 tabs
        type: quantity
      groups_with_more_than_two_tab:
        description:
          Total number of groups with more than 2 tabs
        type: quantity
      average_tabs_in_all_groups:
        description:
          Average number of tabs in all groups
        type: quantity
      total_tabs_in_all_groups:
        description:
          Total number of tabs in all groups
        type: quantity
    expires: "2023-01-01"
  grouped_tab_closed:
    type: counter
    description: |
      Recorded when a user closes the tab in a group
    bugs:
      - https://mozilla-hub.atlassian.net/browse/FXIOS-2906
    data_reviews:
      - https://github.com/mozilla-mobile/firefox-ios/pull/9134
      - https://github.com/mozilla-mobile/firefox-ios/pull/9673
    notification_emails:
      - fx-ios-data-stewards@mozilla.com
    expires: "2023-01-01"
  grouped_tab_search:
    type: counter
    description: |
      This counts the number of times a user has tapped the search
      icon for grouped tabs in the tab tray.
    bugs:
      - https://mozilla-hub.atlassian.net/browse/FXIOS-3141
    data_reviews:
      - https://github.com/mozilla-mobile/firefox-ios/pull/9267
      - https://github.com/mozilla-mobile/firefox-ios/pull/9673
    notification_emails:
      - fx-ios-data-stewards@mozilla.com
    expires: "2023-01-01"
  navigate_tab_history_back:
    type: counter
    description: |
      This counts the number of times a user taps the back
      button on a tab's toolbar.
    bugs:
      - https://github.com/mozilla-mobile/firefox-ios/issues/9278
    data_reviews:
      - https://github.com/mozilla-mobile/firefox-ios/pull/9785
    notification_emails:
      - fx-ios-data-stewards@mozilla.com
    expires: "2023-01-01"
  navigate_tab_back_swipe:
    type: counter
    description: |
      This counts the number of times a user navigates back in tab
      history by swiping from the left edge of the device to the right.
    bugs:
      - https://github.com/mozilla-mobile/firefox-ios/issues/9278
    data_reviews:
      - https://github.com/mozilla-mobile/firefox-ios/pull/9785
    notification_emails:
      - fx-ios-data-stewards@mozilla.com
    expires: "2023-01-01"
  navigate_tab_history_forward:
    type: counter
    description: |
      This counts the number of times a user taps the forward
      button on a tab's toolbar.
    bugs:
      - https://github.com/mozilla-mobile/firefox-ios/issues/9278
    data_reviews:
      - https://github.com/mozilla-mobile/firefox-ios/pull/9785
    notification_emails:
      - fx-ios-data-stewards@mozilla.com
    expires: "2023-01-01"
  reload_from_url_bar:
    type: counter
    description: |
      This counts the number of times a user taps the reload
      button in the URL bar.
    bugs:
      - https://github.com/mozilla-mobile/firefox-ios/issues/9278
    data_reviews:
      - https://github.com/mozilla-mobile/firefox-ios/pull/9785
    notification_emails:
      - fx-ios-data-stewards@mozilla.com
<<<<<<< HEAD
    expires: "2022-07-01"
  press_tab_toolbar:
    type: event
    description: |
      Records when tab view button is pressed
    bugs:
      - https://mozilla-hub.atlassian.net/browse/FXIOS-2911
    data_reviews:
      - https://github.com/mozilla-mobile/firefox-ios/pull/10734
    notification_emails:
      - fx-ios-data-stewards@mozilla.com
    expires: "2022-11-10"
  press_tab:
    type: event
    description: |
      Records when a top tab is pressed
    bugs:
      - https://mozilla-hub.atlassian.net/browse/FXIOS-2911
    data_reviews:
      - https://github.com/mozilla-mobile/firefox-ios/pull/10734
    notification_emails:
      - fx-ios-data-stewards@mozilla.com
    expires: "2022-11-10"
=======
    expires: "2023-01-01"
>>>>>>> 456c3085

# Theme metrics
theme:
  use_system_theme:
    type: boolean
    description: |
      Measures the state of the "Use System Light/Dark Mode"
      theme preference.
    bugs:
      - https://bugzilla.mozilla.org/show_bug.cgi?id=1644846
    data_reviews:
      - https://bugzilla.mozilla.org/show_bug.cgi?id=1644846
      - https://github.com/mozilla-mobile/firefox-ios/pull/9673
    notification_emails:
      - fx-ios-data-stewards@mozilla.com
    expires: "2023-01-01"

# Enhanced Tracking Protection metrics
tracking_protection:
  enabled:
    type: boolean
    description: |
      Measures the state of the tracking-protection enabled
      preference.
    bugs:
      - https://bugzilla.mozilla.org/show_bug.cgi?id=1644846
    data_reviews:
      - https://bugzilla.mozilla.org/show_bug.cgi?id=1644846
      - https://github.com/mozilla-mobile/firefox-ios/pull/9673
    notification_emails:
      - fx-ios-data-stewards@mozilla.com
    expires: "2023-01-01"
  strength:
    type: string
    description: |
      A string representing the selected strength of the
      tracking-protection that is enabled. One of:
      * basic
      * strict
    bugs:
      - https://bugzilla.mozilla.org/show_bug.cgi?id=1644846
    data_reviews:
      - https://bugzilla.mozilla.org/show_bug.cgi?id=1644846
      - https://github.com/mozilla-mobile/firefox-ios/pull/9673
    notification_emails:
      - fx-ios-data-stewards@mozilla.com
    expires: "2023-01-01"

# iOS 14 widget metrics
# m: medium, s: small, l: large
widget:
  m_tabs_open_url:
    type: counter
    description: |
      Counts how many times the medium tabs widget opens url
    bugs:
      - https://github.com/mozilla-mobile/firefox-ios/issues/7097
    data_reviews:
      - https://github.com/mozilla-mobile/firefox-ios/pull/7681
      - https://github.com/mozilla-mobile/firefox-ios/pull/9673
    notification_emails:
      - fx-ios-data-stewards@mozilla.com
    expires: "2023-01-01"
  l_tabs_open_url:
    type: counter
    description: |
      Counts how many times the large tabs widget opens url
    bugs:
      - https://github.com/mozilla-mobile/firefox-ios/issues/7097
    data_reviews:
      - https://github.com/mozilla-mobile/firefox-ios/pull/7681
      - https://github.com/mozilla-mobile/firefox-ios/pull/9673
    notification_emails:
      - fx-ios-data-stewards@mozilla.com
    expires: "2023-01-01"
  s_quick_action_search:
    type: counter
    description: |
      Counts how many times small quick action
      widget opens firefox for regular search
    bugs:
      - https://github.com/mozilla-mobile/firefox-ios/issues/7097
    data_reviews:
      - https://github.com/mozilla-mobile/firefox-ios/pull/7681
      - https://github.com/mozilla-mobile/firefox-ios/pull/9673
    notification_emails:
      - fx-ios-data-stewards@mozilla.com
    expires: "2023-01-01"
  m_quick_action_search:
    type: counter
    description: |
      Counts how many times medium quick action
      widget opens firefox for regular search
    bugs:
      - https://github.com/mozilla-mobile/firefox-ios/issues/7097
    data_reviews:
      - https://github.com/mozilla-mobile/firefox-ios/pull/7681
      - https://github.com/mozilla-mobile/firefox-ios/pull/9673
    notification_emails:
      - fx-ios-data-stewards@mozilla.com
    expires: "2023-01-01"
  m_quick_action_private_search:
    type: counter
    description: |
       Counts how many times medium quick action
       widget opens firefox for private search
    bugs:
      - https://github.com/mozilla-mobile/firefox-ios/issues/7097
    data_reviews:
      - https://github.com/mozilla-mobile/firefox-ios/pull/7681
      - https://github.com/mozilla-mobile/firefox-ios/pull/9673
    notification_emails:
      - fx-ios-data-stewards@mozilla.com
    expires: "2023-01-01"
  m_quick_action_copied_link:
    type: counter
    description: |
      Counts how many times medium quick action
      widget opens copied links
    bugs:
      - https://github.com/mozilla-mobile/firefox-ios/issues/7097
    data_reviews:
      - https://github.com/mozilla-mobile/firefox-ios/pull/7681
      - https://github.com/mozilla-mobile/firefox-ios/pull/9673
    notification_emails:
      - fx-ios-data-stewards@mozilla.com
    expires: "2023-01-01"
  m_quick_action_close_private:
    type: counter
    description: |
      Counts how many times medium quick action
      widget closes private tabs
    bugs:
      - https://github.com/mozilla-mobile/firefox-ios/issues/7097
    data_reviews:
      - https://github.com/mozilla-mobile/firefox-ios/pull/7681
      - https://github.com/mozilla-mobile/firefox-ios/pull/9673
    notification_emails:
      - fx-ios-data-stewards@mozilla.com
    expires: "2023-01-01"
  m_top_sites_widget:
    type: counter
    description: |
      Counts how many times user opens top site tabs
    bugs:
      - https://github.com/mozilla-mobile/firefox-ios/issues/7097
    data_reviews:
      - https://github.com/mozilla-mobile/firefox-ios/pull/7681
      - https://github.com/mozilla-mobile/firefox-ios/pull/9673
    notification_emails:
      - fx-ios-data-stewards@mozilla.com
    expires: "2023-01-01"

# Wallpaper metrics
wallpaper_analytics:
  toggle_logo_wallpaper_button:
    type: event
    description: |
      Recorded when user toggles the button which enables
      or disables the ability to toggle wallpapers on the
      homepage from the logo.
    extra_keys:
      changed_to:
        type: string
        description: |
          The value the switch was set to.
    bugs:
      - https://mozilla-hub.atlassian.net/browse/FXIOS-3487
    data_reviews:
      - https://mozilla-hub.atlassian.net/browse/FXIOS-3487
      - https://github.com/mozilla-mobile/firefox-ios/pull/9930
    notification_emails:
      - fx-ios-data-stewards@mozilla.com
    expires: "2023-01-01"
  cycle_wallpaper_button:
    type: event
    description: |
      Recorded when user taps the Fx logo on the homepage,
      thus changing the wallpaper. Wallpaper information
      is sent in the extra keys.
    extra_keys:
      wallpaper_name:
        type: string
        description: |
          The name of the wallpaper set.
      wallpaper_type:
        type: string
        description: |
          The type of wallpaper set.
    bugs:
      - https://mozilla-hub.atlassian.net/browse/FXIOS-3487
    data_reviews:
      - https://mozilla-hub.atlassian.net/browse/FXIOS-3487
      - https://github.com/mozilla-mobile/firefox-ios/pull/9930
    notification_emails:
      - fx-ios-data-stewards@mozilla.com
    expires: "2023-01-01"
  wallpaper_selected:
    type: event
    description: |
      Recorded when the user selects a wallpaper from
      the wallpaper settings screen. Wallpaper information
      is sent in the extra keys.
    extra_keys:
      wallpaper_name:
        type: string
        description: |
          The name of the wallpaper set.
      wallpaper_type:
        type: string
        description: |
          The name of the wallpaper set.
    bugs:
      - https://mozilla-hub.atlassian.net/browse/FXIOS-3487
    data_reviews:
      - https://mozilla-hub.atlassian.net/browse/FXIOS-3487
      - https://github.com/mozilla-mobile/firefox-ios/pull/9930
    notification_emails:
      - fx-ios-data-stewards@mozilla.com
    expires: "2023-01-01"

# CFR Metrics
cfr_analytics:
  dismiss_cfr_from_button:
    type: event
    description: |
      Recorded when the user dismisses a CFR by tapping
      the close button in the CFR. Hint type is sent
      in the extra keys.
    extra_keys:
      hint_type:
        type: string
        description: |
          The type of CFR being interacted with.
    bugs:
      - https://mozilla-hub.atlassian.net/browse/FXIOS-3610
    data_reviews:
      - https://mozilla-hub.atlassian.net/browse/FXIOS-3610
      - https://github.com/mozilla-mobile/firefox-ios/pull/10064
    notification_emails:
      - fx-ios-data-stewards@mozilla.com
    expires: "2023-01-01"
  dismiss_cfr_from_outside_tap:
    type: event
    description: |
      Recorded when the user dismisses a CFR by tapping
      outside the CFR. Hint type is sent in the extra keys.
    extra_keys:
      hint_type:
        type: string
        description: |
          The type of CFR being interacted with.
    bugs:
      - https://mozilla-hub.atlassian.net/browse/FXIOS-3610
    data_reviews:
      - https://mozilla-hub.atlassian.net/browse/FXIOS-3610
      - https://github.com/mozilla-mobile/firefox-ios/pull/10064
    notification_emails:
      - fx-ios-data-stewards@mozilla.com
    expires: "2023-01-01"
  press_cfr_action_button:
    type: event
    description: |
      Recorded when the user taps CFR's action button.
      Hint type is sent in the extra keys.
    extra_keys:
      hint_type:
        type: string
        description: |
          The type of CFR being interacted with.
    bugs:
      - https://mozilla-hub.atlassian.net/browse/FXIOS-3610
    data_reviews:
      - https://mozilla-hub.atlassian.net/browse/FXIOS-3610
      - https://github.com/mozilla-mobile/firefox-ios/pull/10064
    notification_emails:
      - fx-ios-data-stewards@mozilla.com
    expires: "2023-01-01"

# Inactive Tabs metrics
inactive_tabs_tray:
  toggle_inactive_tab_tray:
    type: event
    description: |
      Counts the number of times user toggle (expand or collapse)
      inactive tab section.
    extra_keys:
      toggle_type:
        type: string
        description: |
          We either send "collapsed" or "expanded"
    bugs:
      - https://mozilla-hub.atlassian.net/browse/FXIOS-1738
    data_reviews:
      - https://github.com/mozilla-mobile/firefox-ios/pull/9993
      - https://github.com/mozilla-mobile/firefox-ios/pull/8799
      - https://github.com/mozilla-mobile/firefox-ios/pull/9673
    notification_emails:
      - fx-ios-data-stewards@mozilla.com
    expires: "2023-01-01"
  open_inactive_tab:
    type: counter
    description: |
      Recorded when a user taps on an inactive tab
    bugs:
      - https://mozilla-hub.atlassian.net/browse/FXIOS-3065
    data_reviews:
      - https://github.com/mozilla-mobile/firefox-ios/pull/9993
    notification_emails:
      - fx-ios-data-stewards@mozilla.com
    expires: "2023-01-01"
  inactive_tabs_close_all_btn:
    type: counter
    description: |
      Recorded when a user taps on close all inactive tabs button
    bugs:
      - https://mozilla-hub.atlassian.net/browse/FXIOS-3065
    data_reviews:
      - https://github.com/mozilla-mobile/firefox-ios/pull/9993
    notification_emails:
      - fx-ios-data-stewards@mozilla.com
    expires: "2023-01-01"
  inactive_tab_swipe_close:
    type: counter
    description: |
      Recorded when a user swipes to close an inactive tab
    bugs:
      - https://mozilla-hub.atlassian.net/browse/FXIOS-3065
    data_reviews:
      - https://github.com/mozilla-mobile/firefox-ios/pull/9993
    notification_emails:
      - fx-ios-data-stewards@mozilla.com
    expires: "2023-01-01"
  inactive_tab_shown:
    type: counter
    description: |
      Recorded when a user is shown inactive tab view
    bugs:
      - https://mozilla-hub.atlassian.net/browse/FXIOS-3065
    data_reviews:
      - https://github.com/mozilla-mobile/firefox-ios/pull/9993
    notification_emails:
      - fx-ios-data-stewards@mozilla.com
    expires: "2023-01-01"

browser_search:
  with_ads:
    type: labeled_counter
    description: |
      Records counts of SERP pages with adverts displayed.
      The key format is ‘<provider-name>’.
    send_in_pings:
      - metrics
    bugs:
      - https://github.com/mozilla-mobile/firefox-ios/issues/7616
    data_reviews:
      - https://github.com/mozilla-mobile/firefox-ios/pull/8970
      - https://github.com/mozilla-mobile/firefox-ios/pull/9673
    notification_emails:
      - fx-ios-data-stewards@mozilla.com
    expires: "2023-01-01"
  ad_clicks:
    type: labeled_counter
    description: |
      Records clicks of adverts on SERP pages.
      The key format is ‘<provider-name>’.
    send_in_pings:
      - metrics
    bugs:
      - https://github.com/mozilla-mobile/firefox-ios/issues/7616
    data_reviews:
      - https://github.com/mozilla-mobile/firefox-ios/pull/8970
      - https://github.com/mozilla-mobile/firefox-ios/pull/9673
    notification_emails:
      - fx-ios-data-stewards@mozilla.com
    expires: "2023-01-01"

installed_mozilla_products:
  klar:
    type: boolean
    lifetime: application
    description: |
       If Klar is installed on the users's device.
    bugs:
      - https://github.com/mozilla-mobile/firefox-ios/issues/9089
    data_reviews:
      - https://github.com/mozilla-mobile/firefox-ios/pull/9090
    data_sensitivity:
      - technical
      - interaction
    notification_emails:
      - fx-ios-data-stewards@mozilla.com
    expires: "2023-01-01"
  focus:
    type: boolean
    lifetime: application
    description: |
       If Focus is installed on the users's device.
    bugs:
      - https://github.com/mozilla-mobile/firefox-ios/issues/9089
    data_reviews:
      - https://github.com/mozilla-mobile/firefox-ios/pull/9090
    data_sensitivity:
      - technical
      - interaction
    notification_emails:
      - fx-ios-data-stewards@mozilla.com
    expires: "2023-01-01"

# Awesomebar related telemetry

awesomebar:
  location:
    type: event
    description: |
      Records location of awesome bar when
      user opens the app
    extra_keys:
      location:
        type: string
        description: |
          The location of awesomebar (top or bottom)
    bugs:
      - https://mozilla-hub.atlassian.net/browse/FXIOS-3906
    data_reviews:
      - https://github.com/mozilla-mobile/firefox-ios/pull/10537
    notification_emails:
      - fx-ios-data-stewards@mozilla.com
<<<<<<< HEAD
    expires: "2022-09-01"
  drag_location_bar:
    type: event
    description: |
      Records when dragging the location bar
    bugs:
      - https://mozilla-hub.atlassian.net/browse/FXIOS-2911
    data_reviews:
      - https://github.com/mozilla-mobile/firefox-ios/pull/10734
    notification_emails:
      - fx-ios-data-stewards@mozilla.com
    expires: "2022-11-10"
=======
    expires: "2023-01-01"
>>>>>>> 456c3085

# Device specific metrics

device:
  authentication:
    type: boolean
    lifetime: application
    description: |
       True if the device support device owner authentication
       with either biometrics or a passcode.
    bugs:
      - https://github.com/mozilla-mobile/firefox-ios/issues/9374
    data_reviews:
      - https://github.com/mozilla-mobile/firefox-ios/pull/9376
    data_sensitivity:
      - technical
    notification_emails:
      - fx-ios-data-stewards@mozilla.com
    expires: "2023-01-01"

messaging:
  shown:
    type: event
    description: |
      A message was shown to the user.
    extra_keys:
      message_key:
        description: The Id of the message
        type: string
    bugs:
      - https://github.com/mozilla-mobile/firefox-ios/issues/10395
    data_reviews:
      - https://github.com/mozilla-mobile/firefox-ios/pull/10417
    notification_emails:
      - fx-ios-data-stewards@mozilla.com
    data_sensitivity:
      - interaction
    expires: "2023-10-17"
  dismissed:
    type: event
    description: |
      A message was dismissed by the user.
    extra_keys:
      message_key:
        description: The Id of the message
        type: string
    bugs:
      - https://github.com/mozilla-mobile/firefox-ios/issues/10395
    data_reviews:
      - https://github.com/mozilla-mobile/firefox-ios/pull/10417
    notification_emails:
      - fx-ios-data-stewards@mozilla.com
    data_sensitivity:
      - interaction
    expires: "2023-10-17"
  clicked:
    type: event
    description: |
      A message was clicked by the user.
    extra_keys:
      message_key:
        description: The Id of the message
        type: string
      action_uuid:
        description: The UUID of the action
        type: string
    bugs:
      - https://github.com/mozilla-mobile/firefox-ios/issues/10395
    data_reviews:
      - https://github.com/mozilla-mobile/firefox-ios/pull/10417
    notification_emails:
      - fx-ios-data-stewards@mozilla.com
    data_sensitivity:
      - interaction
    expires: "2023-10-17"
  expired:
    type: event
    description: |
      A message's max display count has been reached.
    extra_keys:
      message_key:
        description: The Id of the message
        type: string
    bugs:
      - https://github.com/mozilla-mobile/firefox-ios/issues/10395
    data_reviews:
      - https://github.com/mozilla-mobile/firefox-ios/pull/10417
    notification_emails:
      - fx-ios-data-stewards@mozilla.com
    data_sensitivity:
      - interaction
    expires: "2023-10-17"
  malformed:
    type: event
    description: |
      A message was malformed.
    extra_keys:
      message_key:
        description: The Id of the message
        type: string
    bugs:
      - https://github.com/mozilla-mobile/firefox-ios/issues/10395
    data_reviews:
      - https://github.com/mozilla-mobile/firefox-ios/pull/10417
    notification_emails:
      - fx-ios-data-stewards@mozilla.com
    data_sensitivity:
      - technical
    expires: "2023-10-17"<|MERGE_RESOLUTION|>--- conflicted
+++ resolved
@@ -1280,7 +1280,6 @@
       - https://github.com/mozilla-mobile/firefox-ios/pull/9673
     notification_emails:
       - fx-ios-data-stewards@mozilla.com
-<<<<<<< HEAD
     expires: "2022-07-01"
   private_browsing_button_tapped:
     type: event
@@ -1298,9 +1297,6 @@
     notification_emails:
       - fx-ios-data-stewards@mozilla.com
     expires: "2022-11-10"
-=======
-    expires: "2023-01-01"
->>>>>>> 456c3085
 
 # QR Code metrics
 qr_code:
@@ -1878,7 +1874,6 @@
       - https://github.com/mozilla-mobile/firefox-ios/pull/9785
     notification_emails:
       - fx-ios-data-stewards@mozilla.com
-<<<<<<< HEAD
     expires: "2022-07-01"
   press_tab_toolbar:
     type: event
@@ -1902,9 +1897,6 @@
     notification_emails:
       - fx-ios-data-stewards@mozilla.com
     expires: "2022-11-10"
-=======
-    expires: "2023-01-01"
->>>>>>> 456c3085
 
 # Theme metrics
 theme:
@@ -2333,7 +2325,6 @@
       - https://github.com/mozilla-mobile/firefox-ios/pull/10537
     notification_emails:
       - fx-ios-data-stewards@mozilla.com
-<<<<<<< HEAD
     expires: "2022-09-01"
   drag_location_bar:
     type: event
@@ -2346,9 +2337,6 @@
     notification_emails:
       - fx-ios-data-stewards@mozilla.com
     expires: "2022-11-10"
-=======
-    expires: "2023-01-01"
->>>>>>> 456c3085
 
 # Device specific metrics
 
