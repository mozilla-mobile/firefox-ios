/* This Source Code Form is subject to the terms of the Mozilla Public
 * License, v. 2.0. If a copy of the MPL was not distributed with this
 * file, You can obtain one at http://mozilla.org/MPL/2.0/. */

import Foundation
import Shared
import Glean

struct FxALaunchParams {
    var query: [String: String]
}

// An enum to route to HomePanels
enum HomePanelPath: String {
    case bookmarks = "bookmarks"
    case topSites = "top-sites"
    case readingList = "reading-list"
    case history = "history"
    case downloads = "downloads"
    case newPrivateTab = "new-private-tab"
}

// An enum to route to a settings page.
// This could be extended to provide default values to pass to fxa
enum SettingsPage: String {
    case general = "general"
    case newtab = "newtab"
    case homepage = "homepage"
    case mailto = "mailto"
    case search = "search"
    case clearPrivateData = "clear-private-data"
    case fxa = "fxa"
    case theme = "theme"
}

// Used by the App to navigate to different views.
// To open a URL use /open-url or to open a blank tab use /open-url with no params
enum DeepLink {
    case settings(SettingsPage)
    case homePanel(HomePanelPath)
    init?(urlString: String) {
        let paths = urlString.split(separator: "/")
        guard let component = paths[safe: 0], let componentPath = paths[safe: 1] else {
            return nil
        }
        if component == "settings", let link = SettingsPage(rawValue: String(componentPath)) {
            self = .settings(link)
        } else if component == "homepanel", let link = HomePanelPath(rawValue: String(componentPath)) {
            self = .homePanel(link)
        } else {
            return nil
        }
    }
}

extension URLComponents {
    // Return the first query parameter that matches
    func valueForQuery(_ param: String) -> String? {
        return self.queryItems?.first { $0.name == param }?.value
    }
}

// The root navigation for the Router. Look at the tests to see a complete URL
enum NavigationPath {
    case url(webURL: URL?, isPrivate: Bool)
    case fxa(params: FxALaunchParams)
    case deepLink(DeepLink)
    case text(String)
    case glean(url: URL)
    case closePrivateTabs

    init?(url: URL) {
        let urlString = url.absoluteString
        guard let components = URLComponents(url: url, resolvingAgainstBaseURL: false) else {
            return nil
        }

        guard let urlTypes = Bundle.main.object(forInfoDictionaryKey: "CFBundleURLTypes") as? [AnyObject],
            let urlSchemes = urlTypes.first?["CFBundleURLSchemes"] as? [String] else {
            // Something very strange has happened; org.mozilla.Client should be the zeroeth URL type.
            return nil
        }

        guard let scheme = components.scheme, urlSchemes.contains(scheme) else {
            return nil
        }

        if urlString.starts(with: "\(scheme)://deep-link"), let deepURL = components.valueForQuery("url"), let link = DeepLink(urlString: deepURL.lowercased()) {
            self = .deepLink(link)
        } else if urlString.starts(with: "\(scheme)://fxa-signin"), components.valueForQuery("signin") != nil {
            self = .fxa(params: FxALaunchParams(query: url.getQuery()))
        } else if urlString.starts(with: "\(scheme)://open-url") || urlString.starts(with: "http:") ||  urlString.starts(with: "https:") {
            let url = components.valueForQuery("url")?.asURL
            // Unless the `open-url` URL specifies a `private` parameter,
            // use the last browsing mode the user was in.
            let isPrivate = Bool(components.valueForQuery("private") ?? "") ?? UserDefaults.standard.bool(forKey: "wasLastSessionPrivate")
            self = .url(webURL: url, isPrivate: isPrivate)
        } else if urlString.starts(with: "\(scheme)://open-text") {
            let text = components.valueForQuery("text")
            self = .text(text ?? "")
        } else if urlString.starts(with: "\(scheme)://glean") {
            self = .glean(url: url)
        } else if urlString.starts(with: "\(scheme)://open-copied") {
            if !UIPasteboard.general.hasURLs {
                guard let searchText = UIPasteboard.general.string else {
                    return nil
                }
                self = .text(searchText)
            } else {
                guard let url = UIPasteboard.general.url else {
                    return nil
                }
                let isPrivate = UserDefaults.standard.bool(forKey: "wasLastSessionPrivate")
                self = .url(webURL: url, isPrivate: isPrivate)
            }
        } else if urlString.starts(with: "\(scheme)://close-private-tabs") {
            self = .closePrivateTabs
        } else {
            return nil
        }
    }

<<<<<<< HEAD
    static func handle(nav: NavigationPath, with bvc: BrowserViewController, tray : TabTrayControllerV1) {
=======
    static func handle(nav: NavigationPath, with bvc: BrowserViewController, tray: TabTrayControllerV1) {
>>>>>>> 83deb130
        switch nav {
        case .fxa(let params): NavigationPath.handleFxA(params: params, with: bvc)
        case .deepLink(let link): NavigationPath.handleDeepLink(link, with: bvc)
        case .url(let url, let isPrivate): NavigationPath.handleURL(url: url, isPrivate: isPrivate, with: bvc)
        case .text(let text): NavigationPath.handleText(text: text, with: bvc)
        case .glean(let url): NavigationPath.handleGlean(url: url)
        case .closePrivateTabs: NavigationPath.handleClosePrivateTabs(with: bvc, tray: tray)
        }
    }

    private static func handleDeepLink(_ link: DeepLink, with bvc: BrowserViewController) {
        switch link {
        case .homePanel(let panelPath):
            NavigationPath.handleHomePanel(panel: panelPath, with: bvc)
        case .settings(let settingsPath):
            guard let rootVC = bvc.navigationController else {
                return
            }
            let settingsTableViewController = AppSettingsTableViewController()
            settingsTableViewController.profile = bvc.profile
            settingsTableViewController.tabManager = bvc.tabManager
            settingsTableViewController.settingsDelegate = bvc
            NavigationPath.handleSettings(settings: settingsPath, with: rootVC, baseSettingsVC: settingsTableViewController, and: bvc)
        }
    }

    private static func handleFxA(params: FxALaunchParams, with bvc: BrowserViewController) {
        bvc.presentSignInViewController(params)
    }

    private static func handleClosePrivateTabs(with bvc: BrowserViewController, tray: TabTrayControllerV1) {
        bvc.tabManager.removeTabs(bvc.tabManager.privateTabs)
         guard let tab = mostRecentTab(inTabs: bvc.tabManager.normalTabs) else {
             bvc.tabManager.selectTab(bvc.tabManager.addTab())
             return
         }
         bvc.tabManager.selectTab(tab)
    }

    private static func handleGlean(url: URL) {
        Glean.shared.handleCustomUrl(url: url)
    }

    private static func handleHomePanel(panel: HomePanelPath, with bvc: BrowserViewController) {
        switch panel {
        case .bookmarks: bvc.showLibrary(panel: .bookmarks)
        case .history: bvc.showLibrary(panel: .history)
        case .readingList: bvc.showLibrary(panel: .readingList)
        case .downloads: bvc.showLibrary(panel: .downloads)
        case .topSites: bvc.openURLInNewTab(HomePanelType.topSites.internalUrl)
        case .newPrivateTab: bvc.openBlankNewTab(focusLocationField: false, isPrivate: true)
        }
    }

    private static func handleURL(url: URL?, isPrivate: Bool, with bvc: BrowserViewController) {
        if let newURL = url {
            bvc.switchToTabForURLOrOpen(newURL, isPrivate: isPrivate)
        } else {
            bvc.openBlankNewTab(focusLocationField: true, isPrivate: isPrivate)
        }
        LeanPlumClient.shared.track(event: .openedNewTab, withParameters: ["Source": "External App or Extension"])
    }

    private static func handleText(text: String, with bvc: BrowserViewController) {
        bvc.openBlankNewTab(focusLocationField: false)
        bvc.urlBar(bvc.urlBar, didSubmitText: text)
    }

    private static func handleSettings(settings: SettingsPage, with rootNav: UINavigationController, baseSettingsVC: AppSettingsTableViewController, and bvc: BrowserViewController) {

        guard let profile = baseSettingsVC.profile, let tabManager = baseSettingsVC.tabManager else {
            return
        }

        let controller = ThemedNavigationController(rootViewController: baseSettingsVC)
        controller.presentingModalViewControllerDelegate = bvc
        controller.modalPresentationStyle = UIModalPresentationStyle.formSheet
        rootNav.present(controller, animated: true, completion: nil)

        switch settings {
        case .general:
            break // Intentional NOOP; Already displaying the general settings VC
        case .newtab:
            let viewController = NewTabContentSettingsViewController(prefs: baseSettingsVC.profile.prefs)
            viewController.profile = profile
            controller.pushViewController(viewController, animated: true)
        case .homepage:
            let viewController = HomePageSettingViewController(prefs: baseSettingsVC.profile.prefs)
            viewController.profile = profile
            controller.pushViewController(viewController, animated: true)
        case .mailto:
            let viewController = OpenWithSettingsViewController(prefs: profile.prefs)
            controller.pushViewController(viewController, animated: true)
        case .search:
            let viewController = SearchSettingsTableViewController()
            viewController.model = profile.searchEngines
            viewController.profile = profile
            controller.pushViewController(viewController, animated: true)
        case .clearPrivateData:
            let viewController = ClearPrivateDataTableViewController()
            viewController.profile = profile
            viewController.tabManager = tabManager
            controller.pushViewController(viewController, animated: true)
        case .fxa:
            let viewController = bvc.getSignInOrFxASettingsVC(flowType: .emailLoginFlow, referringPage: .settings)
            controller.pushViewController(viewController, animated: true)
        case .theme:
            controller.pushViewController(ThemeSettingsController(), animated: true)
        }
    }
}

extension NavigationPath: Equatable {}

func == (lhs: NavigationPath, rhs: NavigationPath) -> Bool {
    switch (lhs, rhs) {
    case let (.url(lhsURL, lhsPrivate), .url(rhsURL, rhsPrivate)):
        return lhsURL == rhsURL && lhsPrivate == rhsPrivate
    case let (.fxa(lhs), .fxa(rhs)):
        return lhs.query == rhs.query
    case let (.deepLink(lhs), .deepLink(rhs)):
        return lhs == rhs
    default:
        return false
    }
}

extension DeepLink: Equatable {}

func == (lhs: DeepLink, rhs: DeepLink) -> Bool {
    switch (lhs, rhs) {
    case let (.settings(lhs), .settings(rhs)):
        return lhs == rhs
    case let (.homePanel(lhs), .homePanel(rhs)):
        return lhs == rhs
    default:
        return false
    }
}<|MERGE_RESOLUTION|>--- conflicted
+++ resolved
@@ -120,11 +120,7 @@
         }
     }
 
-<<<<<<< HEAD
-    static func handle(nav: NavigationPath, with bvc: BrowserViewController, tray : TabTrayControllerV1) {
-=======
     static func handle(nav: NavigationPath, with bvc: BrowserViewController, tray: TabTrayControllerV1) {
->>>>>>> 83deb130
         switch nav {
         case .fxa(let params): NavigationPath.handleFxA(params: params, with: bvc)
         case .deepLink(let link): NavigationPath.handleDeepLink(link, with: bvc)
