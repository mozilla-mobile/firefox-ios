// This Source Code Form is subject to the terms of the Mozilla Public
// License, v. 2.0. If a copy of the MPL was not distributed with this
// file, You can obtain one at http://mozilla.org/MPL/2.0

import Foundation

/// This struct defines all the accessibility identifiers to be added to
/// screen elements for testing.
///
/// These should be organized logically according to main screen or the
/// main element wherein they appear. As we continue updating views, all
/// `.accessibilityIdentifier` identifiers from the client and the tests
/// should be move here and updated throughout the app.
public struct AccessibilityIdentifiers {
    struct Toolbar {
        static let settingsMenuButton = "TabToolbar.menuButton"
        static let homeButton = "TabToolbar.homeButton"
        static let trackingProtection = "TabLocationView.trackingProtectionButton"
        static let readerModeButton = "TabLocationView.readerModeButton"
        static let reloadButton = "TabLocationView.reloadButton"
        static let shareButton = "TabLocationView.shareButton"
    }

    struct Browser {
        struct TopTabs {
            static let collectionView = "Top Tabs View"
            static let tabsButton = "TopTabsViewController.tabsButton"
            static let newTabButton = "TopTabsViewController.newTabButton"
            static let privateModeButton = "TopTabsViewController.privateModeButton"
        }

        struct UrlBar {
            static let scanQRCodeButton = "urlBar-scanQRCode"
            static let cancelButton = "urlBar-cancel"
            static let tabsButton = "URLBarView.tabsButton"
            static let backButton = "URLBarView.backButton"
            static let searchTextField = "address"
        }
    }

    struct FirefoxHomepage {
        static let collectionView = "FxCollectionView"

        struct HomeTabBanner {
            static let titleLabel = "HomeTabBanner.titleLabel"
            static let descriptionLabel = "HomeTabBanner.descriptionLabel"
            static let descriptionLabel1 = "HomeTabBanner.descriptionLabel1"
            static let descriptionLabel2 = "HomeTabBanner.descriptionLabel2"
            static let descriptionLabel3 = "HomeTabBanner.descriptionLabel3"
            static let ctaButton = "HomeTabBanner.goToSettingsButton"
            static let closeButton = "HomeTabBanner.closeButton"
        }

        struct OtherButtons {
            static let logoImage = "FxHomeLogoImage"
            static let logoText = "FxHomeLogoText"
            static let customizeHome = "FxHomeCustomizeHomeSettingButton"
        }

        struct MoreButtons {
            static let recentlySaved = "recentlySavedSectionMoreButton"
            static let jumpBackIn = "jumpBackInSectionMoreButton"
            static let historyHighlights = "historyHighlightsSectionMoreButton"
            static let customizeHomePage = "FxHomeCustomizeHomeSettingButton"
        }

        struct SectionTitles {
            static let jumpBackIn = "jumpBackInTitle"
            static let recentlySaved = "recentlySavedTitle"
            static let historyHighlights = "historyHightlightsTitle"
            static let pocket = "pocketTitle"
            static let topSites = "topSitesTitle"
        }

        struct TopSites {
            static let itemCell = "TopSitesCell"
        }

        struct Pocket {
            static let itemCell = "PocketCell"
        }

        struct HistoryHighlights {
            static let itemCell = "HistoryHighlightsCell"
        }

        struct JumpBackIn {
            static let itemCell = "JumpBackInCell"
        }

        struct RecentlySaved {
            static let itemCell = "RecentlySavedCell"
        }

        struct SyncedTab {
            static let itemCell = "SyncedTabCell"
            static let cardTitle = "SyncedTabCardTitle"
            static let showAllButton = "SyncedTabShowAllButton"
            static let heroImage = "SyncedTabHeroImage"
            static let itemTitle = "SyncedTabItemTitle"
            static let favIconImage = "SyncedTabFavIconImage"
            static let fallbackFavIconImage = "SyncedTabFallbackFavIconImage"
            static let descriptionLabel = "SyncedTabDescriptionLabel"
        }
    }

    struct GeneralizedIdentifiers {
        public static let back = "Back"
    }

    struct TabTray {
        static let filteredTabs = "filteredTabs"
        static let deleteCloseAllButton = "TabTrayController.deleteButton.closeAll"
        static let deleteCancelButton = "TabTrayController.deleteButton.cancel"
        static let syncedTabs = "Synced Tabs"
        static let inactiveTabHeader = "InactiveTabs.header"
        static let inactiveTabDeleteButton = "InactiveTabs.deleteButton"
        static let closeAllTabsButton = "closeAllTabsButtonTabTray"
        static let newTabButton = "newTabButtonTabTray"
        static let doneButton = "doneButtonTabTray"
        static let syncTabsButton = "syncTabsButtonTabTray"
        static let navBarSegmentedControl = "navBarTabTray"
    }

    struct LibraryPanels {
        static let bookmarksView = "LibraryPanels.Bookmarks"
        static let historyView = "LibraryPanels.History"
        static let downloadsView = "LibraryPanels.Downloads"
        static let readingListView = "LibraryPanels.ReadingList"
        static let segmentedControl = "librarySegmentControl"
        static let topLeftButton = "libraryPanelTopLeftButton"
        static let topRightButton = "libraryPanelTopRightButton"
        static let bottomLeftButton = "libraryPanelBottomLeftButton"
        static let bottomRightButton = "bookmarksPanelBottomRightButton"
        static let bottomSearchButton = "historyBottomSearchButton"
        static let bottomDeleteButton = "historyBottomDeleteButton"

        struct BookmarksPanel {
            static let tableView = "Bookmarks List"
        }

        struct HistoryPanel {
            static let tableView = "History List"
            static let clearHistoryCell = "HistoryPanel.clearHistory"
            static let recentlyClosedCell = "HistoryPanel.recentlyClosedCell"
            static let syncedHistoryCell = "HistoryPanel.syncedHistoryCell"
        }

        struct GroupedList {
            static let tableView = "grouped-items-table-view"
        }
    }

    struct Onboarding {
        static let backgroundImage = "Onboarding.BackgroundImage"
        static let welcomeCard = "WelcomeCard"
        static let wallpapersCard = "WallpapersCard"
        static let signSyncCard = "SignSyncCard"
        static let notificationCard = "NotificationCard"
        static let closeButton = "CloseButton"
        static let pageControl = "PageControl"

        struct Wallpaper {
            static let card = "wallpaperCard"
            static let title = "wallpaperOnboardingTitle"
            static let description = "wallpaperOnboardingDescription"
        }
    }

    struct Upgrade {
        static let backgroundImage = "Upgrade.BackgroundImage"
        static let welcomeCard = "Upgrade.WelcomeCard"
        static let signSyncCard = "Upgrade.SignSyncCard"
        static let closeButton = "Upgrade.CloseButton"
        static let pageControl = "Upgrade.PageControl"
    }

    struct Settings {
        static let tableViewController = "AppSettingsTableViewController.tableView"

        struct Homepage {
            static let homeSettings = "Home"
            static let homePageNavigationBar = "Homepage"

            struct StartAtHome {
                static let afterFourHours = "StartAtHomeAfterFourHours"
                static let always = "StartAtHomeAlways"
                static let disabled = "StartAtHomeDisabled"
            }

            struct CustomizeFirefox {
                struct Shortcuts {
                    static let settingsPage = "TopSitesSettings"
                    static let topSitesRows = "TopSitesRows"
                }

                struct Wallpaper {
                    static let collectionTitle = "wallpaperCollectionTitle"
                    static let collectionDescription = "wallpaperCollectionDescription"
                    static let collectionButton = "wallpaperCollectionButton"
                    static let card = "wallpaperCard"
                }

                static let jumpBackIn = "Jump Back In"
                static let recentlySaved = "Recently Saved"
                static let recentVisited = "Recently Visited"
                static let recommendedByPocket = "Recommended by Pocket"
                static let wallpaper = "WallpaperSettings"
            }
        }

        struct FirefoxAccount {
            static let continueButton = "Sign up or sign in"
            static let emailTextFieldChinaFxA = "Email"
            static let emailTextField = "Enter your email"
            static let fxaNavigationBar = "Sync and Save Data"
            static let fxaSettingsButton = "Sync and Save Data"
            static let fxaSignInButton = "EmailSignIn.button"
            static let qrButton = "QRCodeSignIn.button"
            static let qrScanFailedAlertOkButton = "qrCodeAlert.okButton"
        }

        struct Search {
            static let customEngineViewButton = "customEngineViewButton"
            static let searchNavigationBar = "Search"
            static let deleteMozillaEngine = "Delete Mozilla Engine"
            static let deleteButton = "Delete"
        }

        struct Logins {
            static let loginsSettings = "Logins"
        }

        struct ClearData {
            static let clearPrivatedata = "ClearPrivateData"
        }

        struct SearchBar {
            static let searchBarSetting = "SearchBarSetting"
            static let topSetting = "TopSearchBar"
            static let bottomSetting = "BottomSearchBar"
        }
    }

    struct ShareTo {
        struct HelpView {
            static let doneButton = "doneButton"
            static let topMessageLabel = "topMessageLabel"
            static let bottomMessageLabel = "bottomMessageLabel"
        }
    }

    struct SurveySurface {
        static let takeSurveyButton = "takeSurveyButton"
        static let dismissButton = "dismissSurveyButton"
        static let textLabel = "surveyDescriptionLabel"
        static let imageView = "surveyImageView"
    }

    struct Photon {
        static let closeButton = "PhotonMenu.close"
        static let view = "Action Sheet"
        static let tableView = "Context Menu"
    }

    struct Alert {
        static let cancelDownloadResume = "cancelDownloadAlert.resume"
        static let cancelDownloadCancel = "cancelDownloadAlert.cancel"
    }

<<<<<<< HEAD
    struct Setting {
        static let notifications = "NotificationsSetting"
=======
    struct ZoomPageBar {
        static let zoomPageZoomInButton = "ZoomPage.zoomInButton"
        static let zoomPageZoomOutButton = "ZoomPage.zoomOutButton"
    }

    struct FindInPage {
        static let findInPageCloseButton = "FindInPage.closeButton"
>>>>>>> 15781d42
    }
}<|MERGE_RESOLUTION|>--- conflicted
+++ resolved
@@ -268,10 +268,10 @@
         static let cancelDownloadCancel = "cancelDownloadAlert.cancel"
     }
 
-<<<<<<< HEAD
     struct Setting {
         static let notifications = "NotificationsSetting"
-=======
+    }
+
     struct ZoomPageBar {
         static let zoomPageZoomInButton = "ZoomPage.zoomInButton"
         static let zoomPageZoomOutButton = "ZoomPage.zoomOutButton"
@@ -279,6 +279,5 @@
 
     struct FindInPage {
         static let findInPageCloseButton = "FindInPage.closeButton"
->>>>>>> 15781d42
     }
 }