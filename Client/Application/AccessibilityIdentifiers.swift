--- conflicted
+++ resolved
@@ -368,7 +368,6 @@
         static let notNowButton = "RememberCreditCard.notNowButton"
     }
 
-<<<<<<< HEAD
     struct Shopping {
         struct ReliabilityCard {
             static let card = "Shopping.ReliabilityCard.Card"
@@ -376,10 +375,10 @@
             static let ratingLetter = "Shopping.ReliabilityCard.RatingLetter"
             static let ratingDescription = "Shopping.ReliabilityCard.RatingDescription"
         }
-=======
+    }
+        
     struct ActionFooter {
         static let title = "ActionFooter.title"
         static let primaryAction = "ActionFooter.primaryAction"
->>>>>>> e7336b10
     }
 }