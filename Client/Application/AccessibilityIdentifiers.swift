// This Source Code Form is subject to the terms of the Mozilla Public
// License, v. 2.0. If a copy of the MPL was not distributed with this
// file, You can obtain one at http://mozilla.org/MPL/2.0/

import Foundation

/// This struct defines all the accessibility identifiers to be added to
/// screen elements for testing.
///
/// These should be organized logically according to main screen or the
/// main element wherein they appear. As we continue updating views, all
/// `.accessibilityIdentifier` identifiers from the client and the tests
/// should be move here and updated throughout the app.
public struct AccessibilityIdentifiers {
    /// Used for toolbar/URL bar buttons since our classes are built that buttons can live in one or the other
    /// Using only those a11y identifiers for both ensures we have standard way to refer to buttons from iPad to iPhone
    struct Toolbar {
        static let settingsMenuButton = "TabToolbar.menuButton"
        static let homeButton = "TabToolbar.homeButton"
        static let trackingProtection = "TabLocationView.trackingProtectionButton"
        static let readerModeButton = "TabLocationView.readerModeButton"
        static let reloadButton = "TabLocationView.reloadButton"
        static let shareButton = "TabLocationView.shareButton"
        static let backButton = "TabToolbar.backButton"
        static let forwardButton = "TabToolbar.forwardButton"
        static let tabsButton = "TabToolbar.tabsButton"
        static let addNewTabButton = "TabToolbar.addNewTabButton"
        static let searchButton = "TabToolbar.searchButton"
        static let stopButton = "TabToolbar.stopButton"
        static let bookmarksButton = "TabToolbar.libraryButton"
    }

    struct Browser {
        struct TopTabs {
            static let collectionView = "Top Tabs View"
            static let privateModeButton = "TopTabsViewController.privateModeButton"
        }

        struct UrlBar {
            static let scanQRCodeButton = "urlBar-scanQRCode"
            static let cancelButton = "urlBar-cancel"
            static let searchTextField = "address"
        }
    }

    struct FirefoxHomepage {
        static let collectionView = "FxCollectionView"

        struct HomeTabBanner {
            static let titleLabel = "HomeTabBanner.titleLabel"
            static let descriptionLabel = "HomeTabBanner.descriptionLabel"
            static let descriptionLabel1 = "HomeTabBanner.descriptionLabel1"
            static let descriptionLabel2 = "HomeTabBanner.descriptionLabel2"
            static let descriptionLabel3 = "HomeTabBanner.descriptionLabel3"
            static let ctaButton = "HomeTabBanner.goToSettingsButton"
            static let closeButton = "HomeTabBanner.closeButton"
        }

        struct OtherButtons {
            static let logoImage = "FxHomeLogoImage"
            static let logoText = "FxHomeLogoText"
            static let customizeHome = "FxHomeCustomizeHomeSettingButton"
        }

        struct MoreButtons {
            static let recentlySaved = "recentlySavedSectionMoreButton"
            static let jumpBackIn = "jumpBackInSectionMoreButton"
            static let historyHighlights = "historyHighlightsSectionMoreButton"
            static let customizeHomePage = "FxHomeCustomizeHomeSettingButton"
        }

        struct SectionTitles {
            static let jumpBackIn = "jumpBackInTitle"
            static let recentlySaved = "recentlySavedTitle"
            static let historyHighlights = "historyHightlightsTitle"
            static let pocket = "pocketTitle"
            static let topSites = "topSitesTitle"
        }

        struct TopSites {
            static let itemCell = "TopSitesCell"
        }

        struct Pocket {
            static let itemCell = "PocketCell"
            static let footerLearnMoreLabel = "Pocket.footerLearnMoreLabel"
        }

        struct HistoryHighlights {
            static let itemCell = "HistoryHighlightsCell"
        }

        struct JumpBackIn {
            static let itemCell = "JumpBackInCell"
        }

        struct RecentlySaved {
            static let itemCell = "RecentlySavedCell"
        }

        struct SyncedTab {
            static let itemCell = "SyncedTabCell"
            static let cardTitle = "SyncedTabCardTitle"
            static let showAllButton = "SyncedTabShowAllButton"
            static let heroImage = "SyncedTabHeroImage"
            static let itemTitle = "SyncedTabItemTitle"
            static let favIconImage = "SyncedTabFavIconImage"
            static let fallbackFavIconImage = "SyncedTabFallbackFavIconImage"
            static let descriptionLabel = "SyncedTabDescriptionLabel"
        }
    }

    struct GeneralizedIdentifiers {
        public static let back = "Back"
    }

    struct Shopping {
        static let sheetHeaderTitle = "Shopping.Sheet.HeaderTitle"

        struct ErrorCard {
            static let card = "Shopping.ErrorCard.Card"
            static let title = "Shopping.ErrorCard.Title"
            static let description = "Shopping.ErrorCard.Description"
            static let primaryAction = "Shopping.ErrorCard.PrimaryAction"
        }

        struct ReliabilityCard {
            static let card = "Shopping.ReliabilityCard.Card"
            static let title = "Shopping.ReliabilityCard.Title"
            static let ratingLetter = "Shopping.ReliabilityCard.RatingLetter"
            static let ratingDescription = "Shopping.ReliabilityCard.RatingDescription"
        }

<<<<<<< HEAD
        struct AdjustRating {
            static let card = "Shopping.AdjustRating.Card"
            static let title = "Shopping.ReliabilityCard.Title"
            static let description = "Shopping.ReliabilityCard.Description"
=======
        struct HighlightsCard {
            static let card = "Shopping.HighlightsCard.Card"
            static let footerTitle = "Shopping.HighlightsCard.FooterTitle"
            static let footerAction = "Shopping.HighlightsCard.FooterAction"
>>>>>>> 8b13ba91
        }
    }

    struct TabTray {
        static let filteredTabs = "filteredTabs"
        static let deleteCloseAllButton = "TabTrayController.deleteButton.closeAll"
        static let deleteCancelButton = "TabTrayController.deleteButton.cancel"
        static let syncedTabs = "Synced Tabs"
        static let inactiveTabHeader = "InactiveTabs.header"
        static let inactiveTabDeleteButton = "InactiveTabs.deleteButton"
        static let closeAllTabsButton = "closeAllTabsButtonTabTray"
        static let newTabButton = "newTabButtonTabTray"
        static let doneButton = "doneButtonTabTray"
        static let syncTabsButton = "syncTabsButtonTabTray"
        static let navBarSegmentedControl = "navBarTabTray"
        static let syncDataButton = "syncDataButton"
    }

    struct LibraryPanels {
        static let bookmarksView = "LibraryPanels.Bookmarks"
        static let historyView = "LibraryPanels.History"
        static let downloadsView = "LibraryPanels.Downloads"
        static let readingListView = "LibraryPanels.ReadingList"
        static let segmentedControl = "librarySegmentControl"
        static let topLeftButton = "libraryPanelTopLeftButton"
        static let topRightButton = "libraryPanelTopRightButton"
        static let bottomLeftButton = "libraryPanelBottomLeftButton"
        static let bottomRightButton = "bookmarksPanelBottomRightButton"
        static let bottomSearchButton = "historyBottomSearchButton"
        static let bottomDeleteButton = "historyBottomDeleteButton"

        struct BookmarksPanel {
            static let tableView = "Bookmarks List"
        }

        struct HistoryPanel {
            static let tableView = "History List"
            static let clearHistoryCell = "HistoryPanel.clearHistory"
            static let recentlyClosedCell = "HistoryPanel.recentlyClosedCell"
            static let syncedHistoryCell = "HistoryPanel.syncedHistoryCell"
        }

        struct GroupedList {
            static let tableView = "grouped-items-table-view"
        }
    }

    struct Onboarding {
        static let backgroundImage = "Onboarding.BackgroundImage"
        static let onboarding = "onboarding."
        static let closeButton = "CloseButton"
        static let pageControl = "PageControl"

        struct Wallpaper {
            static let card = "wallpaperCard"
            static let title = "wallpaperOnboardingTitle"
            static let description = "wallpaperOnboardingDescription"
        }
    }

    struct Upgrade {
        static let backgroundImage = "Upgrade.BackgroundImage"
        static let upgrade = "upgrade."
        static let closeButton = "Upgrade.CloseButton"
        static let pageControl = "Upgrade.PageControl"
    }

    struct Settings {
        static let tableViewController = "AppSettingsTableViewController.tableView"
        static let navigationBarItem = "AppSettingsTableViewController.navigationItem.rightBarButtonItem"

        struct Homepage {
            static let homeSettings = "Home"
            static let homePageNavigationBar = "Homepage"

            struct StartAtHome {
                static let afterFourHours = "StartAtHomeAfterFourHours"
                static let always = "StartAtHomeAlways"
                static let disabled = "StartAtHomeDisabled"
            }

            struct CustomizeFirefox {
                struct Shortcuts {
                    static let settingsPage = "TopSitesSettings"
                    static let topSitesRows = "TopSitesRows"
                }

                struct Wallpaper {
                    static let collectionTitle = "wallpaperCollectionTitle"
                    static let collectionDescription = "wallpaperCollectionDescription"
                    static let collectionButton = "wallpaperCollectionButton"
                    static let card = "wallpaperCard"
                }

                static let jumpBackIn = "Jump Back In"
                static let recentlySaved = "Recently Saved"
                static let recentVisited = "Recently Visited"
                static let wallpaper = "WallpaperSettings"
            }
        }

        struct FirefoxAccount {
            static let continueButton = "Sign up or sign in"
            static let emailTextFieldChinaFxA = "Email"
            static let emailTextField = "Enter your email"
            static let fxaNavigationBar = "Sync and Save Data"
            static let fxaSettingsButton = "Sync and Save Data"
            static let fxaSignInButton = "EmailSignIn.button"
            static let qrButton = "QRCodeSignIn.button"
            static let qrScanFailedAlertOkButton = "qrCodeAlert.okButton"
        }

        struct Search {
            static let title = "Search"
            static let customEngineViewButton = "customEngineViewButton"
            static let searchNavigationBar = "Search"
            static let deleteMozillaEngine = "Delete Mozilla Engine"
            static let deleteButton = "Delete"
        }

        struct AdvancedAccountSettings {
            static let title = "AdvancedAccount.Setting"
        }

        struct Logins {
            static let title = "Logins"
        }

        struct ClearData {
            static let title = "ClearPrivateData"
            static let websiteDataSection = "WebsiteData"
            static let clearPrivateDataSection = "ClearPrivateData"
        }

        struct Notifications {
            static let title = "NotificationsSetting"
        }

        struct CreditCard {
            static let title = "AutofillCreditCard"
        }

        struct ConnectSetting {
            static let title = "SignInToSync"
        }

        struct ContentBlocker {
            static let title = "TrackingProtection"
        }

        struct NewTab {
            static let title = "NewTab"
        }

        struct NoImageMode {
            static let title = "NoImageMode"
        }

        struct BlockPopUp {
            static let title = "BlockPopUp"
        }

        struct OpenWithMail {
            static let title = "OpenWith.Setting"
        }

        struct SearchBar {
            static let searchBarSetting = "SearchBarSetting"
            static let topSetting = "TopSearchBar"
            static let bottomSetting = "BottomSearchBar"
        }

        struct SendAnonymousUsageData {
            static let title = "SendAnonymousUsageData"
        }

        struct ShowIntroduction {
            static let title = "ShowTour"
        }

        struct Siri {
            static let title = "SiriSettings"
        }

        struct StudiesToggle {
            static let title = "StudiesToggle"
        }

        struct Tabs {
            static let title = "TabsSetting"
        }

        struct Theme {
            static let title = "DisplayThemeOption"
        }

        struct BlockImages {
            static let title = "Block Images"
        }

        struct Passwords {
            static let usernameField = "usernameField"
            static let passwordField = "passwordField"
            static let websiteField = "websiteField"
            static let onboardingContinue = "onboardingContinue"
            static let addCredentialButton = "addCredentialButton"
            static let editButton = "editButton"
        }

        struct Version {
            static let title = "FxVersion"
        }

        struct TrackingProtection {
            static let basic = "Settings.TrackingProtectionOption.BlockListBasic"
            static let strict = "Settings.TrackingProtectionOption.BlockListStrict"
        }
    }

    struct ShareTo {
        struct HelpView {
            static let doneButton = "doneButton"
            static let topMessageLabel = "topMessageLabel"
            static let bottomMessageLabel = "bottomMessageLabel"
        }
    }

    struct SurveySurface {
        static let takeSurveyButton = "takeSurveyButton"
        static let dismissButton = "dismissSurveyButton"
        static let textLabel = "surveyDescriptionLabel"
        static let imageView = "surveyImageView"
    }

    struct Photon {
        static let closeButton = "PhotonMenu.close"
        static let view = "Action Sheet"
        static let tableView = "Context Menu"
        static let pasteAction = "pasteAction"
        static let pasteAndGoAction = "pasteAndGoAction"
    }

    struct Alert {
        static let cancelDownloadResume = "cancelDownloadAlert.resume"
        static let cancelDownloadCancel = "cancelDownloadAlert.cancel"
    }

    struct ZoomPageBar {
        static let zoomPageZoomInButton = "ZoomPage.zoomInButton"
        static let zoomPageZoomOutButton = "ZoomPage.zoomOutButton"
        static let zoomPageZoomLevelLabel = "ZoomPage.zoomLevelLabel"
    }

    struct FindInPage {
        static let findInPageCloseButton = "FindInPage.closeButton"
        static let findNextButton = "FindInPage.find_next"
        static let findPreviousButton = "FindInPage.find_previous"
    }

    struct RememberCreditCard {
        static let rememberCreditCardHeader = "RememberCreditCard.Header"
        static let yesButton = "RememberCreditCard.yesButton"
        static let notNowButton = "RememberCreditCard.notNowButton"
    }

    struct ActionFooter {
        static let title = "ActionFooter.title"
        static let primaryAction = "ActionFooter.primaryAction"
    }
}<|MERGE_RESOLUTION|>--- conflicted
+++ resolved
@@ -131,17 +131,16 @@
             static let ratingDescription = "Shopping.ReliabilityCard.RatingDescription"
         }
 
-<<<<<<< HEAD
         struct AdjustRating {
             static let card = "Shopping.AdjustRating.Card"
             static let title = "Shopping.ReliabilityCard.Title"
             static let description = "Shopping.ReliabilityCard.Description"
-=======
+        }
+        
         struct HighlightsCard {
             static let card = "Shopping.HighlightsCard.Card"
             static let footerTitle = "Shopping.HighlightsCard.FooterTitle"
             static let footerAction = "Shopping.HighlightsCard.FooterAction"
->>>>>>> 8b13ba91
         }
     }
 
