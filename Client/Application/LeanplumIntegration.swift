--- conflicted
+++ resolved
@@ -33,11 +33,8 @@
     case savedLoginAndPassword = "E_Saved_Login_And_Password"
     case clearPrivateData = "E_Cleared_Private_Data"
     case downloadedFocus = "E_User_Downloaded_Focus"
-<<<<<<< HEAD
     case downloadedPocket = "E_User_Downloaded_Pocket"
-=======
     case userSharedWebpage = "E_User_Tapped_Share_Button"
->>>>>>> 86218847
     case signsInFxa = "E_User_Signed_In_To_FxA"
     case useReaderView = "E_User_Used_Reader_View"
 }
