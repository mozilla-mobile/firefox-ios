/* This Source Code Form is subject to the terms of the Mozilla Public
 * License, v. 2.0. If a copy of the MPL was not distributed with this
 * file, You can obtain one at http://mozilla.org/MPL/2.0/. */

import Foundation
import AdSupport
import Shared
import Leanplum

private let LeanplumEnvironmentKey = "LeanplumEnvironment"
private let LeanplumAppIdKey = "LeanplumAppId"
private let LeanplumKeyKey = "LeanplumKey"

private let log = Logger.browserLogger

private enum LeanplumEnvironment: String {
    case development = "development"
    case production = "production"
}

enum LeanplumEventName: String {
    case firstRun = "E_First_Run"
    case secondRun = "E_Second_Run"
    case openedApp = "E_Opened_App"
    case openedLogins = "Opened Login Manager"
    case openedBookmark = "E_Opened_Bookmark"
    case openedNewTab = "E_Opened_New_Tab"
    case interactWithURLBar = "E_Interact_With_Search_URL_Area"
    case savedBookmark = "E_Saved_Bookmark"
    case openedTelephoneLink = "Opened Telephone Link"
    case openedMailtoLink = "E_Opened_Mailto_Link"
    case saveImage = "E_Download_Media_Saved_Image"
    case savedLoginAndPassword = "E_Saved_Login_And_Password"
    case clearPrivateData = "E_Cleared_Private_Data"
}

enum UserAttributeKeyName: String {
    case alternateMailClient = "Alternate Mail Client Installed"
    case focusInstalled = "Focus Installed"
    case klarInstalled = "Klar Installed"
    case signedInSync = "Signed In Sync"
<<<<<<< HEAD
    case mailtoIsDefault = "Mailto Is Default"
=======
    case telemetryOptIn = "Telemetry Opt In"
>>>>>>> 85bd3f6b
}

private enum SupportedLocales: String {
    case US = "en_US"
    case DE = "de"
    case UK = "en_GB"
    case CA_EN = "en_CA"
    case AU = "en_AU"
    case TW = "zh_TW"
    case HK = "en_HK"
    case SG_EN = "en_SG"
}

private struct LeanplumSettings {
    var environment: LeanplumEnvironment
    var appId: String
    var key: String
}

class LeanplumIntegration {
    static let sharedInstance = LeanplumIntegration()

    // Setup

    fileprivate weak var profile: Profile?
    private var enabled: Bool = false
    
    func shouldSendToLP() -> Bool {
        return enabled && Leanplum.hasStarted() && !UIApplication.isInPrivateMode
    }

    func setup(profile: Profile) {
        self.profile = profile
    }

    fileprivate func start() {
        self.enabled = self.profile?.prefs.boolForKey("settings.sendUsageData") ?? true
        if !self.enabled {
            return
        }
        
        guard SupportedLocales(rawValue: Locale.current.identifier) != nil else {
            return
        }

        if Leanplum.hasStarted() {
            log.error("LeanplumIntegration - Already initialized")
            return
        }

        guard let settings = getSettings() else {
            log.error("LeanplumIntegration - Could not load settings from Info.plist")
            return
        }

        switch settings.environment {
        case .development:
            log.info("LeanplumIntegration - Setting up for Development")
            Leanplum.setDeviceId(UIDevice.current.identifierForVendor?.uuidString)
            Leanplum.setAppId(settings.appId, withDevelopmentKey: settings.key)
        case .production:
            log.info("LeanplumIntegration - Setting up for Production")
            Leanplum.setAppId(settings.appId, withProductionKey: settings.key)
        }
        Leanplum.syncResourcesAsync(true)
        setupTemplateDictionary()

        var userAttributesDict = [AnyHashable: Any]()
        userAttributesDict[UserAttributeKeyName.alternateMailClient.rawValue] = mailtoIsDefault()
        userAttributesDict[UserAttributeKeyName.focusInstalled.rawValue] = !canInstallFocus()
        userAttributesDict[UserAttributeKeyName.klarInstalled.rawValue] = !canInstallKlar()
        userAttributesDict[UserAttributeKeyName.signedInSync.rawValue] = profile?.hasAccount()

        Leanplum.start(userAttributes: userAttributesDict)

        Leanplum.track(LeanplumEventName.openedApp.rawValue)
    }

    // Events

    func track(eventName: LeanplumEventName) {
        if shouldSendToLP() {
            Leanplum.track(eventName.rawValue)
        }
    }

    func track(eventName: LeanplumEventName, withParameters parameters: [String: AnyObject]) {
        if shouldSendToLP() {
            Leanplum.track(eventName.rawValue, withParameters: parameters)
        }
    }
    
    // States

    func advanceTo(state: String) {
        if shouldSendToLP() {
            Leanplum.advance(to: state)
        }
    }

    // Data Modeling

    func setupTemplateDictionary() {
        if shouldSendToLP() {
            LPVar.define("Template Dictionary", with: ["Template Text": "", "Button Text": "", "Deep Link": "", "Hex Color String": ""])
        }
    }

    func getTemplateDictionary() -> [String:String]? {
        if shouldSendToLP() {
            return Leanplum.object(forKeyPathComponents: ["Template Dictionary"]) as? [String : String]
        }
        return nil
    }

    func getBoolVariableFromServer(key: String) -> Bool? {
        if shouldSendToLP() {
            return Leanplum.object(forKeyPathComponents: [key]) as? Bool
        }
        return nil
    }

    // Utils
    
    func setEnabled(_ enabled: Bool) {
        // Setting up Test Mode stops sending things to server.
        if enabled { start() }
        Leanplum.setTestModeEnabled(!enabled)
    }

    func canInstallFocus() -> Bool {
        guard let focus = URL(string: "focus://") else {
            return false
        }
        return !UIApplication.shared.canOpenURL(focus)
    }

    func canInstallKlar() -> Bool {
        guard let klar = URL(string: "firefox-klar://") else {
            return false
        }
        return !UIApplication.shared.canOpenURL(klar)
    }

    func mailtoIsDefault() -> Bool {
        if let mailtoScheme = self.profile?.prefs.stringForKey(PrefsKeys.KeyMailToOption), mailtoScheme != "mailto:" {
            return false
        }
        return true
    }

    func shouldShowFocusUI() -> Bool {
        guard let shouldShowFocusUI = LeanplumIntegration.sharedInstance.getBoolVariableFromServer(key: "shouldShowFocusUI") else {
            return false
        }
        return  shouldShowFocusUI && (canInstallKlar() || canInstallFocus())
    }

    func setUserAttributes(attributes: [AnyHashable : Any]) {
        if shouldSendToLP() {
            Leanplum.setUserAttributes(attributes)
        }
    }

    // Private

    private func getSettings() -> LeanplumSettings? {
        let bundle = Bundle.main
        guard let environmentString = bundle.object(forInfoDictionaryKey: LeanplumEnvironmentKey) as? String,
              let environment = LeanplumEnvironment(rawValue: environmentString),
              let appId = bundle.object(forInfoDictionaryKey: LeanplumAppIdKey) as? String,
              let key = bundle.object(forInfoDictionaryKey: LeanplumKeyKey) as? String else {
            return nil
        }
        return LeanplumSettings(environment: environment, appId: appId, key: key)
    }
}<|MERGE_RESOLUTION|>--- conflicted
+++ resolved
@@ -39,11 +39,8 @@
     case focusInstalled = "Focus Installed"
     case klarInstalled = "Klar Installed"
     case signedInSync = "Signed In Sync"
-<<<<<<< HEAD
     case mailtoIsDefault = "Mailto Is Default"
-=======
     case telemetryOptIn = "Telemetry Opt In"
->>>>>>> 85bd3f6b
 }
 
 private enum SupportedLocales: String {
