/* This Source Code Form is subject to the terms of the Mozilla Public
 * License, v. 2.0. If a copy of the MPL was not distributed with this
 * file, You can obtain one at http://mozilla.org/MPL/2.0/. */

import Foundation
import Shared
import SwiftyJSON

open class BasePayloadJSON {
    let json: JSON
    required public init(_ jsonString: String) {
        self.json = JSON(parseJSON: jsonString)
    }

    public init(_ json: JSON) {
        self.json = json
    }

    // Override me.
    public func isValid() -> Bool {
        return self.json.type != .unknown &&
               self.json.error == nil
    }

    subscript(key: String) -> JSON {
        get {
            return json[key]
        }
    }
}

/**
 * http://docs.services.mozilla.com/sync/objectformats.html
 * "In addition to these custom collection object structures, the
 *  Encrypted DataObject adds fields like id and deleted."
 */
open class CleartextPayloadJSON: BasePayloadJSON {
<<<<<<< HEAD
    required public init(_ jsonString: String) {
        super.init(jsonString)
    }

    public override init(_ json: JSON) {
        super.init(json)
=======
    required public override init(_ json: JSON) {
        super.init(json)
    }

    required public init(_ jsonString: String) {
        super.init(jsonString)
>>>>>>> 83deb130
    }

    // Override me.
    override open func isValid() -> Bool {
        return super.isValid() && self["id"].isString()
    }

    open var id: String {
        return self["id"].string!
    }

    open var deleted: Bool {
        let d = self["deleted"]
        if let bool = d.bool {
            return bool
        } else {
            return false
        }
    }

    // Override me.
    // Doesn't check id. Should it?
    open func equalPayloads (_ obj: CleartextPayloadJSON) -> Bool {
        return self.deleted == obj.deleted
    }
}<|MERGE_RESOLUTION|>--- conflicted
+++ resolved
@@ -35,21 +35,13 @@
  *  Encrypted DataObject adds fields like id and deleted."
  */
 open class CleartextPayloadJSON: BasePayloadJSON {
-<<<<<<< HEAD
-    required public init(_ jsonString: String) {
-        super.init(jsonString)
-    }
-
-    public override init(_ json: JSON) {
-        super.init(json)
-=======
+  
     required public override init(_ json: JSON) {
         super.init(json)
     }
 
     required public init(_ jsonString: String) {
         super.init(jsonString)
->>>>>>> 83deb130
     }
 
     // Override me.
