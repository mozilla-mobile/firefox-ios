--- conflicted
+++ resolved
@@ -124,27 +124,6 @@
         tester().tapView(withAccessibilityIdentifier: "TabTrayController.deleteButton.closeAll")
         
       }
-<<<<<<< HEAD
-=======
-    /* Disabled due to issue https://github.com/mozilla-mobile/firefox-ios/issues/7393
-    func testDataURL() {
-        // Check data urls that are valid
-        ["data-url-ok-1", "data-url-ok-2"].forEach { buttonName in
-            tester().tapWebViewElementWithAccessibilityLabel(buttonName)
-            tester().wait(forTimeInterval: 1)
-            let webView = tester().waitForView(withAccessibilityLabel: "Web content") as! WKWebView
-            XCTAssert(webView.url!.absoluteString.hasPrefix("data:")) // indicates page loaded ok
-            BrowserUtils.resetToAboutHomeKIF(tester())
-            beforeEach()
-        }
-
-        // Check data url that is not allowed
-        tester().tapWebViewElementWithAccessibilityLabel("data-url-html-bad")
-        tester().wait(forTimeInterval: 1)
-        let webView = tester().waitForView(withAccessibilityLabel: "Web content") as! WKWebView
-        XCTAssert(webView.url == nil) // indicates page load was blocked
-    }*/
->>>>>>> ff1419d1
 
     override func tearDown() {
         BrowserUtils.resetToAboutHomeKIF(tester())
