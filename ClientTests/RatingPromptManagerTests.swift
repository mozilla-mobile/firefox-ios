// This Source Code Form is subject to the terms of the Mozilla Public
// License, v. 2.0. If a copy of the MPL was not distributed with this
// file, You can obtain one at http://mozilla.org/MPL/2.0/

import XCTest
import StoreKit
import Shared
import Storage

@testable import Client

class RatingPromptManagerTests: XCTestCase {

    var urlOpenerSpy: URLOpenerSpy!
    var promptManager: RatingPromptManager!
    var mockProfile: MockProfile!
<<<<<<< HEAD
    var sentry: CrashingMockSentryClient!
=======
    var createdGuids: [String] = []
>>>>>>> 5d52d19d

    override func setUp() {
        super.setUp()

        urlOpenerSpy = URLOpenerSpy()
    }

    override func tearDown() {
        super.tearDown()

        createdGuids = []
        promptManager?.reset()
        promptManager = nil
        mockProfile?._shutdown()
        mockProfile = nil
        sentry = nil
        urlOpenerSpy = nil
    }

    func testShouldShowPrompt_requiredAreFalse_returnsFalse() {
        setupEnvironment(numberOfSession: 0,
                         hasCumulativeDaysOfUse: false)
        promptManager.showRatingPromptIfNeeded()
        XCTAssertEqual(ratingPromptOpenCount, 0)
    }

    func testShouldShowPrompt_requiredTrueWithoutOptional_returnsFalse() {
        setupEnvironment()
        promptManager.showRatingPromptIfNeeded()
        XCTAssertEqual(ratingPromptOpenCount, 0)
    }

    func testShouldShowPrompt_withRequiredRequirementsAndOneOptional_returnsTrue() {
        setupEnvironment(isBrowserDefault: true)
        promptManager.showRatingPromptIfNeeded()
        XCTAssertEqual(ratingPromptOpenCount, 1)
    }

    func testShouldShowPrompt_lessThanSession5_returnsFalse() {
        setupEnvironment(numberOfSession: 4,
                         hasCumulativeDaysOfUse: true,
                         isBrowserDefault: true)
        promptManager.showRatingPromptIfNeeded()
        XCTAssertEqual(ratingPromptOpenCount, 0)
    }

    func testShouldShowPrompt_cumulativeDaysOfUseFalse_returnsFalse() {
        setupEnvironment(numberOfSession: 5,
                         hasCumulativeDaysOfUse: false,
                         isBrowserDefault: true)
        promptManager.showRatingPromptIfNeeded()
        XCTAssertEqual(ratingPromptOpenCount, 0)
    }

    func testShouldShowPrompt_sentryHasCrashedInLastSession_returnsFalse() {
        setupEnvironment(isBrowserDefault: true)
        sentry?.enableCrashOnLastLaunch = true

        promptManager.showRatingPromptIfNeeded()
        XCTAssertEqual(ratingPromptOpenCount, 0)
    }

    func testShouldShowPrompt_isBrowserDefaultTrue_returnsTrue() {
        setupEnvironment(isBrowserDefault: true)
        promptManager.showRatingPromptIfNeeded()
        XCTAssertEqual(ratingPromptOpenCount, 1)
    }

    func testShouldShowPrompt_hasTPStrict_returnsTrue() {
        setupEnvironment()
        mockProfile.prefs.setString(BlockingStrength.strict.rawValue, forKey: ContentBlockingConfig.Prefs.StrengthKey)

        promptManager.showRatingPromptIfNeeded()
        XCTAssertEqual(ratingPromptOpenCount, 1)
    }

    // MARK: Bookmarks

    func testShouldShowPrompt_hasNotMinimumMobileBookmarksCount_returnsFalse() {
        setupEnvironment()
        createBookmarks(bookmarkCount: 2, withRoot: BookmarkRoots.MobileFolderGUID)
        updateData(expectedRatingPromptOpenCount: 0)
    }

    func testShouldShowPrompt_hasMinimumMobileBookmarksCount_returnsTrue() {
        setupEnvironment()
        createBookmarks(bookmarkCount: 5, withRoot: BookmarkRoots.MobileFolderGUID)
        updateData(expectedRatingPromptOpenCount: 1)
    }

    func testShouldShowPrompt_hasOtherBookmarksCount_returnsFalse() {
        setupEnvironment()
        createBookmarks(bookmarkCount: 5, withRoot: BookmarkRoots.ToolbarFolderGUID)
        updateData(expectedRatingPromptOpenCount: 0)
    }

    func testShouldShowPrompt_has5FoldersInMobileBookmarks_returnsFalse() {
        setupEnvironment()
        createFolders(folderCount: 5, withRoot: BookmarkRoots.MobileFolderGUID)
        updateData(expectedRatingPromptOpenCount: 0)
    }

    func testShouldShowPrompt_has5SeparatorsInMobileBookmarks_returnsFalse() {
        setupEnvironment()
        createSeparators(separatorCount: 5, withRoot: BookmarkRoots.MobileFolderGUID)
        updateData(expectedRatingPromptOpenCount: 0)
    }

    func testShouldShowPrompt_hasRequestedTwoWeeksAgo_returnsTrue() {
        setupEnvironment(isBrowserDefault: true)
        promptManager.showRatingPromptIfNeeded(at: Date().lastTwoWeek)
        XCTAssertEqual(ratingPromptOpenCount, 1)
    }

    // MARK: Number of times asked

    func testShouldShowPrompt_hasRequestedInTheLastTwoWeeks_returnsFalse() {
        setupEnvironment()

        promptManager.showRatingPromptIfNeeded(at: Date().lastTwoWeek)
        XCTAssertEqual(ratingPromptOpenCount, 0)
    }

    func testShouldShowPrompt_requestCountTwiceCountIsAtOne() {
        setupEnvironment(isBrowserDefault: true)
        promptManager.showRatingPromptIfNeeded()
        promptManager.showRatingPromptIfNeeded()
        XCTAssertEqual(ratingPromptOpenCount, 1)
    }

    // MARK: App Store

    func testGoToAppStoreReview() {
        RatingPromptManager.goToAppStoreReview(with: urlOpenerSpy)

        XCTAssertEqual(urlOpenerSpy.openURLCount, 1)
        XCTAssertEqual(urlOpenerSpy.capturedURL?.absoluteString, "https://itunes.apple.com/app/id\(AppInfo.appStoreId)?action=write-review")
    }
}

// MARK: - Places helpers

private extension RatingPromptManagerTests {

    func createFolders(folderCount: Int, withRoot root: String, file: StaticString = #filePath, line: UInt = #line) {
        (1...folderCount).forEach { index in
            mockProfile.places.createFolder(parentGUID: root, title: "Folder \(index)", position: nil).uponQueue(.main) { guid in
                guard let guid = guid.successValue else {
                    XCTFail("CreateFolder method did not return GUID", file: file, line: line)
                    return
                }
                self.createdGuids.append(guid)
            }
        }

        // Make sure the folders we create are deleted at the end of the test
        addTeardownBlock { [weak self] in
            self?.createdGuids.forEach { guid in
                _ = self?.mockProfile.places.deleteBookmarkNode(guid: guid)
            }
        }
    }

    func createSeparators(separatorCount: Int, withRoot root: String, file: StaticString = #filePath, line: UInt = #line) {
        (1...separatorCount).forEach { index in
            mockProfile.places.createSeparator(parentGUID: root, position: nil).uponQueue(.main) { guid in
                guard let guid = guid.successValue else {
                    XCTFail("CreateFolder method did not return GUID", file: file, line: line)
                    return
                }
                self.createdGuids.append(guid)
            }
        }

        // Make sure the separators we create are deleted at the end of the test
        addTeardownBlock { [weak self] in
            self?.createdGuids.forEach { guid in
                _ = self?.mockProfile.places.deleteBookmarkNode(guid: guid)
            }
        }
    }

    func createBookmarks(bookmarkCount: Int, withRoot root: String) {
        (1...bookmarkCount).forEach { index in
            let bookmark = ShareItem(url: "http://www.example.com/\(index)", title: "Example \(index)", favicon: nil)
            _ = mockProfile.places.createBookmark(parentGUID: root, url: bookmark.url, title: bookmark.title).value
        }

        // Make sure the bookmarks we create are deleted at the end of the test
        addTeardownBlock { [weak self] in
            self?.deleteBookmarks(bookmarkCount: bookmarkCount)
        }
    }

    func deleteBookmarks(bookmarkCount: Int) {
        (1...bookmarkCount).forEach { index in
            _ = mockProfile.places.deleteBookmarksWithURL(url: "http://www.example.com/\(index)")
        }
    }

    func updateData(expectedRatingPromptOpenCount: Int, file: StaticString = #filePath, line: UInt = #line) {
        let expectation = self.expectation(description: "Rating prompt manager data is loaded")
        promptManager.updateData(dataLoadingCompletion: { [weak self] in
            guard let promptManager = self?.promptManager else {
                XCTFail("Should have reference to promptManager", file: file, line: line)
                return
            }

            promptManager.showRatingPromptIfNeeded()
            XCTAssertEqual(self?.ratingPromptOpenCount, expectedRatingPromptOpenCount, file: file, line: line)
            expectation.fulfill()
        })
        waitForExpectations(timeout: 5, handler: nil)
    }
}

// MARK: - Setup helpers

private extension RatingPromptManagerTests {

    func setupEnvironment(numberOfSession: Int32 = 5,
                          hasCumulativeDaysOfUse: Bool = true,
                          isBrowserDefault: Bool = false,
                          functionName: String = #function) {
        mockProfile = MockProfile(databasePrefix: functionName)
        mockProfile._reopen()

        mockProfile.prefs.setInt(numberOfSession, forKey: PrefsKeys.SessionCount)
        setupPromptManager(hasCumulativeDaysOfUse: hasCumulativeDaysOfUse)
        RatingPromptManager.isBrowserDefault = isBrowserDefault
    }

    func setupPromptManager(hasCumulativeDaysOfUse: Bool) {
        let mockCounter = CumulativeDaysOfUseCounterMock(hasCumulativeDaysOfUse)
        sentry = CrashingMockSentryClient()
        promptManager = RatingPromptManager(profile: mockProfile,
                                            daysOfUseCounter: mockCounter,
                                            sentry: sentry)
    }

    func createSite(number: Int) -> Site {
        let site = Site(url: "http://s\(number)ite\(number).com/foo", title: "A \(number)")
        site.id = number
        site.guid = "abc\(number)def"

        return site
    }

    var ratingPromptOpenCount: Int {
        UserDefaults.standard.object(forKey: RatingPromptManager.UserDefaultsKey.keyRatingPromptRequestCount.rawValue) as? Int ?? 0
    }
}

// MARK: - CumulativeDaysOfUseCounterMock
class CumulativeDaysOfUseCounterMock: CumulativeDaysOfUseCounter {

    private let hasMockRequiredDaysOfUse: Bool
    init(_ hasRequiredCumulativeDaysOfUse: Bool) {
        self.hasMockRequiredDaysOfUse = hasRequiredCumulativeDaysOfUse
    }

    override var hasRequiredCumulativeDaysOfUse: Bool {
        return hasMockRequiredDaysOfUse
    }
}

<<<<<<< HEAD
class CrashingMockSentryClient: SentryProtocol {
    var enableCrashOnLastLaunch = false
    
    var crashedLastLaunch: Bool {
        return enableCrashOnLastLaunch
=======
// MARK: - CrashingMockSentryClient
class CrashingMockSentryClient: Client {

    convenience init() throws {
        try self.init(dsn: "https://public@sentry.example.com/1")
    }

    override func crashedLastLaunch() -> Bool {
        return true
>>>>>>> 5d52d19d
    }
}

// MARK: - URLOpenerSpy
class URLOpenerSpy: URLOpenerProtocol {

    var capturedURL: URL?
    var openURLCount = 0
    func open(_ url: URL) {
        capturedURL = url
        openURLCount += 1
    }
}<|MERGE_RESOLUTION|>--- conflicted
+++ resolved
@@ -14,11 +14,8 @@
     var urlOpenerSpy: URLOpenerSpy!
     var promptManager: RatingPromptManager!
     var mockProfile: MockProfile!
-<<<<<<< HEAD
+    var createdGuids: [String] = []
     var sentry: CrashingMockSentryClient!
-=======
-    var createdGuids: [String] = []
->>>>>>> 5d52d19d
 
     override func setUp() {
         super.setUp()
@@ -285,23 +282,12 @@
     }
 }
 
-<<<<<<< HEAD
+// MARK: - CrashingMockSentryClient
 class CrashingMockSentryClient: SentryProtocol {
     var enableCrashOnLastLaunch = false
     
     var crashedLastLaunch: Bool {
         return enableCrashOnLastLaunch
-=======
-// MARK: - CrashingMockSentryClient
-class CrashingMockSentryClient: Client {
-
-    convenience init() throws {
-        try self.init(dsn: "https://public@sentry.example.com/1")
-    }
-
-    override func crashedLastLaunch() -> Bool {
-        return true
->>>>>>> 5d52d19d
     }
 }
 
