// This Source Code Form is subject to the terms of the Mozilla Public
// License, v. 2.0. If a copy of the MPL was not distributed with this
// file, You can obtain one at http://mozilla.org/MPL/2.0/

@testable import Client

import Shared
import Storage
import XCTest

class FxHomeTopSitesManagerTests: XCTestCase {

    private var profile: MockProfile!
    private var contileProviderMock: ContileProviderMock!

    override func setUp() {
        super.setUp()

        profile = MockProfile(databasePrefix: "FxHomeTopSitesManagerTests")
        profile._reopen()

        profile.prefs.clearAll()
    }

    override func tearDown() {
        super.tearDown()

        contileProviderMock = nil
        profile.prefs.clearAll()
        profile._shutdown()
        profile = nil
    }

    func testTopSiteManager_hasNoLeaks() {
        let topSitesManager = FxHomeTopSitesManager(profile: profile)
        let historyStub = TopSiteHistoryManagerStub(profile: profile)
        historyStub.addPinnedSiteCount = 0
        topSitesManager.topSiteHistoryManager = historyStub

        trackForMemoryLeaks(historyStub)
        trackForMemoryLeaks(topSitesManager)
        trackForMemoryLeaks(topSitesManager.topSiteHistoryManager)
    }

    func testEmptyData_whenNotLoaded() {
        let manager = FxHomeTopSitesManager(profile: profile)
        XCTAssertEqual(manager.hasData, false)
        XCTAssertEqual(manager.siteCount, 0)
    }

    func testEmptyData_getSites() {
        let manager = FxHomeTopSitesManager(profile: profile)
        XCTAssertNil(manager.getSite(index: 0))
        XCTAssertNil(manager.getSite(index: -1))
        XCTAssertNil(manager.getSite(index: 10))
        XCTAssertNil(manager.getSiteDetail(index: 0))
        XCTAssertNil(manager.getSiteDetail(index: -1))
        XCTAssertNil(manager.getSiteDetail(index: 10))
    }

    func testNumberOfRows_default() {
        let manager = FxHomeTopSitesManager(profile: profile)
        XCTAssertEqual(manager.numberOfRows, 2)
    }

    func testNumberOfRows_userChangedDefault() {
        profile.prefs.setInt(3, forKey: PrefsKeys.NumberOfTopSiteRows)
        let manager = FxHomeTopSitesManager(profile: profile)
        XCTAssertEqual(manager.numberOfRows, 3)
    }

    func testLoadTopSitesData_hasDataWithDefaultCalculation() {
        let manager = createManager()

        testLoadData(manager: manager, numberOfTilesPerRow: nil) {
            XCTAssertEqual(manager.hasData, true)
            XCTAssertEqual(manager.siteCount, 11)
        }
    }

    func testLoadTopSitesData() {
        let manager = createManager()

        testLoadData(manager: manager, numberOfTilesPerRow: 6) {
            XCTAssertEqual(manager.hasData, true)
            XCTAssertEqual(manager.siteCount, 11)
        }
    }

    func testLoadTopSitesData_whenGetSites() {
        let manager = createManager()

        testLoadData(manager: manager, numberOfTilesPerRow: 6) {
            XCTAssertNotNil(manager.getSite(index: 0))
            XCTAssertNil(manager.getSite(index: -1))
            XCTAssertNotNil(manager.getSite(index: 10))
            XCTAssertNil(manager.getSite(index: 15))

            XCTAssertNotNil(manager.getSiteDetail(index: 0))
            XCTAssertNil(manager.getSiteDetail(index: -1))
            XCTAssertNotNil(manager.getSiteDetail(index: 10))
            XCTAssertNil(manager.getSiteDetail(index: 15))
        }
    }

    // MARK: Google top site

    func testCalculateTopSitesData_hasGoogleTopSite_googlePrefsNil() {
        let manager = createManager()

        // We test that without a pref, google is added
        testLoadData(manager: manager, numberOfTilesPerRow: 6) {
            XCTAssertEqual(manager.getSite(index: 0)?.isGoogleURL, true)
            XCTAssertEqual(manager.getSite(index: 0)?.isGoogleGUID, true)
        }
    }

    func testCalculateTopSitesData_hasGoogleTopSiteWithPinnedCount_googlePrefsNi() {
        let manager = createManager(addPinnedSiteCount: 3)

        // We test that without a pref, google is added even with pinned tiles
        testLoadData(manager: manager, numberOfTilesPerRow: 1) {
            XCTAssertEqual(manager.getSite(index: 0)?.isGoogleURL, true)
            XCTAssertEqual(manager.getSite(index: 0)?.isGoogleGUID, true)
        }
    }

    func testCalculateTopSitesData_hasNotGoogleTopSite_IfHidden() {
        let manager = createManager(addPinnedSiteCount: 3)

        profile.prefs.setBool(true, forKey: PrefsKeys.GoogleTopSiteAddedKey)
        profile.prefs.setBool(true, forKey: PrefsKeys.GoogleTopSiteHideKey)

        // We test that having more pinned than available tiles, google tile isn't put in
        testLoadData(manager: manager, numberOfTilesPerRow: 1) {
            XCTAssertEqual(manager.getSite(index: 0)?.isGoogleURL, false)
            XCTAssertEqual(manager.getSite(index: 0)?.isGoogleGUID, false)
        }
    }

    // MARK: Pinned site

    func testCalculateTopSitesData_pinnedSites() {
        let manager = createManager(addPinnedSiteCount: 3)

        testLoadData(manager: manager, numberOfTilesPerRow: 6) {
            XCTAssertEqual(manager.hasData, true)
            XCTAssertEqual(manager.siteCount, 14)
            XCTAssertEqual(manager.getSite(index: 0)?.isPinned, true)
        }
    }

    // MARK: Sponsored tiles

    func testLoadTopSitesData_addSponsoredTile() {
        let manager = createManager()
        addContiles(manager: manager, shouldSucceed: true, contilesCount: 1)

        testLoadData(manager: manager, numberOfTilesPerRow: 6) {
            XCTAssertEqual(manager.hasData, true)
            XCTAssertEqual(manager.siteCount, 12)
        }
    }

    func testCalculateTopSitesData_addSponsoredTileAfterGoogle() {
        let manager = createManager()
        addContiles(manager: manager, shouldSucceed: true, contilesCount: 1)

        testLoadData(manager: manager, numberOfTilesPerRow: 6) {
            XCTAssertEqual(manager.getSite(index: 0)?.isGoogleURL, true)
            XCTAssertEqual(manager.getSite(index: 0)?.isGoogleGUID, true)
            XCTAssertEqual(manager.getSite(index: 1)?.isSponsoredTile, true)
            XCTAssertEqual(manager.getSite(index: 2)?.isSponsoredTile, false)
        }
    }

    func testCalculateTopSitesData_doesNotAddSponsoredTileIfError() {
        let manager = createManager()
        addContiles(manager: manager, shouldSucceed: false, contilesCount: 1)

        testLoadData(manager: manager, numberOfTilesPerRow: 6) {
            XCTAssertEqual(manager.getSite(index: 0)?.isGoogleURL, true)
            XCTAssertEqual(manager.getSite(index: 0)?.isGoogleGUID, true)
            XCTAssertEqual(manager.getSite(index: 1)?.isSponsoredTile, false)
            XCTAssertEqual(manager.getSite(index: 2)?.isSponsoredTile, false)
        }
    }

    func testCalculateTopSitesData_doesNotAddSponsoredTileIfSuccessEmpty() {
        let manager = createManager()
        addContiles(manager: manager, shouldSucceed: true, contilesCount: 0)

        testLoadData(manager: manager, numberOfTilesPerRow: 6) {
            XCTAssertEqual(manager.getSite(index: 0)?.isGoogleURL, true)
            XCTAssertEqual(manager.getSite(index: 0)?.isGoogleGUID, true)
            XCTAssertEqual(manager.getSite(index: 1)?.isSponsoredTile, false)
            XCTAssertEqual(manager.getSite(index: 2)?.isSponsoredTile, false)
        }
    }

    func testCalculateTopSitesData_doesNotAddMoreSponsoredTileThanMaximum() {
        let manager = createManager()
        // Max contiles is currently at 2, so it should add 2 contiles only
        addContiles(manager: manager, shouldSucceed: true, contilesCount: 3)

        testLoadData(manager: manager, numberOfTilesPerRow: 6) {
            XCTAssertEqual(manager.getSite(index: 0)?.isGoogleURL, true)
            XCTAssertEqual(manager.getSite(index: 0)?.isGoogleGUID, true)
            XCTAssertEqual(manager.getSite(index: 1)?.isSponsoredTile, true)
            XCTAssertEqual(manager.getSite(index: 2)?.isSponsoredTile, true)
            XCTAssertEqual(manager.getSite(index: 3)?.isSponsoredTile, false)
        }
    }

    func testCalculateTopSitesData_doesNotAddSponsoredTileIfDuplicatePinned() {
        let manager = createManager(addPinnedSiteCount: 1)
        addContiles(manager: manager, shouldSucceed: true, contilesCount: 1, duplicateFirstTile: true, pinnedDuplicateTile: true)

        testLoadData(manager: manager, numberOfTilesPerRow: 6) {
            XCTAssertEqual(manager.getSite(index: 0)?.isGoogleURL, true)
            XCTAssertEqual(manager.getSite(index: 0)?.isGoogleGUID, true)
            XCTAssertEqual(manager.getSite(index: 1)?.isSponsoredTile, false)
            XCTAssertEqual(manager.getSite(index: 2)?.isSponsoredTile, false)
        }
    }

    func testCalculateTopSitesData_addSponsoredTileIfDuplicateIsNotPinned() {
        let manager = createManager(addPinnedSiteCount: 1)
        addContiles(manager: manager, shouldSucceed: true, contilesCount: 1, duplicateFirstTile: true)

        testLoadData(manager: manager, numberOfTilesPerRow: 6) {
            XCTAssertEqual(manager.getSite(index: 0)?.isGoogleURL, true)
            XCTAssertEqual(manager.getSite(index: 0)?.isGoogleGUID, true)
            XCTAssertEqual(manager.getSite(index: 1)?.isSponsoredTile, true)
            XCTAssertEqual(manager.getSite(index: 2)?.isSponsoredTile, false)
        }
    }

    func testCalculateTopSitesData_addNextTileIfSponsoredTileIsDuplicate() {
        let manager = createManager(addPinnedSiteCount: 1)
        addContiles(manager: manager, shouldSucceed: true, contilesCount: 2, duplicateFirstTile: true, pinnedDuplicateTile: true)

        testLoadData(manager: manager, numberOfTilesPerRow: 6) {
            XCTAssertEqual(manager.getSite(index: 0)?.isGoogleURL, true)
            XCTAssertEqual(manager.getSite(index: 0)?.isGoogleGUID, true)
            XCTAssertEqual(manager.getSite(index: 1)?.isSponsoredTile, true)
            XCTAssertEqual(manager.getSite(index: 1)?.title, ContileProviderMock.defaultSuccessData[0].name)
            XCTAssertEqual(manager.getSite(index: 2)?.isSponsoredTile, false)
        }
    }

    func testCalculateTopSitesData_doesNotAddTileIfAllSpacesArePinned() {
        let manager = createManager(addPinnedSiteCount: 12)
        addContiles(manager: manager, shouldSucceed: true, contilesCount: 0)

        profile.prefs.setBool(true, forKey: PrefsKeys.GoogleTopSiteAddedKey)
        profile.prefs.setBool(true, forKey: PrefsKeys.GoogleTopSiteHideKey)

        testLoadData(manager: manager, numberOfTilesPerRow: 6) {
            XCTAssertEqual(manager.getSite(index: 0)?.isGoogleURL, false)
            XCTAssertEqual(manager.getSite(index: 0)?.isGoogleGUID, false)
            XCTAssertEqual(manager.getSite(index: 1)?.isSponsoredTile, false)
            XCTAssertEqual(manager.getSite(index: 2)?.isSponsoredTile, false)
        }
    }

    func testCalculateTopSitesData_doesNotAddTileIfAllSpacesArePinnedAndGoogleIsThere() {
        let manager = createManager(addPinnedSiteCount: 11)
        addContiles(manager: manager, shouldSucceed: true, contilesCount: 0)

        testLoadData(manager: manager, numberOfTilesPerRow: 6) {
            XCTAssertEqual(manager.getSite(index: 0)?.isGoogleURL, true)
            XCTAssertEqual(manager.getSite(index: 0)?.isGoogleGUID, true)
            XCTAssertEqual(manager.getSite(index: 1)?.isSponsoredTile, false)
            XCTAssertEqual(manager.getSite(index: 2)?.isSponsoredTile, false)
        }
    }
}

// MARK: - ContileProviderMock
class ContileProviderMock: ContileProviderInterface {

    private var result: ContileResult

    static var defaultSuccessData: [Contile] {
        return [Contile(id: 1,
                        name: "Firefox",
                        url: "https://firefox.com",
                        clickUrl: "https://firefox.com/click",
                        imageUrl: "https://test.com/image1.jpg",
                        imageSize: 200,
                        impressionUrl: "https://test.com",
                        position: 1),
                Contile(id: 2,
                        name: "Mozilla",
                        url: "https://mozilla.com",
                        clickUrl: "https://mozilla.com/click",
                        imageUrl: "https://test.com/image2.jpg",
                        imageSize: 200,
                        impressionUrl: "https://example.com",
                        position: 2),
                Contile(id: 3,
                        name: "Focus",
                        url: "https://support.mozilla.org/en-US/kb/firefox-focus-ios",
                        clickUrl: "https://support.mozilla.org/en-US/kb/firefox-focus-ios/click",
                        imageUrl: "https://test.com/image3.jpg",
                        imageSize: 200,
                        impressionUrl: "https://another-example.com",
                        position: 3)]
    }

    init(result: ContileResult = .success([])) {
        self.result = result
    }

    func fetchContiles(timestamp: Timestamp = Date.now(), completion: @escaping (ContileResult) -> Void) {
        completion(result)
    }
}

extension ContileProviderMock {

    static func getContiles(contilesCount: Int,
                            duplicateFirstTile: Bool,
                            pinnedDuplicateTile: Bool) -> [Contile] {

        var defaultData = ContileProviderMock.defaultSuccessData

        if duplicateFirstTile {
            let duplicateTile = pinnedDuplicateTile ? ContileProviderMock.pinnedDuplicateTile : ContileProviderMock.duplicateTile
            defaultData.insert(duplicateTile, at: 0)
        }

        return Array(defaultData.prefix(contilesCount))
    }

    static let pinnedTitle = "A pinned title %@"
    static let pinnedURL = "www.a-pinned-url-%@.com"
    static let title = "A title %@"
    static let url = "www.a-url-%@.com"

    static var pinnedDuplicateTile: Contile {
        return Contile(id: 1,
                       name: String(format: ContileProviderMock.pinnedTitle, "0"),
                       url: String(format: ContileProviderMock.pinnedURL, "0"),
                       clickUrl: "https://www.test.com/click",
                       imageUrl: "https://test.com/image0.jpg",
                       imageSize: 200,
                       impressionUrl: "https://test.com",
                       position: 1)
    }

    static var duplicateTile: Contile {
        return Contile(id: 1,
                       name: String(format: ContileProviderMock.title, "0"),
                       url: String(format: ContileProviderMock.url, "0"),
                       clickUrl: "https://www.test.com/click",
                       imageUrl: "https://test.com/image0.jpg",
                       imageSize: 200,
                       impressionUrl: "https://test.com",
                       position: 1)
    }
}

// MARK: FxHomeTopSitesManagerTests
extension FxHomeTopSitesManagerTests {

    func createManager(addPinnedSiteCount: Int = 0, file: StaticString = #file, line: UInt = #line) -> FxHomeTopSitesManager {
        let topSitesManager = FxHomeTopSitesManager(profile: profile)

        let historyStub = TopSiteHistoryManagerStub(profile: profile)
        historyStub.addPinnedSiteCount = addPinnedSiteCount
        topSitesManager.topSiteHistoryManager = historyStub

<<<<<<< HEAD
        contileProviderMock = ContileProviderMock()
        topSitesManager.contileProvider = contileProviderMock
=======
        trackForMemoryLeaks(topSitesManager, file: file, line: line)
        trackForMemoryLeaks(historyStub, file: file, line: line)
        trackForMemoryLeaks(topSitesManager.topSiteHistoryManager, file: file, line: line)
>>>>>>> 1ad03452

        return topSitesManager
    }

    func testLoadData(manager: FxHomeTopSitesManager, numberOfTilesPerRow: Int?, completion: @escaping () -> Void) {
        let expectation = expectation(description: "Top sites data should be loaded")

        manager.loadTopSitesData {
            if let numberOfTilesPerRow = numberOfTilesPerRow {
                manager.calculateTopSiteData(numberOfTilesPerRow: numberOfTilesPerRow)
            }
            completion()
            expectation.fulfill()
        }

        waitForExpectations(timeout: 0.1, handler: nil)
    }

    func addContiles(manager: FxHomeTopSitesManager,
                     shouldSucceed: Bool,
                     contilesCount: Int = 0,
                     duplicateFirstTile: Bool = false,
                     pinnedDuplicateTile: Bool = false) {

        let resultContile = ContileProviderMock.getContiles(contilesCount: contilesCount,
                                                            duplicateFirstTile: duplicateFirstTile,
                                                            pinnedDuplicateTile: pinnedDuplicateTile)

        let result = shouldSucceed ? ContileResult.success(resultContile) : ContileResult.failure(ContileProvider.Error.failure)

        contileProviderMock = ContileProviderMock(result: result)
        manager.contileProvider = contileProviderMock
    }
}

// MARK: TopSiteHistoryManagerStub
class TopSiteHistoryManagerStub: TopSiteHistoryManager {

    override func getTopSites(completion: @escaping ([Site]) -> Void) {
        completion(createHistorySites())
    }

    var siteCount = 10
    var addPinnedSiteCount: Int = 0

    func createHistorySites() -> [Site] {
        var sites = [Site]()

        (0..<addPinnedSiteCount).forEach {
            let site = Site(url: String(format: ContileProviderMock.pinnedURL, "\($0)"), title: String(format: ContileProviderMock.pinnedTitle, "\($0)"))
            sites.append(PinnedSite(site: site))
        }

        (0..<siteCount).forEach {
            let site = Site(url: String(format: ContileProviderMock.url, "\($0)"), title: String(format: ContileProviderMock.title, "\($0)"))
            sites.append(site)
        }

        return sites
    }
}<|MERGE_RESOLUTION|>--- conflicted
+++ resolved
@@ -372,14 +372,12 @@
         historyStub.addPinnedSiteCount = addPinnedSiteCount
         topSitesManager.topSiteHistoryManager = historyStub
 
-<<<<<<< HEAD
         contileProviderMock = ContileProviderMock()
         topSitesManager.contileProvider = contileProviderMock
-=======
+
         trackForMemoryLeaks(topSitesManager, file: file, line: line)
         trackForMemoryLeaks(historyStub, file: file, line: line)
         trackForMemoryLeaks(topSitesManager.topSiteHistoryManager, file: file, line: line)
->>>>>>> 1ad03452
 
         return topSitesManager
     }
